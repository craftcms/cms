/** global: Craft */
/** global: Garnish */
/**
 * Asset index class
 */
Craft.AssetIndex = Craft.BaseElementIndex.extend(
    {
        $includeSubfoldersContainer: null,
        $includeSubfoldersCheckbox: null,
        showingIncludeSubfoldersCheckbox: false,

        $uploadButton: null,
        $uploadInput: null,
        $progressBar: null,
        $folders: null,

        uploader: null,
        promptHandler: null,
        progressBar: null,

        _uploadTotalFiles: 0,
        _uploadFileProgress: {},
        _uploadedAssetIds: [],
        _currentUploaderSettings: {},

        _assetDrag: null,
        _folderDrag: null,
        _expandDropTargetFolderTimeout: null,
        _tempExpandedFolders: [],

        _fileConflictTemplate: {
            choices: [
                {value: 'keepBoth', title: Craft.t('app', 'Keep both')},
                {value: 'replace', title: Craft.t('app', 'Replace it')}
            ]
        },
        _folderConflictTemplate: {
            choices: [
                {value: 'replace', title: Craft.t('app', 'Replace the folder (all existing files will be deleted)')},
                {value: 'merge', title: Craft.t('app', 'Merge the folder (any conflicting files will be replaced)')}
            ]
        },

        init: function(elementType, $container, settings) {
            this.base(elementType, $container, settings);

            if (this.settings.context === 'index') {
                if (!this._folderDrag) {
                    this._initIndexPageMode();
                }

                this.addListener(Garnish.$win, 'resize,scroll', '_positionProgressBar');
            } else {
                this.addListener(this.$main, 'scroll', '_positionProgressBar');

                if (this.settings.modal) {
                    this.settings.modal.on('updateSizeAndPosition', $.proxy(this, '_positionProgressBar'));
                }
            }
        },

        initSources: function() {
            if (this.settings.context === 'index' && !this._folderDrag) {
                this._initIndexPageMode();
            }

            return this.base();
        },

        initSource: function($source) {
            this.base($source);

            this._createFolderContextMenu($source);

            if (this.settings.context === 'index') {
                if (this._folderDrag && this._getSourceLevel($source) > 1) {
                    if ($source.data('folder-id')) {
                        this._folderDrag.addItems($source.parent());
                    }
                }

                if (this._assetDrag) {
                    this._assetDrag.updateDropTargets();
                }
            }
        },

        deinitSource: function($source) {
            this.base($source);

            // Does this source have a context menu?
            var contextMenu = $source.data('contextmenu');

            if (contextMenu) {
                contextMenu.destroy();
            }

            if (this.settings.context === 'index') {
                if (this._folderDrag && this._getSourceLevel($source) > 1) {
                    this._folderDrag.removeItems($source.parent());
                }

                if (this._assetDrag) {
                    this._assetDrag.updateDropTargets();
                }
            }
        },

        _getSourceLevel: function($source) {
            return $source.parentsUntil('nav', 'ul').length;
        },

        /**
         * Initialize the index page-specific features
         */
        _initIndexPageMode: function() {
            if (this._folderDrag) {
                return;
            }

            // Make the elements selectable
            this.settings.selectable = true;
            this.settings.multiSelect = true;

            var onDragStartProxy = $.proxy(this, '_onDragStart'),
                onDropTargetChangeProxy = $.proxy(this, '_onDropTargetChange');

            // Asset dragging
            // ---------------------------------------------------------------------

            this._assetDrag = new Garnish.DragDrop({
                activeDropTargetClass: 'sel',
                helperOpacity: 0.75,

                filter: $.proxy(function() {
                    return this.view.getSelectedElements();
                }, this),

                helper: $.proxy(function($file) {
                    return this._getFileDragHelper($file);
                }, this),

                dropTargets: $.proxy(function() {
                    var targets = [];

                    for (var i = 0; i < this.$sources.length; i++) {
                        // Make sure it's a volume folder
                        var $source = this.$sources.eq(i);
                        if (!this._getFolderUidFromSourceKey($source.data('key'))) {
                            continue;
                        }
                        targets.push($source);
                    }

                    return targets;
                }, this),

                onDragStart: onDragStartProxy,
                onDropTargetChange: onDropTargetChangeProxy,
                onDragStop: $.proxy(this, '_onFileDragStop')
            });

            // Folder dragging
            // ---------------------------------------------------------------------

            this._folderDrag = new Garnish.DragDrop(
                {
                    activeDropTargetClass: 'sel',
                    helperOpacity: 0.75,

                    filter: $.proxy(function() {
                        // Return each of the selected <a>'s parent <li>s, except for top level drag attempts.
                        var $selected = this.sourceSelect.getSelectedItems(),
                            draggees = [];

                        for (var i = 0; i < $selected.length; i++) {
                            var $source = $selected.eq(i);

                            if (!this._getFolderUidFromSourceKey($source.data('key'))) {
                                continue;
                            }

                            if ($source.hasClass('sel') && this._getSourceLevel($source) > 1) {
                                draggees.push($source.parent()[0]);
                            }
                        }

                        return $(draggees);
                    }, this),

                    helper: $.proxy(function($draggeeHelper) {
                        var $helperSidebar = $('<div class="sidebar" style="padding-top: 0; padding-bottom: 0;"/>'),
                            $helperNav = $('<nav/>').appendTo($helperSidebar),
                            $helperUl = $('<ul/>').appendTo($helperNav);

                        $draggeeHelper.appendTo($helperUl).removeClass('expanded');
                        $draggeeHelper.children('a').addClass('sel');

                        // Match the style
                        $draggeeHelper.css({
                            'padding-top': this._folderDrag.$draggee.css('padding-top'),
                            'padding-right': this._folderDrag.$draggee.css('padding-right'),
                            'padding-bottom': this._folderDrag.$draggee.css('padding-bottom'),
                            'padding-left': this._folderDrag.$draggee.css('padding-left')
                        });

                        return $helperSidebar;
                    }, this),

                    dropTargets: $.proxy(function() {
                        var targets = [];

                        // Tag the dragged folder and it's subfolders
                        var draggedSourceIds = [];
                        this._folderDrag.$draggee.find('a[data-key]').each(function() {
                            draggedSourceIds.push($(this).data('key'));
                        });

                        for (var i = 0; i < this.$sources.length; i++) {
                            // Make sure it's a volume folder and not one of the dragged folders
                            var $source = this.$sources.eq(i),
                                key = $source.data('key');

                            if (!this._getFolderUidFromSourceKey(key)) {
                                continue;
                            }

                            if (!Craft.inArray(key, draggedSourceIds)) {
                                targets.push($source);
                            }
                        }

                        return targets;
                    }, this),

                    onDragStart: onDragStartProxy,
                    onDropTargetChange: onDropTargetChangeProxy,
                    onDragStop: $.proxy(this, '_onFolderDragStop')
                });
        },

        /**
         * On file drag stop
         */
        _onFileDragStop: function() {
            if (this._assetDrag.$activeDropTarget && this._assetDrag.$activeDropTarget[0] !== this.$source[0]) {
                // Keep it selected
                var originatingSource = this.$source;

                var targetFolderId = this._assetDrag.$activeDropTarget.data('folder-id'),
                    originalAssetIds = [];

                // For each file, prepare array data.
                for (var i = 0; i < this._assetDrag.$draggee.length; i++) {
                    var originalAssetId = Craft.getElementInfo(this._assetDrag.$draggee[i]).id;

                    originalAssetIds.push(originalAssetId);
                }

                // Are any files actually getting moved?
                if (originalAssetIds.length) {
                    this.setIndexBusy();

                    this._positionProgressBar();
                    this.progressBar.resetProgressBar();
                    this.progressBar.setItemCount(originalAssetIds.length);
                    this.progressBar.showProgressBar();


                    // For each file to move a separate request
                    var parameterArray = [];
                    for (i = 0; i < originalAssetIds.length; i++) {
                        parameterArray.push({
                            action: 'assets/move-asset',
                            params: {
                                assetId: originalAssetIds[i],
                                folderId: targetFolderId
                            }
                        });
                    }

                    // Define the callback for when all file moves are complete
                    var onMoveFinish = $.proxy(function(responseArray) {
                        this.promptHandler.resetPrompts();

                        // Loop trough all the responses
                        for (var i = 0; i < responseArray.length; i++) {
                            var response = responseArray[i];

                            // Push prompt into prompt array
                            if (response.conflict) {
                                this.promptHandler.addPrompt({
                                    assetId: response.assetId,
                                    suggestedFilename: response.suggestedFilename,
                                    prompt: {message: response.conflict, choices: this._fileConflictTemplate.choices}
                                });
                            }

                            if (response.error) {
                                alert(response.error);
                            }
                        }

                        this.setIndexAvailable();
                        this.progressBar.hideProgressBar();
                        var reloadIndex = false;

                        var performAfterMoveActions = function() {
                            // Select original source
                            this.sourceSelect.selectItem(originatingSource);

                            // Make sure we use the correct offset when fetching the next page
                            this._totalVisible -= this._assetDrag.$draggee.length;

                            // And remove the elements that have been moved away
                            for (var i = 0; i < originalAssetIds.length; i++) {
                                $('[data-id=' + originalAssetIds[i] + ']').remove();
                            }

                            this.view.deselectAllElements();
                            this._collapseExtraExpandedFolders(targetFolderId);

                            if (reloadIndex) {
                                this.updateElements();
                            }
                        };

                        if (this.promptHandler.getPromptCount()) {
                            // Define callback for completing all prompts
                            var promptCallback = $.proxy(function(returnData) {
                                var newParameterArray = [];

                                // Loop trough all returned data and prepare a new request array
                                for (var i = 0; i < returnData.length; i++) {
                                    if (returnData[i].choice === 'cancel') {
                                        reloadIndex = true;
                                        continue;
                                    }

                                    if (returnData[i].choice === 'keepBoth') {
                                        newParameterArray.push({
                                            action: 'assets/move-asset',
                                            params: {
                                                folderId: targetFolderId,
                                                assetId: returnData[i].assetId,
                                                filename: returnData[i].suggestedFilename
                                            }
                                        });
                                    }

                                    if (returnData[i].choice === 'replace') {
                                        newParameterArray.push({
                                            action: 'assets/move-asset',
                                            params: {
                                                folderId: targetFolderId,
                                                assetId: returnData[i].assetId,
                                                force: true
                                            }
                                        });
                                    }
                                }

                                // Nothing to do, carry on
                                if (newParameterArray.length === 0) {
                                    performAfterMoveActions.apply(this);
                                }
                                else {
                                    // Start working
                                    this.setIndexBusy();
                                    this.progressBar.resetProgressBar();
                                    this.progressBar.setItemCount(this.promptHandler.getPromptCount());
                                    this.progressBar.showProgressBar();

                                    // Move conflicting files again with resolutions now
                                    this._performBatchRequests(newParameterArray, onMoveFinish);
                                }
                            }, this);

                            this._assetDrag.fadeOutHelpers();
                            this.promptHandler.showBatchPrompts(promptCallback);
                        }
                        else {
                            performAfterMoveActions.apply(this);
                            this._assetDrag.fadeOutHelpers();
                        }
                    }, this);

                    // Initiate the file move with the built array, index of 0 and callback to use when done
                    this._performBatchRequests(parameterArray, onMoveFinish);

                    // Skip returning dragees
                    return;
                }
            }
            else {
                // Add the .sel class back on the selected source
                this.$source.addClass('sel');

                this._collapseExtraExpandedFolders();
            }

            this._assetDrag.returnHelpersToDraggees();
        },

        /**
         * On folder drag stop
         */
        _onFolderDragStop: function() {
            // Only move if we have a valid target and we're not trying to move into our direct parent
            if (
                this._folderDrag.$activeDropTarget &&
                this._folderDrag.$activeDropTarget.siblings('ul').children('li').filter(this._folderDrag.$draggee).length === 0
            ) {
                var targetFolderId = this._folderDrag.$activeDropTarget.data('folder-id');

                this._collapseExtraExpandedFolders(targetFolderId);

                // Get the old folder IDs, and sort them so that we're moving the most-nested folders first
                var folderIds = [];

                for (var i = 0; i < this._folderDrag.$draggee.length; i++) {
                    var $a = this._folderDrag.$draggee.eq(i).children('a'),
                        folderId = $a.data('folder-id');

<<<<<<< HEAD
                    // Make sure it's not already in the target folder
=======
                    // Make sure it's not already in the target folder and use this single folder Id.
>>>>>>> 928249a9
                    if (folderId != targetFolderId) {
                        folderIds.push(folderId);
                        break;
                    }
                }

                if (folderIds.length) {
                    folderIds.sort();
                    folderIds.reverse();

                    this.setIndexBusy();
                    this._positionProgressBar();
                    this.progressBar.resetProgressBar();
                    this.progressBar.setItemCount(folderIds.length);
                    this.progressBar.showProgressBar();

                    var parameterArray = [];

                    for (i = 0; i < folderIds.length; i++) {
                        parameterArray.push({
                            action: 'assets/move-folder',
                            params: {
                                folderId: folderIds[i],
                                parentId: targetFolderId
                            }
                        });
                    }

                    // Increment, so to avoid displaying folder files that are being moved
                    this.requestId++;

                    /*
                     Here's the rundown:
                     1) Send all the folders being moved
                     2) Get results:
                     a) For all conflicting, receive prompts and resolve them to get:
                     b) For all valid move operations: by now server has created the needed folders
                     in target destination. Server returns an array of file move operations
                     c) server also returns a list of all the folder id changes
                     d) and the data-id of node to be removed, in case of conflict
                     e) and a list of folders to delete after the move
                     3) From data in 2) build a large file move operation array
                     4) Create a request loop based on this, so we can display progress bar
                     5) when done, delete all the folders and perform other maintenance
                     6) Champagne
                     */

                    // This will hold the final list of files to move
                    var fileMoveList = [];

                    var newSourceKey = '';

                    var onMoveFinish = function(responseArray) {
                        this.promptHandler.resetPrompts();

                        // Loop trough all the responses
                        for (var i = 0; i < responseArray.length; i++) {
                            var data = responseArray[i];

                            // If successful and have data, then update
                            if (data.success) {
                                if (data.transferList) {
                                    fileMoveList = data.transferList;
                                }

                                if (data.newFolderId) {
                                    newSourceKey = this._folderDrag.$activeDropTarget.data('key') + '/folder:' + data.newFolderUid;
                                }
                            }

                            // Push prompt into prompt array
                            if (data.conflict) {
                                data.prompt = {
                                    message: data.conflict,
                                    choices: this._folderConflictTemplate.choices
                                };

                                this.promptHandler.addPrompt(data);
                            }

                            if (data.error) {
                                alert(data.error);
                            }
                        }

                        if (this.promptHandler.getPromptCount()) {
                            // Define callback for completing all prompts
                            var promptCallback = $.proxy(function(returnData) {
                                this.promptHandler.resetPrompts();

                                var newParameterArray = [];

                                var params = {};
                                // Loop trough all returned data and prepare a new request array
                                for (var i = 0; i < returnData.length; i++) {
                                    if (returnData[i].choice === 'cancel') {
                                        continue;
                                    }

                                    if (returnData[i].choice === 'replace') {
                                        params.force = true;
                                    }

                                    if (returnData[i].choice === 'merge') {
                                        params.merge = true;
                                    }

                                    params.folderId = data.folderId;
                                    params.parentId = data.parentId;

                                    newParameterArray.push({
                                        action: 'assets/move-folder',
                                        params: params
                                    });
                                }

                                // Start working on them lists, baby
                                if (newParameterArray.length === 0) {
                                    $.proxy(this, '_performActualFolderMove', fileMoveList, folderIds, newSourceKey)();
                                }
                                else {
                                    // Start working
                                    this.setIndexBusy();
                                    this.progressBar.resetProgressBar();
                                    this.progressBar.setItemCount(this.promptHandler.getPromptCount());
                                    this.progressBar.showProgressBar();

                                    this._performBatchRequests(newParameterArray, onMoveFinish);
                                }
                            }, this);

                            this.promptHandler.showBatchPrompts(promptCallback);

                            this.setIndexAvailable();
                            this.progressBar.hideProgressBar();
                        }
                        else {
                            $.proxy(this, '_performActualFolderMove', fileMoveList, folderIds, newSourceKey)();
                        }
                    }.bind(this);

                    // Initiate the folder move with the built array, index of 0 and callback to use when done
                    this._performBatchRequests(parameterArray, onMoveFinish);

                    // Skip returning dragees until we get the Ajax response
                    return;
                }
            }
            else {
                // Add the .sel class back on the selected source
                this.$source.addClass('sel');

                this._collapseExtraExpandedFolders();
            }

            this._folderDrag.returnHelpersToDraggees();
        },

        /**
         * Really move the folder. Like really. For real.
         */
        _performActualFolderMove: function(fileMoveList, folderDeleteList, newSourceKey) {
            this.setIndexBusy();
            this.progressBar.resetProgressBar();
            this.progressBar.setItemCount(1);
            this.progressBar.showProgressBar();

            var moveCallback = function(folderDeleteList) {
                // Delete the old folders
                var counter = 0;
                var limit = folderDeleteList.length;
                for (var i = 0; i < folderDeleteList.length; i++) {
                    // When all folders are deleted, reload the sources.
                    Craft.postActionRequest('assets/delete-folder', {folderId: folderDeleteList[i]}, function() {
                        if (++counter === limit) {
                            this.setIndexAvailable();
                            this.progressBar.hideProgressBar();
                            this._folderDrag.returnHelpersToDraggees();
                            this.setInstanceState('selectedSource', newSourceKey);
                            this.refreshSources();
                        }
                    }.bind(this));
                }
            }.bind(this);


            if (fileMoveList.length > 0) {
                var parameterArray =[];

                for (var i = 0; i < fileMoveList.length; i++) {
                    parameterArray.push({
                        action: 'assets/move-asset',
                        params: fileMoveList[i]
                    });

                }
                this._performBatchRequests(parameterArray, function() {
                    moveCallback(folderDeleteList);
                });
            }
            else {
                moveCallback(folderDeleteList);
            }
        },

        /**
         * Get parent source for a source.
         *
         * @param $source
         * @returns {*}
         * @private
         */
        _getParentSource: function($source) {
            if (this._getSourceLevel($source) > 1) {
                return $source.parent().parent().siblings('a');
            }
        },

        _selectSourceByFolderId: function(targetFolderId) {
            var $targetSource = this._getSourceByKey(targetFolderId);

            // Make sure that all the parent sources are expanded and this source is visible.
            var $parentSources = $targetSource.parent().parents('li');

            for (var i = 0; i < $parentSources.length; i++) {
                var $parentSource = $($parentSources[i]);

                if (!$parentSource.hasClass('expanded')) {
                    $parentSource.children('.toggle').trigger('click');
                }
            }

            this.selectSource($targetSource);
            this.updateElements();
        },

        /**
         * Initialize the uploader.
         *
         * @private
         */
        afterInit: function() {
            if (!this.$uploadButton) {
                this.$uploadButton = $('<div class="btn submit" data-icon="upload" style="position: relative; overflow: hidden;" role="button">' + Craft.t('app', 'Upload files') + '</div>');
                this.addButton(this.$uploadButton);

                this.$uploadInput = $('<input type="file" multiple="multiple" name="assets-upload" />').hide().insertBefore(this.$uploadButton);
            }

            this.promptHandler = new Craft.PromptHandler();
            this.progressBar = new Craft.ProgressBar(this.$main, true);

            var options = {
                url: Craft.getActionUrl('assets/save-asset'),
                fileInput: this.$uploadInput,
                dropZone: this.$container
            };

            options.events = {
                fileuploadstart: $.proxy(this, '_onUploadStart'),
                fileuploadprogressall: $.proxy(this, '_onUploadProgress'),
                fileuploaddone: $.proxy(this, '_onUploadComplete')
            };

            if (this.settings.criteria && typeof this.settings.criteria.kind !== 'undefined') {
                options.allowedKinds = this.settings.criteria.kind;
            }

            this._currentUploaderSettings = options;

            this.uploader = new Craft.Uploader(this.$uploadButton, options);

            this.$uploadButton.on('click', $.proxy(function() {
                if (this.$uploadButton.hasClass('disabled')) {
                    return;
                }
                if (!this.isIndexBusy) {
                    this.$uploadButton.parent().find('input[name=assets-upload]').trigger('click');
                }
            }, this));

            this.base();
        },

        onSelectSource: function() {
            var $source = this._getSourceByKey(this.sourceKey);
            var folderId = $source.data('folder-id');

            if (folderId && this.$source.attr('data-upload')) {
                this.uploader.setParams({
                    folderId: this.$source.attr('data-folder-id')
                });
                this.$uploadButton.removeClass('disabled');
            } else {
                this.$uploadButton.addClass('disabled');
            }

            this.base();
        },

        _getFolderUidFromSourceKey: function(sourceKey) {
            var m = sourceKey.match(/\bfolder:([0-9a-f\-]+)$/);

            return m ? m[1] : null;
        },

        startSearching: function() {
            // Does this source have subfolders?
            if (this.$source.siblings('ul').length) {
                if (this.$includeSubfoldersContainer === null) {
                    var id = 'includeSubfolders-' + Math.floor(Math.random() * 1000000000);

                    this.$includeSubfoldersContainer = $('<div style="margin-bottom: -23px; opacity: 0;"/>').insertAfter(this.$search);
                    var $subContainer = $('<div style="padding-top: 5px;"/>').appendTo(this.$includeSubfoldersContainer);
                    this.$includeSubfoldersCheckbox = $('<input type="checkbox" id="' + id + '" class="checkbox"/>').appendTo($subContainer);
                    $('<label class="light smalltext" for="' + id + '"/>').text(' ' + Craft.t('app', 'Search in subfolders')).appendTo($subContainer);

                    this.addListener(this.$includeSubfoldersCheckbox, 'change', function() {
                        this.setSelecetedSourceState('includeSubfolders', this.$includeSubfoldersCheckbox.prop('checked'));
                        this.updateElements();
                    });
                }
                else {
                    this.$includeSubfoldersContainer.velocity('stop');
                }

                var checked = this.getSelectedSourceState('includeSubfolders', false);
                this.$includeSubfoldersCheckbox.prop('checked', checked);

                this.$includeSubfoldersContainer.velocity({
                    marginBottom: 0,
                    opacity: 1
                }, 'fast');

                this.showingIncludeSubfoldersCheckbox = true;
            }

            this.base();
        },

        stopSearching: function() {
            if (this.showingIncludeSubfoldersCheckbox) {
                this.$includeSubfoldersContainer.velocity('stop');

                this.$includeSubfoldersContainer.velocity({
                    marginBottom: -23,
                    opacity: 0
                }, 'fast');

                this.showingIncludeSubfoldersCheckbox = false;
            }

            this.base();
        },

        getViewParams: function() {
            var data = this.base();

            if (this.showingIncludeSubfoldersCheckbox && this.$includeSubfoldersCheckbox.prop('checked')) {
                data.criteria.includeSubfolders = true;
            }

            return data;
        },

        /**
         * React on upload submit.
         *
         * @private
         */
        _onUploadStart: function() {
            this.setIndexBusy();

            // Initial values
            this._positionProgressBar();
            this.progressBar.resetProgressBar();
            this.progressBar.showProgressBar();

            this.promptHandler.resetPrompts();
        },

        /**
         * Update uploaded byte count.
         */
        _onUploadProgress: function(event, data) {
            var progress = parseInt(data.loaded / data.total * 100, 10);
            this.progressBar.setProgressPercentage(progress);
        },

        /**
         * On Upload Complete.
         */
        _onUploadComplete: function(event, data) {
            var response = data.result;
            var filename = data.files[0].name;

            var doReload = true;

            if (response.success || response.conflict) {
                // Add the uploaded file to the selected ones, if appropriate
                this._uploadedAssetIds.push(response.assetId);

                // If there is a prompt, add it to the queue
                if (response.conflict) {
                    response.prompt =  {
                        message: Craft.t('app', response.conflict, {file: response.filename}),
                        choices: this._fileConflictTemplate.choices
                    };

                    this.promptHandler.addPrompt(response);
                }

                Craft.cp.runQueue();
            }
            else {
                if (response.error) {
                    alert(Craft.t('app', 'Upload failed. The error message was: “{error}”', {error: response.error}));
                }
                else {
                    alert(Craft.t('app', 'Upload failed for {filename}.', {filename: filename}));
                }

                doReload = false;
            }

            // For the last file, display prompts, if any. If not - just update the element view.
            if (this.uploader.isLastUpload()) {
                this.setIndexAvailable();
                this.progressBar.hideProgressBar();

                if (this.promptHandler.getPromptCount()) {
                    this.promptHandler.showBatchPrompts($.proxy(this, '_uploadFollowup'));
                }
                else {
                    if (doReload) {
                        this._updateAfterUpload();
                    }
                }
            }
        },

        /**
         * Update the elements after an upload, setting sort to dateModified descending, if not using index.
         * 
         * @private
         */
        _updateAfterUpload: function () {
            if (this.settings.context !== 'index') {
                this.setSortAttribute('dateModified');
                this.setSortDirection('desc');
            }
            this.updateElements();
        },

        /**
         * Follow up to an upload that triggered at least one conflict resolution prompt.
         *
         * @param returnData
         * @private
         */
        _uploadFollowup: function(returnData) {
            this.setIndexBusy();
            this.progressBar.resetProgressBar();

            this.promptHandler.resetPrompts();

            var finalCallback = function() {
                this.setIndexAvailable();
                this.progressBar.hideProgressBar();
                this._updateAfterUpload();
            }.bind(this);

            this.progressBar.setItemCount(returnData.length);

            var doFollowup = function(parameterArray, parameterIndex, callback) {
                var postData = {};
                var action = null;

                var followupCallback = function (data, textStatus) {
                    if (textStatus === 'success' && data.assetId) {
                        this._uploadedAssetIds.push(data.assetId);
                    } else if (data.error) {
                        alert(data.error);
                    }
                    parameterIndex++;
                    this.progressBar.incrementProcessedItemCount(1);
                    this.progressBar.updateProgressBar();

                    if (parameterIndex === parameterArray.length) {
                        callback();
                    }
                    else {
                        doFollowup(parameterArray, parameterIndex, callback);
                    }

                }.bind(this);

                if (parameterArray[parameterIndex].choice === 'replace') {
                    action = 'assets/replace-file';
                    postData.sourceAssetId = parameterArray[parameterIndex].assetId;

                    if (parameterArray[parameterIndex].conflictingAssetId) {
                        postData.assetId = parameterArray[parameterIndex].conflictingAssetId;
                    } else {
                        postData.targetFilename = parameterArray[parameterIndex].filename;
                    }
                } else if (parameterArray[parameterIndex].choice === 'cancel') {
                    action = 'assets/delete-asset';
                    postData.assetId = parameterArray[parameterIndex].assetId;
                }

                if (!action) {
                    // We don't really need to do another request, so let's pretend that already happened
                    followupCallback({assetId: parameterArray[parameterIndex].assetId}, 'success');
                } else {
                    Craft.postActionRequest(action, postData, followupCallback);
                }
            }.bind(this);

            this.progressBar.showProgressBar();
            doFollowup(returnData, 0, finalCallback);
        },

        /**
         * Perform actions after updating elements
         * @private
         */
        onUpdateElements: function() {
            this._onUpdateElements(false, this.view.getAllElements());
            this.view.on('appendElements', $.proxy(function(ev) {
                this._onUpdateElements(true, ev.newElements);
            }, this));

            this.base();
        },

        /**
         * Do the after-update initializations
         * @private
         */
        _onUpdateElements: function(append, $newElements) {
            if (this.settings.context === 'index') {
                if (!append) {
                    this._assetDrag.removeAllItems();
                }

                this._assetDrag.addItems($newElements);
            }

            // See if we have freshly uploaded files to add to selection
            if (this._uploadedAssetIds.length) {
                if (this.view.settings.selectable) {
                    for (var i = 0; i < this._uploadedAssetIds.length; i++) {
                        this.view.selectElementById(this._uploadedAssetIds[i]);
                    }
                }

                // Reset the list.
                this._uploadedAssetIds = [];
            }

            this.base(append, $newElements);

            this.removeListener(this.$elements, 'keydown');
            this.addListener(this.$elements, 'keydown', this._onKeyDown.bind(this));
            this.view.elementSelect.on('focusItem', this._onElementFocus.bind(this));
        },

        /**
         * Handle a keypress
         * @private
         */
        _onKeyDown: function(ev) {
            if (ev.keyCode === Garnish.SPACE_KEY && ev.shiftKey) {
                if (Craft.PreviewFileModal.openInstance) {
                    Craft.PreviewFileModal.openInstance.selfDestruct();
                } else {
                    var $element = this.view.elementSelect.$focusedItem.find('.element');

                    if ($element.length) {
                        this._loadPreview($element);
                    }
                }

                ev.stopPropagation();
                return false;
            }
        },

        /**
         * Handle element being focused
         * @private
         */
        _onElementFocus: function (ev) {
            var $element = $(ev.item).find('.element');

            if (Craft.PreviewFileModal.openInstance && $element.length) {
                this._loadPreview($element);
            }
        },

        /**
         * Load the preview for an Asset element
         * @private
         */
        _loadPreview: function($element) {
            var settings = {};

            if ($element.data('image-width')) {
                settings.startingWidth = $element.data('image-width');
                settings.startingHeight = $element.data('image-height');
            }

            new Craft.PreviewFileModal($element.data('id'), this.view.elementSelect, settings);
        },

        /**
         * On Drag Start
         */
        _onDragStart: function() {
            this._tempExpandedFolders = [];
        },

        /**
         * Get File Drag Helper
         */
        _getFileDragHelper: function($element) {
            var currentView = this.getSelectedSourceState('mode');
            var $outerContainer;
            var $innerContainer;

            switch (currentView) {
                case 'table': {
                    $outerContainer = $('<div class="elements datatablesorthelper"/>').appendTo(Garnish.$bod);
                    $innerContainer = $('<div class="tableview"/>').appendTo($outerContainer);
                    var $table = $('<table class="data"/>').appendTo($innerContainer);
                    var $tbody = $('<tbody/>').appendTo($table);

                    $element.appendTo($tbody);

                    // Copy the column widths
                    this._$firstRowCells = this.view.$table.children('tbody').children('tr:first').children();
                    var $helperCells = $element.children();

                    for (var i = 0; i < $helperCells.length; i++) {
                        // Hard-set the cell widths
                        var $helperCell = $($helperCells[i]);

                        // Skip the checkbox cell
                        if ($helperCell.hasClass('checkbox-cell')) {
                            $helperCell.remove();
                            $outerContainer.css('margin-' + Craft.left, 19); // 26 - 7
                            continue;
                        }

                        var $firstRowCell = $(this._$firstRowCells[i]),
                            width = $firstRowCell.width();

                        $firstRowCell.width(width);
                        $helperCell.width(width);
                    }

                    return $outerContainer;
                }
                case 'thumbs': {
                    $outerContainer = $('<div class="elements thumbviewhelper"/>').appendTo(Garnish.$bod);
                    $innerContainer = $('<ul class="thumbsview"/>').appendTo($outerContainer);

                    $element.appendTo($innerContainer);

                    return $outerContainer;
                }
            }

            return $();
        },

        /**
         * On Drop Target Change
         */
        _onDropTargetChange: function($dropTarget) {
            clearTimeout(this._expandDropTargetFolderTimeout);

            if ($dropTarget) {
                var folderId = $dropTarget.data('folder-id');

                if (folderId) {
                    this.dropTargetFolder = this._getSourceByKey(folderId);

                    if (this._hasSubfolders(this.dropTargetFolder) && !this._isExpanded(this.dropTargetFolder)) {
                        this._expandDropTargetFolderTimeout = setTimeout($.proxy(this, '_expandFolder'), 500);
                    }
                }
                else {
                    this.dropTargetFolder = null;
                }
            }

            if ($dropTarget && $dropTarget[0] !== this.$source[0]) {
                // Temporarily remove the .sel class on the active source
                this.$source.removeClass('sel');
            }
            else {
                this.$source.addClass('sel');
            }
        },

        /**
         * Collapse Extra Expanded Folders
         */
        _collapseExtraExpandedFolders: function(dropTargetFolderId) {
            clearTimeout(this._expandDropTargetFolderTimeout);

            // If a source ID is passed in, exclude its parents
            var $excludedSources;

            if (dropTargetFolderId) {
                $excludedSources = this._getSourceByKey(dropTargetFolderId).parents('li').children('a');
            }

            for (var i = this._tempExpandedFolders.length - 1; i >= 0; i--) {
                var $source = this._tempExpandedFolders[i];

                // Check the parent list, if a source id is passed in
                if (typeof $excludedSources === 'undefined' || $excludedSources.filter('[data-key="' + $source.data('key') + '"]').length === 0) {
                    this._collapseFolder($source);
                    this._tempExpandedFolders.splice(i, 1);
                }
            }
        },

        _getSourceByKey: function(key) {
            return this.$sources.filter('[data-key$="' + key + '"]');
        },

        _hasSubfolders: function($source) {
            return $source.siblings('ul').find('li').length;
        },

        _isExpanded: function($source) {
            return $source.parent('li').hasClass('expanded');
        },

        _expandFolder: function() {
            // Collapse any temp-expanded drop targets that aren't parents of this one
            this._collapseExtraExpandedFolders(this.dropTargetFolder.data('folder-id'));

            this.dropTargetFolder.siblings('.toggle').trigger('click');

            // Keep a record of that
            this._tempExpandedFolders.push(this.dropTargetFolder);
        },

        _collapseFolder: function($source) {
            if ($source.parent().hasClass('expanded')) {
                $source.siblings('.toggle').trigger('click');
            }
        },

        _createFolderContextMenu: function($source) {
            // Make sure it's a volume folder
            if (!this._getFolderUidFromSourceKey($source.data('key'))) {
                return;
            }

            var menuOptions = [{label: Craft.t('app', 'New subfolder'), onClick: $.proxy(this, '_createSubfolder', $source)}];

            // For all folders that are not top folders
            if (this.settings.context === 'index' && this._getSourceLevel($source) > 1) {
                menuOptions.push({label: Craft.t('app', 'Rename folder'), onClick: $.proxy(this, '_renameFolder', $source)});
                menuOptions.push({label: Craft.t('app', 'Delete folder'), onClick: $.proxy(this, '_deleteFolder', $source)});
            }

            new Garnish.ContextMenu($source, menuOptions, {menuClass: 'menu'});
        },

        _createSubfolder: function($parentFolder) {
            var subfolderName = prompt(Craft.t('app', 'Enter the name of the folder'));

            if (subfolderName) {
                var params = {
                    parentId: $parentFolder.data('folder-id'),
                    folderName: subfolderName
                };

                this.setIndexBusy();

                Craft.postActionRequest('assets/create-folder', params, $.proxy(function(data, textStatus) {
                    this.setIndexAvailable();

                    if (textStatus === 'success' && data.success) {
                        this._prepareParentForChildren($parentFolder);

                        var $subfolder = $(
                            '<li>' +
                            '<a data-key="' + $parentFolder.data('key') + '/folder:' + data.folderUid + '"' +
                            (Garnish.hasAttr($parentFolder, 'data-has-thumbs') ? ' data-has-thumbs' : '') +
                            ' data-upload="' + $parentFolder.attr('data-upload') + '"' +
                            ' data-folder-id="' + data.folderId + '"' +
                            '>' +
                            data.folderName +
                            '</a>' +
                            '</li>'
                        );

                        var $a = $subfolder.children('a:first');
                        this._appendSubfolder($parentFolder, $subfolder);
                        this.initSource($a);
                    }

                    if (textStatus === 'success' && data.error) {
                        alert(data.error);
                    }
                }, this));
            }
        },

        _deleteFolder: function($targetFolder) {
            if (confirm(Craft.t('app', 'Really delete folder “{folder}”?', {folder: $.trim($targetFolder.text())}))) {
                var params = {
                    folderId: $targetFolder.data('folder-id')
                };

                this.setIndexBusy();

                Craft.postActionRequest('assets/delete-folder', params, $.proxy(function(data, textStatus) {
                    this.setIndexAvailable();

                    if (textStatus === 'success' && data.success) {
                        var $parentFolder = this._getParentSource($targetFolder);

                        // Remove folder and any trace from its parent, if needed
                        this.deinitSource($targetFolder);

                        $targetFolder.parent().remove();
                        this._cleanUpTree($parentFolder);
                    }

                    if (textStatus === 'success' && data.error) {
                        alert(data.error);
                    }
                }, this));
            }
        },

        /**
         * Rename
         */
        _renameFolder: function($targetFolder) {
            var oldName = $.trim($targetFolder.text()),
                newName = prompt(Craft.t('app', 'Rename folder'), oldName);

            if (newName && newName !== oldName) {
                var params = {
                    folderId: $targetFolder.data('folder-id'),
                    newName: newName
                };

                this.setIndexBusy();

                Craft.postActionRequest('assets/rename-folder', params, $.proxy(function(data, textStatus) {
                    this.setIndexAvailable();

                    if (textStatus === 'success' && data.success) {
                        $targetFolder.text(data.newName);

                        // If the current folder was renamed.
                        if (this._getFolderUidFromSourceKey(this.sourceSelect.$selectedItems.data('key')) === this._getFolderUidFromSourceKey($targetFolder.data('key'))) {
                            this.updateElements();
                        }
                    }

                    if (textStatus === 'success' && data.error) {
                        alert(data.error);
                    }

                }, this), 'json');
            }
        },

        /**
         * Prepare a source folder for children folder.
         *
         * @param $parentFolder
         * @private
         */
        _prepareParentForChildren: function($parentFolder) {
            if (!this._hasSubfolders($parentFolder)) {
                $parentFolder.parent().addClass('expanded').append('<div class="toggle"></div><ul></ul>');
                this.initSourceToggle($parentFolder);
            }
        },

        /**
         * Appends a subfolder to the parent folder at the correct spot.
         *
         * @param $parentFolder
         * @param $subfolder
         * @private
         */
        _appendSubfolder: function($parentFolder, $subfolder) {
            var $subfolderList = $parentFolder.siblings('ul'),
                $existingChildren = $subfolderList.children('li'),
                subfolderLabel = $.trim($subfolder.children('a:first').text()),
                folderInserted = false;

            for (var i = 0; i < $existingChildren.length; i++) {
                var $existingChild = $($existingChildren[i]);

                if ($.trim($existingChild.children('a:first').text()) > subfolderLabel) {
                    $existingChild.before($subfolder);
                    folderInserted = true;
                    break;
                }
            }

            if (!folderInserted) {
                $parentFolder.siblings('ul').append($subfolder);
            }
        },

        _cleanUpTree: function($parentFolder) {
            if ($parentFolder !== null && $parentFolder.siblings('ul').children('li').length === 0) {
                this.deinitSourceToggle($parentFolder);
                $parentFolder.siblings('ul').remove();
                $parentFolder.siblings('.toggle').remove();
                $parentFolder.parent().removeClass('expanded');
            }
        },

        _positionProgressBar: function() {
            if (!this.progressBar) {
                this.progressBar = new Craft.ProgressBar(this.$main, true);
            }

            var $container = $(),
                scrollTop = 0,
                offset = 0;

            if (this.settings.context === 'index') {
                $container = this.progressBar.$progressBar.closest('#content');
                scrollTop = Garnish.$win.scrollTop();
            } else {
                $container = this.progressBar.$progressBar.closest('.main');
                scrollTop = this.$main.scrollTop();
            }

            var containerTop = $container.offset().top;
            var diff = scrollTop - containerTop;
            var windowHeight = Garnish.$win.height();

            if ($container.height() > windowHeight) {
                offset = (windowHeight / 2) - 6 + diff;
            } else {
                offset = ($container.height() / 2) - 6;
            }

            if (this.settings.context !== 'index') {
                offset = scrollTop + (($container.height() / 2) - 6);
            }

            this.progressBar.$progressBar.css({
                top: offset
            });
        },

        _performBatchRequests: function(parameterArray, finalCallback) {

            var responseArray = [];

            var doRequest = function (parameters) {
                Craft.postActionRequest(parameters.action, parameters.params, function (data, textStatus) {
                    this.progressBar.incrementProcessedItemCount(1);
                    this.progressBar.updateProgressBar();

                    if (textStatus === 'success') {
                        responseArray.push(data);

                        // If assets were just merged we should get the reference tags updated right away
                        Craft.cp.runQueue();
                    }

                    if (responseArray.length >= parameterArray.length) {
                        finalCallback(responseArray);
                    }
                }.bind(this));
            }.bind(this);

            for (var i = 0; i < parameterArray.length; i++) {
                doRequest(parameterArray[i]);
            }
        }

    });

// Register it!
Craft.registerElementIndexClass('craft\\elements\\Asset', Craft.AssetIndex);<|MERGE_RESOLUTION|>--- conflicted
+++ resolved
@@ -422,11 +422,7 @@
                     var $a = this._folderDrag.$draggee.eq(i).children('a'),
                         folderId = $a.data('folder-id');
 
-<<<<<<< HEAD
-                    // Make sure it's not already in the target folder
-=======
                     // Make sure it's not already in the target folder and use this single folder Id.
->>>>>>> 928249a9
                     if (folderId != targetFolderId) {
                         folderIds.push(folderId);
                         break;
