--- conflicted
+++ resolved
@@ -422,13 +422,8 @@
                     var $a = this._folderDrag.$draggee.eq(i).children('a'),
                         folderId = $a.data('folder-id');
 
-<<<<<<< HEAD
-                    // Make sure it's not already in the target folder
+                    // Make sure it's not already in the target folder and use this single folder Id.
                     if (folderId != targetFolderId) {
-=======
-                    // Make sure it's not already in the target folder and use this single folder Id.
-                    if (this._getFolderIdFromSourceKey(this._getParentSource($source).data('key')) != targetFolderId) {
->>>>>>> 279116ba
                         folderIds.push(folderId);
                         break;
                     }
