--- conflicted
+++ resolved
@@ -504,7 +504,9 @@
       let errorMessages = errors ? Object.values(errors).flat() : [];
 
       if (!message) {
-<<<<<<< HEAD
+        if (!filename) {
+          filename = backupFilename;
+        }
         if (errorMessages.length) {
           message = errorMessages.join('\n');
         } else if (filename) {
@@ -514,14 +516,6 @@
         } else {
           message = Craft.t('app', 'Upload failed.');
         }
-=======
-        if (!filename) {
-          filename = backupFilename;
-        }
-        message = filename
-          ? Craft.t('app', 'Upload failed for “{filename}”.', {filename})
-          : Craft.t('app', 'Upload failed.');
->>>>>>> 873e52d7
       }
 
       Craft.cp.displayError(message);
