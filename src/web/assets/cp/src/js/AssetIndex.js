--- conflicted
+++ resolved
@@ -965,28 +965,10 @@
    * On Upload Complete.
    */
   _onUploadComplete: function (event, data) {
-<<<<<<< HEAD
     const {result} = data;
-=======
-    var response = data.result;
-    var filename = data.files[0].name;
-
-    var doReload = true;
-
-    if (response.success || response.conflict) {
-      // Add the uploaded file to the selected ones, if appropriate
-      this.selectElementAfterUpdate(response.assetId);
-
-      // If there is a prompt, add it to the queue
-      if (response.conflict) {
-        response.prompt = {
-          message: Craft.t('app', response.conflict, {file: response.filename}),
-          choices: this._fileConflictTemplate.choices,
-        };
->>>>>>> 607afb7d
 
     // Add the uploaded file to the selected ones, if appropriate
-    this._uploadedAssetIds.push(result.assetId);
+    this.selectElementAfterUpdate(result.assetId);
 
     // If there is a prompt, add it to the queue
     if (result.conflict) {
@@ -1051,16 +1033,7 @@
       var data = {};
       var action = null;
 
-<<<<<<< HEAD
       const followupAlways = () => {
-=======
-      var followupCallback = (data, textStatus) => {
-        if (textStatus === 'success' && data.assetId) {
-          this.selectElementAfterUpdate(data.assetId);
-        } else if (data.error) {
-          alert(data.error);
-        }
->>>>>>> 607afb7d
         parameterIndex++;
         this.progressBar.incrementProcessedItemCount(1);
         this.progressBar.updateProgressBar();
@@ -1073,7 +1046,7 @@
       };
       const followupSuccess = (data) => {
         if (data.assetId) {
-          this._uploadedAssetIds.push(data.assetId);
+          this.selectElementAfterUpdate(data.assetId);
         }
 
         followupAlways();
