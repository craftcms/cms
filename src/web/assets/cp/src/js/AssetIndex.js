--- conflicted
+++ resolved
@@ -1478,36 +1478,6 @@
     },
 
     _performBatchRequests: function(parameterArray, finalCallback) {
-<<<<<<< HEAD
-        var responseArray = [];
-
-        var onResponse = () => {
-            this.progressBar.incrementProcessedItemCount(1);
-            this.progressBar.updateProgressBar();
-        };
-        var doRequest = parameters => {
-            Craft.sendActionRequest('POST', parameters.action, {data: parameters.params})
-                .then((response) => {
-                    onResponse();
-                    responseArray.push(response.data);
-
-                    // If assets were just merged we should get the reference tags updated right away
-                    Craft.cp.runQueue();
-
-                })
-                .catch(({response}) => {
-                    return onResponse();
-                })
-                .finally(() => {
-                    if (responseArray.length >= parameterArray.length) {
-                        finalCallback(responseArray);
-                    }
-                });
-        };
-
-        for (var i = 0; i < parameterArray.length; i++) {
-            doRequest(parameterArray[i]);
-=======
         const responseArray = [];
         let activeRequests = parameterArray.length;
 
@@ -1528,7 +1498,6 @@
                     finalCallback(responseArray);
                 }
             });
->>>>>>> 882251cc
         }
     },
 });
