/** global: Craft */
/** global: Garnish */
/**
 * Asset index class
 */
Craft.AssetIndex = Craft.BaseElementIndex.extend(
  {
    $includeSubfoldersContainer: null,
    $includeSubfoldersCheckbox: null,
    showingIncludeSubfoldersCheckbox: false,

    $uploadButton: null,
    $uploadInput: null,
    $progressBar: null,

    uploader: null,
    promptHandler: null,
    progressBar: null,
    currentFolderId: null,

    $listedFolders: null,
    itemDrag: null,

    _uploadTotalFiles: 0,
    _uploadFileProgress: {},
    _currentUploaderSettings: {},
    _includeSubfolders: null,

    init: function (elementType, $container, settings) {
      settings = Object.assign({}, Craft.AssetIndex.defaults, settings);
      this.setSettings(settings, Craft.BaseElementIndex.defaults);

      if (this.settings.context === 'index') {
        // remember whether includeSubfolders was set in the query string,
        // before the URL is updated
        const queryParams = Craft.getQueryParams();
        if (queryParams.includeSubfolders !== undefined) {
          this._includeSubfolders = !!parseInt(queryParams.includeSubfolders);
        }
      }

      this.base(elementType, $container, this.settings);

      if (this.settings.context === 'index') {
        this.itemDrag = new Garnish.DragDrop({
          activeDropTargetClass: 'sel',
          minMouseDist: 10,
          hideDraggee: false,
          moveHelperToCursor: true,
          activeDropTargetClass: 'active-drop-target',
          handle: (item) => $(item).closest('tr,li'),
          filter: () => {
            const $container = this.itemDrag.$targetItem.closest('tr,li');
            this.view.elementSelect.selectItem($container);
            return this._findDraggableItems(this.view.getSelectedElements());
          },
          helper: ($item, index) =>
            $('<div class="offset-drag-helper"/>')
              .append($item)
              .css({
                opacity: Math.max(0.9 - 0.05 * index, 0),
                width: '',
                height: '',
              }),
          dropTargets: () => {
            // volume sources
            let $dropTargets = $(
              this.$visibleSources
                .toArray()
                .filter(
                  (source) =>
                    Garnish.hasAttr(source, 'data-folder-id') &&
                    Garnish.hasAttr(source, 'data-can-move-peer-files-to')
                )
            );
            if (this.sourcePath.length <= 1) {
              // exclude the current source since we're already at the root of it
              $dropTargets = $dropTargets.not(this.$source);
            } else {
              // parent folders in the source path
              for (let i = 0; i < this.sourcePath.length - 1; i++) {
                const step = this.sourcePath[i];
                if (step.folderId) {
                  $dropTargets = $dropTargets.add(step.$btn);
                }
              }
            }
            // folders in the elements listing
            if (this.$listedFolders) {
              $dropTargets = $dropTargets
                .add(
                  this.$listedFolders
                    .filter('[data-folder-id]')
                    .closest('tr,li')
                )
                .not(this.view.getSelectedElements());
            }
            return $dropTargets;
          },
          onDragStart: () => {
            Garnish.$bod.addClass('dragging');
            this.itemDrag.$draggee.closest('tr,li').addClass('draggee');
          },
          onDragStop: () => {
            Garnish.$bod.removeClass('dragging');

            const $draggee = this.itemDrag.$draggee;
            const targetFolderId = this._targetFolderId(
              this.itemDrag.$activeDropTarget
            );

            if (!targetFolderId) {
              $draggee.closest('tr,li').removeClass('draggee');
              this.itemDrag.returnHelpersToDraggees();
              return;
            }

            this.itemDrag.fadeOutHelpers();

            const $folders = $draggee.filter('[data-is-folder]');
            const $assets = $draggee.not($folders);
            const folderIds = $folders.toArray().map((item) => {
              return parseInt($(item).data('folder-id'));
            });
            const assetIds = $assets.toArray().map((item) => {
              return parseInt($(item).data('id'));
            });

            const mover = new Craft.AssetMover();
            mover
              .moveFolders(folderIds, targetFolderId)
              .then((totalFoldersMoved) => {
                mover
                  .moveAssets(assetIds, targetFolderId)
                  .then((totalAssetsMoved) => {
                    const totalItemsMoved =
                      totalFoldersMoved + totalAssetsMoved;
                    if (totalItemsMoved) {
                      Craft.cp.displayNotice(
                        Craft.t(
                          'app',
                          '{totalItems, plural, =1{Item} other{Items}} moved.',
                          {
                            totalItems: totalItemsMoved,
                          }
                        )
                      );
                      Craft.elementIndex.updateElements(true);
                    } else {
                      $draggee.closest('tr,li').removeClass('draggee');
                    }
                  });
              });
          },
        });

        this.addListener(Garnish.$win, 'resize,scroll', '_positionProgressBar');
      } else {
        this.addListener(this.$main, 'scroll', '_positionProgressBar');

        if (this.settings.modal) {
          this.settings.modal.on(
            'updateSizeAndPosition',
            this._positionProgressBar.bind(this)
          );
        }
      }

      this.addListener(this.$elements, 'keydown', this._onKeyDown.bind(this));
    },

    _findDraggableItems: function ($items) {
      return $(
        $items
          .toArray()
          .map((item) => $(item).find('.element:first')[0])
          .filter((item) => item && Garnish.hasAttr(item, 'data-movable'))
      );
    },

    _targetFolderId: function ($dropTarget) {
      if (!$dropTarget || !$dropTarget.length) {
        return false;
      }

      // source?
      if ($dropTarget.is(this.$visibleSources)) {
        return $dropTarget.data('folder-id');
      }

      // source path step?
      for (let i = 0; i < this.sourcePath.length - 1; i++) {
        const step = this.sourcePath[i];
        if ($dropTarget.is(step.$btn)) {
          return step.folderId;
        }
      }

      // folder in the element listing?
      return $dropTarget.find('.element:first').data('folder-id') || false;
    },

    afterInit: function () {
      if (!this.settings.foldersOnly) {
        this.initForFiles();
      }

      this.base();
    },

    /**
     * Initialize the uploader.
     *
     * @private
     */
    initForFiles: function () {
      this.promptHandler = new Craft.PromptHandler();
      this.progressBar = new Craft.ProgressBar(this.$main, false);
    },

    createUploadInputs: function () {
      this.$uploadButton?.remove();
      this.$uploadInput?.remove();

      this.$uploadButton = $('<button/>', {
        type: 'button',
        class: 'btn submit',
        'data-icon': 'upload',
        style: 'position: relative; overflow: hidden;',
        'aria-label': Craft.t('app', 'Upload files'),
        text: Craft.t('app', 'Upload files'),
      });
      this.addButton(this.$uploadButton);

      this.$uploadInput = $(
        '<input type="file" multiple="multiple" name="assets-upload" />'
      )
        .hide()
        .insertBefore(this.$uploadButton);

      this.$uploadButton.on('click', () => {
        if (this.$uploadButton.hasClass('disabled')) {
          return;
        }
        if (!this.isIndexBusy) {
          this.$uploadButton
            .parent()
            .find('input[name=assets-upload]')
            .trigger('click');
        }
      });
    },

    onSelectSource: function () {
      if (!this.settings.foldersOnly) {
        this.currentFolderId =
          this.currentFolderId || this.$source.data('folder-id');
        const fsType = this.$source.data('fs-type');

        this.createUploadInputs();

        if (
          this.currentFolderId &&
          Garnish.hasAttr(this.$source, 'data-can-upload')
        ) {
          this.uploader?.destroy();
          this.$uploadButton.removeClass('disabled');

          const options = {
            fileInput: this.$uploadInput,
            dropZone: this.$container,
            events: {
              fileuploadstart: this._onUploadStart.bind(this),
              fileuploadprogressall: this._onUploadProgress.bind(this),
              fileuploaddone: this._onUploadSuccess.bind(this),
              fileuploadalways: this._onUploadAlways.bind(this),
              fileuploadfail: this._onUploadFailure.bind(this),
            },
          };

          if (this.settings?.criteria?.kind) {
            options.allowedKinds = this.settings.criteria.kind;
          }

          this._currentUploaderSettings = options;

          this.uploader = Craft.createUploader(
            fsType,
            this.$uploadButton,
            options
          );
          this.uploader.setParams({
            folderId: this.currentFolderId,
          });
        } else {
          this.$uploadButton.addClass('disabled');
        }
      }

      this.base();
    },

    onSourcePathChange: function () {
      const currentFolder = this.sourcePath.length
        ? this.sourcePath[this.sourcePath.length - 1]
        : null;
      this.currentFolderId = currentFolder?.folderId;

      if (!this.settings.foldersOnly && this.currentFolderId) {
        this.uploader?.setParams({
          folderId: this.currentFolderId,
        });

        // will the user be allowed to move items in this folder?
        const canMoveSubItems =
          this.context === 'index' && !!currentFolder.canMoveSubItems;
        this.settings.selectable = this.settings.selectable || canMoveSubItems;
        this.settings.multiSelect =
          this.settings.multiSelect || canMoveSubItems;
      }

      this.base();
    },

    startSearching: function () {
      // Does this source have subfolders?
      if (
        !this.settings.hideSidebar &&
        this.sourcePath.length &&
        this.sourcePath[this.sourcePath.length - 1].hasChildren
      ) {
        if (this.$includeSubfoldersContainer === null) {
          var id =
            'includeSubfolders-' + Math.floor(Math.random() * 1000000000);

          this.$includeSubfoldersContainer = $(
            '<div style="margin-bottom: -25px; opacity: 0;"/>'
          ).insertAfter(this.$search);
          var $subContainer = $('<div style="padding-top: 5px;"/>').appendTo(
            this.$includeSubfoldersContainer
          );
          this.$includeSubfoldersCheckbox = $(
            '<input type="checkbox" id="' + id + '" class="checkbox"/>'
          ).appendTo($subContainer);
          $('<label class="light smalltext" for="' + id + '"/>')
            .text(' ' + Craft.t('app', 'Search in subfolders'))
            .appendTo($subContainer);

          this.addListener(
            this.$includeSubfoldersCheckbox,
            'change',
            function () {
              this.setSelecetedSourceState(
                'includeSubfolders',
                this.$includeSubfoldersCheckbox.prop('checked')
              );
              this.updateElements();
            }
          );
        } else {
          this.$includeSubfoldersContainer
            .velocity('stop')
            .removeClass('hidden');
        }

        let checked;
        if (this._includeSubfolders !== null) {
          checked = this._includeSubfolders;
          this._includeSubfolders = null;
        } else {
          checked = this.getSelectedSourceState('includeSubfolders', false);
        }
        this.$includeSubfoldersCheckbox.prop('checked', checked);

        this.$includeSubfoldersContainer.velocity(
          {
            marginBottom: 0,
            opacity: 1,
          },
          'fast'
        );

        this.showingIncludeSubfoldersCheckbox = true;
      }

      this.base();
    },

    stopSearching: function () {
      if (this.showingIncludeSubfoldersCheckbox) {
        this.$includeSubfoldersContainer.velocity('stop');

        this.$includeSubfoldersContainer.velocity(
          {
            marginBottom: -25,
            opacity: 0,
          },
          {
            duration: 'fast',
            complete: () => {
              this.$includeSubfoldersContainer.addClass('hidden');
            },
          }
        );

        this.showingIncludeSubfoldersCheckbox = false;
      }

      this.base();
    },

    getViewSettings: function () {
      const settings = {};

      if (this.settings.context === 'index') {
        // Allow folders to be selected
        settings.canSelectElement = () => true;
      }

      return settings;
    },

    getViewParams: function () {
      const data = Object.assign(this.base(), {
        showFolders: this.settings.showFolders && !this.trashed,
        foldersOnly: this.settings.foldersOnly,
      });

      if (
        this.showingIncludeSubfoldersCheckbox &&
        this.$includeSubfoldersCheckbox.prop('checked')
      ) {
        data.criteria.includeSubfolders = true;
      }

      return data;
    },

    /**
     * React on upload submit.
     *
     * @private
     */
    _onUploadStart: function () {
      this.setIndexBusy();

      // Initial values
      this._positionProgressBar();
      this.progressBar.resetProgressBar();
      this.progressBar.showProgressBar();

      this.promptHandler.resetPrompts();
    },

    /**
     * Update uploaded byte count.
     */
    _onUploadProgress: function (event, data = null) {
      data = event instanceof CustomEvent ? event.detail : data;

      var progress = parseInt(Math.min(data.loaded / data.total, 1) * 100, 10);
      this.progressBar.setProgressPercentage(progress);
    },

    /**
     * On upload success.
     *
     * @param {Object} event
     * @param {Object} data
     * @private
     */
    _onUploadSuccess: function (event, data = null) {
      const result = event instanceof CustomEvent ? event.detail : data.result;

      // Add the uploaded file to the selected ones, if appropriate
      this.selectElementAfterUpdate(result.assetId);

      // If there is a prompt, add it to the queue
      if (result.conflict) {
        result.prompt = {
          message: Craft.t('app', result.conflict, {file: result.filename}),
          choices: [
            {value: 'keepBoth', title: Craft.t('app', 'Keep both')},
            {value: 'replace', title: Craft.t('app', 'Replace it')},
          ],
          modalSettings: {
            hideOnEsc: false,
            hideOnShadeClick: false,
          },
        };

        this.promptHandler.addPrompt(result);
      }

      Craft.cp.runQueue();
    },

    /**
     * On upload complete no matter what (success, fail, or abort).
     */
    _onUploadAlways: function () {
      if (this.uploader.isLastUpload()) {
        this.progressBar.hideProgressBar();
        this.setIndexAvailable();

        if (this.promptHandler.getPromptCount()) {
          this.promptHandler.showBatchPrompts(this._uploadFollowup.bind(this));
        } else {
          this._updateAfterUpload();
        }
      }
    },

    /**
     * On Upload Failure.
     */
    _onUploadFailure: function (event, data = null) {
      const response =
        event instanceof CustomEvent ? event.detail : data?.jqXHR?.responseJSON;

      let {message, filename, errors} = response || {};
      filename = filename || data?.files?.[0].name;
      let errorMessages = errors ? Object.values(errors).flat() : [];

      if (!message) {
        if (errorMessages.length) {
          message = errorMessages.join('\n');
        } else if (filename) {
          message = Craft.t('app', 'Upload failed for “{filename}”.', {
            filename,
          });
        } else {
          message = Craft.t('app', 'Upload failed.');
        }
      }

      Craft.cp.displayError(message);
    },

    /**
     * Update the elements after an upload, setting sort to dateModified descending, if not using index.
     *
     * @private
     */
    _updateAfterUpload: function () {
      if (this.settings.context !== 'index') {
        this.clearSearch();
        this.setSelectedSortAttribute('dateCreated', 'desc');
      }
      this.updateElements();
    },

    /**
     * Follow up to an upload that triggered at least one conflict resolution prompt.
     *
     * @param {Object} returnData
     * @private
     */
    _uploadFollowup: function (returnData) {
      this.setIndexBusy();
      this.progressBar.resetProgressBar();

      this.promptHandler.resetPrompts();

      var finalCallback = () => {
        this.progressBar.hideProgressBar();
        this.setIndexAvailable();
        this._updateAfterUpload();
      };

      this.progressBar.setItemCount(returnData.length);

      var doFollowup = (parameterArray, parameterIndex, callback) => {
        var data = {};
        var action = null;
        const {replaceAction, deleteAction} = this.uploader.settings;

        const followupAlways = () => {
          parameterIndex++;
          this.progressBar.incrementProcessedItemCount(1);
          this.progressBar.updateProgressBar();

          if (parameterIndex === parameterArray.length) {
            callback();
          } else {
            doFollowup(parameterArray, parameterIndex, callback);
          }
        };
        const followupSuccess = (data) => {
          if (data.assetId) {
            this.selectElementAfterUpdate(data.assetId);
          }

          followupAlways();
        };
        const followupFailure = (data) => {
          Craft.cp.displayError(data.message);
          followupAlways();
        };

        if (parameterArray[parameterIndex].choice === 'replace') {
          action = replaceAction;
          data.sourceAssetId = parameterArray[parameterIndex].assetId;

          if (parameterArray[parameterIndex].conflictingAssetId) {
            data.assetId = parameterArray[parameterIndex].conflictingAssetId;
          } else {
            data.targetFilename = parameterArray[parameterIndex].filename;
          }
        } else if (parameterArray[parameterIndex].choice === 'cancel') {
          action = deleteAction;
          data.assetId = parameterArray[parameterIndex].assetId;
        }

        if (!action) {
          // We don't really need to do another request, so let's pretend that already happened
          followupSuccess({
            assetId: parameterArray[parameterIndex].assetId,
          });
        } else {
          Craft.sendActionRequest('POST', action, {data})
            .then((response) => followupSuccess(response.data))
            .catch(({response}) => followupFailure(response.data));
        }
      };

      this.progressBar.showProgressBar();
      doFollowup(returnData, 0, finalCallback);
    },

    /**
     * Perform actions after updating elements
     * @private
     */
    onUpdateElements: function () {
      this._onUpdateElements(false, this.view.getAllElements());
      this.view.on('appendElements', (ev) => {
        this._onUpdateElements(true, ev.newElements);
      });

      this.base();
    },

    /**
     * Do the after-update initializations
     * @private
     */
    _onUpdateElements: function (append, $newElements) {
<<<<<<< HEAD
      this.removeListener(this.$elements, 'keydown');
      this.addListener(this.$elements, 'keydown', this._onKeyDown.bind(this));
      if (this.view.elementSelect) {
        this.view.elementSelect.on(
          'focusItem',
          this._onElementFocus.bind(this)
        );
      }

=======
>>>>>>> 76639980
      this.$listedFolders = $newElements.find(
        '.element[data-is-folder][data-folder-name]'
      );
      for (let i = 0; i < this.$listedFolders.length; i++) {
        const $folder = this.$listedFolders.eq(i);
        const $label = $folder.find('.label');
        const $link = $label.find('.label-link');
        const folderId = parseInt($folder.data('folder-id'));
        const folderName = $folder.data('folder-name');
        const label = Craft.t('app', '{name} folder', {
          name: folderName,
        });
        if (this.settings.disabledFolderIds.includes(folderId)) {
          $label.attr('aria-label', label);
          $newElements.has($folder).addClass('disabled');
          continue;
        }
        const sourcePath = $folder.data('source-path');
        if (sourcePath) {
          $link.attr({
            href: Craft.getCpUrl(sourcePath[sourcePath.length - 1].uri),
            role: 'button',
            'aria-label': label,
          });
          this.addListener($link, 'activate', (ev) => {
            this.sourcePath = sourcePath;
            this.clearSearch(false);
            this.updateElements().then(() => {
              const firstFocusableEl = this.$elements.find(
                ':focusable:not(.selectallcontainer)'
              )[0];
              if (firstFocusableEl) {
                firstFocusableEl.focus();
              }
            });
          });
        }
      }

      if (this.itemDrag) {
        const currentFolder = this.sourcePath[this.sourcePath.length - 1];
        const canMoveSubItems = !!(
          currentFolder &&
          currentFolder.folderId &&
          currentFolder.canMoveSubItems
        );
        if (!canMoveSubItems || !append) {
          this.itemDrag.removeAllItems();
        }
        if (canMoveSubItems) {
          this.itemDrag.addItems(this._findDraggableItems($newElements));
        }
      }
    },

    /**
     * Handle a keypress
     * @private
     */
    _onKeyDown: function (ev) {
      if (ev.keyCode === Garnish.SPACE_KEY && ev.shiftKey) {
        if (Craft.PreviewFileModal.openInstance) {
<<<<<<< HEAD
          Craft.PreviewFileModal.openInstance.selfDestruct();
        } else if (this.view.elementSelect) {
          var $element = this.view.elementSelect.$focusedItem.find('.element');
=======
          Craft.PreviewFileModal.openInstance.hide();
        } else {
          let $element = $(ev.target).closest('.element');
          if (!$element.length) {
            $element = $(ev.target).find('.element:first');
          }
>>>>>>> 76639980

          if ($element.length && !Garnish.hasAttr($element, 'data-folder-id')) {
            Craft.PreviewFileModal.showForAsset(
              $element,
              this.view.elementSelect
            );
          }
        }

        ev.stopPropagation();
        return false;
      }
    },

    /**
     * @returns {string}
     */
    getSourcePathLabel: function () {
      return Craft.t('app', 'Volume path');
    },

    /**
     * @returns {string}
     */
    getSourcePathActionLabel: function () {
      return Craft.t('app', 'Folder actions');
    },

    getSourcePathActions: function () {
      const actions = [];
      const currentFolder = this.sourcePath[this.sourcePath.length - 1];

      if (currentFolder.canCreate) {
        actions.push({
          label: Craft.t('app', 'New subfolder'),
          onSelect: () => {
            this._createSubfolder();
          },
        });
      }

      if (this.settings.context === 'index') {
        if (currentFolder.canRename) {
          actions.push({
            label: Craft.t('app', 'Rename folder'),
            onSelect: () => {
              this._renameFolder();
            },
          });

          if (
            currentFolder.canMove &&
            this.getMoveTargetSourceKeys(true).length
          ) {
            actions.push({
              label: Craft.t('app', 'Move folder'),
              onSelect: () => {
                this._moveFolder();
              },
            });
          }

          if (currentFolder.canDelete) {
            actions.push({
              label: Craft.t('app', 'Delete folder'),
              destructive: true,
              onSelect: () => {
                this.deleteCurrentFolder();
              },
            });
          }
        }
      }

      return actions;
    },

    _createSubfolder: function () {
      const currentFolder = this.sourcePath[this.sourcePath.length - 1];
      const subfolderName = prompt(
        Craft.t('app', 'Enter the name of the folder')
      );

      if (subfolderName) {
        const data = {
          parentId: currentFolder.folderId,
          folderName: subfolderName,
        };

        this.setIndexBusy();

        Craft.sendActionRequest('POST', 'assets/create-folder', {data})
          .then((response) => {
            this.setIndexAvailable();
            Craft.cp.displayNotice(Craft.t('app', 'Folder created.'));
            this.updateElements(true);
          })
          .catch(({response}) => {
            this.setIndexAvailable();
            Craft.cp.displayError(response.data.message);
          });
      }
    },

    deleteCurrentFolder: async function () {
      if (
        await this.deleteFolder(this.sourcePath[this.sourcePath.length - 1])
      ) {
        this.sourcePath = this.sourcePath.slice(0, this.sourcePath.length - 1);
        this.updateElements();
      }
    },

    deleteFolder: async function (folder) {
      if (
        !confirm(
          Craft.t('app', 'Really delete folder “{folder}”?', {
            folder: folder.label,
          })
        )
      ) {
        return false;
      }

      this.setIndexBusy();

      try {
        await Craft.sendActionRequest('POST', 'assets/delete-folder', {
          data: {
            folderId: folder.folderId,
          },
        });
      } catch (e) {
        Craft.cp.displayError(e?.response?.data?.message);
        return false;
      } finally {
        this.setIndexAvailable();
      }

      Craft.cp.displayNotice(Craft.t('app', 'Folder deleted.'));
      return true;
    },

    /**
     * Rename
     */
    _renameFolder: function () {
      const currentFolder = this.sourcePath[this.sourcePath.length - 1];
      const newName = prompt(
        Craft.t('app', 'Rename folder'),
        currentFolder.label
      );

      if (!newName || newName === currentFolder.label) {
        return;
      }

      this.setIndexBusy();

      Craft.sendActionRequest('POST', 'assets/rename-folder', {
        data: {
          folderId: currentFolder.folderId,
          newName: newName,
        },
      })
        .then((response) => {
          Craft.cp.displayNotice(Craft.t('app', 'Folder renamed.'));
          const sourcePath = this.sourcePath.slice();
          sourcePath[sourcePath.length - 1].label = response.data.newName;
          sourcePath[sourcePath.length - 1].uri =
            sourcePath[sourcePath.length - 2].uri + `/${response.data.newName}`;
          this.sourcePath = sourcePath;
        })
        .catch(({response}) => {
          Craft.cp.displayError(response.data.message);
        })
        .finally(() => {
          this.setIndexAvailable();
        });
    },

    getMoveTargetSourceKeys: function (peerFiles) {
      const attr = peerFiles
        ? 'data-can-move-peer-files-to'
        : 'data-can-move-to';
      return this.$sources
        .toArray()
        .filter((source) => {
          const volumeHandle = $(source).data('volume-handle');
          return (
            volumeHandle &&
            volumeHandle !== 'temp' &&
            Garnish.hasAttr(source, attr)
          );
        })
        .map((source) => $(source).data('key'));
    },

    _moveFolder: function () {
      const currentFolder = this.sourcePath[this.sourcePath.length - 1];
      const parentFolder = this.sourcePath[this.sourcePath.length - 2];

      const disabledFolderIds = [currentFolder.folderId];
      if (parentFolder) {
        disabledFolderIds.push(parentFolder.folderId);
      }

      new Craft.VolumeFolderSelectorModal({
        sources: this.getMoveTargetSourceKeys(true),
        showTitle: true,
        modalTitle: Craft.t('app', 'Move to'),
        selectBtnLabel: Craft.t('app', 'Move'),
        disabledFolderIds: disabledFolderIds,
        indexSettings: {
          defaultSource: this.sourceKey,
          defaultSourcePath: this.sourcePath.slice(
            0,
            this.sourcePath.length - 1
          ),
        },
        onSelect: ([targetFolder]) => {
          this.$sourcePathActionsBtn.focus();
          const mover = new Craft.AssetMover();
          mover
            .moveFolders([currentFolder.folderId], targetFolder.folderId)
            .then((totalFoldersMoved) => {
              if (totalFoldersMoved) {
                Craft.cp.displayNotice(
                  Craft.t(
                    'app',
                    '{totalItems, plural, =1{Item} other{Items}} moved.',
                    {
                      totalItems: totalFoldersMoved,
                    }
                  )
                );
                this.sourcePath = this.sourcePath.slice(
                  0,
                  this.sourcePath.length - 1
                );
                this.clearSearch(false);
                this.updateElements();
              }
            });
        },
      });
    },

    _positionProgressBar: function () {
      if (!this.progressBar) {
        this.progressBar = new Craft.ProgressBar(this.$main, true);
      }

      var $container = $(),
        scrollTop = 0,
        offset = 0;

      if (this.settings.context === 'index') {
        $container = this.progressBar.$progressBar.closest('#content');
        scrollTop = Garnish.$win.scrollTop();
      } else {
        $container = this.progressBar.$progressBar.closest('.main');
        scrollTop = this.$main.scrollTop();
      }

      var containerTop = $container.offset().top;
      var diff = scrollTop - containerTop;
      var windowHeight = Garnish.$win.height();

      if ($container.height() > windowHeight) {
        offset = windowHeight / 2 - 6 + diff;
      } else {
        offset = $container.height() / 2 - 6;
      }

      if (this.settings.context !== 'index') {
        offset = scrollTop + ($container.height() / 2 - 6);
      }

      this.progressBar.$progressBar.css({
        top: offset,
      });
    },
  },
  {
    defaults: {
      showFolders: true,
      foldersOnly: false,
      disabledFolderIds: [],
    },
  }
);

// Register it!
Craft.registerElementIndexClass('craft\\elements\\Asset', Craft.AssetIndex);<|MERGE_RESOLUTION|>--- conflicted
+++ resolved
@@ -646,18 +646,6 @@
      * @private
      */
     _onUpdateElements: function (append, $newElements) {
-<<<<<<< HEAD
-      this.removeListener(this.$elements, 'keydown');
-      this.addListener(this.$elements, 'keydown', this._onKeyDown.bind(this));
-      if (this.view.elementSelect) {
-        this.view.elementSelect.on(
-          'focusItem',
-          this._onElementFocus.bind(this)
-        );
-      }
-
-=======
->>>>>>> 76639980
       this.$listedFolders = $newElements.find(
         '.element[data-is-folder][data-folder-name]'
       );
@@ -720,18 +708,12 @@
     _onKeyDown: function (ev) {
       if (ev.keyCode === Garnish.SPACE_KEY && ev.shiftKey) {
         if (Craft.PreviewFileModal.openInstance) {
-<<<<<<< HEAD
-          Craft.PreviewFileModal.openInstance.selfDestruct();
+          Craft.PreviewFileModal.openInstance.hide();
         } else if (this.view.elementSelect) {
-          var $element = this.view.elementSelect.$focusedItem.find('.element');
-=======
-          Craft.PreviewFileModal.openInstance.hide();
-        } else {
           let $element = $(ev.target).closest('.element');
           if (!$element.length) {
             $element = $(ev.target).find('.element:first');
           }
->>>>>>> 76639980
 
           if ($element.length && !Garnish.hasAttr($element, 'data-folder-id')) {
             Craft.PreviewFileModal.showForAsset(
