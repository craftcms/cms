--- conflicted
+++ resolved
@@ -435,11 +435,8 @@
      * Update uploaded byte count.
      */
     _onUploadProgress: function (event, data) {
-<<<<<<< HEAD
-=======
       data = event instanceof Event ? event.detail : data;
 
->>>>>>> 22930d32
       var progress = parseInt(Math.min(data.loaded / data.total, 1) * 100, 10);
       this.progressBar.setProgressPercentage(progress);
     },
@@ -452,11 +449,7 @@
      * @private
      */
     _onUploadSuccess: function (event, data) {
-<<<<<<< HEAD
-      const result = data.result || data;
-=======
       const result = event instanceof Event ? event.detail : data.result;
->>>>>>> 22930d32
 
       // Add the uploaded file to the selected ones, if appropriate
       this.selectElementAfterUpdate(result.assetId);
@@ -497,22 +490,12 @@
      * On Upload Failure.
      */
     _onUploadFailure: function (event, data) {
-<<<<<<< HEAD
-      let dataObj = data;
-
-      if (typeof data.response === 'function') {
-        dataObj = data.response()?.jqXHR?.responseJSON || {};
-      }
-
-      let {message, filename} = dataObj;
-=======
       const response =
         event instanceof Event
           ? event?.detail
           : data?.result?.response()?.jqXHR?.responseJSON || {};
 
       let {message, filename} = response;
->>>>>>> 22930d32
 
       if (!message) {
         message = filename
