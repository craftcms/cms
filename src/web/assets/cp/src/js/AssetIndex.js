/** global: Craft */
/** global: Garnish */
/**
 * Asset index class
 */
Craft.AssetIndex = Craft.BaseElementIndex.extend(
  {
    $includeSubfoldersContainer: null,
    $includeSubfoldersCheckbox: null,
    showingIncludeSubfoldersCheckbox: false,

    $uploadButton: null,
    $uploadInput: null,
    $progressBar: null,

    uploader: null,
    promptHandler: null,
    progressBar: null,

    $listedFolders: null,
    itemDrag: null,

    _uploadTotalFiles: 0,
    _uploadFileProgress: {},
    _currentUploaderSettings: {},

    init: function (elementType, $container, settings) {
      settings = Object.assign({}, Craft.AssetIndex.defaults, settings);
      this.base(elementType, $container, settings);

      if (this.settings.context === 'index') {
        this.itemDrag = new Garnish.DragDrop({
          activeDropTargetClass: 'sel',
          minMouseDist: 10,
          hideDraggee: false,
          moveHelperToCursor: true,
          activeDropTargetClass: 'active-drop-target',
          handle: (item) => $(item).closest('tr,li'),
          filter: () => {
            const $container = this.itemDrag.$targetItem.closest('tr,li');
            this.view.elementSelect.selectItem($container);
            return this._findDraggableItems(this.view.getSelectedElements());
          },
          helper: ($item, index) =>
            $('<div class="offset-drag-helper"/>')
              .append($item)
              .css({
                opacity: Math.max(0.9 - 0.05 * index, 0),
                width: '',
                height: '',
              }),
          dropTargets: () => {
            // volume sources
            let $dropTargets = $(
              this.$visibleSources
                .toArray()
                .filter(
                  (source) =>
                    Garnish.hasAttr(source, 'data-folder-id') &&
                    Garnish.hasAttr(source, 'data-can-move-peer-files-to')
                )
            );
            if (this.sourcePath.length <= 1) {
              // exclude the current source since we're already at the root of it
              $dropTargets = $dropTargets.not(this.$source);
            } else {
              // parent folders in the source path
              for (let i = 0; i < this.sourcePath.length - 1; i++) {
                const step = this.sourcePath[i];
                if (step.folderId) {
                  $dropTargets = $dropTargets.add(step.$btn);
                }
              }
            }
            // folders in the elements listing
            if (this.$listedFolders) {
              $dropTargets = $dropTargets
                .add(
                  this.$listedFolders
                    .filter('[data-folder-id]')
                    .closest('tr,li')
                )
                .not(this.view.getSelectedElements());
            }
            return $dropTargets;
          },
          onDragStart: () => {
            Garnish.$bod.addClass('dragging');
            this.itemDrag.$draggee.closest('tr,li').addClass('draggee');
          },
          onDragStop: () => {
            Garnish.$bod.removeClass('dragging');

            const $draggee = this.itemDrag.$draggee;
            const targetFolderId = this._targetFolderId(
              this.itemDrag.$activeDropTarget
            );

            if (!targetFolderId) {
              $draggee.closest('tr,li').removeClass('draggee');
              this.itemDrag.returnHelpersToDraggees();
              return;
            }

            this.itemDrag.fadeOutHelpers();

            const $folders = $draggee.filter('[data-is-folder]');
            const $assets = $draggee.not($folders);
            const folderIds = $folders.toArray().map((item) => {
              return parseInt($(item).data('folder-id'));
            });
            const assetIds = $assets.toArray().map((item) => {
              return parseInt($(item).data('id'));
            });

            const mover = new Craft.AssetMover();
            mover
              .moveFolders(folderIds, targetFolderId)
              .then((totalFoldersMoved) => {
                mover
                  .moveAssets(assetIds, targetFolderId)
                  .then((totalAssetsMoved) => {
                    const totalItemsMoved =
                      totalFoldersMoved + totalAssetsMoved;
                    if (totalItemsMoved) {
                      Craft.cp.displayNotice(
                        Craft.t(
                          'app',
                          '{totalItems, plural, =1{Item} other{Items}} moved.',
                          {
                            totalItems: totalItemsMoved,
                          }
                        )
                      );
                      Craft.elementIndex.updateElements(true);
                    } else {
                      $draggee.closest('tr,li').removeClass('draggee');
                    }
                  });
              });
          },
        });

        this.addListener(Garnish.$win, 'resize,scroll', '_positionProgressBar');
      } else {
        this.addListener(this.$main, 'scroll', '_positionProgressBar');

        if (this.settings.modal) {
          this.settings.modal.on(
            'updateSizeAndPosition',
            this._positionProgressBar.bind(this)
          );
        }
      }
    },

    _findDraggableItems: function ($items) {
      return $(
        $items
          .toArray()
          .map((item) => $(item).find('.element:first')[0])
          .filter((item) => item && Garnish.hasAttr(item, 'data-movable'))
      );
    },

    _targetFolderId: function ($dropTarget) {
      if (!$dropTarget || !$dropTarget.length) {
        return false;
      }

      // source?
      if ($dropTarget.is(this.$visibleSources)) {
        return $dropTarget.data('folder-id');
      }

      // source path step?
      for (let i = 0; i < this.sourcePath.length - 1; i++) {
        const step = this.sourcePath[i];
        if ($dropTarget.is(step.$btn)) {
          return step.folderId;
        }
      }

      // folder in the element listing?
      return $dropTarget.find('.element:first').data('folder-id') || false;
    },

    afterInit: function () {
      if (!this.settings.foldersOnly) {
        this.initForFiles();
      }

      this.base();
    },

    /**
     * Initialize the uploader.
     *
     * @private
     */
    initForFiles: function () {
      if (!this.$uploadButton) {
        this.$uploadButton = $('<button/>', {
          type: 'button',
          class: 'btn submit',
          'data-icon': 'upload',
          style: 'position: relative; overflow: hidden;',
          text: Craft.t('app', 'Upload files'),
        });
        this.addButton(this.$uploadButton);

        this.$uploadInput = $(
          '<input type="file" multiple="multiple" name="assets-upload" />'
        )
          .hide()
          .insertBefore(this.$uploadButton);
      }

      this.promptHandler = new Craft.PromptHandler();
      this.progressBar = new Craft.ProgressBar(this.$main, false);

      var options = {
        url: Craft.getActionUrl('assets/upload'),
        fileInput: this.$uploadInput,
        dropZone: this.$container,
      };

      options.events = {
        fileuploadstart: this._onUploadStart.bind(this),
        fileuploadprogressall: this._onUploadProgress.bind(this),
        fileuploaddone: this._onUploadSuccess.bind(this),
        fileuploadalways: this._onUploadAlways.bind(this),
        fileuploadfail: this._onUploadFailure.bind(this),
      };

      if (
        this.settings.criteria &&
        typeof this.settings.criteria.kind !== 'undefined'
      ) {
        options.allowedKinds = this.settings.criteria.kind;
      }

      this._currentUploaderSettings = options;

      this.uploader = new Craft.Uploader(this.$uploadButton, options);

      this.$uploadButton.on('click', () => {
        if (this.$uploadButton.hasClass('disabled')) {
          return;
        }
        if (!this.isIndexBusy) {
          this.$uploadButton
            .parent()
            .find('input[name=assets-upload]')
            .trigger('click');
        }
      });
    },

    onSelectSource: function () {
      if (!this.settings.foldersOnly) {
        const folderId = this.$source.data('folder-id');
        if (folderId && Garnish.hasAttr(this.$source, 'data-can-upload')) {
          this.uploader.setParams({
            folderId: this.$source.attr('data-folder-id'),
          });
          this.$uploadButton.removeClass('disabled');
        } else {
          this.$uploadButton.addClass('disabled');
        }
      }

      this.base();
    },

    onSourcePathChange: function () {
      if (!this.settings.foldersOnly && this.sourcePath.length) {
        const currentFolder = this.sourcePath[this.sourcePath.length - 1];
        if (currentFolder.folderId) {
          if (this.uploader) {
            this.uploader.setParams({
              folderId: currentFolder.folderId,
            });
          }

          // will the user be allowed to move items in this folder?
          const canMoveSubItems = !!currentFolder.canMoveSubItems;
          this.settings.selectable =
            this.settings.selectable || canMoveSubItems;
          this.settings.multiSelect =
            this.settings.multiSelect || canMoveSubItems;
        }
      }

      this.base();
    },

    startSearching: function () {
      // Does this source have subfolders?
      if (
        !this.settings.hideSidebar &&
        this.sourcePath[this.sourcePath.length - 1].hasChildren
      ) {
        if (this.$includeSubfoldersContainer === null) {
          var id =
            'includeSubfolders-' + Math.floor(Math.random() * 1000000000);

          this.$includeSubfoldersContainer = $(
            '<div style="margin-bottom: -25px; opacity: 0;"/>'
          ).insertAfter(this.$search);
          var $subContainer = $('<div style="padding-top: 5px;"/>').appendTo(
            this.$includeSubfoldersContainer
          );
          this.$includeSubfoldersCheckbox = $(
            '<input type="checkbox" id="' + id + '" class="checkbox"/>'
          ).appendTo($subContainer);
          $('<label class="light smalltext" for="' + id + '"/>')
            .text(' ' + Craft.t('app', 'Search in subfolders'))
            .appendTo($subContainer);

          this.addListener(
            this.$includeSubfoldersCheckbox,
            'change',
            function () {
              this.setSelecetedSourceState(
                'includeSubfolders',
                this.$includeSubfoldersCheckbox.prop('checked')
              );
              this.updateElements();
            }
          );
        } else {
          this.$includeSubfoldersContainer
            .velocity('stop')
            .removeClass('hidden');
        }

        var checked = this.getSelectedSourceState('includeSubfolders', false);
        this.$includeSubfoldersCheckbox.prop('checked', checked);

        this.$includeSubfoldersContainer.velocity(
          {
            marginBottom: 0,
            opacity: 1,
          },
          'fast'
        );

        this.showingIncludeSubfoldersCheckbox = true;
      }

      this.base();
    },

    stopSearching: function () {
      if (this.showingIncludeSubfoldersCheckbox) {
        this.$includeSubfoldersContainer.velocity('stop');

        this.$includeSubfoldersContainer.velocity(
          {
            marginBottom: -25,
            opacity: 0,
          },
          {
            duration: 'fast',
            complete: () => {
              this.$includeSubfoldersContainer.addClass('hidden');
            },
          }
        );

        this.showingIncludeSubfoldersCheckbox = false;
      }

      this.base();
    },

    getViewSettings: function () {
      const settings = {};

      if (this.settings.context === 'index') {
        // Allow folders to be selected
        settings.canSelectElement = () => true;
      }

      return settings;
    },

    getViewParams: function () {
      const data = Object.assign(this.base(), {
        showFolders: this.settings.showFolders,
        foldersOnly: this.settings.foldersOnly,
      });

      if (
        this.showingIncludeSubfoldersCheckbox &&
        this.$includeSubfoldersCheckbox.prop('checked')
      ) {
        data.criteria.includeSubfolders = true;
      }

      return data;
    },

    /**
     * React on upload submit.
     *
     * @private
     */
    _onUploadStart: function () {
      this.setIndexBusy();

      // Initial values
      this._positionProgressBar();
      this.progressBar.resetProgressBar();
      this.progressBar.showProgressBar();

      this.promptHandler.resetPrompts();
    },

    /**
     * Update uploaded byte count.
     */
    _onUploadProgress: function (event, data) {
      var progress = parseInt((data.loaded / data.total) * 100, 10);
      this.progressBar.setProgressPercentage(progress);
    },

    /**
     * On upload success.
     *
     * @param {Object} event
     * @param {Object} data
     * @private
     */
    _onUploadSuccess: function (event, data) {
      const {result} = data;

      // Add the uploaded file to the selected ones, if appropriate
      this.selectElementAfterUpdate(result.assetId);

      // If there is a prompt, add it to the queue
      if (result.conflict) {
        result.prompt = {
          message: Craft.t('app', result.conflict, {file: result.filename}),
          choices: [
            {value: 'keepBoth', title: Craft.t('app', 'Keep both')},
            {value: 'replace', title: Craft.t('app', 'Replace it')},
          ],
        };

        this.promptHandler.addPrompt(result);
      }

      Craft.cp.runQueue();
    },

    /**
     * On upload complete no matter what (success, fail, or abort).
     */
    _onUploadAlways: function () {
      if (this.uploader.isLastUpload()) {
        this.progressBar.hideProgressBar();
        this.setIndexAvailable();

        if (this.promptHandler.getPromptCount()) {
          this.promptHandler.showBatchPrompts(this._uploadFollowup.bind(this));
        } else {
          this._updateAfterUpload();
        }
      }
    },

    /**
     * On Upload Failure.
     */
    _onUploadFailure: function (event, data) {
      const response = data.response();
      let {message, filename} = response?.jqXHR?.responseJSON || {};

      if (!message) {
        message = filename
          ? Craft.t('app', 'Upload failed for “{filename}”.', {filename})
          : Craft.t('app', 'Upload failed.');
      }

      alert(message);
    },

    /**
     * Update the elements after an upload, setting sort to dateModified descending, if not using index.
     *
     * @private
     */
    _updateAfterUpload: function () {
      if (this.settings.context !== 'index') {
        this.clearSearch();
        this.setSelectedSortAttribute('dateCreated', 'desc');
      }
      this.updateElements();
    },

    /**
     * Follow up to an upload that triggered at least one conflict resolution prompt.
     *
     * @param {Object} returnData
     * @private
     */
    _uploadFollowup: function (returnData) {
      this.setIndexBusy();
      this.progressBar.resetProgressBar();

      this.promptHandler.resetPrompts();

      var finalCallback = () => {
        this.progressBar.hideProgressBar();
        this.setIndexAvailable();
        this._updateAfterUpload();
      };

      this.progressBar.setItemCount(returnData.length);

      var doFollowup = (parameterArray, parameterIndex, callback) => {
        var data = {};
        var action = null;

        const followupAlways = () => {
          parameterIndex++;
          this.progressBar.incrementProcessedItemCount(1);
          this.progressBar.updateProgressBar();

          if (parameterIndex === parameterArray.length) {
            callback();
          } else {
            doFollowup(parameterArray, parameterIndex, callback);
          }
        };
        const followupSuccess = (data) => {
          if (data.assetId) {
            this.selectElementAfterUpdate(data.assetId);
          }

          followupAlways();
        };
        const followupFailure = (data) => {
          alert(data.message);
          followupAlways();
        };

        if (parameterArray[parameterIndex].choice === 'replace') {
          action = 'assets/replace-file';
          data.sourceAssetId = parameterArray[parameterIndex].assetId;

          if (parameterArray[parameterIndex].conflictingAssetId) {
            data.assetId = parameterArray[parameterIndex].conflictingAssetId;
          } else {
            data.targetFilename = parameterArray[parameterIndex].filename;
          }
        } else if (parameterArray[parameterIndex].choice === 'cancel') {
          action = 'assets/delete-asset';
          data.assetId = parameterArray[parameterIndex].assetId;
        }

        if (!action) {
          // We don't really need to do another request, so let's pretend that already happened
          followupSuccess({
            assetId: parameterArray[parameterIndex].assetId,
          });
        } else {
          Craft.sendActionRequest('POST', action, {data})
            .then((response) => followupSuccess(response.data))
            .catch(({response}) => followupFailure(response.data));
        }
      };

      this.progressBar.showProgressBar();
      doFollowup(returnData, 0, finalCallback);
    },

    /**
     * Perform actions after updating elements
     * @private
     */
    onUpdateElements: function () {
      this._onUpdateElements(false, this.view.getAllElements());
      this.view.on('appendElements', (ev) => {
        this._onUpdateElements(true, ev.newElements);
      });

      this.base();
    },

    /**
     * Do the after-update initializations
     * @private
     */
    _onUpdateElements: function (append, $newElements) {
      this.removeListener(this.$elements, 'keydown');
      this.addListener(this.$elements, 'keydown', this._onKeyDown.bind(this));
      this.view.elementSelect.on('focusItem', this._onElementFocus.bind(this));

      this.$listedFolders = $newElements.find(
        '.element[data-is-folder][data-folder-name]'
      );
      for (let i = 0; i < this.$listedFolders.length; i++) {
        const $folder = this.$listedFolders.eq(i);
        const $label = $folder.find('.label');
        const folderId = parseInt($folder.data('folder-id'));
        const folderName = $folder.data('folder-name');
        const label = Craft.t('app', '{name} folder', {
          name: folderName,
        });
        if (this.settings.disabledFolderIds.includes(folderId)) {
          $label.attr('aria-label', label);
          $newElements.has($folder).addClass('disabled');
          continue;
        }
        const sourcePath = $folder.data('source-path');
        if (sourcePath) {
          const $a = $('<a/>', {
            href: Craft.getCpUrl(sourcePath[sourcePath.length - 1].uri),
            text: folderName,
            role: 'button',
            'aria-label': label,
          });
          $label.empty().append($a);
          this.addListener($a, 'activate', (ev) => {
            this.sourcePath = sourcePath;
            this.clearSearch(false);
            this.updateElements().then(() => {
              const firstFocusableEl = this.$elements.find(
                ':focusable:not(.selectallcontainer)'
              )[0];
              if (firstFocusableEl) {
                firstFocusableEl.focus();
              }
            });
          });
        }
      }

      if (this.itemDrag) {
        const currentFolder = this.sourcePath[this.sourcePath.length - 1];
        const canMoveSubItems = !!(
          currentFolder &&
          currentFolder.folderId &&
          currentFolder.canMoveSubItems
        );
        if (!canMoveSubItems || !append) {
          this.itemDrag.removeAllItems();
        }
        if (canMoveSubItems) {
          this.itemDrag.addItems(this._findDraggableItems($newElements));
        }
      }
    },

    /**
     * Handle a keypress
     * @private
     */
    _onKeyDown: function (ev) {
      if (ev.keyCode === Garnish.SPACE_KEY && ev.shiftKey) {
        if (Craft.PreviewFileModal.openInstance) {
          Craft.PreviewFileModal.openInstance.selfDestruct();
        } else {
          var $element = this.view.elementSelect.$focusedItem.find('.element');

          if ($element.length) {
            this._loadPreview($element);
          }
        }

        ev.stopPropagation();
        return false;
      }
    },

    /**
     * Handle element being focused
     * @private
     */
    _onElementFocus: function (ev) {
      var $element = $(ev.item).find('.element');

      if (Craft.PreviewFileModal.openInstance && $element.length) {
        this._loadPreview($element);
      }
    },

    /**
     * Load the preview for an asset
     * @private
     */
    _loadPreview: function ($element) {
      var settings = {};

      if ($element.data('image-width')) {
        settings.startingWidth = $element.data('image-width');
        settings.startingHeight = $element.data('image-height');
      }

      new Craft.PreviewFileModal(
        $element.data('id'),
        this.view.elementSelect,
        settings
      );
    },

    /**
     * @returns {string}
     */
    getSourcePathLabel: function () {
      return Craft.t('app', 'Volume path');
    },

    /**
     * @returns {string}
     */
    getSourcePathActionLabel: function () {
      return Craft.t('app', 'Folder actions');
    },

    getSourcePathActions: function () {
      const actions = [];
      const currentFolder = this.sourcePath[this.sourcePath.length - 1];

      if (currentFolder.canCreate) {
        actions.push({
          label: Craft.t('app', 'New subfolder'),
          onSelect: () => {
            this._createSubfolder();
          },
        });
      }

      if (this.settings.context === 'index') {
        if (currentFolder.canRename) {
          actions.push({
            label: Craft.t('app', 'Rename folder'),
            onSelect: () => {
              this._renameFolder();
            },
          });

          if (
            currentFolder.canMove &&
            this.getMoveTargetSourceKeys(true).length
          ) {
            actions.push({
              label: Craft.t('app', 'Move folder'),
              onSelect: () => {
                this._moveFolder();
              },
            });
          }

          if (currentFolder.canDelete) {
            actions.push({
              label: Craft.t('app', 'Delete folder'),
              destructive: true,
              onSelect: () => {
                this._deleteFolder();
              },
            });
          }
        }
      }

      return actions;
    },

    _createSubfolder: function () {
      const currentFolder = this.sourcePath[this.sourcePath.length - 1];
      const subfolderName = prompt(
        Craft.t('app', 'Enter the name of the folder')
      );

      if (subfolderName) {
        const data = {
          parentId: currentFolder.folderId,
          folderName: subfolderName,
        };

        this.setIndexBusy();

        Craft.sendActionRequest('POST', 'assets/create-folder', {data})
          .then((response) => {
            this.setIndexAvailable();
            Craft.cp.displayNotice(Craft.t('app', 'Folder created.'));
            this.updateElements(true);
          })
          .catch(({response}) => {
            this.setIndexAvailable();
            alert(response.data.message);
          });
      }
    },

    _deleteFolder: function () {
      const currentFolder = this.sourcePath[this.sourcePath.length - 1];

      if (
        confirm(
          Craft.t('app', 'Really delete folder “{folder}”?', {
            folder: currentFolder.label,
          })
        )
      ) {
        const data = {
          folderId: currentFolder.folderId,
        };

        this.setIndexBusy();

        Craft.sendActionRequest('POST', 'assets/delete-folder', {data})
          .then((response) => {
            this.setIndexAvailable();
            Craft.cp.displayNotice(Craft.t('app', 'Folder deleted.'));
            this.sourcePath = this.sourcePath.slice(
              0,
              this.sourcePath.length - 1
            );
            this.updateElements();
          })
          .catch(({response}) => {
            this.setIndexAvailable();
            alert(response.data.message);
          });
      }
    },

    /**
     * Rename
     */
    _renameFolder: function () {
      const currentFolder = this.sourcePath[this.sourcePath.length - 1];
      const newName = prompt(
        Craft.t('app', 'Rename folder'),
        currentFolder.label
      );

      if (!newName || newName === currentFolder.label) {
        return;
      }

      this.setIndexBusy();

      Craft.sendActionRequest('POST', 'assets/rename-folder', {
        data: {
          folderId: currentFolder.folderId,
          newName: newName,
        },
      })
        .then((response) => {
<<<<<<< HEAD
          const data = response.data;
          this.setIndexAvailable();
          this._prepareParentForChildren($parentFolder);
          var $subfolder = $(
            '<li>' +
              `<a role="button" tabindex="0" data-source-item data-key="${$parentFolder.data(
                'key'
              )}/folder:${
                data.folderUid
              }" data-default-sort="${$parentFolder.data('default-sort')}"` +
              (Garnish.hasAttr($parentFolder, 'data-has-thumbs')
                ? ' data-has-thumbs'
                : '') +
              ` data-folder-id="${data.folderId}"` +
              (Garnish.hasAttr($parentFolder, 'data-can-upload')
                ? ' data-can-upload'
                : '') +
              (Garnish.hasAttr($parentFolder, 'data-can-move-to')
                ? ' data-can-move-to'
                : '') +
              (Garnish.hasAttr($parentFolder, 'data-can-move-peer-files-to')
                ? ' data-can-move-peer-files-to'
                : '') +
              '>' +
              `<span class="label">${data.folderName}</span>` +
              '</a>' +
              '</li>'
          );

          var $a = $subfolder.children('a:first');
          this._appendSubfolder($parentFolder, $subfolder);
          this.initSource($a);

          Craft.cp.displayNotice(Craft.t('app', 'Folder created.'));
=======
          Craft.cp.displayNotice(Craft.t('app', 'Folder renamed.'));
          const sourcePath = this.sourcePath.slice();
          sourcePath[sourcePath.length - 1].label = response.data.newName;
          sourcePath[sourcePath.length - 1].uri =
            sourcePath[sourcePath.length - 2].uri + `/${response.data.newName}`;
          this.sourcePath = sourcePath;
>>>>>>> 63316c4c
        })
        .catch(({response}) => {
          alert(response.data.message);
        })
        .finally(() => {
          this.setIndexAvailable();
        });
    },

    getMoveTargetSourceKeys: function (peerFiles) {
      const attr = peerFiles
        ? 'data-can-move-peer-files-to'
        : 'data-can-move-to';
      return this.$sources
        .toArray()
        .filter((source) => {
          const volumeHandle = $(source).data('volume-handle');
          return (
            volumeHandle &&
            volumeHandle !== 'temp' &&
            Garnish.hasAttr(source, attr)
          );
        })
        .map((source) => $(source).data('key'));
    },

    _moveFolder: function () {
      const currentFolder = this.sourcePath[this.sourcePath.length - 1];
      const parentFolder = this.sourcePath[this.sourcePath.length - 2];

      const disabledFolderIds = [currentFolder.folderId];
      if (parentFolder) {
        disabledFolderIds.push(parentFolder.folderId);
      }

      new Craft.VolumeFolderSelectorModal({
        sources: this.getMoveTargetSourceKeys(true),
        showTitle: true,
        modalTitle: Craft.t('app', 'Move to'),
        selectBtnLabel: Craft.t('app', 'Move'),
        disabledFolderIds: disabledFolderIds,
        indexSettings: {
          defaultSource: this.sourceKey,
          defaultSourcePath: this.sourcePath.slice(
            0,
            this.sourcePath.length - 1
          ),
        },
        onSelect: ([targetFolder]) => {
          this.$sourcePathActionsBtn.focus();
          const mover = new Craft.AssetMover();
          mover
            .moveFolders([currentFolder.folderId], targetFolder.folderId)
            .then((totalFoldersMoved) => {
              if (totalFoldersMoved) {
                Craft.cp.displayNotice(
                  Craft.t(
                    'app',
                    '{totalItems, plural, =1{Item} other{Items}} moved.',
                    {
                      totalItems: totalFoldersMoved,
                    }
                  )
                );
                this.sourcePath = this.sourcePath.slice(
                  0,
                  this.sourcePath.length - 1
                );
                this.clearSearch(false);
                this.updateElements();
              }
            });
        },
      });
    },

    _positionProgressBar: function () {
      if (!this.progressBar) {
        this.progressBar = new Craft.ProgressBar(this.$main, true);
      }

      var $container = $(),
        scrollTop = 0,
        offset = 0;

      if (this.settings.context === 'index') {
        $container = this.progressBar.$progressBar.closest('#content');
        scrollTop = Garnish.$win.scrollTop();
      } else {
        $container = this.progressBar.$progressBar.closest('.main');
        scrollTop = this.$main.scrollTop();
      }

      var containerTop = $container.offset().top;
      var diff = scrollTop - containerTop;
      var windowHeight = Garnish.$win.height();

      if ($container.height() > windowHeight) {
        offset = windowHeight / 2 - 6 + diff;
      } else {
        offset = $container.height() / 2 - 6;
      }

      if (this.settings.context !== 'index') {
        offset = scrollTop + ($container.height() / 2 - 6);
      }

      this.progressBar.$progressBar.css({
        top: offset,
      });
    },
  },
  {
    defaults: {
      showFolders: true,
      foldersOnly: false,
      disabledFolderIds: [],
    },
  }
);

// Register it!
Craft.registerElementIndexClass('craft\\elements\\Asset', Craft.AssetIndex);<|MERGE_RESOLUTION|>--- conflicted
+++ resolved
@@ -853,49 +853,12 @@
         },
       })
         .then((response) => {
-<<<<<<< HEAD
-          const data = response.data;
-          this.setIndexAvailable();
-          this._prepareParentForChildren($parentFolder);
-          var $subfolder = $(
-            '<li>' +
-              `<a role="button" tabindex="0" data-source-item data-key="${$parentFolder.data(
-                'key'
-              )}/folder:${
-                data.folderUid
-              }" data-default-sort="${$parentFolder.data('default-sort')}"` +
-              (Garnish.hasAttr($parentFolder, 'data-has-thumbs')
-                ? ' data-has-thumbs'
-                : '') +
-              ` data-folder-id="${data.folderId}"` +
-              (Garnish.hasAttr($parentFolder, 'data-can-upload')
-                ? ' data-can-upload'
-                : '') +
-              (Garnish.hasAttr($parentFolder, 'data-can-move-to')
-                ? ' data-can-move-to'
-                : '') +
-              (Garnish.hasAttr($parentFolder, 'data-can-move-peer-files-to')
-                ? ' data-can-move-peer-files-to'
-                : '') +
-              '>' +
-              `<span class="label">${data.folderName}</span>` +
-              '</a>' +
-              '</li>'
-          );
-
-          var $a = $subfolder.children('a:first');
-          this._appendSubfolder($parentFolder, $subfolder);
-          this.initSource($a);
-
-          Craft.cp.displayNotice(Craft.t('app', 'Folder created.'));
-=======
           Craft.cp.displayNotice(Craft.t('app', 'Folder renamed.'));
           const sourcePath = this.sourcePath.slice();
           sourcePath[sourcePath.length - 1].label = response.data.newName;
           sourcePath[sourcePath.length - 1].uri =
             sourcePath[sourcePath.length - 2].uri + `/${response.data.newName}`;
           this.sourcePath = sourcePath;
->>>>>>> 63316c4c
         })
         .catch(({response}) => {
           alert(response.data.message);
