--- conflicted
+++ resolved
@@ -306,49 +306,6 @@
     },
 
     /**
-<<<<<<< HEAD
-=======
-     * On Upload Complete.
-     */
-    _onUploadComplete: function (event, data) {
-      var response = data.result;
-      var filename = data.files[0].name;
-
-      if (response.success || response.conflict) {
-        // Add the uploaded file to the selected ones, if appropriate
-        this.selectElementAfterUpdate(response.assetId);
-
-        // If there is a prompt, add it to the queue
-        if (response.conflict) {
-          response.prompt = {
-            message: Craft.t('app', response.conflict, {
-              file: response.filename,
-            }),
-            choices: [
-              {value: 'keepBoth', title: Craft.t('app', 'Keep both')},
-              {value: 'replace', title: Craft.t('app', 'Replace it')},
-            ],
-          };
-
-          this.promptHandler.addPrompt(response);
-        }
-
-        Craft.cp.runQueue();
-      } else {
-        if (response.error) {
-          alert(
-            Craft.t('app', 'Upload failed. The error message was: “{error}”', {
-              error: response.error,
-            })
-          );
-        } else {
-          alert(Craft.t('app', 'Upload failed for {filename}.', {filename}));
-        }
-      }
-    },
-
-    /**
->>>>>>> 10211451
      * On Upload Failure.
      */
     _onUploadFailure: function (event, data) {
@@ -479,10 +436,6 @@
       const $folders = $newElements.find('.element[data-is-folder]');
       for (let i = 0; i < $folders.length; i++) {
         const $folder = $folders.eq(i);
-<<<<<<< HEAD
-        const folderId = parseInt($folder.data('folder-id'));
-        if (this.settings.disabledFolderIds.includes(folderId)) {
-=======
         const $label = $folder.find('.label');
         const folderId = parseInt($folder.data('folder-id'));
         const folderName = $label.text();
@@ -491,28 +444,11 @@
         });
         if (this.settings.disabledFolderIds.includes(folderId)) {
           $label.attr('aria-label', label);
->>>>>>> 10211451
           $newElements.has($folder).addClass('disabled');
           continue;
         }
         const sourcePath = $folder.data('source-path');
         if (sourcePath) {
-<<<<<<< HEAD
-          const $label = $folder.find('.label');
-          const $a = $('<a/>', {
-            href: Craft.getCpUrl(sourcePath[sourcePath.length - 1].uri),
-            text: $label.text(),
-          });
-          $label.empty().append($a);
-          this.addListener($a, 'click', (ev) => {
-            // Don't interfere if it was a Ctrl-click
-            if (!Garnish.isCtrlKeyPressed(ev)) {
-              ev.preventDefault();
-              this.sourcePath = sourcePath;
-              this.clearSearch(false);
-              this.updateElements();
-            }
-=======
           const $a = $('<a/>', {
             href: Craft.getCpUrl(sourcePath[sourcePath.length - 1].uri),
             text: folderName,
@@ -530,7 +466,6 @@
                 firstFocusableEl.focus();
               }
             });
->>>>>>> 10211451
           });
         }
       }
@@ -658,11 +593,7 @@
       );
 
       if (subfolderName) {
-<<<<<<< HEAD
         const data = {
-=======
-        const params = {
->>>>>>> 10211451
           parentId: currentFolder.folderId,
           folderName: subfolderName,
         };
@@ -672,7 +603,6 @@
         Craft.sendActionRequest('POST', 'assets/create-folder', {data})
           .then((response) => {
             this.setIndexAvailable();
-<<<<<<< HEAD
             Craft.cp.displayNotice(Craft.t('app', 'Folder created.'));
             this.updateElements(true);
           })
@@ -680,19 +610,6 @@
             this.setIndexAvailable();
             alert(response.data.message);
           });
-=======
-
-            if (textStatus === 'success' && data.success) {
-              Craft.cp.displayNotice(Craft.t('app', 'Folder created.'));
-              this.updateElements(true);
-            }
-
-            if (textStatus === 'success' && data.error) {
-              alert(data.error);
-            }
-          }
-        );
->>>>>>> 10211451
       }
     },
 
@@ -706,11 +623,7 @@
           })
         )
       ) {
-<<<<<<< HEAD
         const data = {
-=======
-        const params = {
->>>>>>> 10211451
           folderId: currentFolder.folderId,
         };
 
@@ -719,7 +632,6 @@
         Craft.sendActionRequest('POST', 'assets/delete-folder', {data})
           .then((response) => {
             this.setIndexAvailable();
-<<<<<<< HEAD
             Craft.cp.displayNotice(Craft.t('app', 'Folder deleted.'));
             this.sourcePath = this.sourcePath.slice(
               0,
@@ -731,23 +643,6 @@
             this.setIndexAvailable();
             alert(response.data.message);
           });
-=======
-
-            if (textStatus === 'success' && data.success) {
-              Craft.cp.displayNotice(Craft.t('app', 'Folder deleted.'));
-              this.sourcePath = this.sourcePath.slice(
-                0,
-                this.sourcePath.length - 1
-              );
-              this.updateElements();
-            }
-
-            if (textStatus === 'success' && data.error) {
-              alert(data.error);
-            }
-          }
-        );
->>>>>>> 10211451
       }
     },
 
@@ -774,26 +669,12 @@
         },
       })
         .then((response) => {
-<<<<<<< HEAD
           Craft.cp.displayNotice(Craft.t('app', 'Folder renamed.'));
           const sourcePath = this.sourcePath.slice();
           sourcePath[sourcePath.length - 1].label = response.data.newName;
           sourcePath[sourcePath.length - 1].uri =
             sourcePath[sourcePath.length - 1].uri + `/${response.data.newName}`;
           this.sourcePath = sourcePath;
-=======
-          if (response.data.success) {
-            Craft.cp.displayNotice(Craft.t('app', 'Folder renamed.'));
-            const sourcePath = this.sourcePath.slice();
-            sourcePath[sourcePath.length - 1].label = response.data.newName;
-            sourcePath[sourcePath.length - 1].uri =
-              sourcePath[sourcePath.length - 1].uri +
-              `/${response.data.newName}`;
-            this.sourcePath = sourcePath;
-          } else if (response.data.error) {
-            alert(response.data.error);
-          }
->>>>>>> 10211451
         })
         .catch(({response}) => {
           this.setIndexAvailable();
@@ -835,10 +716,7 @@
           disabledFolderIds: [currentFolder.folderId],
         },
         onSelect: ([targetFolder]) => {
-<<<<<<< HEAD
-=======
           this.$sourcePathActionsBtn.focus();
->>>>>>> 10211451
           const mover = new Craft.AssetMover();
           mover
             .moveFolders([currentFolder.folderId], targetFolder.folderId)
