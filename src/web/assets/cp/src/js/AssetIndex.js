--- conflicted
+++ resolved
@@ -162,29 +162,6 @@
             activeDropTargetClass: 'sel',
             helperOpacity: 0.75,
 
-<<<<<<< HEAD
-            filter: () => {
-                // Return each of the selected <a>'s parent <li>s, except for top level drag attempts.
-                var $selected = this.sourceSelect.getSelectedItems(),
-                    draggees = [];
-
-                for (var i = 0; i < $selected.length; i++) {
-                    var $source = $selected.eq(i);
-
-                    if (!this._getVolumeOrFolderUidFromSourceKey($source.data('key'))) {
-                        continue;
-                    }
-
-                    if ($source.hasClass('sel') && this._getSourceLevel($source) > 1) {
-                        draggees.push($source.parent()[0]);
-                    }
-                }
-
-                return $(draggees);
-            },
-
-=======
->>>>>>> 048c8836
             helper: $draggeeHelper => {
                 var $helperSidebar = $('<div class="sidebar drag-helper"/>'),
                     $helperNav = $('<nav/>').appendTo($helperSidebar),
