/** global: Craft */
/** global: Garnish */
/**
 * User index class
 */
Craft.UserIndex = Craft.BaseElementIndex.extend({
  init: function (elementType, $container, settings) {
    this.on('selectSource', this.updateUrl.bind(this));
    this.base(elementType, $container, settings);
  },

  getDefaultSourceKey: function () {
    // Did they request a specific group in the URL?
    if (
      this.settings.context === 'index' &&
      typeof defaultSourceSlug !== 'undefined'
    ) {
      for (let i = 0; i < this.$sources.length; i++) {
        const $source = $(this.$sources[i]);
        if ($source.data('slug') === defaultSourceSlug) {
          return $source.data('key');
        }
      }
    }

    return this.base();
  },

<<<<<<< HEAD
  updateUrl: function() {
    if (this.settings.context === 'index') {
=======
  updateUrl: function () {
    if (this.settings.context === 'index' && typeof history !== 'undefined') {
>>>>>>> c44d3bab
      let uri = 'users';
      const slug = this.$source.data('slug');
      if (slug) {
        uri += `/${slug}`;
      }
      Craft.setPath(uri);
    }
  },
});

// Register it!
Craft.registerElementIndexClass('craft\\elements\\User', Craft.UserIndex);<|MERGE_RESOLUTION|>--- conflicted
+++ resolved
@@ -26,13 +26,8 @@
     return this.base();
   },
 
-<<<<<<< HEAD
-  updateUrl: function() {
+  updateUrl: function () {
     if (this.settings.context === 'index') {
-=======
-  updateUrl: function () {
-    if (this.settings.context === 'index' && typeof history !== 'undefined') {
->>>>>>> c44d3bab
       let uri = 'users';
       const slug = this.$source.data('slug');
       if (slug) {
