--- conflicted
+++ resolved
@@ -269,15 +269,9 @@
         this.$loadingMoreSpinner.removeClass('hidden');
         this.removeListener(this.$scroller, 'scroll');
 
-<<<<<<< HEAD
-        var data = this.getLoadMoreParams();
-
-        Craft.postActionRequest(this.settings.loadMoreElementsAction, data, (response, textStatus) => {
-=======
         Craft.sendActionRequest('POST', this.settings.loadMoreElementsAction, {
             data: this.getLoadMoreParams(),
         }).then(response => {
->>>>>>> dcb5e1b7
             this.loadingMore = false;
             this.$loadingMoreSpinner.addClass('hidden');
 
@@ -295,19 +289,12 @@
             this.setTotalVisible(this.getTotalVisible() + $newElements.length);
             this.setMorePending($newElements.length == this.settings.batchSize);
 
-<<<<<<< HEAD
-                // Is there room to load more right now?
-                this.addListener(this.$scroller, 'scroll', 'maybeLoadMore');
-                this.maybeLoadMore();
-            }
-=======
             // Is there room to load more right now?
             this.addListener(this.$scroller, 'scroll', 'maybeLoadMore');
             this.maybeLoadMore();
         }).catch(e => {
             this.loadingMore = false;
             this.$loadingMoreSpinner.addClass('hidden');
->>>>>>> dcb5e1b7
         });
     },
 
