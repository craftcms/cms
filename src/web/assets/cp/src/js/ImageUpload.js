--- conflicted
+++ resolved
@@ -57,17 +57,6 @@
             .trigger('click');
         });
 
-<<<<<<< HEAD
-        this.$container.find(this.settings.deleteButtonSelector).on('click', ev => {
-            if (confirm(Craft.t('app', 'Are you sure you want to delete this image?'))) {
-                $(ev.currentTarget).parent().append('<div class="blocking-modal"></div>');
-
-                Craft.sendActionRequest('POST', this.settings.deleteAction, {data: this.settings.postParameters})
-                    .then((response) => {
-                        this.refreshImage(response);
-                    });
-            }
-=======
       this.$container
         .find(this.settings.deleteButtonSelector)
         .on('click', (ev) => {
@@ -79,17 +68,13 @@
             $(ev.currentTarget)
               .parent()
               .append('<div class="blocking-modal"></div>');
-            Craft.postActionRequest(
-              this.settings.deleteAction,
-              this.settings.postParameters,
-              (response, textStatus) => {
-                if (textStatus === 'success') {
-                  this.refreshImage(response);
-                }
-              }
-            );
+
+            Craft.sendActionRequest('POST', this.settings.deleteAction, {
+              data: this.settings.postParameters,
+            }).then((response) => {
+              this.refreshImage(response);
+            });
           }
->>>>>>> c44d3bab
         });
     },
 
