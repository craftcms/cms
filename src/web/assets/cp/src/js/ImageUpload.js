--- conflicted
+++ resolved
@@ -127,7 +127,6 @@
      * On Upload Failure.
      */
     _onUploadFailure: function (event, data) {
-<<<<<<< HEAD
       const response = data.response();
       let {message, filename} = response?.jqXHR?.responseJSON || {};
 
@@ -135,15 +134,9 @@
         message = filename
           ? Craft.t('app', 'Upload failed for “{filename}”.', {filename})
           : Craft.t('app', 'Upload failed.');
-=======
-      if (data.jqXHR.responseJSON.error) {
-        Craft.cp.displayError(data.jqXHR.responseJSON.error);
-        this.progressBar.hideProgressBar();
-        this.$container.removeClass('uploading');
->>>>>>> 13037ee6
       }
 
-      alert(message);
+      Craft.cp.displayError(message);
       this.progressBar.hideProgressBar();
       this.$container.removeClass('uploading');
     },
