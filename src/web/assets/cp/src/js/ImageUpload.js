--- conflicted
+++ resolved
@@ -109,18 +109,8 @@
     /**
      * On a file being uploaded.
      */
-<<<<<<< HEAD
-    _onUploadComplete: function (event, data) {
+    _onUploadComplete: function (event, data = null) {
       this.refreshImage(data.result);
-=======
-    _onUploadComplete: function (event, data = null) {
-      if (data.result.error) {
-        Craft.cp.displayError(data.result.error);
-      } else {
-        var html = $(data.result.html);
-        this.refreshImage(data.result);
-      }
->>>>>>> 7dd63035
 
       // Last file
       if (this.uploader.isLastUpload()) {
@@ -139,15 +129,10 @@
         filename,
         errors = {},
       } = response?.jqXHR?.responseJSON || {};
+      filename = filename || data?.files?.[0].name;
       let errorMessages = errors ? Object.values(errors).flat() : [];
 
-      filename = filename || data?.files?.[0].name;
-
       if (!message) {
-<<<<<<< HEAD
-        if (!filename) {
-          filename = backupFilename;
-        }
         if (errorMessages.length) {
           message = errorMessages.join('\n');
         } else if (filename) {
@@ -157,11 +142,6 @@
         } else {
           message = Craft.t('app', 'Upload failed.');
         }
-=======
-        message = filename
-          ? Craft.t('app', 'Upload failed for “{filename}”.', {filename})
-          : Craft.t('app', 'Upload failed.');
->>>>>>> 7dd63035
       }
 
       Craft.cp.displayError(message);
