--- conflicted
+++ resolved
@@ -375,11 +375,8 @@
             '{element} pagination',
             '{first, number}-{last, number} of {total, number} {total, plural, =1{{item}} other{{items}}}',
             '{first}-{last} of {total}',
-<<<<<<< HEAD
+            '{name} folder',
             '{name} sorted by {attribute}, {direction}',
-=======
-            '{name} folder',
->>>>>>> fd9bd6e7
             '{num, number} {num, plural, =1{Available Update} other{Available Updates}}',
             '{num, number} {num, plural, =1{degree} other{degrees}}',
             '{num, number} {num, plural, =1{notification} other{notifications}}',
