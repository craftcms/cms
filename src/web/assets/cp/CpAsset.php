--- conflicted
+++ resolved
@@ -281,12 +281,8 @@
             'Notes',
             'Notice',
             'OK',
-<<<<<<< HEAD
             'Only translatable (<span class="t9n-indicator" data-icon="language" data-handle="title"></span>) field values will be copied if their content differs from the current.',
-            'Open the full edit page in a new tab',
-=======
             'Open in a new tab',
->>>>>>> 0a5cc020
             'Options',
             'Password',
             'Past year',
@@ -324,11 +320,8 @@
             'Saving',
             'Score',
             'Search in subfolders',
-<<<<<<< HEAD
+            'Search',
             'Select a site',
-=======
-            'Search',
->>>>>>> 0a5cc020
             'Select all',
             'Select element',
             'Select transform',
