<?php
/**
 * @link https://craftcms.com/
 * @copyright Copyright (c) Pixel & Tonic, Inc.
 * @license https://craftcms.github.io/license/
 */

namespace craft\web\assets\cp;

use Craft;
use craft\base\ElementInterface;
use craft\config\GeneralConfig;
use craft\elements\User;
use craft\helpers\Assets;
use craft\helpers\Json;
use craft\helpers\StringHelper;
use craft\helpers\UrlHelper;
use craft\i18n\Locale;
use craft\models\Section;
use craft\services\Sites;
use craft\web\AssetBundle;
use craft\web\assets\axios\AxiosAsset;
use craft\web\assets\d3\D3Asset;
use craft\web\assets\datepickeri18n\DatepickerI18nAsset;
use craft\web\assets\elementresizedetector\ElementResizeDetectorAsset;
use craft\web\assets\fabric\FabricAsset;
use craft\web\assets\fileupload\FileUploadAsset;
use craft\web\assets\garnish\GarnishAsset;
use craft\web\assets\iframeresizer\IframeResizerAsset;
use craft\web\assets\jquerypayment\JqueryPaymentAsset;
use craft\web\assets\jquerytouchevents\JqueryTouchEventsAsset;
use craft\web\assets\jqueryui\JqueryUiAsset;
use craft\web\assets\picturefill\PicturefillAsset;
use craft\web\assets\selectize\SelectizeAsset;
use craft\web\assets\velocity\VelocityAsset;
use craft\web\assets\xregexp\XregexpAsset;
use craft\web\View;
use yii\web\JqueryAsset;

/**
 * Asset bundle for the control panel
 */
class CpAsset extends AssetBundle
{
    /**
     * @inheritdoc
     */
<<<<<<< HEAD
    public function init()
    {
        $this->sourcePath = __DIR__ . '/dist';

        $this->depends = [
            AxiosAsset::class,
            D3Asset::class,
            ElementResizeDetectorAsset::class,
            GarnishAsset::class,
            JqueryAsset::class,
            JqueryTouchEventsAsset::class,
            JqueryUiAsset::class,
            JqueryPaymentAsset::class,
            DatepickerI18nAsset::class,
            PicturefillAsset::class,
            SelectizeAsset::class,
            VelocityAsset::class,
            FileUploadAsset::class,
            XregexpAsset::class,
            FabricAsset::class,
            IframeResizerAsset::class,
        ];
=======
    public $sourcePath = __DIR__ . '/dist';
>>>>>>> 28b01f8a

    /**
     * @inheritdoc
     */
    public $depends = [
        AxiosAsset::class,
        D3Asset::class,
        ElementResizeDetectorAsset::class,
        GarnishAsset::class,
        JqueryAsset::class,
        JqueryTouchEventsAsset::class,
        JqueryUiAsset::class,
        JqueryPaymentAsset::class,
        DatepickerI18nAsset::class,
        PicturefillAsset::class,
        SelectizeAsset::class,
        VelocityAsset::class,
        FileUploadAsset::class,
        XregexpAsset::class,
        FabricAsset::class,
        IframeResizerAsset::class,
    ];

    /**
     * @inheritdoc
     */
    public $css = [
        'css/craft.css',
        'css/charts.css',
    ];

    /**
     * @inheritdoc
     */
    public $js = [
        'js/Craft.min.js',
    ];

    /**
     * @inheritdoc
     */
    public function registerAssetFiles($view)
    {
        parent::registerAssetFiles($view);

        if ($view instanceof View) {
            $this->_registerTranslations($view);
        }

        // Define the Craft object
        $craftJson = Json::encode($this->_craftData(), JSON_UNESCAPED_UNICODE);
        $js = <<<JS
window.Craft = {$craftJson};
JS;
        $view->registerJs($js, View::POS_HEAD);
    }

    private function _registerTranslations(View $view)
    {
        $view->registerTranslations('app', [
            '(blank)',
            'A server error occurred.',
            'Actions',
            'All',
            'Any changes will be lost if you leave this page.',
            'Apply this to the {number} remaining conflicts?',
            'Are you sure you want to delete this draft?',
            'Are you sure you want to delete this image?',
            'Are you sure you want to delete “{name}”?',
            'Are you sure you want to transfer your license to this domain?',
            'Buy {name}',
            'Cancel',
            'Choose a user',
            'Switching sites will lose unsaved changes. Are you sure you want to switch sites?',
            'Choose which table columns should be visible for this source, and in which order.',
            'Clear',
            'Close Preview',
            'Close',
            'Continue',
            'Copied to clipboard.',
            'Copy the reference tag',
            'Copy the URL',
            'Copy to clipboard',
            'Couldn’t delete “{name}”.',
            'Couldn’t save new order.',
            'Create',
            'Delete folder',
            'Delete heading',
            'Delete it',
            'Delete them',
            'Delete user',
            'Delete users',
            'Delete',
            'Display as thumbnails',
            'Display in a table',
            'Done',
            'Draft Name',
            'Drafts',
            'Edit draft settings',
            'Edit',
            'Element',
            'Elements',
            'Enabled everywhere',
            'Enabled for {site}',
            'Enter the name of the folder',
            'Enter your password to continue.',
            'Enter your password to log back in.',
            'Export Type',
            'Export',
            'Export…',
            'Failed',
            'Format',
            'From {date}',
            'From',
            'Give your tab a name.',
            'Handle',
            'Heading',
            'Hide sidebar',
            'Hide',
            'Incorrect password.',
            'Instructions',
            'Keep both',
            'Keep me logged in',
            'Keep them',
            'License transferred.',
            'Limit',
            'Log out now',
            'Login',
            'Make not required',
            'Make required',
            'Merge the folder (any conflicting files will be replaced)',
            'More',
            'Move',
            'Name',
            'New category',
            'New child',
            'New entry',
            'New heading',
            'New order saved.',
            'New position saved.',
            'New subfolder',
            'New {group} category',
            'New {section} entry',
            'Next Page',
            'No limit',
            'Notes',
            'OK',
            'Options',
            'Password',
            'Past year',
            'Past {num} days',
            'Pay {price}',
            'Pending',
            'Previous Page',
            'Publish changes',
            'Really delete folder “{folder}”?',
            'Remove',
            'Rename folder',
            'Rename',
            'Reorder',
            'Replace it',
            'Replace the folder (all existing files will be deleted)',
            'Save as a new asset',
            'Save',
            'Saving',
            'Score',
            'Search in subfolders',
            'Select transform',
            'Select',
            'Settings',
            'Show nav',
            'Show sidebar',
            'Show',
            'Show/hide children',
            'Sort by {attribute}',
            'Source settings saved',
            'Structure',
            'Submit',
            'Table Columns',
            'The draft could not be saved.',
            'The draft has been saved.',
            'This can be left blank if you just want an unlabeled separator.',
            'This month',
            'This week',
            'This year',
            'To {date}',
            'To',
            'Today',
            'Transfer it to:',
            'Try again',
            'Update {type}',
            'Upload failed for {filename}',
            'Upload files',
            'What do you want to do with their content?',
            'What do you want to do?',
            'Your session has ended.',
            'Your session will expire in {time}.',
            'by {creator}',
            'day',
            'days',
            'hour',
            'hours',
            'minute',
            'minutes',
            'saved {timestamp} by {creator}',
            'second',
            'seconds',
            'updated {timestamp}',
            'week',
            'weeks',
            '{ctrl}C to copy.',
            '{first, number}-{last, number} of {total, number} {total, plural, =1{{item}} other{{items}}}',
            '{first}-{last} of {total}',
            '{num, number} {num, plural, =1{Available Update} other{Available Updates}}',
            '{total, number} {total, plural, =1{{item}} other{{items}}}',
            '{type} saved.',
            '“{name}” deleted.',
        ]);
    }

    private function _craftData(): array
    {
        $upToDate = Craft::$app->getIsInstalled() && !Craft::$app->getUpdates()->getIsCraftDbMigrationNeeded();
        $request = Craft::$app->getRequest();
        $generalConfig = Craft::$app->getConfig()->getGeneral();
        $sitesService = Craft::$app->getSites();
        $locale = Craft::$app->getLocale();
        $orientation = $locale->getOrientation();
        $userSession = Craft::$app->getUser();
        $currentUser = $userSession->getIdentity();
        $primarySite = $upToDate ? $sitesService->getPrimarySite() : null;
        $view = Craft::$app->getView();

        $elementTypeNames = [];
        foreach (Craft::$app->getElements()->getAllElementTypes() as $elementType) {
            /** @var string|ElementInterface $elementType */
            $elementTypeNames[$elementType] = [
                $elementType::displayName(),
                $elementType::pluralDisplayName(),
                $elementType::lowerDisplayName(),
                $elementType::pluralLowerDisplayName(),
            ];
        }

        $data = [
            'actionTrigger' => $generalConfig->actionTrigger,
            'actionUrl' => UrlHelper::actionUrl(),
            'allowUppercaseInSlug' => (bool)$generalConfig->allowUppercaseInSlug,
            'apiParams' => Craft::$app->apiParams,
            'asciiCharMap' => StringHelper::asciiCharMap(true, Craft::$app->language),
            'baseApiUrl' => Craft::$app->baseApiUrl,
            'baseCpUrl' => UrlHelper::cpUrl(),
            'baseSiteUrl' => UrlHelper::siteUrl(),
            'baseUrl' => UrlHelper::url(),
            'canAccessQueueManager' => $userSession->checkPermission('utility:queue-manager'),
            'cpTrigger' => $generalConfig->cpTrigger,
            'datepickerOptions' => $this->_datepickerOptions($locale, $currentUser, $generalConfig),
            'defaultCookieOptions' => $this->_defaultCookieOptions(),
            'defaultIndexCriteria' => ['enabledForSite' => null],
            'deltaNames' => $view->getDeltaNames(),
            'editableCategoryGroups' => $upToDate ? $this->_editableCategoryGroups() : [],
            'edition' => Craft::$app->getEdition(),
            'elementTypeNames' => $elementTypeNames,
            'fileKinds' => Assets::getFileKinds(),
            'initialDeltaValues' => $view->getInitialDeltaValue(),
            'isImagick' => Craft::$app->getImages()->getIsImagick(),
            'isMultiSite' => Craft::$app->getIsMultiSite(),
            'language' => Craft::$app->language,
            'left' => $orientation === 'ltr' ? 'left' : 'right',
            'limitAutoSlugsToAscii' => (bool)$generalConfig->limitAutoSlugsToAscii,
            'maxUploadSize' => Assets::getMaxUploadSize(),
            'modifiedDeltaNames' => $request->getBodyParam('modifiedDeltaNames', []),
            'omitScriptNameInUrls' => (bool)$generalConfig->omitScriptNameInUrls,
            'orientation' => $orientation,
            'pageNum' => $request->getPageNum(),
            'pageTrigger' => $generalConfig->getPageTrigger(),
            'path' => $request->getPathInfo(),
            'pathParam' => $generalConfig->pathParam,
            'primarySiteId' => $primarySite ? (int)$primarySite->id : null,
            'primarySiteLanguage' => $primarySite->language ?? null,
            'Pro' => Craft::Pro,
            'publishableSections' => $upToDate && $currentUser ? $this->_publishableSections($currentUser) : [],
            'registeredAssetBundles' => ['' => ''], // force encode as JS object
            'registeredJsFiles' => ['' => ''], // force encode as JS object
            'remainingSessionTime' => !in_array($request->getSegment(1), ['updates', 'manualupdate'], true) ? $userSession->getRemainingSessionTime() : 0,
            'right' => $orientation === 'ltr' ? 'right' : 'left',
            'runQueueAutomatically' => (bool)$generalConfig->runQueueAutomatically,
            'scriptName' => basename($request->getScriptFile()),
            'siteId' => $upToDate ? (int)$sitesService->currentSite->id : null,
            'sites' => $this->_sites($sitesService),
            'siteToken' => $generalConfig->siteToken,
            'slugWordSeparator' => $generalConfig->slugWordSeparator,
            'Solo' => Craft::Solo,
            'systemUid' => Craft::$app->getSystemUid(),
            'timepickerOptions' => $this->_timepickerOptions($locale, $orientation),
            'timezone' => Craft::$app->getTimeZone(),
            'tokenParam' => $generalConfig->tokenParam,
            'translations' => ['' => ''], // force encode as JS object
            'useCompressedJs' => (bool)$generalConfig->useCompressedJs,
            'usePathInfo' => (bool)$generalConfig->usePathInfo,
            'username' => $currentUser->username ?? null,
        ];

        if ($generalConfig->enableCsrfProtection) {
            $data['csrfTokenName'] = $request->csrfParam;
            $data['csrfTokenValue'] = $request->getCsrfToken();
        }

        return $data;
    }

    private function _datepickerOptions(Locale $locale, User $currentUser = null, GeneralConfig $generalConfig): array
    {
        return [
            'constrainInput' => false,
            'dateFormat' => $locale->getDateFormat(Locale::LENGTH_SHORT, Locale::FORMAT_JUI),
            'dayNames' => $locale->getWeekDayNames(Locale::LENGTH_FULL),
            'dayNamesMin' => $locale->getWeekDayNames(Locale::LENGTH_ABBREVIATED),
            'dayNamesShort' => $locale->getWeekDayNames(Locale::LENGTH_SHORT),
            'firstDay' => (int)(($currentUser ? $currentUser->getPreference('weekStartDay') : null) ?? $generalConfig->defaultWeekStartDay),
            'monthNames' => $locale->getMonthNames(Locale::LENGTH_FULL),
            'monthNamesShort' => $locale->getMonthNames(Locale::LENGTH_ABBREVIATED),
            'nextText' => Craft::t('app', 'Next'),
            'prevText' => Craft::t('app', 'Prev'),
        ];
    }

    private function _defaultCookieOptions(): array
    {
        $config = Craft::cookieConfig();
        return [
            'path' => $config['path'] ?? '/',
            'domain' => $config['domain'] ?? null,
            'secure' => $config['secure'] ?? false,
            'sameSite' => $config['sameSite'] ?? 'strict',
        ];
    }

    private function _editableCategoryGroups(): array
    {
        $groups = [];

        foreach (Craft::$app->getCategories()->getEditableGroups() as $group) {
            $groups[] = [
                'handle' => $group->handle,
                'id' => (int)$group->id,
                'name' => Craft::t('site', $group->name),
                'uid' => Craft::t('site', $group->uid),
            ];
        }

        return $groups;
    }

    private function _publishableSections(User $currentUser): array
    {
        $sections = [];

        foreach (Craft::$app->getSections()->getEditableSections() as $section) {
            if ($section->type !== Section::TYPE_SINGLE && $currentUser->can("createEntries:$section->uid")) {
                $sections[] = [
                    'entryTypes' => $this->_entryTypes($section),
                    'handle' => $section->handle,
                    'id' => (int)$section->id,
                    'name' => Craft::t('site', $section->name),
                    'sites' => $section->getSiteIds(),
                    'type' => $section->type,
                    'uid' => $section->uid,
                    'canPublish' => $currentUser->can("publishEntries:$section->uid"),
                ];
            }
        }

        return $sections;
    }

    private function _entryTypes(Section $section): array
    {
        $types = [];

        foreach ($section->getEntryTypes() as $type) {
            $types[] = [
                'handle' => $type->handle,
                'id' => (int)$type->id,
                'name' => Craft::t('site', $type->name),
            ];
        }

        return $types;
    }

    private function _sites(Sites $sitesService): array
    {
        $sites = [];

        foreach ($sitesService->getAllSites() as $site) {
            $sites[] = [
                'handle' => $site->handle,
                'id' => (int)$site->id,
                'uid' => (string)$site->uid,
                'name' => Craft::t('site', $site->name),
            ];
        }

        return $sites;
    }

    private function _timepickerOptions(Locale $locale, string $orientation): array
    {
        return [
            'closeOnWindowScroll' => false,
            'lang' => [
                'AM' => $locale->getAMName(),
                'am' => mb_strtolower($locale->getAMName()),
                'PM' => $locale->getPMName(),
                'pm' => mb_strtolower($locale->getPMName()),
            ],
            'orientation' => $orientation[0],
            'timeFormat' => $locale->getTimeFormat(Locale::LENGTH_SHORT, Locale::FORMAT_PHP),
        ];
    }
}<|MERGE_RESOLUTION|>--- conflicted
+++ resolved
@@ -45,32 +45,7 @@
     /**
      * @inheritdoc
      */
-<<<<<<< HEAD
-    public function init()
-    {
-        $this->sourcePath = __DIR__ . '/dist';
-
-        $this->depends = [
-            AxiosAsset::class,
-            D3Asset::class,
-            ElementResizeDetectorAsset::class,
-            GarnishAsset::class,
-            JqueryAsset::class,
-            JqueryTouchEventsAsset::class,
-            JqueryUiAsset::class,
-            JqueryPaymentAsset::class,
-            DatepickerI18nAsset::class,
-            PicturefillAsset::class,
-            SelectizeAsset::class,
-            VelocityAsset::class,
-            FileUploadAsset::class,
-            XregexpAsset::class,
-            FabricAsset::class,
-            IframeResizerAsset::class,
-        ];
-=======
     public $sourcePath = __DIR__ . '/dist';
->>>>>>> 28b01f8a
 
     /**
      * @inheritdoc
