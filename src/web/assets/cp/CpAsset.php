<?php
/**
 * @link https://craftcms.com/
 * @copyright Copyright (c) Pixel & Tonic, Inc.
 * @license https://craftcms.github.io/license/
 */

namespace craft\web\assets\cp;

use Craft;
use craft\base\ElementInterface;
use craft\base\FieldInterface;
use craft\config\GeneralConfig;
use craft\elements\User;
use craft\helpers\Assets;
use craft\helpers\Cp;
use craft\helpers\DateTimeHelper;
use craft\helpers\Html;
use craft\helpers\Json;
use craft\helpers\StringHelper;
use craft\helpers\UrlHelper;
use craft\i18n\Locale;
use craft\models\Section;
use craft\services\Sites;
use craft\web\AssetBundle;
use craft\web\assets\axios\AxiosAsset;
use craft\web\assets\d3\D3Asset;
use craft\web\assets\datepickeri18n\DatepickerI18nAsset;
use craft\web\assets\elementresizedetector\ElementResizeDetectorAsset;
use craft\web\assets\fabric\FabricAsset;
use craft\web\assets\fileupload\FileUploadAsset;
use craft\web\assets\garnish\GarnishAsset;
use craft\web\assets\iframeresizer\IframeResizerAsset;
use craft\web\assets\jquerypayment\JqueryPaymentAsset;
use craft\web\assets\jquerytouchevents\JqueryTouchEventsAsset;
use craft\web\assets\jqueryui\JqueryUiAsset;
use craft\web\assets\picturefill\PicturefillAsset;
use craft\web\assets\selectize\SelectizeAsset;
use craft\web\assets\tailwindreset\TailwindResetAsset;
use craft\web\assets\velocity\VelocityAsset;
use craft\web\assets\xregexp\XregexpAsset;
use craft\web\View;
use yii\web\JqueryAsset;

/**
 * Asset bundle for the control panel
 */
class CpAsset extends AssetBundle
{
    /**
     * @inheritdoc
     */
    public $sourcePath = __DIR__ . '/dist';

    /**
     * @inheritdoc
     */
    public $depends = [
        TailwindResetAsset::class,
        AxiosAsset::class,
        D3Asset::class,
        ElementResizeDetectorAsset::class,
        GarnishAsset::class,
        JqueryAsset::class,
        JqueryTouchEventsAsset::class,
        JqueryUiAsset::class,
        JqueryPaymentAsset::class,
        DatepickerI18nAsset::class,
        PicturefillAsset::class,
        SelectizeAsset::class,
        VelocityAsset::class,
        FileUploadAsset::class,
        XregexpAsset::class,
        FabricAsset::class,
        IframeResizerAsset::class,
    ];

    /**
     * @inheritdoc
     */
    public $css = [
        'css/cp.css',
    ];

    /**
     * @inheritdoc
     */
    public $js = [
        'cp.js',
    ];

    /**
     * @inheritdoc
     */
    public function registerAssetFiles($view): void
    {
        parent::registerAssetFiles($view);

        if ($view instanceof View) {
            $this->_registerTranslations($view);
        }

        // Define the Craft object
        $craftJson = Json::encode($this->_craftData(), JSON_UNESCAPED_UNICODE);
        $js = <<<JS
window.Craft = $craftJson;
JS;
        $view->registerJs($js, View::POS_HEAD);
    }

    /**
     * @param View $view
     */
    private function _registerTranslations(View $view): void
    {
        $view->registerTranslations('app', [
            '(blank)',
            '<span class="visually-hidden">Characters left:</span> {chars, number}',
            'A server error occurred.',
            'Actions',
            'Add…',
            'All',
            'Announcements',
            'Any changes will be lost if you leave this page.',
            'Apply this to the {number} remaining conflicts?',
            'Apply',
            'Are you sure you want to close the editor? Any changes will be lost.',
            'Are you sure you want to close this screen? Any changes will be lost.',
            'Are you sure you want to delete this address?',
            'Are you sure you want to delete this image?',
            'Are you sure you want to delete “{name}”?',
            'Are you sure you want to discard your changes?',
            'Are you sure you want to transfer your license to this domain?',
<<<<<<< HEAD
            'Ascending',
=======
>>>>>>> 10211451
            'Assets',
            'Breadcrumbs',
            'Buy {name}',
            'Cancel',
            'Choose a user',
            'Choose which table columns should be visible for this source by default.',
            'Choose which user groups should have access to this source.',
            'Clear',
            'Close Preview',
            'Close',
            'Color hex value',
            'Color picker',
            'Continue',
            'Copied to clipboard.',
            'Copy the URL',
            'Copy the reference tag',
            'Copy to clipboard',
            'Couldn’t delete “{name}”.',
            'Couldn’t save new order.',
            'Create',
            'Customize sources',
            'Default Sort',
            'Default Table Columns',
            'Delete custom source',
            'Delete folder',
            'Delete heading',
            'Delete their content',
            'Delete them',
            'Delete {num, plural, =1{user} other{users}} and content',
            'Delete {num, plural, =1{user} other{users}}',
            'Delete',
            'Descending',
            'Desktop',
            'Device type',
            'Discard changes',
            'Discard',
            'Display as thumbnails',
            'Display in a table',
            'Done',
            'Draft Name',
            'Edit draft settings',
            'Edit',
            'Edited',
            'Element',
            'Elements',
            'Enabled for all sites',
            'Enabled',
            'Enter the name of the folder',
            'Enter your password to continue.',
            'Enter your password to log back in.',
            'Error',
            'Export Type',
            'Export',
            'Export…',
            'Failed',
            'Folder actions',
            'Folder created.',
<<<<<<< HEAD
            'Folder created.',
            'Folder deleted.',
            'Folder deleted.',
            'Folder renamed.',
            'Folder renamed.',
=======
            'Folder deleted.',
            'Folder renamed.',
>>>>>>> 10211451
            'Format',
            'From {date}',
            'From',
            'Give your tab a name.',
            'Handle',
            'Heading',
            'Height unit',
            'Hide nested sources',
            'Hide sidebar',
            'Hide',
            'Incorrect password.',
            'Information',
            'Instructions',
            'Keep both',
            'Keep me signed in',
            'Keep them',
            'Label',
            'Landscape',
            'License transferred.',
            'Limit',
            'Loading',
            'Make not required',
            'Make required',
            'Matrix block could not be added. Maximum number of blocks reached.',
            'Merge the folder (any conflicting files will be replaced)',
            'Mobile',
            'More',
            'More…',
            'More info',
            'Move down',
            'Move folder',
            'Move to the left',
            'Move to the right',
            'Move to',
            'Move up',
            'Move',
            'Name',
            'New category in the {group} category group',
            'New category',
            'New category, choose a category group',
            'New child',
            'New custom source',
            'New entry in the {section} section',
            'New entry',
            'New entry, choose a section',
            'New heading',
            'New order saved.',
            'New position saved.',
            'New subfolder',
            'New {group} category',
            'New {section} entry',
            'Next Page',
            'No limit',
            'Notes',
            'Notice',
            'OK',
            'Open the full edit page in a new tab',
            'Options',
            'Password',
            'Past year',
            'Past {num} days',
            'Pay {price}',
            'Pending',
            'Phone',
            'Portrait',
            'Preview file',
            'Preview',
            'Previewing {type} device in {orientation}',
            'Previewing {type} device',
            'Previous Page',
            'Really delete folder “{folder}”?',
            'Refresh',
            'Remove {label}',
            'Remove',
            'Rename folder',
            'Rename',
            'Reorder',
            'Replace it',
            'Replace the folder (all existing files will be deleted)',
            'Rotate',
            'Row could not be added. Maximum number of rows reached.',
            'Row could not be deleted. Minimum number of rows reached.',
            'Save as a new asset',
            'Save',
            'Saved {timestamp} by {creator}',
            'Saved {timestamp}',
            'Saving',
            'Score',
            'Search in subfolders',
            'Select all',
            'Select element',
            'Select transform',
            'Select {element}',
            'Select',
            'Settings',
            'Show nav',
            'Show nested sources',
            'Show sidebar',
            'Show {title} children',
            'Show',
            'Show/hide children',
            'Showing your unsaved changes.',
            'Sign in',
            'Sign out now',
            'Skip to {title}',
            'Sort ascending',
            'Sort attribute',
            'Sort by',
            'Sort descending',
            'Sort direction',
            'Source',
            'Source settings saved',
            'Source settings',
            'Structure',
            'Submit',
            'Success',
            'Switching sites will lose unsaved changes. Are you sure you want to switch sites?',
            'Table Columns',
            'Tablet',
            'The draft could not be saved.',
            'The draft has been saved.',
            'This can be left blank if you just want an unlabeled separator.',
            'This field has been modified.',
            'This month',
            'This tab is conditional',
            'This week',
            'This year',
            'Tip',
            'Title',
            'To {date}',
            'To',
            'Today',
            'Top of preview',
            'Transfer it to:',
            'Try again',
            'Undo',
            'Unread announcements',
            'Update {type}',
            'Upload a file',
            'Upload failed for “{filename}”.',
            'Upload failed.',
            'Upload files',
            'Use defaults',
            'User Groups',
            'View',
            'Volume path',
            'Warning',
            'What do you want to do with their content?',
            'What do you want to do?',
            'Width unit',
            'You must specify a tab name.',
            'Your changes could not be stored.',
            'Your changes have been stored.',
            'Your session has ended.',
            'Your session will expire in {time}.',
            'by {creator}',
            'day',
            'days',
            'hour',
            'hours',
            'minute',
            'minutes',
            'second',
            'seconds',
            'week',
            'weeks',
            '{ctrl}C to copy.',
            '{element} pagination',
            '{first, number}-{last, number} of {total, number} {total, plural, =1{{item}} other{{items}}}',
            '{first}-{last} of {total}',
            '{name} (Folder)',
            '{num, number} {num, plural, =1{Available Update} other{Available Updates}}',
            '{num, number} {num, plural, =1{degree} other{degrees}}',
            '{num, number} {num, plural, =1{notification} other{notifications}}',
            '{total, number} {total, plural, =1{{item}} other{{items}}}',
            '{totalItems, plural, =1{Item} other{Items}} moved.',
<<<<<<< HEAD
            '{type} Criteria',
=======
>>>>>>> 10211451
            '{type} saved.',
            '“{name}” deleted.',
        ]);
    }

    private function _craftData(): array
    {
        $upToDate = Craft::$app->getIsInstalled() && !Craft::$app->getUpdates()->getAreMigrationsPending();
        $request = Craft::$app->getRequest();
        $generalConfig = Craft::$app->getConfig()->getGeneral();
        $sitesService = Craft::$app->getSites();
        $formattingLocale = Craft::$app->getFormattingLocale();
        $locale = Craft::$app->getLocale();
        $orientation = $locale->getOrientation();
        $userSession = Craft::$app->getUser();
        $currentUser = $userSession->getIdentity();
        $primarySite = $upToDate ? $sitesService->getPrimarySite() : null;

        $data = [
            'actionTrigger' => $generalConfig->actionTrigger,
            'actionUrl' => UrlHelper::actionUrl(),
            'announcements' => $upToDate ? Craft::$app->getAnnouncements()->get() : [],
            'asciiCharMap' => StringHelper::asciiCharMap(true, Craft::$app->language),
            'baseApiUrl' => Craft::$app->baseApiUrl,
            'baseCpUrl' => UrlHelper::cpUrl(),
            'baseSiteUrl' => UrlHelper::siteUrl(),
            'baseUrl' => UrlHelper::url(),
            'clientOs' => $request->getClientOs(),
            'cpTrigger' => $generalConfig->cpTrigger,
            'datepickerOptions' => $this->_datepickerOptions($formattingLocale, $locale, $currentUser, $generalConfig),
            'defaultCookieOptions' => $this->_defaultCookieOptions(),
            'fileKinds' => Assets::getFileKinds(),
            'language' => Craft::$app->language,
            'left' => $orientation === 'ltr' ? 'left' : 'right',
            'omitScriptNameInUrls' => $generalConfig->omitScriptNameInUrls,
            'orientation' => $orientation,
            'pageNum' => $request->getPageNum(),
            'pageTrigger' => $generalConfig->getPageTrigger(),
            'path' => $request->getPathInfo(),
            'pathParam' => $generalConfig->pathParam,
            'Pro' => Craft::Pro,
            'registeredAssetBundles' => ['' => ''], // force encode as JS object
            'registeredJsFiles' => ['' => ''], // force encode as JS object
            'right' => $orientation === 'ltr' ? 'right' : 'left',
            'scriptName' => basename($request->getScriptFile()),
            'Solo' => Craft::Solo,
            'systemUid' => Craft::$app->getSystemUid(),
            'timepickerOptions' => $this->_timepickerOptions($formattingLocale, $orientation),
            'timezone' => Craft::$app->getTimeZone(),
            'tokenParam' => $generalConfig->tokenParam,
            'translations' => ['' => ''], // force encode as JS object
            'usePathInfo' => $generalConfig->usePathInfo,
        ];

        if ($generalConfig->enableCsrfProtection) {
            $data['csrfTokenName'] = $request->csrfParam;
            $data['csrfTokenValue'] = $request->getCsrfToken();
        }

        // If no one's logged in yet, leave it at that
        if (!$currentUser) {
            return $data;
        }

        $elementTypeNames = [];
        foreach (Craft::$app->getElements()->getAllElementTypes() as $elementType) {
            /** @var string|ElementInterface $elementType */
            /** @phpstan-var class-string<ElementInterface>|ElementInterface $elementType */
            $elementTypeNames[$elementType] = [
                $elementType::displayName(),
                $elementType::pluralDisplayName(),
                $elementType::lowerDisplayName(),
                $elementType::pluralLowerDisplayName(),
            ];
        }

        $data += [
            'allowAdminChanges' => $generalConfig->allowAdminChanges,
            'allowUpdates' => $generalConfig->allowUpdates,
            'allowUppercaseInSlug' => $generalConfig->allowUppercaseInSlug,
            'apiParams' => Craft::$app->apiParams,
            'appId' => Craft::$app->id,
            'autosaveDrafts' => $generalConfig->autosaveDrafts,
            'canAccessQueueManager' => $userSession->checkPermission('utility:queue-manager'),
            'dataAttributes' => Html::$dataAttributes,
            'defaultIndexCriteria' => [],
            'editableCategoryGroups' => $upToDate ? $this->_editableCategoryGroups() : [],
            'edition' => Craft::$app->getEdition(),
            'elementTypeNames' => $elementTypeNames,
            'fieldsWithoutContent' => array_map(fn(FieldInterface $field) => $field->handle, Craft::$app->getFields()->getFieldsWithoutContent(false)),
            'handleCasing' => $generalConfig->handleCasing,
            'httpProxy' => $this->_httpProxy($generalConfig),
            'isImagick' => Craft::$app->getImages()->getIsImagick(),
            'isMultiSite' => Craft::$app->getIsMultiSite(),
            'limitAutoSlugsToAscii' => $generalConfig->limitAutoSlugsToAscii,
            'maxUploadSize' => Assets::getMaxUploadSize(),
            'notificationDuration' => (int)($currentUser->getPreference('notificationDuration') ?? 5000),
            'previewIframeResizerOptions' => $this->_previewIframeResizerOptions($generalConfig),
            'primarySiteId' => $primarySite ? (int)$primarySite->id : null,
            'primarySiteLanguage' => $primarySite->language ?? null,
            'publishableSections' => $upToDate ? $this->_publishableSections($currentUser) : [],
            'remainingSessionTime' => !in_array($request->getSegment(1), ['updates', 'manualupdate'], true) ? $userSession->getRemainingSessionTime() : 0,
            'runQueueAutomatically' => $generalConfig->runQueueAutomatically,
            'siteId' => $upToDate ? (Cp::requestedSite()->id ?? $sitesService->getCurrentSite()->id) : null,
            'sites' => $this->_sites($sitesService),
            'siteToken' => $generalConfig->siteToken,
            'slugWordSeparator' => $generalConfig->slugWordSeparator,
            'userIsAdmin' => $currentUser->admin,
            'username' => $currentUser->username,
        ];

        return $data;
    }

    private function _datepickerOptions(Locale $formattingLocale, Locale $locale, ?User $currentUser, GeneralConfig $generalConfig): array
    {
        return [
            'constrainInput' => false,
            'dateFormat' => $formattingLocale->getDateFormat(Locale::LENGTH_SHORT, Locale::FORMAT_JUI),
            'dayNames' => $locale->getWeekDayNames(Locale::LENGTH_FULL),
            'dayNamesMin' => $locale->getWeekDayNames(Locale::LENGTH_ABBREVIATED),
            'dayNamesShort' => $locale->getWeekDayNames(Locale::LENGTH_SHORT),
            'firstDay' => DateTimeHelper::firstWeekDay(),
            'monthNames' => $locale->getMonthNames(Locale::LENGTH_FULL),
            'monthNamesShort' => $locale->getMonthNames(Locale::LENGTH_ABBREVIATED),
            'nextText' => Craft::t('app', 'Next'),
            'prevText' => Craft::t('app', 'Prev'),
        ];
    }

    private function _defaultCookieOptions(): array
    {
        $config = Craft::cookieConfig();
        return [
            'path' => $config['path'] ?? '/',
            'domain' => $config['domain'] ?? null,
            'secure' => $config['secure'] ?? false,
            'sameSite' => $config['sameSite'] ?? 'strict',
        ];
    }

    private function _editableCategoryGroups(): array
    {
        $groups = [];

        foreach (Craft::$app->getCategories()->getEditableGroups() as $group) {
            $groups[] = [
                'handle' => $group->handle,
                'id' => (int)$group->id,
                'name' => Craft::t('site', $group->name),
                'uid' => $group->uid,
            ];
        }

        return $groups;
    }

    /**
     * @param GeneralConfig $generalConfig
     * @return array|null
     */
    private function _httpProxy(GeneralConfig $generalConfig): ?array
    {
        if (!$generalConfig->httpProxy) {
            return null;
        }

        $parsed = parse_url($generalConfig->httpProxy);

        return array_filter([
            'host' => $parsed['host'],
            'port' => $parsed['port'] ?? strtolower($parsed['scheme']) === 'http' ? 80 : 443,
            'auth' => array_filter([
                'username' => $parsed['user'] ?? null,
                'password' => $parsed['pass'] ?? null,
            ]),
            'protocol' => $parsed['scheme'],
        ]);
    }

    /**
     * @param GeneralConfig $generalConfig
     * @return array|null|false
     */
    private function _previewIframeResizerOptions(GeneralConfig $generalConfig): array|null|false
    {
        if (!$generalConfig->useIframeResizer) {
            return false;
        }

        // Treat false as [] as well now that useIframeResizer exists
        if (empty($generalConfig->previewIframeResizerOptions)) {
            return null;
        }

        return $generalConfig->previewIframeResizerOptions;
    }

    private function _publishableSections(User $currentUser): array
    {
        $sections = [];

        foreach (Craft::$app->getSections()->getEditableSections() as $section) {
            if ($section->type !== Section::TYPE_SINGLE && $currentUser->can("createEntries:$section->uid")) {
                $sections[] = [
                    'entryTypes' => $this->_entryTypes($section),
                    'handle' => $section->handle,
                    'id' => (int)$section->id,
                    'name' => Craft::t('site', $section->name),
                    'sites' => $section->getSiteIds(),
                    'type' => $section->type,
                    'uid' => $section->uid,
                    'canSave' => $currentUser->can("saveEntries:$section->uid"),
                ];
            }
        }

        return $sections;
    }

    private function _entryTypes(Section $section): array
    {
        $types = [];

        foreach ($section->getEntryTypes() as $type) {
            $types[] = [
                'handle' => $type->handle,
                'id' => (int)$type->id,
                'name' => Craft::t('site', $type->name),
            ];
        }

        return $types;
    }

    private function _sites(Sites $sitesService): array
    {
        $sites = [];

        foreach ($sitesService->getAllSites() as $site) {
            $sites[] = [
                'handle' => $site->handle,
                'id' => (int)$site->id,
                'uid' => (string)$site->uid,
                'name' => Craft::t('site', $site->getName()),
            ];
        }

        return $sites;
    }

    private function _timepickerOptions(Locale $formattingLocale, string $orientation): array
    {
        return [
            'closeOnWindowScroll' => false,
            'lang' => [
                'AM' => $formattingLocale->getAMName(),
                'am' => mb_strtolower($formattingLocale->getAMName()),
                'PM' => $formattingLocale->getPMName(),
                'pm' => mb_strtolower($formattingLocale->getPMName()),
            ],
            'orientation' => $orientation[0],
            'timeFormat' => $formattingLocale->getTimeFormat(Locale::LENGTH_SHORT, Locale::FORMAT_PHP),
        ];
    }
}<|MERGE_RESOLUTION|>--- conflicted
+++ resolved
@@ -131,10 +131,7 @@
             'Are you sure you want to delete “{name}”?',
             'Are you sure you want to discard your changes?',
             'Are you sure you want to transfer your license to this domain?',
-<<<<<<< HEAD
             'Ascending',
-=======
->>>>>>> 10211451
             'Assets',
             'Breadcrumbs',
             'Buy {name}',
@@ -192,16 +189,11 @@
             'Failed',
             'Folder actions',
             'Folder created.',
-<<<<<<< HEAD
             'Folder created.',
             'Folder deleted.',
             'Folder deleted.',
             'Folder renamed.',
             'Folder renamed.',
-=======
-            'Folder deleted.',
-            'Folder renamed.',
->>>>>>> 10211451
             'Format',
             'From {date}',
             'From',
@@ -378,10 +370,7 @@
             '{num, number} {num, plural, =1{notification} other{notifications}}',
             '{total, number} {total, plural, =1{{item}} other{{items}}}',
             '{totalItems, plural, =1{Item} other{Items}} moved.',
-<<<<<<< HEAD
             '{type} Criteria',
-=======
->>>>>>> 10211451
             '{type} saved.',
             '“{name}” deleted.',
         ]);
