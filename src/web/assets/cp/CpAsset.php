<?php
/**
 * @link https://craftcms.com/
 * @copyright Copyright (c) Pixel & Tonic, Inc.
 * @license https://craftcms.github.io/license/
 */

namespace craft\web\assets\cp;

use Craft;
use craft\config\GeneralConfig;
use craft\elements\User;
use craft\helpers\Assets;
use craft\helpers\Json;
use craft\helpers\StringHelper;
use craft\helpers\UrlHelper;
use craft\i18n\Locale;
use craft\models\Section;
use craft\services\Sites;
use craft\web\AssetBundle;
use craft\web\assets\d3\D3Asset;
use craft\web\assets\datepickeri18n\DatepickerI18nAsset;
use craft\web\assets\elementresizedetector\ElementResizeDetectorAsset;
use craft\web\assets\fabric\FabricAsset;
use craft\web\assets\fileupload\FileUploadAsset;
use craft\web\assets\garnish\GarnishAsset;
use craft\web\assets\jquerypayment\JqueryPaymentAsset;
use craft\web\assets\jquerytouchevents\JqueryTouchEventsAsset;
use craft\web\assets\jqueryui\JqueryUiAsset;
use craft\web\assets\picturefill\PicturefillAsset;
use craft\web\assets\selectize\SelectizeAsset;
use craft\web\assets\velocity\VelocityAsset;
use craft\web\assets\xregexp\XregexpAsset;
use craft\web\View;
use yii\web\JqueryAsset;

/**
 * Asset bundle for the Control Panel
 */
class CpAsset extends AssetBundle
{
    // Public Methods
    // =========================================================================

    /**
     * @inheritdoc
     */
    public function init()
    {
        $this->sourcePath = __DIR__ . '/dist';

        $this->depends = [
            D3Asset::class,
            ElementResizeDetectorAsset::class,
            GarnishAsset::class,
            JqueryAsset::class,
            JqueryTouchEventsAsset::class,
            JqueryUiAsset::class,
            JqueryPaymentAsset::class,
            DatepickerI18nAsset::class,
            PicturefillAsset::class,
            SelectizeAsset::class,
            VelocityAsset::class,
            FileUploadAsset::class,
            XregexpAsset::class,
            FabricAsset::class,
        ];

        $this->css = [
            'css/craft.css',
            'css/charts.css',
        ];

        $this->js[] = 'js/Craft' . $this->dotJs();

        parent::init();
    }

    /**
     * @inheritdoc
     */
    public function registerAssetFiles($view)
    {
        parent::registerAssetFiles($view);

        if ($view instanceof View) {
            $this->_registerTranslations($view);
        }

        // Define the Craft object
        $craftJson = Json::encode($this->_craftData(), JSON_UNESCAPED_UNICODE);
        $js = <<<JS
window.Craft = {$craftJson};
JS;
        $view->registerJs($js, View::POS_HEAD);
    }

    // Private Methods
    // =========================================================================

    private function _registerTranslations(View $view)
    {
        $view->registerTranslations('app', [
            '(blank)',
            '1 Available Update',
            'Actions',
            'All',
            'An unknown error occurred.',
            'Any changes will be lost if you leave this page.',
            'Apply this to the {number} remaining conflicts?',
            'Are you sure you want to delete this image?',
            'Are you sure you want to delete “{name}”?',
            'Are you sure you want to transfer your license to this domain?',
            'Buy {name}',
            'Cancel',
            'Choose a user',
            'Choose which table columns should be visible for this source, and in which order.',
            'Close',
            'Close Live Preview',
            'Continue',
            'Couldn’t delete “{name}”.',
            'Couldn’t save new order.',
            'Create',
            'Delete',
            'Delete folder',
            'Delete heading',
            'Delete it',
            'Delete user',
            'Delete users',
            'Display as thumbnails',
            'Display in a table',
            'Done',
            'Edit',
            'Enter the name of the folder',
            'Enter your password to continue.',
            'Enter your password to log back in.',
            'Failed',
            'Give your tab a name.',
            'Handle',
            'Heading',
            'Hide',
            'Hide sidebar',
            'Incorrect password.',
            'Instructions',
            'Keep both',
            'Keep me logged in',
            'License transferred.',
            'Log out now',
            'Login',
            'Make not required',
            'Make required',
            'Merge the folder (any conflicting files will be replaced)',
            'More',
            'Move',
            'Name',
            'New category',
            'New child',
            'New entry',
            'New heading',
            'New order saved.',
            'New position saved.',
            'New subfolder',
            'New {group} category',
            'New {section} entry',
            'OK',
            'Options',
            'Password',
            'Pay {price}',
            'Pending',
            'Really delete folder “{folder}”?',
            'Remove',
            'Rename',
            'Rename folder',
            'Reorder',
            'Replace it',
            'Replace the folder (all existing files will be deleted)',
            'Save',
            'Save as a new asset',
            'Score',
            'Search in subfolders',
            'Select',
            'Select transform',
            'Settings',
            'Show',
            'Show nav',
            'Show sidebar',
            'Show/hide children',
            'Sort by {attribute}',
            'Source settings saved',
            'Structure',
            'Submit',
            'Table Columns',
            'This can be left blank if you just want an unlabeled separator.',
            'Transfer it to:',
            'Try again',
            'Upload failed for {filename}',
            'Upload files',
            'What do you want to do with their content?',
            'What do you want to do?',
            'Your session has ended.',
            'Your session will expire in {time}.',
            'day',
            'days',
            'hour',
            'hours',
            'minute',
            'minutes',
            'second',
            'seconds',
            'week',
            'weeks',
            '{ctrl}C to copy.',
            '{num} Available Updates',
            '“{name}” deleted.',
        ]);
    }

    private function _craftData(): array
    {
        $request = Craft::$app->getRequest();
        $generalConfig = Craft::$app->getConfig()->getGeneral();
        $isInstalled = Craft::$app->getIsInstalled();
        $isMigrationNeeded = Craft::$app->getUpdates()->getIsCraftDbMigrationNeeded();
        $sitesService = Craft::$app->getSites();
        $locale = Craft::$app->getLocale();
        $orientation = $locale->getOrientation();
        $userService = Craft::$app->getUser();
        $currentUser = $userService->getIdentity();
        $primarySite = $isInstalled && !$isMigrationNeeded ? $sitesService->getPrimarySite() : null;

        $data = [
            'actionTrigger' => $generalConfig->actionTrigger,
            'actionUrl' => UrlHelper::actionUrl(),
            'asciiCharMap' => StringHelper::asciiCharMap(true, Craft::$app->language),
            'baseCpUrl' => UrlHelper::cpUrl(),
            'baseSiteUrl' => UrlHelper::siteUrl(),
            'baseUrl' => UrlHelper::url(),
            'datepickerOptions' => $this->_datepickerOptions($locale, $currentUser, $generalConfig),
            'defaultIndexCriteria' => ['enabledForSite' => null],
            'editableCategoryGroups' => $isInstalled ? $this->_editableCategoryGroups() : [],
            'edition' => Craft::$app->getEdition(),
            'fileKinds' => Assets::getFileKinds(),
            'forceConfirmUnload' => Craft::$app->getSession()->hasFlash('error'),
            'isImagick' => Craft::$app->getImages()->getIsImagick(),
            'isMultiSite' => Craft::$app->getIsMultiSite(),
            'language' => Craft::$app->language,
            'left' => $orientation === 'ltr' ? 'left' : 'right',
            'limitAutoSlugsToAscii' => (bool)$generalConfig->limitAutoSlugsToAscii,
            'maxUploadSize' => Assets::getMaxUploadSize(),
            'omitScriptNameInUrls' => (bool)$generalConfig->omitScriptNameInUrls,
            'orientation' => $orientation,
            'path' => $request->getPathInfo(),
            'primarySiteId' => $primarySite ? (int)$primarySite->id : null,
            'primarySiteLanguage' => $primarySite->language ?? null,
            'Pro' => Craft::Pro,
            'publishableSections' => $isInstalled && $currentUser ? $this->_publishableSections($currentUser) : [],
            'registeredAssetBundles' => ['' => ''], // force encode as JS object
            'registeredJsFiles' => ['' => ''], // force encode as JS object
            'remainingSessionTime' => !in_array($request->getSegment(1), ['updates', 'manualupdate'], true) ? $userService->getRemainingSessionTime() : 0,
            'right' => $orientation === 'ltr' ? 'right' : 'left',
            'runQueueAutomatically' => (bool)$generalConfig->runQueueAutomatically,
            'scriptName' => $request->getScriptFile(),
            'siteId' => $isInstalled && !$isMigrationNeeded ? (int)$sitesService->currentSite->id : null,
            'sites' => $this->_sites($sitesService),
            'slugWordSeparator' => $generalConfig->slugWordSeparator,
            'Solo' => Craft::Solo,
            'systemUid' => Craft::$app->getSystemUid(),
            'timepickerOptions' => $this->_timepickerOptions($locale, $orientation),
            'timezone' => Craft::$app->getTimeZone(),
            'translations' => ['' => ''], // force encode as JS object
            'useCompressedJs' => (bool)$generalConfig->useCompressedJs,
            'usePathInfo' => (bool)$generalConfig->usePathInfo,
            'username' => $currentUser->username ?? null,
        ];

        if ($generalConfig->enableCsrfProtection) {
            $data['csrfTokenValue'] = $request->getCsrfToken();
            $data['csrfTokenName'] = $generalConfig->csrfTokenName;
        }

        return $data;
    }

    private function _datepickerOptions(Locale $locale, User $currentUser = null, GeneralConfig $generalConfig): array
    {
        return [
            'constrainInput' => false,
            'dateFormat' => $locale->getDateFormat(Locale::LENGTH_SHORT, Locale::FORMAT_JUI),
            'dayNames' => $locale->getWeekDayNames(Locale::LENGTH_FULL),
            'dayNamesMin' => $locale->getWeekDayNames(Locale::LENGTH_ABBREVIATED),
            'dayNamesShort' => $locale->getWeekDayNames(Locale::LENGTH_SHORT),
            'firstDay' => ($currentUser ? $currentUser->getPreference('weekStartDay') : null) ?: $generalConfig->defaultWeekStartDay,
            'monthNames' => $locale->getMonthNames(Locale::LENGTH_FULL),
            'monthNamesShort' => $locale->getMonthNames(Locale::LENGTH_ABBREVIATED),
            'nextText' => Craft::t('app', 'Next'),
            'prevText' => Craft::t('app', 'Prev'),
        ];
    }

    private function _editableCategoryGroups(): array
    {
        $groups = [];

        foreach (Craft::$app->getCategories()->getEditableGroups() as $group) {
            $groups[] = [
                'handle' => $group->handle,
                'id' => (int)$group->id,
                'name' => Craft::t('site', $group->name),
                'uid' => Craft::t('site', $group->uid),
            ];
        }

        return $groups;
    }

    private function _publishableSections(User $currentUser): array
    {
        $sections = [];

        foreach (Craft::$app->getSections()->getEditableSections() as $section) {
<<<<<<< HEAD
            if ($section->type !== Section::TYPE_SINGLE && $currentUser->can('createEntries:'.$section->uid)) {
=======
            if ($section->type !== Section::TYPE_SINGLE && $currentUser->can('createEntries:' . $section->id)) {
>>>>>>> 928249a9
                $sections[] = [
                    'entryTypes' => $this->_entryTypes($section),
                    'handle' => $section->handle,
                    'id' => (int)$section->id,
                    'name' => Craft::t('site', $section->name),
                    'sites' => $section->getSiteIds(),
                    'type' => $section->type,
                    'uid' => $section->uid,
                ];
            }
        }

        return $sections;
    }

    private function _entryTypes(Section $section): array
    {
        $types = [];

        foreach ($section->getEntryTypes() as $type) {
            $types[] = [
                'handle' => $type->handle,
                'id' => (int)$type->id,
                'name' => Craft::t('site', $type->name),
            ];
        }

        return $types;
    }

    private function _sites(Sites $sitesService): array
    {
        $sites = [];

        foreach ($sitesService->getAllSites() as $site) {
            $sites[] = [
                'handle' => $site->handle,
                'id' => (int)$site->id,
                'name' => Craft::t('site', $site->name),
            ];
        }

        return $sites;
    }

    private function _timepickerOptions(Locale $locale, string $orientation): array
    {
        return [
            'closeOnWindowScroll' => false,
            'lang' => [
                'AM' => $locale->getAMName(),
                'am' => mb_strtolower($locale->getAMName()),
                'PM' => $locale->getPMName(),
                'pm' => mb_strtolower($locale->getPMName()),
            ],
            'orientation' => $orientation[0],
            'timeFormat' => $locale->getTimeFormat(Locale::LENGTH_SHORT, Locale::FORMAT_PHP),
        ];
    }
}<|MERGE_RESOLUTION|>--- conflicted
+++ resolved
@@ -318,11 +318,7 @@
         $sections = [];
 
         foreach (Craft::$app->getSections()->getEditableSections() as $section) {
-<<<<<<< HEAD
             if ($section->type !== Section::TYPE_SINGLE && $currentUser->can('createEntries:'.$section->uid)) {
-=======
-            if ($section->type !== Section::TYPE_SINGLE && $currentUser->can('createEntries:' . $section->id)) {
->>>>>>> 928249a9
                 $sections[] = [
                     'entryTypes' => $this->_entryTypes($section),
                     'handle' => $section->handle,
