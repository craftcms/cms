<?php
/**
 * @link https://craftcms.com/
 * @copyright Copyright (c) Pixel & Tonic, Inc.
 * @license https://craftcms.github.io/license/
 */

namespace craft\web\assets\cp;

use Craft;
use craft\base\ElementInterface;
use craft\base\FieldInterface;
use craft\config\GeneralConfig;
use craft\elements\User;
use craft\enums\CmsEdition;
use craft\helpers\Assets;
use craft\helpers\Cp;
use craft\helpers\DateTimeHelper;
use craft\helpers\Html;
use craft\helpers\Json;
use craft\helpers\StringHelper;
use craft\helpers\UrlHelper;
use craft\i18n\Locale;
use craft\models\Section;
use craft\services\Sites;
use craft\validators\UserPasswordValidator;
use craft\web\AssetBundle;
use craft\web\assets\axios\AxiosAsset;
use craft\web\assets\d3\D3Asset;
use craft\web\assets\datepickeri18n\DatepickerI18nAsset;
use craft\web\assets\elementresizedetector\ElementResizeDetectorAsset;
use craft\web\assets\fabric\FabricAsset;
use craft\web\assets\fileupload\FileUploadAsset;
use craft\web\assets\garnish\GarnishAsset;
use craft\web\assets\iframeresizer\IframeResizerAsset;
use craft\web\assets\jquerypayment\JqueryPaymentAsset;
use craft\web\assets\jquerytouchevents\JqueryTouchEventsAsset;
use craft\web\assets\jqueryui\JqueryUiAsset;
use craft\web\assets\picturefill\PicturefillAsset;
use craft\web\assets\selectize\SelectizeAsset;
use craft\web\assets\tailwindreset\TailwindResetAsset;
use craft\web\assets\velocity\VelocityAsset;
use craft\web\assets\xregexp\XregexpAsset;
use craft\web\View;
use yii\web\JqueryAsset;

/**
 * Asset bundle for the control panel
 */
class CpAsset extends AssetBundle
{
    /**
     * @inheritdoc
     */
    public $sourcePath = __DIR__ . '/dist';

    /**
     * @inheritdoc
     */
    public $depends = [
        TailwindResetAsset::class,
        AxiosAsset::class,
        D3Asset::class,
        ElementResizeDetectorAsset::class,
        GarnishAsset::class,
        JqueryAsset::class,
        JqueryTouchEventsAsset::class,
        JqueryUiAsset::class,
        JqueryPaymentAsset::class,
        DatepickerI18nAsset::class,
        PicturefillAsset::class,
        SelectizeAsset::class,
        VelocityAsset::class,
        FileUploadAsset::class,
        XregexpAsset::class,
        FabricAsset::class,
        IframeResizerAsset::class,
    ];

    /**
     * @inheritdoc
     */
    public $css = [
        'css/cp.css',
    ];

    /**
     * @inheritdoc
     */
    public $js = [
        'cp.js',
    ];

    /**
     * @inheritdoc
     */
    public function registerAssetFiles($view): void
    {
        parent::registerAssetFiles($view);

        if ($view instanceof View) {
            $this->_registerTranslations($view);
        }

        // Define the Craft object
        $craftJson = Json::encode($this->_craftData());
        $js = <<<JS
window.Craft = $craftJson;
JS;
        $view->registerJs($js, View::POS_HEAD);
    }

    /**
     * @param View $view
     */
    private function _registerTranslations(View $view): void
    {
        $view->registerTranslations('app', [
            '(blank)',
            '<span class="visually-hidden">Characters left:</span> {chars, number}',
            'A server error occurred.',
            'Actions',
            'Add',
            'Add…',
            'All',
            'Announcements',
            'Any changes will be lost if you leave this page.',
            'Apply this to the {number} remaining conflicts?',
            'Apply',
            'Are you sure you want to close the editor? Any changes will be lost.',
            'Are you sure you want to close this screen? Any changes will be lost.',
            'Are you sure you want to delete this image?',
            'Are you sure you want to delete “{name}”?',
            'Are you sure you want to discard your changes?',
            'Are you sure you want to transfer your license to this domain?',
            'Ascending',
            'Assets',
            'Breadcrumbs',
            'Buy {name}',
            'Cancel',
            'Change',
            'Changes saved.',
            'Check your email for instructions to reset your password.',
            'Choose a page',
            'Choose a user',
            'Choose which sites this source should be visible for.',
            'Choose which table columns should be visible for this source by default.',
            'Choose which user groups should have access to this source.',
            'Clear search',
            'Clear',
            'Close Preview',
            'Close',
            'Color hex value',
            'Color picker',
            'Content',
            'Continue',
            'Copied to clipboard.',
            'Copy the URL',
            'Copy the reference tag',
            'Copy to clipboard',
            'Could not save due to validation errors.',
            'Couldn’t delete “{name}”.',
            'Couldn’t reorder items.',
            'Couldn’t save new order.',
            'Create',
            'Customize sources',
            'Default Sort',
            'Default Table Columns',
            'Delete custom source',
            'Delete folder',
            'Delete heading',
            'Delete their content',
            'Delete them',
            'Delete {num, plural, =1{user} other{users}} and content',
            'Delete {num, plural, =1{user} other{users}}',
            'Delete',
            'Descending',
            'Desktop',
            'Device type',
            'Discard changes',
            'Discard',
            'Display as cards',
            'Display as thumbnails',
            'Display in a structured table',
            'Display in a table',
            'Done',
            'Don’t show in element cards',
            'Don’t use for element thumbnails',
            'Draft Name',
            'Edit draft settings',
            'Edit {type}',
            'Edit',
            'Edited',
            'Element',
            'Elements',
            'Enabled for all sites',
            'Enabled',
            'Enter the name of the folder',
            'Enter your password to log back in.',
            'Error',
            'Export Type',
            'Export',
            'Export…',
            'Failed',
            'Fields',
            'Folder actions',
            'Folder created.',
            'Folder created.',
            'Folder deleted.',
            'Folder deleted.',
            'Folder renamed.',
            'Folder renamed.',
            'Format',
            'Found {num, number} {num, plural, =1{error} other{errors}} in this tab.',
            'From {date}',
            'From',
            'Give your tab a name.',
            'Handle',
            'Heading',
            'Height unit',
            'Hide sidebar',
            'Hide',
            'Incorrect password.',
            'Information',
            'Instructions',
            'Invalid email.',
            'Invalid username or email.',
            'Items reordered.',
            'Keep both',
            'Keep me signed in',
            'Keep them',
            'Label',
            'Landscape',
            'Level {num}',
            'License transferred.',
            'Limit',
            'Loading',
            'Make not required',
            'Make optional',
            'Make required',
            'Merge the folder (any conflicting files will be replaced)',
            'Missing or empty {items}',
            'Missing {items}',
            'Mobile',
            'More info',
            'More items',
            'More',
            'More…',
            'Move backward',
            'Move down',
            'Move folder',
            'Move forward',
            'Move to the left',
            'Move to the right',
            'Move to',
            'Move up',
            'Move',
            'Name',
            'New category in the {group} category group',
            'New category, choose a category group',
            'New child',
            'New custom source',
            'New entry in the {section} section',
            'New entry, choose a section',
<<<<<<< HEAD
            'New field',
=======
            'New file uploaded.',
>>>>>>> 63aaba45
            'New heading',
            'New order saved.',
            'New position saved.',
            'New position saved.',
            'New subfolder',
            'New {group} category',
            'New {section} entry',
            'New {type}',
            'Next Page',
            'No limit',
            'Notes',
            'Notice',
            'OK',
            'Open in a new tab',
            'Options',
            'Password',
            'Past year',
            'Past {num} days',
            'Pay {price}',
            'Pending',
            'Phone',
            'Portrait',
            'Preview file',
            'Preview',
            'Previewing {type} device in {orientation}',
            'Previewing {type} device',
            'Previous Page',
            'Really delete folder “{folder}”?',
            'Recent Activity',
            'Refresh',
            'Reload',
            'Remove {label}',
            'Remove',
            'Rename folder',
            'Rename',
            'Reorder',
            'Replace it',
            'Replace the folder (all existing files will be deleted)',
            'Required',
            'Rotate',
            'Row could not be added. Maximum number of rows reached.',
            'Row could not be deleted. Minimum number of rows reached.',
            'Save as a new asset',
            'Save',
            'Saved {timestamp} by {creator}',
            'Saved {timestamp}',
            'Saving',
            'Score',
            'Search in subfolders',
            'Search',
            'Select all',
            'Select element',
            'Select transform',
            'Select {element}',
            'Select',
            'Settings',
            'Show in element cards',
            'Show nav',
            'Show nested sources',
            'Show sidebar',
            'Show {title} children',
            'Show',
            'Show/hide children',
            'Showing your unsaved changes.',
            'Showing {first, number}-{last, number} of {total, number} {total, plural, =1{{item}} other{{items}}}',
            'Showing {total, number} {total, plural, =1{{item}} other{{items}}}',
            'Sign out now',
            'Sites',
            'Skip to {title}',
            'Sort ascending',
            'Sort attribute',
            'Sort by',
            'Sort descending',
            'Sort direction',
            'Source settings saved',
            'Source settings',
            'Source',
            'Structure',
            'Submit',
            'Success',
            'Switching sites will lose unsaved changes. Are you sure you want to switch sites?',
            'Table Columns',
            'Tablet',
            'The draft could not be saved.',
            'The draft has been saved.',
            'The following {items} could not be found or are empty. Should they be deleted from the index?',
            'The following {items} could not be found. Should they be deleted from the index?',
            'This can be left blank if you just want an unlabeled separator.',
            'This field has been modified.',
            'This month',
            'This tab is conditional',
            'This week',
            'This year',
            'This {type} has been updated.',
            'Tip',
            'Title',
            'To {date}',
            'To',
            'Today',
            'Top of preview',
            'Transfer it to:',
            'Try again',
            'Try another way',
            'Undo',
            'Unread announcements',
            'Update {type}',
            'Upload a file',
            'Upload failed for “{filename}”.',
            'Upload failed.',
            'Upload files',
            'Use defaults',
            'Use for element thumbnails',
            'User Groups',
            'View in a new tab',
            'View',
            'View settings',
            'Volume path',
            'Warning',
            'What do you want to do with their content?',
            'What do you want to do?',
            'Width unit',
            'You must specify a tab name.',
            'Your changes could not be stored.',
            'Your changes have been stored.',
            'Your session will expire in {time}.',
            'by {creator}',
            'category',
            'day',
            'days',
            'draft',
            'element',
            'entry',
            'files',
            'folders',
            'global set',
            'hour',
            'hours',
            'minute',
            'minutes',
            'second',
            'seconds',
            'week',
            'weeks',
            '{ctrl}C to copy.',
            '{element} pagination',
            '{first, number}-{last, number} of {total, number} {total, plural, =1{{item}} other{{items}}}',
            '{first}-{last} of {total}',
            '{name} active, more info',
            '{name} folder',
            '{name} sorted by {attribute}, {direction}',
            '{num, number} {num, plural, =1{Available Update} other{Available Updates}}',
            '{num, number} {num, plural, =1{degree} other{degrees}}',
            '{num, number} {num, plural, =1{notification} other{notifications}}',
            '{pct} width',
            '{total, number} {total, plural, =1{error} other{errors}} found in {num, number} {num, plural, =1{tab} other{tabs}}.',
            '{total, number} {total, plural, =1{{item}} other{{items}}}',
            '{totalItems, plural, =1{Item} other{Items}} moved.',
            '{type} Criteria',
            '{type} saved.',
            '“{name}” deleted.',
        ]);

        $view->registerTranslations('yii', [
            '{attribute} should contain at least {min, number} {min, plural, one{character} other{characters}}.',
            '{attribute} should contain at most {max, number} {max, plural, one{character} other{characters}}.',
        ]);
    }

    private function _craftData(): array
    {
        $upToDate = Craft::$app->getIsInstalled() && !Craft::$app->getUpdates()->getAreMigrationsPending();
        $request = Craft::$app->getRequest();
        $generalConfig = Craft::$app->getConfig()->getGeneral();
        $sitesService = Craft::$app->getSites();
        $formattingLocale = Craft::$app->getFormattingLocale();
        $locale = Craft::$app->getLocale();
        $orientation = $locale->getOrientation();
        $userSession = Craft::$app->getUser();
        $currentUser = $userSession->getIdentity();
        $primarySite = $upToDate ? $sitesService->getPrimarySite() : null;

        $data = [
            'Pro' => CmsEdition::Pro->value,
            'Team' => CmsEdition::Team->value,
            'Solo' => CmsEdition::Solo->value,
            'actionTrigger' => $generalConfig->actionTrigger,
            'actionUrl' => UrlHelper::actionUrl(),
            'announcements' => $upToDate ? Craft::$app->getAnnouncements()->get() : [],
            'asciiCharMap' => StringHelper::asciiCharMap(true, Craft::$app->language),
            'baseApiUrl' => Craft::$app->baseApiUrl,
            'baseCpUrl' => UrlHelper::cpUrl(),
            'baseSiteUrl' => UrlHelper::siteUrl(),
            'baseUrl' => UrlHelper::url(),
            'clientOs' => $request->getClientOs(),
            'cpTrigger' => $generalConfig->cpTrigger,
            'datepickerOptions' => $this->_datepickerOptions($formattingLocale, $locale, $currentUser, $generalConfig),
            'defaultCookieOptions' => $this->_defaultCookieOptions(),
            'fileKinds' => Assets::getFileKinds(),
            'language' => Craft::$app->language,
            'left' => $orientation === 'ltr' ? 'left' : 'right',
            'maxPasswordLength' => UserPasswordValidator::MAX_PASSWORD_LENGTH,
            'minPasswordLength' => UserPasswordValidator::MIN_PASSWORD_LENGTH,
            'omitScriptNameInUrls' => $generalConfig->omitScriptNameInUrls,
            'orientation' => $orientation,
            'pageNum' => $request->getPageNum(),
            'pageTrigger' => 'p',
            'path' => $request->getPathInfo(),
            'pathParam' => $generalConfig->pathParam,
            'registeredAssetBundles' => [], // force encode as JS object
            'registeredJsFiles' => [], // force encode as JS object
            'resourceBaseUrl' => Craft::$app->getAssetManager()->baseUrl,
            'right' => $orientation === 'ltr' ? 'right' : 'left',
            'scriptName' => basename($request->getScriptFile()),
            'systemUid' => Craft::$app->getSystemUid(),
            'timepickerOptions' => $this->_timepickerOptions($formattingLocale, $orientation),
            'timezone' => Craft::$app->getTimeZone(),
            'tokenParam' => $generalConfig->tokenParam,
            'translations' => ['' => ''], // force encode as JS object
            'useEmailAsUsername' => $generalConfig->useEmailAsUsername,
            'usePathInfo' => $generalConfig->usePathInfo,
        ];

        if ($generalConfig->enableCsrfProtection) {
            $data['csrfTokenName'] = $request->csrfParam;
            $data['csrfTokenValue'] = $request->getCsrfToken();
        }

        // If no one's logged in yet, leave it at that
        if (!$currentUser) {
            return $data;
        }

        $elementTypeNames = [];
        foreach (Craft::$app->getElements()->getAllElementTypes() as $elementType) {
            /** @var string|ElementInterface $elementType */
            /** @phpstan-var class-string<ElementInterface>|ElementInterface $elementType */
            $elementTypeNames[$elementType] = [
                $elementType::displayName(),
                $elementType::pluralDisplayName(),
                $elementType::lowerDisplayName(),
                $elementType::pluralLowerDisplayName(),
            ];
        }

        $data += [
            'allowAdminChanges' => $generalConfig->allowAdminChanges,
            'allowUpdates' => $generalConfig->allowUpdates,
            'allowUppercaseInSlug' => $generalConfig->allowUppercaseInSlug,
            'apiParams' => Craft::$app->apiParams,
            'appId' => Craft::$app->id,
            'autofocusPreferred' => $currentUser->getAutofocusPreferred(),
            'autosaveDrafts' => $generalConfig->autosaveDrafts,
            'canAccessQueueManager' => $userSession->checkPermission('utility:queue-manager'),
            'dataAttributes' => Html::$dataAttributes,
            'defaultIndexCriteria' => [],
            'disableAutofocus' => (bool)($currentUser->getPreference('disableAutofocus') ?? false),
            'editableCategoryGroups' => $upToDate ? $this->_editableCategoryGroups() : [],
            'edition' => Craft::$app->edition->value,
            'elementTypeNames' => $elementTypeNames,
            'elevatedSessionDuration' => $generalConfig->elevatedSessionDuration,
            'fieldsWithoutContent' => array_map(fn(FieldInterface $field) => $field->handle, Craft::$app->getFields()->getFieldsWithoutContent(false)),
            'handleCasing' => $generalConfig->handleCasing,
            'httpProxy' => $this->_httpProxy($generalConfig),
            'isImagick' => Craft::$app->getImages()->getIsImagick(),
            'isMultiSite' => Craft::$app->getIsMultiSite(),
            'limitAutoSlugsToAscii' => $generalConfig->limitAutoSlugsToAscii,
            'maxUploadSize' => Assets::getMaxUploadSize(),
            'notificationDuration' => (int)($currentUser->getPreference('notificationDuration') ?? 5000),
            'previewIframeResizerOptions' => $this->_previewIframeResizerOptions($generalConfig),
            'primarySiteId' => $primarySite ? (int)$primarySite->id : null,
            'primarySiteLanguage' => $primarySite->language ?? null,
            'publishableSections' => $upToDate ? $this->_publishableSections($currentUser) : [],
            'remainingSessionTime' => !in_array($request->getSegment(1), ['updates', 'manualupdate'], true) ? $userSession->getRemainingSessionTime() : 0,
            'runQueueAutomatically' => $generalConfig->runQueueAutomatically,
            'siteId' => $upToDate ? (Cp::requestedSite()->id ?? $sitesService->getCurrentSite()->id) : null,
            'sites' => $this->_sites($sitesService),
            'siteToken' => $generalConfig->siteToken,
            'slugWordSeparator' => $generalConfig->slugWordSeparator,
            'userEmail' => $currentUser->email,
            'userHasPasskeys' => Craft::$app->getAuth()->hasPasskeys($currentUser),
            'userIsAdmin' => $currentUser->admin,
            'username' => $currentUser->username,
        ];

        return $data;
    }

    private function _datepickerOptions(Locale $formattingLocale, Locale $locale, ?User $currentUser, GeneralConfig $generalConfig): array
    {
        return [
            'constrainInput' => false,
            'dateFormat' => $formattingLocale->getDateFormat(Locale::LENGTH_SHORT, Locale::FORMAT_JUI),
            'dayNames' => $locale->getWeekDayNames(Locale::LENGTH_FULL),
            'dayNamesMin' => $locale->getWeekDayNames(Locale::LENGTH_ABBREVIATED),
            'dayNamesShort' => $locale->getWeekDayNames(Locale::LENGTH_SHORT),
            'firstDay' => DateTimeHelper::firstWeekDay(),
            'monthNames' => $locale->getMonthNames(Locale::LENGTH_FULL),
            'monthNamesShort' => $locale->getMonthNames(Locale::LENGTH_ABBREVIATED),
            'nextText' => Craft::t('app', 'Next'),
            'prevText' => Craft::t('app', 'Prev'),
        ];
    }

    private function _defaultCookieOptions(): array
    {
        $config = Craft::cookieConfig();
        return [
            'path' => $config['path'] ?? '/',
            'domain' => $config['domain'] ?? null,
            'secure' => $config['secure'] ?? false,
            'sameSite' => $config['sameSite'] ?? 'strict',
        ];
    }

    private function _editableCategoryGroups(): array
    {
        $groups = [];

        foreach (Craft::$app->getCategories()->getEditableGroups() as $group) {
            $groups[] = [
                'handle' => $group->handle,
                'id' => (int)$group->id,
                'name' => Craft::t('site', $group->name),
                'uid' => $group->uid,
            ];
        }

        return $groups;
    }

    /**
     * @param GeneralConfig $generalConfig
     * @return array|null
     */
    private function _httpProxy(GeneralConfig $generalConfig): ?array
    {
        if (!$generalConfig->httpProxy) {
            return null;
        }

        $parsed = parse_url($generalConfig->httpProxy);

        return array_filter([
            'host' => $parsed['host'],
            'port' => $parsed['port'] ?? strtolower($parsed['scheme']) === 'http' ? 80 : 443,
            'auth' => array_filter([
                'username' => $parsed['user'] ?? null,
                'password' => $parsed['pass'] ?? null,
            ]),
            'protocol' => $parsed['scheme'],
        ]);
    }

    /**
     * @param GeneralConfig $generalConfig
     * @return array|null|false
     */
    private function _previewIframeResizerOptions(GeneralConfig $generalConfig): array|null|false
    {
        if (!$generalConfig->useIframeResizer) {
            return false;
        }

        // Treat false as [] as well now that useIframeResizer exists
        if (empty($generalConfig->previewIframeResizerOptions)) {
            return null;
        }

        return $generalConfig->previewIframeResizerOptions;
    }

    private function _publishableSections(User $currentUser): array
    {
        $sections = [];

        foreach (Craft::$app->getEntries()->getEditableSections() as $section) {
            if ($section->type !== Section::TYPE_SINGLE && $currentUser->can("createEntries:$section->uid")) {
                $sections[] = [
                    'entryTypes' => $this->_entryTypes($section),
                    'handle' => $section->handle,
                    'id' => (int)$section->id,
                    'name' => Craft::t('site', $section->name),
                    'sites' => $section->getSiteIds(),
                    'type' => $section->type,
                    'uid' => $section->uid,
                    'canSave' => $currentUser->can("saveEntries:$section->uid"),
                ];
            }
        }

        return $sections;
    }

    private function _entryTypes(Section $section): array
    {
        $types = [];

        foreach ($section->getEntryTypes() as $type) {
            $types[] = [
                'handle' => $type->handle,
                'id' => (int)$type->id,
                'name' => Craft::t('site', $type->name),
            ];
        }

        return $types;
    }

    private function _sites(Sites $sitesService): array
    {
        $sites = [];

        foreach ($sitesService->getAllSites() as $site) {
            $sites[] = [
                'handle' => $site->handle,
                'id' => (int)$site->id,
                'uid' => (string)$site->uid,
                'name' => Craft::t('site', $site->getName()),
            ];
        }

        return $sites;
    }

    private function _timepickerOptions(Locale $formattingLocale, string $orientation): array
    {
        // normalize the AM/PM names consistently with time2int() in jQuery Timepicker
        $am = preg_replace('/[\s.]/', '', $formattingLocale->getAMName());
        $pm = preg_replace('/[\s.]/', '', $formattingLocale->getPMName());

        return [
            'closeOnWindowScroll' => false,
            'lang' => [
                'AM' => $am,
                'am' => mb_strtolower($am),
                'PM' => $pm,
                'pm' => mb_strtolower($pm),
            ],
            'orientation' => $orientation[0],
            'timeFormat' => $formattingLocale->getTimeFormat(Locale::LENGTH_SHORT, Locale::FORMAT_PHP),
        ];
    }
}<|MERGE_RESOLUTION|>--- conflicted
+++ resolved
@@ -262,11 +262,8 @@
             'New custom source',
             'New entry in the {section} section',
             'New entry, choose a section',
-<<<<<<< HEAD
             'New field',
-=======
             'New file uploaded.',
->>>>>>> 63aaba45
             'New heading',
             'New order saved.',
             'New position saved.',
