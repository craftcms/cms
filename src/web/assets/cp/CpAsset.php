--- conflicted
+++ resolved
@@ -136,11 +136,8 @@
             'Breadcrumbs',
             'Buy {name}',
             'Cancel',
-<<<<<<< HEAD
             'Changes saved.',
             'Check your email for instructions to reset your password.',
-=======
->>>>>>> 0b853687
             'Choose a page',
             'Choose a user',
             'Choose which sites this source should be visible for.',
@@ -219,12 +216,9 @@
             'Incorrect password.',
             'Information',
             'Instructions',
-<<<<<<< HEAD
             'Invalid email.',
             'Invalid username or email.',
-=======
             'Items reordered.',
->>>>>>> 0b853687
             'Keep both',
             'Keep me signed in',
             'Keep them',
