--- conflicted
+++ resolved
@@ -110,281 +110,18 @@
                 .append(
                   $('<div/>', {class: 'buttons clearafter'})
                     .append(
-                      $('<button/>', {
-                        type: 'submit',
-                        class: 'btn submit',
-                        text: Craft.t('app', 'Save'),
+                      Craft.ui.createSubmitButton({
+                        label: Craft.t('app', 'Save'),
+                        spinner: true,
                       })
                     )
                     .append(
-<<<<<<< HEAD
-                        $('<div/>', {'class': 'back'})
-                            .append(
-                                $('<form/>', {'class': 'pane'})
-                                    .append(
-                                        $('<input/>', {
-                                            type: 'hidden',
-                                            name: 'type',
-                                            value: type,
-                                        })
-                                    )
-                                    .append(
-                                        $('<input/>', {
-                                            type: 'hidden',
-                                            name: 'settingsNamespace',
-                                            value: settingsNamespace,
-                                        })
-                                    )
-                                    .append(
-                                        $('<h2/>', {
-                                            class: 'first',
-                                            text: Craft.t('app', '{type} Settings', {
-                                                type: $option.data('name')
-                                            }),
-                                        })
-                                    )
-                                    .append(
-                                        $('<div/>', {'class': 'settings'})
-                                    )
-                                    .append('<hr/>')
-                                    .append(
-                                        $('<div/>', {'class': 'buttons clearafter'})
-                                            .append(
-                                                Craft.ui.createSubmitButton({
-                                                    label: Craft.t('app', 'Save'),
-                                                    spinner: true,
-                                                })
-                                            )
-                                            .append(
-                                                $('<button/>', {
-                                                    type: 'button',
-                                                    'class': 'btn',
-                                                    text: Craft.t('app', 'Cancel')
-                                                })
-                                            )
-                                    )
-                            )
-                    )
-                    .appendTo($gridItem);
-
-            if (settingsHtml) {
-                $container.addClass('flipped');
-                $container.children('.front').addClass('hidden');
-            } else {
-                $container.addClass('loading');
-                $container.children('.back').addClass('hidden');
-            }
-
-            var widget = new Craft.Widget($container, settingsHtml.replace(/__NAMESPACE__/g, settingsNamespace), function() {
-                eval(settingsJs);
-            });
-
-            // Append the new widget after the last one
-            // (can't simply append it to the grid container, since that will place it after the resize listener object)
-
-            if (this.grid.$items.length) {
-                $gridItem.insertAfter(this.grid.$items.last());
-            } else {
-                $gridItem.prependTo(this.grid.$container);
-            }
-
-            this.grid.addItems($gridItem);
-            Garnish.scrollContainerToElement($gridItem);
-
-            $container.removeClass('scaleout');
-
-            if (!settingsHtml) {
-                var data = {
-                    type: type
-                };
-
-                Craft.sendActionRequest('POST', 'dashboard/create-widget', {data})
-                    .then((response) => {
-                        $container.removeClass('loading');
-                        widget.update(response.data);
-                    })
-                    .catch(({response}) => {
-                        widget.destroy();
-                    });
-            }
-        },
-
-        showWidgetManager: function() {
-            if (!this.widgetManager) {
-                var $widgets = this.$grid.find('> .item > .widget'),
-                    $form = $(
-                        '<form method="post" accept-charset="UTF-8">' +
-                        '<input type="hidden" name="action" value="widgets/save-widget"/>' +
-                        '</form>'
-                    ).appendTo(Garnish.$bod),
-                    $noWidgets = $('<p id="nowidgets"' + ($widgets.length ? ' class="hidden"' : '') + '>' + Craft.t('app', 'You don’t have any widgets yet.') + '</p>').appendTo($form),
-                    $table = $('<table class="data' + (!$widgets.length ? ' hidden' : '') + '"/>').appendTo($form),
-                    $tbody = $('<tbody/>').appendTo($table);
-
-                for (var i = 0; i < $widgets.length; i++) {
-                    var $widget = $widgets.eq(i),
-                        widget = $widget.data('widget');
-
-                    // Make sure it's actually saved
-                    if (!widget || !widget.id) {
-                        continue;
-                    }
-
-                    widget.getManagerRow().appendTo($tbody);
-                }
-
-                this.widgetManager = new Garnish.HUD(this.$widgetManagerBtn, $form, {
-                    hudClass: 'hud widgetmanagerhud',
-                    onShow: () => {
-                        this.$widgetManagerBtn.addClass('active');
-                    },
-                    onHide: () => {
-                        this.$widgetManagerBtn.removeClass('active');
-                    },
-                });
-
-                this.widgetAdminTable = new Craft.AdminTable({
-                    tableSelector: $table,
-                    noObjectsSelector: $noWidgets,
-                    sortable: true,
-                    reorderAction: 'dashboard/reorder-user-widgets',
-                    deleteAction: 'dashboard/delete-user-widget',
-                    onReorderItems: ids => {
-                        var lastWidget = null;
-
-                        for (var i = 0; i < ids.length; i++) {
-                            var widget = this.widgets[ids[i]];
-
-                            if (!lastWidget) {
-                                widget.$gridItem.prependTo(this.$grid);
-                            } else {
-                                widget.$gridItem.insertAfter(lastWidget.$gridItem);
-                            }
-
-                            lastWidget = widget;
-                        }
-
-                        this.grid.resetItemOrder();
-                    },
-                    onDeleteItem: id => {
-                        this.widgets[id].destroy();
-                    },
-                });
-            } else {
-                this.widgetManager.show();
-            }
-        }
-    });
-
-    /**
-     * Dashboard Widget class
-     */
-    Craft.Widget = Garnish.Base.extend({
-        $container: null,
-        $gridItem: null,
-
-        $front: null,
-        $settingsBtn: null,
-        $title: null,
-        $subtitle: null,
-        $heading: null,
-        $bodyContainer: null,
-
-        $back: null,
-        $settingsForm: null,
-        $settingsContainer: null,
-        $saveBtn: null,
-        $settingsErrorList: null,
-
-        id: null,
-        type: null,
-        title: null,
-        subtitle: null,
-
-        totalCols: null,
-        settingsHtml: null,
-        initSettingsFn: null,
-        showingSettings: false,
-
-        colspanPicker: null,
-
-        init: function(container, settingsHtml, initSettingsFn) {
-            this.$container = $(container);
-            this.$gridItem = this.$container.parent();
-
-            // Store a reference to this object on the container element
-            this.$container.data('widget', this);
-
-            // Do a little introspection
-            this.id = this.$container.data('id');
-            this.type = this.$container.data('type');
-            this.title = this.$container.data('title');
-
-            if (this.id) {
-                // Store a reference to this object on the main Dashboard object
-                window.dashboard.widgets[this.id] = this;
-            }
-
-            this.$front = this.$container.children('.front');
-            this.$settingsBtn = this.$front.find('> .pane > .icon.settings');
-            this.$heading = this.$front.find('> .pane > .widget-heading');
-            this.$title = this.$heading.find('> h2');
-            this.$subtitle = this.$heading.find('> h5');
-            this.$bodyContainer = this.$front.find('> .pane > .body');
-
-            this.setSettingsHtml(settingsHtml, initSettingsFn);
-
-            if (!this.$container.hasClass('flipped')) {
-                this.onShowFront();
-            } else {
-                this.initBackUi();
-                this.refreshSettings();
-                this.onShowBack();
-            }
-
-            this.addListener(this.$settingsBtn, 'click', 'showSettings');
-        },
-
-        initBackUi: function() {
-            this.$back = this.$container.children('.back');
-            this.$settingsForm = this.$back.children('form');
-            this.$settingsContainer = this.$settingsForm.children('.settings');
-            var $btnsContainer = this.$settingsForm.children('.buttons');
-            this.$saveBtn = $btnsContainer.children('button[type=submit]');
-
-            this.addListener($btnsContainer.children('.btn:nth-child(2)'), 'click', 'cancelSettings');
-            this.addListener(this.$settingsForm, 'submit', 'saveSettings');
-        },
-
-        getColspan: function() {
-            return this.$gridItem.data('colspan');
-        },
-
-        setColspan: function(colspan) {
-            this.$gridItem
-              .data('colspan', colspan)
-              .attr('data-colspan', colspan);
-            window.dashboard.grid.refreshCols(true);
-        },
-
-        getTypeInfo: function(property, defaultValue) {
-            return window.dashboard.getTypeInfo(this.type, property, defaultValue);
-        },
-
-        setSettingsHtml: function(settingsHtml, initSettingsFn) {
-            this.settingsHtml = settingsHtml;
-            this.initSettingsFn = initSettingsFn;
-
-            if (this.settingsHtml) {
-                this.$settingsBtn.removeClass('hidden');
-=======
                       $('<button/>', {
                         type: 'button',
                         class: 'btn',
                         text: Craft.t('app', 'Cancel'),
                       })
                     )
-                    .append($('<div/>', {class: 'spinner hidden'}))
                 )
             )
           )
@@ -425,19 +162,14 @@
           type: type,
         };
 
-        Craft.postActionRequest(
-          'dashboard/create-widget',
-          data,
-          function (response, textStatus) {
-            if (textStatus === 'success' && response.success) {
-              $container.removeClass('loading');
-              widget.update(response);
->>>>>>> c44d3bab
-            } else {
-              widget.destroy();
-            }
-          }
-        );
+        Craft.sendActionRequest('POST', 'dashboard/create-widget', {data})
+          .then((response) => {
+            $container.removeClass('loading');
+            widget.update(response.data);
+          })
+          .catch(({response}) => {
+            widget.destroy();
+          });
       }
     },
 
@@ -504,103 +236,6 @@
               lastWidget = widget;
             }
 
-<<<<<<< HEAD
-            // Refresh the settings every time
-            this.refreshSettings();
-
-            this.$back.removeClass('hidden');
-            setTimeout(() => {
-                this.$container
-                    .addClass('flipped')
-                    .velocity({height: this.$back.height()}, {
-                        complete: this.onShowBack.bind(this)
-                    });
-            }, 100);
-        },
-
-        hideSettings: function() {
-            this.$front.removeClass('hidden');
-
-            setTimeout(() => {
-                this.$container
-                    .removeClass('flipped')
-                    .velocity({height: this.$front.height()}, {
-                        complete: this.onShowFront.bind(this)
-                    });
-            }, 100);
-        },
-
-        saveSettings: function(e) {
-            e.preventDefault();
-
-            if (this.$saveBtn.hasClass('loading')) {
-                return;
-            }
-
-            this.$saveBtn.addClass('loading');
-
-            var action = this.$container.hasClass('new') ? 'dashboard/create-widget' : 'dashboard/save-widget-settings',
-                data = this.$settingsForm.serialize();
-
-            Craft.sendActionRequest('POST', action, {data})
-                .then((response) => {
-                    if (this.$settingsErrorList) {
-                        this.$settingsErrorList.remove();
-                        this.$settingsErrorList = null;
-                    }
-
-                    Craft.cp.displayNotice(Craft.t('app', 'Widget saved.'));
-
-                    // Make sure the widget is still allowed to be shown, just in case
-                    if (!response.data.info) {
-                        this.destroy();
-                    } else {
-                        this.update(response.data);
-                        this.hideSettings();
-                    }
-                })
-                .catch(({response}) => {
-                    if (this.$settingsErrorList) {
-                        this.$settingsErrorList.remove();
-                        this.$settingsErrorList = null;
-                    }
-
-                    Craft.cp.displayError(Craft.t('app', 'Couldn’t save widget.'));
-
-                    if (response.data.errors) {
-                        this.$settingsErrorList = Craft.ui.createErrorList(response.data.errors)
-                            .insertAfter(this.$settingsContainer);
-                    }
-                })
-                .finally(() => {
-                    this.$saveBtn.removeClass('loading');
-                });
-        },
-
-        update: function(response) {
-            this.title = response.info.title;
-            this.subtitle = response.info.subtitle;
-
-            // Is this a new widget?
-            if (this.$container.hasClass('new')) {
-                // Discover ourself
-                this.id = response.info.id;
-
-                this.$container
-                    .attr('id', 'widget' + this.id)
-                    .removeClass('new loading-new');
-
-                if (this.$settingsForm) {
-                    this.$settingsForm.prepend('<input type="hidden" name="widgetId" value="' + this.id + '"/>');
-                }
-
-                // Store a reference to this object on the main Dashboard object, now that the widget actually exists
-                window.dashboard.widgets[this.id] = this;
-
-                if (window.dashboard.widgetAdminTable) {
-                    window.dashboard.widgetAdminTable.addRow(this.getManagerRow());
-                }
-=======
             this.grid.resetItemOrder();
           },
           onDeleteItem: (id) => {
@@ -630,7 +265,7 @@
     $back: null,
     $settingsForm: null,
     $settingsContainer: null,
-    $settingsSpinner: null,
+    $saveBtn: null,
     $settingsErrorList: null,
 
     id: null,
@@ -687,7 +322,7 @@
       this.$settingsForm = this.$back.children('form');
       this.$settingsContainer = this.$settingsForm.children('.settings');
       var $btnsContainer = this.$settingsForm.children('.buttons');
-      this.$settingsSpinner = $btnsContainer.children('.spinner');
+      this.$saveBtn = $btnsContainer.children('button[type=submit]');
 
       this.addListener(
         $btnsContainer.children('.btn:nth-child(2)'),
@@ -764,44 +399,52 @@
 
     saveSettings: function (e) {
       e.preventDefault();
-      this.$settingsSpinner.removeClass('hidden');
+
+      if (this.$saveBtn.hasClass('loading')) {
+        return;
+      }
+
+      this.$saveBtn.addClass('loading');
 
       var action = this.$container.hasClass('new')
           ? 'dashboard/create-widget'
           : 'dashboard/save-widget-settings',
         data = this.$settingsForm.serialize();
 
-      Craft.postActionRequest(action, data, (response, textStatus) => {
-        this.$settingsSpinner.addClass('hidden');
-
-        if (textStatus === 'success') {
+      Craft.sendActionRequest('POST', action, {data})
+        .then((response) => {
           if (this.$settingsErrorList) {
             this.$settingsErrorList.remove();
             this.$settingsErrorList = null;
           }
 
-          if (response.success) {
-            Craft.cp.displayNotice(Craft.t('app', 'Widget saved.'));
-
-            // Make sure the widget is still allowed to be shown, just in case
-            if (!response.info) {
-              this.destroy();
->>>>>>> c44d3bab
-            } else {
-              this.update(response);
-              this.hideSettings();
-            }
+          Craft.cp.displayNotice(Craft.t('app', 'Widget saved.'));
+
+          // Make sure the widget is still allowed to be shown, just in case
+          if (!response.data.info) {
+            this.destroy();
           } else {
-            Craft.cp.displayError(Craft.t('app', 'Couldn’t save widget.'));
-
-            if (response.errors) {
-              this.$settingsErrorList = Craft.ui
-                .createErrorList(response.errors)
-                .insertAfter(this.$settingsContainer);
-            }
+            this.update(response.data);
+            this.hideSettings();
           }
-        }
-      });
+        })
+        .catch(({response}) => {
+          if (this.$settingsErrorList) {
+            this.$settingsErrorList.remove();
+            this.$settingsErrorList = null;
+          }
+
+          Craft.cp.displayError(Craft.t('app', 'Couldn’t save widget.'));
+
+          if (response.data.errors) {
+            this.$settingsErrorList = Craft.ui
+              .createErrorList(response.data.errors)
+              .insertAfter(this.$settingsContainer);
+          }
+        })
+        .finally(() => {
+          this.$saveBtn.removeClass('loading');
+        });
     },
 
     update: function (response) {
@@ -826,11 +469,6 @@
         // Store a reference to this object on the main Dashboard object, now that the widget actually exists
         window.dashboard.widgets[this.id] = this;
 
-<<<<<<< HEAD
-            Craft.initUiElements(this.$bodyContainer);
-            Craft.appendHeadHtml(response.headHtml);
-            Craft.appendBodyHtml(response.bodyHtml);
-=======
         if (window.dashboard.widgetAdminTable) {
           window.dashboard.widgetAdminTable.addRow(this.getManagerRow());
         }
@@ -851,7 +489,6 @@
         } else {
           this.$title.remove();
         }
->>>>>>> c44d3bab
 
         if (this.subtitle) {
           this.$subtitle.text(this.subtitle);
@@ -870,7 +507,7 @@
 
       Craft.initUiElements(this.$bodyContainer);
       Craft.appendHeadHtml(response.headHtml);
-      Craft.appendFootHtml(response.footHtml);
+      Craft.appendBodyHtml(response.bodyHtml);
 
       this.setSettingsHtml(response.info.settingsHtml, function () {
         eval(response.info.settingsJs);
@@ -962,106 +599,16 @@
             colspan: colspan,
           };
 
-          Craft.postActionRequest(
-            'dashboard/change-widget-colspan',
+          Craft.sendActionRequest('POST', 'dashboard/change-widget-colspan', {
             data,
-            (response, textStatus) => {
-              if (textStatus === 'success' && response.success) {
-                Craft.cp.displayNotice(Craft.t('app', 'Widget saved.'));
-              } else {
-                Craft.cp.displayError(Craft.t('app', 'Couldn’t save widget.'));
-              }
-            }
-          );
+          })
+            .then((response) => {
+              Craft.cp.displayNotice(Craft.t('app', 'Widget saved.'));
+            })
+            .catch(({response}) => {
+              Craft.cp.displayError(Craft.t('app', 'Couldn’t save widget.'));
+            });
         },
-<<<<<<< HEAD
-
-        onShowBack: function() {
-            this.showingSettings = true;
-            this.removeListener(this.$front, 'resize');
-            this.addListener(this.$back, 'resize', 'updateContainerHeight');
-            this.$front.addClass('hidden');
-
-            // Focus on the first input
-            setTimeout(() => {
-                this.$settingsForm.find(':focusable:first').trigger('focus');
-            }, 1);
-        },
-
-        updateContainerHeight: function() {
-            this.$container.height((this.showingSettings ? this.$back : this.$front).height());
-        },
-
-        getManagerRow: function() {
-            var $row = $(
-                '<tr data-id="' + this.id + '" data-name="' + Craft.escapeHtml(this.title) + '">' +
-                '<td class="widgetmanagerhud-icon">' + this.getTypeInfo('iconSvg') + '</td>' +
-                '<td>' + this.getManagerRowLabel() + '</td>' +
-                '<td class="widgetmanagerhud-col-colspan-picker thin"></td>' +
-                '<td class="widgetmanagerhud-col-move thin"><a class="move icon" title="' + Craft.t('app', 'Reorder') + '" role="button"></a></td>' +
-                '<td class="thin"><a class="delete icon" title="' + Craft.t('app', 'Delete') + '" role="button"></a></td>' +
-                '</tr>'
-            );
-
-            // Initialize the colspan picker
-            this.colspanPicker = new Craft.SlidePicker(this.getColspan(), {
-                min: 1,
-                max: () => {
-                    return window.dashboard.grid.totalCols;
-                },
-                step: 1,
-                valueLabel: colspan => {
-                    return Craft.t('app', '{num, number} {num, plural, =1{column} other{columns}}', {
-                        num: colspan,
-                    });
-                },
-                onChange: colspan => {
-                    // Update the widget and grid
-                    this.setColspan(colspan);
-                    window.dashboard.grid.refreshCols(true);
-
-                    // Save the change
-                    let data = {
-                        id: this.id,
-                        colspan: colspan
-                    };
-
-                    Craft.sendActionRequest('POST', 'dashboard/change-widget-colspan', {data})
-                        .then((response) => {
-                            Craft.cp.displayNotice(Craft.t('app', 'Widget saved.'));
-                        })
-                        .catch(({response}) => {
-                            Craft.cp.displayError(Craft.t('app', 'Couldn’t save widget.'));
-                        });
-                }
-            });
-
-            this.colspanPicker.$container.appendTo($row.find('> td.widgetmanagerhud-col-colspan-picker'));
-            window.dashboard.grid.on('refreshCols', () => {
-                this.colspanPicker.refresh();
-            });
-
-            return $row;
-        },
-
-        getManagerRowLabel: function() {
-            var typeName = this.getTypeInfo('name');
-
-            return Craft.escapeHtml(this.title) + (this.title !== typeName ? ' <span class="light">(' + typeName + ')</span>' : '');
-        },
-
-        destroy: function() {
-            delete window.dashboard.widgets[this.id];
-            this.$container.addClass('scaleout');
-            this.base();
-
-            setTimeout(() => {
-                window.dashboard.grid.removeItems(this.$gridItem);
-                this.$gridItem.remove();
-            }, 200);
-        }
-    });
-=======
       });
 
       this.colspanPicker.$container.appendTo(
@@ -1096,5 +643,4 @@
       }, 200);
     },
   });
->>>>>>> c44d3bab
 })(jQuery);