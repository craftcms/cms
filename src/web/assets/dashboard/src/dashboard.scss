--- conflicted
+++ resolved
@@ -5,14 +5,9 @@
 .widget {
   position: relative;
   perspective: 1000px;
-<<<<<<< HEAD
   transition:
     opacity linear 200ms,
     transform linear 200ms;
-  margin-bottom: 14px;
-=======
-  transition: opacity linear 200ms, transform linear 200ms;
->>>>>>> 9c0b3c4e
 
   &.scaleout {
     opacity: 0;
