/*!
 * dist/jquery.inputmask
 * https://github.com/RobinHerbots/Inputmask
<<<<<<< HEAD
 * Copyright (c) 2010 - 2023 Robin Herbots
 * Licensed under the MIT license
 * Version: 5.0.8
 */
=======
 * Copyright (c) 2010 - 2024 Robin Herbots
 * Licensed under the MIT license
 * Version: 5.0.9
 */

/*! regenerator-runtime -- Copyright (c) 2014-present, Facebook, Inc. -- license (MIT): https://github.com/facebook/regenerator/blob/main/LICENSE */
>>>>>>> 6837ebc0
<|MERGE_RESOLUTION|>--- conflicted
+++ resolved
@@ -1,16 +1,9 @@
 /*!
  * dist/jquery.inputmask
  * https://github.com/RobinHerbots/Inputmask
-<<<<<<< HEAD
- * Copyright (c) 2010 - 2023 Robin Herbots
- * Licensed under the MIT license
- * Version: 5.0.8
- */
-=======
  * Copyright (c) 2010 - 2024 Robin Herbots
  * Licensed under the MIT license
  * Version: 5.0.9
  */
 
-/*! regenerator-runtime -- Copyright (c) 2014-present, Facebook, Inc. -- license (MIT): https://github.com/facebook/regenerator/blob/main/LICENSE */
->>>>>>> 6837ebc0
+/*! regenerator-runtime -- Copyright (c) 2014-present, Facebook, Inc. -- license (MIT): https://github.com/facebook/regenerator/blob/main/LICENSE */