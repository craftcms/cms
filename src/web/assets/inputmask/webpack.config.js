/* jshint esversion: 6 */
/* globals module, require */
const {getConfig} = require('@craftcms/webpack');
const CopyWebpackPlugin = require('copy-webpack-plugin');
const pkgDir = require('pkg-dir');
const path = require('path');

module.exports = getConfig({
<<<<<<< HEAD
    context: __dirname,
    config: {
        plugins: [
            new CopyWebpackPlugin({
                patterns: [
                    {
                        context: path.join(pkgDir.sync(require.resolve('inputmask')), 'dist'),
                        from: './jquery.inputmask.js',
                        to: './jquery.inputmask.bundle.js',
                    }
                ]
            }),
        ]
    }
=======
  context: __dirname,
  config: {
    plugins: [
      new CopyWebpackPlugin({
        patterns: [
          {
            context: path.join(
              pkgDir.sync(require.resolve('inputmask')),
              'dist'
            ),
            from: './jquery.inputmask.bundle.js*',
          },
        ],
      }),
    ],
  },
>>>>>>> c44d3bab
});<|MERGE_RESOLUTION|>--- conflicted
+++ resolved
@@ -6,22 +6,6 @@
 const path = require('path');
 
 module.exports = getConfig({
-<<<<<<< HEAD
-    context: __dirname,
-    config: {
-        plugins: [
-            new CopyWebpackPlugin({
-                patterns: [
-                    {
-                        context: path.join(pkgDir.sync(require.resolve('inputmask')), 'dist'),
-                        from: './jquery.inputmask.js',
-                        to: './jquery.inputmask.bundle.js',
-                    }
-                ]
-            }),
-        ]
-    }
-=======
   context: __dirname,
   config: {
     plugins: [
@@ -32,11 +16,11 @@
               pkgDir.sync(require.resolve('inputmask')),
               'dist'
             ),
-            from: './jquery.inputmask.bundle.js*',
+            from: './jquery.inputmask.js',
+            to: './jquery.inputmask.bundle.js',
           },
         ],
       }),
     ],
   },
->>>>>>> c44d3bab
 });