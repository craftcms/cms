--- conflicted
+++ resolved
@@ -3,25 +3,16 @@
 const {getConfig} = require('@craftcms/webpack');
 
 module.exports = getConfig({
-<<<<<<< HEAD
-    context: __dirname,
-    config: {
-        entry: {
-            AssetIndexer: './AssetIndexer.ts',
-        },
-        output: {
-            library: {
-                name: 'Craft',
-                type: 'assign-properties',
-              },
-        }
-    }
-=======
   context: __dirname,
   config: {
     entry: {
-      AssetIndexesUtility: './AssetIndexesUtility.js',
+      AssetIndexer: './AssetIndexer.ts',
+    },
+    output: {
+      library: {
+        name: 'Craft',
+        type: 'assign-properties',
+      },
     },
   },
->>>>>>> c44d3bab
 });