@charset "UTF-8";
@import '@craftcms/sass/mixins';

html,
body {
  height: 100%;
}

body {
  display: flex;
  flex-direction: column;
  align-items: center;
  justify-content: center;
}

#login {
  width: 300px;
}

#login h1 {
  text-align: center;
  font-size: 3em;
  word-wrap: break-word;
}

#login-logo {
  width: 100%;
  height: auto;
}

#login-form-top {
  padding: 1px;
}

#login-form {
  position: relative;

<<<<<<< HEAD
#login-form .btn {
  display: flex;
=======
  .field {
    margin: 0;
  }

  .btn {
    display: block;
  }
>>>>>>> f506e280
}

#loginName {
  margin: 0 -1px;
  width: calc(100% + 2px);
  padding: 14px 16px;
  border-radius: var(--large-border-radius);
}

#loginName-field {
  z-index: 1;
}

#remember-password {
  display: none;
}

#login-form.remember-me:not(.reset-password) #login-form-bottom {
  justify-content: space-between;
}

#login-form:not(.reset-password) {
  #loginName {
    margin: -1px -1px 0;
    border-radius: var(--large-border-radius) var(--large-border-radius) 0 0;
    border-bottom-width: 0;

    &:focus {
      border-bottom-width: 1px;
      margin-bottom: -1px;
    }
  }
}

#login-form.reset-password {
  #password-field,
  #rememberMe-field,
  #forgot-password {
    display: none;
  }

  #remember-password {
    display: block;
  }
}

.passwordwrapper {
  margin: 0 -1px -1px;
  border-radius: 0 0 var(--large-border-radius) var(--large-border-radius);

  &.focus {
    z-index: 1;
  }

  #password {
    @include padding(14px, 4rem, 14px, 16px);
    border-radius: inherit;
  }

  .password-toggle {
    @include right(14px);
  }
}

#login-form-bottom {
  margin-top: 24px;
  display: flex;
  justify-content: center;
}

#rememberMe-field {
  @include margin-right(14px);
}

#forgot-password,
#remember-password {
  font-size: 11px;
  color: var(--medium-text-color);
}

#forgot-password:hover,
#forgot-password:focus,
#remember-password:hover,
#remember-password:focus {
  color: var(--link-color);
}

#login-form .submit {
  display: flex;
  height: 44px;
  width: 100%;
}

#login-errors {
  text-align: center;
  color: var(--error-color);
  margin-top: 1em;
}

#poweredby {
  display: block;
  text-align: center;
  margin-top: 70px;
  margin-bottom: 48px;
  opacity: 0.8;

  > svg {
    display: inline-block;
  }
}

#poweredby:hover,
#poweredby:focus,
#poweredby:active {
  opacity: 1;
}

.modal.email-sent {
  width: 300px;
}

.modal.email-sent .body {
  @include padding-left(68px);
}

.modal.email-sent .body:before {
  @include icon;
  display: block;
  position: absolute;
  top: 24px;
  @include left(24px);
  content: 'mail';
  font-size: 30px;
  color: var(--link-color);
}<|MERGE_RESOLUTION|>--- conflicted
+++ resolved
@@ -35,18 +35,13 @@
 #login-form {
   position: relative;
 
-<<<<<<< HEAD
-#login-form .btn {
-  display: flex;
-=======
   .field {
     margin: 0;
   }
 
   .btn {
-    display: block;
+    display: flex;
   }
->>>>>>> f506e280
 }
 
 #loginName {
