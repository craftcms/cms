--- conflicted
+++ resolved
@@ -67,9 +67,26 @@
   }
 }
 
+#login-form.reset-password {
+
+  #password-field,
+  #rememberMe-field,
+  #forgot-password {
+    display: none;
+  }
+
+  #remember-password {
+    display: block;
+  }
+}
+
 .passwordwrapper {
   margin: 0 -1px -1px;
   border-radius: 0 0 $largeBorderRadius $largeBorderRadius;
+
+  &.focus {
+    z-index: 1;
+  }
 
   #password {
     @include padding(14px, 7px, 14px, 16px);
@@ -109,27 +126,10 @@
   width: 100%;
 }
 
-<<<<<<< HEAD
-#spinner {
-  position: absolute;
-  top: 58px;
-  left: 50%;
-  margin-left: -12px;
-}
-
-#spinner-pending {
-  top: 0;
-  margin-left: -24px;
-  left: 50%;
-  position: absolute;
-}
-
 #authentication-step {
   position: relative;
 }
 
-=======
->>>>>>> 4ecc4a15
 #login-errors {
   text-align: center;
   color: $errorColor;
