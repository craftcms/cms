(function($) {
    /** global: Craft */
    /** global: Garnish */
<<<<<<< HEAD
    var LoginForm = Garnish.Base.extend({
        $form: null,
        $loginNameInput: null,
        $passwordFields: null,
        $passwordField: null,
        $passwordInput: null,
        $forgotPasswordLink: null,
        $rememberMeCheckbox: null,
        $sslIcon: null,
        $submitBtn: null,
        $spinner: null,
        $error: null,

        passwordInputInterval: null,
        forgotPassword: false,
        loading: false,

        init: function() {
            this.$form = $('#login-form');
            this.$loginNameInput = $('#loginName');
            this.$passwordFields = $('#password-fields');
            this.$passwordField = $('#password-field');
            this.$passwordInput = $('#password');
            this.$forgotPasswordLink = $('#forgot-password');
            this.$sslIcon = $('#ssl-icon');
            this.$submitBtn = $('#submit');
            this.$spinner = $('#spinner');
            this.$rememberMeCheckbox = $('#rememberMe');

            new Craft.PasswordInput(this.$passwordInput, {
                onToggleInput: $.proxy(function($newPasswordInput) {
                    this.removeListener(this.$passwordInput, 'input');
                    this.$passwordInput = $newPasswordInput;
                    this.addListener(this.$passwordInput, 'input', 'validate');
                }, this)
            });

            this.addListener(this.$loginNameInput, 'input', 'validate');
            this.addListener(this.$passwordInput, 'input', 'validate');
            this.addListener(this.$forgotPasswordLink, 'click', 'onForgetPassword');
            this.addListener(this.$form, 'submit', 'onSubmit');

            // Super hacky!
            this.addListener(this.$sslIcon, 'mouseover', function() {
                if (this.$sslIcon.hasClass('disabled')) {
                    return;
=======
    var LoginForm = Garnish.Base.extend(
        {
            $form: null,
            $loginNameInput: null,
            $passwordInput: null,
            $rememberMeCheckbox: null,
            $forgotPasswordLink: null,
            $rememberPasswordLink: null,
            $submitBtn: null,
            $spinner: null,
            $errors: null,

            forgotPassword: false,
            validateOnInput: false,

            init: function() {
                this.$form = $('#login-form');
                this.$loginNameInput = $('#loginName');
                this.$passwordInput = $('#password');
                this.$rememberMeCheckbox = $('#rememberMe');
                this.$forgotPasswordLink = $('#forgot-password');
                this.$rememberPasswordLink = $('#remember-password');
                this.$submitBtn = $('#submit');
                this.$spinner = $('#spinner');
                this.$errors = $('#login-errors');

                new Craft.PasswordInput(this.$passwordInput, {
                    onToggleInput: $.proxy(function($newPasswordInput) {
                        this.removeListener(this.$passwordInput, 'input');
                        this.$passwordInput = $newPasswordInput;
                        this.addListener(this.$passwordInput, 'input', 'onInput');
                    }, this)
                });

                this.addListener(this.$loginNameInput, 'input', 'onInput')
                this.addListener(this.$passwordInput, 'input', 'onInput');
                this.addListener(this.$forgotPasswordLink, 'click', 'onSwitchForm');
                this.addListener(this.$rememberPasswordLink, 'click', 'onSwitchForm');
                this.addListener(this.$form, 'submit', 'onSubmit');
            },

            validate: function() {
                const loginNameVal = this.$loginNameInput.val();
                if (loginNameVal.length === 0) {
                    if (window.useEmailAsUsername) {
                        return Craft.t('app', 'Invalid email.');
                    }
                    return Craft.t('app', 'Invalid username or email.');
                }

                if (window.useEmailAsUsername && !loginNameVal.match('.+@.+\..+')) {
                    return Craft.t('app', 'Invalid email.');
                }

                if (!this.forgotPassword) {
                    const passwordLength = this.$passwordInput.val().length;
                    if (passwordLength < window.minPasswordLength) {
                        return Craft.t('yii', '{attribute} should contain at least {min, number} {min, plural, one{character} other{characters}}.', {
                            attribute: Craft.t('app', 'Password'),
                            min: window.minPasswordLength,
                        });
                    }
                    if (passwordLength > window.maxPasswordLength) {
                        return Craft.t('yii', '{attribute} should contain at most {max, number} {max, plural, one{character} other{characters}}.', {
                            attribute: Craft.t('app', 'Password'),
                            max: window.maxPasswordLength,
                        });
                    }
                }

                return true;
            },

            onInput: function(event) {
                if (this.validateOnInput && this.validate() === true) {
                    this.clearErrors();
>>>>>>> 06262100
                }

                this.$submitBtn.addClass('hover');
            });
            this.addListener(this.$sslIcon, 'mouseout', function() {
                if (this.$sslIcon.hasClass('disabled')) {
                    return;
                }

<<<<<<< HEAD
                this.$submitBtn.removeClass('hover');
            });
            this.addListener(this.$sslIcon, 'mousedown', function() {
                if (this.$sslIcon.hasClass('disabled')) {
=======
                const error = this.validate();
                if (error !== true) {
                    this.showError(error);
                    this.validateOnInput = true;
>>>>>>> 06262100
                    return;
                }

                this.$submitBtn.addClass('active');
<<<<<<< HEAD

                this.addListener(Garnish.$doc, 'mouseup', function() {
                    this.$submitBtn.removeClass('active');
                    this.removeListener(Garnish.$doc, 'mouseup');
                });
            });
=======
                this.$spinner.removeClass('hidden');

                this.clearErrors();
>>>>>>> 06262100

            // Manually validate the inputs every 250ms since some browsers don't fire events when autofill is used
            // http://stackoverflow.com/questions/11708092/detecting-browser-autofill
            this.passwordInputInterval = setInterval($.proxy(this, 'validate'), 250);

            this.addListener(this.$sslIcon, 'click', function() {
                this.$submitBtn.trigger('click');
            });
        },

        validate: function() {
            if (this.$loginNameInput.val() && (this.forgotPassword || this.$passwordInput.val().length >= 6)) {
                this.$sslIcon.enable();
                this.$submitBtn.enable();
                return true;
            } else {
                this.$sslIcon.disable();
                this.$submitBtn.disable();
                return false;
            }
        },

<<<<<<< HEAD
        onSubmit: function(event) {
            // Prevent full HTTP submits
            event.preventDefault();

            if (!this.validate()) {
                return;
            }

            this.$submitBtn.addClass('active');
            this.$spinner.removeClass('hidden');
            this.loading = true;

            if (this.$error) {
                this.$error.remove();
            }

            if (this.forgotPassword) {
                this.submitForgotPassword();
            } else {
                this.submitLogin();
            }
        },

        submitForgotPassword: function() {
            var data = {
                loginName: this.$loginNameInput.val()
            };

            Craft.postActionRequest('users/send-password-reset-email', data, $.proxy(function(response, textStatus) {
                if (textStatus === 'success') {
                    if (response.success) {
                        new MessageSentModal();
                    } else {
                        this.showError(response.error);
                    }
                }

                this.onSubmitResponse();
            }, this));
        },

        submitLogin: function() {
            var data = {
                loginName: this.$loginNameInput.val(),
                password: this.$passwordInput.val(),
                rememberMe: (this.$rememberMeCheckbox.prop('checked') ? 'y' : '')
            };

            Craft.postActionRequest('users/login', data, $.proxy(function(response, textStatus) {
                if (textStatus === 'success') {
                    if (response.success) {
                        window.location.href = response.returnUrl;
                    } else {
                        Garnish.shake(this.$form);
                        this.onSubmitResponse();

                        // Add the error message
                        this.showError(response.error);
                    }
                } else {
                    this.onSubmitResponse();
                }
            }, this));

            return false;
        },

        onSubmitResponse: function() {
            this.$submitBtn.removeClass('active');
            this.$spinner.addClass('hidden');
            this.loading = false;
        },

        showError: function(error) {
            if (!error) {
                error = Craft.t('app', 'A server error occurred.');
            }
=======
            onSubmitResponse: function() {
                this.$submitBtn.removeClass('active');
                this.$spinner.addClass('hidden');
            },

            showError: function(error) {
                this.clearErrors();

                $('<p style="display: none;">' + error + '</p>')
                    .appendTo(this.$errors)
                    .velocity('fadeIn');
            },

            clearErrors: function() {
                this.$errors.empty();
            },

            onSwitchForm: function(event) {
                if (!Garnish.isMobileBrowser()) {
                    this.$loginNameInput.trigger('focus');
                }

                this.clearErrors();

                this.forgotPassword = !this.forgotPassword;

                this.$form.toggleClass('reset-password', this.forgotPassword);
                this.$submitBtn.text(Craft.t('app', this.forgotPassword ? 'Reset Password': 'Login'));
            },
        });
>>>>>>> 06262100

            this.$error = $('<p class="error" style="display:none">' + error + '</p>').insertAfter($('.buttons', this.$form));
            this.$error.velocity('fadeIn');
        },

        onForgetPassword: function(event) {
            event.preventDefault();

            if (!Garnish.isMobileBrowser()) {
                this.$loginNameInput.trigger('focus');
            }

            if (this.$error) {
                this.$error.remove();
            }

            this.$form.addClass('reset-password');
            this.$passwordField.remove();
            this.$passwordFields.remove();
            this.$submitBtn.addClass('reset-password');
            this.$submitBtn.attr('value', Craft.t('app', 'Reset Password'));
            this.$submitBtn.enable();
            this.$sslIcon.remove();

            this.forgotPassword = true;
            this.validate();
        }
    });

    var MessageSentModal = Garnish.Modal.extend({
        init: function() {
            var $container = $('<div class="modal fitted email-sent"><div class="body">' + Craft.t('app', 'Check your email for instructions to reset your password.') + '</div></div>')
                .appendTo(Garnish.$bod);

            this.base($container);
        },

        hide: function() {
        }
    });

    new LoginForm();
})(jQuery);<|MERGE_RESOLUTION|>--- conflicted
+++ resolved
@@ -1,205 +1,99 @@
 (function($) {
     /** global: Craft */
     /** global: Garnish */
-<<<<<<< HEAD
     var LoginForm = Garnish.Base.extend({
         $form: null,
         $loginNameInput: null,
-        $passwordFields: null,
-        $passwordField: null,
         $passwordInput: null,
+        $rememberMeCheckbox: null,
         $forgotPasswordLink: null,
-        $rememberMeCheckbox: null,
-        $sslIcon: null,
+        $rememberPasswordLink: null,
         $submitBtn: null,
         $spinner: null,
-        $error: null,
+        $errors: null,
 
-        passwordInputInterval: null,
         forgotPassword: false,
-        loading: false,
+        validateOnInput: false,
 
         init: function() {
             this.$form = $('#login-form');
             this.$loginNameInput = $('#loginName');
-            this.$passwordFields = $('#password-fields');
-            this.$passwordField = $('#password-field');
             this.$passwordInput = $('#password');
+            this.$rememberMeCheckbox = $('#rememberMe');
             this.$forgotPasswordLink = $('#forgot-password');
-            this.$sslIcon = $('#ssl-icon');
+            this.$rememberPasswordLink = $('#remember-password');
             this.$submitBtn = $('#submit');
             this.$spinner = $('#spinner');
-            this.$rememberMeCheckbox = $('#rememberMe');
+            this.$errors = $('#login-errors');
 
             new Craft.PasswordInput(this.$passwordInput, {
                 onToggleInput: $.proxy(function($newPasswordInput) {
                     this.removeListener(this.$passwordInput, 'input');
                     this.$passwordInput = $newPasswordInput;
-                    this.addListener(this.$passwordInput, 'input', 'validate');
+                    this.addListener(this.$passwordInput, 'input', 'onInput');
                 }, this)
             });
 
-            this.addListener(this.$loginNameInput, 'input', 'validate');
-            this.addListener(this.$passwordInput, 'input', 'validate');
-            this.addListener(this.$forgotPasswordLink, 'click', 'onForgetPassword');
+            this.addListener(this.$loginNameInput, 'input', 'onInput')
+            this.addListener(this.$passwordInput, 'input', 'onInput');
+            this.addListener(this.$forgotPasswordLink, 'click', 'onSwitchForm');
+            this.addListener(this.$rememberPasswordLink, 'click', 'onSwitchForm');
             this.addListener(this.$form, 'submit', 'onSubmit');
-
-            // Super hacky!
-            this.addListener(this.$sslIcon, 'mouseover', function() {
-                if (this.$sslIcon.hasClass('disabled')) {
-                    return;
-=======
-    var LoginForm = Garnish.Base.extend(
-        {
-            $form: null,
-            $loginNameInput: null,
-            $passwordInput: null,
-            $rememberMeCheckbox: null,
-            $forgotPasswordLink: null,
-            $rememberPasswordLink: null,
-            $submitBtn: null,
-            $spinner: null,
-            $errors: null,
-
-            forgotPassword: false,
-            validateOnInput: false,
-
-            init: function() {
-                this.$form = $('#login-form');
-                this.$loginNameInput = $('#loginName');
-                this.$passwordInput = $('#password');
-                this.$rememberMeCheckbox = $('#rememberMe');
-                this.$forgotPasswordLink = $('#forgot-password');
-                this.$rememberPasswordLink = $('#remember-password');
-                this.$submitBtn = $('#submit');
-                this.$spinner = $('#spinner');
-                this.$errors = $('#login-errors');
-
-                new Craft.PasswordInput(this.$passwordInput, {
-                    onToggleInput: $.proxy(function($newPasswordInput) {
-                        this.removeListener(this.$passwordInput, 'input');
-                        this.$passwordInput = $newPasswordInput;
-                        this.addListener(this.$passwordInput, 'input', 'onInput');
-                    }, this)
-                });
-
-                this.addListener(this.$loginNameInput, 'input', 'onInput')
-                this.addListener(this.$passwordInput, 'input', 'onInput');
-                this.addListener(this.$forgotPasswordLink, 'click', 'onSwitchForm');
-                this.addListener(this.$rememberPasswordLink, 'click', 'onSwitchForm');
-                this.addListener(this.$form, 'submit', 'onSubmit');
-            },
-
-            validate: function() {
-                const loginNameVal = this.$loginNameInput.val();
-                if (loginNameVal.length === 0) {
-                    if (window.useEmailAsUsername) {
-                        return Craft.t('app', 'Invalid email.');
-                    }
-                    return Craft.t('app', 'Invalid username or email.');
-                }
-
-                if (window.useEmailAsUsername && !loginNameVal.match('.+@.+\..+')) {
-                    return Craft.t('app', 'Invalid email.');
-                }
-
-                if (!this.forgotPassword) {
-                    const passwordLength = this.$passwordInput.val().length;
-                    if (passwordLength < window.minPasswordLength) {
-                        return Craft.t('yii', '{attribute} should contain at least {min, number} {min, plural, one{character} other{characters}}.', {
-                            attribute: Craft.t('app', 'Password'),
-                            min: window.minPasswordLength,
-                        });
-                    }
-                    if (passwordLength > window.maxPasswordLength) {
-                        return Craft.t('yii', '{attribute} should contain at most {max, number} {max, plural, one{character} other{characters}}.', {
-                            attribute: Craft.t('app', 'Password'),
-                            max: window.maxPasswordLength,
-                        });
-                    }
-                }
-
-                return true;
-            },
-
-            onInput: function(event) {
-                if (this.validateOnInput && this.validate() === true) {
-                    this.clearErrors();
->>>>>>> 06262100
-                }
-
-                this.$submitBtn.addClass('hover');
-            });
-            this.addListener(this.$sslIcon, 'mouseout', function() {
-                if (this.$sslIcon.hasClass('disabled')) {
-                    return;
-                }
-
-<<<<<<< HEAD
-                this.$submitBtn.removeClass('hover');
-            });
-            this.addListener(this.$sslIcon, 'mousedown', function() {
-                if (this.$sslIcon.hasClass('disabled')) {
-=======
-                const error = this.validate();
-                if (error !== true) {
-                    this.showError(error);
-                    this.validateOnInput = true;
->>>>>>> 06262100
-                    return;
-                }
-
-                this.$submitBtn.addClass('active');
-<<<<<<< HEAD
-
-                this.addListener(Garnish.$doc, 'mouseup', function() {
-                    this.$submitBtn.removeClass('active');
-                    this.removeListener(Garnish.$doc, 'mouseup');
-                });
-            });
-=======
-                this.$spinner.removeClass('hidden');
-
-                this.clearErrors();
->>>>>>> 06262100
-
-            // Manually validate the inputs every 250ms since some browsers don't fire events when autofill is used
-            // http://stackoverflow.com/questions/11708092/detecting-browser-autofill
-            this.passwordInputInterval = setInterval($.proxy(this, 'validate'), 250);
-
-            this.addListener(this.$sslIcon, 'click', function() {
-                this.$submitBtn.trigger('click');
-            });
         },
 
         validate: function() {
-            if (this.$loginNameInput.val() && (this.forgotPassword || this.$passwordInput.val().length >= 6)) {
-                this.$sslIcon.enable();
-                this.$submitBtn.enable();
-                return true;
-            } else {
-                this.$sslIcon.disable();
-                this.$submitBtn.disable();
-                return false;
+            const loginNameVal = this.$loginNameInput.val();
+            if (loginNameVal.length === 0) {
+                if (window.useEmailAsUsername) {
+                    return Craft.t('app', 'Invalid email.');
+                }
+                return Craft.t('app', 'Invalid username or email.');
+            }
+
+            if (window.useEmailAsUsername && !loginNameVal.match('.+@.+\..+')) {
+                return Craft.t('app', 'Invalid email.');
+            }
+
+            if (!this.forgotPassword) {
+                const passwordLength = this.$passwordInput.val().length;
+                if (passwordLength < window.minPasswordLength) {
+                    return Craft.t('yii', '{attribute} should contain at least {min, number} {min, plural, one{character} other{characters}}.', {
+                        attribute: Craft.t('app', 'Password'),
+                        min: window.minPasswordLength,
+                    });
+                }
+                if (passwordLength > window.maxPasswordLength) {
+                    return Craft.t('yii', '{attribute} should contain at most {max, number} {max, plural, one{character} other{characters}}.', {
+                        attribute: Craft.t('app', 'Password'),
+                        max: window.maxPasswordLength,
+                    });
+                }
+            }
+
+            return true;
+        },
+
+        onInput: function(event) {
+            if (this.validateOnInput && this.validate() === true) {
+                this.clearErrors();
             }
         },
 
-<<<<<<< HEAD
         onSubmit: function(event) {
             // Prevent full HTTP submits
             event.preventDefault();
 
-            if (!this.validate()) {
+            const error = this.validate();
+            if (error !== true) {
+                this.showError(error);
+                this.validateOnInput = true;
                 return;
             }
 
             this.$submitBtn.addClass('active');
             this.$spinner.removeClass('hidden');
-            this.loading = true;
 
-            if (this.$error) {
-                this.$error.remove();
-            }
+            this.clearErrors();
 
             if (this.forgotPassword) {
                 this.submitForgotPassword();
@@ -255,72 +149,32 @@
         onSubmitResponse: function() {
             this.$submitBtn.removeClass('active');
             this.$spinner.addClass('hidden');
-            this.loading = false;
         },
 
         showError: function(error) {
-            if (!error) {
-                error = Craft.t('app', 'A server error occurred.');
-            }
-=======
-            onSubmitResponse: function() {
-                this.$submitBtn.removeClass('active');
-                this.$spinner.addClass('hidden');
-            },
+            this.clearErrors();
 
-            showError: function(error) {
-                this.clearErrors();
-
-                $('<p style="display: none;">' + error + '</p>')
-                    .appendTo(this.$errors)
-                    .velocity('fadeIn');
-            },
-
-            clearErrors: function() {
-                this.$errors.empty();
-            },
-
-            onSwitchForm: function(event) {
-                if (!Garnish.isMobileBrowser()) {
-                    this.$loginNameInput.trigger('focus');
-                }
-
-                this.clearErrors();
-
-                this.forgotPassword = !this.forgotPassword;
-
-                this.$form.toggleClass('reset-password', this.forgotPassword);
-                this.$submitBtn.text(Craft.t('app', this.forgotPassword ? 'Reset Password': 'Login'));
-            },
-        });
->>>>>>> 06262100
-
-            this.$error = $('<p class="error" style="display:none">' + error + '</p>').insertAfter($('.buttons', this.$form));
-            this.$error.velocity('fadeIn');
+            $('<p style="display: none;">' + error + '</p>')
+                .appendTo(this.$errors)
+                .velocity('fadeIn');
         },
 
-        onForgetPassword: function(event) {
-            event.preventDefault();
+        clearErrors: function() {
+            this.$errors.empty();
+        },
 
+        onSwitchForm: function(event) {
             if (!Garnish.isMobileBrowser()) {
                 this.$loginNameInput.trigger('focus');
             }
 
-            if (this.$error) {
-                this.$error.remove();
-            }
+            this.clearErrors();
 
-            this.$form.addClass('reset-password');
-            this.$passwordField.remove();
-            this.$passwordFields.remove();
-            this.$submitBtn.addClass('reset-password');
-            this.$submitBtn.attr('value', Craft.t('app', 'Reset Password'));
-            this.$submitBtn.enable();
-            this.$sslIcon.remove();
+            this.forgotPassword = !this.forgotPassword;
 
-            this.forgotPassword = true;
-            this.validate();
-        }
+            this.$form.toggleClass('reset-password', this.forgotPassword);
+            this.$submitBtn.text(Craft.t('app', this.forgotPassword ? 'Reset Password' : 'Login'));
+        },
     });
 
     var MessageSentModal = Garnish.Modal.extend({
