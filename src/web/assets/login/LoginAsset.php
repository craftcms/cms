--- conflicted
+++ resolved
@@ -8,11 +8,8 @@
 namespace craft\web\assets\login;
 
 use craft\validators\UserPasswordValidator;
-<<<<<<< HEAD
+use craft\web\AssetBundle;
 use craft\web\assets\authentication\chain\ChainAsset;
-=======
-use craft\web\AssetBundle;
->>>>>>> b2d556e8
 use craft\web\assets\cp\CpAsset;
 use craft\web\View;
 
@@ -45,10 +42,6 @@
      * @inheritdoc
      */
     public $js = [
-<<<<<<< HEAD
-        'LoginForm.min.js',
-=======
-        'login.js',
->>>>>>> b2d556e8
+        'LoginForm.js',
     ];
 }