--- conflicted
+++ resolved
@@ -7,16 +7,10 @@
 
 namespace craft\web\assets\login;
 
-<<<<<<< HEAD
-use craft\web\AssetBundle;
-use craft\web\assets\cp\CpAsset;
-=======
-use Craft;
 use craft\validators\UserPasswordValidator;
 use craft\web\assets\cp\CpAsset;
 use craft\web\View;
 use yii\web\AssetBundle;
->>>>>>> b969a97b
 
 /**
  * Asset bundle for the Login page
