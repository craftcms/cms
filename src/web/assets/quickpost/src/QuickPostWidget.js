(function ($) {
  /** global: Craft */
  /** global: Garnish */
  Craft.QuickPostWidget = Garnish.Base.extend({
    params: null,
    initFields: null,
    formHtml: null,
    $widget: null,
    $form: null,
    $saveBtn: null,
    $errorList: null,
    loading: false,

    init: function (widgetId, params, initFields, formHtml) {
      this.params = params;
      this.initFields = initFields;
      this.formHtml = formHtml;
      this.$widget = $('#widget' + widgetId);

      this.initForm(this.$widget.find('form:first'));
    },

    initForm: function ($form) {
      this.$form = $form;
      this.$saveBtn = this.$form.find('button[type=submit]');

      this.initFields();

      const $menuBtn = this.$form.find('> .buttons > .btngroup > .menubtn'),
        $saveAndContinueEditingBtn = $menuBtn
          .data('trigger')
          .$container.find('> ul > li > a');

      this.addListener(this.$form, 'submit', 'handleFormSubmit');
      this.addListener(
        $saveAndContinueEditingBtn,
        'click',
        'saveAndContinueEditing'
      );

      this.addListener($saveAndContinueEditingBtn, 'keydown', (event) => {
        if (
          event.keyCode === Garnish.SPACE_KEY ||
          event.keyCode === Garnish.RETURN_KEY
        ) {
          event.preventDefault();
          this.saveAndContinueEditing();
        }
      });
    },

    handleFormSubmit: function (event) {
      event.preventDefault();

      this.save(this.onSave.bind(this));
    },

    saveAndContinueEditing: function () {
      this.save(this.gotoEntry.bind(this));
    },

    save: function (callback) {
      if (this.loading) {
        return;
      }

      this.loading = true;
      this.$saveBtn.addClass('loading');

      var formData = Garnish.getPostData(this.$form),
        data = $.extend({enabled: 1}, formData, this.params);

      // Stick with postActionRequest() for now, which handles the post data in this format better than sendActionRequest().
      Craft.postActionRequest(
        'entries/save-entry',
        data,
        (response, textStatus) => {
          this.loading = false;
          this.$saveBtn.removeClass('loading');

          if (this.$errorList) {
            this.$errorList.children().remove();
          }

          if (textStatus === 'success') {
            Craft.cp.displaySuccess(Craft.t('app', 'Entry saved.'), {
              details: response.elementHtml,
            });
            callback(response);
          } else {
            Craft.cp.displayError(Craft.t('app', 'Couldn’t save entry.'));

            if (response && response.errors) {
              if (!this.$errorList) {
                this.$errorList = $('<ul class="errors"/>').insertAfter(
                  this.$form
                );
              }

              for (var attribute in response.errors) {
                if (!response.errors.hasOwnProperty(attribute)) {
                  continue;
                }

<<<<<<< HEAD
                for (var i = 0; i < response.errors[attribute].length; i++) {
                  var error = response.errors[attribute][i];
                  $('<li>' + error + '</li>').appendTo(this.$errorList);
=======
                  for (var i = 0; i < response.errors[attribute].length; i++) {
                    var error = response.errors[attribute][i];
                    $('<li/>', {
                      text: error,
                    }).appendTo(this.$errorList);
                  }
>>>>>>> 9d0cd0bd
                }
              }
            }
          }
        }
      );
    },

    onSave: function (response) {
      // Reset the widget
      var $newForm = $(this.formHtml);
      this.$form.replaceWith($newForm);
      Craft.initUiElements($newForm);
      this.initForm($newForm);

      // Are there any Recent Entries widgets to notify?
      if (typeof Craft.RecentEntriesWidget !== 'undefined') {
        for (var i = 0; i < Craft.RecentEntriesWidget.instances.length; i++) {
          var widget = Craft.RecentEntriesWidget.instances[i];
          if (
            !widget.params.sectionId ||
            widget.params.sectionId == this.params.sectionId
          ) {
            widget.addEntry({
              url: response.cpEditUrl,
              title: response.title,
              dateCreated: response.dateCreated,
              username: response.authorUsername,
            });
          }
        }
      }
    },

    gotoEntry: function (response) {
      // Redirect to the entry’s edit URL
      Craft.redirectTo(response.cpEditUrl);
    },
  });
})(jQuery);<|MERGE_RESOLUTION|>--- conflicted
+++ resolved
@@ -102,18 +102,11 @@
                   continue;
                 }
 
-<<<<<<< HEAD
                 for (var i = 0; i < response.errors[attribute].length; i++) {
                   var error = response.errors[attribute][i];
-                  $('<li>' + error + '</li>').appendTo(this.$errorList);
-=======
-                  for (var i = 0; i < response.errors[attribute].length; i++) {
-                    var error = response.errors[attribute][i];
-                    $('<li/>', {
-                      text: error,
-                    }).appendTo(this.$errorList);
-                  }
->>>>>>> 9d0cd0bd
+                  $('<li/>', {
+                    text: error,
+                  }).appendTo(this.$errorList);
                 }
               }
             }
