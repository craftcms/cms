--- conflicted
+++ resolved
@@ -47,7 +47,6 @@
             name: name,
           };
 
-<<<<<<< HEAD
           Craft.sendActionRequest('POST', 'sites/save-group', {data})
             .then((response) => {
               location.href = Craft.getUrl('settings/sites', {
@@ -56,34 +55,13 @@
             })
             .catch(({response}) => {
               if (response.data && response.data.errors) {
-                alert(
+                Craft.cp.displayError(
                   Craft.t('app', 'Could not create the group:') +
                     '\n\n' +
                     response.data.errors.join('\n')
                 );
               } else {
                 Craft.cp.displayError();
-=======
-          Craft.postActionRequest(
-            'sites/save-group',
-            data,
-            (response, textStatus) => {
-              if (textStatus === 'success') {
-                if (response.success) {
-                  location.href = Craft.getUrl('settings/sites', {
-                    groupId: response.group.id,
-                  });
-                } else if (response.errors) {
-                  var errors = this.flattenErrors(response.errors);
-                  Craft.cp.displayError(
-                    Craft.t('app', 'Could not create the group:') +
-                      '\n\n' +
-                      errors.join('\n')
-                  );
-                } else {
-                  Craft.cp.displayError();
-                }
->>>>>>> 13037ee6
               }
             });
         })
@@ -98,7 +76,6 @@
             name: newName,
           };
 
-<<<<<<< HEAD
           Craft.sendActionRequest('POST', 'sites/save-group', {data})
             .then((response) => {
               this.$selectedGroup.text(response.data.group.name);
@@ -107,34 +84,13 @@
             })
             .catch(({response}) => {
               if (response.data && response.data.errors) {
-                alert(
+                Craft.cp.displayError(
                   Craft.t('app', 'Could not rename the group:') +
                     '\n\n' +
                     response.data.errors.join('\n')
                 );
               } else {
                 Craft.cp.displayError();
-=======
-          Craft.postActionRequest(
-            'sites/save-group',
-            data,
-            (response, textStatus) => {
-              if (textStatus === 'success') {
-                if (response.success) {
-                  this.$selectedGroup.text(response.group.name);
-                  this.$selectedGroup.data('raw-name', newName);
-                  Craft.cp.displayNotice(Craft.t('app', 'Group renamed.'));
-                } else if (response.errors) {
-                  var errors = this.flattenErrors(response.errors);
-                  Craft.cp.displayError(
-                    Craft.t('app', 'Could not rename the group:') +
-                      '\n\n' +
-                      errors.join('\n')
-                  );
-                } else {
-                  Craft.cp.displayError();
-                }
->>>>>>> 13037ee6
               }
             });
         })
