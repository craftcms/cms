<?php
/**
 * @link https://craftcms.com/
 * @copyright Copyright (c) Pixel & Tonic, Inc.
 * @license https://craftcms.github.io/license/
 */

namespace craft\web\assets\garnish;

use craft\web\assets\elementresizedetector\ElementResizeDetectorAsset;
use craft\web\assets\jquerytouchevents\JqueryTouchEventsAsset;
use craft\web\assets\velocity\VelocityAsset;
use yii\web\AssetBundle;
use yii\web\JqueryAsset;

/**
 * Garnish asset bundle.
 */
class GarnishAsset extends AssetBundle
{
    /**
     * @inheritdoc
     */
<<<<<<< HEAD
    public $sourcePath = __DIR__ . '/dist';
=======
    public function init(): void
    {
        $this->sourcePath = '@lib/garnishjs';
>>>>>>> d12de33c

    /**
     * @inheritdoc
     */
    public $js = [
        'garnish.js'
    ];

    /**
     * @inheritdoc
     */
    public $depends = [
        ElementResizeDetectorAsset::class,
        JqueryAsset::class,
        JqueryTouchEventsAsset::class,
        VelocityAsset::class,
    ];
}<|MERGE_RESOLUTION|>--- conflicted
+++ resolved
@@ -21,13 +21,7 @@
     /**
      * @inheritdoc
      */
-<<<<<<< HEAD
     public $sourcePath = __DIR__ . '/dist';
-=======
-    public function init(): void
-    {
-        $this->sourcePath = '@lib/garnishjs';
->>>>>>> d12de33c
 
     /**
      * @inheritdoc
