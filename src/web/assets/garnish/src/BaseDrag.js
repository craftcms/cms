--- conflicted
+++ resolved
@@ -388,13 +388,8 @@
         );
 
         if (
-<<<<<<< HEAD
-          this._handleMouseMove._mouseDist >= this.settings.minMouseDist ??
-          Garnish.BaseDrag.minMouseDist
-=======
           this._handleMouseMove._mouseDist >=
           (this.settings.minMouseDist ?? Garnish.BaseDrag.minMouseDist)
->>>>>>> 5f3fd3df
         ) {
           this.startDragging();
         }
