import Garnish from './Garnish.js';
import Base from './Base.js';
import $ from 'jquery';

/**
 * Mixed input
 *
 * @todo RTL support, in the event that the input doesn't have dir="ltr".
 */
<<<<<<< HEAD
export default Base.extend(
    {
        $container: null,
        elements: null,
        focussedElement: null,
        blurTimeout: null,

        init: function(container, settings) {
            this.$container = $(container);
            this.setSettings(settings, Garnish.MixedInput.defaults);

            this.elements = [];

            // Allow the container to receive focus
            this.$container.attr('tabindex', 0);
            this.addListener(this.$container, 'focus', 'onFocus');
        },

        getElementIndex: function($elem) {
            return $.inArray($elem, this.elements);
        },

        isText: function($elem) {
            return ($elem.prop('nodeName') === 'INPUT');
        },

        onFocus: function() {
            // Set focus to the first element
            if (this.elements.length) {
                var $elem = this.elements[0];
                this.setFocus($elem);
                this.setCarotPos($elem, 0);
            }
            else {
                this.addTextElement();
            }
        },

        addTextElement: function(index) {
            var text = new TextElement(this);
            this.addElement(text.$input, index);
            return text;
        },

        addElement: function($elem, index) {
            // Was a target index passed, and is it valid?
            if (typeof index === 'undefined') {
                if (this.focussedElement) {
                    var focussedElement = this.focussedElement,
                        focussedElementIndex = this.getElementIndex(focussedElement);

                    // Is the focus on a text element?
                    if (this.isText(focussedElement)) {
                        var selectionStart = focussedElement.prop('selectionStart'),
                            selectionEnd = focussedElement.prop('selectionEnd'),
                            val = focussedElement.val(),
                            preVal = val.substring(0, selectionStart),
                            postVal = val.substring(selectionEnd);

                        if (preVal && postVal) {
                            // Split the input into two
                            focussedElement.val(preVal).trigger('change');
                            var newText = new TextElement(this);
                            newText.$input.val(postVal).trigger('change');
                            this.addElement(newText.$input, focussedElementIndex + 1);

                            // Insert the new element in between them
                            index = focussedElementIndex + 1;
                        }
                        else if (!preVal) {
                            // Insert the new element before this one
                            index = focussedElementIndex;
                        }
                        else {
                            // Insert it after this one
                            index = focussedElementIndex + 1;
                        }
                    }
                    else {
                        // Just insert the new one after this one
                        index = focussedElementIndex + 1;
                    }
                }
                else {
                    // Insert the new element at the end
                    index = this.elements.length;
                }
            }

            // Add the element
            if (typeof this.elements[index] !== 'undefined') {
                $elem.insertBefore(this.elements[index]);
                this.elements.splice(index, 0, $elem);
            }
            else {
                // Just for safe measure, set the index to what it really will be
                index = this.elements.length;

                this.$container.append($elem);
                this.elements.push($elem);
            }

            // Make sure that there are text elements surrounding all non-text elements
            if (!this.isText($elem)) {
                // Add a text element before?
                if (index === 0 || !this.isText(this.elements[index - 1])) {
                    this.addTextElement(index);
                    index++;
                }

                // Add a text element after?
                if (index === this.elements.length - 1 || !this.isText(this.elements[index + 1])) {
                    this.addTextElement(index + 1);
                }
            }

            // Add event listeners
            this.addListener($elem, 'click', function() {
                this.setFocus($elem);
            });

            // Set focus to the new element
            setTimeout(function() {
                this.setFocus($elem);
            }.bind(this), 1);
        },

        removeElement: function($elem) {
            var index = this.getElementIndex($elem);
            if (index !== -1) {
                this.elements.splice(index, 1);

                if (!this.isText($elem)) {
                    // Combine the two now-adjacent text elements
                    var $prevElem = this.elements[index - 1],
                        $nextElem = this.elements[index];

                    if (this.isText($prevElem) && this.isText($nextElem)) {
                        var prevElemVal = $prevElem.val(),
                            newVal = prevElemVal + $nextElem.val();
                        $prevElem.val(newVal).trigger('change');
                        this.removeElement($nextElem);
                        this.setFocus($prevElem);
                        this.setCarotPos($prevElem, prevElemVal.length);
                    }
                }

                $elem.remove();
            }
        },

        setFocus: function($elem) {
            this.$container.addClass('focus');

            if (!this.focussedElement) {
                // Prevent the container from receiving focus
                // as long as one of its elements has focus
                this.$container.attr('tabindex', '-1');
            }
            else {
                // Blur the previously-focussed element
                this.blurFocussedElement();
            }

            $elem.attr('tabindex', '0');
            $elem.focus();
            this.focussedElement = $elem;

            this.addListener($elem, 'blur', function() {
                this.blurTimeout = setTimeout(function() {
                    if (this.focussedElement === $elem) {
                        this.blurFocussedElement();
                        this.focussedElement = null;
                        this.$container.removeClass('focus');

                        // Get ready for future focus
                        this.$container.attr('tabindex', '0');
                    }
                }.bind(this), 1);
            });
        },

        blurFocussedElement: function() {
            this.removeListener(this.focussedElement, 'blur');
            this.focussedElement.attr('tabindex', '-1');
        },

        focusPreviousElement: function($from) {
            var index = this.getElementIndex($from);

            if (index > 0) {
                var $elem = this.elements[index - 1];
                this.setFocus($elem);

                // If it's a text element, put the carot at the end
                if (this.isText($elem)) {
                    var length = $elem.val().length;
                    this.setCarotPos($elem, length);
                }
            }
        },

        focusNextElement: function($from) {
            var index = this.getElementIndex($from);

            if (index < this.elements.length - 1) {
                var $elem = this.elements[index + 1];
                this.setFocus($elem);

                // If it's a text element, put the carot at the beginning
                if (this.isText($elem)) {
                    this.setCarotPos($elem, 0)
                }
            }
        },

        setCarotPos: function($elem, pos) {
            $elem.prop('selectionStart', pos);
            $elem.prop('selectionEnd', pos);
=======
export default Base.extend({
  $container: null,
  elements: null,
  focussedElement: null,
  blurTimeout: null,

  init: function (container, settings) {
    this.$container = $(container);
    this.setSettings(settings, Garnish.MixedInput.defaults);

    this.elements = [];

    // Allow the container to receive focus
    this.$container.attr('tabindex', 0);
    this.addListener(this.$container, 'focus', 'onFocus');
  },

  getElementIndex: function ($elem) {
    return $.inArray($elem, this.elements);
  },

  isText: function ($elem) {
    return $elem.prop('nodeName') === 'INPUT';
  },

  onFocus: function () {
    // Set focus to the first element
    if (this.elements.length) {
      var $elem = this.elements[0];
      this.setFocus($elem);
      this.setCarotPos($elem, 0);
    } else {
      this.addTextElement();
    }
  },

  addTextElement: function (index) {
    var text = new TextElement(this);
    this.addElement(text.$input, index);
    return text;
  },

  addElement: function ($elem, index) {
    // Was a target index passed, and is it valid?
    if (typeof index === 'undefined') {
      if (this.focussedElement) {
        var focussedElement = this.focussedElement,
          focussedElementIndex = this.getElementIndex(focussedElement);

        // Is the focus on a text element?
        if (this.isText(focussedElement)) {
          var selectionStart = focussedElement.prop('selectionStart'),
            selectionEnd = focussedElement.prop('selectionEnd'),
            val = focussedElement.val(),
            preVal = val.substring(0, selectionStart),
            postVal = val.substr(selectionEnd);

          if (preVal && postVal) {
            // Split the input into two
            focussedElement.val(preVal).trigger('change');
            var newText = new TextElement(this);
            newText.$input.val(postVal).trigger('change');
            this.addElement(newText.$input, focussedElementIndex + 1);

            // Insert the new element in between them
            index = focussedElementIndex + 1;
          } else if (!preVal) {
            // Insert the new element before this one
            index = focussedElementIndex;
          } else {
            // Insert it after this one
            index = focussedElementIndex + 1;
          }
        } else {
          // Just insert the new one after this one
          index = focussedElementIndex + 1;
>>>>>>> c44d3bab
        }
      } else {
        // Insert the new element at the end
        index = this.elements.length;
      }
    }

    // Add the element
    if (typeof this.elements[index] !== 'undefined') {
      $elem.insertBefore(this.elements[index]);
      this.elements.splice(index, 0, $elem);
    } else {
      // Just for safe measure, set the index to what it really will be
      index = this.elements.length;

      this.$container.append($elem);
      this.elements.push($elem);
    }

    // Make sure that there are text elements surrounding all non-text elements
    if (!this.isText($elem)) {
      // Add a text element before?
      if (index === 0 || !this.isText(this.elements[index - 1])) {
        this.addTextElement(index);
        index++;
      }

      // Add a text element after?
      if (
        index === this.elements.length - 1 ||
        !this.isText(this.elements[index + 1])
      ) {
        this.addTextElement(index + 1);
      }
    }

    // Add event listeners
    this.addListener($elem, 'click', function () {
      this.setFocus($elem);
    });

    // Set focus to the new element
    setTimeout(
      function () {
        this.setFocus($elem);
      }.bind(this),
      1
    );
  },

  removeElement: function ($elem) {
    var index = this.getElementIndex($elem);
    if (index !== -1) {
      this.elements.splice(index, 1);

      if (!this.isText($elem)) {
        // Combine the two now-adjacent text elements
        var $prevElem = this.elements[index - 1],
          $nextElem = this.elements[index];

        if (this.isText($prevElem) && this.isText($nextElem)) {
          var prevElemVal = $prevElem.val(),
            newVal = prevElemVal + $nextElem.val();
          $prevElem.val(newVal).trigger('change');
          this.removeElement($nextElem);
          this.setFocus($prevElem);
          this.setCarotPos($prevElem, prevElemVal.length);
        }
      }

      $elem.remove();
    }
  },

  setFocus: function ($elem) {
    this.$container.addClass('focus');

    if (!this.focussedElement) {
      // Prevent the container from receiving focus
      // as long as one of its elements has focus
      this.$container.attr('tabindex', '-1');
    } else {
      // Blur the previously-focussed element
      this.blurFocussedElement();
    }

    $elem.attr('tabindex', '0');
    $elem.focus();
    this.focussedElement = $elem;

    this.addListener($elem, 'blur', function () {
      this.blurTimeout = setTimeout(
        function () {
          if (this.focussedElement === $elem) {
            this.blurFocussedElement();
            this.focussedElement = null;
            this.$container.removeClass('focus');

            // Get ready for future focus
            this.$container.attr('tabindex', '0');
          }
        }.bind(this),
        1
      );
    });
  },

  blurFocussedElement: function () {
    this.removeListener(this.focussedElement, 'blur');
    this.focussedElement.attr('tabindex', '-1');
  },

  focusPreviousElement: function ($from) {
    var index = this.getElementIndex($from);

    if (index > 0) {
      var $elem = this.elements[index - 1];
      this.setFocus($elem);

      // If it's a text element, put the carot at the end
      if (this.isText($elem)) {
        var length = $elem.val().length;
        this.setCarotPos($elem, length);
      }
    }
  },

  focusNextElement: function ($from) {
    var index = this.getElementIndex($from);

    if (index < this.elements.length - 1) {
      var $elem = this.elements[index + 1];
      this.setFocus($elem);

      // If it's a text element, put the carot at the beginning
      if (this.isText($elem)) {
        this.setCarotPos($elem, 0);
      }
    }
  },

  setCarotPos: function ($elem, pos) {
    $elem.prop('selectionStart', pos);
    $elem.prop('selectionEnd', pos);
  },
});

var TextElement = Base.extend(
  {
    parentInput: null,
    $input: null,
    $stage: null,
    val: null,
    focussed: false,
    interval: null,

    init: function (parentInput) {
      this.parentInput = parentInput;

      this.$input = $('<input type="text"/>').appendTo(
        this.parentInput.$container
      );
      this.$input.css('margin-right', 2 - TextElement.padding + 'px');

      this.setWidth();

      this.addListener(this.$input, 'focus', 'onFocus');
      this.addListener(this.$input, 'blur', 'onBlur');
      this.addListener(this.$input, 'keydown', 'onKeyDown');
      this.addListener(this.$input, 'change', 'checkInput');
    },

    getIndex: function () {
      return this.parentInput.getElementIndex(this.$input);
    },

    buildStage: function () {
      this.$stage = $('<stage/>').appendTo(Garnish.$bod);

      // replicate the textarea's text styles
      this.$stage.css({
        position: 'absolute',
        top: -9999,
        left: -9999,
        wordWrap: 'nowrap',
      });

      Garnish.copyTextStyles(this.$input, this.$stage);
    },

    getTextWidth: function (val) {
      if (!this.$stage) {
        this.buildStage();
      }

      if (val) {
        // Ampersand entities
        val = val.replace(/&/g, '&amp;');

        // < and >
        val = val.replace(/</g, '&lt;');
        val = val.replace(/>/g, '&gt;');

        // Spaces
        val = val.replace(/ /g, '&nbsp;');
      }

      this.$stage.html(val);
      this.stageWidth = this.$stage.width();
      return this.stageWidth;
    },

    onFocus: function () {
      this.focussed = true;
      this.interval = setInterval(
        this.checkInput.bind(this),
        Garnish.NiceText.interval
      );
      this.checkInput();
    },

    onBlur: function () {
      this.focussed = false;
      clearInterval(this.interval);
      this.checkInput();
    },

    onKeyDown: function (ev) {
      setTimeout(this.checkInput.bind(this), 1);

      switch (ev.keyCode) {
        case Garnish.LEFT_KEY: {
          if (
            this.$input.prop('selectionStart') === 0 &&
            this.$input.prop('selectionEnd') === 0
          ) {
            // Set focus to the previous element
            this.parentInput.focusPreviousElement(this.$input);
          }
          break;
        }

        case Garnish.RIGHT_KEY: {
          if (
            this.$input.prop('selectionStart') === this.val.length &&
            this.$input.prop('selectionEnd') === this.val.length
          ) {
            // Set focus to the next element
            this.parentInput.focusNextElement(this.$input);
          }
          break;
        }

        case Garnish.DELETE_KEY: {
          if (
            this.$input.prop('selectionStart') === 0 &&
            this.$input.prop('selectionEnd') === 0
          ) {
            // Set focus to the previous element
            this.parentInput.focusPreviousElement(this.$input);
            ev.preventDefault();
          }
        }
      }
    },

    getVal: function () {
      this.val = this.$input.val();
      return this.val;
    },

    setVal: function (val) {
      this.$input.val(val);
      this.checkInput();
    },

    checkInput: function () {
      // Has the value changed?
      var changed = this.val !== this.getVal();
      if (changed) {
        this.setWidth();
        this.onChange();
      }

      return changed;
    },

    setWidth: function () {
      // has the width changed?
      if (this.stageWidth !== this.getTextWidth(this.val)) {
        // update the textarea width
        var width = this.stageWidth + TextElement.padding;
        this.$input.width(width);
      }
    },

    onChange: $.noop,
  },
  {
    padding: 20,
  }
);<|MERGE_RESOLUTION|>--- conflicted
+++ resolved
@@ -7,227 +7,6 @@
  *
  * @todo RTL support, in the event that the input doesn't have dir="ltr".
  */
-<<<<<<< HEAD
-export default Base.extend(
-    {
-        $container: null,
-        elements: null,
-        focussedElement: null,
-        blurTimeout: null,
-
-        init: function(container, settings) {
-            this.$container = $(container);
-            this.setSettings(settings, Garnish.MixedInput.defaults);
-
-            this.elements = [];
-
-            // Allow the container to receive focus
-            this.$container.attr('tabindex', 0);
-            this.addListener(this.$container, 'focus', 'onFocus');
-        },
-
-        getElementIndex: function($elem) {
-            return $.inArray($elem, this.elements);
-        },
-
-        isText: function($elem) {
-            return ($elem.prop('nodeName') === 'INPUT');
-        },
-
-        onFocus: function() {
-            // Set focus to the first element
-            if (this.elements.length) {
-                var $elem = this.elements[0];
-                this.setFocus($elem);
-                this.setCarotPos($elem, 0);
-            }
-            else {
-                this.addTextElement();
-            }
-        },
-
-        addTextElement: function(index) {
-            var text = new TextElement(this);
-            this.addElement(text.$input, index);
-            return text;
-        },
-
-        addElement: function($elem, index) {
-            // Was a target index passed, and is it valid?
-            if (typeof index === 'undefined') {
-                if (this.focussedElement) {
-                    var focussedElement = this.focussedElement,
-                        focussedElementIndex = this.getElementIndex(focussedElement);
-
-                    // Is the focus on a text element?
-                    if (this.isText(focussedElement)) {
-                        var selectionStart = focussedElement.prop('selectionStart'),
-                            selectionEnd = focussedElement.prop('selectionEnd'),
-                            val = focussedElement.val(),
-                            preVal = val.substring(0, selectionStart),
-                            postVal = val.substring(selectionEnd);
-
-                        if (preVal && postVal) {
-                            // Split the input into two
-                            focussedElement.val(preVal).trigger('change');
-                            var newText = new TextElement(this);
-                            newText.$input.val(postVal).trigger('change');
-                            this.addElement(newText.$input, focussedElementIndex + 1);
-
-                            // Insert the new element in between them
-                            index = focussedElementIndex + 1;
-                        }
-                        else if (!preVal) {
-                            // Insert the new element before this one
-                            index = focussedElementIndex;
-                        }
-                        else {
-                            // Insert it after this one
-                            index = focussedElementIndex + 1;
-                        }
-                    }
-                    else {
-                        // Just insert the new one after this one
-                        index = focussedElementIndex + 1;
-                    }
-                }
-                else {
-                    // Insert the new element at the end
-                    index = this.elements.length;
-                }
-            }
-
-            // Add the element
-            if (typeof this.elements[index] !== 'undefined') {
-                $elem.insertBefore(this.elements[index]);
-                this.elements.splice(index, 0, $elem);
-            }
-            else {
-                // Just for safe measure, set the index to what it really will be
-                index = this.elements.length;
-
-                this.$container.append($elem);
-                this.elements.push($elem);
-            }
-
-            // Make sure that there are text elements surrounding all non-text elements
-            if (!this.isText($elem)) {
-                // Add a text element before?
-                if (index === 0 || !this.isText(this.elements[index - 1])) {
-                    this.addTextElement(index);
-                    index++;
-                }
-
-                // Add a text element after?
-                if (index === this.elements.length - 1 || !this.isText(this.elements[index + 1])) {
-                    this.addTextElement(index + 1);
-                }
-            }
-
-            // Add event listeners
-            this.addListener($elem, 'click', function() {
-                this.setFocus($elem);
-            });
-
-            // Set focus to the new element
-            setTimeout(function() {
-                this.setFocus($elem);
-            }.bind(this), 1);
-        },
-
-        removeElement: function($elem) {
-            var index = this.getElementIndex($elem);
-            if (index !== -1) {
-                this.elements.splice(index, 1);
-
-                if (!this.isText($elem)) {
-                    // Combine the two now-adjacent text elements
-                    var $prevElem = this.elements[index - 1],
-                        $nextElem = this.elements[index];
-
-                    if (this.isText($prevElem) && this.isText($nextElem)) {
-                        var prevElemVal = $prevElem.val(),
-                            newVal = prevElemVal + $nextElem.val();
-                        $prevElem.val(newVal).trigger('change');
-                        this.removeElement($nextElem);
-                        this.setFocus($prevElem);
-                        this.setCarotPos($prevElem, prevElemVal.length);
-                    }
-                }
-
-                $elem.remove();
-            }
-        },
-
-        setFocus: function($elem) {
-            this.$container.addClass('focus');
-
-            if (!this.focussedElement) {
-                // Prevent the container from receiving focus
-                // as long as one of its elements has focus
-                this.$container.attr('tabindex', '-1');
-            }
-            else {
-                // Blur the previously-focussed element
-                this.blurFocussedElement();
-            }
-
-            $elem.attr('tabindex', '0');
-            $elem.focus();
-            this.focussedElement = $elem;
-
-            this.addListener($elem, 'blur', function() {
-                this.blurTimeout = setTimeout(function() {
-                    if (this.focussedElement === $elem) {
-                        this.blurFocussedElement();
-                        this.focussedElement = null;
-                        this.$container.removeClass('focus');
-
-                        // Get ready for future focus
-                        this.$container.attr('tabindex', '0');
-                    }
-                }.bind(this), 1);
-            });
-        },
-
-        blurFocussedElement: function() {
-            this.removeListener(this.focussedElement, 'blur');
-            this.focussedElement.attr('tabindex', '-1');
-        },
-
-        focusPreviousElement: function($from) {
-            var index = this.getElementIndex($from);
-
-            if (index > 0) {
-                var $elem = this.elements[index - 1];
-                this.setFocus($elem);
-
-                // If it's a text element, put the carot at the end
-                if (this.isText($elem)) {
-                    var length = $elem.val().length;
-                    this.setCarotPos($elem, length);
-                }
-            }
-        },
-
-        focusNextElement: function($from) {
-            var index = this.getElementIndex($from);
-
-            if (index < this.elements.length - 1) {
-                var $elem = this.elements[index + 1];
-                this.setFocus($elem);
-
-                // If it's a text element, put the carot at the beginning
-                if (this.isText($elem)) {
-                    this.setCarotPos($elem, 0)
-                }
-            }
-        },
-
-        setCarotPos: function($elem, pos) {
-            $elem.prop('selectionStart', pos);
-            $elem.prop('selectionEnd', pos);
-=======
 export default Base.extend({
   $container: null,
   elements: null,
@@ -283,7 +62,7 @@
             selectionEnd = focussedElement.prop('selectionEnd'),
             val = focussedElement.val(),
             preVal = val.substring(0, selectionStart),
-            postVal = val.substr(selectionEnd);
+            postVal = val.substring(selectionEnd);
 
           if (preVal && postVal) {
             // Split the input into two
@@ -304,7 +83,6 @@
         } else {
           // Just insert the new one after this one
           index = focussedElementIndex + 1;
->>>>>>> c44d3bab
         }
       } else {
         // Insert the new element at the end
