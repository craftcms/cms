import Garnish from './Garnish.js';
import Base from './Base.js';
import $ from 'jquery';

/**
 * Select
 */
export default Base.extend(
  {
    $container: null,
    $items: null,
    $selectedItems: null,
    $focusedItem: null,

    mousedownTarget: null,
    mouseUpTimeout: null,
    callbackFrame: null,

    $focusable: null,
    $first: null,
    first: null,
    $last: null,
    last: null,

    /**
     * Constructor
     */
    init: function (container, items, settings) {
      this.$container = $(container);

      // Param mapping
      if (typeof items === 'undefined' && $.isPlainObject(container)) {
        // (settings)
        settings = container;
        container = null;
        items = null;
      } else if (typeof settings === 'undefined' && $.isPlainObject(items)) {
        // (container, settings)
        settings = items;
        items = null;
      }

      // Is this already a select?
      if (this.$container.data('select')) {
        console.warn('Double-instantiating a select on an element');
        this.$container.data('select').destroy();
      }

      this.$container.data('select', this);

      this.setSettings(settings, Garnish.Select.defaults);

      this.$items = $();
      this.$selectedItems = $();

      this.addItems(items);

      // --------------------------------------------------------------------

      if (this.settings.allowEmpty && !this.settings.checkboxMode) {
        this.addListener(this.$container, 'click', function () {
          if (this.ignoreClick) {
            this.ignoreClick = false;
          } else {
            // Deselect all items on container click
            this.deselectAll(true);
          }
        });
      }
    },

    /**
     * Get Item Index
     */
    getItemIndex: function ($item) {
      return this.$items.index($item[0]);
    },

    /**
     * Is Selected?
     */
    isSelected: function (item) {
      if (Garnish.isJquery(item)) {
        if (!item[0]) {
          return false;
        }

        item = item[0];
      }

      return $.inArray(item, this.$selectedItems) !== -1;
    },

    /**
     * Select Item
     */
    selectItem: function ($item, focus, preventScroll) {
      if (!this.settings.multi) {
        this.deselectAll();
      }

      this.$first = this.$last = $item;
      this.first = this.last = this.getItemIndex($item);

      if (focus) {
        this.focusItem($item, preventScroll);
      }

      this._selectItems($item);
    },

    selectAll: function () {
      if (!this.settings.multi || !this.$items.length) {
        return;
      }

      this.first = 0;
      this.last = this.$items.length - 1;
      this.$first = this.$items.eq(this.first);
      this.$last = this.$items.eq(this.last);

      this._selectItems(this.$items);
    },

    /**
     * Select Range
     */
    selectRange: function ($item, preventScroll) {
      if (!this.settings.multi) {
        return this.selectItem($item, true, true);
      }

      this.deselectAll();

      this.$last = $item;
      this.last = this.getItemIndex($item);

      this.focusItem($item, preventScroll);

      // prepare params for $.slice()
      var sliceFrom, sliceTo;

      if (this.first < this.last) {
        sliceFrom = this.first;
        sliceTo = this.last + 1;
      } else {
        sliceFrom = this.last;
        sliceTo = this.first + 1;
      }

      this._selectItems(this.$items.slice(sliceFrom, sliceTo));
    },

    /**
     * Deselect Item
     */
    deselectItem: function ($item) {
      var index = this.getItemIndex($item);
      if (this.first === index) {
        this.$first = this.first = null;
      }
      if (this.last === index) {
        this.$last = this.last = null;
      }

      this._deselectItems($item);
    },

    /**
     * Deselect All
     */
    deselectAll: function (clearFirst) {
      if (clearFirst) {
        this.$first = this.first = this.$last = this.last = null;
      }

      this._deselectItems(this.$items);
    },

    /**
     * Deselect Others
     */
    deselectOthers: function ($item) {
      this.deselectAll();
      this.selectItem($item, true, true);
    },

    /**
     * Toggle Item
     */
    toggleItem: function ($item, preventScroll) {
      if (!this.isSelected($item)) {
        this.selectItem($item, true, preventScroll);
      } else {
        if (this._canDeselect($item)) {
          this.deselectItem($item, true);
        }
      }
    },

    clearMouseUpTimeout: function () {
      clearTimeout(this.mouseUpTimeout);
    },

    getFirstItem: function () {
      if (this.$items.length) {
        return this.$items.first();
      }
    },

    getLastItem: function () {
      if (this.$items.length) {
        return this.$items.last();
      }
    },

    isPreviousItem: function (index) {
      return index > 0;
    },

    isNextItem: function (index) {
      return index < this.$items.length - 1;
    },

    getPreviousItem: function (index) {
      if (this.isPreviousItem(index)) {
        return this.$items.eq(index - 1);
      }
    },

    getNextItem: function (index) {
      if (this.isNextItem(index)) {
        return this.$items.eq(index + 1);
      }
    },

    getItemToTheLeft: function (index) {
      var func = Garnish.ltr ? 'Previous' : 'Next';

      if (this['is' + func + 'Item'](index)) {
        if (this.settings.horizontal) {
          return this['get' + func + 'Item'](index);
        }
        if (!this.settings.vertical) {
          return this.getClosestItem(index, Garnish.X_AXIS, '<');
        }
      }
    },

    getItemToTheRight: function (index) {
      var func = Garnish.ltr ? 'Next' : 'Previous';

      if (this['is' + func + 'Item'](index)) {
        if (this.settings.horizontal) {
          return this['get' + func + 'Item'](index);
        } else if (!this.settings.vertical) {
          return this.getClosestItem(index, Garnish.X_AXIS, '>');
        }
      }
    },

    getItemAbove: function (index) {
      if (this.isPreviousItem(index)) {
        if (this.settings.vertical) {
          return this.getPreviousItem(index);
        } else if (!this.settings.horizontal) {
          return this.getClosestItem(index, Garnish.Y_AXIS, '<');
        }
      }
    },

    getItemBelow: function (index) {
      if (this.isNextItem(index)) {
        if (this.settings.vertical) {
          return this.getNextItem(index);
        } else if (!this.settings.horizontal) {
          return this.getClosestItem(index, Garnish.Y_AXIS, '>');
        }
      }
    },

    getClosestItem: function (index, axis, dir) {
      var axisProps = Garnish.Select.closestItemAxisProps[axis],
        dirProps = Garnish.Select.closestItemDirectionProps[dir];

      var $thisItem = this.$items.eq(index),
        thisOffset = $thisItem.offset(),
        thisMidpoint =
          thisOffset[axisProps.midpointOffset] +
          Math.round($thisItem[axisProps.midpointSizeFunc]() / 2),
        otherRowPos = null,
        smallestMidpointDiff = null,
        $closestItem = null;

      // Go the other way if this is the X axis and a RTL page
      var step;

      if (Garnish.rtl && axis === Garnish.X_AXIS) {
        step = dirProps.step * -1;
      } else {
        step = dirProps.step;
      }

      for (
        var i = index + step;
        typeof this.$items[i] !== 'undefined';
        i += step
      ) {
        var $otherItem = this.$items.eq(i),
          otherOffset = $otherItem.offset();

        // Are we on the next row yet?
        if (
          dirProps.isNextRow(
            otherOffset[axisProps.rowOffset],
            thisOffset[axisProps.rowOffset]
          )
        ) {
          // Is this the first time we've seen this row?
          if (otherRowPos === null) {
            otherRowPos = otherOffset[axisProps.rowOffset];
          }
          // Have we gone too far?
          else if (otherOffset[axisProps.rowOffset] !== otherRowPos) {
            break;
          }

          var otherMidpoint =
              otherOffset[axisProps.midpointOffset] +
              Math.round($otherItem[axisProps.midpointSizeFunc]() / 2),
            midpointDiff = Math.abs(thisMidpoint - otherMidpoint);

          // Are we getting warmer?
          if (
            smallestMidpointDiff === null ||
            midpointDiff < smallestMidpointDiff
          ) {
            smallestMidpointDiff = midpointDiff;
            $closestItem = $otherItem;
          }
          // Getting colder?
          else {
            break;
          }
        }
        // Getting colder?
        else if (
          dirProps.isWrongDirection(
            otherOffset[axisProps.rowOffset],
            thisOffset[axisProps.rowOffset]
          )
        ) {
          break;
        }
      }

      return $closestItem;
    },

    getFurthestItemToTheLeft: function (index) {
      return this.getFurthestItem(index, 'ToTheLeft');
    },

    getFurthestItemToTheRight: function (index) {
      return this.getFurthestItem(index, 'ToTheRight');
    },

    getFurthestItemAbove: function (index) {
      return this.getFurthestItem(index, 'Above');
    },

    getFurthestItemBelow: function (index) {
      return this.getFurthestItem(index, 'Below');
    },

    getFurthestItem: function (index, dir) {
      var $item, $testItem;

      while (($testItem = this['getItem' + dir](index))) {
        $item = $testItem;
        index = this.getItemIndex($item);
      }

      return $item;
    },

    /**
     * totalSelected getter
     */
    get totalSelected() {
      return this.getTotalSelected();
    },

    /**
     * Get Total Selected
     */
    getTotalSelected: function () {
      return this.$selectedItems.length;
    },

    /**
     * Add Items
     */
    addItems: function (items) {
      var $items = $(items);

      for (var i = 0; i < $items.length; i++) {
        var item = $items[i];

        // Make sure this element doesn't belong to another selector
        if ($.data(item, 'select')) {
          console.warn('Element was added to more than one selector');
          $.data(item, 'select').removeItems(item);
        }

        // Add the item
        $.data(item, 'select', this);

        // Get the handle
        var $handle;

        if (this.settings.handle) {
          if (typeof this.settings.handle === 'object') {
            $handle = $(this.settings.handle);
          } else if (typeof this.settings.handle === 'string') {
            $handle = $(item).find(this.settings.handle);
          } else if (typeof this.settings.handle === 'function') {
            $handle = $(this.settings.handle(item));
          }
        } else {
          $handle = $(item);
        }

        $.data(item, 'select-handle', $handle);
        $handle.data('select-item', item);

        // Get the checkbox element
        let $checkbox;
        if (this.settings.checkboxClass) {
          $checkbox = $(item).find(`.${this.settings.checkboxClass}`);
        }

        this.addListener($handle, 'mousedown', 'onMouseDown');
        this.addListener($handle, 'mouseup', 'onMouseUp');
        this.addListener($handle, 'click', function () {
          this.ignoreClick = true;
        });

        if ($checkbox && $checkbox.length) {
          $checkbox.data('select-item', item);
          this.addListener($checkbox, 'keydown', (event) => {
            if (
              event.keyCode === Garnish.SPACE_KEY ||
              event.keyCode === Garnish.RETURN_KEY
            ) {
              event.preventDefault();
              this.onCheckboxActivate(event);
            }
          });
        }

        this.addListener(item, 'keydown', 'onKeyDown');
      }

      this.$items = this.$items.add($items);
      this.updateIndexes();
    },

    /**
     * Remove Items
     */
    removeItems: function (items) {
      items = $.makeArray(items);

      var itemsChanged = false,
        selectionChanged = false;

      for (var i = 0; i < items.length; i++) {
        var item = items[i];

        // Make sure we actually know about this item
        var index = $.inArray(item, this.$items);
        if (index !== -1) {
          this._deinitItem(item);
          this.$items.splice(index, 1);
          itemsChanged = true;

          var selectedIndex = $.inArray(item, this.$selectedItems);
          if (selectedIndex !== -1) {
            this.$selectedItems.splice(selectedIndex, 1);
            selectionChanged = true;
          }
        }
      }

      if (itemsChanged) {
        this.updateIndexes();

        if (selectionChanged) {
          $(items).removeClass(this.settings.selectedClass);
          this.onSelectionChange();
        }
      }
    },

    /**
     * Remove All Items
     */
    removeAllItems: function () {
      for (var i = 0; i < this.$items.length; i++) {
        this._deinitItem(this.$items[i]);
      }

      this.$items = $();
      this.$selectedItems = $();
      this.updateIndexes();
    },

    /**
     * Update First/Last indexes
     */
    updateIndexes: function () {
      if (this.first !== null) {
        this.first = this.getItemIndex(this.$first);
        this.setFocusableItem(this.$first);
      } else if (this.$items.length) {
        this.setFocusableItem($(this.$items[0]));
      }

      if (this.$focusedItem) {
        this.focusItem(this.$focusedItem, true);
      }

      if (this.last !== null) {
        this.last = this.getItemIndex(this.$last);
      }
    },

    /**
     * Reset Item Order
     */
    resetItemOrder: function () {
      this.$items = $().add(this.$items);
      this.$selectedItems = $().add(this.$selectedItems);
      this.updateIndexes();
    },

    /**
     * Sets the focusable item.
     *
     * We only want to have one focusable item per selection list, so that the user
     * doesn't have to tab through a million items.
     *
     * @param {object} $item
     */
    setFocusableItem: function ($item) {
      if (this.settings.makeFocusable) {
        if (this.$focusable) {
          this.$focusable.removeAttr('tabindex');
        }

        this.$focusable = $item.attr('tabindex', '0');
      }
    },

    /**
     * Sets the focus on an item.
     */
    focusItem: function ($item, preventScroll) {
<<<<<<< HEAD
      if (this.settings.makeFocusable) {
        $item[0].focus({preventScroll: !!preventScroll});
      }
=======
      this.setFocusableItem($item);
      $item[0].focus({preventScroll: !!preventScroll});
>>>>>>> 76639980
      this.$focusedItem = $item;
      this.trigger('focusItem', {item: $item});
    },

    /**
     * Get Selected Items
     */
    getSelectedItems: function () {
      return $(this.$selectedItems.toArray());
    },

    /**
     * Destroy
     */
    destroy: function () {
      this.$container.removeData('select');
      this.removeAllItems();
      this.base();
    },

    // Events
    // ---------------------------------------------------------------------

    /**
     * On Mouse Down
     */
    onMouseDown: function (ev) {
      this.mousedownTarget = null;

      // ignore right/ctrl-clicks
      if (!Garnish.isPrimaryClick(ev) && !Garnish.isCtrlKeyPressed(ev)) {
        return;
      }

      // Enforce the filter
      if (this.settings.filter) {
        if (typeof this.settings.filter === 'function') {
          if (!this.settings.filter(ev.target)) {
            return;
          }
        } else if (!$(ev.target).is(this.settings.filter)) {
          return;
        }
      }

      var $item = $($.data(ev.currentTarget, 'select-item'));

      if (this.first !== null && ev.shiftKey) {
        // Shift key is consistent for both selection modes
        this.selectRange($item, true);
      } else if (this._actAsCheckbox(ev) && !this.isSelected($item)) {
        // Checkbox-style selection is handled from onMouseUp()
        this.selectItem($item, true, true);
      } else {
        // Prepare for click handling in onMouseUp()
        this.mousedownTarget = ev.currentTarget;
      }
    },

    /**
     * On Mouse Up
     */
    onMouseUp: function (ev) {
      // ignore right clicks
      if (!Garnish.isPrimaryClick(ev) && !Garnish.isCtrlKeyPressed(ev)) {
        return;
      }

      // Enforce the filter
      if (this.settings.filter && !$(ev.target).is(this.settings.filter)) {
        return;
      }

      var $item = $($.data(ev.currentTarget, 'select-item'));

      // was this a click?
      if (!ev.shiftKey && ev.currentTarget === this.mousedownTarget) {
        // If this is already selected, wait a moment to see if this is a double click before making any rash decisions
        if (this.isSelected($item)) {
          this.clearMouseUpTimeout();

          this.mouseUpTimeout = setTimeout(
            function () {
              if (this._actAsCheckbox(ev)) {
                this.deselectItem($item);
              } else {
                this.deselectOthers($item);
              }
            }.bind(this),
            300
          );
        } else if (!this._actAsCheckbox(ev)) {
          // Checkbox-style deselection is handled from onMouseDown()
          this.deselectAll();
          this.selectItem($item, true, true);
        }
      }
    },

    onCheckboxActivate: function (ev) {
      ev.stopImmediatePropagation();
      const $item = $($.data(event.currentTarget, 'select-item'));

      if (!this.isSelected($item)) {
        this.selectItem($item);
      } else {
        this.deselectItem($item);
      }
    },

    /**
     * On Key Down
     */
    onKeyDown: function (ev) {
      // Ignore if the focus isn't on one of our items
      if (ev.target !== ev.currentTarget) {
        return;
      }

      var ctrlKey = Garnish.isCtrlKeyPressed(ev);
      var shiftKey = ev.shiftKey;

      var anchor, $item;

      if (!this.settings.checkboxMode || !this.$focusable.length) {
        anchor = ev.shiftKey ? this.last : this.first;
      } else {
        anchor = $.inArray(this.$focusable[0], this.$items);

        if (anchor === -1) {
          anchor = 0;
        }
      }

      // Ok, what are we doing here?
      switch (ev.keyCode) {
        case Garnish.LEFT_KEY: {
          ev.preventDefault();

          // Select the last item if none are selected
          if (this.first === null) {
            if (Garnish.ltr) {
              $item = this.getLastItem();
            } else {
              $item = this.getFirstItem();
            }
          } else {
            if (ctrlKey) {
              $item = this.getFurthestItemToTheLeft(anchor);
            } else {
              $item = this.getItemToTheLeft(anchor);
            }
          }

          break;
        }

        case Garnish.RIGHT_KEY: {
          ev.preventDefault();

          // Select the first item if none are selected
          if (this.first === null) {
            if (Garnish.ltr) {
              $item = this.getFirstItem();
            } else {
              $item = this.getLastItem();
            }
          } else {
            if (ctrlKey) {
              $item = this.getFurthestItemToTheRight(anchor);
            } else {
              $item = this.getItemToTheRight(anchor);
            }
          }

          break;
        }

        case Garnish.UP_KEY: {
          ev.preventDefault();

          // Select the last item if none are selected
          if (this.first === null) {
            if (this.$focusable) {
              $item = this.$focusable.prev();
            }

            if (!this.$focusable || !$item.length) {
              $item = this.getLastItem();
            }
          } else {
            if (ctrlKey) {
              $item = this.getFurthestItemAbove(anchor);
            } else {
              $item = this.getItemAbove(anchor);
            }

            if (!$item) {
              $item = this.getFirstItem();
            }
          }

          break;
        }

        case Garnish.DOWN_KEY: {
          ev.preventDefault();

          // Select the first item if none are selected
          if (this.first === null) {
            if (this.$focusable) {
              $item = this.$focusable.next();
            }

            if (!this.$focusable || !$item.length) {
              $item = this.getFirstItem();
            }
          } else {
            if (ctrlKey) {
              $item = this.getFurthestItemBelow(anchor);
            } else {
              $item = this.getItemBelow(anchor);
            }

            if (!$item) {
              $item = this.getLastItem();
            }
          }

          break;
        }

        case Garnish.SPACE_KEY: {
          if (!ctrlKey && !shiftKey) {
            ev.preventDefault();

            if (this.isSelected(this.$focusable)) {
              if (this._canDeselect(this.$focusable)) {
                this.deselectItem(this.$focusable);
              }
            } else {
              this.selectItem(this.$focusable, true, false);
            }
          }

          break;
        }

        case Garnish.A_KEY: {
          if (ctrlKey) {
            ev.preventDefault();
            this.selectAll();
          }

          break;
        }
      }

      // Is there an item queued up for focus/selection?
      if ($item && $item.length) {
        if (!this.settings.checkboxMode) {
          // select it
          if (this.first !== null && ev.shiftKey) {
            this.selectRange($item, false);
          } else {
            this.deselectAll();
            this.selectItem($item, true, false);
          }
        } else {
          // just set the new item to be focusable
          this.setFocusableItem($item);
          if (this.settings.makeFocusable) {
            $item.focus();
          }
          this.$focusedItem = $item;
          this.trigger('focusItem', {item: $item});
        }
      }
    },

    /**
     * Set Callback Timeout
     */
    onSelectionChange: function () {
      if (this.callbackFrame) {
        Garnish.cancelAnimationFrame(this.callbackFrame);
        this.callbackFrame = null;
      }

      this.callbackFrame = Garnish.requestAnimationFrame(
        function () {
          this.callbackFrame = null;
          this.trigger('selectionChange');
          this.settings.onSelectionChange();
        }.bind(this)
      );
    },

    // Private methods
    // ---------------------------------------------------------------------

    _actAsCheckbox: function (ev) {
      if (Garnish.isCtrlKeyPressed(ev)) {
        return !this.settings.checkboxMode;
      } else {
        return this.settings.checkboxMode;
      }
    },

    _canDeselect: function ($items) {
      return this.settings.allowEmpty || this.totalSelected > $items.length;
    },

    _selectItems: function ($items) {
      $items.addClass(this.settings.selectedClass);

      if (this.settings.checkboxClass) {
        const $checkboxes = $items.find(`.${this.settings.checkboxClass}`);
        $checkboxes.attr('aria-checked', 'true');
      }

      this.$selectedItems = this.$selectedItems.add($items);
      this.onSelectionChange();
    },

    _deselectItems: function ($items) {
      $items.removeClass(this.settings.selectedClass);

      if (this.settings.checkboxClass) {
        const $checkboxes = $items.find(`.${this.settings.checkboxClass}`);
        $checkboxes.attr('aria-checked', 'false');
      }

      this.$selectedItems = this.$selectedItems.not($items);
      this.onSelectionChange();
    },

    /**
     * Deinitialize an item.
     */
    _deinitItem: function (item) {
      var $handle = $.data(item, 'select-handle');

      if ($handle) {
        $handle.removeData('select-item');
        this.removeAllListeners($handle);
      }

      $.removeData(item, 'select');
      $.removeData(item, 'select-handle');

      if (this.$focusedItem && this.$focusedItem[0] === item) {
        this.$focusedItem = null;
      }
    },
  },
  {
    defaults: {
      selectedClass: 'sel',
      checkboxClass: 'checkbox',
      multi: false,
      allowEmpty: true,
      vertical: false,
      horizontal: false,
      handle: null,
      filter: null,
      checkboxMode: false,
      makeFocusable: false,
      onSelectionChange: $.noop,
    },

    closestItemAxisProps: {
      x: {
        midpointOffset: 'top',
        midpointSizeFunc: 'outerHeight',
        rowOffset: 'left',
      },
      y: {
        midpointOffset: 'left',
        midpointSizeFunc: 'outerWidth',
        rowOffset: 'top',
      },
    },

    closestItemDirectionProps: {
      '<': {
        step: -1,
        isNextRow: function (a, b) {
          return a < b;
        },
        isWrongDirection: function (a, b) {
          return a > b;
        },
      },
      '>': {
        step: 1,
        isNextRow: function (a, b) {
          return a > b;
        },
        isWrongDirection: function (a, b) {
          return a < b;
        },
      },
    },
  }
);<|MERGE_RESOLUTION|>--- conflicted
+++ resolved
@@ -567,14 +567,10 @@
      * Sets the focus on an item.
      */
     focusItem: function ($item, preventScroll) {
-<<<<<<< HEAD
       if (this.settings.makeFocusable) {
+        this.setFocusableItem($item);
         $item[0].focus({preventScroll: !!preventScroll});
       }
-=======
-      this.setFocusableItem($item);
-      $item[0].focus({preventScroll: !!preventScroll});
->>>>>>> 76639980
       this.$focusedItem = $item;
       this.trigger('focusItem', {item: $item});
     },
