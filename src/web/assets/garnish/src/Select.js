import Garnish from './Garnish.js';
import Base from './Base.js';
import $ from 'jquery';

/**
 * Select
 */
export default Base.extend(
  {
    $container: null,
    $items: null,
    $selectedItems: null,
    $focusedItem: null,

    mousedownTarget: null,
    mouseUpTimeout: null,
    callbackFrame: null,

    $focusable: null,
    $first: null,
    first: null,
    $last: null,
    last: null,

    /**
     * Constructor
     */
    init: function (container, items, settings) {
      this.$container = $(container);

      // Param mapping
      if (typeof items === 'undefined' && $.isPlainObject(container)) {
        // (settings)
        settings = container;
        container = null;
        items = null;
      } else if (typeof settings === 'undefined' && $.isPlainObject(items)) {
        // (container, settings)
        settings = items;
        items = null;
      }

      // Is this already a select?
      if (this.$container.data('select')) {
        console.warn('Double-instantiating a select on an element');
        this.$container.data('select').destroy();
      }

      this.$container.data('select', this);

      this.setSettings(settings, Garnish.Select.defaults);

      this.$items = $();
      this.$selectedItems = $();

      this.addItems(items);

      // --------------------------------------------------------------------

      if (this.settings.allowEmpty && !this.settings.checkboxMode) {
        this.addListener(this.$container, 'click', function () {
          if (this.ignoreClick) {
            this.ignoreClick = false;
          } else {
            // Deselect all items on container click
            this.deselectAll(true);
          }
        });
      }
    },

    /**
     * Get Item Index
     */
    getItemIndex: function ($item) {
      return this.$items.index($item[0]);
    },

    /**
     * Is Selected?
     */
    isSelected: function (item) {
      if (Garnish.isJquery(item)) {
        if (!item[0]) {
          return false;
        }

        item = item[0];
      }

      return $.inArray(item, this.$selectedItems) !== -1;
    },

    /**
     * Select Item
     */
    selectItem: function ($item, focus, preventScroll) {
      if (!this.settings.multi) {
        this.deselectAll();
      }

      this.$first = this.$last = $item;
      this.first = this.last = this.getItemIndex($item);

      if (focus) {
        this.setFocusableItem($item);
        this.focusItem($item, preventScroll);
      }

      this._selectItems($item);
    },

    selectAll: function () {
      if (!this.settings.multi || !this.$items.length) {
        return;
      }

      this.first = 0;
      this.last = this.$items.length - 1;
      this.$first = this.$items.eq(this.first);
      this.$last = this.$items.eq(this.last);

      this._selectItems(this.$items);
    },

    /**
     * Select Range
     */
    selectRange: function ($item, preventScroll) {
      if (!this.settings.multi) {
        return this.selectItem($item, true, true);
      }

      this.deselectAll();

      this.$last = $item;
      this.last = this.getItemIndex($item);

      this.setFocusableItem($item);
      this.focusItem($item, preventScroll);

      // prepare params for $.slice()
      var sliceFrom, sliceTo;

      if (this.first < this.last) {
        sliceFrom = this.first;
        sliceTo = this.last + 1;
      } else {
        sliceFrom = this.last;
        sliceTo = this.first + 1;
      }

      this._selectItems(this.$items.slice(sliceFrom, sliceTo));
    },

    /**
     * Deselect Item
     */
    deselectItem: function ($item) {
      var index = this.getItemIndex($item);
      if (this.first === index) {
        this.$first = this.first = null;
      }
      if (this.last === index) {
        this.$last = this.last = null;
      }

      this._deselectItems($item);
    },

    /**
     * Deselect All
     */
    deselectAll: function (clearFirst) {
      if (clearFirst) {
        this.$first = this.first = this.$last = this.last = null;
      }

      this._deselectItems(this.$items);
    },

    /**
     * Deselect Others
     */
    deselectOthers: function ($item) {
      this.deselectAll();
      this.selectItem($item, true, true);
    },

    /**
     * Toggle Item
     */
    toggleItem: function ($item, preventScroll) {
      if (!this.isSelected($item)) {
        this.selectItem($item, true, preventScroll);
      } else {
        if (this._canDeselect($item)) {
          this.deselectItem($item, true);
        }
      }
    },

    clearMouseUpTimeout: function () {
      clearTimeout(this.mouseUpTimeout);
    },

    getFirstItem: function () {
      if (this.$items.length) {
        return this.$items.first();
      }
    },

    getLastItem: function () {
      if (this.$items.length) {
        return this.$items.last();
      }
    },

    isPreviousItem: function (index) {
      return index > 0;
    },

    isNextItem: function (index) {
      return index < this.$items.length - 1;
    },

    getPreviousItem: function (index) {
      if (this.isPreviousItem(index)) {
        return this.$items.eq(index - 1);
      }
    },

    getNextItem: function (index) {
      if (this.isNextItem(index)) {
        return this.$items.eq(index + 1);
      }
    },

    getItemToTheLeft: function (index) {
      var func = Garnish.ltr ? 'Previous' : 'Next';

      if (this['is' + func + 'Item'](index)) {
        if (this.settings.horizontal) {
          return this['get' + func + 'Item'](index);
        }
        if (!this.settings.vertical) {
          return this.getClosestItem(index, Garnish.X_AXIS, '<');
        }
      }
    },

    getItemToTheRight: function (index) {
      var func = Garnish.ltr ? 'Next' : 'Previous';

      if (this['is' + func + 'Item'](index)) {
        if (this.settings.horizontal) {
          return this['get' + func + 'Item'](index);
        } else if (!this.settings.vertical) {
          return this.getClosestItem(index, Garnish.X_AXIS, '>');
        }
      }
    },

    getItemAbove: function (index) {
      if (this.isPreviousItem(index)) {
        if (this.settings.vertical) {
          return this.getPreviousItem(index);
        } else if (!this.settings.horizontal) {
          return this.getClosestItem(index, Garnish.Y_AXIS, '<');
        }
      }
    },

    getItemBelow: function (index) {
      if (this.isNextItem(index)) {
        if (this.settings.vertical) {
          return this.getNextItem(index);
        } else if (!this.settings.horizontal) {
          return this.getClosestItem(index, Garnish.Y_AXIS, '>');
        }
      }
    },

    getClosestItem: function (index, axis, dir) {
      var axisProps = Garnish.Select.closestItemAxisProps[axis],
        dirProps = Garnish.Select.closestItemDirectionProps[dir];

      var $thisItem = this.$items.eq(index),
        thisOffset = $thisItem.offset(),
        thisMidpoint =
          thisOffset[axisProps.midpointOffset] +
          Math.round($thisItem[axisProps.midpointSizeFunc]() / 2),
        otherRowPos = null,
        smallestMidpointDiff = null,
        $closestItem = null;

      // Go the other way if this is the X axis and a RTL page
      var step;

      if (Garnish.rtl && axis === Garnish.X_AXIS) {
        step = dirProps.step * -1;
      } else {
        step = dirProps.step;
      }

      for (
        var i = index + step;
        typeof this.$items[i] !== 'undefined';
        i += step
      ) {
        var $otherItem = this.$items.eq(i),
          otherOffset = $otherItem.offset();

        // Are we on the next row yet?
        if (
          dirProps.isNextRow(
            otherOffset[axisProps.rowOffset],
            thisOffset[axisProps.rowOffset]
          )
        ) {
          // Is this the first time we've seen this row?
          if (otherRowPos === null) {
            otherRowPos = otherOffset[axisProps.rowOffset];
          }
          // Have we gone too far?
          else if (otherOffset[axisProps.rowOffset] !== otherRowPos) {
            break;
          }

          var otherMidpoint =
              otherOffset[axisProps.midpointOffset] +
              Math.round($otherItem[axisProps.midpointSizeFunc]() / 2),
            midpointDiff = Math.abs(thisMidpoint - otherMidpoint);

          // Are we getting warmer?
          if (
            smallestMidpointDiff === null ||
            midpointDiff < smallestMidpointDiff
          ) {
            smallestMidpointDiff = midpointDiff;
            $closestItem = $otherItem;
          }
          // Getting colder?
          else {
            break;
          }
        }
        // Getting colder?
        else if (
          dirProps.isWrongDirection(
            otherOffset[axisProps.rowOffset],
            thisOffset[axisProps.rowOffset]
          )
        ) {
          break;
        }
      }

      return $closestItem;
    },

    getFurthestItemToTheLeft: function (index) {
      return this.getFurthestItem(index, 'ToTheLeft');
    },

    getFurthestItemToTheRight: function (index) {
      return this.getFurthestItem(index, 'ToTheRight');
    },

    getFurthestItemAbove: function (index) {
      return this.getFurthestItem(index, 'Above');
    },

    getFurthestItemBelow: function (index) {
      return this.getFurthestItem(index, 'Below');
    },

    getFurthestItem: function (index, dir) {
      var $item, $testItem;

      while (($testItem = this['getItem' + dir](index))) {
        $item = $testItem;
        index = this.getItemIndex($item);
      }

      return $item;
    },

    /**
     * totalSelected getter
     */
    get totalSelected() {
      return this.getTotalSelected();
    },

    /**
     * Get Total Selected
     */
    getTotalSelected: function () {
      return this.$selectedItems.length;
    },

    /**
     * Add Items
     */
    addItems: function (items) {
      var $items = $(items);

      for (var i = 0; i < $items.length; i++) {
        var item = $items[i];

        // Make sure this element doesn't belong to another selector
        if ($.data(item, 'select')) {
          console.warn('Element was added to more than one selector');
          $.data(item, 'select').removeItems(item);
        }

        // Add the item
        $.data(item, 'select', this);

        // Get the handle
        var $handle;

        if (this.settings.handle) {
          if (typeof this.settings.handle === 'object') {
            $handle = $(this.settings.handle);
          } else if (typeof this.settings.handle === 'string') {
            $handle = $(item).find(this.settings.handle);
          } else if (typeof this.settings.handle === 'function') {
            $handle = $(this.settings.handle(item));
          }
        } else {
          $handle = $(item);
        }

        $.data(item, 'select-handle', $handle);
        $handle.data('select-item', item);

        this.addListener($handle, 'mousedown', 'onMouseDown');
        this.addListener($handle, 'mouseup', 'onMouseUp');
        this.addListener($handle, 'click', function () {
          this.ignoreClick = true;
        });

        this.addListener(item, 'keydown', 'onKeyDown');
      }

      this.$items = this.$items.add($items);
      this.updateIndexes();
    },

    /**
     * Remove Items
     */
    removeItems: function (items) {
      items = $.makeArray(items);

      var itemsChanged = false,
        selectionChanged = false;

      for (var i = 0; i < items.length; i++) {
        var item = items[i];

        // Make sure we actually know about this item
        var index = $.inArray(item, this.$items);
        if (index !== -1) {
          this._deinitItem(item);
          this.$items.splice(index, 1);
          itemsChanged = true;

          var selectedIndex = $.inArray(item, this.$selectedItems);
          if (selectedIndex !== -1) {
            this.$selectedItems.splice(selectedIndex, 1);
            selectionChanged = true;
          }
        }
      }

      if (itemsChanged) {
        this.updateIndexes();

        if (selectionChanged) {
          $(items).removeClass(this.settings.selectedClass);
          this.onSelectionChange();
        }
      }
    },

    /**
     * Remove All Items
     */
    removeAllItems: function () {
      for (var i = 0; i < this.$items.length; i++) {
        this._deinitItem(this.$items[i]);
      }

      this.$items = $();
      this.$selectedItems = $();
      this.updateIndexes();
    },

    /**
     * Update First/Last indexes
     */
    updateIndexes: function () {
      if (this.first !== null) {
        this.first = this.getItemIndex(this.$first);
        this.setFocusableItem(this.$first);
      } else if (this.$items.length) {
        this.setFocusableItem($(this.$items[0]));
      }

      if (this.$focusedItem) {
        this.setFocusableItem(this.$focusedItem);
        this.focusItem(this.$focusedItem, true);
      }

      if (this.last !== null) {
        this.last = this.getItemIndex(this.$last);
      }
    },

    /**
     * Reset Item Order
     */
    resetItemOrder: function () {
      this.$items = $().add(this.$items);
      this.$selectedItems = $().add(this.$selectedItems);
      this.updateIndexes();
    },

    /**
     * Sets the focusable item.
     *
     * We only want to have one focusable item per selection list, so that the user
     * doesn't have to tab through a million items.
     *
     * @param {object} $item
     */
    setFocusableItem: function ($item) {
      if (this.settings.makeFocusable) {
        if (this.$focusable) {
          this.$focusable.removeAttr('tabindex');
        }

        this.$focusable = $item.attr('tabindex', '0');
      }
    },

    /**
     * Sets the focus on an item.
     */
    focusItem: function ($item, preventScroll) {
      if (this.settings.makeFocusable) {
        $item[0].focus({preventScroll: !!preventScroll});
      }
      this.$focusedItem = $item;
      this.trigger('focusItem', {item: $item});
    },

    /**
     * Get Selected Items
     */
    getSelectedItems: function () {
      return $(this.$selectedItems.toArray());
    },

    /**
     * Destroy
     */
    destroy: function () {
      this.$container.removeData('select');
      this.removeAllItems();
      this.base();
    },

    // Events
    // ---------------------------------------------------------------------

    /**
     * On Mouse Down
     */
    onMouseDown: function (ev) {
<<<<<<< HEAD
      this.mousedownTarget = null;

      // ignore right clicks
      if (ev.which !== Garnish.PRIMARY_CLICK) {
=======
      // ignore right/ctrl-clicks
      if (!Garnish.isPrimaryClick(ev)) {
>>>>>>> 068b6e0e
        return;
      }

      // Enforce the filter
      if (this.settings.filter && !$(ev.target).is(this.settings.filter)) {
        return;
      }

      var $item = $($.data(ev.currentTarget, 'select-item'));

      if (this.first !== null && ev.shiftKey) {
        // Shift key is consistent for both selection modes
        this.selectRange($item, true);
      } else if (this._actAsCheckbox(ev) && !this.isSelected($item)) {
        // Checkbox-style selection is handled from onMouseUp()
        this.selectItem($item, true, true);
      } else {
        // Prepare for click handling in onMouseUp()
        this.mousedownTarget = ev.currentTarget;
      }
    },

    /**
     * On Mouse Up
     */
    onMouseUp: function (ev) {
      // ignore right clicks
      if (!Garnish.isPrimaryClick(ev)) {
        return;
      }

      // Enforce the filter
      if (this.settings.filter && !$(ev.target).is(this.settings.filter)) {
        return;
      }

      var $item = $($.data(ev.currentTarget, 'select-item'));

      // was this a click?
      if (!ev.shiftKey && ev.currentTarget === this.mousedownTarget) {
        // If this is already selected, wait a moment to see if this is a double click before making any rash decisions
        if (this.isSelected($item)) {
          this.clearMouseUpTimeout();

          this.mouseUpTimeout = setTimeout(
            function () {
              if (this._actAsCheckbox(ev)) {
                this.deselectItem($item);
              } else {
                this.deselectOthers($item);
              }
            }.bind(this),
            300
          );
        } else if (!this._actAsCheckbox(ev)) {
          // Checkbox-style deselection is handled from onMouseDown()
          this.deselectAll();
          this.selectItem($item, true, true);
        }
      }
    },

    /**
     * On Key Down
     */
    onKeyDown: function (ev) {
      // Ignore if the focus isn't on one of our items
      if (ev.target !== ev.currentTarget) {
        return;
      }

      var ctrlKey = Garnish.isCtrlKeyPressed(ev);
      var shiftKey = ev.shiftKey;

      var anchor, $item;

      if (!this.settings.checkboxMode || !this.$focusable.length) {
        anchor = ev.shiftKey ? this.last : this.first;
      } else {
        anchor = $.inArray(this.$focusable[0], this.$items);

        if (anchor === -1) {
          anchor = 0;
        }
      }

      // Ok, what are we doing here?
      switch (ev.keyCode) {
        case Garnish.LEFT_KEY: {
          ev.preventDefault();

          // Select the last item if none are selected
          if (this.first === null) {
            if (Garnish.ltr) {
              $item = this.getLastItem();
            } else {
              $item = this.getFirstItem();
            }
          } else {
            if (ctrlKey) {
              $item = this.getFurthestItemToTheLeft(anchor);
            } else {
              $item = this.getItemToTheLeft(anchor);
            }
          }

          break;
        }

        case Garnish.RIGHT_KEY: {
          ev.preventDefault();

          // Select the first item if none are selected
          if (this.first === null) {
            if (Garnish.ltr) {
              $item = this.getFirstItem();
            } else {
              $item = this.getLastItem();
            }
          } else {
            if (ctrlKey) {
              $item = this.getFurthestItemToTheRight(anchor);
            } else {
              $item = this.getItemToTheRight(anchor);
            }
          }

          break;
        }

        case Garnish.UP_KEY: {
          ev.preventDefault();

          // Select the last item if none are selected
          if (this.first === null) {
            if (this.$focusable) {
              $item = this.$focusable.prev();
            }

            if (!this.$focusable || !$item.length) {
              $item = this.getLastItem();
            }
          } else {
            if (ctrlKey) {
              $item = this.getFurthestItemAbove(anchor);
            } else {
              $item = this.getItemAbove(anchor);
            }

            if (!$item) {
              $item = this.getFirstItem();
            }
          }

          break;
        }

        case Garnish.DOWN_KEY: {
          ev.preventDefault();

          // Select the first item if none are selected
          if (this.first === null) {
            if (this.$focusable) {
              $item = this.$focusable.next();
            }

            if (!this.$focusable || !$item.length) {
              $item = this.getFirstItem();
            }
          } else {
            if (ctrlKey) {
              $item = this.getFurthestItemBelow(anchor);
            } else {
              $item = this.getItemBelow(anchor);
            }

            if (!$item) {
              $item = this.getLastItem();
            }
          }

          break;
        }

        case Garnish.SPACE_KEY: {
          if (!ctrlKey && !shiftKey) {
            ev.preventDefault();

            if (this.isSelected(this.$focusable)) {
              if (this._canDeselect(this.$focusable)) {
                this.deselectItem(this.$focusable);
              }
            } else {
              this.selectItem(this.$focusable, true, false);
            }
          }

          break;
        }

        case Garnish.A_KEY: {
          if (ctrlKey) {
            ev.preventDefault();
            this.selectAll();
          }

          break;
        }
      }

      // Is there an item queued up for focus/selection?
      if ($item && $item.length) {
        if (!this.settings.checkboxMode) {
          // select it
          if (this.first !== null && ev.shiftKey) {
            this.selectRange($item, false);
          } else {
            this.deselectAll();
            this.selectItem($item, true, false);
          }
        } else {
          // just set the new item to be focusable
          this.setFocusableItem($item);
          if (this.settings.makeFocusable) {
            $item.focus();
          }
          this.$focusedItem = $item;
          this.trigger('focusItem', {item: $item});
        }
      }
    },

    /**
     * Set Callback Timeout
     */
    onSelectionChange: function () {
      if (this.callbackFrame) {
        Garnish.cancelAnimationFrame(this.callbackFrame);
        this.callbackFrame = null;
      }

      this.callbackFrame = Garnish.requestAnimationFrame(
        function () {
          this.callbackFrame = null;
          this.trigger('selectionChange');
          this.settings.onSelectionChange();
        }.bind(this)
      );
    },

    // Private methods
    // ---------------------------------------------------------------------

    _actAsCheckbox: function (ev) {
      if (Garnish.isCtrlKeyPressed(ev)) {
        return !this.settings.checkboxMode;
      } else {
        return this.settings.checkboxMode;
      }
    },

    _canDeselect: function ($items) {
      return this.settings.allowEmpty || this.totalSelected > $items.length;
    },

    _selectItems: function ($items) {
      $items.addClass(this.settings.selectedClass);
      this.$selectedItems = this.$selectedItems.add($items);
      this.onSelectionChange();
    },

    _deselectItems: function ($items) {
      $items.removeClass(this.settings.selectedClass);
      this.$selectedItems = this.$selectedItems.not($items);
      this.onSelectionChange();
    },

    /**
     * Deinitialize an item.
     */
    _deinitItem: function (item) {
      var $handle = $.data(item, 'select-handle');

      if ($handle) {
        $handle.removeData('select-item');
        this.removeAllListeners($handle);
      }

      $.removeData(item, 'select');
      $.removeData(item, 'select-handle');

      if (this.$focusedItem && this.$focusedItem[0] === item) {
        this.$focusedItem = null;
      }
    },
  },
  {
    defaults: {
      selectedClass: 'sel',
      multi: false,
      allowEmpty: true,
      vertical: false,
      horizontal: false,
      handle: null,
      filter: null,
      checkboxMode: false,
      makeFocusable: true,
      onSelectionChange: $.noop,
    },

    closestItemAxisProps: {
      x: {
        midpointOffset: 'top',
        midpointSizeFunc: 'outerHeight',
        rowOffset: 'left',
      },
      y: {
        midpointOffset: 'left',
        midpointSizeFunc: 'outerWidth',
        rowOffset: 'top',
      },
    },

    closestItemDirectionProps: {
      '<': {
        step: -1,
        isNextRow: function (a, b) {
          return a < b;
        },
        isWrongDirection: function (a, b) {
          return a > b;
        },
      },
      '>': {
        step: 1,
        isNextRow: function (a, b) {
          return a > b;
        },
        isWrongDirection: function (a, b) {
          return a < b;
        },
      },
    },
  }
);<|MERGE_RESOLUTION|>--- conflicted
+++ resolved
@@ -581,15 +581,10 @@
      * On Mouse Down
      */
     onMouseDown: function (ev) {
-<<<<<<< HEAD
       this.mousedownTarget = null;
 
-      // ignore right clicks
-      if (ev.which !== Garnish.PRIMARY_CLICK) {
-=======
       // ignore right/ctrl-clicks
       if (!Garnish.isPrimaryClick(ev)) {
->>>>>>> 068b6e0e
         return;
       }
 
