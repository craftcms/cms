--- conflicted
+++ resolved
@@ -41,11 +41,7 @@
 
       // Is this already a disclosure button?
       if (this.$trigger.data('trigger')) {
-<<<<<<< HEAD
-        Garnish.log('Double-instantiating a disclosure menu on an element');
-=======
         console.warn('Double-instantiating a disclosure menu on an element');
->>>>>>> 16b393a2
         this.$trigger.data('trigger').destroy();
       }
 
