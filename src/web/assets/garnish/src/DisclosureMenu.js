--- conflicted
+++ resolved
@@ -45,17 +45,10 @@
         return;
       }
 
-<<<<<<< HEAD
       this.$trigger.attr('data-disclosure-trigger', 'true');
 
       const containerId = this.$trigger.attr('aria-controls');
       this.$container = $('#' + containerId);
-
-      this.$trigger.data('disclosureMenu', this);
-      this.$container.data('disclosureMenu', this);
-=======
-      const triggerId = this.$trigger.attr('aria-controls');
-      this.$container = $('#' + triggerId);
       if (!this.$container.length) {
         // see if it's the next element
         const $next = this.$trigger.next();
@@ -65,7 +58,9 @@
           throw 'No disclosure container found.';
         }
       }
->>>>>>> 281076ae
+
+      this.$trigger.data('disclosureMenu', this);
+      this.$container.data('disclosureMenu', this);
 
       // for BC
       this.$trigger.data('trigger', this);
