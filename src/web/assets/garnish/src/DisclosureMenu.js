--- conflicted
+++ resolved
@@ -67,13 +67,8 @@
       this.addDisclosureMenuEventListeners();
     },
 
-<<<<<<< HEAD
-    addDisclosureMenuEventListeners: function() {
+    addDisclosureMenuEventListeners: function () {
       this.addListener(this.$trigger, 'click', () => {
-=======
-    addDisclosureMenuEventListeners: function () {
-      this.addListener(this.$trigger, 'click', function () {
->>>>>>> c44d3bab
         this.handleTriggerClick();
       });
 
