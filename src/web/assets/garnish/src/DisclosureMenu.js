--- conflicted
+++ resolved
@@ -350,12 +350,9 @@
       }
 
       this.trigger('hide');
-<<<<<<< HEAD
       this.clearSearchStr();
-=======
       this.removeListener(Garnish.$scrollContainer, 'scroll');
       this.removeListener(Garnish.$win, 'resize');
->>>>>>> f479fc3c
       Garnish.uiLayerManager.removeLayer();
     },
 
