--- conflicted
+++ resolved
@@ -119,13 +119,10 @@
     },
 
     onKeyDown: function (ev) {
-<<<<<<< HEAD
-=======
       if (Garnish.isCtrlKeyPressed(ev)) {
         return;
       }
 
->>>>>>> 39311342
       // Searching for an option?
       if (
         ev.key &&
@@ -152,7 +149,6 @@
             break;
           }
         }
-<<<<<<< HEAD
 
         if ($option && $option.length) {
           this.focusOption($option);
@@ -161,33 +157,14 @@
         // update the timeout
         if (this.clearSearchStrTimeout) {
           clearTimeout(this.clearSearchStrTimeout);
-=======
-
-        if ($option && $option.length) {
-          this.focusOption($option);
->>>>>>> 39311342
         }
         this.clearSearchStrTimeout = setTimeout(() => {
           this.clearSearchStr();
         }, 1000);
 
-<<<<<<< HEAD
-        return;
-      }
-
-=======
-        // update the timeout
-        if (this.clearSearchStrTimeout) {
-          clearTimeout(this.clearSearchStrTimeout);
-        }
-        this.clearSearchStrTimeout = setTimeout(() => {
-          this.clearSearchStr();
-        }, 1000);
-
-        return;
-      }
-
->>>>>>> 39311342
+        return;
+      }
+
       if (this.showingMenu) {
         switch (ev.keyCode) {
           case Garnish.RETURN_KEY:
