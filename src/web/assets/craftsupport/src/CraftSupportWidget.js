--- conflicted
+++ resolved
@@ -81,60 +81,6 @@
           this.$pane.velocity('stop');
           this.handleScreenAnimationComplete();
         }
-<<<<<<< HEAD
-    });
-
-    var BaseSearchScreen = BaseScreen.extend({
-        $body: null,
-        $formContainer: null,
-        mode: null,
-        bodyStartHeight: null,
-
-        $searchResultsContainer: null,
-        $searchResults: null,
-        $searchForm: null,
-        $searchParams: null,
-        $searchSubmit: null,
-        searchTimeout: null,
-        showingResults: false,
-
-        $supportForm: null,
-        $supportMessage: null,
-        $supportAttachment: null,
-        $supportSubmit: null,
-        $supportErrorList: null,
-        $supportIframe: null,
-        sendingSupportTicket: false,
-
-        afterInit: function() {
-            this.$body = this.$screen.find('.cs-body-text:first').trigger('focus');
-            this.$formContainer = this.$screen.children('.cs-forms');
-
-            // Search mode stuff
-            this.$searchResultsContainer = this.$screen.children('.cs-search-results-container:first');
-            this.$searchResults = this.$searchResultsContainer.find('.cs-search-results:first');
-            this.$searchForm = this.$formContainer.children('.cs-search-form:first');
-            this.$searchParams = this.$searchForm.children('.cs-search-params:first');
-            this.$searchSubmit = this.$searchForm.children('.submit:first');
-            this.addListener(this.$searchForm, 'submit', 'handleSearchFormSubmit');
-            this.addListener(this.$searchForm.find('> p > a'), 'click', 'handleSupportLinkClick');
-
-            // Support mode stuff
-            this.$supportForm = this.$formContainer.children('.cs-support-form:first');
-            this.$supportMessage = this.$supportForm.children('input.cs-support-message');
-            var $more = this.$supportForm.children('.cs-support-more');
-            this.$supportAttachment = $more.find('.cs-support-attachment:first');
-            this.$supportSubmit = this.$supportForm.children('.submit:first');
-            this.$supportIframe = this.$screen.children('iframe');
-            this.addListener(this.$supportForm, 'submit', 'handleSupportFormSubmit');
-
-            this.bodyStartHeight = this.$body.height();
-            this.addListener(this.$body, 'input', 'handleBodyTextChange');
-            this.addListener(this.$body, 'keydown', 'handleBodyKeydown');
-            this.prepForSearch(false);
-        },
-=======
->>>>>>> c44d3bab
 
         // Init/prep the next screen
         this.$nextScreen = this.getScreen(screen).css({
@@ -229,7 +175,6 @@
       $supportMessage: null,
       $supportAttachment: null,
       $supportSubmit: null,
-      $supportSpinner: null,
       $supportErrorList: null,
       $supportIframe: null,
       sendingSupportTicket: false,
@@ -269,7 +214,6 @@
         var $more = this.$supportForm.children('.cs-support-more');
         this.$supportAttachment = $more.find('.cs-support-attachment:first');
         this.$supportSubmit = this.$supportForm.children('.submit:first');
-        this.$supportSpinner = this.$supportForm.children('.spinner:first');
         this.$supportIframe = this.$screen.children('iframe');
         this.addListener(
           this.$supportForm,
@@ -451,15 +395,9 @@
             }
           );
 
-<<<<<<< HEAD
-            this.sendingSupportTicket = true;
-            this.$supportSubmit.addClass('loading');
-        },
-=======
         this.showingResults = false;
         this.$screen.removeClass('with-results');
       },
->>>>>>> c44d3bab
 
       handleSupportFormSubmit: function (ev) {
         if (!this.$body.val() || this.sendingSupportTicket) {
@@ -468,8 +406,7 @@
         }
 
         this.sendingSupportTicket = true;
-        this.$supportSubmit.addClass('active');
-        this.$supportSpinner.removeClass('hidden');
+        this.$supportSubmit.addClass('loading');
       },
 
       reinit: function () {
@@ -558,25 +495,16 @@
                 this.$formContainer.css({height: 'auto'});
               },
             }
-<<<<<<< HEAD
-        },
-
-        parseSupportResponse: function(response) {
-            this.sendingSupportTicket = false;
-            this.$supportSubmit.removeClass('loading');
-=======
           );
         } else {
           $out.addClass('hidden');
           $in.removeClass('hidden');
         }
       },
->>>>>>> c44d3bab
 
       parseSupportResponse: function (response) {
         this.sendingSupportTicket = false;
-        this.$supportSubmit.removeClass('active');
-        this.$supportSpinner.addClass('hidden');
+        this.$supportSubmit.removeClass('loading');
 
         if (this.$supportErrorList) {
           this.$supportErrorList.children().remove();
