--- conflicted
+++ resolved
@@ -23,36 +23,6 @@
 
         this.progressBar.$progressBar.removeClass('hidden');
 
-<<<<<<< HEAD
-                this.progressBar.$progressBar.velocity('stop').velocity({
-                    opacity: 1
-                }, {
-                    complete: () => {
-                        if (($('#download-backup').prop('checked'))) {
-                            Craft.downloadFromUrl('POST', Craft.getActionUrl('utilities/db-backup-perform-action'), this.$form.serialize())
-                                .then(() => {
-                                    this.updateProgressBar();
-                                    setTimeout(this.onComplete.bind(this), 300);
-                                })
-                                .catch(() => {
-                                    Craft.cp.displayError(Craft.t('app', 'There was a problem backing up your database. Please check the Craft logs.'));
-                                    this.onComplete(false);
-                                });
-                        } else {
-                            Craft.sendActionRequest('POST', 'utilities/db-backup-perform-action')
-                                .then((response) => {
-                                    this.updateProgressBar();
-                                    setTimeout(this.onComplete.bind(this), 300);
-                                })
-                                .catch(({response}) => {
-                                    this.updateProgressBar();
-                                    Craft.cp.displayError(Craft.t('app', 'There was a problem backing up your database. Please check the Craft logs.'));
-                                    this.onComplete(false);
-                                });
-                        }
-                    },
-                });
-=======
         this.progressBar.$progressBar.velocity('stop').velocity(
           {
             opacity: 1,
@@ -79,28 +49,28 @@
                     this.onComplete(false);
                   });
               } else {
-                Craft.postActionRequest(
-                  'utilities/db-backup-perform-action',
-                  (response, textStatus) => {
+                Craft.sendActionRequest(
+                  'POST',
+                  'utilities/db-backup-perform-action'
+                )
+                  .then((response) => {
                     this.updateProgressBar();
-                    if (textStatus === 'success') {
-                      setTimeout(this.onComplete.bind(this), 300);
-                    } else {
-                      Craft.cp.displayError(
-                        Craft.t(
-                          'app',
-                          'There was a problem backing up your database. Please check the Craft logs.'
-                        )
-                      );
-                      this.onComplete(false);
-                    }
-                  }
-                );
+                    setTimeout(this.onComplete.bind(this), 300);
+                  })
+                  .catch(({response}) => {
+                    this.updateProgressBar();
+                    Craft.cp.displayError(
+                      Craft.t(
+                        'app',
+                        'There was a problem backing up your database. Please check the Craft logs.'
+                      )
+                    );
+                    this.onComplete(false);
+                  });
               }
             },
           }
         );
->>>>>>> c44d3bab
 
         if (this.$allDone) {
           this.$allDone.css('opacity', 0);
