<?php
/**
 * @link https://craftcms.com/
 * @copyright Copyright (c) Pixel & Tonic, Inc.
 * @license https://craftcms.github.io/license/
 */

namespace craft\web\assets\timepicker;

use yii\web\AssetBundle;
use yii\web\JqueryAsset;

/**
 * Timepicker asset bundle.
 */
class TimepickerAsset extends AssetBundle
{
    /**
     * @inheritdoc
     */
<<<<<<< HEAD
    public $sourcePath = __DIR__ . '/dist';
=======
    public function init(): void
    {
        $this->sourcePath = '@lib/timepicker';
>>>>>>> d12de33c

    /**
     * @inheritdoc
     */
    public $js = [
        'jquery.timepicker.js',
    ];

    /**
     * @inheritdoc
     */
    public $depends = [
        JqueryAsset::class,
    ];
}<|MERGE_RESOLUTION|>--- conflicted
+++ resolved
@@ -18,13 +18,7 @@
     /**
      * @inheritdoc
      */
-<<<<<<< HEAD
     public $sourcePath = __DIR__ . '/dist';
-=======
-    public function init(): void
-    {
-        $this->sourcePath = '@lib/timepicker';
->>>>>>> d12de33c
 
     /**
      * @inheritdoc
