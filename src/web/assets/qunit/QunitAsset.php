--- conflicted
+++ resolved
@@ -17,13 +17,7 @@
     /**
      * @inheritdoc
      */
-<<<<<<< HEAD
     public $sourcePath = __DIR__ . '/dist';
-=======
-    public function init(): void
-    {
-        $this->sourcePath = '@lib/qunit';
->>>>>>> d12de33c
 
     /**
      * @inheritdoc
