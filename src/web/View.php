<?php
/**
 * @link https://craftcms.com/
 * @copyright Copyright (c) Pixel & Tonic, Inc.
 * @license https://craftcms.github.io/license/
 */

namespace craft\web;

use Craft;
use craft\base\ElementInterface;
use craft\events\RegisterTemplateRootsEvent;
use craft\events\TemplateEvent;
use craft\helpers\ElementHelper;
use craft\helpers\FileHelper;
use craft\helpers\Html;
use craft\helpers\Json;
use craft\helpers\Path;
use craft\helpers\StringHelper;
use craft\helpers\UrlHelper;
use craft\web\twig\Environment;
use craft\web\twig\Extension;
use craft\web\twig\Template;
use craft\web\twig\TemplateLoader;
use JSMin\JSMin;
use Minify_CSSmin;
use Twig\Error\LoaderError as TwigLoaderError;
use Twig\Error\RuntimeError as TwigRuntimeError;
use Twig\Error\SyntaxError as TwigSyntaxError;
use Twig\Extension\CoreExtension;
use Twig\Extension\DebugExtension;
use Twig\Extension\ExtensionInterface;
use Twig\Extension\StringLoaderExtension;
use Twig\Template as TwigTemplate;
use yii\base\Arrayable;
use yii\base\Exception;
use yii\base\Model;
use yii\base\NotSupportedException;
use yii\web\AssetBundle as YiiAssetBundle;
use yii\web\Response as WebResponse;

/**
 * @inheritdoc
 * @property string $templateMode the current template mode (either `site` or `cp`)
 * @property string $templatesPath the base path that templates should be found in
 * @property string|null $namespace the active namespace
 * @property-read array $cpTemplateRoots any registered control panel template roots
 * @property-read array $siteTemplateRoots any registered site template roots
 * @property-read bool $isRenderingPageTemplate whether a page template is currently being rendered
 * @property-read bool $isRenderingTemplate whether a template is currently being rendered
 * @property-read Environment $twig the Twig environment
 * @property-read string $bodyHtml the content to be inserted at the end of the body section
 * @property-read string $headHtml the content to be inserted in the head section
 * @property-write string[] $registeredAssetBundles the asset bundle names that should be marked as already registered
 * @property-write string[] $registeredJsFiles the JS files that should be marked as already registered
 * @author Pixel & Tonic, Inc. <support@pixelandtonic.com>
 * @since 3.0.0
 */
class View extends \yii\web\View
{
    /**
     * @event RegisterTemplateRootsEvent The event that is triggered when registering control panel template roots
     */
    const EVENT_REGISTER_CP_TEMPLATE_ROOTS = 'registerCpTemplateRoots';

    /**
     * @event RegisterTemplateRootsEvent The event that is triggered when registering site template roots
     */
    const EVENT_REGISTER_SITE_TEMPLATE_ROOTS = 'registerSiteTemplateRoots';

    /**
     * @event TemplateEvent The event that is triggered before a template gets rendered
     */
    const EVENT_BEFORE_RENDER_TEMPLATE = 'beforeRenderTemplate';

    /**
     * @event TemplateEvent The event that is triggered after a template gets rendered
     */
    const EVENT_AFTER_RENDER_TEMPLATE = 'afterRenderTemplate';

    /**
     * @event TemplateEvent The event that is triggered before a page template gets rendered
     */
    const EVENT_BEFORE_RENDER_PAGE_TEMPLATE = 'beforeRenderPageTemplate';

    /**
     * @event TemplateEvent The event that is triggered after a page template gets rendered
     */
    const EVENT_AFTER_RENDER_PAGE_TEMPLATE = 'afterRenderPageTemplate';

    /**
     * @const TEMPLATE_MODE_CP
     */
    const TEMPLATE_MODE_CP = 'cp';

    /**
     * @const TEMPLATE_MODE_SITE
     */
    const TEMPLATE_MODE_SITE = 'site';

    /**
     * @var bool Whether to minify CSS registered with [[registerCss()]]
     * @since 3.4.0
     */
    public $minifyCss = false;

    /**
     * @var bool Whether to minify JS registered with [[registerJs()]]
     * @since 3.4.0
     */
    public $minifyJs = false;

    /**
     * @var bool Whether to allow [[evaluateDynamicContent()]] to be called.
     *
     * ::: warning
     * Don’t enable this unless you have a *very* good reason to.
     * :::
     *
     * @since 3.5.0
     */
    public $allowEval = false;

    /**
     * @var Environment|null The Twig environment instance used for control panel templates
     */
    private $_cpTwig;

    /**
     * @var Environment|null The Twig environment instance used for site templates
     */
    private $_siteTwig;

    /**
     * @var
     */
    private $_twigOptions;

    /**
     * @var ExtensionInterface[] List of Twig extensions registered with [[registerTwigExtension()]]
     */
    private $_twigExtensions = [];

    /**
     * @var
     */
    private $_templatePaths;

    /**
     * @var
     */
    private $_objectTemplates;

    /**
     * @var string|null
     */
    private $_templateMode;

    /**
     * @var array|null
     */
    private $_cpTemplateRoots;

    /**
     * @var array|null
     */
    private $_siteTemplateRoots;

    /**
     * @var array|null
     */
    private $_templateRoots;

    /**
     * @var string|null The root path to look for templates in
     */
    private $_templatesPath;

    /**
     * @var
     */
    private $_defaultTemplateExtensions;

    /**
     * @var
     */
    private $_indexTemplateFilenames;

    /**
     * @var
     */
    private $_namespace;

    /**
     * @var bool Whether delta input name registration is open.
     * @see getIsDeltaRegistrationActive()
     * @see setIsDeltaRegistrationActive()
     * @see registerDeltaName()
     */
    private $_registerDeltaNames = false;

    /**
     * @var string[] The registered delta input names.
     * @see registerDeltaName()
     */
    private $_deltaNames = [];

    /**
     * @var mixed[] The initial delta input values.
     * @see setInitialDeltaValue()
     */
    private $_initialDeltaValues = [];

    /**
     * @var array
     */
    private $_jsBuffers = [];

    /**
     * @var array the registered generic `<script>` code blocks
     * @see registerScript()
     */
    private $_scripts;

    /**
     * @var array the registered generic HTML code blocks
     * @see registerHtml()
     */
    private $_html;

    /**
     * @var
     */
    private $_hooks;

    /**
     * @var
     */
    private $_textareaMarkers;

    /**
     * @var
     */
    private $_renderingTemplate;

    /**
     * @var
     */
    private $_isRenderingPageTemplate = false;

    /**
     * @var string[]
     * @see registerAssetFiles()
     * @see setRegisteredAssetBundles()
     */
    private $_registeredAssetBundles = [];

    /**
     * @var string[]
     * @see registerJsFile()
     * @see setRegisteredJsfiles()
     */
    private $_registeredJsFiles = [];

    /**
     * @inheritdoc
     */
    public function init()
    {
        parent::init();

        // Set the initial template mode based on whether this is a CP or Site request
        $request = Craft::$app->getRequest();
        if ($request->getIsConsoleRequest() || $request->getIsCpRequest()) {
            $this->setTemplateMode(self::TEMPLATE_MODE_CP);
        } else {
            $this->setTemplateMode(self::TEMPLATE_MODE_SITE);
        }

        // Register the cp.elements.element hook
        $this->hook('cp.elements.element', [$this, '_getCpElementHtml']);
    }

    /**
     * Returns the Twig environment.
     *
     * @return Environment
     */
    public function getTwig(): Environment
    {
        return $this->_templateMode === self::TEMPLATE_MODE_CP
            ? $this->_cpTwig ?? ($this->_cpTwig = $this->createTwig())
            : $this->_siteTwig ?? ($this->_siteTwig = $this->createTwig());
    }

    /**
     * Creates a new Twig environment.
     *
     * @return Environment
     */
    public function createTwig(): Environment
    {
        $twig = new Environment(new TemplateLoader($this), $this->_getTwigOptions());

        $twig->addExtension(new StringLoaderExtension());
        $twig->addExtension(new Extension($this, $twig));

        if (YII_DEBUG) {
            $twig->addExtension(new DebugExtension());
        }

        // Add plugin-supplied extensions
        foreach ($this->_twigExtensions as $extension) {
            $twig->addExtension($extension);
        }

        // Set our timezone
        /** @var CoreExtension $core */
        $core = $twig->getExtension(CoreExtension::class);
        $core->setTimezone(Craft::$app->getTimeZone());

        return $twig;
    }

    /**
     * Registers a new Twig extension, which will be added on existing environments and queued up for future environments.
     *
     * @param ExtensionInterface $extension
     */
    public function registerTwigExtension(ExtensionInterface $extension)
    {
        // Make sure this extension isn't already registered
        $class = get_class($extension);
        if (isset($this->_twigExtensions[$class])) {
            return;
        }

        $this->_twigExtensions[$class] = $extension;

        // Add it to any existing Twig environments
        if ($this->_cpTwig !== null) {
            $this->_cpTwig->addExtension($extension);
        }
        if ($this->_siteTwig !== null) {
            $this->_siteTwig->addExtension($extension);
        }
    }

    /**
     * Returns whether a template is currently being rendered.
     *
     * @return bool Whether a template is currently being rendered.
     */
    public function getIsRenderingTemplate(): bool
    {
        return $this->_renderingTemplate !== null;
    }

    /**
     * Renders a Twig template.
     *
     * @param string $template The name of the template to load
     * @param array $variables The variables that should be available to the template
     * @param string|null $templateMode The template mode to use
     * @return string the rendering result
     * @throws TwigLoaderError
     * @throws TwigRuntimeError
     * @throws TwigSyntaxError
     * @throws Exception if $templateMode is invalid
     */
    public function renderTemplate(string $template, array $variables = [], string $templateMode = null): string
    {
        if ($templateMode === null) {
            $templateMode = $this->getTemplateMode();
        }

        if (!$this->beforeRenderTemplate($template, $variables, $templateMode)) {
            return '';
        }

        Craft::debug("Rendering template: $template", __METHOD__);

        $oldTemplateMode = $this->getTemplateMode();
        $this->setTemplateMode($templateMode);

        // Render and return
        $renderingTemplate = $this->_renderingTemplate;
        $this->_renderingTemplate = $template;

        $e = null;
        try {
            $output = $this->getTwig()->render($template, $variables);
        } catch (\Throwable $e) {
            // throw it later
        }

        $this->_renderingTemplate = $renderingTemplate;
        $this->setTemplateMode($oldTemplateMode);

        if ($e !== null) {
            throw $e;
        }

        $this->afterRenderTemplate($template, $variables, $templateMode, $output);

        return $output;
    }

    /**
     * Returns whether a page template is currently being rendered.
     *
     * @return bool Whether a page template is currently being rendered.
     */
    public function getIsRenderingPageTemplate(): bool
    {
        return $this->_isRenderingPageTemplate;
    }

    /**
     * Renders a Twig template that represents an entire web page.
     *
     * @param string $template The name of the template to load
     * @param array $variables The variables that should be available to the template
     * @param string|null $templateMode The template mode to use
     * @return string the rendering result
     * @throws TwigLoaderError
     * @throws TwigRuntimeError
     * @throws TwigSyntaxError
     * @throws Exception if $templateMode is invalid
     */
    public function renderPageTemplate(string $template, array $variables = [], string $templateMode = null): string
    {
        if ($templateMode === null) {
            $templateMode = $this->getTemplateMode();
        }

        if (!$this->beforeRenderPageTemplate($template, $variables, $templateMode)) {
            return '';
        }

        ob_start();
        ob_implicit_flush(false);

        $oldTemplateMode = $this->getTemplateMode();
        $this->setTemplateMode($templateMode);

        $isRenderingPageTemplate = $this->_isRenderingPageTemplate;
        $this->_isRenderingPageTemplate = true;

        $e = null;
        try {
            $this->beginPage();
            echo $this->renderTemplate($template, $variables);
            $this->endPage();
        } catch (\Throwable $e) {
            // throw it later
        }

        $this->_isRenderingPageTemplate = $isRenderingPageTemplate;
        $this->setTemplateMode($oldTemplateMode);
        $output = ob_get_clean();

        if ($e !== null) {
            throw $e;
        }

        $this->afterRenderPageTemplate($template, $variables, $templateMode, $output);

        return $output;
    }

    /**
     * Renders a macro within a given Twig template.
     *
     * @param string $template The name of the template the macro lives in.
     * @param string $macro The name of the macro.
     * @param array $args Any arguments that should be passed to the macro.
     * @param string|null $templateMode The template mode to use.
     * @return string The rendered macro output.
     * @throws TwigLoaderError
     * @throws TwigRuntimeError
     * @throws TwigSyntaxError
     * @throws Exception if $templateMode is invalid
     */
    public function renderTemplateMacro(string $template, string $macro, array $args = [], string $templateMode = null): string
    {
        if ($templateMode === null) {
            $templateMode = $this->getTemplateMode();
        }

        $oldTemplateMode = $this->getTemplateMode();
        $this->setTemplateMode($templateMode);

        $twig = $this->getTwig();
        $twigTemplate = $twig->loadTemplate($template);

        $renderingTemplate = $this->_renderingTemplate;
        $this->_renderingTemplate = $template;

        $e = null;
        try {
            $output = call_user_func_array([$twigTemplate, 'macro_' . $macro], $args);
        } catch (\Throwable $e) {
            // throw it later
        }

        $this->_renderingTemplate = $renderingTemplate;
        $this->setTemplateMode($oldTemplateMode);

        if ($e !== null) {
            throw $e;
        }

        return (string)$output;
    }

    /**
     * Renders a template defined in a string.
     *
     * @param string $template The source template string.
     * @param array $variables Any variables that should be available to the template.
     * @param string $templateMode The template mode to use.
     * @return string The rendered template.
     * @throws TwigLoaderError
     * @throws TwigSyntaxError
     */
    public function renderString(string $template, array $variables = [], string $templateMode = self::TEMPLATE_MODE_SITE): string
    {
        // If there are no dynamic tags, just return the template
        if (strpos($template, '{') === false) {
            return $template;
        }

        $oldTemplateMode = $this->templateMode;
        $this->setTemplateMode($templateMode);

        $twig = $this->getTwig();
        $twig->setDefaultEscaperStrategy(false);
        $lastRenderingTemplate = $this->_renderingTemplate;
        $this->_renderingTemplate = 'string:' . $template;

        $e = null;
        try {
            $result = $twig->createTemplate($template)->render($variables);
        } catch (\Throwable $e) {
            // throw it later
        }

        $this->_renderingTemplate = $lastRenderingTemplate;
        $twig->setDefaultEscaperStrategy();
        $this->setTemplateMode($oldTemplateMode);

        if ($e !== null) {
            throw $e;
        }

        return $result;
    }

    /**
     * Renders an object template.
     *
     * The passed-in `$object` will be available to the template as an `object` variable.
     *
     * The template will be parsed for “property tags” (e.g. `{foo}`), which will get replaced with
     * full Twig output tags (e.g. `{{ object.foo|raw }}`.
     *
     * If `$object` is an instance of [[Arrayable]], any attributes returned by its [[Arrayable::fields()|fields()]] or
     * [[Arrayable::extraFields()|extraFields()]] methods will also be available as variables to the template.
     *
     * @param string $template the source template string
     * @param mixed $object the object that should be passed into the template
     * @param array $variables any additional variables that should be available to the template
     * @param string $templateMode The template mode to use.
     * @return string The rendered template.
     * @throws Exception in case of failure
     * @throws \Throwable in case of failure
     */
    public function renderObjectTemplate(string $template, $object, array $variables = [], string $templateMode = self::TEMPLATE_MODE_SITE): string
    {
        // If there are no dynamic tags, just return the template
        if (strpos($template, '{') === false) {
            return $template;
        }

        $oldTemplateMode = $this->templateMode;
        $this->setTemplateMode($templateMode);
        $twig = $this->getTwig();

        // Temporarily disable strict variables if it's enabled
        $strictVariables = $twig->isStrictVariables();

        if ($strictVariables) {
            $twig->disableStrictVariables();
        }

        $twig->setDefaultEscaperStrategy(false);
        $lastRenderingTemplate = $this->_renderingTemplate;
        $this->_renderingTemplate = 'string:' . $template;

        $e = null;
        try {
            // Is this the first time we've parsed this template?
            $cacheKey = md5($template);
            if (!isset($this->_objectTemplates[$cacheKey])) {
                // Replace shortcut "{var}"s with "{{object.var}}"s, without affecting normal Twig tags
                $template = $this->normalizeObjectTemplate($template);
                $this->_objectTemplates[$cacheKey] = $twig->createTemplate($template);
            }

            // Get the variables to pass to the template
            if ($object instanceof Model) {
                foreach ($object->attributes() as $name) {
                    if (!isset($variables[$name]) && strpos($template, $name) !== false) {
                        $variables[$name] = $object->$name;
                    }
                }
            }

            if ($object instanceof Arrayable) {
                // See if we should be including any of the extra fields
                $extra = [];
                foreach ($object->extraFields() as $field => $definition) {
                    if (is_int($field)) {
                        $field = $definition;
                    }
                    if (strpos($template, $field) !== false) {
                        $extra[] = $field;
                    }
                }
                $variables = array_merge($object->toArray([], $extra, false), $variables);
            }

            $variables['object'] = $object;
            $variables['_variables'] = $variables;

            // Render it!
            /** @var TwigTemplate $templateObj */
            $templateObj = $this->_objectTemplates[$cacheKey];
            $output = $templateObj->render($variables);
        } catch (\Throwable $e) {
            // throw it later
        }

        $this->_renderingTemplate = $lastRenderingTemplate;
        $twig->setDefaultEscaperStrategy();
        $this->setTemplateMode($oldTemplateMode);

        // Re-enable strict variables
        if ($strictVariables) {
            $twig->enableStrictVariables();
        }

        if ($e !== null) {
            throw $e;
        }

        return $output;
    }

    /**
     * Normalizes an object template for [[renderObjectTemplate()]].
     *
     * @param string $template
     * @return string
     */
    public function normalizeObjectTemplate(string $template): string
    {
        $tokens = [];

        // Tokenize {% verbatim %} tags
        $template = preg_replace_callback('/\{%-?\s*verbatim\s*-?%\}.*?{%-?\s*endverbatim\s*-?%\}/s', function(array $matches) use (&$tokens) {
            $token = 'tok_' . StringHelper::randomString(10);
            $tokens[$token] = $matches[0];
            return $token;
        }, $template);

        // Tokenize inline code and code blocks
        $template = preg_replace_callback('/(?<!`)(`|`{3,})(?!`).*?(?<!`)\1(?!`)/s', function(array $matches) use (&$tokens) {
            $token = 'tok_' . StringHelper::randomString(10);
            $tokens[$token] = '{% verbatim %}' . $matches[0] . '{% endverbatim %}';
            return $token;
        }, $template);

        // Tokenize objects (call preg_replace_callback() multiple times in case there are nested objects)
        while (true) {
            $template = preg_replace_callback('/\{\s*([\'"]?)\w+\1\s*:[^\{]+?\}/', function(array $matches) use (&$tokens) {
                $token = 'tok_' . StringHelper::randomString(10);
                $tokens[$token] = $matches[0];
                return $token;
            }, $template, -1, $count);
            if ($count === 0) {
                break;
            }
        }

        // Swap out the remaining {xyz} tags with {{object.xyz}}
        $template = preg_replace_callback('/(?<!\{)\{\s*(\w+)([^\{]*?)\}/', function(array $match) {
            // Is this a function call like `clone()`?
            if (!empty($match[2]) && $match[2][0] === '(') {
                $replace = $match[1] . $match[2];
            } else {
                $replace = "(_variables.$match[1] ?? object.$match[1])$match[2]";
            }
            return "{{ $replace|raw }}";
        }, $template);

        // Bring the objects back
        foreach (array_reverse($tokens) as $token => $value) {
            $template = str_replace($token, $value, $template);
        }

        return $template;
    }

    /**
     * Returns whether a template exists.
     *
     * Internally, this will just call [[resolveTemplate()]] with the given template name, and return whether that
     * method found anything.
     *
     * @param string $name The name of the template.
     * @param string|null $templateMode The template mode to use.
     * @return bool Whether the template exists.
     * @throws Exception
     */
    public function doesTemplateExist(string $name, string $templateMode = null): bool
    {
        if ($templateMode === null) {
            $templateMode = $this->getTemplateMode();
        }

        $oldTemplateMode = $this->getTemplateMode();
        $this->setTemplateMode($templateMode);

        try {
            $templateExists = ($this->resolveTemplate($name) !== false);
        } catch (TwigLoaderError $e) {
            // _validateTemplateName() had an issue with it
            $templateExists = false;
        }

        $this->setTemplateMode($oldTemplateMode);

        return $templateExists;
    }

    /**
     * Finds a template on the file system and returns its path.
     *
     * All of the following files will be searched for, in this order:
     *
     * - TemplateName
     * - TemplateName.html
     * - TemplateName.twig
     * - TemplateName/index.html
     * - TemplateName/index.twig
     *
     * If this is a front-end request, the actual list of file extensions and
     * index filenames are configurable via the <config:defaultTemplateExtensions>
     * and <config:indexTemplateFilenames> config settings.
     *
     * For example if you set the following in config/general.php:
     *
     * ```php
     * 'defaultTemplateExtensions' => ['htm'],
     * 'indexTemplateFilenames' => ['default'],
     * ```
     *
     * then the following files would be searched for instead:
     *
     * - TemplateName
     * - TemplateName.htm
     * - TemplateName/default.htm
     *
     * The actual directory that those files will depend on the current [[setTemplateMode()|template mode]]
     * (probably `templates/` if it’s a front-end site request, and `vendor/craftcms/cms/src/templates/` if it’s a Control
     * Panel request).
     *
     * If this is a front-end site request, a folder named after the current site handle will be checked first.
     *
     * - templates/SiteHandle/...
     * - templates/...
     *
     * And finally, if this is a control panel request _and_ the template name includes multiple segments _and_ the first
     * segment of the template name matches a plugin’s handle, then Craft will look for a template named with the
     * remaining segments within that plugin’s templates/ subfolder.
     *
     * To put it all together, here’s where Craft would look for a template named “foo/bar”, depending on the type of
     * request it is:
     *
     * - Front-end site requests:
     *     - templates/SiteHandle/foo/bar
     *     - templates/SiteHandle/foo/bar.html
     *     - templates/SiteHandle/foo/bar.twig
     *     - templates/SiteHandle/foo/bar/index.html
     *     - templates/SiteHandle/foo/bar/index.twig
     *     - templates/foo/bar
     *     - templates/foo/bar.html
     *     - templates/foo/bar.twig
     *     - templates/foo/bar/index.html
     *     - templates/foo/bar/index.twig
     * - Control panel requests:
     *     - vendor/craftcms/cms/src/templates/foo/bar
     *     - vendor/craftcms/cms/src/templates/foo/bar.html
     *     - vendor/craftcms/cms/src/templates/foo/bar.twig
     *     - vendor/craftcms/cms/src/templates/foo/bar/index.html
     *     - vendor/craftcms/cms/src/templates/foo/bar/index.twig
     *     - path/to/fooplugin/templates/bar
     *     - path/to/fooplugin/templates/bar.html
     *     - path/to/fooplugin/templates/bar.twig
     *     - path/to/fooplugin/templates/bar/index.html
     *     - path/to/fooplugin/templates/bar/index.twig
     *
     * @param string $name The name of the template.
     * @param string|null $templateMode The template mode to use.
     * @return string|false The path to the template if it exists, or `false`.
     * @throws TwigLoaderError
     */
    public function resolveTemplate(string $name, string $templateMode = null)
    {
        if ($templateMode === null) {
            $templateMode = $this->getTemplateMode();
        }

        $oldTemplateMode = $this->getTemplateMode();
        $this->setTemplateMode($templateMode);

        $e = null;
        try {
            $path = $this->_resolveTemplateInternal($name);
        } catch (\Throwable $e) {
            // throw it later
        }

        $this->setTemplateMode($oldTemplateMode);

        if ($e !== null) {
            throw $e;
        }

        return $path;
    }

    /**
     * Finds a template on the file system and returns its path.
     *
     * @param string $name The name of the template.
     * @return string|false The path to the template if it exists, or `false`.
     * @throws TwigLoaderError
     */
    private function _resolveTemplateInternal(string $name)
    {
        // Normalize the template name
        $name = trim(preg_replace('#/{2,}#', '/', str_replace('\\', '/', StringHelper::convertToUtf8($name))), '/');

        $key = $this->_templatesPath . ':' . $name;

        // Is this template path already cached?
        if (isset($this->_templatePaths[$key])) {
            return $this->_templatePaths[$key];
        }

        // Validate the template name
        $this->_validateTemplateName($name);

        // Look for the template in the main templates folder
        $basePaths = [];

        // Should we be looking for a localized version of the template?
        if ($this->_templateMode === self::TEMPLATE_MODE_SITE && Craft::$app->getIsInstalled()) {
            /** @noinspection PhpUnhandledExceptionInspection */
            $sitePath = $this->_templatesPath . DIRECTORY_SEPARATOR . Craft::$app->getSites()->getCurrentSite()->handle;
            if (is_dir($sitePath)) {
                $basePaths[] = $sitePath;
            }
        }

        $basePaths[] = $this->_templatesPath;

        foreach ($basePaths as $basePath) {
            if (($path = $this->_resolveTemplate($basePath, $name)) !== null) {
                return $this->_templatePaths[$key] = $path;
            }
        }

        unset($basePaths);

        // Check any registered template roots
        if ($this->_templateMode === self::TEMPLATE_MODE_CP) {
            $roots = $this->getCpTemplateRoots();
        } else {
            $roots = $this->getSiteTemplateRoots();
        }

        if (!empty($roots)) {
            foreach ($roots as $templateRoot => $basePaths) {
                /** @var string[] $basePaths */
                $templateRootLen = strlen($templateRoot);
                if ($templateRoot === '' || strncasecmp($templateRoot . '/', $name . '/', $templateRootLen + 1) === 0) {
                    $subName = $templateRoot === '' ? $name : (strlen($name) === $templateRootLen ? '' : substr($name, $templateRootLen + 1));
                    foreach ($basePaths as $basePath) {
                        if (($path = $this->_resolveTemplate($basePath, $subName)) !== null) {
                            return $this->_templatePaths[$key] = $path;
                        }
                    }
                }
            }
        }

        return false;
    }

    /**
     * Returns any registered control panel template roots.
     *
     * @return array
     */
    public function getCpTemplateRoots(): array
    {
        return $this->_getTemplateRoots('cp');
    }

    /**
     * Returns any registered site template roots.
     *
     * @return array
     */
    public function getSiteTemplateRoots(): array
    {
        return $this->_getTemplateRoots('site');
    }

    /**
     * @inheritdoc
     * @since 3.4.0
     */
    public function registerCss($css, $options = [], $key = null)
    {
        if ($this->minifyCss) {
            // Sanity check to work around https://github.com/tubalmartin/YUI-CSS-compressor-PHP-port/issues/58
            if (preg_match('/\{[^\}]*$/', $css, $matches, PREG_OFFSET_CAPTURE)) {
                Craft::warning("Unable to minify CSS due to an unclosed CSS block at offset {$matches[0][1]}.", __METHOD__);
            } else {
                $css = Minify_CSSmin::minify($css);
            }
        }

        parent::registerCss($css, $options, $key);
    }

    /**
     * Registers a hi-res CSS code block.
     *
     * @param string $css the CSS code block to be registered
     * @param array $options the HTML attributes for the style tag.
     * @param string|null $key the key that identifies the CSS code block. If null, it will use
     * $css as the key. If two CSS code blocks are registered with the same key, the latter
     * will overwrite the former.
     * @deprecated in 3.0.0. Use [[registerCss()]] and type your own media selector.
     */
    public function registerHiResCss(string $css, array $options = [], string $key = null)
    {
        Craft::$app->getDeprecator()->log('registerHiResCss', 'craft\\web\\View::registerHiResCss() has been deprecated. Use registerCss() instead, and type your own media selector.');

        $css = "@media only screen and (-webkit-min-device-pixel-ratio: 1.5),\n" .
            "only screen and (   -moz-min-device-pixel-ratio: 1.5),\n" .
            "only screen and (     -o-min-device-pixel-ratio: 3/2),\n" .
            "only screen and (        min-device-pixel-ratio: 1.5),\n" .
            "only screen and (        min-resolution: 1.5dppx){\n" .
            $css . "\n" .
            '}';

        $this->registerCss($css, $options, $key);
    }

    /**
     * @inheritdoc
     */
    public function registerJs($js, $position = self::POS_READY, $key = null)
    {
        // Trim any whitespace and ensure it ends with a semicolon.
        $js = StringHelper::ensureRight(trim($js, " \t\n\r\0\x0B"), ';');

        if ($this->minifyJs) {
            $js = JSMin::minify($js);
        }

        parent::registerJs($js, $position, $key);
    }

    /**
     * Starts a JavaScript buffer.
     *
     * JavaScript buffers work similarly to [output buffers](http://php.net/manual/en/intro.outcontrol.php) in PHP.
     * Once you’ve started a JavaScript buffer, any JavaScript code included with [[registerJs()]] will be included
     * in a buffer, and you will have the opportunity to fetch all of that code via [[clearJsBuffer()]] without
     * having it actually get output to the page.
     */
    public function startJsBuffer()
    {
        // Save any currently queued JS into a new buffer, and reset the active JS queue
        $this->_jsBuffers[] = $this->js;
        $this->js = [];
    }

    /**
     * Clears and ends a JavaScript buffer, returning whatever JavaScript code was included while the buffer was active.
     *
     * @param bool $scriptTag Whether the JavaScript code should be wrapped in a `<script>` tag. Defaults to `true`.
     * @return string|false The JS code that was included in the active JS buffer, or `false` if there isn’t one
     */
    public function clearJsBuffer(bool $scriptTag = true)
    {
        if (empty($this->_jsBuffers)) {
            return false;
        }

        // Combine the JS
        $js = '';

        foreach ([self::POS_HEAD, self::POS_BEGIN, self::POS_END, self::POS_LOAD, self::POS_READY] as $pos) {
            if (!empty($this->js[$pos])) {
                $js .= implode("\n", $this->js[$pos]) . "\n";
            }
        }

        // Set the active queue to the last one
        $this->js = array_pop($this->_jsBuffers);

        if ($scriptTag === true && !empty($js)) {
            return Html::script($js, ['type' => 'text/javascript']);
        }

        return $js;
    }

    /**
     * @inheritdoc
     */
    public function registerJsFile($url, $options = [], $key = null)
    {
        // If 'depends' is specified, ignore it  for now because the file will
        // get registered as an asset bundle
        if (empty($options['depends'])) {
            $key = $key ?: $url;
            if (isset($this->_registeredJsFiles[$key])) {
                return;
            }
            $this->_registeredJsFiles[$key] = true;
        }

        parent::registerJsFile($url, $options, $key);
    }

    /**
     * Registers a generic `<script>` code block.
     *
     * @param string $script the generic `<script>` code block to be registered
     * @param int $position the position at which the generic `<script>` code block should be inserted
     * in a page. The possible values are:
     * - [[POS_HEAD]]: in the head section
     * - [[POS_BEGIN]]: at the beginning of the body section
     * - [[POS_END]]: at the end of the body section
     * @param array $options the HTML attributes for the `<script>` tag.
     * @param string $key the key that identifies the generic `<script>` code block. If null, it will use
     * $script as the key. If two generic `<script>` code blocks are registered with the same key, the latter
     * will overwrite the former.
     */
    public function registerScript($script, $position = self::POS_END, $options = [], $key = null)
    {
        $key = $key ?: md5($script);
        $this->_scripts[$position][$key] = Html::script($script, $options);
    }

    /**
     * Registers arbitrary HTML to be injected into the final page response.
     *
     * @param string $html the HTML code to be registered
     * @param int $position the position at which the HTML code should be inserted in the page. Possible values are:
     * - [[POS_HEAD]]: in the head section
     * - [[POS_BEGIN]]: at the beginning of the body section
     * - [[POS_END]]: at the end of the body section
     * @param string $key the key that identifies the HTML code. If null, it will use a hash of the HTML as the key.
     * If two HTML code blocks are registered with the same position and key, the latter will overwrite the former.
     * @since 3.5.0
     */
    public function registerHtml(string $html, int $position = self::POS_END, string $key = null)
    {
        if ($key === null) {
            $key = md5($html);
        }
        $this->_html[$position][$key] = $html;
    }

    /**
     * @inheritdoc
     */
    public function endBody()
    {
        $this->registerAssetFlashes();
        parent::endBody();
    }

    /**
     * Returns the content to be inserted in the head section.
     *
     * This includes:
     * - Meta tags registered using [[registerMetaTag()]]
     * - Link tags registered with [[registerLinkTag()]]
     * - CSS code registered with [[registerCss()]]
     * - CSS files registered with [[registerCssFile()]]
     * - JS code registered with [[registerJs()]] with the position set to [[POS_HEAD]]
     * - JS files registered with [[registerJsFile()]] with the position set to [[POS_HEAD]]
     *
     * @param bool $clear Whether the content should be cleared from the queue (default is true)
     * @return string the rendered content
     */
    public function getHeadHtml(bool $clear = true): string
    {
        // Register any asset bundles
        $this->registerAllAssetFiles();

        $html = $this->renderHeadHtml();

        if ($clear === true) {
            $this->metaTags = [];
            $this->linkTags = [];
            $this->css = [];
            $this->cssFiles = [];
            unset($this->jsFiles[self::POS_HEAD], $this->js[self::POS_HEAD]);
        }

        return $html;
    }

    /**
     * Returns the content to be inserted at the end of the body section.
     *
     * This includes:
     * - JS code registered with [[registerJs()]] with the position set to [[POS_BEGIN]], [[POS_END]], [[POS_READY]], or [[POS_LOAD]]
     * - JS files registered with [[registerJsFile()]] with the position set to [[POS_BEGIN]] or [[POS_END]]
     *
     * @param bool $clear Whether the content should be cleared from the queue (default is true)
     * @return string the rendered content
     */
    public function getBodyHtml(bool $clear = true): string
    {
        // Register any asset bundles
        $this->registerAllAssetFiles();

        // Get the rendered body begin+end HTML
        $html = $this->renderBodyBeginHtml() .
            $this->renderBodyEndHtml(true);

        // Clear out the queued up files
        if ($clear === true) {
            unset(
                $this->jsFiles[self::POS_BEGIN],
                $this->jsFiles[self::POS_END],
                $this->js[self::POS_BEGIN],
                $this->js[self::POS_END],
                $this->js[self::POS_READY],
                $this->js[self::POS_LOAD]
            );
        }

        return $html;
    }

    /**
     * Translates messages for a given translation category, so they will be
     * available for `Craft.t()` calls in the control panel.
     * Note this should always be called *before* any JavaScript is registered
     * that will need to use the translations, unless the JavaScript is
     * registered at [[\yii\web\View::POS_READY]].
     *
     * @param string $category The category the messages are in
     * @param string[] $messages The messages to be translated
     */
    public function registerTranslations(string $category, array $messages)
    {
        $jsCategory = Json::encode($category);
        $js = '';

        foreach ($messages as $message) {
            $translation = Craft::t($category, $message);
            if ($translation !== $message) {
                $jsMessage = Json::encode($message);
                $jsTranslation = Json::encode($translation);
                $js .= ($js !== '' ? PHP_EOL : '') . "Craft.translations[{$jsCategory}][{$jsMessage}] = {$jsTranslation};";
            }
        }

        if ($js === '') {
            return;
        }

        $js = <<<JS
if (typeof Craft.translations[{$jsCategory}] === 'undefined') {
    Craft.translations[{$jsCategory}] = {};
}
{$js}
JS;

        $this->registerJs($js, self::POS_BEGIN);
    }

    /**
     * Returns the active namespace.
     *
     * This is the default namespaces that will be used when [[namespaceInputs()]], [[namespaceInputName()]],
     * and [[namespaceInputId()]] are called, if their $namespace arguments are null.
     *
     * @return string|null The namespace.
     */
    public function getNamespace()
    {
        return $this->_namespace;
    }

    /**
     * Sets the active namespace.
     *
     * This is the default namespaces that will be used when [[namespaceInputs()]], [[namespaceInputName()]],
     * and [[namespaceInputId()]] are called, if their|null $namespace arguments are null.
     *
     * @param string|null $namespace The new namespace. Set to null to remove the namespace.
     */
    public function setNamespace(string $namespace = null)
    {
        $this->_namespace = $namespace;
    }

    /**
     * Registers a delta input name.
     *
     * This can be either the name of a single form input, or a prefix used by multiple input names.
     *
     * The input name will be namespaced with the currently active [[getNamespace()|namespace]], if any.
     *
     * When a form that supports delta updates is submitted, any delta inputs (or groups of inputs) that didn’t change
     * over the lifespan of the page will be omitted from the POST request.
     *
     * Note that delta input names will only be registered if delta registration is active
     * (see [[getIsDeltaRegistrationActive()]]).
     *
     * @param string $inputName
     * @since 3.4.0
     */
    public function registerDeltaName(string $inputName)
    {
        if ($this->_registerDeltaNames) {
            $this->_deltaNames[] = $this->namespaceInputName($inputName);
        }
    }

    /**
     * Returns the initial values of delta inputs.
     *
     * @return mixed[]
     * @see setInitialDeltaValue()
     * @since 3.4.6
     */
    public function getInitialDeltaValue()
    {
        return $this->_initialDeltaValues;
    }

    /**
     * Sets the initial value of a delta input name.
     *
     * @param string $inputName
     * @param mixed $value
     * @see getInitialDeltaValue()
     * @since 3.4.6
     */
    public function setInitialDeltaValue(string $inputName, $value)
    {
        if ($this->_registerDeltaNames) {
            $this->_initialDeltaValues[$this->namespaceInputName($inputName)] = $value;
        }
    }

    /**
     * Returns whether delta input name registration is currently active
     *
     * @return bool
     * @see registerDeltaName()
     * @since 3.4.0
     */
    public function getIsDeltaRegistrationActive(): bool
    {
        return $this->_registerDeltaNames;
    }

    /**
     * Sets whether delta input name registration is active.
     *
     * @param bool $active
     * @see registerDeltaName()
     * @since 3.4.0
     */
    public function setIsDeltaRegistrationActive(bool $active)
    {
        $this->_registerDeltaNames = $active;
    }

    /**
     * Returns all of the registered delta input names.
     *
     * @return string[]
     * @since 3.4.0
     * @see registerDeltaName()
     */
    public function getDeltaNames(): array
    {
        return $this->_deltaNames;
    }

    /**
     * Returns the current template mode (either `site` or `cp`).
     *
     * @return string Either `site` or `cp`.
     */
    public function getTemplateMode(): string
    {
        return $this->_templateMode;
    }

    /**
     * Sets the current template mode.
     *
     * The template mode defines:
     * - the base path that templates should be looked for in
     * - the default template file extensions that should be automatically added when looking for templates
     * - the "index" template filenames that should be checked when looking for templates
     *
     * @param string $templateMode Either 'site' or 'cp'
     * @throws Exception if $templateMode is invalid
     */
    public function setTemplateMode(string $templateMode)
    {
        // Ignore if it's already set to that
        if ($templateMode === $this->_templateMode) {
            return;
        }

        // Validate
        if (!in_array($templateMode, [
            self::TEMPLATE_MODE_CP,
            self::TEMPLATE_MODE_SITE
        ], true)
        ) {
            throw new Exception('"' . $templateMode . '" is not a valid template mode');
        }

        // Set the new template mode
        $this->_templateMode = $templateMode;

        // Update everything
        if ($templateMode == self::TEMPLATE_MODE_CP) {
            $this->setTemplatesPath(Craft::$app->getPath()->getCpTemplatesPath());
            $this->_defaultTemplateExtensions = ['html', 'twig'];
            $this->_indexTemplateFilenames = ['index'];
        } else {
            $this->setTemplatesPath(Craft::$app->getPath()->getSiteTemplatesPath());
            $generalConfig = Craft::$app->getConfig()->getGeneral();
            $this->_defaultTemplateExtensions = $generalConfig->defaultTemplateExtensions;
            $this->_indexTemplateFilenames = $generalConfig->indexTemplateFilenames;
        }
    }

    /**
     * Returns the base path that templates should be found in.
     *
     * @return string
     */
    public function getTemplatesPath(): string
    {
        return $this->_templatesPath;
    }

    /**
     * Sets the base path that templates should be found in.
     *
     * @param string $templatesPath
     */
    public function setTemplatesPath(string $templatesPath)
    {
        $this->_templatesPath = rtrim($templatesPath, '/\\');
    }

    /**
     * Renames HTML input names so they belong to a namespace.
     *
     * This method will go through the passed-in $html looking for `name=` attributes, and renaming their values such
     * that they will live within the passed-in $namespace (or the [[getNamespace()|active namespace]]).
     * By default, any `id=`, `for=`, `list=`, `data-target=`, `data-reverse-target=`, and `data-target-prefix=`
     * attributes will get namespaced as well, by prepending the namespace and a dash to their values.
     * For example, the following HTML:
     *
     * ```html
     * <label for="title">Title</label>
     * <input type="text" name="title" id="title">
     * ```
     *
     * would become this, if it were namespaced with “foo”:
     *
     * ```html
     * <label for="foo-title">Title</label>
     * <input type="text" name="foo[title]" id="foo-title">
     * ```
     *
     * Attributes that are already namespaced will get double-namespaced. For example, the following HTML:
     *
     * ```html
     * <label for="bar-title">Title</label>
     * <input type="text" name="bar[title]" id="title">
     * ```
     *
     * would become:
     *
     * ```html
     * <label for="foo-bar-title">Title</label>
     * <input type="text" name="foo[bar][title]" id="foo-bar-title">
     * ```
     *
     * @param string $html The HTML code
     * @param string|null $namespace The namespace. Defaults to the [[getNamespace()|active namespace]].
     * @param bool $otherAttributes Whether `id`, `for`, and other attributes should be namespaced (in addition to `name`)
     * @param bool $withClasses Whether class names should be namespaced as well (affects both `class` attributes and
     * class name CSS selectors within `<style>` tags). This will only have an effect if `$otherAttributes` is `true`.
     * @return string The HTML with namespaced attributes
     */
    public function namespaceInputs(string $html, string $namespace = null, bool $otherAttributes = true, bool $withClasses = false): string
    {
        if ($html === '') {
            return $html;
        }

        if ($namespace === null) {
            $namespace = $this->getNamespace();
            // If there's no active namespace, we're done here
            if ($namespace === null) {
                return $html;
            }
        }

        return $otherAttributes
            ? Html::namespaceHtml($html, $namespace, $withClasses)
            : Html::namespaceInputs($html, $namespace);
    }

    /**
     * Namespaces an input name.
     *
     * This method applies the same namespacing treatment that [[namespaceInputs()]] does to `name=` attributes,
     * but only to a single value, which is passed directly into this method.
     *
     * @param string $inputName The input name that should be namespaced.
     * @param string|null $namespace The namespace. Defaults to the [[getNamespace()|active namespace]].
     * @return string The namespaced input name.
     */
    public function namespaceInputName(string $inputName, string $namespace = null): string
    {
        if ($inputName === '') {
            return $inputName;
        }

        if ($namespace === null) {
            $namespace = $this->getNamespace();
            if ($namespace === null) {
                return $inputName;
            }
        }

        return Html::namespaceInputName($inputName, $namespace);
    }

    /**
     * Namespaces an input ID.
     *
     * This method applies the same namespacing treatment that [[namespaceInputs()]] does to `id=` attributes,
     * but only to a single value, which is passed directly into this method.
     *
     * @param string $inputId The input ID that should be namespaced.
     * @param string|null $namespace The namespace. Defaults to the [[getNamespace()|active namespace]].
     * @return string The namespaced input ID.
     */
    public function namespaceInputId(string $inputId, string $namespace = null): string
    {
        if ($inputId === '') {
            return $inputId;
        }

        if ($namespace === null) {
            $namespace = $this->getNamespace();
            if ($namespace === null) {
                return Html::id($inputId);
            }
        }

        return Html::namespaceId($inputId, $namespace);
    }

    /**
     * Formats an ID out of an input name.
     *
     * This method takes a given input name and returns a valid ID based on it.
     * For example, if given the following input name:
     *     foo[bar][title]
     * the following ID would be returned:
     *     foo-bar-title
     *
     * @param string $inputName The input name.
     * @return string The input ID.
     * @deprecated in 3.5.0. Use [[Html::id()]] instead.
     */
    public function formatInputId(string $inputName): string
    {
        if ($inputName === '') {
            return $inputName;
        }

        return Html::id($inputName);
    }

    /**
     * Queues up a method to be called by a given template hook.
     *
     * For example, if you place this in your plugin’s [[\craft\base\Plugin::init()|init()]] method:
     *
     * ```php
     * Craft::$app->view->hook('myAwesomeHook', function(&$context) {
     *     $context['foo'] = 'bar';
     *     return 'Hey!';
     * });
     * ```
     *
     * you would then be able to add this to any template:
     *
     * ```twig
     * {% hook "myAwesomeHook" %}
     * ```
     *
     * When the hook tag gets invoked, your template hook function will get called. The $context argument will be the
     * current Twig context array, which you’re free to manipulate. Any changes you make to it will be available to the
     * template following the tag. Whatever your template hook function returns will be output in place of the tag in
     * the template as well.
     *
     * @param string $hook The hook name.
     * @param callback $method The callback function.
     */
    public function hook(string $hook, $method)
    {
        $this->_hooks[$hook][] = $method;
    }

    /**
     * Invokes a template hook.
     *
     * This is called by [[HookNode|`{% hook %}` tags]].
     *
     * @param string $hook The hook name.
     * @param array &$context The current template context.
     * @return string Whatever the hooks returned.
     */
    public function invokeHook(string $hook, array &$context): string
    {
        $return = '';

        if (isset($this->_hooks[$hook])) {
            foreach ($this->_hooks[$hook] as $method) {
                $return .= $method($context);
            }
        }

        return $return;
    }

    /**
     * Sets the JS files that should be marked as already registered.
     *
     * @param string[] $keys
     * @since 3.0.10
     */
    public function setRegisteredJsFiles(array $keys)
    {
        $this->_registeredJsFiles = array_flip($keys);
    }

    /**
     * Sets the asset bundle names that should be marked as already registered.
     *
     * @param string[] $names Asset bundle names
     * @since 3.0.10
     */
    public function setRegisteredAssetBundles(array $names)
    {
        $this->_registeredAssetBundles = array_flip($names);
    }

    /**
     * @inheritdoc
     */
    public function endPage($ajaxMode = false)
    {
        if (!$ajaxMode && Craft::$app->getRequest()->getIsCpRequest()) {
            $this->_setJsProperty('registeredJsFiles', $this->_registeredJsFiles);
            $this->_setJsProperty('registeredAssetBundles', $this->_registeredAssetBundles);
        }

        parent::endPage($ajaxMode);
    }

    /**
     * @inheritdoc
     * @throws NotSupportedException unless [[allowEval]] has been set to `true`.
     */
    public function evaluateDynamicContent($statements)
    {
        if (!$this->allowEval) {
            throw new NotSupportedException('evaluateDynamicContent() is disallowed.');
        }

        return parent::evaluateDynamicContent($statements);
    }

    // Events
    // -------------------------------------------------------------------------

    /**
     * Performs actions before a template is rendered.
     *
     * @param mixed $template The name of the template to render
     * @param array &$variables The variables that should be available to the template
     * @param string &$templateMode The template mode to use when rendering the template
     * @return bool Whether the template should be rendered
     */
    public function beforeRenderTemplate(string $template, array &$variables, string &$templateMode): bool
    {
        // Fire a 'beforeRenderTemplate' event
        $event = new TemplateEvent([
            'template' => $template,
            'variables' => $variables,
            'templateMode' => $templateMode,
        ]);
        $this->trigger(self::EVENT_BEFORE_RENDER_TEMPLATE, $event);

        $variables = $event->variables;
        $templateMode = $event->templateMode;

        return $event->isValid;
    }

    /**
     * Performs actions after a template is rendered.
     *
     * @param mixed $template The name of the template that was rendered
     * @param array $variables The variables that were available to the template
     * @param string $templateMode The template mode that was used when rendering the template
     * @param string $output The template’s rendering result
     */
    public function afterRenderTemplate(string $template, array $variables, string $templateMode, string &$output)
    {
        // Fire an 'afterRenderTemplate' event
        if ($this->hasEventHandlers(self::EVENT_AFTER_RENDER_TEMPLATE)) {
            $event = new TemplateEvent([
                'template' => $template,
                'variables' => $variables,
                'templateMode' => $templateMode,
                'output' => $output,
            ]);
            $this->trigger(self::EVENT_AFTER_RENDER_TEMPLATE, $event);

            $output = $event->output;
        }
    }

    /**
     * Performs actions before a page template is rendered.
     *
     * @param mixed $template The name of the template to render
     * @param array &$variables The variables that should be available to the template
     * @param string &$templateMode The template mode to use when rendering the template
     * @return bool Whether the template should be rendered
     */
    public function beforeRenderPageTemplate(string $template, array &$variables, string &$templateMode): bool
    {
        // Fire a 'beforeRenderPageTemplate' event
        $event = new TemplateEvent([
            'template' => $template,
            'variables' => &$variables,
            'templateMode' => $templateMode,
        ]);
        $this->trigger(self::EVENT_BEFORE_RENDER_PAGE_TEMPLATE, $event);

        $variables = $event->variables;
        $templateMode = $event->templateMode;

        return $event->isValid;
    }

    /**
     * Performs actions after a page template is rendered.
     *
     * @param mixed $template The name of the template that was rendered
     * @param array $variables The variables that were available to the template
     * @param string $templateMode The template mode that was used when rendering the template
     * @param string $output The template’s rendering result
     */
    public function afterRenderPageTemplate(string $template, array $variables, string $templateMode, string &$output)
    {
        // Fire an 'afterRenderPageTemplate' event
        if ($this->hasEventHandlers(self::EVENT_AFTER_RENDER_PAGE_TEMPLATE)) {
            $event = new TemplateEvent([
                'template' => $template,
                'variables' => $variables,
                'templateMode' => $templateMode,
                'output' => $output,
            ]);
            $this->trigger(self::EVENT_AFTER_RENDER_PAGE_TEMPLATE, $event);

            $output = $event->output;
        }
    }

    /**
     * @inheritdoc
     */
    protected function renderHeadHtml()
    {
        $lines = [];
        if (!empty($this->title)) {
            $lines[] = '<title>' . Html::encode($this->title) . '</title>';
        }
        if (!empty($this->_scripts[self::POS_HEAD])) {
            $lines[] = implode("\n", $this->_scripts[self::POS_HEAD]);
        }
        if (!empty($this->_html[self::POS_HEAD])) {
            $lines[] = implode("\n", $this->_html[self::POS_HEAD]);
        }

        $html = parent::renderHeadHtml();

        return empty($lines) ? $html : implode("\n", $lines) . $html;
    }

    /**
     * @inheritdoc
     */
    protected function renderBodyBeginHtml()
    {
        $lines = [];
        if (!empty($this->_scripts[self::POS_BEGIN])) {
            $lines[] = implode("\n", $this->_scripts[self::POS_BEGIN]);
        }
        if (!empty($this->_html[self::POS_BEGIN])) {
            $lines[] = implode("\n", $this->_html[self::POS_BEGIN]);
        }

        $html = parent::renderBodyBeginHtml();

        return empty($lines) ? $html : implode("\n", $lines) . $html;
    }

    /**
     * @inheritdoc
     */
    protected function renderBodyEndHtml($ajaxMode)
    {
        $lines = [];
        if (!empty($this->_scripts[self::POS_END])) {
            $lines[] = implode("\n", $this->_scripts[self::POS_END]);
        }
        if (!empty($this->_html[self::POS_END])) {
            $lines[] = implode("\n", $this->_html[self::POS_END]);
        }

        $html = parent::renderBodyEndHtml($ajaxMode);

        return empty($lines) ? $html : implode("\n", $lines) . $html;
    }

    /**
     * Registers any asset bundles and JS code that were queued-up in the session flash data.
     *
     * @throws Exception if any of the registered asset bundles are not actually asset bundles
     */
    protected function registerAssetFlashes()
    {
        if (!Craft::$app->getRequest()->getIsCpRequest()) {
            return;
        }

        $session = Craft::$app->getSession();

        if ($session->getIsActive()) {
            foreach ($session->getAssetBundleFlashes(true) as $name => $position) {
                if (!is_subclass_of($name, YiiAssetBundle::class)) {
                    throw new Exception("$name is not an asset bundle");
                }

                $this->registerAssetBundle($name, $position);
            }

            foreach ($session->getJsFlashes(true) as list($js, $position, $key)) {
                $this->registerJs($js, $position, $key);
            }
        }
    }

    /**
     * Registers all files provided by all registered asset bundles, including depending bundles files.
     *
     * Removes a bundle from [[assetBundles]] once files are registered.
     */
    protected function registerAllAssetFiles()
    {
        foreach ($this->assetBundles as $bundleName => $bundle) {
            $this->registerAssetFiles($bundleName);
        }
    }

    /**
     * @inheritdoc
     */
    protected function registerAssetFiles($name)
    {
        // Don't re-register bundles
        if (isset($this->_registeredAssetBundles[$name])) {
            return;
        }
        $this->_registeredAssetBundles[$name] = true;
        parent::registerAssetFiles($name);
    }

    /**
     * Ensures that a template name isn't null, and that it doesn't lead outside the template folder. Borrowed from
     * [[\Twig\Loader\FilesystemLoader]].
     *
     * @param string $name
     * @throws TwigLoaderError
     */
    private function _validateTemplateName(string $name)
    {
        if (StringHelper::contains($name, "\0")) {
            throw new TwigLoaderError(Craft::t('app', 'A template name cannot contain NUL bytes.'));
        }

        if (Path::ensurePathIsContained($name) === false) {
            Craft::error('Someone tried to load a template outside the templates folder: ' . $name);
            throw new TwigLoaderError(Craft::t('app', 'Looks like you are trying to load a template outside the template folder.'));
        }
    }

    /**
     * Searches for a template files, and returns the first match if there is one.
     *
     * @param string $basePath The base path to be looking in.
     * @param string $name The name of the template to be looking for.
     * @return string|null The matching file path, or `null`.
     */
    private function _resolveTemplate(string $basePath, string $name)
    {
        // Normalize the path and name
        $basePath = FileHelper::normalizePath($basePath);
        $name = trim(FileHelper::normalizePath($name), '/');

        // $name could be an empty string (e.g. to load the homepage template)
        if ($name !== '') {
            // Maybe $name is already the full file path
            $testPath = $basePath . DIRECTORY_SEPARATOR . $name;

            if (is_file($testPath)) {
                return $testPath;
            }

            foreach ($this->_defaultTemplateExtensions as $extension) {
                $testPath = $basePath . DIRECTORY_SEPARATOR . $name . '.' . $extension;

                if (is_file($testPath)) {
                    return $testPath;
                }
            }
        }

        foreach ($this->_indexTemplateFilenames as $filename) {
            foreach ($this->_defaultTemplateExtensions as $extension) {
                $testPath = $basePath . ($name !== '' ? DIRECTORY_SEPARATOR . $name : '') . DIRECTORY_SEPARATOR . $filename . '.' . $extension;

                if (is_file($testPath)) {
                    return $testPath;
                }
            }
        }

        return null;
    }

    /**
     * Returns the Twig environment options
     *
     * @return array
     */
    private function _getTwigOptions(): array
    {
        if ($this->_twigOptions !== null) {
            return $this->_twigOptions;
        }

        $this->_twigOptions = [
            // See: https://github.com/twigphp/Twig/issues/1951
            'cache' => Craft::$app->getPath()->getCompiledTemplatesPath(),
            'auto_reload' => true,
            'charset' => Craft::$app->charset,
        ];

        $generalConfig = Craft::$app->getConfig()->getGeneral();

        // Only load our custom Template class if they still have suppressTemplateErrors enabled
        if ($generalConfig->suppressTemplateErrors) {
            $this->_twigOptions['base_template_class'] = Template::class;
        }

        if ($generalConfig->headlessMode && Craft::$app->getRequest()->getIsSiteRequest()) {
            $this->_twigOptions['autoescape'] = 'js';
        }

        if (YII_DEBUG) {
            $this->_twigOptions['debug'] = true;
            $this->_twigOptions['strict_variables'] = true;
        }

        return $this->_twigOptions;
    }

    /**
     * Returns any registered template roots.
     *
     * @param string $which 'cp' or 'site'
     * @return array
     */
    private function _getTemplateRoots(string $which): array
    {
        if (isset($this->_templateRoots[$which])) {
            return $this->_templateRoots[$which];
        }

        if ($which === 'cp') {
            $name = self::EVENT_REGISTER_CP_TEMPLATE_ROOTS;
        } else {
            $name = self::EVENT_REGISTER_SITE_TEMPLATE_ROOTS;
        }
        $event = new RegisterTemplateRootsEvent();
        $this->trigger($name, $event);

        $roots = [];

        foreach ($event->roots as $templatePath => $dir) {
            $templatePath = strtolower(trim($templatePath, '/'));
            if (!isset($roots[$templatePath])) {
                $roots[$templatePath] = [];
            }
            array_push($roots[$templatePath], ...(array)$dir);
        }

        // Longest (most specific) first
        krsort($roots, SORT_STRING);

        return $this->_templateRoots[$which] = $roots;
    }

<<<<<<< HEAD
    private function _registeredJs($property, $names)
=======
    private function _setJsProperty($property, $names)
>>>>>>> 28b01f8a
    {
        if (empty($names)) {
            return;
        }

        $js = "if (typeof Craft !== 'undefined') {\n";
        foreach (array_keys($names) as $name) {
            if ($name) {
                $jsName = Json::encode(str_replace(['<', '>'], '', $name));
                $js .= "  Craft.{$property}[{$jsName}] = true;\n";
            }
        }
        $js .= '}';
        $this->registerJs($js, self::POS_HEAD);
    }

    /**
     * Returns the HTML for an element in the control panel.
     *
     * @param array &$context
     * @return string|null
     */
    private function _getCpElementHtml(array &$context)
    {
        if (!isset($context['element'])) {
            return null;
        }

        /** @var ElementInterface $element */
        $element = $context['element'];
        $label = $element->getUiLabel();

        if (!isset($context['context'])) {
            $context['context'] = 'index';
        }

        // How big is the element going to be?
        if (isset($context['size']) && ($context['size'] === 'small' || $context['size'] === 'large')) {
            $elementSize = $context['size'];
        } else if (isset($context['viewMode']) && $context['viewMode'] === 'thumbs') {
            $elementSize = 'large';
        } else {
            $elementSize = 'small';
        }

        // Create the thumb/icon image, if there is one
        // ---------------------------------------------------------------------

        $thumbSize = $elementSize === 'small' ? 34 : 120;
        $thumbUrl = $element->getThumbUrl($thumbSize);

        if ($thumbUrl !== null) {
            $imageSize2x = $thumbSize * 2;
            $thumbUrl2x = $element->getThumbUrl($imageSize2x);

            $srcsets = [
                "$thumbUrl {$thumbSize}w",
                "$thumbUrl2x {$imageSize2x}w",
            ];
            $sizesHtml = "{$thumbSize}px";
            $srcsetHtml = implode(', ', $srcsets);
            $imgHtml = "<div class='elementthumb' data-sizes='{$sizesHtml}' data-srcset='{$srcsetHtml}'></div>";
        } else {
            $imgHtml = '';
        }

        $htmlAttributes = array_merge(
            $element->getHtmlAttributes($context['context']),
            [
                'class' => 'element ' . $elementSize,
                'data-type' => get_class($element),
                'data-id' => $element->id,
                'data-site-id' => $element->siteId,
                'data-status' => $element->getStatus(),
                'data-label' => (string)$element,
                'data-url' => $element->getUrl(),
                'data-level' => $element->level,
                'title' => $label . (Craft::$app->getIsMultiSite() ? ' – ' . $element->getSite()->name : ''),
            ]);

        if ($context['context'] === 'field') {
            $htmlAttributes['class'] .= ' removable';
        }

        if ($element->hasErrors()) {
            $htmlAttributes['class'] .= ' error';
        }

        if ($element::hasStatuses()) {
            $htmlAttributes['class'] .= ' hasstatus';
        }

        if ($thumbUrl !== null) {
            $htmlAttributes['class'] .= ' hasthumb';
        }

        $html = '<div';

        // todo: swap this with Html::renderTagAttributse in 4.0
        // (that will cause a couple breaking changes since `null` means "don't show" and `true` means "no value".)
        foreach ($htmlAttributes as $attribute => $value) {
            $html .= ' ' . $attribute . ($value !== null ? '="' . Html::encode($value) . '"' : '');
        }

        if (ElementHelper::isElementEditable($element)) {
            $html .= ' data-editable';
        }

        if ($element->trashed) {
            $html .= ' data-trashed';
        }

        $html .= '>';

        if ($context['context'] === 'field' && isset($context['name'])) {
            $html .= '<input type="hidden" name="' . $context['name'] . '[]" value="' . $element->id . '">';
            $html .= '<a class="delete icon" title="' . Craft::t('app', 'Remove') . '"></a> ';
        }

        if ($element::hasStatuses()) {
            $status = $element->getStatus();
            $statusClasses = $status . ' ' . ($element::statuses()[$status]['color'] ?? '');
            $html .= '<span class="status ' . $statusClasses . '"></span>';
        }

        $html .= $imgHtml;
        $html .= '<div class="label">';

        $html .= '<span class="title">';

        $encodedLabel = Html::encode($label);

        if (
            $context['context'] === 'index' &&
            !$element->trashed &&
            ($cpEditUrl = $element->getCpEditUrl())
        ) {
            if ($element->getIsDraft()) {
                $cpEditUrl = UrlHelper::urlWithParams($cpEditUrl, ['draftId' => $element->draftId]);
            } else if ($element->getIsRevision()) {
                $cpEditUrl = UrlHelper::urlWithParams($cpEditUrl, ['revisionId' => $element->revisionId]);
            }

            $cpEditUrl = Html::encode($cpEditUrl);
            $html .= "<a href=\"{$cpEditUrl}\">{$encodedLabel}</a>";
        } else {
            $html .= $encodedLabel;
        }

        $html .= '</span></div></div>';

        return $html;
    }
}<|MERGE_RESOLUTION|>--- conflicted
+++ resolved
@@ -1972,11 +1972,7 @@
         return $this->_templateRoots[$which] = $roots;
     }
 
-<<<<<<< HEAD
-    private function _registeredJs($property, $names)
-=======
     private function _setJsProperty($property, $names)
->>>>>>> 28b01f8a
     {
         if (empty($names)) {
             return;
