<?php
/**
 * @link https://craftcms.com/
 * @copyright Copyright (c) Pixel & Tonic, Inc.
 * @license https://craftcms.github.io/license/
 */

namespace craft\web;

use Craft;
use craft\events\CreateTwigEvent;
use craft\events\RegisterTemplateRootsEvent;
use craft\events\TemplateEvent;
use craft\helpers\App;
use craft\helpers\Cp;
use craft\helpers\FileHelper;
use craft\helpers\Html;
use craft\helpers\Json;
use craft\helpers\Path;
use craft\helpers\StringHelper;
use craft\web\twig\CpExtension;
use craft\web\twig\Environment;
use craft\web\twig\Extension;
use craft\web\twig\GlobalsExtension;
use craft\web\twig\SinglePreloaderExtension;
use craft\web\twig\TemplateLoader;
use Throwable;
use Twig\Error\LoaderError as TwigLoaderError;
use Twig\Error\RuntimeError as TwigRuntimeError;
use Twig\Error\SyntaxError as TwigSyntaxError;
use Twig\Extension\CoreExtension;
use Twig\Extension\ExtensionInterface;
use Twig\Extension\StringLoaderExtension;
use Twig\Template as TwigTemplate;
use Twig\TemplateWrapper;
use yii\base\Arrayable;
use yii\base\Exception;
use yii\base\Model;
use yii\base\NotSupportedException;
use yii\web\AssetBundle as YiiAssetBundle;

/**
 * @inheritdoc
 * @property string $templateMode the current template mode (either `site` or `cp`)
 * @property string $templatesPath the base path that templates should be found in
 * @property string|null $namespace the active namespace
 * @property-read array $cpTemplateRoots any registered control panel template roots
 * @property-read array $siteTemplateRoots any registered site template roots
 * @property-read bool $isRenderingPageTemplate whether a page template is currently being rendered
 * @property-read bool $isRenderingTemplate whether a template is currently being rendered
 * @property-read Environment $twig the Twig environment
 * @property-read string $bodyHtml the content to be inserted at the end of the body section
 * @property-read string $headHtml the content to be inserted in the head section
 * @property-write string[] $registeredAssetBundles the asset bundle names that should be marked as already registered
 * @property-write string[] $registeredJsFiles the JS files that should be marked as already registered
 * @author Pixel & Tonic, Inc. <support@pixelandtonic.com>
 * @since 3.0.0
 */
class View extends \yii\web\View
{
    /**
     * @event CreateTwigEvent The event that is triggered when a Twig environment is created.
     * @see createTwig()
     * @since 4.3.0
     */
    public const EVENT_AFTER_CREATE_TWIG = 'afterCreateTwig';

    /**
     * @event RegisterTemplateRootsEvent The event that is triggered when registering control panel template roots
     */
    public const EVENT_REGISTER_CP_TEMPLATE_ROOTS = 'registerCpTemplateRoots';

    /**
     * @event RegisterTemplateRootsEvent The event that is triggered when registering site template roots
     */
    public const EVENT_REGISTER_SITE_TEMPLATE_ROOTS = 'registerSiteTemplateRoots';

    /**
     * @event TemplateEvent The event that is triggered before a template gets rendered
     */
    public const EVENT_BEFORE_RENDER_TEMPLATE = 'beforeRenderTemplate';

    /**
     * @event TemplateEvent The event that is triggered after a template gets rendered
     */
    public const EVENT_AFTER_RENDER_TEMPLATE = 'afterRenderTemplate';

    /**
     * @event TemplateEvent The event that is triggered before a page template gets rendered
     */
    public const EVENT_BEFORE_RENDER_PAGE_TEMPLATE = 'beforeRenderPageTemplate';

    /**
     * @event TemplateEvent The event that is triggered after a page template gets rendered
     */
    public const EVENT_AFTER_RENDER_PAGE_TEMPLATE = 'afterRenderPageTemplate';

    /**
     * @const TEMPLATE_MODE_CP
     */
    public const TEMPLATE_MODE_CP = 'cp';

    /**
     * @const TEMPLATE_MODE_SITE
     */
    public const TEMPLATE_MODE_SITE = 'site';

    /**
     * @var bool Whether to minify CSS registered with [[registerCss()]]
     * @since 3.4.0
     * @deprecated in 3.6.0.
     */
    public $minifyCss = false;

    /**
     * @var bool Whether to minify JS registered with [[registerJs()]]
     * @since 3.4.0
     * @deprecated in 3.6.0
     */
    public $minifyJs = false;

    /**
     * @var bool Whether to allow [[evaluateDynamicContent()]] to be called.
     *
     * ::: warning
     * Don’t enable this unless you have a *very* good reason to.
     * :::
     *
     * @since 3.5.0
     */
    public bool $allowEval = false;

    /**
     * @var Environment|null The Twig environment instance used for control panel templates
     */
    private ?Environment $_cpTwig = null;

    /**
     * @var Environment|null The Twig environment instance used for site templates
     */
    private ?Environment $_siteTwig = null;

    /**
     * @var array
     */
    private array $_twigOptions;

    /**
     * @var ExtensionInterface[] List of Twig extensions registered with [[registerTwigExtension()]]
     */
    private array $_twigExtensions = [];

    /**
     * @var string[]
     */
    private array $_templatePaths = [];

    /**
     * @var TemplateWrapper[]
     */
    private array $_objectTemplates = [];

    /**
     * @var string|null
     */
    private ?string $_templateMode = null;

    /**
     * @var array|null
     */
    private ?array $_cpTemplateRoots = null;

    /**
     * @var array|null
     */
    private ?array $_siteTemplateRoots = null;

    /**
     * @var array|null
     */
    private ?array $_templateRoots = null;

    /**
     * @var string|null The root path to look for templates in
     */
    private ?string $_templatesPath = null;

    /**
     * @var string[]
     */
    private array $_defaultTemplateExtensions;

    /**
     * @var string[]
     */
    private array $_indexTemplateFilenames;

    /**
     * @var string
     */
    private string $_privateTemplateTrigger;

    /**
     * @var string|null
     */
    private ?string $_namespace = null;

    /**
     * @var bool Whether delta input name registration is open.
     * @see getIsDeltaRegistrationActive()
     * @see setIsDeltaRegistrationActive()
     * @see registerDeltaName()
     */
    private bool $_registerDeltaNames = false;

    /**
     * @var string[] The registered delta input names.
     * @see registerDeltaName()
     */
    private array $_deltaNames = [];

    /**
     * @var array The initial delta input values.
     * @see setInitialDeltaValue()
     */
    private array $_initialDeltaValues = [];

    /**
     * @var array
     * @see startJsBuffer()
     * @see clearJsBuffer()
     */
    private array $_jsBuffers = [];

    /**
     * @var array
     * @see startScriptBuffer()
     * @see clearScriptBuffer()
     */
    private array $_scriptBuffers = [];

    /**
     * @var array
     * @see startCssBuffer()
     * @see clearCssBuffer()
     */
    private array $_cssBuffers = [];

    /**
     * @var array
     * @see startCssFileBuffer()
     * @see clearCssFileBuffer()
     */
    private array $_cssFileBuffers = [];

    /**
     * @var array
     * @see startJsFileBuffer()
     * @see clearJsFileBuffer()
     */
    private array $_jsFileBuffers = [];

    /**
     * @var array
     * @see startHtmlBuffer()
     * @see clearHtmlBuffer()
     */
    private array $_htmlBuffers = [];

    /**
     * @var array|null the registered generic `<script>` code blocks
     * @see registerScript()
     */
    private ?array $_scripts = null;

    /**
     * @var array the registered generic HTML code blocks
     * @see registerHtml()
     */
    private array $_html = [];

    /**
     * @var callable[][]
     */
    private array $_hooks = [];

    /**
     * @var string|null
     */
    private ?string $_renderingTemplate = null;

    /**
     * @var bool
     */
    private bool $_isRenderingPageTemplate = false;

    /**
     * @var string[]
     * @see registerAssetFiles()
     * @see setRegisteredAssetBundles()
     */
    private array $_registeredAssetBundles = [];

    /**
     * @var string[]
     * @see registerJsFile()
     * @see setRegisteredJsfiles()
     */
    private array $_registeredJsFiles = [];

    /**
     * @inheritdoc
     */
    public function init(): void
    {
        parent::init();

        // Set the initial template mode based on whether this is a control panel or site request
        $request = Craft::$app->getRequest();
        if ($request->getIsConsoleRequest() || $request->getIsCpRequest()) {
            $this->setTemplateMode(self::TEMPLATE_MODE_CP);
        } else {
            $this->setTemplateMode(self::TEMPLATE_MODE_SITE);
        }

        // Register the control panel hooks
        $this->hook('cp.elements.element', [$this, '_getCpElementHtml']);
    }

    /**
     * Returns the Twig environment.
     *
     * @return Environment
     */
    public function getTwig(): Environment
    {
        return $this->_templateMode === self::TEMPLATE_MODE_CP
            ? $this->_cpTwig ?? ($this->_cpTwig = $this->createTwig())
            : $this->_siteTwig ?? ($this->_siteTwig = $this->createTwig());
    }

    /**
     * Creates a new Twig environment.
     *
     * @return Environment
     */
    public function createTwig(): Environment
    {
        // Log a warning if the app isn't fully initialized yet
        if (!Craft::$app->getIsInitialized()) {
            Craft::warning('Twig instantiated before Craft is fully initialized.', __METHOD__);
        }

        $twig = new Environment(new TemplateLoader($this), $this->_getTwigOptions());

        $twig->addExtension(new StringLoaderExtension());
        $twig->addExtension(new Extension($this, $twig));

        if ($this->_templateMode === self::TEMPLATE_MODE_CP) {
            $twig->addExtension(new CpExtension());
        } elseif (Craft::$app->getIsInstalled()) {
            $twig->addExtension(new GlobalsExtension());

            if (Craft::$app->getConfig()->getGeneral()->preloadSingles) {
                $twig->addExtension(new SinglePreloaderExtension());
            }
        }

        // Add plugin-supplied extensions
        foreach ($this->_twigExtensions as $extension) {
            $twig->addExtension($extension);
        }

        // Set our timezone
        /** @var CoreExtension $core */
        $core = $twig->getExtension(CoreExtension::class);
        $core->setTimezone(Craft::$app->getTimeZone());

        // Fire a afterCreateTwig event
        if ($this->hasEventHandlers(self::EVENT_AFTER_CREATE_TWIG)) {
            $this->trigger(self::EVENT_AFTER_CREATE_TWIG, new CreateTwigEvent([
                'templateMode' => $this->_templateMode ?? self::TEMPLATE_MODE_SITE,
                'twig' => $twig,
            ]));
        }

        return $twig;
    }

    /**
     * Registers a new Twig extension, which will be added on existing environments and queued up for future environments.
     *
     * @param ExtensionInterface $extension
     */
    public function registerTwigExtension(ExtensionInterface $extension): void
    {
        // Make sure this extension isn't already registered
        $class = get_class($extension);
        if (isset($this->_twigExtensions[$class])) {
            return;
        }

        $this->_twigExtensions[$class] = $extension;

        // Add it to any existing Twig environments
        if (isset($this->_cpTwig)) {
            $this->_cpTwig->addExtension($extension);
        }
        if (isset($this->_siteTwig)) {
            $this->_siteTwig->addExtension($extension);
        }
    }

    /**
     * Returns whether a template is currently being rendered.
     *
     * @return bool Whether a template is currently being rendered.
     */
    public function getIsRenderingTemplate(): bool
    {
        return isset($this->_renderingTemplate);
    }

    /**
     * Renders a Twig template.
     *
     * @param string $template The name of the template to load
     * @param array $variables The variables that should be available to the template
     * @param string|null $templateMode The template mode to use
     * @return string the rendering result
     * @throws TwigLoaderError
     * @throws TwigRuntimeError
     * @throws TwigSyntaxError
     * @throws Exception if $templateMode is invalid
     */
    public function renderTemplate(string $template, array $variables = [], ?string $templateMode = null): string
    {
        if ($templateMode === null) {
            $templateMode = $this->getTemplateMode();
        }

        if (!$this->beforeRenderTemplate($template, $variables, $templateMode)) {
            return '';
        }

        Craft::debug("Rendering template: $template", __METHOD__);

        $oldTemplateMode = $this->getTemplateMode();
        $this->setTemplateMode($templateMode);

        // Render and return
        $renderingTemplate = $this->_renderingTemplate;
        $this->_renderingTemplate = $template;

        try {
            $output = $this->getTwig()->render($template, $variables);
        } finally {
            $this->_renderingTemplate = $renderingTemplate;
            $this->setTemplateMode($oldTemplateMode);
        }

        $this->afterRenderTemplate($template, $variables, $templateMode, $output);
        return $output;
    }

    /**
     * Returns whether a page template is currently being rendered.
     *
     * @return bool Whether a page template is currently being rendered.
     */
    public function getIsRenderingPageTemplate(): bool
    {
        return $this->_isRenderingPageTemplate;
    }

    /**
     * Renders a Twig template that represents an entire web page.
     *
     * @param string $template The name of the template to load
     * @param array $variables The variables that should be available to the template
     * @param string|null $templateMode The template mode to use
     * @return string the rendering result
     * @throws TwigLoaderError
     * @throws TwigRuntimeError
     * @throws TwigSyntaxError
     * @throws Exception if $templateMode is invalid
     */
    public function renderPageTemplate(string $template, array $variables = [], ?string $templateMode = null): string
    {
        if ($templateMode === null) {
            $templateMode = $this->getTemplateMode();
        }

        if (!$this->beforeRenderPageTemplate($template, $variables, $templateMode)) {
            return '';
        }

        ob_start();
        ob_implicit_flush(false);

        $oldTemplateMode = $this->getTemplateMode();
        $this->setTemplateMode($templateMode);

        $isRenderingPageTemplate = $this->_isRenderingPageTemplate;
        $this->_isRenderingPageTemplate = true;

        try {
            $this->beginPage();
            echo $this->renderTemplate($template, $variables);
            $this->endPage();
        } finally {
            $this->_isRenderingPageTemplate = $isRenderingPageTemplate;
            $this->setTemplateMode($oldTemplateMode);
            $output = ob_get_clean();
        }

        $this->afterRenderPageTemplate($template, $variables, $templateMode, $output);
        return $output;
    }

    /**
     * Renders a template defined in a string.
     *
     * @param string $template The source template string.
     * @param array $variables Any variables that should be available to the template.
     * @param string $templateMode The template mode to use.
     * @param bool $escapeHtml Whether dynamic HTML should be escaped
     * @return string The rendered template.
     * @throws TwigLoaderError
     * @throws TwigSyntaxError
     */
    public function renderString(string $template, array $variables = [], string $templateMode = self::TEMPLATE_MODE_SITE, bool $escapeHtml = false): string
    {
        // If there are no dynamic tags, just return the template
        if (!str_contains($template, '{')) {
            return $template;
        }

        $oldTemplateMode = $this->templateMode;
        $this->setTemplateMode($templateMode);

        $twig = $this->getTwig();
        if (!$escapeHtml) {
            $twig->setDefaultEscaperStrategy(false);
        }
        $lastRenderingTemplate = $this->_renderingTemplate;
        $this->_renderingTemplate = 'string:' . $template;

        try {
            return $twig->createTemplate($template)->render($variables);
        } finally {
            $this->_renderingTemplate = $lastRenderingTemplate;
            if (!$escapeHtml) {
                $twig->setDefaultEscaperStrategy();
            }
            $this->setTemplateMode($oldTemplateMode);
        }
    }

    /**
     * Renders an object template.
     *
     * The passed-in `$object` will be available to the template as an `object` variable.
     *
     * The template will be parsed for “property tags” (e.g. `{foo}`), which will get replaced with
     * full Twig output tags (e.g. `{{ object.foo|raw }}`.
     *
     * If `$object` is an instance of [[Arrayable]], any attributes returned by its [[Arrayable::fields()|fields()]] or
     * [[Arrayable::extraFields()|extraFields()]] methods will also be available as variables to the template.
     *
     * @param string $template the source template string
     * @param mixed $object the object that should be passed into the template
     * @param array $variables any additional variables that should be available to the template
     * @param string $templateMode The template mode to use.
     * @return string The rendered template.
     * @throws Exception in case of failure
     * @throws Throwable in case of failure
     */
    public function renderObjectTemplate(string $template, mixed $object, array $variables = [], string $templateMode = self::TEMPLATE_MODE_SITE): string
    {
        // If there are no dynamic tags, just return the template
<<<<<<< HEAD
        if (!str_contains($template, '{')) {
            return $template;
=======
        if (strpos($template, '{') === false) {
            return trim($template);
>>>>>>> 7af51b90
        }

        $oldTemplateMode = $this->templateMode;
        $this->setTemplateMode($templateMode);
        $twig = $this->getTwig();

        // Temporarily disable strict variables if it's enabled
        $strictVariables = $twig->isStrictVariables();

        if ($strictVariables) {
            $twig->disableStrictVariables();
        }

        $twig->setDefaultEscaperStrategy(false);
        $lastRenderingTemplate = $this->_renderingTemplate;
        $this->_renderingTemplate = 'string:' . $template;

        try {
            // Is this the first time we've parsed this template?
            $cacheKey = md5($template);
            if (!isset($this->_objectTemplates[$cacheKey])) {
                // Replace shortcut "{var}"s with "{{object.var}}"s, without affecting normal Twig tags
                $template = $this->normalizeObjectTemplate($template);
                $this->_objectTemplates[$cacheKey] = $twig->createTemplate($template);
            }

            // Get the variables to pass to the template
            if ($object instanceof Model) {
                foreach ($object->attributes() as $name) {
                    if (!isset($variables[$name]) && str_contains($template, $name)) {
                        $variables[$name] = $object->$name;
                    }
                }
            }

            if ($object instanceof Arrayable) {
                // See if we should be including any of the extra fields
                $extra = [];
                foreach ($object->extraFields() as $field => $definition) {
                    if (is_int($field)) {
                        $field = $definition;
                    }
                    if (preg_match('/\b' . preg_quote($field, '/') . '\b/', $template)) {
                        $extra[] = $field;
                    }
                }
                $variables += $object->toArray([], $extra, false);
            }

            $variables['object'] = $object;
            $variables['_variables'] = $variables;

            // Render it!
            /** @var TwigTemplate $templateObj */
            $templateObj = $this->_objectTemplates[$cacheKey];
            return trim($templateObj->render($variables));
        } finally {
            $this->_renderingTemplate = $lastRenderingTemplate;
            $twig->setDefaultEscaperStrategy();
            $this->setTemplateMode($oldTemplateMode);

            // Re-enable strict variables
            if ($strictVariables) {
                $twig->enableStrictVariables();
            }
        }
    }

    /**
     * Normalizes an object template for [[renderObjectTemplate()]].
     *
     * @param string $template
     * @return string
     */
    public function normalizeObjectTemplate(string $template): string
    {
        $tokens = [];

        // Tokenize {% verbatim %} ... {% endverbatim %} tags in their entirety
        $template = preg_replace_callback('/\{%-?\s*verbatim\s*-?%\}.*?{%-?\s*endverbatim\s*-?%\}/s',
            function(array $matches) use (&$tokens) {
                $token = 'tok_' . StringHelper::randomString(10);
                $tokens[$token] = $matches[0];
                return $token;
            },
            $template
        );

        // Tokenize any remaining Twig tags (including print tags)
        $template = preg_replace_callback('/\{%-?\s*\w+.*?%\}|(?<!\{)\{\{(?!\{).+?(?<!\})\}\}(?!\})/s',
            function(array $matches) use (&$tokens) {
                $token = 'tok_' . StringHelper::randomString(10);
                $tokens[$token] = $matches[0];
                return $token;
            },
            $template
        );

        // Tokenize inline code and code blocks
        $template = preg_replace_callback('/(?<!`)(`|`{3,})(?!`).*?(?<!`)\1(?!`)/s', function(array $matches) use (&$tokens) {
            $token = 'tok_' . StringHelper::randomString(10);
            $tokens[$token] = '{% verbatim %}' . $matches[0] . '{% endverbatim %}';
            return $token;
        }, $template);

        // Tokenize objects (call preg_replace_callback() multiple times in case there are nested objects)
        while (true) {
            $template = preg_replace_callback('/\{\s*([\'"]?)\w+\1\s*:[^\{]+?\}/', function(array $matches) use (&$tokens) {
                $token = 'tok_' . StringHelper::randomString(10);
                $tokens[$token] = $matches[0];
                return $token;
            }, $template, -1, $count);
            if ($count === 0) {
                break;
            }
        }

        // Swap out the remaining {xyz} tags with {{object.xyz}}
        $template = preg_replace_callback('/(?<!\{)\{\s*(\w+)([^\{]*?)\}/', function(array $match) {
            // Is this a function call like `clone()`?
            if (!empty($match[2]) && $match[2][0] === '(') {
                $replace = $match[1] . $match[2];
            } else {
                $replace = "(_variables.$match[1] ?? object.$match[1])$match[2]";
            }
            return "{{ $replace|raw }}";
        }, $template);

        // Bring the objects back
        foreach (array_reverse($tokens) as $token => $value) {
            $template = str_replace($token, $value, $template);
        }

        return $template;
    }

    /**
     * Returns whether a template exists.
     *
     * Internally, this will just call [[resolveTemplate()]] with the given template name, and return whether that
     * method found anything.
     *
     * @param string $name The name of the template.
     * @param string|null $templateMode The template mode to use.
     * @param bool $publicOnly Whether to only look for public templates (template paths that don’t start with the private template trigger).
     * @return bool Whether the template exists.
     * @throws Exception
     */
    public function doesTemplateExist(string $name, ?string $templateMode = null, bool $publicOnly = false): bool
    {
        try {
            return ($this->resolveTemplate($name, $templateMode, $publicOnly) !== false);
        } catch (TwigLoaderError) {
            // _validateTemplateName() had an issue with it
            return false;
        }
    }

    /**
     * Finds a template on the file system and returns its path.
     *
     * All of the following files will be searched for, in this order:
     *
     * - TemplateName
     * - TemplateName.html
     * - TemplateName.twig
     * - TemplateName/index.html
     * - TemplateName/index.twig
     *
     * If this is a front-end request, the actual list of file extensions and
     * index filenames are configurable via the <config4:defaultTemplateExtensions>
     * and <config4:indexTemplateFilenames> config settings.
     *
     * For example if you set the following in config/general.php:
     *
     * ```php
     * 'defaultTemplateExtensions' => ['htm'],
     * 'indexTemplateFilenames' => ['default'],
     * ```
     *
     * then the following files would be searched for instead:
     *
     * - TemplateName
     * - TemplateName.htm
     * - TemplateName/default.htm
     *
     * The actual directory that those files will depend on the current [[setTemplateMode()|template mode]]
     * (probably `templates/` if it’s a front-end site request, and `vendor/craftcms/cms/src/templates/` if it’s a Control
     * Panel request).
     *
     * If this is a front-end site request, a folder named after the current site handle will be checked first.
     *
     * - templates/SiteHandle/...
     * - templates/...
     *
     * And finally, if this is a control panel request _and_ the template name includes multiple segments _and_ the first
     * segment of the template name matches a plugin’s handle, then Craft will look for a template named with the
     * remaining segments within that plugin’s templates/ subfolder.
     *
     * To put it all together, here’s where Craft would look for a template named “foo/bar”, depending on the type of
     * request it is:
     *
     * - Front-end site requests:
     *     - templates/SiteHandle/foo/bar
     *     - templates/SiteHandle/foo/bar.html
     *     - templates/SiteHandle/foo/bar.twig
     *     - templates/SiteHandle/foo/bar/index.html
     *     - templates/SiteHandle/foo/bar/index.twig
     *     - templates/foo/bar
     *     - templates/foo/bar.html
     *     - templates/foo/bar.twig
     *     - templates/foo/bar/index.html
     *     - templates/foo/bar/index.twig
     * - Control panel requests:
     *     - vendor/craftcms/cms/src/templates/foo/bar
     *     - vendor/craftcms/cms/src/templates/foo/bar.html
     *     - vendor/craftcms/cms/src/templates/foo/bar.twig
     *     - vendor/craftcms/cms/src/templates/foo/bar/index.html
     *     - vendor/craftcms/cms/src/templates/foo/bar/index.twig
     *     - path/to/fooplugin/templates/bar
     *     - path/to/fooplugin/templates/bar.html
     *     - path/to/fooplugin/templates/bar.twig
     *     - path/to/fooplugin/templates/bar/index.html
     *     - path/to/fooplugin/templates/bar/index.twig
     *
     * @param string $name The name of the template.
     * @param string|null $templateMode The template mode to use.
     * @param bool $publicOnly Whether to only look for public templates (template paths that don’t start with the private template trigger).
     * @return string|false The path to the template if it exists, or `false`.
     * @throws TwigLoaderError
     */
    public function resolveTemplate(string $name, ?string $templateMode = null, bool $publicOnly = false): string|false
    {
        if ($templateMode !== null) {
            $oldTemplateMode = $this->getTemplateMode();
            $this->setTemplateMode($templateMode);
        }

        try {
            return $this->_resolveTemplateInternal($name, $publicOnly);
        } finally {
            if (isset($oldTemplateMode)) {
                $this->setTemplateMode($oldTemplateMode);
            }
        }
    }

    /**
     * Finds a template on the file system and returns its path.
     *
     * @param string $name The name of the template.
     * @param bool $publicOnly Whether to only look for public templates (template paths that don’t start with the private template trigger).
     * @return string|false The path to the template if it exists, or `false`.
     * @throws TwigLoaderError
     */
    private function _resolveTemplateInternal(string $name, bool $publicOnly): string|false
    {
        // Normalize the template name
        $name = trim(preg_replace('#/{2,}#', '/', str_replace('\\', '/', StringHelper::convertToUtf8($name))), '/');

        $key = $this->_templatesPath . ':' . $name;

        // Is this template path already cached?
        if (isset($this->_templatePaths[$key])) {
            return $this->_templatePaths[$key];
        }

        // Validate the template name
        $this->_validateTemplateName($name);

        // Look for the template in the main templates folder
        $basePaths = [];

        // Should we be looking for a localized version of the template?
        if ($this->_templateMode === self::TEMPLATE_MODE_SITE && Craft::$app->getIsInstalled()) {
            /** @noinspection PhpUnhandledExceptionInspection */
            $sitePath = $this->_templatesPath . DIRECTORY_SEPARATOR . Craft::$app->getSites()->getCurrentSite()->handle;
            if (is_dir($sitePath)) {
                $basePaths[] = $sitePath;
            }
        }

        $basePaths[] = $this->_templatesPath;

        foreach ($basePaths as $basePath) {
            if (($path = $this->_resolveTemplate($basePath, $name, $publicOnly)) !== null) {
                return $this->_templatePaths[$key] = $path;
            }
        }

        unset($basePaths);

        // Check any registered template roots
        if ($this->_templateMode === self::TEMPLATE_MODE_CP) {
            $roots = $this->getCpTemplateRoots();
        } else {
            $roots = $this->getSiteTemplateRoots();
        }

        if (!empty($roots)) {
            foreach ($roots as $templateRoot => $basePaths) {
                /** @var string[] $basePaths */
                $templateRootLen = strlen($templateRoot);
                if ($templateRoot === '' || strncasecmp($templateRoot . '/', $name . '/', $templateRootLen + 1) === 0) {
                    $subName = $templateRoot === '' ? $name : (strlen($name) === $templateRootLen ? '' : substr($name, $templateRootLen + 1));
                    foreach ($basePaths as $basePath) {
                        if (($path = $this->_resolveTemplate($basePath, $subName, $publicOnly)) !== null) {
                            return $this->_templatePaths[$key] = $path;
                        }
                    }
                }
            }
        }

        return false;
    }

    /**
     * Returns any registered control panel template roots.
     *
     * @return array
     */
    public function getCpTemplateRoots(): array
    {
        return $this->_getTemplateRoots('cp');
    }

    /**
     * Returns any registered site template roots.
     *
     * @return array
     */
    public function getSiteTemplateRoots(): array
    {
        return $this->_getTemplateRoots('site');
    }

    /**
     * @inheritdoc
     */
    public function registerJs($js, $position = self::POS_READY, $key = null): void
    {
        // Trim any whitespace and ensure it ends with a semicolon.
        $js = StringHelper::ensureRight(trim($js, " \t\n\r\0\x0B"), ';');

        parent::registerJs($js, $position, $key);
    }

    /**
     * Registers JavaScript code with the given variables, pre-JSON-encoded.
     *
     * @param callable $jsFn callback function that returns the JS code to be registered.
     * @param array $vars Array of variables that will be JSON-encoded before being passed to `$jsFn`.
     * @param int $position the position at which the JS script tag should be inserted
     * in a page. The possible values are:
     *
     * - [[POS_HEAD]]: in the head section
     * - [[POS_BEGIN]]: at the beginning of the body section
     * - [[POS_END]]: at the end of the body section
     * - [[POS_LOAD]]: enclosed within jQuery(window).load().
     *   Note that by using this position, the method will automatically register the jQuery js file.
     * - [[POS_READY]]: enclosed within jQuery(document).ready(). This is the default value.
     *   Note that by using this position, the method will automatically register the jQuery js file.
     *
     * @param string|null $key the key that identifies the JS code block. If null, it will use
     * $js as the key. If two JS code blocks are registered with the same key, the latter
     * will overwrite the former.
     * @since 3.7.31
     */
    public function registerJsWithVars(callable $jsFn, array $vars, int $position = self::POS_READY, ?string $key = null): void
    {
        $jsVars = array_map(function($variable) {
            return Json::encode($variable);
        }, $vars);
        $js = call_user_func($jsFn, ...array_values($jsVars));
        $this->registerJs($js, $position, $key);
    }

    /**
     * Starts a buffer for any JavaScript code registered with [[registerJs()]].
     *
     * The buffer’s contents can be cleared and returned later via [[clearJsBuffer()]].
     *
     * @see clearJsBuffer()
     */
    public function startJsBuffer(): void
    {
        $this->_jsBuffers[] = $this->js;
        $this->js = [];
    }

    /**
     * Clears and ends a buffer started via [[startJsBuffer()]], returning any JavaScript code that was registered while
     * the buffer was active.
     *
     * @param bool $scriptTag Whether the returned JavaScript code should be wrapped in a `<script>` tag.
     * @param bool $combine Whether the JavaScript code should be returned in a combined blob. (Position and key info will be lost.)
     * @return string|array|false The JavaScript code that was registered while the buffer was active, or `false` if there wasn’t an active buffer.
     * @see startJsBuffer()
     */
    public function clearJsBuffer(bool $scriptTag = true, bool $combine = true): string|array|false
    {
        if (empty($this->_jsBuffers)) {
            return false;
        }

        $bufferedJs = $this->js;

        // Set the active queue to the last one
        $this->js = array_pop($this->_jsBuffers);

        if ($combine) {
            $js = '';

            foreach ([self::POS_HEAD, self::POS_BEGIN, self::POS_END, self::POS_LOAD, self::POS_READY] as $pos) {
                if (!empty($bufferedJs[$pos])) {
                    $js .= implode("\n", $bufferedJs[$pos]) . "\n";
                }
            }

            if ($scriptTag && !empty($js)) {
                return Html::script($js, ['type' => 'text/javascript']);
            }

            return $js;
        }

        if ($scriptTag) {
            foreach ($bufferedJs as $pos => $js) {
                $bufferedJs[$pos] = Html::script(implode("\n", $js), ['type' => 'text/javascript']);
            }
        }

        return $bufferedJs;
    }

    /**
     * Starts a buffer for any `<script>` tags registered with [[registerScript()]].
     *
     * The buffer’s contents can be cleared and returned later via [[clearScriptBuffer()]].
     *
     * @see clearScriptBuffer()
     * @since 3.7.0
     */
    public function startScriptBuffer(): void
    {
        $this->_scriptBuffers[] = $this->_scripts;
        $this->_scripts = [];
    }

    /**
     * Clears and ends a buffer started via [[startScriptBuffer()]], returning any `<script>` tags that were registered
     * while the buffer was active.
     *
     * @return array|false The `<script>` tags that were registered while the buffer was active, or `false` if there wasn’t an active buffer.
     * @see startScriptBuffer()
     * @since 3.7.0
     */
    public function clearScriptBuffer(): array|false
    {
        if (empty($this->_scriptBuffers)) {
            return false;
        }

        $bufferedScripts = $this->_scripts;
        $this->_scripts = array_pop($this->_scriptBuffers);
        return $bufferedScripts;
    }

    /**
     * Starts a buffer for any `<style>` tags registered with [[registerCss()]].
     *
     * The buffer’s contents can be cleared and returned later via [[clearCssBuffer()]].
     *
     * @see clearCssBuffer()
     * @since 3.7.0
     */
    public function startCssBuffer(): void
    {
        $this->_cssBuffers[] = $this->css;
        $this->css = [];
    }

    /**
     * Clears and ends a buffer started via [[startCssBuffer()]], returning any `<style>` tags that were registered
     * while the buffer was active.
     *
     * @return array|false The `<style>` tags that were registered while the buffer was active, or `false` if there wasn’t an active buffer.
     * @see startCssBuffer()
     * @since 3.7.0
     */
    public function clearCssBuffer(): array|false
    {
        if (empty($this->_cssBuffers)) {
            return false;
        }

        $bufferedCss = $this->css;
        $this->css = array_pop($this->_cssBuffers);
        return $bufferedCss;
    }

    /**
     * Starts a buffer for any `<link>` tags registered with [[registerCssFile()]].
     *
     * The buffer’s contents can be cleared and returned later via [[clearCssFileBuffer()]].
     *
     * @see clearCssFileBuffer()
     * @since 4.0.0
     */
    public function startCssFileBuffer(): void
    {
        $this->_cssFileBuffers[] = $this->cssFiles;
        $this->cssFiles = [];
    }

    /**
     * Clears and ends a buffer started via [[startCssFileBuffer()]], returning any `<link rel="stylesheet">` tags that were registered
     * while the buffer was active.
     *
     * @return array|false The `<link rel="stylesheet">` tags that were registered while the buffer was active, or `false` if there wasn’t an active buffer.
     * @see startCssFileBuffer()
     * @since 4.0.0
     */
    public function clearCssFileBuffer(): array|false
    {
        if (empty($this->_cssFileBuffers)) {
            return false;
        }

        $bufferedCssFiles = $this->cssFiles;
        $this->cssFiles = array_pop($this->_cssFileBuffers);
        return $bufferedCssFiles;
    }

    /**
     * Starts a buffer for any `<script>` tags registered with [[registerJsFile()]].
     *
     * The buffer’s contents can be cleared and returned later via [[clearJsFileBuffer()]].
     *
     * @see clearJsFileBuffer()
     * @since 4.0.0
     */
    public function startJsFileBuffer(): void
    {
        $this->_jsFileBuffers[] = $this->jsFiles;
        $this->jsFiles = [];
    }

    /**
     * Clears and ends a buffer started via [[startJsFileBuffer()]], returning any `<script>` tags that were registered
     * while the buffer was active.
     *
     * @return array|false The `<script>` tags that were registered while the buffer was active (indexed by position), or `false` if there wasn’t an active buffer.
     * @see startJsFileBuffer()
     * @since 4.0.0
     */
    public function clearJsFileBuffer(): array|false
    {
        if (empty($this->_jsFileBuffers)) {
            return false;
        }

        $bufferedJsFiles = $this->jsFiles;
        $this->jsFiles = array_pop($this->_jsFileBuffers);

        foreach ($bufferedJsFiles as $files) {
            foreach (array_keys($files) as $key) {
                unset($this->_registeredJsFiles[$key]);
            }
        }

        return $bufferedJsFiles;
    }

    /**
     * Starts a buffer for any html tags registered with [[registerHtml()]].
     *
     * @since 4.3.0
     */
    public function startHtmlBuffer(): void
    {
        $this->_htmlBuffers[] = $this->_html;
        $this->_html = [];
    }

    /**
     * Clears and ends a buffer started via [[startHtmlBuffer()]], returning any html tags that were registered
     * while the buffer was active.
     *
     * @return array|false The html that was registered while the buffer was active or `false` if there wasn't an active buffer.
     * @since 4.3.0
     */
    public function clearHtmlBuffer(): array|false
    {
        if (empty($this->_htmlBuffers)) {
            return false;
        }

        $bufferedHtml = $this->_html;
        $this->_html = array_pop($this->_htmlBuffers);
        return $bufferedHtml;
    }

    /**
     * @inheritdoc
     */
    public function registerJsFile($url, $options = [], $key = null): void
    {
        // If 'depends' is specified, ignore it for now because the file will
        // get registered as an asset bundle
        if (empty($options['depends'])) {
            $key = $key ?: $url;
            if (isset($this->_registeredJsFiles[$key])) {
                return;
            }
            $this->_registeredJsFiles[$key] = true;
        }

        parent::registerJsFile($url, $options, $key);
    }

    /**
     * Registers a generic `<script>` code block.
     *
     * @param string $script the generic `<script>` code block to be registered
     * @param int $position the position at which the generic `<script>` code block should be inserted
     * in a page. The possible values are:
     * - [[POS_HEAD]]: in the head section
     * - [[POS_BEGIN]]: at the beginning of the body section
     * - [[POS_END]]: at the end of the body section
     * @param array $options the HTML attributes for the `<script>` tag.
     * @param string|null $key the key that identifies the generic `<script>` code block. If null, it will use
     * $script as the key. If two generic `<script>` code blocks are registered with the same key, the latter
     * will overwrite the former.
     */
    public function registerScript(string $script, int $position = self::POS_END, array $options = [], ?string $key = null): void
    {
        $key = $key ?: md5($script);
        $this->_scripts[$position][$key] = Html::script($script, $options);
    }

    /**
     * Registers arbitrary HTML to be injected into the final page response.
     *
     * @param string $html the HTML code to be registered
     * @param int $position the position at which the HTML code should be inserted in the page. Possible values are:
     * - [[POS_HEAD]]: in the head section
     * - [[POS_BEGIN]]: at the beginning of the body section
     * - [[POS_END]]: at the end of the body section
     * @param string|null $key the key that identifies the HTML code. If null, it will use a hash of the HTML as the key.
     * If two HTML code blocks are registered with the same position and key, the latter will overwrite the former.
     * @since 3.5.0
     */
    public function registerHtml(string $html, int $position = self::POS_END, ?string $key = null): void
    {
        if ($key === null) {
            $key = md5($html);
        }
        $this->_html[$position][$key] = $html;
    }

    /**
     * @inheritdoc
     */
    public function endBody(): void
    {
        $this->registerAssetFlashes();
        parent::endBody();
    }

    /**
     * Returns the content to be inserted in the head section.
     *
     * This includes:
     * - Meta tags registered using [[registerMetaTag()]]
     * - Link tags registered with [[registerLinkTag()]]
     * - CSS code registered with [[registerCss()]]
     * - CSS files registered with [[registerCssFile()]]
     * - JS code registered with [[registerJs()]] with the position set to [[POS_HEAD]]
     * - JS files registered with [[registerJsFile()]] with the position set to [[POS_HEAD]]
     *
     * @param bool $clear Whether the content should be cleared from the queue (default is true)
     * @return string the rendered content
     */
    public function getHeadHtml(bool $clear = true): string
    {
        // Register any asset bundles
        $this->registerAllAssetFiles();

        $html = $this->renderHeadHtml();

        if ($clear === true) {
            $this->metaTags = [];
            $this->linkTags = [];
            $this->css = [];
            $this->cssFiles = [];
            unset($this->jsFiles[self::POS_HEAD], $this->js[self::POS_HEAD]);
        }

        return $html;
    }

    /**
     * Returns the content to be inserted at the end of the body section.
     *
     * This includes:
     * - JS code registered with [[registerJs()]] with the position set to [[POS_BEGIN]], [[POS_END]], [[POS_READY]], or [[POS_LOAD]]
     * - JS files registered with [[registerJsFile()]] with the position set to [[POS_BEGIN]] or [[POS_END]]
     *
     * @param bool $clear Whether the content should be cleared from the queue (default is true)
     * @return string the rendered content
     */
    public function getBodyHtml(bool $clear = true): string
    {
        // Register any asset bundles
        $this->registerAllAssetFiles();

        // Get the rendered body begin+end HTML
        $html = $this->renderBodyBeginHtml() .
            $this->renderBodyEndHtml(true);

        // Clear out the queued up files
        if ($clear === true) {
            unset(
                $this->jsFiles[self::POS_BEGIN],
                $this->jsFiles[self::POS_END],
                $this->js[self::POS_BEGIN],
                $this->js[self::POS_END],
                $this->js[self::POS_READY],
                $this->js[self::POS_LOAD]
            );
        }

        return $html;
    }

    /**
     * Translates messages for a given translation category, so they will be
     * available for `Craft.t()` calls in the control panel.
     * Note this should always be called *before* any JavaScript is registered
     * that will need to use the translations, unless the JavaScript is
     * registered at [[\yii\web\View::POS_READY]].
     *
     * @param string $category The category the messages are in
     * @param string[] $messages The messages to be translated
     */
    public function registerTranslations(string $category, array $messages): void
    {
        $jsCategory = Json::encode($category);
        $js = '';

        foreach ($messages as $message) {
            $translation = Craft::t($category, $message);
            if ($translation !== $message) {
                $jsMessage = Json::encode($message);
                $jsTranslation = Json::encode($translation);
                $js .= ($js !== '' ? PHP_EOL : '') . "Craft.translations[$jsCategory][$jsMessage] = $jsTranslation;";
            }
        }

        if ($js === '') {
            return;
        }

        $js = <<<JS
if (typeof Craft.translations[$jsCategory] === 'undefined') {
    Craft.translations[$jsCategory] = {};
}
$js
JS;

        $this->registerJs($js, self::POS_BEGIN);
    }

    /**
     * Returns the active namespace.
     *
     * This is the default namespaces that will be used when [[namespaceInputs()]], [[namespaceInputName()]],
     * and [[namespaceInputId()]] are called, if their $namespace arguments are null.
     *
     * @return string|null The namespace.
     */
    public function getNamespace(): ?string
    {
        return $this->_namespace;
    }

    /**
     * Sets the active namespace.
     *
     * This is the default namespaces that will be used when [[namespaceInputs()]], [[namespaceInputName()]],
     * and [[namespaceInputId()]] are called, if their|null $namespace arguments are null.
     *
     * @param string|null $namespace The new namespace. Set to null to remove the namespace.
     */
    public function setNamespace(?string $namespace): void
    {
        $this->_namespace = $namespace;
    }

    /**
     * Registers a delta input name.
     *
     * This can be either the name of a single form input, or a prefix used by multiple input names.
     *
     * The input name will be namespaced with the currently active [[getNamespace()|namespace]], if any.
     *
     * When a form that supports delta updates is submitted, any delta inputs (or groups of inputs) that didn’t change
     * over the lifespan of the page will be omitted from the POST request.
     *
     * Note that delta input names will only be registered if delta registration is active
     * (see [[getIsDeltaRegistrationActive()]]).
     *
     * @param string $inputName
     * @since 3.4.0
     */
    public function registerDeltaName(string $inputName): void
    {
        if ($this->_registerDeltaNames) {
            $this->_deltaNames[] = $this->namespaceInputName($inputName);
        }
    }

    /**
     * Returns the initial values of delta inputs.
     *
     * @return array
     * @see setInitialDeltaValue()
     * @since 3.7.0
     */
    public function getInitialDeltaValues(): array
    {
        return $this->_initialDeltaValues;
    }

    /**
     * Sets the initial value of a delta input name.
     *
     * @param string $inputName
     * @param mixed $value
     * @see getInitialDeltaValues()
     * @since 3.4.6
     */
    public function setInitialDeltaValue(string $inputName, mixed $value): void
    {
        if ($this->_registerDeltaNames) {
            $this->_initialDeltaValues[$this->namespaceInputName($inputName)] = $value;
        }
    }

    /**
     * Returns whether delta input name registration is currently active
     *
     * @return bool
     * @see registerDeltaName()
     * @since 3.4.0
     */
    public function getIsDeltaRegistrationActive(): bool
    {
        return $this->_registerDeltaNames;
    }

    /**
     * Sets whether delta input name registration is active.
     *
     * @param bool $active
     * @see registerDeltaName()
     * @since 3.4.0
     */
    public function setIsDeltaRegistrationActive(bool $active): void
    {
        $this->_registerDeltaNames = $active;
    }

    /**
     * Returns all of the registered delta input names.
     *
     * @return string[]
     * @since 3.4.0
     * @see registerDeltaName()
     */
    public function getDeltaNames(): array
    {
        return $this->_deltaNames;
    }

    /**
     * Returns the current template mode (either `site` or `cp`).
     *
     * @return string Either `site` or `cp`.
     */
    public function getTemplateMode(): string
    {
        return $this->_templateMode;
    }

    /**
     * Sets the current template mode.
     *
     * The template mode defines:
     * - the base path that templates should be looked for in
     * - the default template file extensions that should be automatically added when looking for templates
     * - the "index" template filenames that should be checked when looking for templates
     *
     * @param string $templateMode Either 'site' or 'cp'
     * @throws Exception if $templateMode is invalid
     */
    public function setTemplateMode(string $templateMode): void
    {
        // Ignore if it's already set to that
        if ($templateMode === $this->_templateMode) {
            return;
        }

        // Validate
        if (!in_array($templateMode, [
            self::TEMPLATE_MODE_CP,
            self::TEMPLATE_MODE_SITE,
        ], true)
        ) {
            throw new Exception('"' . $templateMode . '" is not a valid template mode');
        }

        // Set the new template mode
        $this->_templateMode = $templateMode;

        // Update everything
        if ($templateMode == self::TEMPLATE_MODE_CP) {
            $this->setTemplatesPath(Craft::$app->getPath()->getCpTemplatesPath());
            $this->_defaultTemplateExtensions = ['twig', 'html'];
            $this->_indexTemplateFilenames = ['index'];
            $this->_privateTemplateTrigger = '_';
        } else {
            $this->setTemplatesPath(Craft::$app->getPath()->getSiteTemplatesPath());
            $generalConfig = Craft::$app->getConfig()->getGeneral();
            $this->_defaultTemplateExtensions = $generalConfig->defaultTemplateExtensions;
            $this->_indexTemplateFilenames = $generalConfig->indexTemplateFilenames;
            $this->_privateTemplateTrigger = $generalConfig->privateTemplateTrigger;
        }
    }

    /**
     * Returns the base path that templates should be found in.
     *
     * @return string
     */
    public function getTemplatesPath(): string
    {
        return $this->_templatesPath;
    }

    /**
     * Sets the base path that templates should be found in.
     *
     * @param string $templatesPath
     */
    public function setTemplatesPath(string $templatesPath): void
    {
        $this->_templatesPath = rtrim($templatesPath, '/\\');
    }

    /**
     * Renames HTML input names so they belong to a namespace.
     *
     * This method will go through the passed-in $html looking for `name=` attributes, and renaming their values such
     * that they will live within the passed-in $namespace (or the [[getNamespace()|active namespace]]).
     * By default, any `id=`, `for=`, `list=`, `data-target=`, `data-reverse-target=`, and `data-target-prefix=`
     * attributes will get namespaced as well, by prepending the namespace and a dash to their values.
     * For example, the following HTML:
     *
     * ```html
     * <label for="title">Title</label>
     * <input type="text" name="title" id="title">
     * ```
     *
     * would become this, if it were namespaced with “foo”:
     *
     * ```html
     * <label for="foo-title">Title</label>
     * <input type="text" name="foo[title]" id="foo-title">
     * ```
     *
     * Attributes that are already namespaced will get double-namespaced. For example, the following HTML:
     *
     * ```html
     * <label for="bar-title">Title</label>
     * <input type="text" name="bar[title]" id="bar-title">
     * ```
     *
     * would become:
     *
     * ```html
     * <label for="foo-bar-title">Title</label>
     * <input type="text" name="foo[bar][title]" id="foo-bar-title">
     * ```
     *
     * When a callable is passed to `$html` (supported as of Craft 3.7), the namespace will be set via
     * [[setNamespace()]] before the callable is executed, in time for any JavaScript code that needs to be
     * registered by the callable.
     *
     * ```php
     * $settingsHtml = Craft::$app->view->namespaceInputs(function() use ($widget) {
     *     return $widget->getSettingsHtml();
     * }, 'widget-settings');
     * ```
     *
     * @param callable|string $html The HTML code, or a callable that returns the HTML code
     * @param string|null $namespace The namespace. Defaults to the [[getNamespace()|active namespace]].
     * @param bool $otherAttributes Whether `id`, `for`, and other attributes should be namespaced (in addition to `name`)
     * @param bool $withClasses Whether class names should be namespaced as well (affects both `class` attributes and
     * class name CSS selectors within `<style>` tags). This will only have an effect if `$otherAttributes` is `true`.
     * @return string The HTML with namespaced attributes
     */
    public function namespaceInputs(callable|string $html, ?string $namespace = null, bool $otherAttributes = true, bool $withClasses = false): string
    {
        if (is_callable($html)) {
            // If no namespace was passed in, just return the callable response directly.
            // No need to namespace it via the currently-set namespace in this case; if there is one, it should get applied later on.
            if ($namespace === null) {
                return $html();
            }

            $oldNamespace = $this->getNamespace();
            $this->setNamespace($this->namespaceInputName($namespace));
            try {
                $response = $this->namespaceInputs($html(), $namespace, $otherAttributes, $withClasses);
            } finally {
                $this->setNamespace($oldNamespace);
            }
            return $response;
        }

        if ($html === '') {
            return $html;
        }

        if ($namespace === null) {
            $namespace = $this->getNamespace();
            // If there's no active namespace, we're done here
            if ($namespace === null) {
                return $html;
            }
        }

        return $otherAttributes
            ? Html::namespaceHtml($html, $namespace, $withClasses)
            : Html::namespaceInputs($html, $namespace);
    }

    /**
     * Namespaces an input name.
     *
     * This method applies the same namespacing treatment that [[namespaceInputs()]] does to `name=` attributes,
     * but only to a single value, which is passed directly into this method.
     *
     * @param string $inputName The input name that should be namespaced.
     * @param string|null $namespace The namespace. Defaults to the [[getNamespace()|active namespace]].
     * @return string The namespaced input name.
     */
    public function namespaceInputName(string $inputName, ?string $namespace = null): string
    {
        if ($inputName === '') {
            return $inputName;
        }

        if ($namespace === null) {
            $namespace = $this->getNamespace();
            if ($namespace === null) {
                return $inputName;
            }
        }

        return Html::namespaceInputName($inputName, $namespace);
    }

    /**
     * Namespaces an input ID.
     *
     * This method applies the same namespacing treatment that [[namespaceInputs()]] does to `id=` attributes,
     * but only to a single value, which is passed directly into this method.
     *
     * @param string $inputId The input ID that should be namespaced.
     * @param string|null $namespace The namespace. Defaults to the [[getNamespace()|active namespace]].
     * @return string The namespaced input ID.
     */
    public function namespaceInputId(string $inputId, ?string $namespace = null): string
    {
        if ($inputId === '') {
            return $inputId;
        }

        if ($namespace === null) {
            $namespace = $this->getNamespace();
            if ($namespace === null) {
                return Html::id($inputId);
            }
        }

        return Html::namespaceId($inputId, $namespace);
    }

    /**
     * Formats an ID out of an input name.
     *
     * This method takes a given input name and returns a valid ID based on it.
     * For example, if given the following input name:
     *     foo[bar][title]
     * the following ID would be returned:
     *     foo-bar-title
     *
     * @param string $inputName The input name.
     * @return string The input ID.
     * @deprecated in 3.5.0. Use [[Html::id()]] instead.
     */
    public function formatInputId(string $inputName): string
    {
        if ($inputName === '') {
            return $inputName;
        }

        return Html::id($inputName);
    }

    /**
     * Queues up a method to be called by a given template hook.
     *
     * For example, if you place this in your plugin’s [[\craft\base\Plugin::init()|init()]] method:
     *
     * ```php
     * Craft::$app->view->hook('myAwesomeHook', function(&$context) {
     *     $context['foo'] = 'bar';
     *     return 'Hey!';
     * });
     * ```
     *
     * you would then be able to add this to any template:
     *
     * ```twig
     * {% hook "myAwesomeHook" %}
     * ```
     *
     * When the hook tag gets invoked, your template hook function will get called. The `$context` argument will be the
     * current Twig context array, which you’re free to manipulate. Any changes you make to it will be available to the
     * template following the tag. Whatever your template hook function returns will be output in place of the tag in
     * the template as well.
     *
     * If you want to prevent additional hook methods from getting triggered, add a second `$handled` argument to your callback method,
     * which should be passed by reference, and then set it to `true` within the method.
     *
     * ```php
     * Craft::$app->view->hook('myAwesomeHook', function(&$context, &$handled) {
     *     $context['foo'] = 'bar';
     *     $handled = true;
     *     return 'Hey!';
     * });
     * ```
     *
     * @param string $hook The hook name.
     * @param callable $method The callback function.
     * @param bool $append whether to append the method handler to the end of the existing method list for the hook. If `false`, the method will be
     * inserted at the beginning of the existing method list.
     */
    public function hook(string $hook, callable $method, bool $append = true): void
    {
        if ($append || empty($this->_hooks[$hook])) {
            $this->_hooks[$hook][] = $method;
        } else {
            array_unshift($this->_hooks[$hook], $method);
        }
    }

    /**
     * Invokes a template hook.
     *
     * This is called by [[HookNode|`{% hook %}` tags]].
     *
     * @param string $hook The hook name.
     * @param array $context The current template context.
     * @return string Whatever the hooks returned.
     */
    public function invokeHook(string $hook, array &$context): string
    {
        $return = '';

        if (isset($this->_hooks[$hook])) {
            $handled = false;
            foreach ($this->_hooks[$hook] as $method) {
                $return .= $method($context, $handled);
                /** @var bool $handled */
                if ($handled) {
                    break;
                }
            }
        }

        return $return;
    }

    /**
     * Sets the JS files that should be marked as already registered.
     *
     * @param string[] $keys
     * @since 3.0.10
     */
    public function setRegisteredJsFiles(array $keys): void
    {
        $this->_registeredJsFiles = array_flip($keys);
    }

    /**
     * Sets the asset bundle names that should be marked as already registered.
     *
     * @param string[] $names Asset bundle names
     * @since 3.0.10
     */
    public function setRegisteredAssetBundles(array $names): void
    {
        $this->_registeredAssetBundles = array_flip($names);
    }

    /**
     * @inheritdoc
     */
    public function endPage($ajaxMode = false): void
    {
        if (!$ajaxMode && Craft::$app->getRequest()->getIsCpRequest()) {
            $this->_setJsProperty('registeredJsFiles', $this->_registeredJsFiles);
            $this->_setJsProperty('registeredAssetBundles', $this->_registeredAssetBundles);
        }

        parent::endPage($ajaxMode);
    }

    /**
     * @inheritdoc
     * @throws NotSupportedException unless [[allowEval]] has been set to `true`.
     */
    public function evaluateDynamicContent($statements)
    {
        if (!$this->allowEval) {
            throw new NotSupportedException('evaluateDynamicContent() is disallowed.');
        }

        return parent::evaluateDynamicContent($statements);
    }

    // Events
    // -------------------------------------------------------------------------

    /**
     * Performs actions before a template is rendered.
     *
     * @param string $template The name of the template to render
     * @param array $variables The variables that should be available to the template
     * @param string $templateMode The template mode to use when rendering the template
     * @return bool Whether the template should be rendered
     */
    public function beforeRenderTemplate(string $template, array &$variables, string &$templateMode): bool
    {
        // Fire a 'beforeRenderTemplate' event
        $event = new TemplateEvent([
            'template' => $template,
            'variables' => $variables,
            'templateMode' => $templateMode,
        ]);
        $this->trigger(self::EVENT_BEFORE_RENDER_TEMPLATE, $event);

        $variables = $event->variables;
        $templateMode = $event->templateMode;

        return $event->isValid;
    }

    /**
     * Performs actions after a template is rendered.
     *
     * @param string $template The name of the template that was rendered
     * @param array $variables The variables that were available to the template
     * @param string $templateMode The template mode that was used when rendering the template
     * @param string $output The template’s rendering result
     */
    public function afterRenderTemplate(string $template, array $variables, string $templateMode, string &$output): void
    {
        // Fire an 'afterRenderTemplate' event
        if ($this->hasEventHandlers(self::EVENT_AFTER_RENDER_TEMPLATE)) {
            $event = new TemplateEvent([
                'template' => $template,
                'variables' => $variables,
                'templateMode' => $templateMode,
                'output' => $output,
            ]);
            $this->trigger(self::EVENT_AFTER_RENDER_TEMPLATE, $event);

            $output = $event->output;
        }
    }

    /**
     * Performs actions before a page template is rendered.
     *
     * @param string $template The name of the template to render
     * @param array $variables The variables that should be available to the template
     * @param string $templateMode The template mode to use when rendering the template
     * @return bool Whether the template should be rendered
     */
    public function beforeRenderPageTemplate(string $template, array &$variables, string &$templateMode): bool
    {
        // Fire a 'beforeRenderPageTemplate' event
        $event = new TemplateEvent([
            'template' => $template,
            'variables' => &$variables,
            'templateMode' => $templateMode,
        ]);
        $this->trigger(self::EVENT_BEFORE_RENDER_PAGE_TEMPLATE, $event);

        $variables = $event->variables;
        $templateMode = $event->templateMode;

        return $event->isValid;
    }

    /**
     * Performs actions after a page template is rendered.
     *
     * @param string $template The name of the template that was rendered
     * @param array $variables The variables that were available to the template
     * @param string $templateMode The template mode that was used when rendering the template
     * @param string $output The template’s rendering result
     */
    public function afterRenderPageTemplate(string $template, array $variables, string $templateMode, string &$output): void
    {
        // Fire an 'afterRenderPageTemplate' event
        if ($this->hasEventHandlers(self::EVENT_AFTER_RENDER_PAGE_TEMPLATE)) {
            $event = new TemplateEvent([
                'template' => $template,
                'variables' => $variables,
                'templateMode' => $templateMode,
                'output' => $output,
            ]);
            $this->trigger(self::EVENT_AFTER_RENDER_PAGE_TEMPLATE, $event);

            $output = $event->output;
        }
    }

    /**
     * @inheritdoc
     */
    protected function renderHeadHtml(): string
    {
        $lines = [];
        if (!empty($this->title)) {
            $lines[] = '<title>' . Html::encode($this->title) . '</title>';
        }
        if (!empty($this->_scripts[self::POS_HEAD])) {
            $lines[] = implode("\n", $this->_scripts[self::POS_HEAD]);
        }
        if (!empty($this->_html[self::POS_HEAD])) {
            $lines[] = implode("\n", $this->_html[self::POS_HEAD]);
        }

        $html = parent::renderHeadHtml();

        return empty($lines) ? $html : implode("\n", $lines) . $html;
    }

    /**
     * @inheritdoc
     */
    protected function renderBodyBeginHtml(): string
    {
        $lines = [];
        if (!empty($this->_scripts[self::POS_BEGIN])) {
            $lines[] = implode("\n", $this->_scripts[self::POS_BEGIN]);
        }
        if (!empty($this->_html[self::POS_BEGIN])) {
            $lines[] = implode("\n", $this->_html[self::POS_BEGIN]);
        }

        $html = parent::renderBodyBeginHtml();

        return empty($lines) ? $html : implode("\n", $lines) . $html;
    }

    /**
     * @inheritdoc
     */
    protected function renderBodyEndHtml($ajaxMode): string
    {
        $lines = [];
        if (!empty($this->_scripts[self::POS_END])) {
            $lines[] = implode("\n", $this->_scripts[self::POS_END]);
        }
        if (!empty($this->_html[self::POS_END])) {
            $lines[] = implode("\n", $this->_html[self::POS_END]);
        }

        $html = parent::renderBodyEndHtml($ajaxMode);

        return empty($lines) ? $html : implode("\n", $lines) . $html;
    }

    /**
     * Registers any asset bundles and JS code that were queued-up in the session flash data.
     *
     * @throws Exception if any of the registered asset bundles are not actually asset bundles
     */
    protected function registerAssetFlashes(): void
    {
        if (!Craft::$app->getRequest()->getIsCpRequest()) {
            return;
        }

        // Explicitly check if the session is active here, in case the session was closed.
        $session = Craft::$app->getSession();
        if ($session->getIsActive()) {
            foreach ($session->getAssetBundleFlashes(true) as $name => $position) {
                if (!is_subclass_of($name, YiiAssetBundle::class)) {
                    throw new Exception("$name is not an asset bundle");
                }

                $this->registerAssetBundle($name, $position);
            }

            foreach ($session->getJsFlashes(true) as [$js, $position, $key]) {
                $this->registerJs($js, $position, $key);
            }
        }
    }

    /**
     * Registers all files provided by all registered asset bundles, including depending bundles files.
     *
     * Removes a bundle from [[assetBundles]] once files are registered.
     *
     */
    protected function registerAllAssetFiles(): void
    {
        foreach ($this->assetBundles as $bundleName => $bundle) {
            $this->registerAssetFiles($bundleName);
        }
    }

    /**
     * @inheritdoc
     */
    protected function registerAssetFiles($name): void
    {
        // Don't re-register bundles
        if (isset($this->_registeredAssetBundles[$name])) {
            return;
        }
        $this->_registeredAssetBundles[$name] = true;
        parent::registerAssetFiles($name);
    }

    /**
     * Ensures that a template name isn't null, and that it doesn't lead outside the template folder. Borrowed from
     * [[\Twig\Loader\FilesystemLoader]].
     *
     * @param string $name
     * @throws TwigLoaderError
     */
    private function _validateTemplateName(string $name): void
    {
        if (StringHelper::contains($name, "\0")) {
            throw new TwigLoaderError(Craft::t('app', 'A template name cannot contain NUL bytes.'));
        }

        if (Path::ensurePathIsContained($name) === false) {
            Craft::warning('Someone tried to load a template outside the templates folder: ' . $name);
            throw new TwigLoaderError(Craft::t('app', 'Looks like you are trying to load a template outside the template folder.'));
        }
    }

    /**
     * Searches for a template files, and returns the first match if there is one.
     *
     * @param string $basePath The base path to be looking in.
     * @param string $name The name of the template to be looking for.
     * @param bool $publicOnly Whether to only look for public templates (template paths that don’t start with the private template trigger).
     * @return string|null The matching file path, or `null`.
     */
    private function _resolveTemplate(string $basePath, string $name, bool $publicOnly): ?string
    {
        // Normalize the path and name
        $basePath = FileHelper::normalizePath($basePath);
        $name = trim(FileHelper::normalizePath($name), '/');

        // $name could be an empty string (e.g. to load the homepage template)
        if ($name !== '') {
            if ($publicOnly && preg_match(sprintf('/(^|\/)%s/', preg_quote($this->_privateTemplateTrigger, '/')), $name)) {
                return null;
            }

            // Maybe $name is already the full file path
            $testPath = $basePath . DIRECTORY_SEPARATOR . $name;

            if (is_file($testPath)) {
                return $testPath;
            }

            foreach ($this->_defaultTemplateExtensions as $extension) {
                $testPath = $basePath . DIRECTORY_SEPARATOR . $name . '.' . $extension;

                if (is_file($testPath)) {
                    return $testPath;
                }
            }
        }

        foreach ($this->_indexTemplateFilenames as $filename) {
            foreach ($this->_defaultTemplateExtensions as $extension) {
                $testPath = $basePath . ($name !== '' ? DIRECTORY_SEPARATOR . $name : '') . DIRECTORY_SEPARATOR . $filename . '.' . $extension;

                if (is_file($testPath)) {
                    return $testPath;
                }
            }
        }

        return null;
    }

    /**
     * Returns the Twig environment options
     *
     * @return array
     */
    private function _getTwigOptions(): array
    {
        if (isset($this->_twigOptions)) {
            return $this->_twigOptions;
        }

        $this->_twigOptions = [
            // See: https://github.com/twigphp/Twig/issues/1951
            'cache' => Craft::$app->getPath()->getCompiledTemplatesPath(),
            'auto_reload' => true,
            'charset' => Craft::$app->charset,
        ];

        $generalConfig = Craft::$app->getConfig()->getGeneral();

        if ($generalConfig->headlessMode && Craft::$app->getRequest()->getIsSiteRequest()) {
            $this->_twigOptions['autoescape'] = 'js';
        }

        if (App::devMode()) {
            $this->_twigOptions['debug'] = true;
            $this->_twigOptions['strict_variables'] = true;
        }

        return $this->_twigOptions;
    }

    /**
     * Returns any registered template roots.
     *
     * @param string $which 'cp' or 'site'
     * @return array
     */
    private function _getTemplateRoots(string $which): array
    {
        if (isset($this->_templateRoots[$which])) {
            return $this->_templateRoots[$which];
        }

        if ($which === 'cp') {
            $name = self::EVENT_REGISTER_CP_TEMPLATE_ROOTS;
        } else {
            $name = self::EVENT_REGISTER_SITE_TEMPLATE_ROOTS;
        }
        $event = new RegisterTemplateRootsEvent();
        $this->trigger($name, $event);

        $roots = [];

        foreach ($event->roots as $templatePath => $dir) {
            $templatePath = strtolower(trim($templatePath, '/'));
            if (!isset($roots[$templatePath])) {
                $roots[$templatePath] = [];
            }
            array_push($roots[$templatePath], ...(array)$dir);
        }

        // Longest (most specific) first
        krsort($roots, SORT_STRING);

        return $this->_templateRoots[$which] = $roots;
    }

    /**
     * @param string $property
     * @param string[] $names
     */
    private function _setJsProperty(string $property, array $names): void
    {
        if (empty($names)) {
            return;
        }

        $js = "if (typeof Craft !== 'undefined') {\n";
        foreach (array_keys($names) as $name) {
            if ($name) {
                $jsName = Json::encode(str_replace(['<', '>'], '', $name));
                // WARNING: the curly braces are needed here no matter what PhpStorm thinks
                // https://youtrack.jetbrains.com/issue/WI-60044
                $js .= "  Craft.{$property}[$jsName] = true;\n";
            }
        }
        $js .= '}';
        $this->registerJs($js, self::POS_HEAD);
    }

    /**
     * Returns the HTML for an element in the control panel.
     *
     * @param array $context
     * @return string|null
     */
    private function _getCpElementHtml(array $context): ?string
    {
        if (!isset($context['element'])) {
            return null;
        }

        if (isset($context['size']) && in_array($context['size'], [Cp::ELEMENT_SIZE_SMALL, Cp::ELEMENT_SIZE_LARGE], true)) {
            $size = $context['size'];
        } else {
            $size = (isset($context['viewMode']) && $context['viewMode'] === 'thumbs') ? Cp::ELEMENT_SIZE_LARGE : Cp::ELEMENT_SIZE_SMALL;
        }

        return Cp::elementHtml(
            $context['element'],
            $context['context'] ?? 'index',
            $size,
            $context['name'] ?? null,
            true,
            true,
            true,
            true,
            $context['single'] ?? false,
            $context['autoReload'] ?? true,
        );
    }
}<|MERGE_RESOLUTION|>--- conflicted
+++ resolved
@@ -579,13 +579,8 @@
     public function renderObjectTemplate(string $template, mixed $object, array $variables = [], string $templateMode = self::TEMPLATE_MODE_SITE): string
     {
         // If there are no dynamic tags, just return the template
-<<<<<<< HEAD
         if (!str_contains($template, '{')) {
-            return $template;
-=======
-        if (strpos($template, '{') === false) {
             return trim($template);
->>>>>>> 7af51b90
         }
 
         $oldTemplateMode = $this->templateMode;
