--- conflicted
+++ resolved
@@ -1947,25 +1947,7 @@
         return $this->_templateRoots[$which] = $roots;
     }
 
-<<<<<<< HEAD
-    private function _registeredJs($property, $names)
-=======
-    /**
-     * Replaces textarea contents with a marker.
-     *
-     * @param array $matches
-     * @return string
-     */
-    private function _createTextareaMarker(array $matches): string
-    {
-        $marker = '{marker:' . StringHelper::randomString() . '}';
-        $this->_textareaMarkers[$marker] = $matches[2];
-
-        return $matches[1] . $marker . $matches[3];
-    }
-
     private function _setJsProperty($property, $names)
->>>>>>> 178d3f59
     {
         if (empty($names)) {
             return;
