--- conflicted
+++ resolved
@@ -93,23 +93,6 @@
     const TEMPLATE_MODE_SITE = 'site';
 
     /**
-<<<<<<< HEAD
-=======
-     * @var bool Whether to minify CSS registered with [[registerCss()]]
-     * @since 3.4.0
-     * @deprecated in 3.6.0.
-     */
-    public $minifyCss = false;
-
-    /**
-     * @var bool Whether to minify JS registered with [[registerJs()]]
-     * @since 3.4.0
-     * @deprecated in 3.6.0
-     */
-    public $minifyJs = false;
-
-    /**
->>>>>>> 4008560f
      * @var bool Whether to allow [[evaluateDynamicContent()]] to be called.
      *
      * ::: warning
