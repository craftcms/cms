--- conflicted
+++ resolved
@@ -9,16 +9,13 @@
 
 use Craft;
 use craft\db\Table;
+use craft\errors\DbConnectException;
 use craft\helpers\App;
 use craft\helpers\Db;
 use craft\helpers\FileHelper;
-<<<<<<< HEAD
 use craft\helpers\UrlHelper;
 use yii\caching\TagDependency;
 use yii\db\Exception as DbException;
-=======
-use yii\base\Application;
->>>>>>> f37c8336
 
 /**
  * @inheritdoc
@@ -28,12 +25,6 @@
 class AssetManager extends \yii\web\AssetManager
 {
     private const CACHE_TAG = 'assetmanager';
-
-    /**
-     * @var array
-     * @see storeHashes()
-     */
-    private $_hashes = [];
 
     /**
      * @inheritdoc
@@ -94,26 +85,16 @@
         $hash = sprintf('%x', crc32($alias . '|' . FileHelper::lastModifiedTime($path) . '|' . $this->linkAssets));
 
         // Store the hash for later
-<<<<<<< HEAD
-        try {
-            Db::upsert(Table::RESOURCEPATHS, [
-                'hash' => $hash,
-                'path' => $alias,
-            ]);
-        } catch (DbException|DbConnectException) {
-            // Craft is either not installed or not updated to 3.0.3+ yet
-        }
-=======
         Craft::$app->on(Application::EVENT_AFTER_REQUEST, function() use ($hash, $alias) {
-            Db::upsert(
-                Table::RESOURCEPATHS,
-                ['hash' => $hash],
-                ['path' => $alias],
-                [],
-                false
-            );
+            try {
+                Db::upsert(Table::RESOURCEPATHS, [
+                    'hash' => $hash,
+                    'path' => $alias,
+                ]);
+            } catch (DbException|DbConnectException) {
+                // Craft is either not installed or not updated to 3.0.3+ yet
+            }
         });
->>>>>>> f37c8336
 
         Craft::$app->getCache()->set(
             $this->getCacheKeyForPathHash($hash),
