<?php
/**
 * @link https://craftcms.com/
 * @copyright Copyright (c) Pixel & Tonic, Inc.
 * @license https://craftcms.github.io/license/
 */

namespace craft\web;

use Craft;
use craft\db\Table;
use craft\errors\DbConnectException;
use craft\helpers\Db;
use craft\helpers\FileHelper;
use yii\db\Exception as DbException;

/**
 * @inheritdoc
 * @author Pixel & Tonic, Inc. <support@pixelandtonic.com>
 * @since 3.0.0
 */
class AssetManager extends \yii\web\AssetManager
{
    /**
     * Returns the URL of a published file/directory path.
     *
     * @param string $path directory or file path being published
     * @param bool $publish whether the directory or file should be published, if not already
     * @param string|null $filePath A file path, relative to $sourcePath if $sourcePath is a directory, that should be appended to the returned URL.
     * @return string|false the published URL for the file or directory, or false if $publish is false and the file or directory does not exist
     */
    public function getPublishedUrl($path, bool $publish = false, ?string $filePath = null)
    {
        if ($publish === true) {
            [, $url] = $this->publish($path);
        } else {
            $url = parent::getPublishedUrl($path);
        }

        if ($filePath !== null) {
            $url .= '/' . $filePath;

            // Should we append a timestamp?
            if ($this->appendTimestamp) {
                $fullPath = FileHelper::normalizePath(Craft::getAlias($path) . DIRECTORY_SEPARATOR . $filePath);
                if (($timestamp = @filemtime($fullPath)) > 0) {
                    $url .= '?v=' . $timestamp;
                }
            }
        }

        return $url;
    }

    /**
     * @inheritdoc
     */
    protected function hash($path): string
    {
        if (is_callable($this->hashCallback)) {
            return call_user_func($this->hashCallback, $path);
        }

        $dir = is_file($path) ? dirname($path) : $path;
        $alias = Craft::alias($dir);
        $hash = sprintf('%x', crc32($alias . '|' . FileHelper::lastModifiedTime($path) . '|' . $this->linkAssets));

        // Store the hash for later
        try {
            Db::upsert(Table::RESOURCEPATHS, [
                'hash' => $hash,
                'path' => $alias,
<<<<<<< HEAD
            ], true, [], false);
        } catch (DbException $e) {
            // Craft is either not installed or not updated to 3.0.3+ yet
        } catch (DbConnectException $e) {
=======
            ], [], false);
        } catch (DbException|DbConnectException $e) {
>>>>>>> 5bed5076
            // Craft is either not installed or not updated to 3.0.3+ yet
        }

        return $hash;
    }

    /**
     * @inheritdoc
     */
    protected function publishDirectory($src, $options): array
    {
        [$dir, $url] = parent::publishDirectory($src, $options);

        // A backslash can cause issues on Windows here.
        $url = str_replace('\\', '/', $url);

        return [$dir, $url];
    }

    /**
     * @inheritdoc
     */
    protected function publishFile($src): array
    {
        [$file, $url] = parent::publishFile($src);

        // A backslash can cause issues on Windows here.
        $url = str_replace('\\', '/', $url);

        if ($this->appendTimestamp && strpos($url, '?') === false && ($timestamp = @filemtime($src)) > 0) {
            $url .= '?v=' . $timestamp;
        }

        return [$file, $url];
    }
}<|MERGE_RESOLUTION|>--- conflicted
+++ resolved
@@ -70,15 +70,8 @@
             Db::upsert(Table::RESOURCEPATHS, [
                 'hash' => $hash,
                 'path' => $alias,
-<<<<<<< HEAD
             ], true, [], false);
-        } catch (DbException $e) {
-            // Craft is either not installed or not updated to 3.0.3+ yet
-        } catch (DbConnectException $e) {
-=======
-            ], [], false);
         } catch (DbException|DbConnectException $e) {
->>>>>>> 5bed5076
             // Craft is either not installed or not updated to 3.0.3+ yet
         }
 
