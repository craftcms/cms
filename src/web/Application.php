--- conflicted
+++ resolved
@@ -494,7 +494,6 @@
         $slash = strpos($resourceUri, '/');
         $hash = substr($resourceUri, 0, $slash);
 
-<<<<<<< HEAD
         $sourcePath = Craft::$app->getCache()->getOrSet(
             Craft::$app->getAssetManager()->getCacheKeyForPathHash($hash),
             function() {
@@ -504,24 +503,13 @@
                         ->from(Table::RESOURCEPATHS)
                         ->where(['hash' => $hash])
                         ->scalar();
-                } catch (DbException $e) {
-                    // Craft is either not installed or not updated to 3.0.3+ yet
+                } catch (DbException) {
+                    // Craft isn't installed yet
                 }
 
                 return false;
             }
         );
-=======
-        try {
-            $sourcePath = (new Query())
-                ->select(['path'])
-                ->from(Table::RESOURCEPATHS)
-                ->where(['hash' => $hash])
-                ->scalar();
-        } catch (DbException) {
-            // Craft isn't installed yet
-        }
->>>>>>> 1f54cd20
 
         if (empty($sourcePath)) {
             return;
