--- conflicted
+++ resolved
@@ -151,24 +151,14 @@
             $headers = $this->getResponse()->getHeaders();
             $generalConfig = $this->getConfig()->getGeneral();
 
-            // Don't allow FLoC due to security & privacy concerns:
-            // - https://www.theverge.com/2021/4/16/22387492/google-floc-ad-tech-privacy-browsers-brave-vivaldi-edge-mozilla-chrome-safari
-            // - https://www.bleepingcomputer.com/news/security/wordpress-may-automatically-disable-google-floc-on-websites/
-            $headers->set('Permission-Policy', 'interest-cohort=()');
-
-<<<<<<< HEAD
+            if ($generalConfig->permissionsPolicyHeader) {
+                $headers->set('Permissions-Policy', $generalConfig->permissionsPolicyHeader);
+            }
+
             // Tell bots not to index/follow CP and tokenized pages
             if ($generalConfig->disallowRobots || $request->getIsCpRequest() || $request->getToken() !== null || $request->getIsActionRequest()) {
                 $headers->set('X-Robots-Tag', 'none');
             }
-=======
-        $headers = $this->getResponse()->getHeaders();
-        $generalConfig = $this->getConfig()->getGeneral();
-
-        if ($generalConfig->permissionsPolicyHeader) {
-            $headers->set('Permissions-Policy', $generalConfig->permissionsPolicyHeader);
-        }
->>>>>>> bfe9a55f
 
             // Prevent some possible XSS attack vectors
             if ($request->getIsCpRequest()) {
