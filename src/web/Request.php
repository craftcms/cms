--- conflicted
+++ resolved
@@ -1282,8 +1282,12 @@
             }
 
             $hasTriggerMatch = ($firstSegment === $generalConfig->actionTrigger && count($this->_segments) > 1);
-<<<<<<< HEAD
-            $hasActionParam = ($actionParam = $this->getParam('action')) !== null;
+            if ($this->getNormalizedContentType() !== 'application/json') {
+                $actionParam = $this->getParam('action');
+            } else {
+                $actionParam = $this->getQueryParam('action');
+            }
+            $hasActionParam = $actionParam !== null;
             $hasSpecialPath = in_array($this->_path, [
                 $loginPath,
                 $logoutPath,
@@ -1291,15 +1295,6 @@
                 $verifyEmailPath,
                 $updatePath,
             ], true);
-=======
-            if ($this->getNormalizedContentType() !== 'application/json') {
-                $actionParam = $this->getParam('action');
-            } else {
-                $actionParam = $this->getQueryParam('action');
-            }
-            $hasActionParam = $actionParam !== null;
-            $hasSpecialPath = in_array($this->_path, [$loginPath, $logoutPath, $updatePath], true);
->>>>>>> a1029d84
 
             if ($hasTriggerMatch || $hasActionParam || $hasSpecialPath) {
                 $this->_isActionRequest = true;
