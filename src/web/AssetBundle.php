<?php
/**
 * @link https://craftcms.com/
 * @copyright Copyright (c) Pixel & Tonic, Inc.
 * @license https://craftcms.github.io/license/
 */

namespace craft\web;

/**
 * @inheritdoc
 * @deprecated in 4.0.0. Use [[\yii\web\AssetBundle]] instead.
 */
class AssetBundle extends \yii\web\AssetBundle
{
    /**
<<<<<<< HEAD
     * Returns '.min.js'.
=======
     * @var bool Whether Craft is configured to serve compressed JavaScript files
     */
    private static $_useCompressedJs;

    /**
     * @inheritdoc
     */
    public function init()
    {
        parent::init();

        $this->_updateResourcePaths();
    }

    /**
     * Prepend dev server to resources if required
     *
     * @return void
     * @since 3.7.22
     */
    private function _updateResourcePaths(): void
    {
        if (!empty($this->js)) {
            $this->js = array_map([$this, '_prependDevServer'], $this->js);
        }

        if (!empty($this->css)) {
            $this->css = array_map([$this, '_prependDevServer'], $this->css);
        }
    }

    /**
     * Prefix the string with the dev server host if the dev server is running.
     *
     * @param string $filePath
     * @return string
     * @since 3.7.22
     */
    private function _prependDevServer(string $filePath): string
    {
        $devServer = rtrim(Craft::$app->getWebpack()->getDevServer(static::class), '/');
        return ($devServer ? $devServer . '/' : '') . $filePath;
    }

    /**
     * Returns whether Craft is configured to serve compressed JavaScript files
     *
     * @return bool
     * @deprecated in 3.5.0
     */
    protected function useCompressedJs(): bool
    {
        if (self::$_useCompressedJs !== null) {
            return self::$_useCompressedJs;
        }

        return self::$_useCompressedJs = (bool)Craft::$app->getConfig()->getGeneral()->useCompressedJs;
    }

    /**
     * Returns '.min.js' if Craft is configured to serve compressed JavaScript files, otherwise '.js'.
>>>>>>> efb6784f
     *
     * @return string
     * @deprecated in 3.5.0
     */
    protected function dotJs(): string
    {
        return '.min.js';
    }
}<|MERGE_RESOLUTION|>--- conflicted
+++ resolved
@@ -14,9 +14,6 @@
 class AssetBundle extends \yii\web\AssetBundle
 {
     /**
-<<<<<<< HEAD
-     * Returns '.min.js'.
-=======
      * @var bool Whether Craft is configured to serve compressed JavaScript files
      */
     private static $_useCompressedJs;
@@ -77,8 +74,7 @@
     }
 
     /**
-     * Returns '.min.js' if Craft is configured to serve compressed JavaScript files, otherwise '.js'.
->>>>>>> efb6784f
+     * Returns '.min.js'.
      *
      * @return string
      * @deprecated in 3.5.0
