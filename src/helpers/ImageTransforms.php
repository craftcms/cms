--- conflicted
+++ resolved
@@ -19,12 +19,9 @@
 use craft\errors\ImageTransformException;
 use craft\image\Raster;
 use craft\models\ImageTransform;
-<<<<<<< HEAD
 use craft\validators\ColorValidator;
-=======
 use Imagine\Image\Format;
 use yii\base\InvalidArgumentException;
->>>>>>> f702ac17
 
 /**
  * Image Transforms helper.
@@ -432,22 +429,34 @@
             $image->setHeartbeatCallback($heartbeat);
         }
 
+        if ($asset->getHasFocalPoint()) {
+            $position = $asset->getFocalPoint();
+        } elseif (!preg_match('/(top|center|bottom)-(left|center|right)/', $transform->position)) {
+            $position = 'center-center';
+        } else {
+            $position = $transform->position;
+        }
+
+        $scaleIfSmaller = Craft::$app->getConfig()->getGeneral()->upscaleImages;
+
         switch ($transform->mode) {
             case 'fit':
-                $image->scaleToFit($transform->width, $transform->height);
+                if ($image instanceof Raster && !$scaleIfSmaller && $transform->fill) {
+                    $image->scaleToFitAndFill(
+                        $transform->width,
+                        $transform->height,
+                        $transform->fill,
+                        $position,
+                    );
+                } else {
+                    $image->scaleToFit($transform->width, $transform->height, $scaleIfSmaller);
+                }
                 break;
             case 'stretch':
                 $image->resize($transform->width, $transform->height);
                 break;
             default:
-                if ($asset->getHasFocalPoint()) {
-                    $position = $asset->getFocalPoint();
-                } elseif (!preg_match('/(top|center|bottom)-(left|center|right)/', $transform->position)) {
-                    $position = 'center-center';
-                } else {
-                    $position = $transform->position;
-                }
-                $image->scaleAndCrop($transform->width, $transform->height, $generalConfig->upscaleImages, $position);
+                $image->scaleAndCrop($transform->width, $transform->height, $scaleIfSmaller, $position);
         }
 
         if ($image instanceof Raster) {
