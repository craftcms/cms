<?php
/**
 * @link https://craftcms.com/
 * @copyright Copyright (c) Pixel & Tonic, Inc.
 * @license https://craftcms.github.io/license/
 */

namespace craft\helpers;

use Craft;
use craft\base\Serializable;
use craft\db\Connection;
use craft\db\mysql\Schema as MysqlSchema;
use craft\db\Query;
use yii\base\Exception;
use yii\base\NotSupportedException;
use yii\db\Schema;

/**
 * Class Db
 *
 * @author Pixel & Tonic, Inc. <support@pixelandtonic.com>
 * @since 3.0
 */
class Db
{
    // Constants
    // =========================================================================

    const SIMPLE_TYPE_NUMERIC = 'numeric';
    const SIMPLE_TYPE_TEXTUAL = 'textual';

    // Properties
    // =========================================================================

    /**
     * @var array
     */
    private static $_operators = ['not ', '!=', '<=', '>=', '<', '>', '='];

    /**
     * @var string[] Numeric column types
     */
    private static $_numericColumnTypes = [
        Schema::TYPE_SMALLINT,
        Schema::TYPE_INTEGER,
        Schema::TYPE_BIGINT,
        Schema::TYPE_FLOAT,
        Schema::TYPE_DOUBLE,
        Schema::TYPE_DECIMAL,
    ];

    /**
     * @var string[] Textual column types
     */
    private static $_textualColumnTypes = [
        Schema::TYPE_CHAR,
        Schema::TYPE_STRING,
        Schema::TYPE_TEXT,

        // MySQL-specific ones:
        MysqlSchema::TYPE_TINYTEXT,
        MysqlSchema::TYPE_MEDIUMTEXT,
        MysqlSchema::TYPE_LONGTEXT,
        MysqlSchema::TYPE_ENUM,
    ];

    /**
     * @var array Types of integer columns and how many bytes they can store
     */
    private static $_integerSizeRanges = [
        Schema::TYPE_SMALLINT => [-32768, 32767],
        Schema::TYPE_INTEGER => [-2147483648, 2147483647],
        Schema::TYPE_BIGINT => [-9223372036854775808, 9223372036854775807],
    ];

    /**
     * @var array Types of MySQL textual columns and how many bytes they can store
     */
    private static $_mysqlTextSizes = [
        MysqlSchema::TYPE_TINYTEXT => 255,
        Schema::TYPE_TEXT => 65535,
        MysqlSchema::TYPE_MEDIUMTEXT => 16777215,
        MysqlSchema::TYPE_LONGTEXT => 4294967295,
    ];

    // Public Methods
    // =========================================================================

    /**
     * Prepares an array or object’s values to be sent to the database.
     *
     * @param mixed $values The values to be prepared
     * @return array The prepared values
     */
    public static function prepareValuesForDb($values): array
    {
        // Normalize to an array
        $values = ArrayHelper::toArray($values);

        foreach ($values as $key => $value) {
            $values[$key] = static::prepareValueForDb($value);
        }

        return $values;
    }

    /**
     * Prepares a value to be sent to the database.
     *
     * @param mixed $value The value to be prepared
     * @return mixed The prepped value
     */
    public static function prepareValueForDb($value)
    {
        // If the object explicitly defines its savable value, use that
        if ($value instanceof Serializable) {
            return $value->serialize();
        }

        // Only DateTime objects and ISO-8601 strings should automatically be detected as dates
        if ($value instanceof \DateTime || DateTimeHelper::isIso8601($value)) {
            return static::prepareDateForDb($value);
        }

        // If it's an object or array, just JSON-encode it
        if (is_object($value) || is_array($value)) {
            return Json::encode($value);
        }

        return $value;
    }

    /**
     * Prepares a date to be sent to the database.
     *
     * @param mixed $date The date to be prepared
     * @return string|null The prepped date, or `null` if it could not be prepared
     */
    public static function prepareDateForDb($date)
    {
        $date = DateTimeHelper::toDateTime($date);

        if ($date !== false) {
            $timezone = $date->getTimezone();
            $date->setTimezone(new \DateTimeZone('UTC'));
            $formattedDate = $date->format('Y-m-d H:i:s');
            $date->setTimezone($timezone);

            return $formattedDate;
        }

        return null;
    }

    /**
     * Returns the minimum number allowed for a given column type.
     *
     * @param string $columnType
     * @return int|false The min allowed number, or false if it can't be determined
     */
    public static function getMinAllowedValueForNumericColumn($columnType)
    {
        $shortColumnType = self::parseColumnType($columnType);

        if (isset(self::$_integerSizeRanges[$shortColumnType])) {
            return self::$_integerSizeRanges[$shortColumnType][0];
        }

        // ¯\_(ツ)_/¯
        return false;
    }

    /**
     * Returns the maximum number allowed for a given column type.
     *
     * @param string $columnType
     * @return int|false The max allowed number, or false if it can't be determined
     */
    public static function getMaxAllowedValueForNumericColumn($columnType)
    {
        $shortColumnType = self::parseColumnType($columnType);

        if (isset(self::$_integerSizeRanges[$shortColumnType])) {
            return self::$_integerSizeRanges[$shortColumnType][1];
        }

        // ¯\_(ツ)_/¯
        return false;
    }

    /**
     * Returns a number column type, taking the min, max, and number of decimal points into account.
     *
     * @param int|null $min
     * @param int|null $max
     * @param int|null $decimals
     * @return string
     * @throws Exception if no column types can contain this
     */
    public static function getNumericalColumnType(int $min = null, int $max = null, int $decimals = null): string
    {
        // Normalize the arguments
        if (!is_numeric($min)) {
            $min = self::$_integerSizeRanges[Schema::TYPE_INTEGER][0];
        }

        if (!is_numeric($max)) {
            $max = self::$_integerSizeRanges[Schema::TYPE_INTEGER][1];
        }

        $decimals = is_numeric($decimals) && $decimals > 0 ? (int)$decimals : 0;

        // Figure out the max length
        $maxAbsSize = (int)max(abs($min), abs($max));
        $length = ($maxAbsSize ? mb_strlen($maxAbsSize) : 0) + $decimals;

        // Decimal or int?
        if ($decimals > 0) {
            return Schema::TYPE_DECIMAL . "({$length},{$decimals})";
        }

        // Figure out the smallest possible int column type that will fit our min/max
        foreach (self::$_integerSizeRanges as $type => list($typeMin, $typeMax)) {
            if ($min >= $typeMin && $max <= $typeMax) {
                return $type . "({$length})";
            }
        }

        throw new Exception("No integer column type can contain numbers between {$min} and {$max}");
    }

    /**
     * Returns the maximum number of bytes a given textual column type can hold for a given database.
     *
     * @param string $columnType The textual column type to check
     * @param Connection|null $db The database connection
     * @return int|null|false The storage capacity of the column type in bytes, null if unlimited, or false or it can't be determined.
     */
    public static function getTextualColumnStorageCapacity(string $columnType, Connection $db = null)
    {
        if ($db === null) {
            $db = Craft::$app->getDb();
        }

        $shortColumnType = self::parseColumnType($columnType);

        // CHAR and STRING depend on the defined length
        if ($shortColumnType === Schema::TYPE_CHAR || $shortColumnType === Schema::TYPE_STRING) {
            // Convert to the physical column type for the DB driver, to get the default length mixed in
            $physicalColumnType = $db->getQueryBuilder()->getColumnType($columnType);
            if (($length = self::parseColumnLength($physicalColumnType)) !== null) {
                return $length;
            }

            // ¯\_(ツ)_/¯
            return false;
        }

        if ($db->getIsMysql()) {
            if (isset(self::$_mysqlTextSizes[$shortColumnType])) {
                return self::$_mysqlTextSizes[$shortColumnType];
            }

            // ENUM depends on the options
            if ($shortColumnType === MysqlSchema::TYPE_ENUM) {
                return null;
            }

            // ¯\_(ツ)_/¯
            return false;
        }

        // PostgreSQL doesn't impose a limit for text fields
        if ($shortColumnType === Schema::TYPE_TEXT) {
            // TEXT columns are variable-length in 'grez
            return null;
        }

        // ¯\_(ツ)_/¯
        return false;
    }

    /**
     * Given a length of a piece of content, returns the underlying database column type to use for saving.
     *
     * @param int $contentLength
     * @param Connection|null $db The database connection
     * @return string
     * @throws Exception if using an unsupported connection type
     */
    public static function getTextualColumnTypeByContentLength(int $contentLength, Connection $db = null): string
    {
        if ($db === null) {
            $db = Craft::$app->getDb();
        }

        if ($db->getIsMysql()) {
            // MySQL supports a bunch of non-standard text types
            if ($contentLength <= self::$_mysqlTextSizes[MysqlSchema::TYPE_TINYTEXT]) {
                return Schema::TYPE_STRING;
            }

            if ($contentLength <= self::$_mysqlTextSizes[Schema::TYPE_TEXT]) {
                return Schema::TYPE_TEXT;
            }

            if ($contentLength <= self::$_mysqlTextSizes[MysqlSchema::TYPE_MEDIUMTEXT]) {
                return MysqlSchema::TYPE_MEDIUMTEXT;
            }

            return MysqlSchema::TYPE_LONGTEXT;
        }

        return Schema::TYPE_TEXT;
    }

    /**
     * Parses a column type definition and returns just the column type, if it can be determined.
     *
     * @param string $columnType
     * @return string|null
     */
    public static function parseColumnType($columnType)
    {
        if (!preg_match('/^\w+/', $columnType, $matches)) {
            return null;
        }

        return strtolower($matches[0]);
    }

    /**
     * Parses a column type definition and returns just the column length/size.
     *
     * @param string $columnType
     * @return int|null
     */
    public static function parseColumnLength($columnType)
    {
        if (!preg_match('/^\w+\((\d+)\)/', $columnType, $matches)) {
            return null;
        }

        return (int)$matches[1];
    }

    /**
     * Returns a simplified version of a given column type.
     *
     * @param string $columnType
     * @return string
     */
    public static function getSimplifiedColumnType($columnType)
    {
        if (($shortColumnType = self::parseColumnType($columnType)) === null) {
            return $columnType;
        }

        // Numeric?
        if (in_array($shortColumnType, self::$_numericColumnTypes, true)) {
            return self::SIMPLE_TYPE_NUMERIC;
        }

        // Textual?
        if (in_array($shortColumnType, self::$_textualColumnTypes, true)) {
            return self::SIMPLE_TYPE_TEXTUAL;
        }

        return $shortColumnType;
    }

    /**
     * Returns whether two column type definitions are relatively compatible with each other.
     *
     * @param string $typeA
     * @param string $typeB
     * @return bool
     */
    public static function areColumnTypesCompatible($typeA, $typeB)
    {
        return static::getSimplifiedColumnType($typeA) === static::getSimplifiedColumnType($typeB);
    }

    /**
     * Returns whether the given column type is numeric.
     *
     * @param string $columnType
     * @return bool
     */
    public static function isNumericColumnType(string $columnType): bool
    {
        return in_array(self::parseColumnLength($columnType), self::$_numericColumnTypes, true);
    }

    /**
     * Returns whether the given column type is textual.
     *
     * @param string $columnType
     * @return bool
     */
    public static function isTextualColumnType(string $columnType): bool
    {
        return in_array(self::parseColumnLength($columnType), self::$_textualColumnTypes, true);
    }

    /**
     * Escapes commas and asterisks in a string so they are not treated as special characters in
     * [[Db::parseParam()]].
     *
     * @param string $value The param value.
     * @return string The escaped param value.
     */
    public static function escapeParam(string $value): string
    {
        return str_replace([',', '*'], ['\,', '\*'], $value);
    }

    /**
     * Parses a query param value and returns a [[\yii\db\QueryInterface::where()]]-compatible condition.
     *
     * If the `$value` is a string, it will automatically be converted to an array, split on any commas within the
     * string (via [[ArrayHelper::toArray()]]). If that is not desired behavior, you can escape the comma
     * with a backslash before it.
     * The first value can be set to either `'and'` or `'or'` to define whether *all* of the values must match, or
     * *any*. If it’s neither `'and'` nor `'or'`, then `'or'` will be assumed.
     * Values can begin with the operators `'not '`, `'!='`, `'<='`, `'>='`, `'<'`, `'>'`, or `'='`. If they don’t,
     * `'='` will be assumed.
     * Values can also be set to either `':empty:'` or `':notempty:'` if you want to search for empty or non-empty
     * database values. (An “empty” value is either NULL or an empty string of text).
     *
     * @param string $column The database column that the param is targeting.
     * @param string|int|array $value The param value(s).
     * @param string $defaultOperator The default operator to apply to the values
     * (can be `not`, `!=`, `<=`, `>=`, `<`, `>`, or `=`)
     * @param bool $caseInsensitive Whether the resulting condition should be case-insensitive
     * @param null $columnType The database column type the param is targeting.
     * @return mixed
     */
    public static function parseParam(string $column, $value, string $defaultOperator = '=', $caseInsensitive = false, $columnType = null)
    {
        if (is_string($value) && preg_match('/^not\s*$/', $value)) {
            return '';
        }

        $value = self::_toArray($value);

        if (!count($value)) {
            return '';
        }

        $firstVal = strtolower(reset($value));
        $negate = false;

        switch ($firstVal) {
            case 'and':
            case 'or':
                $glue = $firstVal;
                array_shift($value);
                break;
            case 'not':
                $glue = 'and';
                $negate = true;
                array_shift($value);
                break;
            default:
                $glue = 'or';
        }

        $condition = [$glue];
        $isMysql = Craft::$app->getDb()->getIsMysql();

        // Only PostgreSQL supports case-sensitive strings
        if ($isMysql) {
            $caseInsensitive = false;
        }

        $caseColumn = $caseInsensitive ? "lower([[{$column}]])" : $column;

        $inVals = [];
        $notInVals = [];

        foreach ($value as $val) {
            self::_normalizeEmptyValue($val);
            $operator = self::_parseParamOperator($val, $defaultOperator, $negate);

<<<<<<< HEAD
            if (is_string($val) && strtolower($val) === ':empty:') {
                if ($operator === '=') {
                    if ($isMysql && $columnType != Schema::TYPE_DATETIME) {
                        $condition[] = [
                            'or',
                            [$column => null],
                            [$column => '']
                        ];
                    } else {
                        // Because PostgreSQL chokes if you do a string check on an int column
                        $condition[] = [$column => null];
                    }
                } else {
                    if ($isMysql && $columnType != Schema::TYPE_DATETIME) {
                        $condition[] = [
                            'not',
                            [
                                'or',
                                [$column => null],
                                [$column => '']
                            ]
                        ];
                    } else {
                        // Because PostgreSQL chokes if you do a string check on an int column
                        $condition[] = [
                            'not',
                            [
                                $column => null,
                            ]
                        ];
                    }
=======
            if ($val === ':empty:') {
                if ($isMysql) {
                    $valCondition = [
                        'or',
                        [$column => null],
                        [$column => '']
                    ];
                } else {
                    // Because PostgreSQL chokes if you do a string check on an int column
                    $valCondition = [$column => null];
                }
                if ($operator === '!=') {
                    $valCondition = ['not', $valCondition];
>>>>>>> ea302c32
                }
                $condition[] = $valCondition;
                continue;
            }

            if (is_string($val)) {
                // Trim any whitespace from the value
                $val = trim($val);

                // This could be a LIKE condition
                if ($operator === '=' || $operator === '!=') {
                    $val = preg_replace('/^\*|(?<!\\\)\*$/', '%', $val, -1, $count);
                    $like = (bool)$count;
                } else {
                    $like = false;
                }

                // Unescape any asterisks
                $val = str_replace('\*', '*', $val);

                if ($like) {
                    if ($caseInsensitive) {
                        $operator = $operator === '=' ? 'ilike' : 'not ilike';
                    } else {
                        $operator = $operator === '=' ? 'like' : 'not like';
                    }
                    $condition[] = [$operator, $column, $val, false];
                    continue;
                }

                if ($caseInsensitive) {
                    $val = mb_strtolower($val);
                }
            }

            // ['or', 1, 2, 3] => IN (1, 2, 3)
            if ($glue == 'or' && $operator === '=') {
                $inVals[] = $val;
                continue;
            }

            // ['and', '!=1', '!=2', '!=3'] => NOT IN (1, 2, 3)
            if ($glue == 'and' && $operator === '!=') {
                $notInVals[] = $val;
                continue;
            }

            $condition[] = [$operator, $caseColumn, $val];
        }

        if (!empty($inVals)) {
            $condition[] = self::_inCondition($caseColumn, $inVals);
        }

        if (!empty($notInVals)) {
            $condition[] = ['not', self::_inCondition($caseColumn, $notInVals)];
        }

        // Skip the glue if there's only one condition
        if (count($condition) === 2) {
            return $condition[1];
        }

        return $condition;
    }

    /**
     * Normalizes date params and then sends them off to parseParam().
     *
     * @param string $column
     * @param string|array|\DateTime $value
     * @param string $defaultOperator The default operator to apply to the values
     * (can be `not`, `!=`, `<=`, `>=`, `<`, `>`, or `=`)
     * @return mixed
     */
    public static function parseDateParam(string $column, $value, string $defaultOperator = '=')
    {
        $normalizedValues = [];

        $value = self::_toArray($value);

        if (!count($value)) {
            return '';
        }

        if (in_array($value[0], ['and', 'or', 'not'], true)) {
            $normalizedValues[] = $value[0];
            array_shift($value);
        }

        foreach ($value as $val) {
            // Is this an empty value?
            self::_normalizeEmptyValue($val);

            if ($val === ':empty:' || $val === 'not :empty:') {
                $normalizedValues[] = $val;

                // Sneak out early
                continue;
            }

            $operator = self::_parseParamOperator($val, $defaultOperator);

            // Assume that date params are set in the system timezone
            $val = DateTimeHelper::toDateTime($val, true);

            $normalizedValues[] = $operator . static::prepareDateForDb($val);
        }

        return static::parseParam($column, $normalizedValues, $defaultOperator, false, Schema::TYPE_DATETIME);
    }

    /**
     * Returns whether a given DB connection’s schema supports a column type.
     *
     * @param string $type
     * @param Connection|null $db
     * @return bool
     * @throws NotSupportedException
     */
    public static function isTypeSupported(string $type, Connection $db = null): bool
    {
        if ($db === null) {
            $db = Craft::$app->getDb();
        }

        /** @var \craft\db\mysql\Schema|\craft\db\pgsql\Schema $schema */
        $schema = $db->getSchema();

        return isset($schema->typeMap[$type]);
    }

    /**
     * Executes a DELETE command, but only if there are any rows to delete.
     *
     * @param string $table the table where the data will be deleted from.
     * @param string|array $condition the condition that will be put in the WHERE part. Please
     * refer to [[Query::where()]] on how to specify condition.
     * @param array $params the parameters to be bound to the command
     * @param Connection|null $db
     * @return int number of rows affected by the execution.
     * @throws \yii\db\Exception execution failed
     */
    public static function deleteIfExists(string $table, $condition = '', array $params = [], Connection $db = null): int
    {
        if ($db === null) {
            $db = Craft::$app->getDb();
        }

        $exists = (new Query())
            ->from($table)
            ->where($condition, $params)
            ->exists($db);

        if (!$exists) {
            return 0;
        }

        return $db->createCommand()
            ->delete($table, $condition, $params)
            ->execute();
    }

    /**
     * Returns the `id` of a row in the given table by its `uid`.
     *
     * @param string $table
     * @param string $uid
     * @return int|null
     */
    public static function idByUid(string $table, string $uid)
    {
        $id = (new Query())
            ->select(['id'])
            ->from([$table])
            ->where(['uid' => $uid])
            ->scalar();

        return (int)$id ?: null;
    }

    /**
     * Returns an array `uid`:`id` pairs from a given table, by their `uid`s.
     *
     * @param string $table
     * @param string[] $uids
     * @return string[]
     */
    public static function idsByUids(string $table, array $uids): array
    {
        return (new Query())
            ->select(['uid', 'id'])
            ->from([$table])
            ->where(['uid' => $uids])
            ->pairs();
    }

    /**
     * Returns the `uid` of a row in the given table by its `id`.
     *
     * @param string $table
     * @param int $id
     * @return string|null
     */
    public static function uidById(string $table, int $id)
    {
        $uid = (new Query())
            ->select(['uid'])
            ->from([$table])
            ->where(['id' => $id])
            ->scalar();

        return $uid ?: null;
    }

    /**
     * Returns an array `id`:`uid` pairs from a given table, by their `id`s.
     *
     * @param string $table
     * @param int[] $ids
     * @return string[]
     */
    public static function uidsByIds(string $table, array $ids): array
    {
        return (new Query())
            ->select(['id', 'uid'])
            ->from([$table])
            ->where(['id' => $ids])
            ->pairs();
    }

    // Private Methods
    // =========================================================================

    /**
     * Converts a given param value to an array.
     *
     * @param mixed $value
     * @return array
     */
    private static function _toArray($value): array
    {
        if ($value === null) {
            return [];
        }

        if ($value instanceof \DateTime) {
            return [$value];
        }

        if (is_string($value)) {
            // Split it on the non-escaped commas
            $value = preg_split('/(?<!\\\),/', $value);

            // Remove any of the backslashes used to escape the commas
            foreach ($value as $key => $val) {
                // Remove leading/trailing whitespace
                $val = trim($val);

                // Remove any backslashes used to escape commas
                $val = str_replace('\,', ',', $val);

                $value[$key] = $val;
            }

            // Remove any empty elements and reset the keys
            return array_values(ArrayHelper::filterEmptyStringsFromArray($value));
        }

        return ArrayHelper::toArray($value);
    }

    /**
     * Normalizes “empty” values.
     *
     * @param mixed &$value The param value.
     */
    private static function _normalizeEmptyValue(&$value)
    {
        if ($value === null) {
            $value = ':empty:';
            return;
        }

        if (!is_string($value) || $value === ':empty:' || $value === 'not :empty:') {
            return;
        }

        $lower = strtolower($value);

        if ($lower === ':empty:') {
            $value = ':empty:';
        } else if ($lower === ':notempty:' || $lower === 'not :empty:') {
            $value = 'not :empty:';
        }
    }

    /**
     * Extracts the operator from a DB param and returns it.
     *
     * @param mixed &$value Te param value.
     * @param string $default The default operator to use
     * @param bool $negate Whether to reverse whatever the selected operator is
     * @return string The operator ('!=', '<=', '>=', '<', '>', or '=')
     */
    private static function _parseParamOperator(&$value, string $default, bool $negate = false): string
    {
        $op = null;

        if (is_string($value)) {
            $lcValue = strtolower($value);
            foreach (self::$_operators as $operator) {
                $len = strlen($operator);
                // Does the value start with this operator?
                if (strncmp($lcValue, $operator, $len) === 0) {
                    $value = mb_substr($value, $len);
                    $op = $operator === 'not ' ? '!=' : $operator;
                    break;
                }
            }
        }

        if ($op === null) {
            $op = $default === 'not' || $default === 'not ' ? '!=' : $default;
        }

        if ($negate) {
            switch ($op) {
                case '!=':
                    return '=';
                case '<=':
                    return '>';
                case '>=':
                    return '<';
                case '<':
                    return '>=';
                case '>':
                    return '<=';
                case '=':
                    return '!=';
            }
        }

        return $op;
    }

    /**
     * @param string $column
     * @param array $values
     * @return array
     */
    private static function _inCondition(string $column, array $values): array
    {
        return [
            $column => count($values) === 1 ? $values[0] : $values,
        ];
    }
}<|MERGE_RESOLUTION|>--- conflicted
+++ resolved
@@ -484,41 +484,8 @@
             self::_normalizeEmptyValue($val);
             $operator = self::_parseParamOperator($val, $defaultOperator, $negate);
 
-<<<<<<< HEAD
-            if (is_string($val) && strtolower($val) === ':empty:') {
-                if ($operator === '=') {
-                    if ($isMysql && $columnType != Schema::TYPE_DATETIME) {
-                        $condition[] = [
-                            'or',
-                            [$column => null],
-                            [$column => '']
-                        ];
-                    } else {
-                        // Because PostgreSQL chokes if you do a string check on an int column
-                        $condition[] = [$column => null];
-                    }
-                } else {
-                    if ($isMysql && $columnType != Schema::TYPE_DATETIME) {
-                        $condition[] = [
-                            'not',
-                            [
-                                'or',
-                                [$column => null],
-                                [$column => '']
-                            ]
-                        ];
-                    } else {
-                        // Because PostgreSQL chokes if you do a string check on an int column
-                        $condition[] = [
-                            'not',
-                            [
-                                $column => null,
-                            ]
-                        ];
-                    }
-=======
             if ($val === ':empty:') {
-                if ($isMysql) {
+                if ($isMysql && $columnType != Schema::TYPE_DATETIME) {
                     $valCondition = [
                         'or',
                         [$column => null],
@@ -530,7 +497,6 @@
                 }
                 if ($operator === '!=') {
                     $valCondition = ['not', $valCondition];
->>>>>>> ea302c32
                 }
                 $condition[] = $valCondition;
                 continue;
