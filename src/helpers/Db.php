--- conflicted
+++ resolved
@@ -686,7 +686,6 @@
 
     /**
      * Creates and executes an `INSERT` SQL statement.
-<<<<<<< HEAD
      *
      * The method will properly escape the column names, and bind the values to be inserted.
      *
@@ -798,119 +797,6 @@
     /**
      * Creates and executes a SQL statement for replacing some text with other text in a given table column.
      *
-=======
-     *
-     * The method will properly escape the column names, and bind the values to be inserted.
-     *
-     * @param string $table The table that new rows will be inserted into
-     * @param array $columns The column data (name=>value) to be inserted into the table
-     * @param bool $includeAuditColumns Whether to include the data for the audit columns
-     * (`dateCreated`, `dateUpdated`, and `uid`)
-     * @param Connection|null $db The database connection to use
-     * @return int The number of rows affected by the execution
-     * @throws DbException if execution failed
-     * @since 3.5.0
-     */
-    public static function insert(string $table, array $columns, bool $includeAuditColumns = true, Connection $db = null): int
-    {
-        if ($db === null) {
-            $db = self::db();
-        }
-
-        return $db->createCommand()
-            ->insert($table, $columns, $includeAuditColumns)
-            ->execute();
-    }
-
-    /**
-     * Creates and executes a batch `INSERT` SQL statement.
-     *
-     * The method will properly escape the column names, and bind the values to be inserted.
-     *
-     * @param string $table The table that new rows will be inserted into
-     * @param array $columns The column names
-     * @param array $rows The rows to be batch inserted into the table
-     * @param bool $includeAuditColumns Whether `dateCreated`, `dateUpdated`, and `uid` values should be added to $columns
-     * @param Connection|null $db The database connection to use
-     * @return int The number of rows affected by the execution
-     * @throws DbException if execution failed
-     * @since 3.5.0
-     */
-    public static function batchInsert(string $table, array $columns, array $rows, bool $includeAuditColumns = true, Connection $db = null): int
-    {
-        if ($db === null) {
-            $db = self::db();
-        }
-
-        return $db->createCommand()
-            ->batchInsert($table, $columns, $rows, $includeAuditColumns)
-            ->execute();
-    }
-
-    /**
-     * Creates and executes a command to insert rows into a database table if
-     * they do not already exist (matching unique constraints),
-     * or update them if they do.
-     *
-     * The method will properly escape the column names, and bind the values to be inserted.
-     *
-     * @param string $table the table that new rows will be inserted into/updated in
-     * @param array|Query $insertColumns the column data (name => value) to be inserted into the table or instance
-     * of [[Query]] to perform `INSERT INTO ... SELECT` SQL statement
-     * @param array|bool $updateColumns the column data (name => value) to be updated if they already exist
-     *
-     * - If `true` is passed, the column data will be updated to match the insert column data.
-     * - If `false` is passed, no update will be performed if the column data already exists.
-     *
-     * @param array $params the parameters to be bound to the command
-     * @param bool $includeAuditColumns Whether `dateCreated`, `dateUpdated`, and `uid` values should be added to $columns
-     * @param Connection|null $db The database connection to use
-     * @return int The number of rows affected by the execution
-     * @throws DbException if execution failed
-     * @since 3.5.0
-     */
-    public static function upsert(string $table, $insertColumns, $updateColumns = true, array $params = [], bool $includeAuditColumns = true, Connection $db = null): int
-    {
-        if ($db === null) {
-            $db = self::db();
-        }
-
-        return $db->createCommand()
-            ->upsert($table, $insertColumns, $updateColumns, $params, $includeAuditColumns)
-            ->execute();
-    }
-
-    /**
-     * Creates and executes an `UPDATE` SQL statement.
-     *
-     * The method will properly escape the column names and bind the values to be updated.
-     *
-     * @param string $table The table to be updated
-     * @param array $columns The column data (name => value) to be updated
-     * @param string|array $condition The condition that will be put in the `WHERE` part. Please
-     * refer to [[Query::where()]] on how to specify condition
-     * @param array $params The parameters to be bound to the command
-     * @param bool $includeAuditColumns Whether the `dateUpdated` value should be added to $columns
-     * @param Connection|null $db The database connection to use
-     * @return int The number of rows affected by the execution
-     * @throws DbException if execution failed
-     * @since 3.5.0
-     */
-    public static function update(string $table, array $columns, $condition = '', array $params = [], bool $includeAuditColumns = true, Connection $db = null): int
-    {
-        if ($db === null) {
-            $db = self::db();
-        }
-
-        return $db->createCommand()
-            ->update($table, $columns, $condition, $params, $includeAuditColumns)
-            ->execute();
-    }
-
-    /**
-     * Creates and executes a SQL statement for replacing some text with other text in a given table column.
-     *
->>>>>>> 28b01f8a
      * @param string $table The table to be updated
      * @param string $column The column to be searched
      * @param string $find The text to be searched for
