<?php
/**
 * @link https://craftcms.com/
 * @copyright Copyright (c) Pixel & Tonic, Inc.
 * @license https://craftcms.github.io/license/
 */

namespace craft\helpers;

use Closure;
use Craft;
use craft\base\Serializable;
use craft\db\Connection;
use craft\db\mysql\Schema as MysqlSchema;
use craft\db\Query;
use PDO;
use yii\base\Exception;
use yii\base\InvalidArgumentException;
use yii\base\NotSupportedException;
use yii\db\BatchQueryResult;
use yii\db\Exception as DbException;
use yii\db\Query as YiiQuery;
use yii\db\Schema;

/**
 * Class Db
 *
 * @author Pixel & Tonic, Inc. <support@pixelandtonic.com>
 * @since 3.0.0
 */
class Db
{
    const SIMPLE_TYPE_NUMERIC = 'numeric';
    const SIMPLE_TYPE_TEXTUAL = 'textual';

    /**
     * @var array
     */
    private static array $_operators = ['not ', '!=', '<=', '>=', '<', '>', '='];

    /**
     * @var string[] Numeric column types
     */
    private static array $_numericColumnTypes = [
        Schema::TYPE_SMALLINT,
        Schema::TYPE_INTEGER,
        Schema::TYPE_BIGINT,
        Schema::TYPE_FLOAT,
        Schema::TYPE_DOUBLE,
        Schema::TYPE_DECIMAL,
    ];

    /**
     * @var string[] Textual column types
     */
    private static array $_textualColumnTypes = [
        Schema::TYPE_CHAR,
        Schema::TYPE_STRING,
        Schema::TYPE_TEXT,

        // MySQL-specific ones:
        MysqlSchema::TYPE_TINYTEXT,
        MysqlSchema::TYPE_MEDIUMTEXT,
        MysqlSchema::TYPE_LONGTEXT,
        MysqlSchema::TYPE_ENUM,
    ];

    /**
     * @var array Types of integer columns and how many bytes they can store
     */
    private static array $_integerSizeRanges = [
        Schema::TYPE_SMALLINT => [-32768, 32767],
        Schema::TYPE_INTEGER => [-2147483648, 2147483647],
        Schema::TYPE_BIGINT => [-9223372036854775808, 9223372036854775807],
    ];

    /**
     * @var array Types of MySQL textual columns and how many bytes they can store
     */
    private static array $_mysqlTextSizes = [
        MysqlSchema::TYPE_TINYTEXT => 255,
        Schema::TYPE_TEXT => 65535,
        MysqlSchema::TYPE_MEDIUMTEXT => 16777215,
        MysqlSchema::TYPE_LONGTEXT => 4294967295,
    ];

    /**
     * Prepares an array or object’s values to be sent to the database.
     *
     * @param mixed $values The values to be prepared
     * @return array The prepared values
     */
    public static function prepareValuesForDb($values): array
    {
        // Normalize to an array
        $values = ArrayHelper::toArray($values, [], false);

        foreach ($values as $key => $value) {
            $values[$key] = static::prepareValueForDb($value);
        }

        return $values;
    }

    /**
     * Prepares a value to be sent to the database.
     *
     * @param mixed $value The value to be prepared
     * @param string|null $columnType The type of column the value will be stored in
     * @return mixed The prepped value
     */
    public static function prepareValueForDb($value, ?string $columnType = null)
    {
        // If the object explicitly defines its savable value, use that
        if ($value instanceof Serializable) {
            return $value->serialize();
        }

        // Only DateTime objects and ISO-8601 strings should automatically be detected as dates
        if ($value instanceof \DateTime || DateTimeHelper::isIso8601($value)) {
            return static::prepareDateForDb($value);
        }

        // If this isn’t a JSON column and the value is an object or array, JSON-encode it
        if (
            !in_array($columnType, [Schema::TYPE_JSON, \yii\db\pgsql\Schema::TYPE_JSONB]) &&
            (is_object($value) || is_array($value))
        ) {
            return Json::encode($value);
        }

        return $value;
    }

    /**
     * Prepares a date to be sent to the database.
     *
     * @param mixed $date The date to be prepared
     * @return string|null The prepped date, or `null` if it could not be prepared
     */
    public static function prepareDateForDb($date): ?string
    {
        $date = DateTimeHelper::toDateTime($date);

        if ($date === false) {
            return null;
        }

        $date = clone $date;
        $date->setTimezone(new \DateTimeZone('UTC'));
        return $date->format('Y-m-d H:i:s');
    }

    /**
     * Returns the minimum number allowed for a given column type.
     *
     * @param string $columnType
     * @return int|false The min allowed number, or false if it can't be determined
     */
    public static function getMinAllowedValueForNumericColumn(string $columnType)
    {
        $shortColumnType = self::parseColumnType($columnType);

        if (isset(self::$_integerSizeRanges[$shortColumnType])) {
            return self::$_integerSizeRanges[$shortColumnType][0];
        }

        // ¯\_(ツ)_/¯
        return false;
    }

    /**
     * Returns the maximum number allowed for a given column type.
     *
     * @param string $columnType
     * @return int|false The max allowed number, or false if it can't be determined
     */
    public static function getMaxAllowedValueForNumericColumn(string $columnType)
    {
        $shortColumnType = self::parseColumnType($columnType);

        if (isset(self::$_integerSizeRanges[$shortColumnType])) {
            return self::$_integerSizeRanges[$shortColumnType][1];
        }

        // ¯\_(ツ)_/¯
        return false;
    }

    /**
     * Returns a number column type, taking the min, max, and number of decimal points into account.
     *
     * @param int|null $min
     * @param int|null $max
     * @param int|null $decimals
     * @return string
     * @throws Exception if no column types can contain this
     */
    public static function getNumericalColumnType(?int $min = null, ?int $max = null, ?int $decimals = null): string
    {
        // Normalize the arguments
        if (!is_numeric($min)) {
            $min = self::$_integerSizeRanges[Schema::TYPE_INTEGER][0];
        }

        if (!is_numeric($max)) {
            $max = self::$_integerSizeRanges[Schema::TYPE_INTEGER][1];
        }

        $decimals = is_numeric($decimals) && $decimals > 0 ? (int)$decimals : 0;

        // Figure out the max length
        $maxAbsSize = (int)max(abs($min), abs($max));
        $length = ($maxAbsSize ? mb_strlen($maxAbsSize) : 0) + $decimals;

        // Decimal or int?
        if ($decimals > 0) {
            return Schema::TYPE_DECIMAL . "({$length},{$decimals})";
        }

        // Figure out the smallest possible int column type that will fit our min/max
        foreach (self::$_integerSizeRanges as $type => [$typeMin, $typeMax]) {
            if ($min >= $typeMin && $max <= $typeMax) {
                return $type . "({$length})";
            }
        }

        throw new Exception("No integer column type can contain numbers between {$min} and {$max}");
    }

    /**
     * Returns the maximum number of bytes a given textual column type can hold for a given database.
     *
     * @param string $columnType The textual column type to check
     * @param Connection|null $db The database connection
     * @return int|null|false The storage capacity of the column type in bytes, null if unlimited, or false or it can't be determined.
     */
    public static function getTextualColumnStorageCapacity(string $columnType, ?Connection $db = null)
    {
        if ($db === null) {
            $db = self::db();
        }

        $shortColumnType = self::parseColumnType($columnType);

        // CHAR and STRING depend on the defined length
        if ($shortColumnType === Schema::TYPE_CHAR || $shortColumnType === Schema::TYPE_STRING) {
            // Convert to the physical column type for the DB driver, to get the default length mixed in
            $physicalColumnType = $db->getQueryBuilder()->getColumnType($columnType);
            if (($length = self::parseColumnLength($physicalColumnType)) !== null) {
                return $length;
            }

            // ¯\_(ツ)_/¯
            return false;
        }

        if ($db->getIsMysql()) {
            if (isset(self::$_mysqlTextSizes[$shortColumnType])) {
                return self::$_mysqlTextSizes[$shortColumnType];
            }

            // ENUM depends on the options
            if ($shortColumnType === MysqlSchema::TYPE_ENUM) {
                return null;
            }

            // ¯\_(ツ)_/¯
            return false;
        }

        // PostgreSQL doesn't impose a limit for text fields
        if ($shortColumnType === Schema::TYPE_TEXT) {
            // TEXT columns are variable-length in 'grez
            return null;
        }

        // ¯\_(ツ)_/¯
        return false;
    }

    /**
     * Given a length of a piece of content, returns the underlying database column type to use for saving.
     *
     * @param int $contentLength
     * @param Connection|null $db The database connection
     * @return string
     * @throws Exception if using an unsupported connection type
     */
    public static function getTextualColumnTypeByContentLength(int $contentLength, ?Connection $db = null): string
    {
        if ($db === null) {
            $db = self::db();
        }

        if ($db->getIsMysql()) {
            // MySQL supports a bunch of non-standard text types
            if ($contentLength <= self::$_mysqlTextSizes[MysqlSchema::TYPE_TINYTEXT]) {
                return Schema::TYPE_STRING;
            }

            if ($contentLength <= self::$_mysqlTextSizes[Schema::TYPE_TEXT]) {
                return Schema::TYPE_TEXT;
            }

            if ($contentLength <= self::$_mysqlTextSizes[MysqlSchema::TYPE_MEDIUMTEXT]) {
                return MysqlSchema::TYPE_MEDIUMTEXT;
            }

            return MysqlSchema::TYPE_LONGTEXT;
        }

        return Schema::TYPE_TEXT;
    }

    /**
     * Parses a column type definition and returns just the column type, if it can be determined.
     *
     * @param string $columnType
     * @return string|null
     */
    public static function parseColumnType(string $columnType): ?string
    {
        if (!preg_match('/^\w+/', $columnType, $matches)) {
            return null;
        }

        return strtolower($matches[0]);
    }

    /**
     * Parses a column type definition and returns just the column length/size.
     *
     * @param string $columnType
     * @return int|null
     */
    public static function parseColumnLength(string $columnType): ?int
    {
        if (!preg_match('/^\w+\((\d+)\)/', $columnType, $matches)) {
            return null;
        }

        return (int)$matches[1];
    }

    /**
     * Returns a simplified version of a given column type.
     *
     * @param string $columnType
     * @return string
     */
    public static function getSimplifiedColumnType(string $columnType): string
    {
        if (($shortColumnType = self::parseColumnType($columnType)) === null) {
            return $columnType;
        }

        // Numeric?
        if (in_array($shortColumnType, self::$_numericColumnTypes, true)) {
            return self::SIMPLE_TYPE_NUMERIC;
        }

        // Textual?
        if (in_array($shortColumnType, self::$_textualColumnTypes, true)) {
            return self::SIMPLE_TYPE_TEXTUAL;
        }

        return $shortColumnType;
    }

    /**
     * Returns whether two column type definitions are relatively compatible with each other.
     *
     * @param string $typeA
     * @param string $typeB
     * @return bool
     */
    public static function areColumnTypesCompatible(string $typeA, string $typeB): bool
    {
        return static::getSimplifiedColumnType($typeA) === static::getSimplifiedColumnType($typeB);
    }

    /**
     * Returns whether the given column type is numeric.
     *
     * @param string $columnType
     * @return bool
     */
    public static function isNumericColumnType(string $columnType): bool
    {
        return in_array(self::parseColumnType($columnType), self::$_numericColumnTypes, true);
    }

    /**
     * Returns whether the given column type is textual.
     *
     * @param string $columnType
     * @return bool
     */
    public static function isTextualColumnType(string $columnType): bool
    {
        return in_array(self::parseColumnType($columnType), self::$_textualColumnTypes, true);
    }

    /**
     * Escapes commas and asterisks in a string so they are not treated as special characters in
     * [[Db::parseParam()]].
     *
     * @param string $value The param value.
     * @return string The escaped param value.
     */
    public static function escapeParam(string $value): string
    {
        $value = str_replace([',', '*'], ['\,', '\*'], $value);

        // If the value starts with an operator, escape that too.
        foreach (self::$_operators as $operator) {
            if (stripos($value, $operator) === 0) {
                $value = "\\$value";
                break;
            }
        }

        return $value;
    }

    /**
     * Parses a query param value and returns a [[\yii\db\QueryInterface::where()]]-compatible condition.
     *
     * If the `$value` is a string, it will automatically be converted to an array, split on any commas within the
     * string (via [[ArrayHelper::toArray()]]). If that is not desired behavior, you can escape the comma
     * with a backslash before it.
     *
     * The first value can be set to either `'and'` or `'or'` to define whether *all* of the values must match, or
     * *any*. If it’s neither `'and'` nor `'or'`, then `'or'` will be assumed.
     * Values can begin with the operators `'not '`, `'!='`, `'<='`, `'>='`, `'<'`, `'>'`, or `'='`. If they don’t,
     * `'='` will be assumed.
     *
     * Values can also be set to either `':empty:'` or `':notempty:'` if you want to search for empty or non-empty
     * database values. (An “empty” value is either `NULL` or an empty string of text).
     *
     * @param string $column The database column that the param is targeting.
     * @param string|int|array $value The param value(s).
     * @param string $defaultOperator The default operator to apply to the values
     * (can be `not`, `!=`, `<=`, `>=`, `<`, `>`, or `=`)
     * @param bool $caseInsensitive Whether the resulting condition should be case-insensitive
     * @param string|null $columnType The database column type the param is targeting
     * @return mixed
     * @throws InvalidArgumentException if the param value isn’t compatible with the column type.
     */
    public static function parseParam(string $column, $value, string $defaultOperator = '=', bool $caseInsensitive = false, ?string $columnType = null)
    {
        if (is_string($value) && preg_match('/^not\s*$/', $value)) {
            return '';
        }

        $value = self::_toArray($value);

        if (!count($value)) {
            return '';
        }

        $parsedColumnType = $columnType ? static::parseColumnType($columnType) : null;

        $firstVal = strtolower(reset($value));
        $negate = false;

        switch ($firstVal) {
            case 'and':
            case 'or':
                $glue = $firstVal;
                array_shift($value);
                break;
            case 'not':
                $glue = 'and';
                $negate = true;
                array_shift($value);
                break;
            default:
                $glue = 'or';
        }

        $condition = [$glue];
        $isMysql = self::db()->getIsMysql();

        // Only PostgreSQL supports case-sensitive strings
        if ($isMysql) {
            $caseInsensitive = false;
        }

        $caseColumn = $caseInsensitive ? "lower([[{$column}]])" : $column;

        $inVals = [];
        $notInVals = [];

        foreach ($value as $val) {
            self::_normalizeEmptyValue($val);
            $operator = self::_parseParamOperator($val, $defaultOperator, $negate);

<<<<<<< HEAD
            if ($columnType !== null) {
                if ($columnType === Schema::TYPE_BOOLEAN) {
                    // Convert val to a boolean
                    $val = ($val && $val !== ':empty:');
                    if ($operator === '!=') {
                        $val = !$val;
                    }
                    $condition[] = [$column => (bool)$val];
                    continue;
                }

                if (
                    static::isNumericColumnType($columnType) &&
                    $val !== ':empty:' &&
                    !is_numeric($val)
                ) {
                    throw new InvalidArgumentException("Invalid numeric value: $val");
=======
            if ($parsedColumnType === Schema::TYPE_BOOLEAN) {
                // Convert val to a boolean
                $val = ($val && $val !== ':empty:');
                if ($operator === '!=') {
                    $val = !$val;
>>>>>>> 8383daeb
                }
            }

            if ($val === ':empty:') {
                // If this is a textual column type, also check for empty strings
                if (
                    ($columnType === null && $isMysql) ||
                    ($columnType !== null && static::isTextualColumnType($columnType))
                ) {
                    $valCondition = [
                        'or',
                        [$column => null],
                        [$column => ''],
                    ];
                } else {
                    $valCondition = [$column => null];
                }
                if ($operator === '!=') {
                    $valCondition = ['not', $valCondition];
                }
                $condition[] = $valCondition;
                continue;
            }

            if (is_string($val)) {
                // Trim any whitespace from the value
                $val = trim($val);

                // This could be a LIKE condition
                if ($operator === '=' || $operator === '!=') {
                    $val = preg_replace('/^\*|(?<!\\\)\*$/', '%', $val, -1, $count);
                    $like = (bool)$count;
                } else {
                    $like = false;
                }

                // Unescape any asterisks
                $val = str_replace('\*', '*', $val);

                if ($like) {
                    if ($caseInsensitive) {
                        $operator = $operator === '=' ? 'ilike' : 'not ilike';
                    } else {
                        $operator = $operator === '=' ? 'like' : 'not like';
                    }
                    $condition[] = [$operator, $column, $val, false];
                    continue;
                }

                if ($caseInsensitive) {
                    $val = mb_strtolower($val);
                }
            }

            // ['or', 1, 2, 3] => IN (1, 2, 3)
            if ($glue == 'or' && $operator === '=') {
                $inVals[] = $val;
                continue;
            }

            // ['and', '!=1', '!=2', '!=3'] => NOT IN (1, 2, 3)
            if ($glue == 'and' && $operator === '!=') {
                $notInVals[] = $val;
                continue;
            }

            $condition[] = [$operator, $caseColumn, $val];
        }

        if (!empty($inVals)) {
            $condition[] = self::_inCondition($caseColumn, $inVals);
        }

        if (!empty($notInVals)) {
            $condition[] = ['not', self::_inCondition($caseColumn, $notInVals)];
        }

        // Skip the glue if there's only one condition
        if (count($condition) === 2) {
            return $condition[1];
        }

        return $condition;
    }

    /**
     * Parses a query param value for a date/time column, and returns a
     * [[\yii\db\QueryInterface::where()]]-compatible condition.
     *
     * @param string $column The database column that the param is targeting.
     * @param string|array|\DateTime $value The param value
     * @param string $defaultOperator The default operator to apply to the values
     * (can be `not`, `!=`, `<=`, `>=`, `<`, `>`, or `=`)
     * @return mixed
     */
    public static function parseDateParam(string $column, $value, string $defaultOperator = '=')
    {
        $normalizedValues = [];

        $value = self::_toArray($value);

        if (!count($value)) {
            return '';
        }

        if (in_array($value[0], ['and', 'or', 'not'], true)) {
            $normalizedValues[] = $value[0];
            array_shift($value);
        }

        foreach ($value as $val) {
            // Is this an empty value?
            self::_normalizeEmptyValue($val);

            if ($val === ':empty:' || $val === 'not :empty:') {
                $normalizedValues[] = $val;

                // Sneak out early
                continue;
            }

            $operator = self::_parseParamOperator($val, $defaultOperator);

            // Assume that date params are set in the system timezone
            $val = DateTimeHelper::toDateTime($val, true);

            $normalizedValues[] = $operator . static::prepareDateForDb($val);
        }

        return static::parseParam($column, $normalizedValues, $defaultOperator, false, Schema::TYPE_DATETIME);
    }

    /**
     * Parses a query param value for a boolean column and returns a
     * [[\yii\db\QueryInterface::where()]]-compatible condition.
     *
     * The follow values are supported:
     *
     * - `true` or `false`
     * - `:empty:` or `:notempty:` (normalizes to `false` and `true`)
     * - `'not x'` or `'!= x'` (normalizes to the opposite of the boolean value of `x`)
     * - Anything else (normalizes to the boolean value of itself)
     *
     * If `$defaultValue` is set, and it matches the normalized `$value`, then the resulting condition will match any
     * `null` values as well.
     *
     * @param string $column The database column that the param is targeting.
     * @param string|bool $value The param value
     * @param bool|null $defaultValue How `null` values should be treated
     * @return mixed
     * @since 3.4.15
     */
    public static function parseBooleanParam(string $column, $value, ?bool $defaultValue = null)
    {
        self::_normalizeEmptyValue($value);
        $operator = self::_parseParamOperator($value, '=');
        $value = $value === ':empty:' ? false : (bool)$value;
        if ($operator === '!=') {
            $value = !$value;
        }
        $condition = $condition[] = [$column => $value];
        if ($defaultValue === $value) {
            $condition = ['or', $condition, [$column => null]];
        }
        return $condition;
    }

    /**
     * Parses a query param value for a numeric column and returns a
     * [[\yii\db\QueryInterface::where()]]-compatible condition.
     *
     * The follow values are supported:
     *
     * - A number
     * - `:empty:` or `:notempty:`
     * - `'not x'` or `'!= x'`
     * - `'> x'`, `'>= x'`, `'< x'`, or `'<= x'`, or a combination of those
     *
     * @param string $column The database column that the param is targeting.
     * @param string|string[] $value The param value
     * @param string $defaultOperator The default operator to apply to the values
     * (can be `not`, `!=`, `<=`, `>=`, `<`, `>`, or `=`)
     * @param string|null $columnType The database column type the param is targeting
     * @return mixed
     * @throws InvalidArgumentException if the param value isn’t numeric
     * @since 4.0.0
     */
    public static function parseNumericParam(string $column, $value, string $defaultOperator = '=', ?string $columnType = Schema::TYPE_INTEGER)
    {
        return static::parseParam($column, $value, $defaultOperator, false, $columnType);
    }

    /**
     * Returns whether a given DB connection’s schema supports a column type.
     *
     * @param string $type
     * @param Connection|null $db
     * @return bool
     * @throws NotSupportedException
     */
    public static function isTypeSupported(string $type, ?Connection $db = null): bool
    {
        if ($db === null) {
            $db = self::db();
        }

        /** @var \craft\db\mysql\Schema|\craft\db\pgsql\Schema $schema */
        $schema = $db->getSchema();

        return isset($schema->typeMap[$type]);
    }

    /**
     * Creates and executes an `INSERT` SQL statement.
     *
     * The method will properly escape the column names, and bind the values to be inserted.
     *
     * @param string $table The table that new rows will be inserted into
     * @param array $columns The column data (name=>value) to be inserted into the table
     * @param bool $includeAuditColumns Whether to include the data for the audit columns
     * (`dateCreated`, `dateUpdated`, and `uid`)
     * @param Connection|null $db The database connection to use
     * @return int The number of rows affected by the execution
     * @throws DbException if execution failed
     * @since 3.5.0
     */
    public static function insert(string $table, array $columns, bool $includeAuditColumns = true, ?Connection $db = null): int
    {
        if ($db === null) {
            $db = self::db();
        }

        return $db->createCommand()
            ->insert($table, $columns, $includeAuditColumns)
            ->execute();
    }

    /**
     * Creates and executes a batch `INSERT` SQL statement.
     *
     * The method will properly escape the column names, and bind the values to be inserted.
     *
     * @param string $table The table that new rows will be inserted into
     * @param array $columns The column names
     * @param array $rows The rows to be batch inserted into the table
     * @param bool $includeAuditColumns Whether `dateCreated`, `dateUpdated`, and `uid` values should be added to $columns
     * @param Connection|null $db The database connection to use
     * @return int The number of rows affected by the execution
     * @throws DbException if execution failed
     * @since 3.5.0
     */
    public static function batchInsert(string $table, array $columns, array $rows, bool $includeAuditColumns = true, ?Connection $db = null): int
    {
        if ($db === null) {
            $db = self::db();
        }

        return $db->createCommand()
            ->batchInsert($table, $columns, $rows, $includeAuditColumns)
            ->execute();
    }

    /**
     * Creates and executes a command to insert rows into a database table if
     * they do not already exist (matching unique constraints),
     * or update them if they do.
     *
     * The method will properly escape the column names, and bind the values to be inserted.
     *
     * @param string $table the table that new rows will be inserted into/updated in
     * @param array|Query $insertColumns the column data (name => value) to be inserted into the table or instance
     * of [[Query]] to perform `INSERT INTO ... SELECT` SQL statement
     * @param array|bool $updateColumns the column data (name => value) to be updated if they already exist
     *
     * - If `true` is passed, the column data will be updated to match the insert column data.
     * - If `false` is passed, no update will be performed if the column data already exists.
     *
     * @param array $params the parameters to be bound to the command
     * @param bool $includeAuditColumns Whether `dateCreated`, `dateUpdated`, and `uid` values should be added to $columns
     * @param Connection|null $db The database connection to use
     * @return int The number of rows affected by the execution
     * @throws DbException if execution failed
     * @since 3.5.0
     */
    public static function upsert(string $table, $insertColumns, $updateColumns = true, array $params = [], bool $includeAuditColumns = true, ?Connection $db = null): int
    {
        if ($db === null) {
            $db = self::db();
        }

        return $db->createCommand()
            ->upsert($table, $insertColumns, $updateColumns, $params, $includeAuditColumns)
            ->execute();
    }

    /**
     * Creates and executes an `UPDATE` SQL statement.
     *
     * The method will properly escape the column names and bind the values to be updated.
     *
     * @param string $table The table to be updated
     * @param array $columns The column data (name => value) to be updated
     * @param string|array $condition The condition that will be put in the `WHERE` part. Please
     * refer to [[Query::where()]] on how to specify condition
     * @param array $params The parameters to be bound to the command
     * @param bool $includeAuditColumns Whether the `dateUpdated` value should be added to $columns
     * @param Connection|null $db The database connection to use
     * @return int The number of rows affected by the execution
     * @throws DbException if execution failed
     * @since 3.5.0
     */
    public static function update(string $table, array $columns, $condition = '', array $params = [], bool $includeAuditColumns = true, ?Connection $db = null): int
    {
        if ($db === null) {
            $db = self::db();
        }

        return $db->createCommand()
            ->update($table, $columns, $condition, $params, $includeAuditColumns)
            ->execute();
    }

    /**
     * Creates and executes a SQL statement for replacing some text with other text in a given table column.
     *
     * @param string $table The table to be updated
     * @param string $column The column to be searched
     * @param string $find The text to be searched for
     * @param string $replace The replacement text
     * @param string|array $condition The condition that will be put in the `WHERE` part. Please
     * refer to [[Query::where()]] on how to specify condition.
     * @param array $params The parameters to be bound to the command
     * @param Connection|null $db The database connection to use
     * @return int The number of rows affected by the execution
     * @throws DbException if execution failed
     * @since 3.5.0
     */
    public static function replace(string $table, string $column, string $find, string $replace, $condition = '', array $params = [], ?Connection $db = null): int
    {
        if ($db === null) {
            $db = self::db();
        }

        return $db->createCommand()
            ->replace($table, $column, $find, $replace, $condition, $params)
            ->execute();
    }

    /**
     * Creates and executes a `DELETE` SQL statement.
     *
     * @param string $table the table where the data will be deleted from
     * @param array|string $condition the conditions that will be put in the `WHERE` part. Please
     * refer to [[Query::where()]] on how to specify conditions.
     * @param array $params the parameters to be bound to the query.
     * @param Connection|null $db The database connection to use
     * @return int The number of rows affected by the execution
     * @throws DbException if execution failed
     * @since 3.5.0
     */
    public static function delete(string $table, $condition = '', array $params = [], ?Connection $db = null): int
    {
        if ($db === null) {
            $db = self::db();
        }

        return $db->createCommand()
            ->delete($table, $condition, $params)
            ->execute();
    }

    /**
     * Creates and executes a `DELETE` SQL statement, but only if there are any rows to delete, avoiding deadlock issues
     * when deleting data from large tables.
     *
     * @param string $table the table where the data will be deleted from
     * @param string|array $condition the condition that will be put in the `WHERE` part. Please
     * refer to [[Query::where()]] on how to specify condition.
     * @param array $params the parameters to be bound to the command
     * @param Connection|null $db The database connection to use
     * @return int number of rows affected by the execution
     * @throws DbException execution failed
     * @since 3.0.12
     */
    public static function deleteIfExists(string $table, $condition = '', array $params = [], ?Connection $db = null): int
    {
        if ($db === null) {
            $db = self::db();
        }

        $exists = (new Query())
            ->from($table)
            ->where($condition, $params)
            ->exists($db);

        return $exists ? static::delete($table, $condition, $params, $db) : 0;
    }

    /**
     * Creates and executes a `TRUNCATE TABLE` SQL statement.
     *
     * @param string $table the table where the data will be deleted from
     * @param Connection|null $db The database connection to use
     * @return int The number of rows affected by the execution
     * @throws DbException if execution failed
     * @since 3.6.8
     */
    public static function truncateTable(string $table, ?Connection $db = null): int
    {
        if ($db === null) {
            $db = self::db();
        }

        return $db->createCommand()
            ->truncateTable($table)
            ->execute();
    }

    /**
     * Returns the `id` of a row in the given table by its `uid`.
     *
     * @param string $table
     * @param string $uid
     * @param Connection|null $db The database connection to use
     * @return int|null
     * @since 3.1.0
     */
    public static function idByUid(string $table, string $uid, ?Connection $db = null): ?int
    {
        if ($db === null) {
            $db = self::db();
        }

        $id = (new Query())
            ->select(['id'])
            ->from([$table])
            ->where(['uid' => $uid])
            ->scalar($db);

        return (int)$id ?: null;
    }

    /**
     * Returns an array `uid`:`id` pairs from a given table, by their `uid`s.
     *
     * @param string $table
     * @param string[] $uids
     * @param Connection|null $db The database connection to use
     * @return string[]
     * @since 3.1.0
     */
    public static function idsByUids(string $table, array $uids, ?Connection $db = null): array
    {
        if ($db === null) {
            $db = self::db();
        }

        return (new Query())
            ->select(['uid', 'id'])
            ->from([$table])
            ->where(['uid' => $uids])
            ->pairs($db);
    }

    /**
     * Returns the `uid` of a row in the given table by its `id`.
     *
     * @param string $table
     * @param int $id
     * @param Connection|null $db The database connection to use
     * @return string|null
     * @since 3.1.0
     */
    public static function uidById(string $table, int $id, ?Connection $db = null): ?string
    {
        if ($db === null) {
            $db = self::db();
        }

        $uid = (new Query())
            ->select(['uid'])
            ->from([$table])
            ->where(['id' => $id])
            ->scalar($db);

        return $uid ?: null;
    }

    /**
     * Returns an array `id`:`uid` pairs from a given table, by their `id`s.
     *
     * @param string $table
     * @param int[] $ids
     * @param Connection|null $db The database connection to use
     * @return string[]
     * @since 3.1.0
     */
    public static function uidsByIds(string $table, array $ids, ?Connection $db = null): array
    {
        if ($db === null) {
            $db = self::db();
        }

        return (new Query())
            ->select(['id', 'uid'])
            ->from([$table])
            ->where(['id' => $ids])
            ->pairs($db);
    }

    /**
     * Parses a DSN string and returns an array with the `driver` and any driver params, or just a single key.
     *
     * @param string $dsn
     * @param string|null $key The key that is needed from the DSN. If this is
     * @return array|string|false The full array, or the specific key value, or `false` if `$key` is a param that
     * doesn’t exist in the DSN string.
     * @throws InvalidArgumentException if $dsn is invalid
     * @since 3.4.0
     */
    public static function parseDsn(string $dsn, ?string $key = null)
    {
        if (($pos = strpos($dsn, ':')) === false) {
            throw new InvalidArgumentException('Invalid DSN: ' . $dsn);
        }

        $driver = strtolower(substr($dsn, 0, $pos));
        if ($key === 'driver') {
            return $driver;
        }
        if ($key === null) {
            $parsed = [
                'driver' => $driver,
            ];
        }

        $params = substr($dsn, $pos + 1);
        foreach (ArrayHelper::filterEmptyStringsFromArray(explode(';', $params)) as $param) {
            [$n, $v] = array_pad(explode('=', $param, 2), 2, '');
            if ($key === $n) {
                return $v;
            }
            if ($key === null) {
                $parsed[$n] = $v;
            }
        }
        if ($key === null) {
            return $parsed;
        }
        return false;
    }

    /**
     * Returns whether the database supports time zone conversions.
     *
     * This could return `false` if MySQL’s time zone tables haven’t been populated yet. See
     * https://dev.mysql.com/doc/refman/5.7/en/time-zone-support.html for more info.
     *
     * @param Connection|null $db
     * @return bool
     * @since 3.6.16
     */
    public static function supportsTimeZones(?Connection $db = null): bool
    {
        if ($db === null) {
            $db = self::db();
        }

        if ($db->getIsPgsql()) {
            return true;
        }

        $result = $db->createCommand("SELECT CONVERT_TZ('2007-03-11 2:00:00','US/Eastern','US/Central') AS time1")->queryScalar();
        return (bool)$result;
    }

    /**
     * Generates a DB config from a database connection URL.
     *
     * This can be used from `config/db.php`:
     * ---
     * ```php
     * $url = craft\helpers\App::env('DB_URL');
     * return craft\helpers\Db::url2config($url);
     * ```
     *
     * @param string $url
     * @return array
     * @since 3.4.0
     */
    public static function url2config(string $url): array
    {
        $parsed = parse_url($url);

        if (!isset($parsed['scheme'])) {
            throw new InvalidArgumentException('Invalid URL: ' . $url);
        }

        $config = [];

        // user & password
        if (isset($parsed['user'])) {
            $config['user'] = $parsed['user'];
        }
        if (isset($parsed['pass'])) {
            $config['password'] = $parsed['pass'];
        }

        // URL scheme => driver
        if (in_array(strtolower($parsed['scheme']), ['pgsql', 'postgres', 'postgresql'], true)) {
            $driver = Connection::DRIVER_PGSQL;
        } else {
            $driver = Connection::DRIVER_MYSQL;
        }

        // DSN params
        $checkParams = [
            'host' => 'host',
            'port' => 'port',
            'path' => 'dbname',
        ];
        $dsnParams = [];
        foreach ($checkParams as $urlParam => $dsnParam) {
            if (isset($parsed[$urlParam])) {
                $dsnParams[] = $dsnParam . '=' . trim($parsed[$urlParam], '/');
            }
        }

        $config['dsn'] = "{$driver}:" . implode(';', $dsnParams);

        return $config;
    }

    /**
     * Returns the main application's DB connection.
     *
     * @return Connection
     */
    private static function db(): Connection
    {
        return self::$_db ?? (self::$_db = Craft::$app->getDb());
    }

    /**
     * @var Connection|null;
     */
    private static ?Connection $_db;

    /**
     * Resets the memoized database connection.
     *
     * @since 3.5.12.1
     */
    public static function reset(): void
    {
        if (self::$_db) {
            self::$_db->close();
        }
        self::$_db = null;
    }

    /**
     * Converts a given param value to an array.
     *
     * @param mixed $value
     * @return array
     */
    private static function _toArray($value): array
    {
        if ($value === null) {
            return [];
        }

        if ($value instanceof \DateTime) {
            return [$value];
        }

        if (is_string($value)) {
            // Split it on the non-escaped commas
            $value = preg_split('/(?<!\\\),/', $value);

            // Remove any of the backslashes used to escape the commas
            foreach ($value as $key => $val) {
                // Remove leading/trailing whitespace
                $val = trim($val);

                // Remove any backslashes used to escape commas
                $val = str_replace('\,', ',', $val);

                $value[$key] = $val;
            }

            // Remove any empty elements and reset the keys
            return array_values(ArrayHelper::filterEmptyStringsFromArray($value));
        }

        return ArrayHelper::toArray($value);
    }

    /**
     * Normalizes “empty” values.
     *
     * @param mixed $value The param value.
     */
    private static function _normalizeEmptyValue(&$value): void
    {
        if ($value === null) {
            $value = ':empty:';
            return;
        }

        if (!is_string($value) || $value === ':empty:' || $value === 'not :empty:') {
            return;
        }

        $lower = strtolower($value);

        if ($lower === ':empty:') {
            $value = ':empty:';
        } else if ($lower === ':notempty:' || $lower === 'not :empty:') {
            $value = 'not :empty:';
        }
    }

    /**
     * Extracts the operator from a DB param and returns it.
     *
     * @param mixed $value Te param value.
     * @param string $default The default operator to use
     * @param bool $negate Whether to reverse whatever the selected operator is
     * @return string The operator ('!=', '<=', '>=', '<', '>', or '=')
     */
    private static function _parseParamOperator(&$value, string $default, bool $negate = false): string
    {
        $op = null;

        if (is_string($value)) {
            foreach (self::$_operators as $operator) {
                // Does the value start with this operator?
                if (stripos($value, $operator) === 0) {
                    $value = mb_substr($value, strlen($operator));
                    $op = $operator === 'not ' ? '!=' : $operator;
                    break;
                }
                // Does it start with this operator, but escaped?
                if (stripos($value, "\\$operator") === 0) {
                    $value = substr($value, 1);
                    break;
                }
            }
        }

        if ($op === null) {
            $op = $default === 'not' || $default === 'not ' ? '!=' : $default;
        }

        if ($negate) {
            switch ($op) {
                case '!=':
                    return '=';
                case '<=':
                    return '>';
                case '>=':
                    return '<';
                case '<':
                    return '>=';
                case '>':
                    return '<=';
                case '=':
                    return '!=';
            }
        }

        return $op;
    }

    /**
     * @param string $column
     * @param array $values
     * @return array
     */
    private static function _inCondition(string $column, array $values): array
    {
        return [
            $column => count($values) === 1 ? $values[0] : $values,
        ];
    }

    /**
     * Starts a batch query, similar to [[YiiQuery::batch()]].
     *
     * Each iteration will be a batch of rows.
     *
     * ```php
     * foreach (Db::batch($query) as $batch) {
     *     foreach ($batch as $row) {
     *         // ...
     *     }
     * }
     * ```
     *
     * If using MySQL and `$db` is null, a new [unbuffered](https://www.php.net/manual/en/mysqlinfo.concepts.buffering.php)
     * DB connection will be created for the query so that the data can actually be retrieved in batches,
     * to work around [limitations](https://www.yiiframework.com/doc/guide/2.0/en/db-query-builder#batch-query-mysql)
     * with query batching in MySQL. Therefore keep in mind that the data retrieved by the batch query won’t
     * reflect any changes that have been made over the main DB connection, if a transaction is currently
     * active.
     *
     * @param YiiQuery $query The query that should be executed
     * @param int $batchSize The number of rows to be fetched in each batch
     * @return BatchQueryResult The batched query to be iterated on
     * @since 3.7.0
     */
    public static function batch(YiiQuery $query, int $batchSize = 100): BatchQueryResult
    {
        return self::_batch($query, $batchSize, false);
    }

    /**
     * Starts a batch query and retrieves data row by row.
     *
     * This method is similar to [[batch()]] except that in each iteration of the result,
     * only one row of data is returned.
     *
     * ```php
     * foreach (Db::each($query) as $row) {
     *     // ...
     * }
     * ```
     *
     * If using MySQL and `$db` is null, a new [unbuffered](https://www.php.net/manual/en/mysqlinfo.concepts.buffering.php)
     * DB connection will be created for the query so that the data can actually be retrieved in batches,
     * to work around [limitations](https://www.yiiframework.com/doc/guide/2.0/en/db-query-builder#batch-query-mysql)
     * with query batching in MySQL. Therefore keep in mind that the data retrieved by the batch query won’t
     * reflect any changes that have been made over the main DB connection, if a transaction is currently
     * active.
     *
     * @param YiiQuery $query The query that should be executed
     * @param int $batchSize The number of rows to be fetched in each batch
     * @return BatchQueryResult The batched query to be iterated on
     * @since 3.7.0
     */
    public static function each(YiiQuery $query, int $batchSize = 100): BatchQueryResult
    {
        return self::_batch($query, $batchSize, true);
    }

    /**
     * Starts a new batch query for batch() and each().
     *
     * @param YiiQuery $query
     * @param int $batchSize
     * @param bool $each
     * @return BatchQueryResult
     */
    private static function _batch(YiiQuery $query, int $batchSize, bool $each): BatchQueryResult
    {
        $db = self::db();
        $unbuffered = $db->getIsMysql() && Craft::$app->getConfig()->getDb()->useUnbufferedConnections;

        if ($unbuffered) {
            $db = Craft::$app->getComponents()['db'];
            if (!is_object($db) || $db instanceof Closure) {
                $db = Craft::createObject($db);
            }
            $db->on(Connection::EVENT_AFTER_OPEN, function() use ($db) {
                $db->pdo->setAttribute(PDO::MYSQL_ATTR_USE_BUFFERED_QUERY, false);
            });
        }

        /** @var BatchQueryResult $result */
        $result = Craft::createObject([
            'class' => BatchQueryResult::class,
            'query' => $query,
            'batchSize' => $batchSize,
            'db' => $db,
            'each' => $each,
        ]);

        if ($unbuffered) {
            $result->on(BatchQueryResult::EVENT_FINISH, function() use ($db) {
                $db->close();
            });
            $result->on(BatchQueryResult::EVENT_RESET, function() use ($db) {
                $db->close();
            });
        }

        return $result;
    }
}<|MERGE_RESOLUTION|>--- conflicted
+++ resolved
@@ -497,9 +497,8 @@
             self::_normalizeEmptyValue($val);
             $operator = self::_parseParamOperator($val, $defaultOperator, $negate);
 
-<<<<<<< HEAD
             if ($columnType !== null) {
-                if ($columnType === Schema::TYPE_BOOLEAN) {
+                if ($parsedColumnType === Schema::TYPE_BOOLEAN) {
                     // Convert val to a boolean
                     $val = ($val && $val !== ':empty:');
                     if ($operator === '!=') {
@@ -515,13 +514,6 @@
                     !is_numeric($val)
                 ) {
                     throw new InvalidArgumentException("Invalid numeric value: $val");
-=======
-            if ($parsedColumnType === Schema::TYPE_BOOLEAN) {
-                // Convert val to a boolean
-                $val = ($val && $val !== ':empty:');
-                if ($operator === '!=') {
-                    $val = !$val;
->>>>>>> 8383daeb
                 }
             }
 
