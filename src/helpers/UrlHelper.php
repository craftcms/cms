--- conflicted
+++ resolved
@@ -579,11 +579,7 @@
      * @param bool $addToken
      * @return string
      */
-<<<<<<< HEAD
-    private static function _createUrl(string $path, array|string|null $params, ?string $scheme, bool $cpUrl, ?bool $showScriptName = null, ?bool $addToken = null): string
-=======
-    private static function _createUrl(string $path, $params, ?string $scheme, bool $cpUrl, ?bool $showScriptName = null, bool $addToken = true): string
->>>>>>> 302115c2
+    private static function _createUrl(string $path, array|string|null $params, ?string $scheme, bool $cpUrl, ?bool $showScriptName = null, bool $addToken = true): string
     {
         // Extract any params/fragment from the path
         [$path, $baseParams, $baseFragment] = self::_extractParams($path);
@@ -598,20 +594,14 @@
         $generalConfig = Craft::$app->getConfig()->getGeneral();
         $request = Craft::$app->getRequest();
 
-<<<<<<< HEAD
         if ($cpUrl) {
             // site param
             if (!isset($params['site']) && Craft::$app->getIsMultiSite() && Cp::requestedSite() !== null) {
                 $params['site'] = Cp::requestedSite()->handle;
             }
-        } elseif ($addToken !== false) {
+        } else {
             // token/siteToken params
-            if (!isset($params[$generalConfig->tokenParam]) && ($token = $request->getToken()) !== null) {
-=======
-        // If this is a site URL and there was a (site) token on the request, pass it along
-        if (!$cpUrl) {
             if ($addToken && !isset($params[$generalConfig->tokenParam]) && ($token = $request->getToken()) !== null) {
->>>>>>> 302115c2
                 $params[$generalConfig->tokenParam] = $token;
             }
             if (!isset($params[$generalConfig->siteToken]) && ($siteToken = $request->getSiteToken()) !== null) {
