--- conflicted
+++ resolved
@@ -510,7 +510,6 @@
     {
         // Extract any params/fragment from the path
         list($path, $baseParams, $baseFragment) = self::_extractParams($path);
-<<<<<<< HEAD
 
         // Normalize the passed-in params/fragment
         list($params, $fragment) = self::_normalizeParams($params);
@@ -518,23 +517,6 @@
         // Combine them
         $params = array_merge($baseParams, $params);
         $fragment = $fragment ?? $baseFragment;
-
-        // If this is a site URL and there was a token on the request, pass it along
-        if (!$cpUrl) {
-            $tokenParam = Craft::$app->getConfig()->getGeneral()->tokenParam;
-            if (!isset($params[$tokenParam]) && ($token = Craft::$app->getRequest()->getToken()) !== null) {
-                $params[$tokenParam] = $token;
-            }
-        }
-=======
-
-        // Normalize the passed-in params/fragment
-        list($params, $fragment) = self::_normalizeParams($params);
-
-        // Combine them
-        $params = array_merge($baseParams, $params);
-        $fragment = $fragment ?? $baseFragment;
->>>>>>> e176191b
 
         $generalConfig = Craft::$app->getConfig()->getGeneral();
         $request = Craft::$app->getRequest();
@@ -597,12 +579,8 @@
             if ($path) {
                 // Prepend it to the params array
                 $pathParam = $generalConfig->pathParam;
-<<<<<<< HEAD
-                $params[$pathParam] = $path;
-=======
                 ArrayHelper::remove($params, $pathParam);
                 $params = array_merge([$pathParam => $path], $params);
->>>>>>> e176191b
             }
         }
 
