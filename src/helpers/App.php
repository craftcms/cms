<?php
/**
 * @link https://craftcms.com/
 * @copyright Copyright (c) Pixel & Tonic, Inc.
 * @license https://craftcms.github.io/license/
 */

namespace craft\helpers;

use Closure;
use Craft;
use craft\behaviors\SessionBehavior;
use craft\cache\FileCache;
use craft\config\DbConfig;
use craft\db\Command;
use craft\db\Connection;
use craft\db\mysql\Schema as MysqlSchema;
use craft\db\pgsql\Schema as PgsqlSchema;
use craft\elements\User;
use craft\enums\CmsEdition;
use craft\enums\LicenseKeyStatus;
use craft\errors\InvalidPluginException;
use craft\errors\MissingComponentException;
use craft\helpers\Session as SessionHelper;
use craft\i18n\Locale;
use craft\mail\Mailer;
use craft\mail\Message;
use craft\mail\transportadapters\Sendmail;
use craft\models\MailSettings;
use craft\services\ProjectConfig as ProjectConfigService;
use craft\web\AssetManager;
use craft\web\Request;
use craft\web\Request as WebRequest;
use craft\web\Response as WebResponse;
use craft\web\Session;
use craft\web\User as WebUser;
use craft\web\View;
use HTMLPurifier_Encoder;
use ReflectionClass;
use ReflectionFunction;
use ReflectionNamedType;
use ReflectionProperty;
use Symfony\Component\Process\PhpExecutableFinder;
use yii\base\Event;
use yii\base\Exception;
use yii\base\InvalidArgumentException;
use yii\base\InvalidValueException;
use yii\helpers\Inflector;
use yii\mutex\FileMutex;
use yii\mutex\MysqlMutex;
use yii\mutex\PgsqlMutex;
use yii\web\JsonParser;

/**
 * App helper.
 *
 * @author Pixel & Tonic, Inc. <support@pixelandtonic.com>
 * @since 3.0.0
 */
class App
{
    /**
     * @var bool
     */
    private static bool $_iconv;

    /**
     * @var string[]
     * @see isPathAllowed()
     */
    private static array $_basePaths;

    /**
     * @var string[]
     */
    private static array $_secrets;

    /**
     * Returns whether Dev Mode is enabled.
     *
     * @return bool
     * @since 4.0.0
     */
    public static function devMode(): bool
    {
        return YII_DEBUG;
    }

    /**
     * Returns an environment-specific value.
     *
     * Values will be looked for in the following places:
     *
     * 1. “Secret” values returned by a PHP file identified by a `CRAFT_SECRETS_PATH` environment variable
     * 2. Environment variables stored in `$_SERVER`
     * 3. Environment variables returned by `getenv()`
     * 4. PHP constants
     *
     * If the value cannot be found, `null` will be returned.
     *
     * @param string $name The name to search for.
     * @return mixed The value, or `null` if not found.
     * @throws Exception
     * @since 3.4.18
     */
    public static function env(string $name): mixed
    {
        if (!isset(self::$_secrets)) {
            // set it to an empty array initially, so the nested env() call doesn’t cause infinite recursion
            self::$_secrets = [];
            $secretsPath = static::env('CRAFT_SECRETS_PATH');
            if ($secretsPath && is_file($secretsPath)) {
                self::$_secrets = require $secretsPath;
            }
        }

        if (isset(self::$_secrets[$name])) {
            return static::normalizeValue(self::$_secrets[$name]);
        }

        if (isset($_SERVER[$name])) {
            return static::normalizeValue($_SERVER[$name]);
        }

        if (($env = getenv($name)) !== false) {
            return static::normalizeValue($env);
        }

        if (defined($name)) {
            return static::normalizeValue(constant($name));
        }

        return null;
    }

    /**
     * Returns a config array for a given class, based on any environment variables or PHP constants named based on its
     * public properties.
     *
     * Environment variable/PHP constant names must be capitalized, SNAKE_CASED versions of the object’s property names,
     * possibly with a given prefix.
     *
     * For example, if an object has a `fooBar` property, and `X`/`X_` is passed as the prefix, the resulting array
     * may contain a `fooBar` key set to an `X_FOO_BAR` environment variable value, if it exists.
     *
     * @param string $class The class name
     * @phpstan-param class-string $class
     * @param string|null $envPrefix The environment variable name prefix
     * @return array
     * @phpstan-return array<string, mixed>
     * @since 4.0.0
     */
    public static function envConfig(string $class, ?string $envPrefix = null): array
    {
        $envPrefix = $envPrefix !== null ? StringHelper::ensureRight($envPrefix, '_') : '';
        $properties = (new ReflectionClass($class))->getProperties(ReflectionProperty::IS_PUBLIC);
        $envConfig = [];

        foreach ($properties as $prop) {
            if ($prop->isStatic()) {
                continue;
            }

            $propName = $prop->getName();
            $envName = $envPrefix . strtoupper(StringHelper::toSnakeCase($propName));
            $envValue = static::env($envName);

            if ($envValue !== null) {
                $envConfig[$propName] = $envValue;
            }
        }

        return $envConfig;
    }

    /**
     * Checks if a string references an environment variable (`$VARIABLE_NAME`)
     * and/or an alias (`@aliasName`), and returns the referenced value.
     *
     * If the string references an environment variable with a value of `true`
     * or `false`, a boolean value will be returned.
     *
     * If the string references an environment variable that’s not defined,
     * `null` will be returned.
     *
     * ---
     *
     * ```php
     * $value1 = App::parseEnv('$SMTP_PASSWORD');
     * $value2 = App::parseEnv('@webroot');
     * ```
     *
     * @param string|null $value
     * @return string|bool|null The parsed value, or the original value if it didn’t
     * reference an environment variable and/or alias.
     * @since 3.7.29
     */
    public static function parseEnv(?string $value): bool|string|null
    {
        if ($value === null) {
            return null;
        }

        if (preg_match('/^\$(\w+)$/', $value, $matches)) {
            $env = static::env($matches[1]);

            if ($env === null) {
                // No env var or constant is defined here by that name
                return null;
            }

            $value = $env;
        }

        if (is_string($value) && str_starts_with($value, '@')) {
            $value = Craft::getAlias($value, false) ?: $value;
        }

        return $value;
    }

    /**
     * Checks if a string references an environment variable (`$VARIABLE_NAME`) and returns the referenced
     * boolean value, or `null` if a boolean value can’t be determined.
     *
     * ---
     *
     * ```php
     * $status = App::parseBooleanEnv('$SYSTEM_STATUS') ?? false;
     * ```
     *
     * @param mixed $value
     * @return bool|null
     * @since 3.7.29
     */
    public static function parseBooleanEnv(mixed $value): ?bool
    {
        if (is_bool($value)) {
            return $value;
        }

        if ($value === 0 || $value === 1) {
            return (bool)$value;
        }

        if (!is_string($value)) {
            return null;
        }

        $value = static::parseEnv($value);
        if ($value === null) {
            return null;
        }
        return filter_var($value, FILTER_VALIDATE_BOOL, FILTER_NULL_ON_FAILURE);
    }

    /**
     * Returns a CLI command option from `argv`, or `null` if it wasn’t passed.
     *
     * Supported option syntaxes are:
     *
     * - `name=value`
     * - `name value`
     * - `name` (implies `true`)
     *
     * `name` must begin with `--` or `-`. Other values will be rejected.
     *
     * If the value is numeric, a float or int will be returned.
     *
     * If the value is `true` or `false`, a boolean will be returned.
     *
     * If the option has no value (either because the following item begins with `-` or it’s the last item),
     * `true` will be returned.
     *
     * @param string $name The option name, beginning with `--` or `-`
     * @param bool $unset Whether the option should be removed from `argv` if found
     * @return string|float|int|true|null
     * @since 4.0.0
     */
    public static function cliOption(string $name, bool $unset = false): string|float|int|bool|null
    {
        if (!preg_match('/^--?[\w-]+$/', $name)) {
            throw new InvalidArgumentException("Invalid CLI option name: $name");
        }

        if (empty($_SERVER['argv'])) {
            return null;
        }

        // We shouldn’t count on array being perfectly indexed
        $keys = array_keys($_SERVER['argv']);
        $nameLen = strlen($name);

        foreach ($keys as $i => $key) {
            $item = $_SERVER['argv'][$key];
            $nextKey = $keys[$i + 1] ?? null;

            if ($item === $name) {
                $nextItem = $nextKey !== null ? ($_SERVER['argv'][$nextKey] ?? null) : null;
                if ($nextItem !== null && $nextItem[0] !== '-') {
                    $value = $nextItem;
                    $unsetNext = true;
                } else {
                    $value = true;
                }
            } elseif (str_starts_with($item, "$name=")) {
                $value = substr($item, $nameLen + 1);
            } else {
                continue;
            }

            if ($unset) {
                unset($_SERVER['argv'][$key]);
                if (isset($unsetNext)) {
                    unset($_SERVER['argv'][$nextKey]);
                }
                $_SERVER['argv'] = array_values($_SERVER['argv']);
            }

            return static::normalizeValue($value);
        }

        return null;
    }

    /**
     * Returns an array of all known Craft editions’ IDs.
     *
     * @return int[] All the known Craft editions’ IDs.
     * @deprecated in 5.0.0. [[CmsEdition::cases()]] should be used instead.
     */
    public static function editions(): array
    {
        return array_map(fn(CmsEdition $edition) => $edition->value, CmsEdition::cases());
    }

    /**
     * Returns the handle of the given Craft edition.
     *
     * @param int $edition An edition’s ID.
     * @return string The edition’s handle.
     * @throws InvalidArgumentException if $edition is invalid
     * @since 3.1.0
     * @deprecated in 5.0.0. [[CmsEdition::handle()]] should be used instead.
     */
    public static function editionHandle(int $edition): string
    {
        $handle = CmsEdition::tryFrom($edition)?->handle();
        if ($handle === null) {
            throw new InvalidArgumentException("Invalid edition ID: $edition");
        }
        return $handle;
    }

    /**
     * Returns the name of the given Craft edition.
     *
     * @param int $edition An edition’s ID.
     * @return string The edition’s name.
     * @throws InvalidArgumentException if $edition is invalid
     * @deprecated in 5.0.0. [[CmsEdition::name]] should be used instead.
     */
    public static function editionName(int $edition): string
    {
        $name = CmsEdition::tryFrom($edition)?->name;
        if ($name === null) {
            throw new InvalidArgumentException("Invalid edition ID: $edition");
        }
        return $name;
    }

    /**
     * Returns the ID of a Craft edition by its handle.
     *
     * @param string $handle An edition’s handle
     * @return int The edition’s ID
     * @throws InvalidArgumentException if $handle is invalid
     * @since 3.1.0
     * @deprecated in 5.0.0. [[CmsEdition::fromHandle()]] should be used instead.
     */
    public static function editionIdByHandle(string $handle): int
    {
        return CmsEdition::fromHandle($handle)->value;
    }

    /**
     * Returns whether an edition is valid.
     *
     * @param mixed $edition An edition’s ID (or is it?)
     * @return bool Whether $edition is a valid edition ID.
     * @deprecated in 5.0.0. [[CmsEdition::tryFrom()]] should be used instead.
     */
    public static function isValidEdition(mixed $edition): bool
    {
        return (
            is_numeric($edition) &&
            CmsEdition::tryFrom((int)$edition) !== null
        );
    }

    /**
     * Returns the PHP version, without the distribution info.
     *
     * @return string
     */
    public static function phpVersion(): string
    {
        return PHP_MAJOR_VERSION . '.' . PHP_MINOR_VERSION . '.' . PHP_RELEASE_VERSION;
    }

    /**
     * Returns a PHP extension version, without the distribution info.
     *
     * @param string $name The extension name
     * @return string
     */
    public static function extensionVersion(string $name): string
    {
        $version = phpversion($name);
        return static::normalizeVersion($version);
    }

    /**
     * Normalizes an environment variable/constant name/CLI command option.
     *
     * It converts the following:
     *
     * - `'true'` → `true`
     * - `'false'` → `false`
     * - Numeric string → integer or float
     *
     * @param mixed $value
     * @return mixed
     * @since 4.0.0
     */
    public static function normalizeValue(mixed $value): mixed
    {
        return match (is_string($value) ? strtolower($value) : $value) {
            'true' => true,
            'false' => false,
            'null' => null,
            default => Number::isIntOrFloat($value) ? Number::toIntOrFloat($value) : $value,
        };
    }

    /**
     * Removes distribution info from a version string, and returns the highest version number found in the remainder.
     *
     * @param string $version
     * @return string
     */
    public static function normalizeVersion(string $version): string
    {
        // Strip out the distribution info
        $versionPattern = '\d[\d.]*(-(dev|alpha|beta|rc)(\.?\d[\d.]*)?)?';
        if (!preg_match("/^((v|version\s*)?$versionPattern-?)+/i", $version, $match)) {
            return '';
        }
        $version = $match[0];

        // Return the highest version
        preg_match_all("/$versionPattern/i", $version, $matches, PREG_SET_ORDER);
        $versions = array_map(fn(array $match) => $match[0], $matches);
        usort($versions, fn($a, $b) => match (true) {
            version_compare($a, $b, '<') => 1,
            version_compare($a, $b, '>') => -1,
            default => 0,
        });
        return reset($versions) ?: '';
    }

    /**
     * Retrieves a bool PHP config setting and normalizes it to an actual bool.
     *
     * @param string $var The PHP config setting to retrieve.
     * @return bool Whether it is set to the php.ini equivalent of `true`.
     */
    public static function phpConfigValueAsBool(string $var): bool
    {
        $value = trim(ini_get($var));

        // Supposedly “On” values will always be normalized to '1' but who can trust PHP...
        return ($value === '1' || strtolower($value) === 'on');
    }

    /**
     * Retrieves a disk size PHP config setting and normalizes it into bytes.
     *
     * @param string $var The PHP config setting to retrieve.
     * @return int|float The value normalized into bytes.
     * @since 3.0.38
     */
    public static function phpConfigValueInBytes(string $var): float|int
    {
        $value = trim(ini_get($var));
        return static::phpSizeToBytes($value);
    }

    /**
     * Normalizes a PHP file size into bytes.
     *
     * @param string $value The file size expressed in PHP config value notation
     * @return int|float The value normalized into bytes.
     * @since 3.6.0
     */
    public static function phpSizeToBytes(string $value): float|int
    {
        $unit = strtolower(substr($value, -1, 1));
        $value = (int)$value;

        switch ($unit) {
            case 'g':
                $value *= 1024;
            // no break
            case 'm':
                $value *= 1024;
            // no break
            case 'k':
                $value *= 1024;
        }

        return $value;
    }

    /**
     * Retrieves a file path PHP config setting and normalizes it to an array of paths.
     *
     * @param string $var The PHP config setting to retrieve
     * @return string[] The normalized paths
     * @since 3.7.34
     */
    public static function phpConfigValueAsPaths(string $var): array
    {
        return static::normalizePhpPaths(ini_get($var));
    }

    /**
     * Normalizes a PHP path setting to an array of paths
     *
     * @param string $value The PHP path setting value
     * @return string[] The normalized paths
     * @since 3.7.34
     */
    public static function normalizePhpPaths(string $value): array
    {
        // semicolons are used to separate paths on Windows; everything else uses colons
        $value = str_replace(';', ':', trim($value));

        if ($value === '') {
            return [];
        }

        $paths = [];

        foreach (explode(':', $value) as $path) {
            $path = trim($path);

            // Parse ${ENV_VAR}s
            try {
                $path = preg_replace_callback('/\$\{(.*?)\}/', function($match) {
                    $env = App::env($match[1]);
                    if ($env === false) {
                        throw new InvalidValueException();
                    }
                    return $env;
                }, $path);
            } catch (InvalidValueException) {
                // References an env var that doesn’t exist
                continue;
            }

            // '.' => working dir
            if ($path === '.' || str_starts_with($path, './') || str_starts_with($path, '.\\')) {
                $path = getcwd() . substr($path, 1);
            }

            // Normalize
            $paths[] = FileHelper::normalizePath($path);
        }

        return $paths;
    }

    /**
     * Returns whether the given path is within PHP’s `open_basedir` setting.
     *
     * @param string $path
     * @return bool
     * @since 3.7.34
     */
    public static function isPathAllowed(string $path): bool
    {
        if (!isset(self::$_basePaths)) {
            self::$_basePaths = static::phpConfigValueAsPaths('open_basedir');
        }

        if (!self::$_basePaths) {
            return true;
        }

        $path = FileHelper::normalizePath($path);

        foreach (self::$_basePaths as $basePath) {
            if (str_starts_with($path, $basePath)) {
                return true;
            }
        }

        return false;
    }

    /**
     * Returns the path to a PHP executable which should be used by sub processes.
     *
     * @return string|null The PHP executable path, or `null` if it can’t be determined.
     * @since 4.5.6
     */
    public static function phpExecutable(): ?string
    {
        // If PHP_BINARY was set to $_SERVER, update the environment variable to match
        if (isset($_SERVER['PHP_BINARY']) && $_SERVER['PHP_BINARY'] !== getenv('PHP_BINARY')) {
            putenv(sprintf('PHP_BINARY=%s', $_SERVER['PHP_BINARY']));
        }

        if (
            getenv('PHP_BINARY') === false &&
            /** @phpstan-ignore-next-line */
            PHP_BINARY &&
            PHP_SAPI === 'cgi-fcgi' &&
            str_ends_with(PHP_BINARY, 'php-cgi')
        ) {
            // See if a `php` file exists alongside `php-cgi`, and if so, use that
            $file = dirname(PHP_BINARY) . DIRECTORY_SEPARATOR . 'php';
            if (@is_executable($file) && !@is_dir($file)) {
                return $file;
            }
        }

        return (new PhpExecutableFinder())->find() ?: null;
    }

    /**
     * Tests whether ini_set() works.
     *
     * @return bool
     * @since 3.0.40
     */
    public static function testIniSet(): bool
    {
        $oldValue = ini_get('memory_limit');
        $oldBytes = static::phpConfigValueInBytes('memory_limit');

        // When the old value is not equal to '-1', add 1MB to the limit set at the moment
        if ($oldBytes === -1) {
            $testBytes = 1024 * 1024 * 442;
        } else {
            $testBytes = $oldBytes + 1024 * 1024;
        }

        $testValue = sprintf('%sM', ceil($testBytes / (1024 * 1024)));
        /** @phpstan-ignore-next-line */
        set_error_handler(function() {
        });
        $result = ini_set('memory_limit', $testValue);
        $newValue = ini_get('memory_limit');
        ini_set('memory_limit', $oldValue);
        restore_error_handler();

        // ini_set can return false or an empty string depending on your php version / FastCGI.
        // If ini_set has been disabled in php.ini, the value will be null because of our muted error handler
        return (
            $result !== null &&
            $result !== false &&
            $result !== '' &&
            $result !== $newValue
        );
    }

    /**
     * Returns whether the server has a valid version of the iconv extension installed.
     *
     * @return bool
     */
    public static function checkForValidIconv(): bool
    {
        if (isset(self::$_iconv)) {
            return self::$_iconv;
        }

        // Check if iconv is installed. Note we can't just use HTMLPurifier_Encoder::iconvAvailable() because they
        // don't consider iconv "installed" if it's there but "unusable".
        return self::$_iconv = (function_exists('iconv') && HTMLPurifier_Encoder::testIconvTruncateBug() === HTMLPurifier_Encoder::ICONV_OK);
    }

    /**
     * Returns whether the server supports IDNA ASCII strings.
     *
     * @return bool
     * @since 3.7.9
     */
    public static function supportsIdn(): bool
    {
        return defined('INTL_IDNA_VARIANT_UTS46');
    }

    /**
     * Returns a humanized class name.
     *
     * @param string $class
     * @phpstan-param class-string $class
     * @return string
     */
    public static function humanizeClass(string $class): string
    {
        $classParts = explode('\\', $class);

        return strtolower(Inflector::camel2words(array_pop($classParts)));
    }

    /**
     * Sets PHP’s memory limit to the maximum specified by the
     * <config5:phpMaxMemoryLimit> config setting, and gives the script an
     * unlimited amount of time to execute.
     */
    public static function maxPowerCaptain(): void
    {
        // Don't mess with the memory_limit, even at the config's request, if it's already set to -1 or >= 1.5GB
        $memoryLimit = static::phpConfigValueInBytes('memory_limit');
        if ($memoryLimit !== -1 && $memoryLimit < 1024 * 1024 * 1536) {
            $maxMemoryLimit = Craft::$app->getConfig()->getGeneral()->phpMaxMemoryLimit;
            @ini_set('memory_limit', $maxMemoryLimit ?: '1536M');
        }

        // Try to reset time limit
        if (!function_exists('set_time_limit') || !@set_time_limit(0)) {
            Craft::warning('set_time_limit() is not available', __METHOD__);
        }
    }

    /**
     * Calls the given closure with all error reporting silenced, and returns its response.
     *
     * @param Closure|string $callable
     * @param int|null $mask Error levels to suppress, default value NULL indicates all warnings and below.
     * @return mixed
     * @since 5.0.0
     */
    public static function silence(Closure|string $callable, ?int $mask = null): mixed
    {
        // loosely based on Composer\Util\Silencer
        if (!isset($mask)) {
            $mask = E_WARNING | E_NOTICE | E_USER_WARNING | E_USER_NOTICE | E_DEPRECATED | E_USER_DEPRECATED | E_STRICT;
        }

        $old = error_reporting();
        error_reporting($old & ~$mask);

        try {
            $returnType = (new ReflectionFunction($callable))->getReturnType();
            if ($returnType instanceof ReflectionNamedType && $returnType->getName() === 'void') {
                $callable();
                return null;
            } else {
                return $callable();
            }
        } finally {
            error_reporting($old);
        }
    }

    /**
     * @return string|null
     */
    public static function licenseKey(): ?string
    {
        if (defined('CRAFT_LICENSE_KEY')) {
            $licenseKey = CRAFT_LICENSE_KEY;
        } else {
            $path = Craft::$app->getPath()->getLicenseKeyPath();

            // Check to see if the key exists
            if (!is_file($path)) {
                return null;
            }

            $licenseKey = file_get_contents($path);
        }

        $licenseKey = trim(preg_replace('/[\r\n]+/', '', $licenseKey));

        if (strlen($licenseKey) !== 250) {
            return null;
        }

        return $licenseKey;
    }

    /**
     * Returns the backtrace as a string (omitting the final frame where this method was called).
     *
     * @param int $limit The max number of stack frames to be included (0 means no limit)
     * @return string
     * @since 3.0.13
     */
    public static function backtrace(int $limit = 0): string
    {
        $frames = debug_backtrace(DEBUG_BACKTRACE_IGNORE_ARGS, $limit ? $limit + 1 : 0);
        array_shift($frames);
        $trace = '';

        foreach ($frames as $i => $frame) {
            $trace .= ($i !== 0 ? "\n" : '') .
                '#' . $i . ' ' .
                (isset($frame['file']) ? sprintf('%s%s: ', $frame['file'], isset($frame['line']) ? "({$frame['line']})" : '') : '') .
                ($frame['class'] ?? '') .
                ($frame['type'] ?? '') .
                /** @phpstan-ignore-next-line */
                (isset($frame['function']) ? "{$frame['function']}()" : '');
        }

        return $trace;
    }

    /**
     * Returns whether Craft is running on an environment with ephemeral storage.
     *
     * @return bool
     * @since 3.4.0
     */
    public static function isEphemeral(): bool
    {
        return self::parseBooleanEnv('$CRAFT_EPHEMERAL') === true;
    }

    /**
     * Returns whether Craft is running on a Windows environment
     *
     * @since 5.0.0
     */
    public static function isWindows(): bool
    {
        return defined('PHP_WINDOWS_VERSION_BUILD');
    }

    /**
     * Returns whether Craft is logging to stdout/stderr.
     *
     * @return bool
     * @since 4.0.0
     */
    public static function isStreamLog(): bool
    {
        return self::parseBooleanEnv('$CRAFT_STREAM_LOG') === true;
    }

    // App component configs
    // -------------------------------------------------------------------------

    /**
     * Returns the `assetManager` component config for web requests.
     *
     * @return array
     * @since 3.0.18
     */
    public static function assetManagerConfig(): array
    {
        $generalConfig = Craft::$app->getConfig()->getGeneral();

        return [
            'class' => AssetManager::class,
            'basePath' => $generalConfig->resourceBasePath,
            'baseUrl' => $generalConfig->resourceBaseUrl,
            'fileMode' => $generalConfig->defaultFileMode,
            'dirMode' => $generalConfig->defaultDirMode,
            'appendTimestamp' => true,
        ];
    }

    /**
     * Returns the `cache` component config.
     *
     * @return array
     * @since 3.0.18
     */
    public static function cacheConfig(): array
    {
        $generalConfig = Craft::$app->getConfig()->getGeneral();

        return [
            'class' => FileCache::class,
            'keyPrefix' => Craft::$app->id,
            'cachePath' => Craft::$app->getPath()->getCachePath(),
            'fileMode' => $generalConfig->defaultFileMode,
            'dirMode' => $generalConfig->defaultDirMode,
            'defaultDuration' => $generalConfig->cacheDuration,
        ];
    }

    /**
     * Returns the `db` component config.
     *
     * @param DbConfig|null $dbConfig The database config settings
     * @return array
     * @since 3.0.18
     */
    public static function dbConfig(?DbConfig $dbConfig = null): array
    {
        if ($dbConfig === null) {
            $dbConfig = Craft::$app->getConfig()->getDb();
        }

        $driver = $dbConfig->dsn ? Db::parseDsn($dbConfig->dsn, 'driver') : Connection::DRIVER_MYSQL;

        if ($driver === Connection::DRIVER_MYSQL) {
            $schemaConfig = [
                'class' => MysqlSchema::class,
            ];
        } else {
            $schemaConfig = [
                'class' => PgsqlSchema::class,
                'defaultSchema' => $dbConfig->schema,
            ];
        }

        $config = [
            'class' => Connection::class,
            'driverName' => $driver,
            'dsn' => $dbConfig->dsn,
            'username' => $dbConfig->user,
            'password' => $dbConfig->password,
            'charset' => $dbConfig->getCharset(),
            'tablePrefix' => $dbConfig->tablePrefix ?? '',
            'enableLogging' => static::devMode(),
            'enableProfiling' => static::devMode(),
            'schemaMap' => [
                $driver => $schemaConfig,
            ],
            'commandMap' => [
                $driver => Command::class,
            ],
            'attributes' => $dbConfig->attributes,
            'enableSchemaCache' => !static::devMode(),
        ];

        if ($driver === Connection::DRIVER_PGSQL && $dbConfig->setSchemaOnConnect && $dbConfig->schema) {
            $config['on afterOpen'] = function(Event $event) use ($dbConfig) {
                /** @var Connection $db */
                $db = $event->sender;
                $db->createCommand("SET search_path TO $dbConfig->schema;")->execute();
            };
        }

        return $config;
    }

    /**
     * Returns the system email settings.
     *
     * @return MailSettings
     * @since 3.1.0
     */
    public static function mailSettings(): MailSettings
    {
        $settings = Craft::$app->getProjectConfig()->get('email') ?? [];
        return new MailSettings($settings);
    }

    /**
     * Returns the `mailer` component config.
     *
     * @param MailSettings|null $settings The system mail settings
     * @return array
     * @phpstan-return array{class:class-string<Mailer>}
     * @since 3.0.18
     */
    public static function mailerConfig(?MailSettings $settings = null): array
    {
        if ($settings === null) {
            $settings = static::mailSettings();
        }

        try {
            $adapter = MailerHelper::createTransportAdapter($settings->transportType, $settings->transportSettings);
        } catch (MissingComponentException) {
            // Fallback to the PHP mailer
            $adapter = new Sendmail();
        }

        return [
            'class' => Mailer::class,
            'messageClass' => Message::class,
            'from' => [
                App::parseEnv($settings->fromEmail) => App::parseEnv($settings->fromName),
            ],
            'replyTo' => App::parseEnv($settings->replyToEmail),
            'template' => App::parseEnv($settings->template),
            'transport' => $adapter->defineTransport(),
        ];
    }

    /**
     * Returns a database-based mutex driver config.
     *
     * @return array
     * @since 4.6.0
     */
    public static function dbMutexConfig(): array
    {
        if (Craft::$app->getDb()->getIsMysql()) {
            return [
                'class' => MysqlMutex::class,
                'db' => 'db2',
                'keyPrefix' => Craft::$app->id,
            ];
        }

        return [
            'class' => PgsqlMutex::class,
            'db' => 'db2',
        ];
    }

    /**
     * Returns a file-based mutex driver config.
     *
     * ::: tip
     * If you were calling this to override the [[\yii\mutex\FileMutex::$isWindows]] property, note that
     * overriding the `mutex` component may no longer be necessary, as Craft no longer uses a mutex
     * when Dev Mode is enabled.
     * :::
     *
     * @return array
     * @since 3.0.18
     * @deprecated in 4.6.0
     */
    public static function mutexConfig(): array
    {
        $generalConfig = Craft::$app->getConfig()->getGeneral();

        return [
            'class' => FileMutex::class,
            'fileMode' => $generalConfig->defaultFileMode,
            'dirMode' => $generalConfig->defaultDirMode,
        ];
    }

    /**
     * Returns the `projectConfig` component config.
     */
    public static function projectConfigConfig(): array
    {
        return [
            'class' => ProjectConfigService::class,
            'readOnly' => Craft::$app->getIsInstalled() && !Craft::$app->getConfig()->getGeneral()->allowAdminChanges,
            'writeYamlAutomatically' => !self::isEphemeral(),
        ];
    }

    /**
     * Returns the `session` component config for web requests.
     *
     * @return array
     * @since 3.0.18
     */
    public static function sessionConfig(): array
    {
        $stateKeyPrefix = md5('Craft.' . Session::class . '.' . Craft::$app->id);

        return [
            'class' => Session::class,
            'as session' => SessionBehavior::class,
            'flashParam' => $stateKeyPrefix . '__flash',
            'authAccessParam' => $stateKeyPrefix . '__auth_access',
            'name' => Craft::$app->getConfig()->getGeneral()->phpSessionName,
            'cookieParams' => Craft::cookieConfig(),
        ];
    }

    /**
     * Returns the `user` component config for web requests.
     *
     * @return array
     * @since 3.0.18
     */
    public static function userConfig(): array
    {
        $configService = Craft::$app->getConfig();
        $generalConfig = $configService->getGeneral();
        $request = Craft::$app->getRequest();

        if ($request->getIsConsoleRequest() || $request->getIsSiteRequest()) {
            $loginUrl = UrlHelper::siteUrl($generalConfig->getLoginPath());
        } else {
            $loginUrl = UrlHelper::cpUrl(Request::CP_PATH_LOGIN);
        }

        $stateKeyPrefix = md5('Craft.' . WebUser::class . '.' . Craft::$app->id);

        return [
            'class' => WebUser::class,
            'identityClass' => User::class,
            'enableAutoLogin' => true,
            'autoRenewCookie' => true,
            'loginUrl' => $loginUrl,
            'authTimeout' => $generalConfig->userSessionDuration ?: null,
            'identityCookie' => Craft::cookieConfig(['name' => $stateKeyPrefix . '_identity']),
            'usernameCookie' => Craft::cookieConfig(['name' => $stateKeyPrefix . '_username']),
            'idParam' => $stateKeyPrefix . '__id',
            'tokenParam' => $stateKeyPrefix . '__token',
            'authTimeoutParam' => $stateKeyPrefix . '__expire',
            'absoluteAuthTimeoutParam' => $stateKeyPrefix . '__absoluteExpire',
            'returnUrlParam' => $stateKeyPrefix . '__returnUrl',
        ];
    }

    /**
     * Returns the `view` component config.
     *
     * @return array
     * @since 3.0.18
     */
    public static function viewConfig(): array
    {
        $config = [
            'class' => View::class,
        ];

        $request = Craft::$app->getRequest();

        if ($request->getIsCpRequest()) {
            $headers = $request->getHeaders();
            $config['registeredAssetBundles'] = array_filter(explode(',', $headers->get('X-Registered-Asset-Bundles', '')));
            $config['registeredJsFiles'] = array_filter(explode(',', $headers->get('X-Registered-Js-Files', '')));
        }

        return $config;
    }

    /**
     * Returns the `request` component config for web requests.
     *
     * @return array
     * @since 3.0.18
     */
    public static function webRequestConfig(): array
    {
        $generalConfig = Craft::$app->getConfig()->getGeneral();

        $config = [
            'class' => WebRequest::class,
            'enableCookieValidation' => true,
            'cookieValidationKey' => $generalConfig->securityKey,
            'enableCsrfValidation' => $generalConfig->enableCsrfProtection,
            'enableCsrfCookie' => $generalConfig->enableCsrfCookie,
            'csrfParam' => $generalConfig->csrfTokenName,
            'parsers' => [
                'application/json' => JsonParser::class,
            ],
            'isCpRequest' => static::parseBooleanEnv('$CRAFT_CP'),
        ];

        if ($generalConfig->trustedHosts !== null) {
            $config['trustedHosts'] = $generalConfig->trustedHosts;
        }

        if ($generalConfig->secureHeaders !== null) {
            $config['secureHeaders'] = $generalConfig->secureHeaders;
        }

        if ($generalConfig->ipHeaders !== null) {
            $config['ipHeaders'] = $generalConfig->ipHeaders;
        }

        if ($generalConfig->secureProtocolHeaders !== null) {
            $config['secureProtocolHeaders'] = $generalConfig->secureProtocolHeaders;
        }

        return $config;
    }

    /**
     * Returns the `response` component config for web requests.
     *
     * @return array
     * @since 3.3.0
     */
    public static function webResponseConfig(): array
    {
        $config = [
            'class' => WebResponse::class,
        ];

        // Default to JSON responses if running in headless mode
        if (
            Craft::$app->has('request', true) &&
            Craft::$app->getRequest()->getIsSiteRequest() &&
            Craft::$app->getConfig()->getGeneral()->headlessMode
        ) {
            $config['format'] = WebResponse::FORMAT_JSON;
        }

        return $config;
    }

    /**
     * Creates a locale object that should be used for date and number formatting.
     *
     * @return Locale
     * @since 3.6.0
     */
    public static function createFormattingLocale(): Locale
    {
        $i18n = Craft::$app->getI18n();

        if (Craft::$app->getRequest()->getIsCpRequest() && !Craft::$app->getResponse()->isSent) {
            // Is someone logged in?
            if (
                Craft::$app->getIsInstalled() &&
                ($id = SessionHelper::get(Craft::$app->getUser()->idParam))
            ) {
                // If they have a preferred locale, use it
                $usersService = Craft::$app->getUsers();
                if (($locale = $usersService->getUserPreference($id, 'locale')) !== null) {
                    return $i18n->getLocaleById($locale);
                }

                // Otherwise see if they have a preferred language
                if (
                    ($language = $usersService->getUserPreference($id, 'language')) !== null &&
                    $i18n->validateAppLocaleId($language)
                ) {
                    return $i18n->getLocaleById($language);
                }
            }

            // If the defaultCpLocale setting is set, go with that
            $generalConfig = Craft::$app->getConfig()->getGeneral();
            if ($generalConfig->defaultCpLocale) {
                return $i18n->getLocaleById($generalConfig->defaultCpLocale);
            }
        }

        // Default to the application locale
        return Craft::$app->getLocale();
    }

    /**
     * Returns all known licensing issues.
     *
     * @param bool $withUnresolvables
     * @param bool $fetch
     * @return array{0:string,1:string,2:array|null}[]
     * @internal
     */
    public static function licensingIssues(bool $withUnresolvables = true, bool $fetch = false): array
    {
        $user = Craft::$app->getUser()->getIdentity();
        if (!$user) {
            return [];
        }

        $updatesService = Craft::$app->getUpdates();
        $cache = Craft::$app->getCache();
        $isInfoCached = $cache->exists('licenseInfo') && $updatesService->getIsUpdateInfoCached();

        if (!$isInfoCached) {
            if (!$fetch) {
                return [];
            }

            $updatesService->getUpdates(true);
        }

        $issues = [];

        $allLicenseInfo = $cache->get('licenseInfo') ?: [];
        $pluginsService = Craft::$app->getPlugins();
        $generalConfig = Craft::$app->getConfig()->getGeneral();
        $consoleUrl = rtrim(Craft::$app->getPluginStore()->craftIdEndpoint, '/');

        foreach ($allLicenseInfo as $handle => $licenseInfo) {
            $isCraft = $handle === 'craft';
            if ($isCraft) {
                $name = 'Craft';
                $editions = array_map(fn(CmsEdition $edition) => $edition->handle(), CmsEdition::cases());
                $currentEdition = Craft::$app->edition->handle();
                $currentEditionName = Craft::$app->edition->name;
                $licensedEdition = isset($licenseInfo['edition']) ? CmsEdition::fromHandle($licenseInfo['edition']) : CmsEdition::Solo;
                $licenseEditionName = $licensedEdition->name;
                $version = Craft::$app->getVersion();
            } else {
                if (!str_starts_with($handle, 'plugin-')) {
                    continue;
                }
                $handle = StringHelper::removeLeft($handle, 'plugin-');

                try {
                    $pluginInfo = $pluginsService->getPluginInfo($handle);
                } catch (InvalidPluginException) {
                    continue;
                }

                $plugin = $pluginsService->getPlugin($handle);
                if (!$plugin) {
                    continue;
                }

                $name = $plugin->name;
                $editions = $plugin::editions();
                $currentEdition = $pluginInfo['edition'];
                $currentEditionName = ucfirst($currentEdition);
                $licenseEditionName = ucfirst($licenseInfo['edition'] ?? 'standard');
                $version = $pluginInfo['version'];
            }

            $isMultiEdition = count($editions) > 1;

            if ($licenseInfo['status'] === LicenseKeyStatus::Invalid->value) {
                // invalid license
                if ($withUnresolvables) {
                    $issues[] = [
                        $name,
                        Craft::t('app', 'The {name} license is invalid.', ['name' => $name]),
                        null,
                    ];
                }
            } elseif ($licenseInfo['status'] === LicenseKeyStatus::Trial->value) {
                // trial license
                $issues[] = [
                    $isMultiEdition ? sprintf('%s %s', $name, $currentEditionName) : $name,
                    Craft::t('app', '{name} requires purchase.', ['name' => $name]),
                    array_filter([
                        'type' => $isCraft ? 'cms-edition' : 'plugin-edition',
                        'plugin' => !$isCraft ? $handle : null,
                        'licenseId' => $licenseInfo['id'],
                        'edition' => $currentEdition,
                    ]),
                ];
            } elseif ($licenseInfo['status'] === LicenseKeyStatus::Mismatched->value) {
                if ($withUnresolvables) {
                    if ($isCraft) {
                        // wrong domain
                        $licensedDomain = $cache->get('licensedDomain');
                        $domainLink = Html::a($licensedDomain, "http://$licensedDomain", [
                            'rel' => 'noopener',
                            'target' => '_blank',
                        ]);

                        if (defined('CRAFT_LICENSE_KEY')) {
                            $message = Craft::t('app', 'The Craft CMS license key in use belongs to {domain}', [
                                'domain' => $domainLink,
                            ]);
                        } else {
                            $keyPath = Craft::$app->getPath()->getLicenseKeyPath();

                            // If the license key path starts with the root project path, trim the project path off
                            $rootPath = Craft::getAlias('@root');
                            if (strpos($keyPath, $rootPath . '/') === 0) {
                                $keyPath = substr($keyPath, strlen($rootPath) + 1);
                            }

                            $message = Craft::t('app', 'The Craft CMS license located at {file} belongs to {domain}.', [
                                'file' => $keyPath,
                                'domain' => $domainLink,
                            ]);
                        }

                        $learnMoreLink = Html::a(Craft::t('app', 'Learn more'), 'https://craftcms.com/support/resolving-mismatched-licenses', [
                            'class' => 'go',
                        ]);
                        $issues[] = [$name, "$message $learnMoreLink", null];
                    } else {
                        // wrong Craft install
                        $issues[] = [
                            $name,
                            Craft::t('app', 'The {name} license is attached to a different Craft CMS license. You can <a class="go" href="{detachUrl}">detach it in Craft Console</a> or <a class="go" href="{buyUrl}">buy a new license</a>.', [
                                'name' => $name,
                                'detachUrl' => "$consoleUrl/licenses/plugins/{$licenseInfo['id']}",
                                'buyUrl' => $user->admin && $generalConfig->allowAdminChanges
                                    ? UrlHelper::cpUrl("plugin-store/buy/$handle/$currentEdition")
                                    : "https://plugins.craftcms.com/$handle",
                            ]),
                            null,
                        ];
                    }
                }
            } elseif ($licenseInfo['edition'] !== $currentEdition) {
                // wrong edition
                $message = Craft::t('app', '{name} is licensed for the {licenseEdition} edition, but the {currentEdition} edition is installed.', [
                    'name' => $name,
                    'licenseEdition' => $licenseEditionName,
                    'currentEdition' => $currentEditionName,
                ]);
                $currentEditionIdx = array_search($currentEdition, $editions);
                $licenseEditionIdx = array_search($licenseInfo['edition'], $editions);
                if ($currentEditionIdx !== false && $licenseEditionIdx !== false && $currentEditionIdx > $licenseEditionIdx) {
                    $issues[] = [
                        $isMultiEdition ? sprintf('%s %s', $name, $currentEditionName) : $name,
                        $message,
                        [
                            'type' => $isCraft ? 'cms-edition' : 'plugin-edition',
                            'edition' => $currentEdition,
                            'licenseId' => $licenseInfo['id'],
                        ],
                    ];
                }
            } elseif ($licenseInfo['status'] === LicenseKeyStatus::Astray->value) {
                // updated too far
                $issues[] = [
                    sprintf('%s %s', $name, $version),
                    Craft::t('app', '{name} isn’t licensed to run version {version}.', [
                        'name' => $name,
                        'version' => $version,
                    ]),
                    array_filter([
                        'type' => $isCraft ? 'cms-renewal' : 'plugin-renewal',
                        'plugin' => !$isCraft ? $handle : null,
                        'licenseId' => $licenseInfo['id'],
                    ]),
                ];
            }
        }

        return $issues;
    }

    /**
     * Returns the license_shun cookie name.
     *
     * @return string
     * @internal
     */
    public static function licenseShunCookieName(): string
    {
        return sprintf('%s_license_shun', md5('Craft.' . WebUser::class . '.' . Craft::$app->id));
    }

    /**
     * Returns a hash of the given licensing issues.
     *
     * @param array $issues
     * @return string
     * @internal
     */
    public static function licensingIssuesHash(array $issues): string
    {
        $resolveItems = array_map(fn($issue) => Json::encode($issue[2]), $issues);
        sort($resolveItems);
        return md5(implode('', $resolveItems));
    }

    /**
     * Configures an object with property values.
     *
     * This is identical to [[\BaseYii::configure()]], except this class is safe to be called during application
     * bootstrap, whereas `\BaseYii` is not.
     *
     * @param object $object the object to be configured
     * @param array $properties the property initial values given in terms of name-value pairs.
<<<<<<< HEAD
=======
     * @since 4.11.0
>>>>>>> ac1ebbf0
     */
    public static function configure(object $object, array $properties): void
    {
        foreach ($properties as $name => $value) {
            $object->$name = $value;
        }
    }
}<|MERGE_RESOLUTION|>--- conflicted
+++ resolved
@@ -1457,10 +1457,7 @@
      *
      * @param object $object the object to be configured
      * @param array $properties the property initial values given in terms of name-value pairs.
-<<<<<<< HEAD
-=======
-     * @since 4.11.0
->>>>>>> ac1ebbf0
+     * @since 5.3.0
      */
     public static function configure(object $object, array $properties): void
     {
