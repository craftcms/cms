--- conflicted
+++ resolved
@@ -31,13 +31,10 @@
 use craft\web\Session;
 use craft\web\User as WebUser;
 use craft\web\View;
-<<<<<<< HEAD
 use HTMLPurifier_Encoder;
 use ReflectionClass;
 use ReflectionProperty;
-=======
 use Symfony\Component\Process\PhpExecutableFinder;
->>>>>>> d9d42cf5
 use yii\base\Event;
 use yii\base\Exception;
 use yii\base\InvalidArgumentException;
@@ -612,7 +609,7 @@
      * Returns the path to a PHP executable which should be used by sub processes.
      *
      * @return string|null The PHP executable path, or `null` if it can’t be determined.
-     * @since 3.9.4
+     * @since 4.5.6
      */
     public static function phpExecutable(): ?string
     {
