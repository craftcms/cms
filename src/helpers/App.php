--- conflicted
+++ resolved
@@ -844,8 +844,6 @@
     }
 
     /**
-<<<<<<< HEAD
-=======
      * Returns the `log` component config.
      *
      * @return array|null
@@ -918,7 +916,6 @@
     }
 
     /**
->>>>>>> a8357dbd
      * Returns the `projectConfig` component config.
      */
     public static function projectConfigConfig(): array
