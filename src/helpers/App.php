<?php
/**
 * @link https://craftcms.com/
 * @copyright Copyright (c) Pixel & Tonic, Inc.
 * @license https://craftcms.github.io/license/
 */

namespace craft\helpers;

use Closure;
use Craft;
use craft\behaviors\SessionBehavior;
use craft\cache\FileCache;
use craft\config\DbConfig;
use craft\db\Command;
use craft\db\Connection;
use craft\db\mysql\Schema as MysqlSchema;
use craft\db\pgsql\Schema as PgsqlSchema;
use craft\elements\User;
use craft\enums\CmsEdition;
use craft\enums\LicenseKeyStatus;
use craft\errors\InvalidPluginException;
use craft\errors\MissingComponentException;
use craft\helpers\Session as SessionHelper;
use craft\i18n\Locale;
use craft\mail\Mailer;
use craft\mail\Message;
use craft\mail\transportadapters\Sendmail;
use craft\models\MailSettings;
use craft\services\ProjectConfig as ProjectConfigService;
use craft\web\AssetManager;
use craft\web\Request;
use craft\web\Request as WebRequest;
use craft\web\Response as WebResponse;
use craft\web\Session;
use craft\web\User as WebUser;
use craft\web\View;
use HTMLPurifier_Encoder;
use ReflectionClass;
use ReflectionFunction;
use ReflectionNamedType;
use ReflectionProperty;
use Symfony\Component\Process\PhpExecutableFinder;
use yii\base\Event;
use yii\base\Exception;
use yii\base\InvalidArgumentException;
use yii\base\InvalidValueException;
use yii\helpers\Inflector;
use yii\mutex\FileMutex;
use yii\mutex\MysqlMutex;
use yii\mutex\PgsqlMutex;
use yii\web\JsonParser;

/**
 * App helper.
 *
 * @author Pixel & Tonic, Inc. <support@pixelandtonic.com>
 * @since 3.0.0
 */
class App
{
    /**
     * @var bool
     */
    private static bool $_iconv;

    /**
     * @var string[]
     * @see isPathAllowed()
     */
    private static array $_basePaths;

    /**
     * @var string[]
     */
    private static array $_secrets;

    /**
     * Returns whether Dev Mode is enabled.
     *
     * @return bool
     * @since 4.0.0
     */
    public static function devMode(): bool
    {
        return YII_DEBUG;
    }

    /**
     * Returns an environment-specific value.
     *
     * Values will be looked for in the following places:
     *
     * 1. “Secret” values returned by a PHP file identified by a `CRAFT_SECRETS_PATH` environment variable
     * 2. Environment variables stored in `$_SERVER`
     * 3. Environment variables returned by `getenv()`
     * 4. PHP constants
     *
     * If the value cannot be found, `null` will be returned.
     *
     * @param string $name The name to search for.
     * @return mixed The value, or `null` if not found.
     * @throws Exception
     * @since 3.4.18
     */
    public static function env(string $name): mixed
    {
        if (!isset(self::$_secrets)) {
            // set it to an empty array initially, so the nested env() call doesn’t cause infinite recursion
            self::$_secrets = [];
            $secretsPath = static::env('CRAFT_SECRETS_PATH');
            if ($secretsPath && is_file($secretsPath)) {
                self::$_secrets = require $secretsPath;
            }
        }

        if (isset(self::$_secrets[$name])) {
            return static::normalizeValue(self::$_secrets[$name]);
        }

        if (isset($_SERVER[$name])) {
            return static::normalizeValue($_SERVER[$name]);
        }

        if (($env = getenv($name)) !== false) {
            return static::normalizeValue($env);
        }

        if (defined($name)) {
            return static::normalizeValue(constant($name));
        }

        return null;
    }

    /**
     * Returns a config array for a given class, based on any environment variables or PHP constants named based on its
     * public properties.
     *
     * Environment variable/PHP constant names must be capitalized, SNAKE_CASED versions of the object’s property names,
     * possibly with a given prefix.
     *
     * For example, if an object has a `fooBar` property, and `X`/`X_` is passed as the prefix, the resulting array
     * may contain a `fooBar` key set to an `X_FOO_BAR` environment variable value, if it exists.
     *
     * @param string $class The class name
     * @phpstan-param class-string $class
     * @param string|null $envPrefix The environment variable name prefix
     * @return array
     * @phpstan-return array<string, mixed>
     * @since 4.0.0
     */
    public static function envConfig(string $class, ?string $envPrefix = null): array
    {
        $envPrefix = $envPrefix !== null ? StringHelper::ensureRight($envPrefix, '_') : '';
        $properties = (new ReflectionClass($class))->getProperties(ReflectionProperty::IS_PUBLIC);
        $envConfig = [];

        foreach ($properties as $prop) {
            if ($prop->isStatic()) {
                continue;
            }

            $propName = $prop->getName();
            $envName = $envPrefix . strtoupper(StringHelper::toSnakeCase($propName));
            $envValue = static::env($envName);

            if ($envValue !== null) {
                $envConfig[$propName] = $envValue;
            }
        }

        return $envConfig;
    }

    /**
     * Checks if a string references an environment variable (`$VARIABLE_NAME`)
     * and/or an alias (`@aliasName`), and returns the referenced value.
     *
     * If the string references an environment variable with a value of `true`
     * or `false`, a boolean value will be returned.
     *
     * If the string references an environment variable that’s not defined,
     * `null` will be returned.
     *
     * ---
     *
     * ```php
     * $value1 = App::parseEnv('$SMTP_PASSWORD');
     * $value2 = App::parseEnv('@webroot');
     * ```
     *
     * @param string|null $value
     * @return string|bool|null The parsed value, or the original value if it didn’t
     * reference an environment variable and/or alias.
     * @since 3.7.29
     */
    public static function parseEnv(?string $value): bool|string|null
    {
        if ($value === null) {
            return null;
        }

        if (preg_match('/^\$(\w+)$/', $value, $matches)) {
            $env = static::env($matches[1]);

            if ($env === null) {
                // No env var or constant is defined here by that name
                return null;
            }

            $value = $env;
        }

        if (is_string($value) && str_starts_with($value, '@')) {
            $value = Craft::getAlias($value, false) ?: $value;
        }

        return $value;
    }

    /**
     * Checks if a string references an environment variable (`$VARIABLE_NAME`) and returns the referenced
     * boolean value, or `null` if a boolean value can’t be determined.
     *
     * ---
     *
     * ```php
     * $status = App::parseBooleanEnv('$SYSTEM_STATUS') ?? false;
     * ```
     *
     * @param mixed $value
     * @return bool|null
     * @since 3.7.29
     */
    public static function parseBooleanEnv(mixed $value): ?bool
    {
        if (is_bool($value)) {
            return $value;
        }

        if ($value === 0 || $value === 1) {
            return (bool)$value;
        }

        if (!is_string($value)) {
            return null;
        }

        $value = static::parseEnv($value);
        if ($value === null) {
            return null;
        }
        return filter_var($value, FILTER_VALIDATE_BOOL, FILTER_NULL_ON_FAILURE);
    }

    /**
     * Returns a CLI command option from `argv`, or `null` if it wasn’t passed.
     *
     * Supported option syntaxes are:
     *
     * - `name=value`
     * - `name value`
     * - `name` (implies `true`)
     *
     * `name` must begin with `--` or `-`. Other values will be rejected.
     *
     * If the value is numeric, a float or int will be returned.
     *
     * If the value is `true` or `false`, a boolean will be returned.
     *
     * If the option has no value (either because the following item begins with `-` or it’s the last item),
     * `true` will be returned.
     *
     * @param string $name The option name, beginning with `--` or `-`
     * @param bool $unset Whether the option should be removed from `argv` if found
     * @return string|float|int|true|null
     * @since 4.0.0
     */
    public static function cliOption(string $name, bool $unset = false): string|float|int|bool|null
    {
        if (!preg_match('/^--?[\w-]+$/', $name)) {
            throw new InvalidArgumentException("Invalid CLI option name: $name");
        }

        if (empty($_SERVER['argv'])) {
            return null;
        }

        // We shouldn’t count on array being perfectly indexed
        $keys = array_keys($_SERVER['argv']);
        $nameLen = strlen($name);

        foreach ($keys as $i => $key) {
            $item = $_SERVER['argv'][$key];
            $nextKey = $keys[$i + 1] ?? null;

            if ($item === $name) {
                $nextItem = $nextKey !== null ? ($_SERVER['argv'][$nextKey] ?? null) : null;
                if ($nextItem !== null && $nextItem[0] !== '-') {
                    $value = $nextItem;
                    $unsetNext = true;
                } else {
                    $value = true;
                }
            } elseif (str_starts_with($item, "$name=")) {
                $value = substr($item, $nameLen + 1);
            } else {
                continue;
            }

            if ($unset) {
                unset($_SERVER['argv'][$key]);
                if (isset($unsetNext)) {
                    unset($_SERVER['argv'][$nextKey]);
                }
                $_SERVER['argv'] = array_values($_SERVER['argv']);
            }

            return static::normalizeValue($value);
        }

        return null;
    }

    /**
     * Returns an array of all known Craft editions’ IDs.
     *
     * @return int[] All the known Craft editions’ IDs.
     * @deprecated in 5.0.0. [[CmsEdition::cases()]] should be used instead.
     */
    public static function editions(): array
    {
        return array_map(fn(CmsEdition $edition) => $edition->value, CmsEdition::cases());
    }

    /**
     * Returns the handle of the given Craft edition.
     *
     * @param int $edition An edition’s ID.
     * @return string The edition’s handle.
     * @throws InvalidArgumentException if $edition is invalid
     * @since 3.1.0
     * @deprecated in 5.0.0. [[CmsEdition::handle()]] should be used instead.
     */
    public static function editionHandle(int $edition): string
    {
        $handle = CmsEdition::tryFrom($edition)?->handle();
        if ($handle === null) {
            throw new InvalidArgumentException("Invalid edition ID: $edition");
        }
        return $handle;
    }

    /**
     * Returns the name of the given Craft edition.
     *
     * @param int $edition An edition’s ID.
     * @return string The edition’s name.
     * @throws InvalidArgumentException if $edition is invalid
     * @deprecated in 5.0.0. [[CmsEdition::name]] should be used instead.
     */
    public static function editionName(int $edition): string
    {
        $name = CmsEdition::tryFrom($edition)?->name;
        if ($name === null) {
            throw new InvalidArgumentException("Invalid edition ID: $edition");
        }
        return $name;
    }

    /**
     * Returns the ID of a Craft edition by its handle.
     *
     * @param string $handle An edition’s handle
     * @return int The edition’s ID
     * @throws InvalidArgumentException if $handle is invalid
     * @since 3.1.0
     * @deprecated in 5.0.0. [[CmsEdition::fromHandle()]] should be used instead.
     */
    public static function editionIdByHandle(string $handle): int
    {
        return CmsEdition::fromHandle($handle)->value;
    }

    /**
     * Returns whether an edition is valid.
     *
     * @param mixed $edition An edition’s ID (or is it?)
     * @return bool Whether $edition is a valid edition ID.
     * @deprecated in 5.0.0. [[CmsEdition::tryFrom()]] should be used instead.
     */
    public static function isValidEdition(mixed $edition): bool
    {
        return (
            is_numeric($edition) &&
            CmsEdition::tryFrom((int)$edition) !== null
        );
    }

    /**
     * Returns the PHP version, without the distribution info.
     *
     * @return string
     */
    public static function phpVersion(): string
    {
        return PHP_MAJOR_VERSION . '.' . PHP_MINOR_VERSION . '.' . PHP_RELEASE_VERSION;
    }

    /**
     * Returns a PHP extension version, without the distribution info.
     *
     * @param string $name The extension name
     * @return string
     */
    public static function extensionVersion(string $name): string
    {
        $version = phpversion($name);
        return static::normalizeVersion($version);
    }

    /**
     * Normalizes an environment variable/constant name/CLI command option.
     *
     * It converts the following:
     *
     * - `'true'` → `true`
     * - `'false'` → `false`
     * - Numeric string → integer or float
     *
     * @param mixed $value
     * @return mixed
     * @since 4.0.0
     */
    public static function normalizeValue(mixed $value): mixed
    {
        return match (is_string($value) ? strtolower($value) : $value) {
            'true' => true,
            'false' => false,
            'null' => null,
            default => Number::isIntOrFloat($value) ? Number::toIntOrFloat($value) : $value,
        };
    }

    /**
     * Removes distribution info from a version string, and returns the highest version number found in the remainder.
     *
     * @param string $version
     * @return string
     */
    public static function normalizeVersion(string $version): string
    {
        // Strip out the distribution info
        $versionPattern = '\d[\d.]*(-(dev|alpha|beta|rc)(\.?\d[\d.]*)?)?';
        if (!preg_match("/^((v|version\s*)?$versionPattern-?)+/i", $version, $match)) {
            return '';
        }
        $version = $match[0];

        // Return the highest version
        preg_match_all("/$versionPattern/i", $version, $matches, PREG_SET_ORDER);
        $versions = array_map(fn(array $match) => $match[0], $matches);
        usort($versions, fn($a, $b) => match (true) {
            version_compare($a, $b, '<') => 1,
            version_compare($a, $b, '>') => -1,
            default => 0,
        });
        return reset($versions) ?: '';
    }

    /**
     * Retrieves a bool PHP config setting and normalizes it to an actual bool.
     *
     * @param string $var The PHP config setting to retrieve.
     * @return bool Whether it is set to the php.ini equivalent of `true`.
     */
    public static function phpConfigValueAsBool(string $var): bool
    {
        $value = trim(ini_get($var));

        // Supposedly “On” values will always be normalized to '1' but who can trust PHP...
        return ($value === '1' || strtolower($value) === 'on');
    }

    /**
     * Retrieves a disk size PHP config setting and normalizes it into bytes.
     *
     * @param string $var The PHP config setting to retrieve.
     * @return int|float The value normalized into bytes.
     * @since 3.0.38
     */
    public static function phpConfigValueInBytes(string $var): float|int
    {
        $value = trim(ini_get($var));
        return static::phpSizeToBytes($value);
    }

    /**
     * Normalizes a PHP file size into bytes.
     *
     * @param string $value The file size expressed in PHP config value notation
     * @return int|float The value normalized into bytes.
     * @since 3.6.0
     */
    public static function phpSizeToBytes(string $value): float|int
    {
        $unit = strtolower(substr($value, -1, 1));
        $value = (int)$value;

        switch ($unit) {
            case 'g':
                $value *= 1024;
            // no break
            case 'm':
                $value *= 1024;
            // no break
            case 'k':
                $value *= 1024;
        }

        return $value;
    }

    /**
     * Retrieves a file path PHP config setting and normalizes it to an array of paths.
     *
     * @param string $var The PHP config setting to retrieve
     * @return string[] The normalized paths
     * @since 3.7.34
     */
    public static function phpConfigValueAsPaths(string $var): array
    {
        return static::normalizePhpPaths(ini_get($var));
    }

    /**
     * Normalizes a PHP path setting to an array of paths
     *
     * @param string $value The PHP path setting value
     * @return string[] The normalized paths
     * @since 3.7.34
     */
    public static function normalizePhpPaths(string $value): array
    {
        // semicolons are used to separate paths on Windows; everything else uses colons
        $value = str_replace(';', ':', trim($value));

        if ($value === '') {
            return [];
        }

        $paths = [];

        foreach (explode(':', $value) as $path) {
            $path = trim($path);

            // Parse ${ENV_VAR}s
            try {
                $path = preg_replace_callback('/\$\{(.*?)\}/', function($match) {
                    $env = App::env($match[1]);
                    if ($env === false) {
                        throw new InvalidValueException();
                    }
                    return $env;
                }, $path);
            } catch (InvalidValueException) {
                // References an env var that doesn’t exist
                continue;
            }

            // '.' => working dir
            if ($path === '.' || str_starts_with($path, './') || str_starts_with($path, '.\\')) {
                $path = getcwd() . substr($path, 1);
            }

            // Normalize
            $paths[] = FileHelper::normalizePath($path);
        }

        return $paths;
    }

    /**
     * Returns whether the given path is within PHP’s `open_basedir` setting.
     *
     * @param string $path
     * @return bool
     * @since 3.7.34
     */
    public static function isPathAllowed(string $path): bool
    {
        if (!isset(self::$_basePaths)) {
            self::$_basePaths = static::phpConfigValueAsPaths('open_basedir');
        }

        if (!self::$_basePaths) {
            return true;
        }

        $path = FileHelper::normalizePath($path);

        foreach (self::$_basePaths as $basePath) {
            if (str_starts_with($path, $basePath)) {
                return true;
            }
        }

        return false;
    }

    /**
     * Returns the path to a PHP executable which should be used by sub processes.
     *
     * @return string|null The PHP executable path, or `null` if it can’t be determined.
     * @since 4.5.6
     */
    public static function phpExecutable(): ?string
    {
        // If PHP_BINARY was set to $_SERVER, update the environment variable to match
        if (isset($_SERVER['PHP_BINARY']) && $_SERVER['PHP_BINARY'] !== getenv('PHP_BINARY')) {
            putenv(sprintf('PHP_BINARY=%s', $_SERVER['PHP_BINARY']));
        }

        if (
            getenv('PHP_BINARY') === false &&
            /** @phpstan-ignore-next-line */
            PHP_BINARY &&
            PHP_SAPI === 'cgi-fcgi' &&
            str_ends_with(PHP_BINARY, 'php-cgi')
        ) {
            // See if a `php` file exists alongside `php-cgi`, and if so, use that
            $file = dirname(PHP_BINARY) . DIRECTORY_SEPARATOR . 'php';
            if (@is_executable($file) && !@is_dir($file)) {
                return $file;
            }
        }

        return (new PhpExecutableFinder())->find() ?: null;
    }

    /**
     * Tests whether ini_set() works.
     *
     * @return bool
     * @since 3.0.40
     */
    public static function testIniSet(): bool
    {
        $oldValue = ini_get('memory_limit');
        $oldBytes = static::phpConfigValueInBytes('memory_limit');

        // When the old value is not equal to '-1', add 1MB to the limit set at the moment
        if ($oldBytes === -1) {
            $testBytes = 1024 * 1024 * 442;
        } else {
            $testBytes = $oldBytes + 1024 * 1024;
        }

        $testValue = sprintf('%sM', ceil($testBytes / (1024 * 1024)));
        /** @phpstan-ignore-next-line */
        set_error_handler(function() {
        });
        $result = ini_set('memory_limit', $testValue);
        $newValue = ini_get('memory_limit');
        ini_set('memory_limit', $oldValue);
        restore_error_handler();

        // ini_set can return false or an empty string depending on your php version / FastCGI.
        // If ini_set has been disabled in php.ini, the value will be null because of our muted error handler
        return (
            $result !== null &&
            $result !== false &&
            $result !== '' &&
            $result !== $newValue
        );
    }

    /**
     * Returns whether the server has a valid version of the iconv extension installed.
     *
     * @return bool
     */
    public static function checkForValidIconv(): bool
    {
        if (isset(self::$_iconv)) {
            return self::$_iconv;
        }

        // Check if iconv is installed. Note we can't just use HTMLPurifier_Encoder::iconvAvailable() because they
        // don't consider iconv "installed" if it's there but "unusable".
        return self::$_iconv = (function_exists('iconv') && HTMLPurifier_Encoder::testIconvTruncateBug() === HTMLPurifier_Encoder::ICONV_OK);
    }

    /**
     * Returns whether the server supports IDNA ASCII strings.
     *
     * @return bool
     * @since 3.7.9
     */
    public static function supportsIdn(): bool
    {
        return defined('INTL_IDNA_VARIANT_UTS46');
    }

    /**
     * Returns a humanized class name.
     *
     * @param string $class
     * @phpstan-param class-string $class
     * @return string
     */
    public static function humanizeClass(string $class): string
    {
        $classParts = explode('\\', $class);

        return strtolower(Inflector::camel2words(array_pop($classParts)));
    }

    /**
     * Sets PHP’s memory limit to the maximum specified by the
     * <config5:phpMaxMemoryLimit> config setting, and gives the script an
     * unlimited amount of time to execute.
     */
    public static function maxPowerCaptain(): void
    {
        // Don't mess with the memory_limit, even at the config's request, if it's already set to -1 or >= 1.5GB
        $memoryLimit = static::phpConfigValueInBytes('memory_limit');
        if ($memoryLimit !== -1 && $memoryLimit < 1024 * 1024 * 1536) {
            $maxMemoryLimit = Craft::$app->getConfig()->getGeneral()->phpMaxMemoryLimit;
            @ini_set('memory_limit', $maxMemoryLimit ?: '1536M');
        }

        // Try to reset time limit
        if (!function_exists('set_time_limit') || !@set_time_limit(0)) {
            Craft::warning('set_time_limit() is not available', __METHOD__);
        }
    }

    /**
     * Calls the given closure with all error reporting silenced, and returns its response.
     *
     * @param Closure|string $callable
     * @param int|null $mask Error levels to suppress, default value NULL indicates all warnings and below.
     * @return mixed
     * @since 5.0.0
     */
    public static function silence(Closure|string $callable, ?int $mask = null): mixed
    {
        // loosely based on Composer\Util\Silencer
        if (!isset($mask)) {
            $mask = E_WARNING | E_NOTICE | E_USER_WARNING | E_USER_NOTICE | E_DEPRECATED | E_USER_DEPRECATED | E_STRICT;
        }

        $old = error_reporting();
        error_reporting($old & ~$mask);

        try {
            $returnType = (new ReflectionFunction($callable))->getReturnType();
            if ($returnType instanceof ReflectionNamedType && $returnType->getName() === 'void') {
                $callable();
                return null;
            } else {
                return $callable();
            }
        } finally {
            error_reporting($old);
        }
    }

    /**
     * @return string|null
     */
    public static function licenseKey(): ?string
    {
        if (defined('CRAFT_LICENSE_KEY')) {
            $licenseKey = CRAFT_LICENSE_KEY;
        } else {
            $path = Craft::$app->getPath()->getLicenseKeyPath();

            // Check to see if the key exists
            if (!is_file($path)) {
                return null;
            }

            $licenseKey = file_get_contents($path);
        }

        $licenseKey = trim(preg_replace('/[\r\n]+/', '', $licenseKey));

        if (strlen($licenseKey) !== 250) {
            return null;
        }

        return $licenseKey;
    }

    /**
     * Returns the backtrace as a string (omitting the final frame where this method was called).
     *
     * @param int $limit The max number of stack frames to be included (0 means no limit)
     * @return string
     * @since 3.0.13
     */
    public static function backtrace(int $limit = 0): string
    {
        $frames = debug_backtrace(DEBUG_BACKTRACE_IGNORE_ARGS, $limit ? $limit + 1 : 0);
        array_shift($frames);
        $trace = '';

        foreach ($frames as $i => $frame) {
            $trace .= ($i !== 0 ? "\n" : '') .
                '#' . $i . ' ' .
                (isset($frame['file']) ? sprintf('%s%s: ', $frame['file'], isset($frame['line']) ? "({$frame['line']})" : '') : '') .
                ($frame['class'] ?? '') .
                ($frame['type'] ?? '') .
                /** @phpstan-ignore-next-line */
                (isset($frame['function']) ? "{$frame['function']}()" : '');
        }

        return $trace;
    }

    /**
     * Returns whether Craft is running on an environment with ephemeral storage.
     *
     * @return bool
     * @since 3.4.0
     */
    public static function isEphemeral(): bool
    {
        return self::parseBooleanEnv('$CRAFT_EPHEMERAL') === true;
    }

    /**
     * Returns whether Craft is running on a Windows environment
     *
     * @since 5.0.0
     */
    public static function isWindows(): bool
    {
        return defined('PHP_WINDOWS_VERSION_BUILD');
    }

    /**
     * Returns whether Craft is logging to stdout/stderr.
     *
     * @return bool
     * @since 4.0.0
     */
    public static function isStreamLog(): bool
    {
        return self::parseBooleanEnv('$CRAFT_STREAM_LOG') === true;
    }

    // App component configs
    // -------------------------------------------------------------------------

    /**
     * Returns the `assetManager` component config for web requests.
     *
     * @return array
     * @since 3.0.18
     */
    public static function assetManagerConfig(): array
    {
        $generalConfig = Craft::$app->getConfig()->getGeneral();

        return [
            'class' => AssetManager::class,
            'basePath' => $generalConfig->resourceBasePath,
            'baseUrl' => $generalConfig->resourceBaseUrl,
            'fileMode' => $generalConfig->defaultFileMode,
            'dirMode' => $generalConfig->defaultDirMode,
            'appendTimestamp' => true,
        ];
    }

    /**
     * Returns the `cache` component config.
     *
     * @return array
     * @since 3.0.18
     */
    public static function cacheConfig(): array
    {
        $generalConfig = Craft::$app->getConfig()->getGeneral();

        return [
            'class' => FileCache::class,
            'keyPrefix' => Craft::$app->id,
            'cachePath' => Craft::$app->getPath()->getCachePath(),
            'fileMode' => $generalConfig->defaultFileMode,
            'dirMode' => $generalConfig->defaultDirMode,
            'defaultDuration' => $generalConfig->cacheDuration,
        ];
    }

    /**
     * Returns the `db` component config.
     *
     * @param DbConfig|null $dbConfig The database config settings
     * @return array
     * @since 3.0.18
     */
    public static function dbConfig(?DbConfig $dbConfig = null): array
    {
        if ($dbConfig === null) {
            $dbConfig = Craft::$app->getConfig()->getDb();
        }

        $driver = $dbConfig->dsn ? Db::parseDsn($dbConfig->dsn, 'driver') : Connection::DRIVER_MYSQL;

        if ($driver === Connection::DRIVER_MYSQL) {
            $schemaConfig = [
                'class' => MysqlSchema::class,
            ];
        } else {
            $schemaConfig = [
                'class' => PgsqlSchema::class,
                'defaultSchema' => $dbConfig->schema,
            ];
        }

        $config = [
            'class' => Connection::class,
            'driverName' => $driver,
            'dsn' => $dbConfig->dsn,
            'username' => $dbConfig->user,
            'password' => $dbConfig->password,
            'charset' => $dbConfig->getCharset(),
            'tablePrefix' => $dbConfig->tablePrefix ?? '',
            'enableLogging' => static::devMode(),
            'enableProfiling' => static::devMode(),
            'schemaMap' => [
                $driver => $schemaConfig,
            ],
            'commandMap' => [
                $driver => Command::class,
            ],
            'attributes' => $dbConfig->attributes,
            'enableSchemaCache' => !static::devMode(),
        ];

        if ($driver === Connection::DRIVER_PGSQL && $dbConfig->setSchemaOnConnect && $dbConfig->schema) {
            $config['on afterOpen'] = function(Event $event) use ($dbConfig) {
                /** @var Connection $db */
                $db = $event->sender;
                $db->createCommand("SET search_path TO $dbConfig->schema;")->execute();
            };
        }

        return $config;
    }

    /**
     * Returns the system email settings.
     *
     * @return MailSettings
     * @since 3.1.0
     */
    public static function mailSettings(): MailSettings
    {
        $settings = Craft::$app->getProjectConfig()->get('email') ?? [];
        return new MailSettings($settings);
    }

    /**
     * Returns the `mailer` component config.
     *
     * @param MailSettings|null $settings The system mail settings
     * @return array
     * @phpstan-return array{class:class-string<Mailer>}
     * @since 3.0.18
     */
    public static function mailerConfig(?MailSettings $settings = null): array
    {
        if ($settings === null) {
            $settings = static::mailSettings();
        }

        try {
            $adapter = MailerHelper::createTransportAdapter($settings->transportType, $settings->transportSettings);
        } catch (MissingComponentException) {
            // Fallback to the PHP mailer
            $adapter = new Sendmail();
        }

        return [
            'class' => Mailer::class,
            'messageClass' => Message::class,
            'from' => [
                App::parseEnv($settings->fromEmail) => App::parseEnv($settings->fromName),
            ],
            'replyTo' => App::parseEnv($settings->replyToEmail),
            'template' => App::parseEnv($settings->template),
            'transport' => $adapter->defineTransport(),
        ];
    }

    /**
     * Returns a database-based mutex driver config.
     *
     * @return array
     * @since 4.6.0
     */
    public static function dbMutexConfig(): array
    {
        if (Craft::$app->getDb()->getIsMysql()) {
            return [
                'class' => MysqlMutex::class,
<<<<<<< HEAD
                'db' => 'db2',
                'keyPrefix' => Craft::$app->id,
=======
                'db' => $dbConfig,
                'keyPrefix' => Craft::$app->getEnvId(),
>>>>>>> fe171cad
            ];
        }

        return [
            'class' => PgsqlMutex::class,
            'db' => 'db2',
        ];
    }

    /**
     * Returns a file-based mutex driver config.
     *
     * ::: tip
     * If you were calling this to override the [[\yii\mutex\FileMutex::$isWindows]] property, note that
     * overriding the `mutex` component may no longer be necessary, as Craft no longer uses a mutex
     * when Dev Mode is enabled.
     * :::
     *
     * @return array
     * @since 3.0.18
     * @deprecated in 4.6.0
     */
    public static function mutexConfig(): array
    {
        $generalConfig = Craft::$app->getConfig()->getGeneral();

        return [
            'class' => FileMutex::class,
            'fileMode' => $generalConfig->defaultFileMode,
            'dirMode' => $generalConfig->defaultDirMode,
        ];
    }

    /**
     * Returns the `projectConfig` component config.
     */
    public static function projectConfigConfig(): array
    {
        return [
            'class' => ProjectConfigService::class,
            'readOnly' => Craft::$app->getIsInstalled() && !Craft::$app->getConfig()->getGeneral()->allowAdminChanges,
            'writeYamlAutomatically' => !self::isEphemeral(),
        ];
    }

    /**
     * Returns the `session` component config for web requests.
     *
     * @return array
     * @since 3.0.18
     */
    public static function sessionConfig(): array
    {
        $stateKeyPrefix = md5('Craft.' . Session::class . '.' . Craft::$app->getEnvId());

        return [
            'class' => Session::class,
            'as session' => SessionBehavior::class,
            'flashParam' => $stateKeyPrefix . '__flash',
            'authAccessParam' => $stateKeyPrefix . '__auth_access',
            'name' => Craft::$app->getConfig()->getGeneral()->phpSessionName,
            'cookieParams' => Craft::cookieConfig(),
        ];
    }

    /**
     * Returns the `user` component config for web requests.
     *
     * @return array
     * @since 3.0.18
     */
    public static function userConfig(): array
    {
        $configService = Craft::$app->getConfig();
        $generalConfig = $configService->getGeneral();
        $request = Craft::$app->getRequest();

        if ($request->getIsConsoleRequest() || $request->getIsSiteRequest()) {
            $loginUrl = UrlHelper::siteUrl($generalConfig->getLoginPath());
        } else {
            $loginUrl = UrlHelper::cpUrl(Request::CP_PATH_LOGIN);
        }

        $stateKeyPrefix = md5('Craft.' . WebUser::class . '.' . Craft::$app->getEnvId());

        return [
            'class' => WebUser::class,
            'identityClass' => User::class,
            'enableAutoLogin' => true,
            'autoRenewCookie' => true,
            'loginUrl' => $loginUrl,
            'authTimeout' => $generalConfig->userSessionDuration ?: null,
            'identityCookie' => Craft::cookieConfig(['name' => $stateKeyPrefix . '_identity']),
            'usernameCookie' => Craft::cookieConfig(['name' => $stateKeyPrefix . '_username']),
            'idParam' => $stateKeyPrefix . '__id',
            'tokenParam' => $stateKeyPrefix . '__token',
            'authTimeoutParam' => $stateKeyPrefix . '__expire',
            'absoluteAuthTimeoutParam' => $stateKeyPrefix . '__absoluteExpire',
            'returnUrlParam' => $stateKeyPrefix . '__returnUrl',
        ];
    }

    /**
     * Returns the `view` component config.
     *
     * @return array
     * @since 3.0.18
     */
    public static function viewConfig(): array
    {
        $config = [
            'class' => View::class,
        ];

        $request = Craft::$app->getRequest();

        if ($request->getIsCpRequest()) {
            $headers = $request->getHeaders();
            $config['registeredAssetBundles'] = array_filter(explode(',', $headers->get('X-Registered-Asset-Bundles', '')));
            $config['registeredJsFiles'] = array_filter(explode(',', $headers->get('X-Registered-Js-Files', '')));
        }

        return $config;
    }

    /**
     * Returns the `request` component config for web requests.
     *
     * @return array
     * @since 3.0.18
     */
    public static function webRequestConfig(): array
    {
        $generalConfig = Craft::$app->getConfig()->getGeneral();

        $config = [
            'class' => WebRequest::class,
            'enableCookieValidation' => true,
            'cookieValidationKey' => $generalConfig->securityKey,
            'enableCsrfValidation' => $generalConfig->enableCsrfProtection,
            'enableCsrfCookie' => $generalConfig->enableCsrfCookie,
            'csrfParam' => $generalConfig->csrfTokenName,
            'parsers' => [
                'application/json' => JsonParser::class,
            ],
            'isCpRequest' => static::parseBooleanEnv('$CRAFT_CP'),
        ];

        if ($generalConfig->trustedHosts !== null) {
            $config['trustedHosts'] = $generalConfig->trustedHosts;
        }

        if ($generalConfig->secureHeaders !== null) {
            $config['secureHeaders'] = $generalConfig->secureHeaders;
        }

        if ($generalConfig->ipHeaders !== null) {
            $config['ipHeaders'] = $generalConfig->ipHeaders;
        }

        if ($generalConfig->secureProtocolHeaders !== null) {
            $config['secureProtocolHeaders'] = $generalConfig->secureProtocolHeaders;
        }

        return $config;
    }

    /**
     * Returns the `response` component config for web requests.
     *
     * @return array
     * @since 3.3.0
     */
    public static function webResponseConfig(): array
    {
        $config = [
            'class' => WebResponse::class,
        ];

        // Default to JSON responses if running in headless mode
        if (
            Craft::$app->has('request', true) &&
            Craft::$app->getRequest()->getIsSiteRequest() &&
            Craft::$app->getConfig()->getGeneral()->headlessMode
        ) {
            $config['format'] = WebResponse::FORMAT_JSON;
        }

        return $config;
    }

    /**
     * Creates a locale object that should be used for date and number formatting.
     *
     * @return Locale
     * @since 3.6.0
     */
    public static function createFormattingLocale(): Locale
    {
        $i18n = Craft::$app->getI18n();

        if (Craft::$app->getRequest()->getIsCpRequest() && !Craft::$app->getResponse()->isSent) {
            // Is someone logged in?
            if (
                Craft::$app->getIsInstalled() &&
                ($id = SessionHelper::get(Craft::$app->getUser()->idParam))
            ) {
                // If they have a preferred locale, use it
                $usersService = Craft::$app->getUsers();
                if (($locale = $usersService->getUserPreference($id, 'locale')) !== null) {
                    return $i18n->getLocaleById($locale);
                }

                // Otherwise see if they have a preferred language
                if (
                    ($language = $usersService->getUserPreference($id, 'language')) !== null &&
                    $i18n->validateAppLocaleId($language)
                ) {
                    return $i18n->getLocaleById($language);
                }
            }

            // If the defaultCpLocale setting is set, go with that
            $generalConfig = Craft::$app->getConfig()->getGeneral();
            if ($generalConfig->defaultCpLocale) {
                return $i18n->getLocaleById($generalConfig->defaultCpLocale);
            }
        }

        // Default to the application locale
        return Craft::$app->getLocale();
    }

    /**
     * Returns all known licensing issues.
     *
     * @param bool $withUnresolvables
     * @param bool $fetch
     * @return array{0:string,1:string,2:array|null}[]
     * @internal
     */
    public static function licensingIssues(bool $withUnresolvables = true, bool $fetch = false): array
    {
        $user = Craft::$app->getUser()->getIdentity();
        if (!$user) {
            return [];
        }

        $updatesService = Craft::$app->getUpdates();
        $cache = Craft::$app->getCache();
        $isInfoCached = $cache->exists('licenseInfo') && $updatesService->getIsUpdateInfoCached();

        if (!$isInfoCached) {
            if (!$fetch) {
                return [];
            }

            $updatesService->getUpdates(true);
        }

        $issues = [];

        $allLicenseInfo = $cache->get('licenseInfo') ?: [];
        $pluginsService = Craft::$app->getPlugins();
        $generalConfig = Craft::$app->getConfig()->getGeneral();
        $consoleUrl = rtrim(Craft::$app->getPluginStore()->craftIdEndpoint, '/');

        foreach ($allLicenseInfo as $handle => $licenseInfo) {
            $isCraft = $handle === 'craft';
            if ($isCraft) {
                $name = 'Craft';
                $editions = array_map(fn(CmsEdition $edition) => $edition->handle(), CmsEdition::cases());
                $currentEdition = Craft::$app->edition->handle();
                $currentEditionName = Craft::$app->edition->name;
                $licensedEdition = isset($licenseInfo['edition']) ? CmsEdition::fromHandle($licenseInfo['edition']) : CmsEdition::Solo;
                $licenseEditionName = $licensedEdition->name;
                $version = Craft::$app->getVersion();
            } else {
                if (!str_starts_with($handle, 'plugin-')) {
                    continue;
                }
                $handle = StringHelper::removeLeft($handle, 'plugin-');

                try {
                    $pluginInfo = $pluginsService->getPluginInfo($handle);
                } catch (InvalidPluginException) {
                    continue;
                }

                $plugin = $pluginsService->getPlugin($handle);
                if (!$plugin) {
                    continue;
                }

                $name = $plugin->name;
                $editions = $plugin::editions();
                $currentEdition = $pluginInfo['edition'];
                $currentEditionName = ucfirst($currentEdition);
                $licenseEditionName = ucfirst($licenseInfo['edition'] ?? 'standard');
                $version = $pluginInfo['version'];
            }

            $isMultiEdition = count($editions) > 1;

            if ($licenseInfo['status'] === LicenseKeyStatus::Invalid->value) {
                // invalid license
                if ($withUnresolvables) {
                    $issues[] = [
                        $name,
                        Craft::t('app', 'The {name} license is invalid.', ['name' => $name]),
                        null,
                    ];
                }
            } elseif ($licenseInfo['status'] === LicenseKeyStatus::Trial->value) {
                // trial license
                $issues[] = [
                    $isMultiEdition ? sprintf('%s %s', $name, $currentEditionName) : $name,
                    Craft::t('app', '{name} requires purchase.', ['name' => $name]),
                    array_filter([
                        'type' => $isCraft ? 'cms-edition' : 'plugin-edition',
                        'plugin' => !$isCraft ? $handle : null,
                        'licenseId' => $licenseInfo['id'],
                        'edition' => $currentEdition,
                    ]),
                ];
            } elseif ($licenseInfo['status'] === LicenseKeyStatus::Mismatched->value) {
                if ($withUnresolvables) {
                    if ($isCraft) {
                        // wrong domain
                        $licensedDomain = $cache->get('licensedDomain');
                        $domainLink = Html::a($licensedDomain, "http://$licensedDomain", [
                            'rel' => 'noopener',
                            'target' => '_blank',
                        ]);

                        if (defined('CRAFT_LICENSE_KEY')) {
                            $message = Craft::t('app', 'The Craft CMS license key in use belongs to {domain}', [
                                'domain' => $domainLink,
                            ]);
                        } else {
                            $keyPath = Craft::$app->getPath()->getLicenseKeyPath();

                            // If the license key path starts with the root project path, trim the project path off
                            $rootPath = Craft::getAlias('@root');
                            if (strpos($keyPath, $rootPath . '/') === 0) {
                                $keyPath = substr($keyPath, strlen($rootPath) + 1);
                            }

                            $message = Craft::t('app', 'The Craft CMS license located at {file} belongs to {domain}.', [
                                'file' => $keyPath,
                                'domain' => $domainLink,
                            ]);
                        }

                        $learnMoreLink = Html::a(Craft::t('app', 'Learn more'), 'https://craftcms.com/support/resolving-mismatched-licenses', [
                            'class' => 'go',
                        ]);
                        $issues[] = [$name, "$message $learnMoreLink", null];
                    } else {
                        // wrong Craft install
                        $issues[] = [
                            $name,
                            Craft::t('app', 'The {name} license is attached to a different Craft CMS license. You can <a class="go" href="{detachUrl}">detach it in Craft Console</a> or <a class="go" href="{buyUrl}">buy a new license</a>.', [
                                'name' => $name,
                                'detachUrl' => "$consoleUrl/licenses/plugins/{$licenseInfo['id']}",
                                'buyUrl' => $user->admin && $generalConfig->allowAdminChanges
                                    ? UrlHelper::cpUrl("plugin-store/buy/$handle/$currentEdition")
                                    : "https://plugins.craftcms.com/$handle",
                            ]),
                            null,
                        ];
                    }
                }
            } elseif ($licenseInfo['edition'] !== $currentEdition) {
                // wrong edition
                $message = Craft::t('app', '{name} is licensed for the {licenseEdition} edition, but the {currentEdition} edition is installed.', [
                    'name' => $name,
                    'licenseEdition' => $licenseEditionName,
                    'currentEdition' => $currentEditionName,
                ]);
                $currentEditionIdx = array_search($currentEdition, $editions);
                $licenseEditionIdx = array_search($licenseInfo['edition'], $editions);
                if ($currentEditionIdx !== false && $licenseEditionIdx !== false && $currentEditionIdx > $licenseEditionIdx) {
                    $issues[] = [
                        $isMultiEdition ? sprintf('%s %s', $name, $currentEditionName) : $name,
                        $message,
                        [
                            'type' => $isCraft ? 'cms-edition' : 'plugin-edition',
                            'edition' => $currentEdition,
                            'licenseId' => $licenseInfo['id'],
                        ],
                    ];
                }
            } elseif ($licenseInfo['status'] === LicenseKeyStatus::Astray->value) {
                // updated too far
                $issues[] = [
                    sprintf('%s %s', $name, $version),
                    Craft::t('app', '{name} isn’t licensed to run version {version}.', [
                        'name' => $name,
                        'version' => $version,
                    ]),
                    array_filter([
                        'type' => $isCraft ? 'cms-renewal' : 'plugin-renewal',
                        'plugin' => !$isCraft ? $handle : null,
                        'licenseId' => $licenseInfo['id'],
                    ]),
                ];
            }
        }

        return $issues;
    }

    /**
     * Returns the license_shun cookie name.
     *
     * @return string
     * @internal
     */
    public static function licenseShunCookieName(): string
    {
        return sprintf('%s_license_shun', md5('Craft.' . WebUser::class . '.' . Craft::$app->id));
    }

    /**
     * Returns a hash of the given licensing issues.
     *
     * @param array $issues
     * @return string
     * @internal
     */
    public static function licensingIssuesHash(array $issues): string
    {
        $resolveItems = array_map(fn($issue) => Json::encode($issue[2]), $issues);
        sort($resolveItems);
        return md5(implode('', $resolveItems));
    }

    /**
     * Configures an object with property values.
     *
     * This is identical to [[\BaseYii::configure()]], except this class is safe to be called during application
     * bootstrap, whereas `\BaseYii` is not.
     *
     * @param object $object the object to be configured
     * @param array $properties the property initial values given in terms of name-value pairs.
     * @since 5.3.0
     */
    public static function configure(object $object, array $properties): void
    {
        foreach ($properties as $name => $value) {
            $object->$name = $value;
        }
    }
}<|MERGE_RESOLUTION|>--- conflicted
+++ resolved
@@ -1009,13 +1009,8 @@
         if (Craft::$app->getDb()->getIsMysql()) {
             return [
                 'class' => MysqlMutex::class,
-<<<<<<< HEAD
                 'db' => 'db2',
-                'keyPrefix' => Craft::$app->id,
-=======
-                'db' => $dbConfig,
                 'keyPrefix' => Craft::$app->getEnvId(),
->>>>>>> fe171cad
             ];
         }
 
