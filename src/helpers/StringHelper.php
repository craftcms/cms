<?php
namespace Craft;

/**
 *
 */
class StringHelper
{
	private static $_asciiCharMap;
	private static $_asciiPunctuation;

	/**
	 * Converts an array to a string.
	 *
	 * @static
	 * @param mixed  $arr
	 * @param string $glue
	 * @return string
	 */
	public static function arrayToString($arr, $glue = ',')
	{
		if (is_array($arr) || $arr instanceof \IteratorAggregate)
		{
			$stringValues = array();

			foreach ($arr as $value)
			{
				$stringValues[] = static::arrayToString($value, $glue);
			}

			return implode($glue, $stringValues);
		}
		else
		{
			return (string) $arr;
		}
	}

	/**
	 * @static
	 * @param $value
	 * @return bool
	 * @throws Exception
	 */
	public static function isNullOrEmpty($value)
	{
		if ($value === null || $value === '')
		{
			return true;
		}

		if (!is_string($value))
		{
			throw new Exception(Craft::t('IsNullOrEmpty requires a string.'));
		}

		return false;
	}

	/**
	 * @static
	 * @param $value
	 * @return bool
	 * @throws Exception
	 */
	public static function isNotNullOrEmpty($value)
	{
		return !static::isNullOrEmpty($value);
	}

	/**
<<<<<<< HEAD
=======
	 * @static
	 * @param int  $length
	 * @param bool $extendedChars
	 * @return string
	 */
	public static function randomString($length = 36, $extendedChars = false)
	{
		if ($extendedChars)
		{
			$validChars = 'abcdefghijklmnopqrstuvwxyzABCDEFGHIJKLMNOPQRSTUVWXYZ1234567890`~!@#$%^&*()-_=+[]\{}|;:\'",./<>?"';
		}
		else
		{
			$validChars = 'abcdefghijklmnopqrstuvwxyzABCDEFGHIJKLMNOPQRSTUVWXYZ1234567890';
		}

		$randomString = '';

		// count the number of chars in the valid chars string so we know how many choices we have
		$numValidChars = strlen($validChars);

		// repeat the steps until we've created a string of the right length
		for ($i = 0; $i < $length; $i++)
		{
			// pick a random number from 1 up to the number of valid chars
			$randomPick = mt_rand(1, $numValidChars);

			// take the random character out of the string of valid chars
			$randomChar = $validChars[$randomPick - 1];

			// add the randomly-chosen char onto the end of our string
			$randomString .= $randomChar;
		}

		return $randomString;
	}

	/**
	 * @static
>>>>>>> c68950d3
	 * @return string
	 */
	public static function UUID()
	{
		return sprintf('%04x%04x-%04x-%04x-%04x-%04x%04x%04x',

			// 32 bits for "time_low"
			mt_rand(0, 0xffff), mt_rand(0, 0xffff),

			// 16 bits for "time_mid"
			mt_rand(0, 0xffff),

			// 16 bits for "time_hi_and_version", four most significant bits holds version number 4
			mt_rand(0, 0x0fff) | 0x4000,

			// 16 bits, 8 bits for "clk_seq_hi_res", 8 bits for "clk_seq_low",
			// two most significant bits holds zero and one for variant DCE1.1
			mt_rand(0, 0x3fff) | 0x8000,

			// 48 bits for "node"
			mt_rand(0, 0xffff), mt_rand(0, 0xffff), mt_rand(0, 0xffff)
		);
	}

	/**
	 * Returns is the given string matches a UUID pattern.
	 *
	 * @param $uuid
	 * @return bool
	 */
	public static function isUUID($uuid)
	{
		return !empty($uuid) && preg_match("/[A-Z0-9]{8}-[A-Z0-9]{4}-[A-Z0-9]{4}-[A-Z0-9]{4}-[A-Z0-9]{12}/uis", $uuid);
	}

	/**
	 * @static
	 * @param $string
	 * @return mixed
	 */
	public static function escapeRegexChars($string)
	{
		$charsToEscape = str_split("\\/^$.,{}[]()|<>:*+-=");
		$escapedChars = array();

		foreach ($charsToEscape as $char)
		{
			$escapedChars[] = "\\".$char;
		}

		return  str_replace($charsToEscape, $escapedChars, $string);
	}

	/**
	 * Returns ASCII character mappings.
	 *
	 * @static
	 * @return array
	 */
	public static function getAsciiCharMap()
	{
		if (!isset(static::$_asciiCharMap))
		{
			static::$_asciiCharMap = array(
				223 => 'ss', 224 => 'a',  225 => 'a',  226 => 'a',  229 => 'a',
				227 => 'ae', 230 => 'ae', 228 => 'ae', 231 => 'c',  232 => 'e',
				233 => 'e',  234 => 'e',  235 => 'e',  236 => 'i',  237 => 'i',
				238 => 'i',  239 => 'i',  241 => 'n',  242 => 'o',  243 => 'o',
				244 => 'o',  245 => 'o',  246 => 'oe', 249 => 'u',  250 => 'u',
				251 => 'u',  252 => 'ue', 255 => 'y',  257 => 'aa', 269 => 'ch',
				275 => 'ee', 291 => 'gj', 299 => 'ii', 311 => 'kj', 316 => 'lj',
				326 => 'nj', 353 => 'sh', 363 => 'uu', 382 => 'zh', 256 => 'aa',
				268 => 'ch', 274 => 'ee', 290 => 'gj', 298 => 'ii', 310 => 'kj',
				315 => 'lj', 325 => 'nj', 352 => 'sh', 362 => 'uu', 381 => 'zh'
			);

			foreach (craft()->config->get('customAsciiCharMappings') as $ascii => $char)
			{
				static::$_asciiCharMap[$ascii] = $char;
			}
		}

		return static::$_asciiCharMap;
	}

	/**
	 * Returns the asciiPunctuation array.
	 *
	 * @static
	 * @return array
	 */
	public static function getAsciiPunctuation()
	{
		if (!isset(static::$_asciiPunctuation))
		{
			static::$_asciiPunctuation =  array(
				33, 34, 35, 38, 39, 40, 41, 42, 43, 44, 45, 46, 47, 58, 59, 60, 62, 63,
				64, 91, 92, 93, 94, 123, 124, 125, 126, 161, 162, 163, 164, 165, 166,
				167, 168, 169, 170, 171, 172, 174, 175, 176, 177, 178, 179, 180, 181,
				182, 183, 184, 185, 186, 187, 188, 189, 190, 191, 215, 402, 710, 732,
				8211, 8212, 8213, 8216, 8217, 8218, 8220, 8221, 8222, 8224, 8225, 8226,
				8227, 8230, 8240, 8242, 8243, 8249, 8250, 8252, 8254, 8260, 8364, 8482,
				8592, 8593, 8594, 8595, 8596, 8629, 8656, 8657, 8658, 8659, 8660, 8704,
				8706, 8707, 8709, 8711, 8712, 8713, 8715, 8719, 8721, 8722, 8727, 8730,
				8733, 8734, 8736, 8743, 8744, 8745, 8746, 8747, 8756, 8764, 8773, 8776,
				8800, 8801, 8804, 8805, 8834, 8835, 8836, 8838, 8839, 8853, 8855, 8869,
				8901, 8968, 8969, 8970, 8971, 9001, 9002, 9674, 9824, 9827, 9829, 9830
			);
		}

		return static::$_asciiPunctuation;
	}

	/**
	 * Converts extended ASCII characters to ASCII.
	 *
	 * @static
	 * @param string $str
	 * @return string
	 */
	public static function asciiString($str)
	{
		$asciiStr = '';
		$strlen = strlen($str);
		$asciiCharMap = static::getAsciiCharMap();

		for ($c = 0; $c < $strlen; $c++)
		{
			$char = $str[$c];
			$ascii = ord($char);

			if ($ascii >= 32 && $ascii < 128)
			{
				$asciiStr .= $char;
			}
			else if (isset($asciiCharMap[$ascii]))
			{
				$asciiStr .= $asciiCharMap[$ascii];
			}
		}

		return $asciiStr;
	}

	/**
	 * Normalizes search keywords.
	 *
	 * @access private
	 * @param string  $str The dirty keywords.
	 * @param array  $ignore Ignore words to strip out.
	 * @return string The cleansed keywords.
	 */
	public static function normalizeKeywords($str, $ignore = array())
	{
		// Flatten
		if (is_array($str)) $str = static::arrayToString($str, ' ');

		// Get rid of tags
		$str = strip_tags($str);

		// Convert non-breaking spaces entities to regular ones
		$str = str_replace(array('&nbsp;', '&#160;', '&#xa0;') , ' ', $str);

		// Get rid of entities
		$str = html_entity_decode($str, ENT_QUOTES, 'UTF-8');

		// Remove punctuation and diacritics
		$str = strtr($str, static::_getCharMap());

		// Normalize to lowercase
		$str = function_exists('mb_strtolower') ? mb_strtolower($str, 'UTF-8') : strtolower($str);

		// Remove ignore-words?
		if (is_array($ignore) && ! empty($ignore))
		{
			foreach ($ignore as $word)
			{
				$word = preg_quote(static::_normalizeKeywords($word));
				$str  = preg_replace("/\b{$word}\b/", '', $str);
			}
		}

		// Strip out new lines and superfluous spaces
		$str = preg_replace('/[\n\r]+/', ' ', $str);
		$str = preg_replace('/\s{2,}/', ' ', $str);

		// Trim white space
		$str = trim($str);

		return $str;
	}

	/**
	 * Runs a string through Markdown.
	 *
	 * @static
	 * @param string $str
	 * @return string
	 */
	public static function parseMarkdown($str)
	{
		if (!class_exists('\Markdown_Parser', false))
		{
			require_once craft()->path->getFrameworkPath().'vendors/markdown/markdown.php';
		}

		$md = new \Markdown_Parser();
		return $md->transform($str);
	}

	/**
	 * Attempts to convert a string to UTF-8 and clean any non-valid UTF-8 characters.
	 *
	 * @param      $string
	 * @return bool|string
	 */
	public static function convertToUTF8($string)
	{
		$currentEncoding = strtolower(mb_detect_encoding($string, mb_detect_order(), true));

		if ($currentEncoding == 'utf-8')
		{
			return \HTMLPurifier_Encoder::cleanUTF8($string);
		}

		require_once Craft::getPathOfAlias('system.vendors.htmlpurifier').'/HTMLPurifier.standalone.php';

		$config = \HTMLPurifier_Config::createDefault();
		$config->set('Core.Encoding', $currentEncoding);

		$string = \HTMLPurifier_Encoder::cleanUTF8($string);
		$string = \HTMLPurifier_Encoder::convertToUTF8($string, $config, null);

		return $string;
	}

	/**
	 * Get array of chars to be used for conversion.
	 *
	 * @access private
	 * @return array
	 */
	private static function _getCharMap()
	{
		// Keep local copy
		static $map = array();

		if (empty($map))
		{
			// This will replace accented chars with non-accented chars
			foreach (static::getAsciiCharMap() AS $k => $v)
			{
				$map[static::_chr($k)] = $v;
			}

			// Replace punctuation with a space
			foreach (static::getAsciiPunctuation() AS $i)
			{
				$map[static::_chr($i)] = ' ';
			}
		}

		// Return the char map
		return $map;
	}

	/**
	 * Custom alternative to chr().
	 *
	 * @static
	 * @param int $int
	 * @return string
	 */
	private static function _chr($int)
	{
		return html_entity_decode("&#{$int};", ENT_QUOTES, 'UTF-8');
	}
}<|MERGE_RESOLUTION|>--- conflicted
+++ resolved
@@ -69,8 +69,6 @@
 	}
 
 	/**
-<<<<<<< HEAD
-=======
 	 * @static
 	 * @param int  $length
 	 * @param bool $extendedChars
@@ -110,7 +108,6 @@
 
 	/**
 	 * @static
->>>>>>> c68950d3
 	 * @return string
 	 */
 	public static function UUID()
