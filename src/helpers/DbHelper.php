<?php
namespace Craft;

/**
 * Class DbHelper
 *
 * @author    Pixel & Tonic, Inc. <support@pixelandtonic.com>
 * @copyright Copyright (c) 2014, Pixel & Tonic, Inc.
 * @license   http://buildwithcraft.com/license Craft License Agreement
 * @see       http://buildwithcraft.com
 * @package   craft.app.helpers
 * @since     1.0
 */
class DbHelper
{
	// Properties
	// =========================================================================

	/**
	 * The default column configs.
	 *
	 * @var array
	 */
	public static $columnTypeDefaults = array(
		ColumnType::Char         => array('maxLength' => 255),
		ColumnType::Varchar      => array('maxLength' => 255),
		ColumnType::TinyInt      => array('maxLength' => 4),
		ColumnType::SmallInt     => array('maxLength' => 6),
		ColumnType::MediumInt    => array('maxLength' => 9),
		ColumnType::Int          => array('maxLength' => 11),
		ColumnType::BigInt       => array('maxLength' => 20),
		ColumnType::Decimal      => array('maxLength' => 10, 'decimals' => 2),
		ColumnType::Enum         => array('values' => array()),
	);

	/**
	 * Numeric column types.
	 *
	 * @var array
	 */
	private static $_numericColumnTypes = array(ColumnType::TinyInt, ColumnType::SmallInt, ColumnType::MediumInt, ColumnType::Int, ColumnType::BigInt, ColumnType::Decimal);

	/**
	 * Textual column types.
	 *
	 * @var array
	 */
	private static $_textualColumnTypes = array(ColumnType::Char, ColumnType::Varchar, ColumnType::TinyText, ColumnType::Text, ColumnType::MediumText, ColumnType::LongText);

	/**
	 * @var array
	 */
	private static $_operators = array('not ', '!=', '<=', '>=', '<', '>', '=');

	// Public Methods
	// =========================================================================

	/**
	 * Normalizes a column's config.
	 *
	 * Columns can be defined in 3 ways:
	 *
	 * 1. ColumnType::TypeName
	 * 2. array(ColumnType::TypeName [, 'other' => 'settings' ... ] )
	 * 3. array('column' => ColumnType::TypeName [, 'other' => 'settings' ... ] )
	 *
	 * This function normalizes on the 3rd, merges in the default config settings
	 * for the column type, and renames 'maxLength' to 'length'.
	 *
	 * @param string|array $config
	 *
	 * @return array
	 */
	public static function normalizeAttributeConfig($config)
	{
		if (is_string($config))
		{
			$config = array('column' => $config);
		}
		else if (!isset($config['column']))
		{
			if (isset($config[0]))
			{
				$config['column'] = $config[0];
				unset($config[0]);
			}
			else
			{
				$config['column'] = ColumnType::Varchar;
			}
		}

		// Merge in the default config
		if ($config['column'] == ColumnType::Locale)
		{
			$config['column'] = ColumnType::Char;
			$config['maxLength'] = 12;
			$config['charset'] = craft()->config->get('charset', ConfigFile::Db);
			$config['collation'] = craft()->config->get('collation', ConfigFile::Db);
		}
		else if (isset(static::$columnTypeDefaults[$config['column']]))
		{
			$config = array_merge(static::$columnTypeDefaults[$config['column']], $config);
		}

		// Rename 'maxLength' to 'length'
		if (isset($config['maxLength']))
		{
			if (!isset($config['length']) && is_numeric($config['maxLength']) && $config['maxLength'] > 0)
			{
				$config['length'] = $config['maxLength'];
			}

			unset($config['maxLength']);
		}

		return $config;
	}

	/**
	 * Generates the column definition SQL for a column.
	 *
	 * @param array $config
	 *
	 * @return string
	 */
	public static function generateColumnDefinition($config)
	{
		$config = static::normalizeAttributeConfig($config);

		// Start the column definition
		switch ($config['column'])
		{
			case ColumnType::Char:
			{
				$def = 'CHAR('.$config['length'].')';
				break;
			}
			case ColumnType::Varchar:
			{
				$def = 'VARCHAR('.$config['length'].')';
				break;
			}
			case ColumnType::TinyInt:
			{
				$def = 'TINYINT('.$config['length'].')';
				break;
			}
			case ColumnType::SmallInt:
			{
				$def = 'SMALLINT('.$config['length'].')';
				break;
			}
			case ColumnType::MediumInt:
			{
				$def = 'MEDIUMINT('.$config['length'].')';
				break;
			}
			case ColumnType::Int:
			{
				$def = 'INT('.$config['length'].')';
				break;
			}
			case ColumnType::BigInt:
			{
				$def = 'BIGINT('.$config['length'].')';
				break;
			}
			case ColumnType::Decimal:
			{
				$def = 'DECIMAL('.$config['length'].','.$config['decimals'].')';
				break;
			}
			case ColumnType::Enum:
			{
				$def = 'ENUM(';
				$values = ArrayHelper::stringToArray($config['values']);

				foreach ($values as $i => $value)
				{
					if ($i > 0) $def .= ',';
					$def .= '\''.addslashes($value).'\'';
				}
				$def .= ')';
				break;
			}
			default:
			{
				$def = $config['column'];
			}
		}

		if (in_array($config['column'], static::$_numericColumnTypes))
		{
			if (!empty($config['unsigned']))
			{
				$def .= ' UNSIGNED';
			}

			if (!empty($config['zerofill']))
			{
				$def .= ' ZEROFILL';
			}
		}
		else if (in_array($config['column'], static::$_textualColumnTypes))
		{
			if (!empty($config['charset']))
			{
				$def .= ' CHARACTER SET '.$config['charset'];
			}

			if (!empty($config['collation']))
			{
				$def .= ' COLLATE '.$config['collation'];
			}
		}

		if (!empty($config['required']) || (isset($config['null']) && $config['null'] === false))
		{
			$def .= ' NOT NULL';
		}
		else
		{
			$def .= ' NULL';
		}

		if (isset($config['default']) && (is_string($config['default']) || is_bool($config['default']) || is_numeric($config['default'])))
		{
			if (is_string($config['default']) && !is_numeric($config['default']))
			{
				$def .= ' DEFAULT "'.$config['default'].'"';
			}
			else
			{
				$def .= ' DEFAULT '.(int)$config['default'];
			}
		}

		if (!empty($config['primaryKey']))
		{
			$def .= ' PRIMARY KEY';
		}

		return $def;
	}

	/**
	 * Prepares a table name for Yii to add its table prefix
	 *
	 * @param mixed $table The table name or an array of table names
	 *
	 * @deprecated Deprecated in Craft 2.2. Use {@link DbCommand::addTablePrefix() craft()->db->addTablePrefix()} instead.
	 * @return mixed The modified table name(s)
	 */
	public static function addTablePrefix($table)
	{
		// TODO: Add deprecation log in 3.0
		return craft()->db->addTablePrefix($table);
	}

	/**
	 * Returns a foreign key name based on the table and column names.
	 *
	 * @param string       $table
	 * @param string|array $columns
	 *
	 * @deprecated Deprecated in Craft 2.2. Use {@link DbCommand::getForeignKeyName() craft()->db->getForeignKeyName()} instead.
	 * @return string
	 */
	public static function getForeignKeyName($table, $columns)
	{
		// TODO: Add deprecation log in 3.0
		return craft()->db->getForeignKeyName($table, $columns);
	}

	/**
	 * Returns an index name based on the table, column names, and whether it
	 * should be unique.
	 *
	 * @param string       $table
	 * @param string|array $columns
	 * @param bool         $unique
	 *
	 * @deprecated Deprecated in Craft 2.2. Use {@link DbCommand::getIndexName() craft()->db->getIndexName()} instead.
	 * @return string
	 */
	public static function getIndexName($table, $columns, $unique = false)
	{
		// TODO: Add deprecation log in 3.0
		return craft()->db->getIndexName($table, $columns, $unique);
	}

	/**
	 * Returns a primary key name based on the table and column names.
	 *
	 * @param string       $table
	 * @param string|array $columns
	 *
	 * @deprecated Deprecated in Craft 2.2. Use {@link DbCommand::getPrimaryKeyName() craft()->db->getPrimaryKeyName()} instead.
	 * @return string
	 */
	public static function getPrimaryKeyName($table, $columns)
	{
		// TODO: Add deprecation log in 3.0
		return craft()->db->getPrimaryKeyName($table, $columns);
	}

	/**
	 * Ensures that an object name is within the schema's limit.
	 *
	 * @param string $name
	 *
	 * @deprecated Deprecated in Craft 2.2. Use {@link DbCommand::trimObjectName() craft()->db->trimObjectName()} instead.
	 * @return string
	 */
	public static function normalizeDbObjectName($name)
	{
<<<<<<< HEAD
		// TODO: Add deprecation log in 3.0
		return craft()->db->trimObjectName($name);
=======
		// TODO: MySQL specific
		// MySQL indexes can't be more than 64 characters
		// (see http://dev.mysql.com/doc/refman/5.0/en/identifiers.html)
		$maxLength = 64;

		$name = trim($name, '_');
		$nameLength = mb_strlen($name);

		if ($nameLength > $maxLength)
		{
			$parts = array_filter(explode('_', $name));
			$totalParts = count($parts);
			$totalLetters = $nameLength - ($totalParts-1);
			$maxLetters = $maxLength - ($totalParts-1);

			// Consecutive underscores could have put this name over the top
			if ($totalLetters > $maxLetters)
			{
				foreach ($parts as $i => $part)
				{
					$newLength = round($maxLetters * mb_strlen($part) / $totalLetters);
					$parts[$i] = mb_substr($part, 0, $newLength);
				}
			}

			$name = implode('_', $parts);

			// Just to be safe
			if (mb_strlen($name) > $maxLength)
			{
				$name = mb_substr($name, 0, $maxLength);
			}
		}

		return $name;
>>>>>>> adc5fce1
	}

	/**
	 * @return array
	 */
	public static function getAuditColumnConfig()
	{
		return array(
			'dateCreated' => array('column' => ColumnType::DateTime,  'required' => true),
			'dateUpdated' => array('column' => ColumnType::DateTime,  'required' => true),
			'uid'         => array('column' => ColumnType::Char, 'length' => 36, 'required' => true, 'default' => 0)
		);
	}

	/**
	 * Parses a service param value to a DbCommand where condition.
	 *
	 * @param string       $key
	 * @param string|array $values
	 * @param array        &$params
	 *
	 * @return mixed
	 */
	public static function parseParam($key, $values, &$params)
	{
		// Need to do a strict check here in case $values = true
		if ($values === 'not ')
		{
			return '';
		}

		$conditions = array();

		$values = ArrayHelper::stringToArray($values);

		if (!count($values))
		{
			return '';
		}

		$firstVal = StringHelper::toLowerCase(ArrayHelper::getFirstValue($values));

		if ($firstVal == 'and' || $firstVal == 'or')
		{
			$join = array_shift($values);
		}
		else
		{
			$join = 'or';
		}

		foreach ($values as $value)
		{
			if ($value === null)
			{
				$value = ':empty:';
			}
			else if (StringHelper::toLowerCase($value) == ':notempty:')
			{
				$value = 'not :empty:';
			}

			$operator = static::_parseParamOperator($value);

			if (StringHelper::toLowerCase($value) == ':empty:')
			{
				if ($operator == '=')
				{
					$conditions[] = array('or', $key.' is null', $key.' = ""');
				}
				else
				{
					$conditions[] = array('and', $key.' is not null', $key.' != ""');
				}
			}
			else
			{
				// Find a unique param name
				$paramKey = ':'.str_replace('.', '', $key);
				$i = 1;
				while (isset($params[$paramKey.$i]))
				{
					$i++;
				}

				$param = $paramKey.$i;
				$params[$param] = trim($value);
				$conditions[] = $key.$operator.$param;
			}
		}

		if (count($conditions) == 1)
		{
			return $conditions[0];
		}
		else
		{
			array_unshift($conditions, $join);
			return $conditions;
		}
	}

	/**
	 * Normalizes date params and then sends them off to parseParam().
	 *
	 * @param string                $key
	 * @param string|array|DateTime $values
	 * @param array                 &$params
	 *
	 * @return mixed
	 */
	public static function parseDateParam($key, $values, &$params)
	{
		$normalizedValues = array();

		$values = ArrayHelper::stringToArray($values);

		if (!count($values))
		{
			return '';
		}

		if ($values[0] == 'and' || $values[0] == 'or')
		{
			$normalizedValues[] = $values[0];
			array_shift($values);
		}

		foreach ($values as $value)
		{
			if (is_string($value))
			{
				$operator = static::_parseParamOperator($value);
			}
			else
			{
				$operator = '=';
			}

			if (!$value instanceof \DateTime)
			{
				$value = DateTime::createFromString($value, craft()->getTimeZone());
			}

			$normalizedValues[] = $operator.DateTimeHelper::formatTimeForDb($value->getTimestamp());
		}

		return static::parseParam($key, $normalizedValues, $params);
	}

	// Private Methods
	// =========================================================================

	/**
	 * Extracts the operator from a DB param and returns it.
	 *
	 * @param string &$value
	 *
	 * @return string
	 */
	private static function _parseParamOperator(&$value)
	{
		foreach (static::$_operators as $testOperator)
		{
			// Does the value start with this operator?
			$operatorLength = mb_strlen($testOperator);

			if (strncmp(StringHelper::toLowerCase($value), $testOperator, $operatorLength) == 0)
			{
				$value = mb_substr($value, $operatorLength);

				if ($testOperator == 'not ')
				{
					return '!=';
				}
				else
				{
					return $testOperator;
				}
			}
		}

		return '=';
	}
}<|MERGE_RESOLUTION|>--- conflicted
+++ resolved
@@ -315,46 +315,8 @@
 	 */
 	public static function normalizeDbObjectName($name)
 	{
-<<<<<<< HEAD
 		// TODO: Add deprecation log in 3.0
 		return craft()->db->trimObjectName($name);
-=======
-		// TODO: MySQL specific
-		// MySQL indexes can't be more than 64 characters
-		// (see http://dev.mysql.com/doc/refman/5.0/en/identifiers.html)
-		$maxLength = 64;
-
-		$name = trim($name, '_');
-		$nameLength = mb_strlen($name);
-
-		if ($nameLength > $maxLength)
-		{
-			$parts = array_filter(explode('_', $name));
-			$totalParts = count($parts);
-			$totalLetters = $nameLength - ($totalParts-1);
-			$maxLetters = $maxLength - ($totalParts-1);
-
-			// Consecutive underscores could have put this name over the top
-			if ($totalLetters > $maxLetters)
-			{
-				foreach ($parts as $i => $part)
-				{
-					$newLength = round($maxLetters * mb_strlen($part) / $totalLetters);
-					$parts[$i] = mb_substr($part, 0, $newLength);
-				}
-			}
-
-			$name = implode('_', $parts);
-
-			// Just to be safe
-			if (mb_strlen($name) > $maxLength)
-			{
-				$name = mb_substr($name, 0, $maxLength);
-			}
-		}
-
-		return $name;
->>>>>>> adc5fce1
 	}
 
 	/**
@@ -363,8 +325,8 @@
 	public static function getAuditColumnConfig()
 	{
 		return array(
-			'dateCreated' => array('column' => ColumnType::DateTime,  'required' => true),
-			'dateUpdated' => array('column' => ColumnType::DateTime,  'required' => true),
+			'dateCreated' => array('column' => ColumnType::DateTime, 'required' => true),
+			'dateUpdated' => array('column' => ColumnType::DateTime, 'required' => true),
 			'uid'         => array('column' => ColumnType::Char, 'length' => 36, 'required' => true, 'default' => 0)
 		);
 	}
