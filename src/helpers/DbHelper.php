--- conflicted
+++ resolved
@@ -456,11 +456,6 @@
 	/**
 	 * Extracts the operator from a DB param and returns it.
 	 *
-<<<<<<< HEAD
-	 * @static
-	 * @access private
-=======
->>>>>>> b3b91c75
 	 * @param string &$value
 	 * @return string
 	 */
