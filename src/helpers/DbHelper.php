--- conflicted
+++ resolved
@@ -439,15 +439,8 @@
 
 		if (!count($values))
 		{
-<<<<<<< HEAD
 			return '';
 		}
-=======
-			if (!$date instanceof \DateTime)
-			{
-				$date = DateTime::createFromString($date, craft()->getTimeZone());
-			}
->>>>>>> a050fb3f
 
 		if ($values[0] == 'and' || $values[0] == 'or')
 		{
@@ -468,7 +461,7 @@
 
 			if (!$value instanceof \DateTime)
 			{
-				$value = DateTime::createFromString($value, craft()->getTimezone());
+				$value = DateTime::createFromString($value, craft()->getTimeZone());
 			}
 
 			$normalizedValues[] = $operator.DateTimeHelper::formatTimeForDb($value->getTimestamp());
