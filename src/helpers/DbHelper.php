--- conflicted
+++ resolved
@@ -388,21 +388,8 @@
 
 		foreach ($value as $val)
 		{
-<<<<<<< HEAD
-			if ($val === null)
-			{
-				$val = ':empty:';
-			}
-			else if (StringHelper::toLowerCase($val) == ':notempty:')
-			{
-				$val = 'not :empty:';
-			}
-
+			static::_normalizeEmptyValue($val);
 			$operator = static::_parseParamOperator($val);
-=======
-			static::_normalizeEmptyValue($value);
-			$operator = static::_parseParamOperator($value);
->>>>>>> 1bfbda0b
 
 			if (StringHelper::toLowerCase($val) == ':empty:')
 			{
@@ -496,22 +483,18 @@
 
 		foreach ($value as $val)
 		{
-<<<<<<< HEAD
-			if (is_string($val))
-=======
 			// Is this an empty value?
-			static::_normalizeEmptyValue($value);
-
-			if ($value == ':empty:' || $value == 'not :empty:')
-			{
-				$normalizedValues[] = $value;
+			static::_normalizeEmptyValue($val);
+
+			if ($val == ':empty:' || $val == 'not :empty:')
+			{
+				$normalizedValues[] = $val;
 
 				// Sneak out early
 				continue;
 			}
 
-			if (is_string($value))
->>>>>>> 1bfbda0b
+			if (is_string($val))
 			{
 				$operator = static::_parseParamOperator($val);
 			}
