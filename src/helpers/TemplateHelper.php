<?php
/**
 * @link http://buildwithcraft.com/
 * @copyright Copyright (c) 2015 Pixel & Tonic, Inc.
 * @license http://buildwithcraft.com/license
 */

namespace craft\app\helpers;

use Craft;
use craft\app\elements\db\ElementQueryInterface;
use craft\app\web\twig\variables\Paginate;

/**
 * Class TemplateHelper
 *
 * @author Pixel & Tonic, Inc. <support@pixelandtonic.com>
 * @since 3.0
 */
class TemplateHelper
{
	// Public Methods
	// =========================================================================

	/**
	 * Paginates an element query's results
	 *
	 * @param ElementQueryInterface $query
	 *
	 * @return array
	 */
	public static function paginateCriteria(ElementQueryInterface $query)
	{
<<<<<<< HEAD
		$currentPage = Craft::$app->getRequest()->getPageNum();
		$limit = $query->limit;
		$total = $query->count() - $query->offset;
=======
		$currentPage = craft()->request->getPageNum();
		$limit = $criteria->limit;
		$total = $criteria->total() - $criteria->offset;

		// If they specified limit as null or 0 (for whatever reason), just assume it's all going to be on one page.
		if (!$limit)
		{
			$limit = $total;
		}

>>>>>>> fd52cfa2
		$totalPages = ceil($total / $limit);

		$paginateVariable = new Paginate();

		if ($totalPages == 0)
		{
			return [$paginateVariable, []];
		}

		if ($currentPage > $totalPages)
		{
			$currentPage = $totalPages;
		}

		$offset = $limit * ($currentPage - 1);

		// Is there already an offset set?
		if ($query->offset)
		{
			$offset += $query->offset;
		}

		$last = $offset + $limit;

		if ($last > $total)
		{
			$last = $total;
		}

		$paginateVariable->first = $offset + 1;
		$paginateVariable->last = $last;
		$paginateVariable->total = $total;
		$paginateVariable->currentPage = $currentPage;
		$paginateVariable->totalPages = $totalPages;

		// Copy the criteria, set the offset, and get the elements
		$query = clone $query;
		$query->offset = $offset;
		$elements = $query->all();

		return [$paginateVariable, $elements];
	}

	/**
	 * Returns a string wrapped in a \Twig_Markup object
	 *
	 * @param $value
	 *
	 * @return \Twig_Markup
	 */
	public static function getRaw($value)
	{
		return new \Twig_Markup($value, Craft::$app->charset);
	}
}<|MERGE_RESOLUTION|>--- conflicted
+++ resolved
@@ -31,14 +31,9 @@
 	 */
 	public static function paginateCriteria(ElementQueryInterface $query)
 	{
-<<<<<<< HEAD
 		$currentPage = Craft::$app->getRequest()->getPageNum();
 		$limit = $query->limit;
 		$total = $query->count() - $query->offset;
-=======
-		$currentPage = craft()->request->getPageNum();
-		$limit = $criteria->limit;
-		$total = $criteria->total() - $criteria->offset;
 
 		// If they specified limit as null or 0 (for whatever reason), just assume it's all going to be on one page.
 		if (!$limit)
@@ -46,7 +41,6 @@
 			$limit = $total;
 		}
 
->>>>>>> fd52cfa2
 		$totalPages = ceil($total / $limit);
 
 		$paginateVariable = new Paginate();
