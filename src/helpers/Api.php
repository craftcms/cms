<?php
/**
 * @link https://craftcms.com/
 * @copyright Copyright (c) Pixel & Tonic, Inc.
 * @license https://craftcms.github.io/license/
 */

namespace craft\helpers;

use Composer\Repository\PlatformRepository;
use Craft;
use craft\enums\LicenseKeyStatus;
use craft\errors\InvalidLicenseKeyException;
use craft\errors\InvalidPluginException;
use ErrorException;

/**
 * Craftnet API helper.
 *
 * @author Pixel & Tonic, Inc. <support@pixelandtonic.com>
 * @since 3.3.16
 * @internal
 */
abstract class Api
{
    /**
     * Returns the headers that should be sent with API requests.
     *
     * @return array
     */
    public static function headers(): array
    {
        $headers = [
            'Accept' => 'application/json',
            'X-Craft-System' => 'craft:' . Craft::$app->getVersion() . ';' . strtolower(Craft::$app->getEditionName()),
        ];

        // platform
        $platform = [];
        foreach (self::platformVersions() as $name => $version) {
            $platform[] = "$name:$version";
        }
        $headers['X-Craft-Platform'] = implode(',', $platform);

        // request info
        $request = Craft::$app->getRequest();
        if (!$request->getIsConsoleRequest()) {
            if (($host = $request->getHostInfo()) !== null) {
                $headers['X-Craft-Host'] = $host;
            }
            if (($ip = $request->getUserIP(FILTER_FLAG_NO_PRIV_RANGE | FILTER_FLAG_NO_RES_RANGE)) !== null) {
                $headers['X-Craft-User-Ip'] = $ip;
            }
        }

        // email
        if (($user = Craft::$app->getUser()->getIdentity()) !== null) {
            $headers['X-Craft-User-Email'] = $user->email;
        }

        // Craft license
        if ($licenseKey = App::licenseKey()) {
            $headers['X-Craft-License'] = $licenseKey;
        } elseif (defined('CRAFT_LICENSE_KEY')) {
            $headers['X-Craft-License'] = '__INVALID__';
        } elseif ($user) {
            $headers['X-Craft-License'] = '__REQUEST__';
        }

        // plugin info
        $pluginLicenses = [];
        $pluginsService = Craft::$app->getPlugins();
        foreach ($pluginsService->getAllPluginInfo() as $pluginHandle => $pluginInfo) {
<<<<<<< HEAD
            if ($pluginInfo['isInstalled']) {
                $headers['X-Craft-System'] .= ",plugin-$pluginHandle:{$pluginInfo['version']};{$pluginInfo['edition']}";
=======
            if ($pluginInfo['isInstalled'] && !$pluginInfo['private']) {
                $headers['X-Craft-System'] .= ",plugin-{$pluginHandle}:{$pluginInfo['version']};{$pluginInfo['edition']}";
>>>>>>> 06fba4d2
                try {
                    $licenseKey = $pluginsService->getPluginLicenseKey($pluginHandle);
                } catch (InvalidLicenseKeyException) {
                    $licenseKey = '__INVALID__';
                }
                $pluginLicenses[] = "$pluginHandle:" . ($licenseKey ?? '__REQUEST__');
            }
        }
        if (!empty($pluginLicenses)) {
            $headers['X-Craft-Plugin-Licenses'] = implode(',', $pluginLicenses);
        }

        return $headers;
    }

    /**
     * Returns platform info.
     *
     * @param bool $useComposerOverrides Whether to factor in any `config.platform` overrides
     * @return array
     */
    public static function platformVersions(bool $useComposerOverrides = false): array
    {
        // Let Composer's PlatformRepository do most of the work
        if ($useComposerOverrides) {
            $overrides = Craft::$app->getComposer()->getConfig()['config']['platform'] ?? [];
        } else {
            $overrides = [];
        }

        $repo = new PlatformRepository([], $overrides);

        $versions = [];
        foreach ($repo->getPackages() as $package) {
            $versions[$package->getName()] = $package->getPrettyVersion();
        }

        // Also include the Composer PHP requirement
        $composerConfig = Craft::$app->getComposer()->getConfig();
        if (isset($composerConfig['config']['platform']['php'])) {
            $versions['composer-php'] = $composerConfig['config']['platform']['php'];
        }

        // Also include the DB driver/version
        $db = Craft::$app->getDb();
        $versions[$db->getDriverName()] = App::normalizeVersion($db->getSchema()->getServerVersion());

        return $versions;
    }

    /**
     * Processes an API response’s headers.
     *
     * @param string[][]|string[] $headers The response headers
     */
    public static function processResponseHeaders(array $headers): void
    {
        // Normalize the headers
        $headers = self::_normalizeHeaders(($headers));

        // cache license info from the response
        $cache = Craft::$app->getCache();
        $duration = 86400;
        if (isset($headers['x-craft-allow-trials'])) {
            $cache->set('editionTestableDomain@' . Craft::$app->getRequest()->getHostName(), (bool)reset($headers['x-craft-allow-trials']), $duration);
        }
        if (isset($headers['x-craft-license-status'])) {
            $cache->set('licenseKeyStatus', reset($headers['x-craft-license-status']), $duration);
        }
        if (isset($headers['x-craft-license-domain'])) {
            $cache->set('licensedDomain', reset($headers['x-craft-license-domain']), $duration);
        }
        if (isset($headers['x-craft-license-edition'])) {
            $licensedEdition = reset($headers['x-craft-license-edition']);

            switch ($licensedEdition) {
                case 'solo':
                    $licensedEdition = Craft::Solo;
                    break;
                case 'pro':
                    $licensedEdition = Craft::Pro;
                    break;
                default:
                    Craft::error('Invalid X-Craft-License-Edition header value: ' . $licensedEdition, __METHOD__);
            }

            $cache->set('licensedEdition', $licensedEdition, $duration);
        }

        // did we just get any new plugin license keys?
        $pluginsService = Craft::$app->getPlugins();
        if (isset($headers['x-craft-plugin-licenses'])) {
            $pluginLicenseKeys = explode(',', reset($headers['x-craft-plugin-licenses']));
            foreach ($pluginLicenseKeys as $key) {
                [$pluginHandle, $key] = explode(':', $key);
                $pluginsService->setPluginLicenseKey($pluginHandle, $key);
            }
        }

        $pluginLicenseStatuses = [];
        $pluginLicenseEditions = [];
        foreach ($pluginsService->getAllPluginInfo() as $pluginHandle => $pluginInfo) {
            if ($pluginInfo['isInstalled'] && !$pluginInfo['private']) {
                $pluginLicenseStatuses[$pluginHandle] = LicenseKeyStatus::Unknown;
            }
        }
        if (isset($headers['x-craft-plugin-license-statuses'])) {
            $pluginLicenseInfo = explode(',', reset($headers['x-craft-plugin-license-statuses']));
            foreach ($pluginLicenseInfo as $info) {
                [$pluginHandle, $pluginLicenseStatus] = explode(':', $info);
                $pluginLicenseStatuses[$pluginHandle] = $pluginLicenseStatus;
            }
        }
        if (isset($headers['x-craft-plugin-license-editions'])) {
            $pluginLicenseInfo = explode(',', reset($headers['x-craft-plugin-license-editions']));
            foreach ($pluginLicenseInfo as $info) {
                [$pluginHandle, $pluginLicenseEdition] = explode(':', $info);
                $pluginLicenseEditions[$pluginHandle] = $pluginLicenseEdition;
            }
        }
        foreach ($pluginLicenseStatuses as $pluginHandle => $pluginLicenseStatus) {
            $pluginLicenseEdition = $pluginLicenseEditions[$pluginHandle] ?? null;
            try {
                $pluginsService->setPluginLicenseKeyStatus($pluginHandle, $pluginLicenseStatus, $pluginLicenseEdition);
            } catch (InvalidPluginException) {
            }
        }

        // did we just get a new license key?
        if (isset($headers['x-craft-license'])) {
            $license = reset($headers['x-craft-license']);
            $path = Craft::$app->getPath()->getLicenseKeyPath();

            //  just in case there's some race condition where two licenses were requested simultaneously...
            if (App::licenseKey() !== null) {
                $i = 0;
                do {
                    $newPath = "$path." . ++$i;
                } while (file_exists($newPath));
                $path = $newPath;
                Craft::warning("A new license key was issued, but we already had one. Writing it to $path instead.", __METHOD__);
            }

            try {
                FileHelper::writeToFile($path, chunk_split($license, 50));
            } catch (ErrorException $err) {
                // log and keep going
                Craft::error("Could not write new license key to $path: {$err->getMessage()}\nLicense key: $license", __METHOD__);
                Craft::$app->getErrorHandler()->logException($err);
            }
        }
    }

    /**
     * Normalizes the header names by converting them to lowercase and ensuring their values are arrays
     *
     * @param string[][]|string[] $headers
     * @return string[][]
     */
    private static function _normalizeHeaders(array $headers): array
    {
        $normalizedHeaders = [];
        foreach ($headers as $name => $value) {
            $normalizedHeaders[strtolower($name)] = (array)$value;
        }
        return $normalizedHeaders;
    }
}<|MERGE_RESOLUTION|>--- conflicted
+++ resolved
@@ -71,13 +71,8 @@
         $pluginLicenses = [];
         $pluginsService = Craft::$app->getPlugins();
         foreach ($pluginsService->getAllPluginInfo() as $pluginHandle => $pluginInfo) {
-<<<<<<< HEAD
-            if ($pluginInfo['isInstalled']) {
+            if ($pluginInfo['isInstalled'] && !$pluginInfo['private']) {
                 $headers['X-Craft-System'] .= ",plugin-$pluginHandle:{$pluginInfo['version']};{$pluginInfo['edition']}";
-=======
-            if ($pluginInfo['isInstalled'] && !$pluginInfo['private']) {
-                $headers['X-Craft-System'] .= ",plugin-{$pluginHandle}:{$pluginInfo['version']};{$pluginInfo['edition']}";
->>>>>>> 06fba4d2
                 try {
                     $licenseKey = $pluginsService->getPluginLicenseKey($pluginHandle);
                 } catch (InvalidLicenseKeyException) {
