<?php
/**
 * @link https://craftcms.com/
 * @copyright Copyright (c) Pixel & Tonic, Inc.
 * @license https://craftcms.github.io/license/
 */

namespace craft\helpers;

use Composer\Repository\PlatformRepository;
use Craft;
use craft\enums\LicenseKeyStatus;
use craft\errors\InvalidLicenseKeyException;
<<<<<<< HEAD
use craft\errors\InvalidPluginException;
use ErrorException;
=======
>>>>>>> 96001d12

/**
 * Craftnet API helper.
 *
 * @author Pixel & Tonic, Inc. <support@pixelandtonic.com>
 * @since 3.3.16
 * @internal
 */
abstract class Api
{
    /**
     * Returns the headers that should be sent with API requests.
     *
     * @return array
     */
    public static function headers(): array
    {
        $headers = [
            'Accept' => 'application/json',
            'X-Craft-Env' => Craft::$app->env,
            'X-Craft-System' => 'craft:' . Craft::$app->getVersion() . ';' . strtolower(Craft::$app->getEditionName()),
        ];

        // platform
        $platform = [];
        foreach (self::platformVersions() as $name => $version) {
            $platform[] = "$name:$version";
        }
        $headers['X-Craft-Platform'] = implode(',', $platform);

        // request info
        $request = Craft::$app->getRequest();
        if (!$request->getIsConsoleRequest()) {
            if (($host = $request->getHostInfo()) !== null) {
                $headers['X-Craft-Host'] = $host;
            }
            if (($ip = $request->getUserIP(FILTER_FLAG_NO_PRIV_RANGE | FILTER_FLAG_NO_RES_RANGE)) !== null) {
                $headers['X-Craft-User-Ip'] = $ip;
            }
        }

        // email
        if (($user = Craft::$app->getUser()->getIdentity()) !== null) {
            $headers['X-Craft-User-Email'] = $user->email;
        }

        // Craft license
        if ($licenseKey = App::licenseKey()) {
            $headers['X-Craft-License'] = $licenseKey;
        } elseif (defined('CRAFT_LICENSE_KEY')) {
            $headers['X-Craft-License'] = '__INVALID__';
        } elseif ($user) {
            $headers['X-Craft-License'] = '__REQUEST__';
        }

        // plugin info
        $pluginLicenses = [];
        $pluginsService = Craft::$app->getPlugins();
        foreach ($pluginsService->getAllPluginInfo() as $pluginHandle => $pluginInfo) {
            if ($pluginInfo['isInstalled'] && !$pluginInfo['private']) {
<<<<<<< HEAD
                $headers['X-Craft-System'] .= ",plugin-$pluginHandle:{$pluginInfo['version']};{$pluginInfo['edition']}";
=======
                $headers['X-Craft-System'] .= ",plugin-{$pluginHandle}:{$pluginInfo['version']};{$pluginInfo['edition']}";
>>>>>>> 96001d12
                try {
                    $licenseKey = $pluginsService->getPluginLicenseKey($pluginHandle);
                } catch (InvalidLicenseKeyException) {
                    $licenseKey = '__INVALID__';
                }
                $pluginLicenses[] = "$pluginHandle:" . ($licenseKey ?? '__REQUEST__');
            }
        }
        if (!empty($pluginLicenses)) {
            $headers['X-Craft-Plugin-Licenses'] = implode(',', $pluginLicenses);
        }

        return $headers;
    }

    /**
     * Returns platform info.
     *
     * @param bool $useComposerOverrides Whether to factor in any `config.platform` overrides
     * @return array
     */
    public static function platformVersions(bool $useComposerOverrides = false): array
    {
        // Let Composer's PlatformRepository do most of the work
        if ($useComposerOverrides) {
            $overrides = Craft::$app->getComposer()->getConfig()['config']['platform'] ?? [];
        } else {
            $overrides = [];
        }

        $repo = new PlatformRepository([], $overrides);

        $versions = [];
        foreach ($repo->getPackages() as $package) {
            $versions[$package->getName()] = $package->getPrettyVersion();
        }

        // Also include the Composer PHP requirement
        $composerConfig = Craft::$app->getComposer()->getConfig();
        if (isset($composerConfig['config']['platform']['php'])) {
            $versions['composer-php'] = $composerConfig['config']['platform']['php'];
        }

        // Also include the DB driver/version
        $db = Craft::$app->getDb();
        $versions[$db->getDriverName()] = App::normalizeVersion($db->getSchema()->getServerVersion());

        return $versions;
    }

    /**
     * Processes an API response’s headers.
     *
     * @param string[][]|string[] $headers The response headers
     */
    public static function processResponseHeaders(array $headers): void
    {
        // Normalize the headers
        $headers = self::_normalizeHeaders(($headers));

        // cache license info from the response
        $cache = Craft::$app->getCache();
        $duration = 31536000;
        if (isset($headers['x-craft-allow-trials'])) {
            $cache->set('editionTestableDomain@' . Craft::$app->getRequest()->getHostName(), (bool)reset($headers['x-craft-allow-trials']), $duration);
        }
<<<<<<< HEAD
        if (isset($headers['x-craft-license-status'])) {
            $cache->set('licenseKeyStatus', reset($headers['x-craft-license-status']), $duration);
        }
        if (isset($headers['x-craft-license-domain'])) {
            $cache->set('licensedDomain', reset($headers['x-craft-license-domain']), $duration);
        }
        if (isset($headers['x-craft-license-edition'])) {
            $licensedEdition = reset($headers['x-craft-license-edition']);

            switch ($licensedEdition) {
                case 'solo':
                    $licensedEdition = Craft::Solo;
                    break;
                case 'pro':
                    $licensedEdition = Craft::Pro;
                    break;
                default:
                    Craft::error('Invalid X-Craft-License-Edition header value: ' . $licensedEdition, __METHOD__);
            }

            $cache->set('licensedEdition', $licensedEdition, $duration);
        }

        // did we just get any new plugin license keys?
        $pluginsService = Craft::$app->getPlugins();
        if (isset($headers['x-craft-plugin-licenses'])) {
            $pluginLicenseKeys = explode(',', reset($headers['x-craft-plugin-licenses']));
            foreach ($pluginLicenseKeys as $key) {
                [$pluginHandle, $key] = explode(':', $key);
                $pluginsService->setPluginLicenseKey($pluginHandle, $key);
            }
        }

        $pluginLicenseStatuses = [];
        $pluginLicenseEditions = [];
        foreach ($pluginsService->getAllPluginInfo() as $pluginHandle => $pluginInfo) {
            if ($pluginInfo['isInstalled'] && !$pluginInfo['private']) {
                $pluginLicenseStatuses[$pluginHandle] = LicenseKeyStatus::Unknown;
            }
        }
        if (isset($headers['x-craft-plugin-license-statuses'])) {
            $pluginLicenseInfo = explode(',', reset($headers['x-craft-plugin-license-statuses']));
            foreach ($pluginLicenseInfo as $info) {
                [$pluginHandle, $pluginLicenseStatus] = explode(':', $info);
                $pluginLicenseStatuses[$pluginHandle] = $pluginLicenseStatus;
            }
        }
        if (isset($headers['x-craft-plugin-license-editions'])) {
            $pluginLicenseInfo = explode(',', reset($headers['x-craft-plugin-license-editions']));
            foreach ($pluginLicenseInfo as $info) {
                [$pluginHandle, $pluginLicenseEdition] = explode(':', $info);
                $pluginLicenseEditions[$pluginHandle] = $pluginLicenseEdition;
            }
        }
        foreach ($pluginLicenseStatuses as $pluginHandle => $pluginLicenseStatus) {
            $pluginLicenseEdition = $pluginLicenseEditions[$pluginHandle] ?? null;
            try {
                $pluginsService->setPluginLicenseKeyStatus($pluginHandle, $pluginLicenseStatus, $pluginLicenseEdition);
            } catch (InvalidPluginException) {
            }
        }
=======
>>>>>>> 96001d12

        // did we just get a new license key?
        if (isset($headers['x-craft-license'])) {
            $license = reset($headers['x-craft-license']);
            $path = Craft::$app->getPath()->getLicenseKeyPath();

            //  just in case there's some race condition where two licenses were requested simultaneously...
            if (App::licenseKey() !== null) {
                $i = 0;
                do {
                    $newPath = "$path." . ++$i;
                } while (file_exists($newPath));
                $path = $newPath;
                Craft::warning("A new license key was issued, but we already had one. Writing it to $path instead.", __METHOD__);
            }

            try {
                FileHelper::writeToFile($path, chunk_split($license, 50));
            } catch (ErrorException $err) {
                // log and keep going
                Craft::error("Could not write new license key to $path: {$err->getMessage()}\nLicense key: $license", __METHOD__);
                Craft::$app->getErrorHandler()->logException($err);
            }
        }

        if (isset($headers['x-craft-license-domain'])) {
            $cache->set('licensedDomain', reset($headers['x-craft-license-domain']), $duration);
        }

        // did we just get any new plugin license keys?
        $pluginsService = Craft::$app->getPlugins();
        if (isset($headers['x-craft-plugin-licenses'])) {
            $pluginLicenseKeys = explode(',', reset($headers['x-craft-plugin-licenses']));
            foreach ($pluginLicenseKeys as $key) {
                [$pluginHandle, $key] = explode(':', $key);
                $pluginsService->setPluginLicenseKey($pluginHandle, $key);
            }
        }

        // license info
        if (isset($headers['x-craft-license-info'])) {
            $oldLicenseInfo = $cache->get('licenseInfo') ?: [];
            $licenseInfo = [];
            $allCombinedInfo = explode(',', reset($headers['x-craft-license-info']));
            foreach ($allCombinedInfo as $combinedInfo) {
                [$handle, $combinedValues] = explode(':', $combinedInfo, 2);
                if ($combinedValues === LicenseKeyStatus::Invalid) {
                    // invalid license
                    $licenseStatus = LicenseKeyStatus::Invalid;
                    $licenseId = $licenseEdition = $timestamp = null;
                } else {
                    [$licenseId, $licenseEdition, $licenseStatus] = explode(';', $combinedValues, 3);
                    if (
                        isset($oldLicenseInfo[$handle]) &&
                        $licenseId == $oldLicenseInfo[$handle]['id'] &&
                        $licenseEdition === $oldLicenseInfo[$handle]['edition'] &&
                        $licenseStatus === $oldLicenseInfo[$handle]['status']
                    ) {
                        $timestamp = $oldLicenseInfo[$handle]['timestamp'];
                    } else {
                        $timestamp = time();
                    }
                }
                $licenseInfo[$handle] = [
                    'id' => $licenseId,
                    'edition' => $licenseEdition,
                    'status' => $licenseStatus,
                    'timestamp' => $timestamp,
                ];
            }
            $cache->set('licenseInfo', $licenseInfo, $duration);
        }
    }

    /**
     * Normalizes the header names by converting them to lowercase and ensuring their values are arrays
     *
     * @param string[][]|string[] $headers
     * @return string[][]
     */
    private static function _normalizeHeaders(array $headers): array
    {
        $normalizedHeaders = [];
        foreach ($headers as $name => $value) {
            $normalizedHeaders[strtolower($name)] = (array)$value;
        }
        return $normalizedHeaders;
    }
}<|MERGE_RESOLUTION|>--- conflicted
+++ resolved
@@ -11,11 +11,7 @@
 use Craft;
 use craft\enums\LicenseKeyStatus;
 use craft\errors\InvalidLicenseKeyException;
-<<<<<<< HEAD
-use craft\errors\InvalidPluginException;
 use ErrorException;
-=======
->>>>>>> 96001d12
 
 /**
  * Craftnet API helper.
@@ -76,11 +72,7 @@
         $pluginsService = Craft::$app->getPlugins();
         foreach ($pluginsService->getAllPluginInfo() as $pluginHandle => $pluginInfo) {
             if ($pluginInfo['isInstalled'] && !$pluginInfo['private']) {
-<<<<<<< HEAD
                 $headers['X-Craft-System'] .= ",plugin-$pluginHandle:{$pluginInfo['version']};{$pluginInfo['edition']}";
-=======
-                $headers['X-Craft-System'] .= ",plugin-{$pluginHandle}:{$pluginInfo['version']};{$pluginInfo['edition']}";
->>>>>>> 96001d12
                 try {
                     $licenseKey = $pluginsService->getPluginLicenseKey($pluginHandle);
                 } catch (InvalidLicenseKeyException) {
@@ -147,70 +139,6 @@
         if (isset($headers['x-craft-allow-trials'])) {
             $cache->set('editionTestableDomain@' . Craft::$app->getRequest()->getHostName(), (bool)reset($headers['x-craft-allow-trials']), $duration);
         }
-<<<<<<< HEAD
-        if (isset($headers['x-craft-license-status'])) {
-            $cache->set('licenseKeyStatus', reset($headers['x-craft-license-status']), $duration);
-        }
-        if (isset($headers['x-craft-license-domain'])) {
-            $cache->set('licensedDomain', reset($headers['x-craft-license-domain']), $duration);
-        }
-        if (isset($headers['x-craft-license-edition'])) {
-            $licensedEdition = reset($headers['x-craft-license-edition']);
-
-            switch ($licensedEdition) {
-                case 'solo':
-                    $licensedEdition = Craft::Solo;
-                    break;
-                case 'pro':
-                    $licensedEdition = Craft::Pro;
-                    break;
-                default:
-                    Craft::error('Invalid X-Craft-License-Edition header value: ' . $licensedEdition, __METHOD__);
-            }
-
-            $cache->set('licensedEdition', $licensedEdition, $duration);
-        }
-
-        // did we just get any new plugin license keys?
-        $pluginsService = Craft::$app->getPlugins();
-        if (isset($headers['x-craft-plugin-licenses'])) {
-            $pluginLicenseKeys = explode(',', reset($headers['x-craft-plugin-licenses']));
-            foreach ($pluginLicenseKeys as $key) {
-                [$pluginHandle, $key] = explode(':', $key);
-                $pluginsService->setPluginLicenseKey($pluginHandle, $key);
-            }
-        }
-
-        $pluginLicenseStatuses = [];
-        $pluginLicenseEditions = [];
-        foreach ($pluginsService->getAllPluginInfo() as $pluginHandle => $pluginInfo) {
-            if ($pluginInfo['isInstalled'] && !$pluginInfo['private']) {
-                $pluginLicenseStatuses[$pluginHandle] = LicenseKeyStatus::Unknown;
-            }
-        }
-        if (isset($headers['x-craft-plugin-license-statuses'])) {
-            $pluginLicenseInfo = explode(',', reset($headers['x-craft-plugin-license-statuses']));
-            foreach ($pluginLicenseInfo as $info) {
-                [$pluginHandle, $pluginLicenseStatus] = explode(':', $info);
-                $pluginLicenseStatuses[$pluginHandle] = $pluginLicenseStatus;
-            }
-        }
-        if (isset($headers['x-craft-plugin-license-editions'])) {
-            $pluginLicenseInfo = explode(',', reset($headers['x-craft-plugin-license-editions']));
-            foreach ($pluginLicenseInfo as $info) {
-                [$pluginHandle, $pluginLicenseEdition] = explode(':', $info);
-                $pluginLicenseEditions[$pluginHandle] = $pluginLicenseEdition;
-            }
-        }
-        foreach ($pluginLicenseStatuses as $pluginHandle => $pluginLicenseStatus) {
-            $pluginLicenseEdition = $pluginLicenseEditions[$pluginHandle] ?? null;
-            try {
-                $pluginsService->setPluginLicenseKeyStatus($pluginHandle, $pluginLicenseStatus, $pluginLicenseEdition);
-            } catch (InvalidPluginException) {
-            }
-        }
-=======
->>>>>>> 96001d12
 
         // did we just get a new license key?
         if (isset($headers['x-craft-license'])) {
