--- conflicted
+++ resolved
@@ -884,15 +884,7 @@
             throw new InvalidArgumentException("No file extensions are known for the MIME Type $mimeType.");
         }
 
-<<<<<<< HEAD
-        $extension = reset($extensions);
-
-        // Manually correct for some types.
-        return match ($extension) {
-            'svgz' => 'svg',
-            'jpe' => 'jpg',
-            default => $extension,
-        };
+        return reset($extensions);
     }
 
     /**
@@ -922,9 +914,6 @@
                 self::unlink($source);
             }
         }
-=======
-        return reset($extensions);
->>>>>>> 507e530e
     }
 
     /**
