--- conflicted
+++ resolved
@@ -16,11 +16,8 @@
 use craft\db\Query;
 use craft\db\Table;
 use craft\errors\OperationAbortedException;
-<<<<<<< HEAD
+use craft\fieldlayoutelements\CustomField;
 use craft\i18n\Locale;
-=======
-use craft\fieldlayoutelements\CustomField;
->>>>>>> 4deb8cbe
 use craft\services\ElementSources;
 use DateTime;
 use Throwable;
@@ -688,7 +685,31 @@
     }
 
     /**
-<<<<<<< HEAD
+     * Returns whether the attribute on the given element is empty.
+     *
+     * @param ElementInterface $element
+     * @param string $attribute
+     * @return bool
+     * @since 4.2.6
+     */
+    public static function isAttributeEmpty(ElementInterface $element, string $attribute): bool
+    {
+        // See if we're setting a custom field
+        $fieldLayout = $element->getFieldLayout();
+        if ($fieldLayout) {
+            foreach ($fieldLayout->getTabs() as $tab) {
+                foreach ($tab->getElements() as $layoutElement) {
+                    if ($layoutElement instanceof CustomField && $layoutElement->attribute() === $attribute) {
+                        return $layoutElement->getField()->isValueEmpty($element->getFieldValue($attribute), $element);
+                    }
+                }
+            }
+        }
+
+        return empty($element->$attribute);
+    }
+
+    /**
      * Returns the HTML for a given attribute value, to be shown in an element index view.
      *
      * @param mixed $value The field value
@@ -731,29 +752,5 @@
         }
 
         return Html::encode(StringHelper::stripHtml($value));
-=======
-     * Returns whether the attribute on the given element is empty.
-     *
-     * @param ElementInterface $element
-     * @param string $attribute
-     * @return bool
-     * @since 4.2.6
-     */
-    public static function isAttributeEmpty(ElementInterface $element, string $attribute): bool
-    {
-        // See if we're setting a custom field
-        $fieldLayout = $element->getFieldLayout();
-        if ($fieldLayout) {
-            foreach ($fieldLayout->getTabs() as $tab) {
-                foreach ($tab->getElements() as $layoutElement) {
-                    if ($layoutElement instanceof CustomField && $layoutElement->attribute() === $attribute) {
-                        return $layoutElement->getField()->isValueEmpty($element->getFieldValue($attribute), $element);
-                    }
-                }
-            }
-        }
-
-        return empty($element->$attribute);
->>>>>>> 4deb8cbe
     }
 }