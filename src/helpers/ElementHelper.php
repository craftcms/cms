--- conflicted
+++ resolved
@@ -243,11 +243,7 @@
         if ($element->getIsEditable()) {
             if (Craft::$app->getIsMultiSite()) {
                 foreach (static::supportedSitesForElement($element) as $siteInfo) {
-<<<<<<< HEAD
-                    if (Craft::$app->getUser()->checkPermission('editSite:'.$siteInfo['siteUid'])) {
-=======
-                    if (Craft::$app->getUser()->checkPermission('editSite:' . $siteInfo['siteId'])) {
->>>>>>> 928249a9
+                    if (Craft::$app->getUser()->checkPermission('editSite:' . $siteInfo['siteUid'])) {
                         return true;
                     }
                 }
@@ -272,11 +268,7 @@
         if ($element->getIsEditable()) {
             if (Craft::$app->getIsMultiSite()) {
                 foreach (static::supportedSitesForElement($element) as $siteInfo) {
-<<<<<<< HEAD
-                    if (Craft::$app->getUser()->checkPermission('editSite:'.$siteInfo['siteUid'])) {
-=======
-                    if (Craft::$app->getUser()->checkPermission('editSite:' . $siteInfo['siteId'])) {
->>>>>>> 928249a9
+                    if (Craft::$app->getUser()->checkPermission('editSite:' . $siteInfo['siteUid'])) {
                         $siteIds[] = $siteInfo['siteId'];
                     }
                 }
