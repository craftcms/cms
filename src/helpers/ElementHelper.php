<?php
/**
 * @link https://craftcms.com/
 * @copyright Copyright (c) Pixel & Tonic, Inc.
 * @license https://craftcms.github.io/license/
 */

namespace craft\helpers;

use Craft;
use craft\base\BlockElementInterface;
use craft\base\Element;
use craft\base\ElementInterface;
use craft\db\Query;
use craft\errors\OperationAbortedException;
use yii\base\Exception;

/**
 * Class ElementHelper
 *
 * @author Pixel & Tonic, Inc. <support@pixelandtonic.com>
 * @since 3.0
 */
class ElementHelper
{
    // Public Methods
    // =========================================================================

    /**
     * Creates a slug based on a given string.
     *
     * @param string $str
     * @return string
     */
    public static function createSlug(string $str): string
    {
        // Special case for the homepage
        if ($str === '__home__' || strpos($str, '__temp_') === 0) {
            return $str;
        }

        // Remove HTML tags
        $str = StringHelper::stripHtml($str);

        // Convert to kebab case
        $glue = Craft::$app->getConfig()->getGeneral()->slugWordSeparator;
        $lower = !Craft::$app->getConfig()->getGeneral()->allowUppercaseInSlug;
        $str = StringHelper::toKebabCase($str, $glue, $lower);

        return $str;
    }

    /**
     * Sets the URI on an element using a given URL format, tweaking its slug if necessary to ensure it's unique.
     *
     * @param ElementInterface $element
     * @throws OperationAbortedException if a unique URI could not be found
     */
    public static function setUniqueUri(ElementInterface $element)
    {
        /** @var Element $element */
        $uriFormat = $element->getUriFormat();

        // No URL format, no URI.
        if ($uriFormat === null) {
            $element->uri = null;
            return;
        }

        // If the URL format returns an empty string, the URL format probably wrapped everything in a condition
        $testUri = self::_renderUriFormat($uriFormat, $element);
        if ($testUri === '') {
            $element->uri = null;
            return;
        }

        // Does the URL format even have a {slug} tag?
        if (!static::doesUriFormatHaveSlugTag($uriFormat)) {
            // Make sure it's unique
            if (!self::_isUniqueUri($testUri, $element)) {
                throw new OperationAbortedException('Could not find a unique URI for this element');
            }

            $element->uri = $testUri;
            return;
        }

        $slugWordSeparator = Craft::$app->getConfig()->getGeneral()->slugWordSeparator;
        $maxSlugIncrement = Craft::$app->getConfig()->getGeneral()->maxSlugIncrement;

        for ($i = 0; $i < $maxSlugIncrement; $i++) {
            $testSlug = $element->slug;

            if ($i > 0) {
                $testSlug .= $slugWordSeparator . $i;
            }

            $originalSlug = $element->slug;
            $element->slug = $testSlug;

            $testUri = self::_renderUriFormat($uriFormat, $element);

            // Make sure we're not over our max length.
            if (mb_strlen($testUri) > 255) {
                // See how much over we are.
                $overage = mb_strlen($testUri) - 255;

                // Do we have anything left to chop off?
                if ($overage < mb_strlen($element->slug)) {
                    // Chop off the overage amount from the slug
                    $element->slug = mb_substr($element->slug, 0, -$overage);

                    // Let's try this again.
                    $i--;
                    continue;
                }

                // We're screwed, blow things up.
                throw new OperationAbortedException('Could not find a unique URI for this element');
            }

            if (self::_isUniqueUri($testUri, $element)) {
                // OMG!
                $element->slug = $testSlug;
                $element->uri = $testUri;
                return;
            }

            // Try again...
            $element->slug = $originalSlug;
        }

        throw new OperationAbortedException('Could not find a unique URI for this element');
    }

    /**
     * Renders and normalizes a given element URI Format.
     *
     * @param string $uriFormat
     * @param ElementInterface $element
     * @return string
     */
    private static function _renderUriFormat(string $uriFormat, ElementInterface $element): string
    {
        /** @var Element $element */
        $variables = [];

        // If the URI format contains {id} but the element doesn't have one yet, preserve the {id} tag
        if (!$element->id && strpos($uriFormat, '{id') !== false) {
            $variables['id'] = $element->tempId = 'id-' . StringHelper::randomString(10);
        }

        $uri = Craft::$app->getView()->renderObjectTemplate($uriFormat, $element, $variables);

        // Remove any leading/trailing/double slashes
        $uri = preg_replace('/^\/+|(?<=\/)\/+|\/+$/', '', $uri);

        return $uri;
    }

    /**
     * Tests a given element URI for uniqueness.
     *
     * @param string $testUri
     * @param ElementInterface $element
     * @return bool
     */
    private static function _isUniqueUri(string $testUri, ElementInterface $element): bool
    {
        /** @var Element $element */
        $query = (new Query())
            ->from(['{{%elements_sites}} elements_sites'])
            ->innerJoin('{{%elements}} elements', '[[elements.id]] = [[elements_sites.elementId]]')
            ->where([
                'elements_sites.siteId' => $element->siteId,
                'elements.draftId' => null,
                'elements.revisionId' => null,
                'elements.dateDeleted' => null,
            ]);

        if (Craft::$app->getDb()->getIsMysql()) {
            $query->andWhere([
                'elements_sites.uri' => $testUri,
            ]);
        } else {
            // Postgres is case-sensitive
            $query->andWhere([
                'lower([[elements_sites.uri]])' => mb_strtolower($testUri),
            ]);
        }

<<<<<<< HEAD
        if ($element->id) {
=======
        if ($element->id || $element->draftId || $element->revisionId) {
>>>>>>> e176191b
            $query->andWhere(['not', [
                'elements.id' => $element->getSourceId(),
            ]]);
        }

        return (int)$query->count() === 0;
    }

    /**
     * Returns whether a given URL format has a proper {slug} tag.
     *
     * @param string $uriFormat
     * @return bool
     */
    public static function doesUriFormatHaveSlugTag(string $uriFormat): bool
    {
        return (bool)preg_match('/\bslug\b/', $uriFormat);
    }

    /**
     * Returns a list of sites that a given element supports.
     *
     * Each site is represented as an array with 'siteId' and 'enabledByDefault' keys.
     *
     * @param ElementInterface $element
     * @return array
     * @throws Exception if any of the element's supported sites are invalid
     */
    public static function supportedSitesForElement(ElementInterface $element): array
    {
        $sites = [];
        $siteUidMap = ArrayHelper::map(Craft::$app->getSites()->getAllSites(), 'id', 'uid');

        foreach ($element->getSupportedSites() as $site) {
            if (!is_array($site)) {
                $site = [
                    'siteId' => $site,
                ];
            } else if (!isset($site['siteId'])) {
                throw new Exception('Missing "siteId" key in ' . get_class($element) . '::getSupportedSites()');
            }

            $site['siteUid'] = $siteUidMap[$site['siteId']];

            $sites[] = array_merge([
                'enabledByDefault' => true,
            ], $site);
        }

        return $sites;
    }

    /**
     * Returns whether the given element is editable by the current user, taking user permissions into account.
     *
     * @param ElementInterface $element
     * @return bool
     */
    public static function isElementEditable(ElementInterface $element): bool
    {
        if ($element->getIsEditable()) {
            if (Craft::$app->getIsMultiSite()) {
                foreach (static::supportedSitesForElement($element) as $siteInfo) {
                    if (Craft::$app->getUser()->checkPermission('editSite:' . $siteInfo['siteUid'])) {
                        return true;
                    }
                }
            } else {
                return true;
            }
        }

        return false;
    }

    /**
     * Returns the editable site IDs for a given element, taking user permissions into account.
     *
     * @param ElementInterface $element
     * @return array
     */
    public static function editableSiteIdsForElement(ElementInterface $element): array
    {
        $siteIds = [];

        if ($element->getIsEditable()) {
            if (Craft::$app->getIsMultiSite()) {
                foreach (static::supportedSitesForElement($element) as $siteInfo) {
                    if (Craft::$app->getUser()->checkPermission('editSite:' . $siteInfo['siteUid'])) {
                        $siteIds[] = $siteInfo['siteId'];
                    }
                }
            } else {
                $siteIds[] = Craft::$app->getSites()->getPrimarySite()->id;
            }
        }

        return $siteIds;
    }

    /**
     * Returns the root element of a given element.
     *
     * @param ElementInterface $element
     * @return ElementInterface
     */
    public static function rootElement(ElementInterface $element): ElementInterface
    {
        if ($element instanceof BlockElementInterface) {
            return static::rootElement($element->getOwner());
        }
        return $element;
    }

    /**
     * Returns whether the given element (or its root element if a block element) is a draft or revision.
     *
     * @param ElementInterface $element
     * @return bool
     */
    public static function isDraftOrRevision(ElementInterface $element): bool
    {
        /** @var Element $root */
        $root = ElementHelper::rootElement($element);
        return $root->draftId || $root->revisionId;
    }

    /**
     * Given an array of elements, will go through and set the appropriate "next"
     * and "prev" elements on them.
     *
     * @param ElementInterface[] $elements The array of elements.
     */
    public static function setNextPrevOnElements(array $elements)
    {
        /** @var ElementInterface $lastElement */
        $lastElement = null;

        foreach ($elements as $i => $element) {
            if ($lastElement) {
                $lastElement->setNext($element);
                $element->setPrev($lastElement);
            } else {
                $element->setPrev(false);
            }

            $lastElement = $element;
        }

        if ($lastElement) {
            $lastElement->setNext(false);
        }
    }

    /**
     * Returns an element type's source definition based on a given source key/path and context.
     *
     * @param string $elementType The element type class
     * @param string $sourceKey The source key/path
     * @param string|null $context The context
     * @return array|null The source definition, or null if it cannot be found
     */
    public static function findSource(string $elementType, string $sourceKey, string $context = null)
    {
        /** @var string|ElementInterface $elementType */
        $path = explode('/', $sourceKey);
        $sources = $elementType::sources($context);

        while (!empty($path)) {
            $key = array_shift($path);
            $source = null;

            foreach ($sources as $testSource) {
                if (isset($testSource['key']) && $testSource['key'] === $key) {
                    $source = $testSource;
                    break;
                }
            }

            if ($source === null) {
                return null;
            }

            // Is that the end of the path?
            if (empty($path)) {
                // If this is a nested source, set the full path on it so we don't forget it
                if ($source['key'] !== $sourceKey) {
                    $source['keyPath'] = $sourceKey;
                }

                return $source;
            }

            // Prepare for searching nested sources
            $sources = $source['nested'] ?? [];
        }

        return null;
    }
}<|MERGE_RESOLUTION|>--- conflicted
+++ resolved
@@ -189,11 +189,7 @@
             ]);
         }
 
-<<<<<<< HEAD
-        if ($element->id) {
-=======
         if ($element->id || $element->draftId || $element->revisionId) {
->>>>>>> e176191b
             $query->andWhere(['not', [
                 'elements.id' => $element->getSourceId(),
             ]]);
