<?php
/**
 * @link https://craftcms.com/
 * @copyright Copyright (c) Pixel & Tonic, Inc.
 * @license https://craftcms.github.io/license/
 */

namespace craft\helpers;

use Craft;
use craft\base\BlockElementInterface;
use craft\base\Element;
use craft\base\ElementInterface;
use craft\base\Field;
use craft\base\FieldInterface;
use craft\db\Query;
use craft\db\Table;
use craft\errors\OperationAbortedException;
<<<<<<< HEAD
use craft\services\ElementSources;
=======
use craft\fieldlayoutelements\CustomField;
>>>>>>> 466ad5e5
use yii\base\Exception;

/**
 * Class ElementHelper
 *
 * @author Pixel & Tonic, Inc. <support@pixelandtonic.com>
 * @since 3.0.0
 */
class ElementHelper
{
    private const URI_MAX_LENGTH = 255;

    /**
     * Generates a new temporary slug.
     *
     * @return string
     * @since 3.2.2
     */
    public static function tempSlug(): string
    {
        return '__temp_' . StringHelper::randomString();
    }

    /**
     * Returns whether the given slug is temporary.
     *
     * @param string $slug
     * @return bool
     * @since 3.2.2
     */
    public static function isTempSlug(string $slug): bool
    {
        return str_starts_with($slug, '__temp_');
    }

    /**
     * Generates a new slug based on a given string.
     *
     * This is different from [[normalizeSlug()]] in two ways:
     *
     * - Periods and underscores will be converted to dashes, whereas [[normalizeSlug()]] will leave those in-tact.
     * - The string may be converted to ASCII.
     *
     * @param string $str The string
     * @param bool|null $ascii Whether the slug should be converted to ASCII. If null, it will depend on
     * the <config4:limitAutoSlugsToAscii> config setting value.
     * @param string|null $language The language to pull ASCII character mappings for, if needed
     * @return string
     * @since 3.5.0
     */
    public static function generateSlug(string $str, ?bool $ascii = null, ?string $language = null): string
    {
        // Replace periods, underscores, and hyphens with spaces so they get separated with the slugWordSeparator
        // to mimic the default JavaScript-based slug generation.
        $slug = str_replace(['.', '_', '-'], ' ', $str);

        if ($ascii ?? Craft::$app->getConfig()->getGeneral()->limitAutoSlugsToAscii) {
            $slug = StringHelper::toAscii($slug, $language);
        }

        return static::normalizeSlug($slug);
    }

    /**
     * Normalizes a slug.
     *
     * @param string $slug
     * @return string
     * @since 3.5.0
     */
    public static function normalizeSlug(string $slug): string
    {
        // Special case for the homepage
        if ($slug === Element::HOMEPAGE_URI) {
            return $slug;
        }

        // Remove HTML tags
        $slug = StringHelper::stripHtml($slug);

        // Remove inner-word punctuation
        $slug = preg_replace('/[\'"‘’“”\[\]\(\)\{\}:]/u', '', $slug);

        // Make it lowercase
        $generalConfig = Craft::$app->getConfig()->getGeneral();
        if (!$generalConfig->allowUppercaseInSlug) {
            $slug = mb_strtolower($slug);
        }

        // Get the "words". Split on anything that is not alphanumeric or allowed punctuation
        // Reference: http://www.regular-expressions.info/unicode.html
        $words = ArrayHelper::filterEmptyStringsFromArray(preg_split('/[^\p{L}\p{N}\p{M}\._\-]+/u', $slug));

        return implode($generalConfig->slugWordSeparator, $words);
    }

    /**
     * Sets the URI on an element using a given URL format, tweaking its slug if necessary to ensure it's unique.
     *
     * @param ElementInterface $element
     * @throws OperationAbortedException if a unique URI could not be found
     */
    public static function setUniqueUri(ElementInterface $element): void
    {
        $uriFormat = $element->getUriFormat();

        // No URL format, no URI.
        if ($uriFormat === null) {
            $element->uri = null;
            return;
        }

        // If the URL format returns an empty string, the URL format probably wrapped everything in a condition
        $testUri = self::_renderUriFormat($uriFormat, $element);
        if ($testUri === '') {
            $element->uri = null;
            return;
        }

        // Does the URL format even have a {slug} tag?
        if (!static::doesUriFormatHaveSlugTag($uriFormat)) {
            // Make sure it's unique
            if (!self::_isUniqueUri($testUri, $element)) {
                throw new OperationAbortedException('Could not find a unique URI for this element');
            }

            $element->uri = $testUri;
            return;
        }

        $generalConfig = Craft::$app->getConfig()->getGeneral();
        $maxSlugIncrement = Craft::$app->getConfig()->getGeneral()->maxSlugIncrement;
        $originalSlug = $element->slug;
        $originalSlugLen = mb_strlen($originalSlug);

        for ($i = 1; $i <= $maxSlugIncrement; $i++) {
            $suffix = ($i !== 1) ? $generalConfig->slugWordSeparator . $i : '';
            $element->slug = $originalSlug . $suffix;
            $testUri = self::_renderUriFormat($uriFormat, $element);

            // Make sure we're not over our max length.
            $testUriLen = mb_strlen($testUri);
            if ($testUriLen > self::URI_MAX_LENGTH) {
                // See how much over we are.
                $overage = $testUriLen - self::URI_MAX_LENGTH;

                // If the slug is too small to be trimmed down, we're SOL
                if ($overage >= $originalSlugLen) {
                    $element->slug = $originalSlug;
                    throw new OperationAbortedException('Could not find a unique URI for this element');
                }

                $trimmedSlug = mb_substr($originalSlug, 0, -$overage);
                if ($generalConfig->slugWordSeparator) {
                    $trimmedSlug = rtrim($trimmedSlug, $generalConfig->slugWordSeparator);
                }
                $element->slug = $trimmedSlug . $suffix;
                $testUri = self::_renderUriFormat($uriFormat, $element);
            }

            if (self::_isUniqueUri($testUri, $element)) {
                // OMG!
                $element->uri = $testUri;
                return;
            }
        }

        $element->slug = $originalSlug;
        throw new OperationAbortedException('Could not find a unique URI for this element');
    }

    /**
     * Renders and normalizes a given element URI Format.
     *
     * @param string $uriFormat
     * @param ElementInterface $element
     * @return string
     */
    private static function _renderUriFormat(string $uriFormat, ElementInterface $element): string
    {
        $variables = [];

        // If the URI format contains {id}/{canonicalId}/{sourceId} but the element doesn't have one yet, preserve the tag
        if (!$element->id) {
            $element->tempId = 'id-' . StringHelper::randomString(10);
            if (str_contains($uriFormat, '{id')) {
                $variables['id'] = $element->tempId;
            }
            if (!$element->getCanonicalId()) {
                if (str_contains($uriFormat, '{canonicalId')) {
                    $variables['canonicalId'] = $element->tempId;
                }
                if (str_contains($uriFormat, '{sourceId')) {
                    $variables['sourceId'] = $element->tempId;
                }
            }
        }

        $uri = Craft::$app->getView()->renderObjectTemplate($uriFormat, $element, $variables);

        // Remove any leading/trailing/double slashes
        return preg_replace('/^\/+|(?<=\/)\/+|\/+$/', '', $uri);
    }

    /**
     * Tests a given element URI for uniqueness.
     *
     * @param string $testUri
     * @param ElementInterface $element
     * @return bool
     */
    private static function _isUniqueUri(string $testUri, ElementInterface $element): bool
    {
        $query = (new Query())
            ->from(['elements_sites' => Table::ELEMENTS_SITES])
            ->innerJoin(['elements' => Table::ELEMENTS], '[[elements.id]] = [[elements_sites.elementId]]')
            ->where([
                'elements_sites.siteId' => $element->siteId,
                'elements.draftId' => null,
                'elements.revisionId' => null,
                'elements.dateDeleted' => null,
            ]);

        if (Craft::$app->getDb()->getIsMysql()) {
            $query->andWhere([
                'elements_sites.uri' => $testUri,
            ]);
        } else {
            // Postgres is case-sensitive
            $query->andWhere([
                'lower([[elements_sites.uri]])' => mb_strtolower($testUri),
            ]);
        }

        if (($sourceId = $element->getCanonicalId()) !== null) {
            $query->andWhere([
                'not', [
                    'elements.id' => $sourceId,
                ],
            ]);
        }

        return (int)$query->count() === 0;
    }

    /**
     * Returns whether a given URL format has a proper {slug} tag.
     *
     * @param string $uriFormat
     * @return bool
     */
    public static function doesUriFormatHaveSlugTag(string $uriFormat): bool
    {
        return (bool)preg_match('/\bslug\b/', $uriFormat);
    }

    /**
     * Returns a list of sites that a given element supports.
     *
     * Each site is represented as an array with `siteId`, `propagate`, and `enabledByDefault` keys.
     *
     * @param ElementInterface $element The element to return supported site info for
     * @param bool $withUnpropagatedSites Whether to include sites the element is currently not being propagated to
     * @return array
     * @throws Exception if any of the element’s supported sites are invalid
     */
    public static function supportedSitesForElement(ElementInterface $element, bool $withUnpropagatedSites = false): array
    {
        $sites = [];
        $siteUidMap = ArrayHelper::map(Craft::$app->getSites()->getAllSites(true), 'id', 'uid');

        foreach ($element->getSupportedSites() as $site) {
            if (!is_array($site)) {
                $site = [
                    'siteId' => (int)$site,
                ];
            } else {
                if (!isset($site['siteId'])) {
                    throw new Exception('Missing "siteId" key in ' . get_class($element) . '::getSupportedSites()');
                }
                $site['siteId'] = (int)$site['siteId'];
            }

            if (!isset($siteUidMap[$site['siteId']])) {
                continue;
            }

            $site['siteUid'] = $siteUidMap[$site['siteId']];

            $site += [
                'propagate' => true,
                'enabledByDefault' => true,
            ];

            if ($withUnpropagatedSites || $site['propagate']) {
                $sites[] = $site;
            }
        }

        return $sites;
    }

    /**
     * Returns whether changes should be tracked for the given element.
     *
     * @param ElementInterface $element
     * @return bool
     * @since 3.7.4
     */
    public static function shouldTrackChanges(ElementInterface $element): bool
    {
        return (
            $element->id &&
            $element->siteSettingsId &&
            $element->duplicateOf === null &&
            $element::trackChanges() &&
            !$element->mergingCanonicalChanges
        );
    }

    /**
     * Returns whether the given element is editable by the current user, taking user permissions into account.
     *
     * @param ElementInterface $element
     * @return bool
     */
    public static function isElementEditable(ElementInterface $element): bool
    {
        $user = Craft::$app->getUser()->getIdentity();

        if ($element->canView($user)) {
            if (!Craft::$app->getIsMultiSite()) {
                return true;
            }

            foreach (static::supportedSitesForElement($element) as $siteInfo) {
                if ($user->can(sprintf('editSite:%s', $siteInfo['siteUid']))) {
                    return true;
                }
            }
        }

        return false;
    }

    /**
     * Returns the editable site IDs for a given element, taking user permissions into account.
     *
     * @param ElementInterface $element
     * @return array
     */
    public static function editableSiteIdsForElement(ElementInterface $element): array
    {
        $siteIds = [];
        $user = Craft::$app->getUser()->getIdentity();

        if ($element->canView($user)) {
            if (Craft::$app->getIsMultiSite()) {
                foreach (static::supportedSitesForElement($element) as $siteInfo) {
                    if ($user->can(sprintf('editSite:%s', $siteInfo['siteUid']))) {
                        $siteIds[] = $siteInfo['siteId'];
                    }
                }
            } else {
                $siteIds[] = Craft::$app->getSites()->getPrimarySite()->id;
            }
        }

        return $siteIds;
    }

    /**
     * Returns the root element of a given element.
     *
     * @param ElementInterface $element
     * @return ElementInterface
     * @since 3.2.0
     */
    public static function rootElement(ElementInterface $element): ElementInterface
    {
        if ($element instanceof BlockElementInterface) {
            $owner = $element->getOwner();
            if ($owner) {
                return static::rootElement($owner);
            }
        }
        return $element;
    }

    /**
     * Returns whether the given element (or its root element if a block element) is a draft.
     *
     * @param ElementInterface $element
     * @return bool
     * @since 3.7.0
     */
    public static function isDraft(ElementInterface $element): bool
    {
        return static::rootElement($element)->getIsDraft();
    }

    /**
     * Returns whether the given element (or its root element if a block element) is a revision.
     *
     * @param ElementInterface $element
     * @return bool
     * @since 3.7.0
     */
    public static function isRevision(ElementInterface $element): bool
    {
        return static::rootElement($element)->getIsRevision();
    }

    /**
     * Returns whether the given element (or its root element if a block element) is a draft or revision.
     *
     * @param ElementInterface $element
     * @return bool
     * @since 3.2.0
     */
    public static function isDraftOrRevision(ElementInterface $element): bool
    {
        $root = static::rootElement($element);
        return $root->getIsDraft() || $root->getIsRevision();
    }

    /**
     * Returns whether the given element (or its root element if a block element) is a canonical element.
     *
     * @param ElementInterface $element
     * @return bool
     * @since 3.7.17
     */
    public static function isCanonical(ElementInterface $element): bool
    {
        $root = static::rootElement($element);
        return $root->getIsCanonical();
    }

    /**
     * Returns whether the given element (or its root element if a block element) is a derivative of another element.
     *
     * @param ElementInterface $element
     * @return bool
     * @since 3.7.17
     */
    public static function isDerivative(ElementInterface $element): bool
    {
        $root = static::rootElement($element);
        return $root->getIsDerivative();
    }

    /**
     * Returns whether the given derivative element is outdated compared to its canonical element.
     *
     * @param ElementInterface $element
     * @return bool
     * @since 3.7.12
     */
    public static function isOutdated(ElementInterface $element): bool
    {
        if ($element->getIsCanonical()) {
            return false;
        }

        $canonical = $element->getCanonical();

        if ($element->dateCreated > $canonical->dateUpdated) {
            return false;
        }

        if (!$element->dateLastMerged) {
            return true;
        }

        return $element->dateLastMerged < $canonical->dateUpdated;
    }

    /**
     * Returns the canonical version of an element.
     *
     * @param ElementInterface $element The source/draft/revision element
     * @param bool $anySite Whether the source element can be retrieved in any site
     * @return ElementInterface
     * @since 3.3.0
     * @deprecated in 3.7.0. Use [[ElementInterface::getCanonical()]] instead.
     */
    public static function sourceElement(ElementInterface $element, bool $anySite = false): ElementInterface
    {
        return $element->getCanonical($anySite);
    }

    /**
     * Given an array of elements, will go through and set the appropriate "next"
     * and "prev" elements on them.
     *
     * @param iterable|ElementInterface[] $elements The array of elements.
     */
    public static function setNextPrevOnElements(iterable $elements): void
    {
        /** @var ElementInterface|null $lastElement */
        $lastElement = null;

        foreach ($elements as $element) {
            if ($lastElement) {
                $lastElement->setNext($element);
                $element->setPrev($lastElement);
            } else {
                $element->setPrev(false);
            }

            $lastElement = $element;
        }

        $lastElement?->setNext(false);
    }

    /**
     * Returns the root level source key for a given source key/path
     *
     * @param string $sourceKey
     * @return string
     * @since 3.7.25.1
     */
    public static function rootSourceKey(string $sourceKey): string
    {
        $pos = strpos($sourceKey, '/');
        return $pos !== false ? substr($sourceKey, 0, $pos) : $sourceKey;
    }

    /**
     * Returns an element type's source definition based on a given source key/path and context.
     *
     * @param string $elementType The element type class
     * @phpstan-param class-string<ElementInterface> $elementType
     * @param string $sourceKey The source key/path
     * @param string $context The context
     * @return array|null The source definition, or null if it cannot be found
     */
    public static function findSource(string $elementType, string $sourceKey, string $context = ElementSources::CONTEXT_INDEX): ?array
    {
        $path = explode('/', $sourceKey);
        $sources = Craft::$app->getElementSources()->getSources($elementType, $context);
        $rootSource = null;

        while ($path) {
            $key = array_shift($path);
            $source = null;

            foreach ($sources as $testSource) {
                if (isset($testSource['key']) && $testSource['key'] === $key) {
                    $source = $testSource;
                    break;
                }
            }

            if ($source === null) {
                break;
            }

            // Is that the end of the path?
            if (empty($path)) {
                // Is this a nested source?
                if (isset($rootSource)) {
                    $source['type'] = $rootSource['type'];
                    $source['keyPath'] = $sourceKey;
                }

                return $source;
            }

            // Prepare for searching nested sources
            if ($rootSource === null) {
                $rootSource = $source;
            }
            $sources = $source['nested'] ?? [];
        }

        return null;
    }

    /**
     * Returns the description of a field’s translation support.
     *
     * @param string $translationMethod
     * @return string|null
     * @since 3.5.0
     */
    public static function translationDescription(string $translationMethod): ?string
    {
        return match ($translationMethod) {
            Field::TRANSLATION_METHOD_SITE => Craft::t('app', 'This field is translated for each site.'),
            Field::TRANSLATION_METHOD_SITE_GROUP => Craft::t('app', 'This field is translated for each site group.'),
            Field::TRANSLATION_METHOD_LANGUAGE => Craft::t('app', 'This field is translated for each language.'),
            default => null,
        };
    }

    /**
     * Returns the translation key for an element title or custom field, based on the given translation method
     * and translation key format.
     *
     * @param ElementInterface $element
     * @param string $translationMethod
     * @param string|null $translationKeyFormat
     * @return string
     * @since 3.5.0
     */
    public static function translationKey(ElementInterface $element, string $translationMethod, ?string $translationKeyFormat = null): string
    {
        switch ($translationMethod) {
            case Field::TRANSLATION_METHOD_NONE:
                return '1';
            case Field::TRANSLATION_METHOD_SITE:
                return (string)$element->siteId;
            case Field::TRANSLATION_METHOD_SITE_GROUP:
                return (string)$element->getSite()->groupId;
            case Field::TRANSLATION_METHOD_LANGUAGE:
                return $element->getSite()->language;
            default:
                // Translate for each site if a translation key format wasn’t specified
                if ($translationKeyFormat === null) {
                    return (string)$element->siteId;
                }
                return Craft::$app->getView()->renderObjectTemplate($translationKeyFormat, $element);
        }
    }

    /**
     * Returns the content column name for a given field.
     *
     * @param FieldInterface $field
     * @param string|null $columnKey
     * @return string|null
     * @since 3.7.0
     */
    public static function fieldColumnFromField(FieldInterface $field, ?string $columnKey = null): ?string
    {
        if ($field::hasContentColumn()) {
            return static::fieldColumn($field->columnPrefix, $field->handle, $field->columnSuffix, $columnKey);
        }

        return null;
    }

    /**
     * Returns the content column name based on the given field attributes.
     *
     * @param string|null $columnPrefix
     * @param string $handle
     * @param string|null $columnSuffix
     * @param string|null $columnKey
     * @return string
     * @since 3.7.0
     */
    public static function fieldColumn(?string $columnPrefix, string $handle, ?string $columnSuffix, ?string $columnKey = null): string
    {
        return ($columnPrefix ?? Craft::$app->getContent()->fieldColumnPrefix) .
            $handle .
            ($columnKey ? "_$columnKey" : '') .
            ($columnSuffix ? "_$columnSuffix" : '');
    }

    /**
     * Returns whether the attribute on the given element is empty.
     *
     * @param ElementInterface $element
     * @param string $attribute
     * @return bool
     * @since 3.7.56
     */
    public static function isAttributeEmpty(ElementInterface $element, string $attribute): bool
    {
        // See if we're setting a custom field
        $fieldLayout = $element->getFieldLayout();
        if ($fieldLayout) {
            foreach ($fieldLayout->getTabs() as $tab) {
                foreach ($tab->elements as $layoutElement) {
                    if ($layoutElement instanceof CustomField && $layoutElement->attribute() === $attribute) {
                        return $layoutElement->getField()->isValueEmpty($element->getFieldValue($attribute), $element);
                    }
                }
            }
        }

        return empty($element->$attribute);
    }
}<|MERGE_RESOLUTION|>--- conflicted
+++ resolved
@@ -16,11 +16,8 @@
 use craft\db\Query;
 use craft\db\Table;
 use craft\errors\OperationAbortedException;
-<<<<<<< HEAD
+use craft\fieldlayoutelements\CustomField;
 use craft\services\ElementSources;
-=======
-use craft\fieldlayoutelements\CustomField;
->>>>>>> 466ad5e5
 use yii\base\Exception;
 
 /**
@@ -690,7 +687,7 @@
      * @param ElementInterface $element
      * @param string $attribute
      * @return bool
-     * @since 3.7.56
+     * @since 4.2.6
      */
     public static function isAttributeEmpty(ElementInterface $element, string $attribute): bool
     {
@@ -698,7 +695,7 @@
         $fieldLayout = $element->getFieldLayout();
         if ($fieldLayout) {
             foreach ($fieldLayout->getTabs() as $tab) {
-                foreach ($tab->elements as $layoutElement) {
+                foreach ($tab->getElements() as $layoutElement) {
                     if ($layoutElement instanceof CustomField && $layoutElement->attribute() === $attribute) {
                         return $layoutElement->getField()->isValueEmpty($element->getFieldValue($attribute), $element);
                     }
