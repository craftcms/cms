<?php
/**
 * @link https://craftcms.com/
 * @copyright Copyright (c) Pixel & Tonic, Inc.
 * @license https://craftcms.github.io/license/
 */

namespace craft\helpers;

use Craft;
use craft\base\BlockElementInterface;
use craft\base\Element;
use craft\base\ElementInterface;
use craft\base\Field;
use craft\db\Query;
use craft\db\Table;
use craft\errors\OperationAbortedException;
use yii\base\Exception;

/**
 * Class ElementHelper
 *
 * @author Pixel & Tonic, Inc. <support@pixelandtonic.com>
 * @since 3.0.0
 */
class ElementHelper
{
    /**
     * Generates a new temporary slug.
     *
     * @return string
     * @since 3.2.2
     */
    public static function tempSlug(): string
    {
        return '__temp_' . StringHelper::randomString();
    }

    /**
     * Returns whether the given slug is temporary.
     *
     * @param string $slug
     * @return bool
     * @since 3.2.2
     */
    public static function isTempSlug(string $slug): bool
    {
        return strpos($slug, '__temp_') === 0;
    }

    /**
     * Generates a new slug based on a given string.
     *
     * This is different from [[normalizeSlug()]] in two ways:
     *
     * - Periods and underscores will be converted to dashes, whereas [[normalizeSlug()]] will leave those in-tact.
     * - The string may be converted to ASCII.
     *
     * @param string $str The string
     * @param bool|null $ascii Whether the slug should be converted to ASCII. If null, it will depend on
     * the <config:limitAutoSlugsToAscii> config setting value.
     * @param string|null $language The language to pull ASCII character mappings for, if needed
     * @return string
     * @since 3.5.0
     */
    public static function generateSlug(string $str, bool $ascii = null, string $language = null): string
    {
        // Replace periods, underscores, and hyphens with spaces so they get separated with the slugWordSeparator
        // to mimic the default JavaScript-based slug generation.
        $slug = str_replace(['.', '_', '-'], ' ', $str);

        if ($ascii ?? Craft::$app->getConfig()->getGeneral()->limitAutoSlugsToAscii) {
            $slug = StringHelper::toAscii($slug, $language);
        }

        return static::normalizeSlug($slug);
    }

    /**
     * Creates a slug based on a given string.
     *
     * @param string $str
     * @return string
     * @deprecated in 3.5.0. Use [[normalizeSlug()]] instead.
     */
    public static function createSlug(string $str): string
    {
        return static::normalizeSlug($str);
    }

    /**
     * Normalizes a slug.
     *
     * @param string $slug
     * @return string
     * @since 3.5.0
     */
    public static function normalizeSlug(string $slug): string
    {
        // Special case for the homepage
        if ($slug === Element::HOMEPAGE_URI) {
            return $slug;
        }

        // Remove HTML tags
        $slug = StringHelper::stripHtml($slug);

        // Remove inner-word punctuation
        $slug = preg_replace('/[\'"‘’“”\[\]\(\)\{\}:]/u', '', $slug);

        // Make it lowercase
        $generalConfig = Craft::$app->getConfig()->getGeneral();
        if (!$generalConfig->allowUppercaseInSlug) {
            $slug = mb_strtolower($slug);
        }

        // Get the "words". Split on anything that is not alphanumeric or allowed punctuation
        // Reference: http://www.regular-expressions.info/unicode.html
        $words = ArrayHelper::filterEmptyStringsFromArray(preg_split('/[^\p{L}\p{N}\p{M}\._\-]+/u', $slug));

        return implode($generalConfig->slugWordSeparator, $words);
    }

    /**
     * Sets the URI on an element using a given URL format, tweaking its slug if necessary to ensure it's unique.
     *
     * @param ElementInterface $element
     * @throws OperationAbortedException if a unique URI could not be found
     */
    public static function setUniqueUri(ElementInterface $element)
    {
        $uriFormat = $element->getUriFormat();

        // No URL format, no URI.
        if ($uriFormat === null) {
            $element->uri = null;
            return;
        }

        // If the URL format returns an empty string, the URL format probably wrapped everything in a condition
        $testUri = self::_renderUriFormat($uriFormat, $element);
        if ($testUri === '') {
            $element->uri = null;
            return;
        }

        // Does the URL format even have a {slug} tag?
        if (!static::doesUriFormatHaveSlugTag($uriFormat)) {
            // Make sure it's unique
            if (!self::_isUniqueUri($testUri, $element)) {
                throw new OperationAbortedException('Could not find a unique URI for this element');
            }

            $element->uri = $testUri;
            return;
        }

        $slugWordSeparator = Craft::$app->getConfig()->getGeneral()->slugWordSeparator;
        $maxSlugIncrement = Craft::$app->getConfig()->getGeneral()->maxSlugIncrement;

        for ($i = 0; $i < $maxSlugIncrement; $i++) {
            $testSlug = $element->slug;

            if ($i > 0) {
                $testSlug .= $slugWordSeparator . $i;
            }

            $originalSlug = $element->slug;
            $element->slug = $testSlug;

            $testUri = self::_renderUriFormat($uriFormat, $element);

            // Make sure we're not over our max length.
            if (mb_strlen($testUri) > 255) {
                // See how much over we are.
                $overage = mb_strlen($testUri) - 255;

                // Do we have anything left to chop off?
                if ($overage < mb_strlen($element->slug)) {
                    // Chop off the overage amount from the slug
                    $element->slug = mb_substr($element->slug, 0, -$overage);

                    // Let's try this again.
                    $i--;
                    continue;
                }

                // We're screwed, blow things up.
                throw new OperationAbortedException('Could not find a unique URI for this element');
            }

            if (self::_isUniqueUri($testUri, $element)) {
                // OMG!
                $element->slug = $testSlug;
                $element->uri = $testUri;
                return;
            }

            // Try again...
            $element->slug = $originalSlug;
        }

        throw new OperationAbortedException('Could not find a unique URI for this element');
    }

    /**
     * Renders and normalizes a given element URI Format.
     *
     * @param string $uriFormat
     * @param ElementInterface $element
     * @return string
     */
    private static function _renderUriFormat(string $uriFormat, ElementInterface $element): string
    {
        $variables = [];

        // If the URI format contains {id} / {sourceId} but the element doesn't have one yet, preserve the tag
        if (!$element->id) {
            $element->tempId = 'id-' . StringHelper::randomString(10);
            if (strpos($uriFormat, '{id') !== false) {
                $variables['id'] = $element->tempId;
            }
            if (!$element->getSourceId() && strpos($uriFormat, '{sourceId') !== false) {
                $variables['sourceId'] = $element->tempId;
            }
        }

        $uri = Craft::$app->getView()->renderObjectTemplate($uriFormat, $element, $variables);

        // Remove any leading/trailing/double slashes
        $uri = preg_replace('/^\/+|(?<=\/)\/+|\/+$/', '', $uri);

        return $uri;
    }

    /**
     * Tests a given element URI for uniqueness.
     *
     * @param string $testUri
     * @param ElementInterface $element
     * @return bool
     */
    private static function _isUniqueUri(string $testUri, ElementInterface $element): bool
    {
        $query = (new Query())
            ->from(['elements_sites' => Table::ELEMENTS_SITES])
            ->innerJoin(['elements' => Table::ELEMENTS], '[[elements.id]] = [[elements_sites.elementId]]')
            ->where([
                'elements_sites.siteId' => $element->siteId,
                'elements.draftId' => null,
                'elements.revisionId' => null,
                'elements.dateDeleted' => null,
            ]);

        if (Craft::$app->getDb()->getIsMysql()) {
            $query->andWhere([
                'elements_sites.uri' => $testUri,
            ]);
        } else {
            // Postgres is case-sensitive
            $query->andWhere([
                'lower([[elements_sites.uri]])' => mb_strtolower($testUri),
            ]);
        }

        if (($sourceId = $element->getSourceId()) !== null) {
            $query->andWhere([
                'not', [
                    'elements.id' => $sourceId,
                ]
            ]);
        }

        return (int)$query->count() === 0;
    }

    /**
     * Returns whether a given URL format has a proper {slug} tag.
     *
     * @param string $uriFormat
     * @return bool
     */
    public static function doesUriFormatHaveSlugTag(string $uriFormat): bool
    {
        return (bool)preg_match('/\bslug\b/', $uriFormat);
    }

    /**
     * Returns a list of sites that a given element supports.
     *
     * Each site is represented as an array with `siteId`, `propagate`, and `enabledByDefault` keys.
     *
     * @param ElementInterface $element The element to return supported site info for
     * @param bool $withUnpropagatedSites Whether to include sites the element is currently not being propagated to
     * @return array
     * @throws Exception if any of the element's supported sites are invalid
     */
    public static function supportedSitesForElement(ElementInterface $element, $withUnpropagatedSites = false): array
    {
        $sites = [];
        $siteUidMap = ArrayHelper::map(Craft::$app->getSites()->getAllSites(), 'id', 'uid');

        foreach ($element->getSupportedSites() as $site) {
            if (!is_array($site)) {
                $site = [
                    'siteId' => $site,
                ];
            } else if (!isset($site['siteId'])) {
                throw new Exception('Missing "siteId" key in ' . get_class($element) . '::getSupportedSites()');
            }

            $site['siteUid'] = $siteUidMap[$site['siteId']];

            $site = array_merge([
                'propagate' => true,
                'enabledByDefault' => true,
            ], $site);

            if ($withUnpropagatedSites || $site['propagate']) {
                $sites[] = $site;
            }
        }

        return $sites;
    }

    /**
     * Returns whether the given element is editable by the current user, taking user permissions into account.
     *
     * @param ElementInterface $element
     * @return bool
     */
    public static function isElementEditable(ElementInterface $element): bool
    {
        if ($element->getIsEditable()) {
            if (Craft::$app->getIsMultiSite()) {
                foreach (static::supportedSitesForElement($element) as $siteInfo) {
                    if (Craft::$app->getUser()->checkPermission('editSite:' . $siteInfo['siteUid'])) {
                        return true;
                    }
                }
            } else {
                return true;
            }
        }

        return false;
    }

    /**
     * Returns the editable site IDs for a given element, taking user permissions into account.
     *
     * @param ElementInterface $element
     * @return array
     */
    public static function editableSiteIdsForElement(ElementInterface $element): array
    {
        $siteIds = [];

        if ($element->getIsEditable()) {
            if (Craft::$app->getIsMultiSite()) {
                foreach (static::supportedSitesForElement($element) as $siteInfo) {
                    if (Craft::$app->getUser()->checkPermission('editSite:' . $siteInfo['siteUid'])) {
                        $siteIds[] = $siteInfo['siteId'];
                    }
                }
            } else {
                $siteIds[] = Craft::$app->getSites()->getPrimarySite()->id;
            }
        }

        return $siteIds;
    }

    /**
     * Returns the root element of a given element.
     *
     * @param ElementInterface $element
     * @return ElementInterface
     * @since 3.2.0
     */
    public static function rootElement(ElementInterface $element): ElementInterface
    {
        if ($element instanceof BlockElementInterface) {
            return static::rootElement($element->getOwner());
        }
        return $element;
    }

    /**
     * Returns whether the given element (or its root element if a block element) is a draft or revision.
     *
     * @param ElementInterface $element
     * @return bool
     * @since 3.2.0
     */
    public static function isDraftOrRevision(ElementInterface $element): bool
    {
        $root = ElementHelper::rootElement($element);
        return $root->getIsDraft() || $root->getIsRevision();
    }

    /**
     * Returns the element, or if it’s a draft/revision, the source element.
     *
     * @param ElementInterface $element The source/draft/revision element
     * @param bool $anySite Whether the source element can be retrieved in any site
     * @return ElementInterface|null
     * @since 3.3.0
     */
    public static function sourceElement(ElementInterface $element, bool $anySite = false)
    {
        $sourceId = $element->getSourceId();
        if ($sourceId === $element->id) {
            return $element;
        }

        return $element::find()
            ->id($sourceId)
            ->siteId($anySite ? '*' : $element->siteId)
            ->preferSites([$element->siteId])
<<<<<<< HEAD
=======
            ->structureId($element->structureId)
>>>>>>> 28b01f8a
            ->unique()
            ->anyStatus()
            ->ignorePlaceholders()
            ->one();
    }

    /**
     * Given an array of elements, will go through and set the appropriate "next"
     * and "prev" elements on them.
     *
     * @param ElementInterface[] $elements The array of elements.
     */
    public static function setNextPrevOnElements(array $elements)
    {
        /** @var ElementInterface $lastElement */
        $lastElement = null;

        foreach ($elements as $i => $element) {
            if ($lastElement) {
                $lastElement->setNext($element);
                $element->setPrev($lastElement);
            } else {
                $element->setPrev(false);
            }

            $lastElement = $element;
        }

        if ($lastElement) {
            $lastElement->setNext(false);
        }
    }

    /**
     * Returns an element type's source definition based on a given source key/path and context.
     *
     * @param string $elementType The element type class
     * @param string $sourceKey The source key/path
     * @param string|null $context The context
     * @return array|null The source definition, or null if it cannot be found
     */
    public static function findSource(string $elementType, string $sourceKey, string $context = null)
    {
        /** @var string|ElementInterface $elementType */
        $path = explode('/', $sourceKey);
        $sources = $elementType::sources($context);

        while (!empty($path)) {
            $key = array_shift($path);
            $source = null;

            foreach ($sources as $testSource) {
                if (isset($testSource['key']) && $testSource['key'] === $key) {
                    $source = $testSource;
                    break;
                }
            }

            if ($source === null) {
                return null;
            }

            // Is that the end of the path?
            if (empty($path)) {
                // If this is a nested source, set the full path on it so we don't forget it
                if ($source['key'] !== $sourceKey) {
                    $source['keyPath'] = $sourceKey;
                }

                return $source;
            }

            // Prepare for searching nested sources
            $sources = $source['nested'] ?? [];
        }

        return null;
    }

    /**
     * Returns the description of a field’s translation support.
     *
     * @param string $translationMethod
     * @return string|null
     * @since 3.5.0
     */
    public static function translationDescription(string $translationMethod)
    {
        switch ($translationMethod) {
            case Field::TRANSLATION_METHOD_SITE:
                return Craft::t('app', 'This field is translated for each site.');
            case Field::TRANSLATION_METHOD_SITE_GROUP:
                return Craft::t('app', 'This field is translated for each site group.');
            case Field::TRANSLATION_METHOD_LANGUAGE:
                return Craft::t('app', 'This field is translated for each language.');
            default:
                return null;
        }
    }

    /**
     * Returns the translation key for an element title or custom field, based on the given translation method
     * and translation key format.
     *
     * @param ElementInterface $element
     * @param string $translationMethod
     * @param string|null $translationKeyFormat
     * @return string
     * @since 3.5.0
     */
    public static function translationKey(ElementInterface $element, string $translationMethod, string $translationKeyFormat = null): string
    {
        switch ($translationMethod) {
            case Field::TRANSLATION_METHOD_NONE:
                return '1';
            case Field::TRANSLATION_METHOD_SITE:
                return (string)$element->siteId;
            case Field::TRANSLATION_METHOD_SITE_GROUP:
                return (string)$element->getSite()->groupId;
            case Field::TRANSLATION_METHOD_LANGUAGE:
                return $element->getSite()->language;
            default:
                return Craft::$app->getView()->renderObjectTemplate($translationKeyFormat, $element);
        }
    }
}<|MERGE_RESOLUTION|>--- conflicted
+++ resolved
@@ -419,10 +419,7 @@
             ->id($sourceId)
             ->siteId($anySite ? '*' : $element->siteId)
             ->preferSites([$element->siteId])
-<<<<<<< HEAD
-=======
             ->structureId($element->structureId)
->>>>>>> 28b01f8a
             ->unique()
             ->anyStatus()
             ->ignorePlaceholders()
