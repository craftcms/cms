--- conflicted
+++ resolved
@@ -1435,7 +1435,6 @@
 	 */
 	public static function getFileKinds()
 	{
-<<<<<<< HEAD
 		return [
 			'access'      => ['label' => Craft::t('app', 'Access'),      'extensions' => ['adp','accdb','mdb','accde','accdt','accdr']],
 			'archive'     => ['label' => Craft::t('app', 'Archive'),     'extensions' => ['bz2', 'tar', 'gz', '7z', 's7z', 'dmg', 'rar', 'zip', 'tgz', 'zipx']],
@@ -1450,34 +1449,12 @@
 			'pdf'         => ['label' => Craft::t('app', 'PDF'),         'extensions' => ['pdf']],
 			'photoshop'   => ['label' => Craft::t('app', 'Photoshop'),   'extensions' => ['psd','psb']],
 			'php'         => ['label' => Craft::t('app', 'PHP'),         'extensions' => ['php']],
-			'powerpoint'  => ['label' => Craft::t('app', 'PowerPoint'),  'extensions' => ['ppt','pptx','pps','pptm','potx']],
+			'powerpoint'  => ['label' => Craft::t('app', 'PowerPoint'),  'extensions' => ['pps','ppsm','ppsx','ppt','pptm','pptx','potx']],
 			'text'        => ['label' => Craft::t('app', 'Text'),        'extensions' => ['txt','text']],
 			'video'       => ['label' => Craft::t('app', 'Video'),       'extensions' => ['avchd','asf','asx','avi','flv','fla','mov','m4v','mng','mpeg','mpg','m1s','mp2v','m2v','m2s','mp4','mkv','qt','flv','mp4','ogg','ogv','rm','wmv','webm']],
 			'word'        => ['label' => Craft::t('app', 'Word'),        'extensions' => ['doc','docx','dot','docm','dotm']],
 			'xml'         => ['label' => Craft::t('app', 'XML'),         'extensions' => ['xml']],
 		];
-=======
-		return array(
-			'access'      => array('label' => Craft::t('Access'),      'extensions' => array('adp','accdb','mdb','accde','accdt','accdr')),
-			'audio'       => array('label' => Craft::t('Audio'),       'extensions' => array('3gp','aac','act','aif','aiff','aifc','alac','amr','au','dct','dss','dvf','flac','gsm','iklax','ivs','m4a','m4p','mmf','mp3','mpc','msv','oga','ogg','opus','ra','tta','vox','wav','wma','wv')),
-			'compressed'  => array('label' => Craft::t('Compressed'),  'extensions' => array('bz2', 'tar', 'gz', '7z', 's7z', 'dmg', 'rar', 'zip', 'tgz', 'zipx')),
-			'excel'       => array('label' => Craft::t('Excel'),       'extensions' => array('xls', 'xlsx','xlsm','xltx','xltm')),
-			'flash'       => array('label' => Craft::t('Flash'),       'extensions' => array('fla','flv','swf','swt','swc')),
-			'html'        => array('label' => Craft::t('HTML'),        'extensions' => array('html','htm')),
-			'illustrator' => array('label' => Craft::t('Illustrator'), 'extensions' => array('ai')),
-			'image'       => array('label' => Craft::t('Image'),       'extensions' => array('jfif','jp2','jpx','jpg','jpeg','jpe','tiff','tif','png','gif','bmp','webp','ppm','pgm','pnm','pfm','pam','svg')),
-			'javascript'  => array('label' => Craft::t('Javascript'),  'extensions' => array('js')),
-			'json'        => array('label' => Craft::t('JSON'),        'extensions' => array('json')),
-			'pdf'         => array('label' => Craft::t('PDF'),         'extensions' => array('pdf')),
-			'photoshop'   => array('label' => Craft::t('Photoshop'),   'extensions' => array('psd','psb')),
-			'php'         => array('label' => Craft::t('PHP'),         'extensions' => array('php')),
-			'powerpoint'  => array('label' => Craft::t('PowerPoint'),  'extensions' => array('pps','ppsm','ppsx','ppt','pptm','pptx','potx')),
-			'text'        => array('label' => Craft::t('Text'),        'extensions' => array('txt','text')),
-			'video'       => array('label' => Craft::t('Video'),       'extensions' => array('avchd','asf','asx','avi','flv','fla','mov','m4v','mng','mpeg','mpg','m1s','mp2v','m2v','m2s','mp4','mkv','qt','flv','mp4','ogg','ogv','rm','wmv','webm')),
-			'word'        => array('label' => Craft::t('Word'),        'extensions' => array('doc','docx','dot','docm','dotm')),
-			'xml'         => array('label' => Craft::t('XML'),         'extensions' => array('xml')),
-		);
->>>>>>> 85a2391d
 	}
 
 	/**
