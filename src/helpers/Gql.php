<?php
/**
 * @link https://craftcms.com/
 * @copyright Copyright (c) Pixel & Tonic, Inc.
 * @license https://craftcms.github.io/license/
 */

namespace craft\helpers;

use Craft;
use craft\base\ElementInterface;
use craft\errors\GqlException;
use craft\gql\base\Directive;
use craft\gql\GqlEntityRegistry;
use craft\models\GqlSchema;
<<<<<<< HEAD
use craft\services\Gql as GqlService;
=======
use GraphQL\Language\AST\ListValueNode;
use GraphQL\Language\AST\ValueNode;
use GraphQL\Language\AST\VariableNode;
>>>>>>> 018c993d
use GraphQL\Type\Definition\NonNull;
use GraphQL\Type\Definition\ResolveInfo;
use GraphQL\Type\Definition\Type;
use GraphQL\Type\Definition\UnionType;

/**
 * Class Gql
 *
 * @author Pixel & Tonic, Inc. <support@pixelandtonic.com>
 * @since 3.3.0
 */
class Gql
{
    /**
     * Returns true if the active schema is aware of the provided scope(s).
     *
     * @param string|string[] $scopes The scope(s) to check.
     * @return bool
     */
    public static function isSchemaAwareOf($scopes): bool
    {
        if (!is_array($scopes)) {
            $scopes = [$scopes];
        }

        try {
            $permissions = (array)Craft::$app->getGql()->getActiveSchema()->scope;
        } catch (GqlException $exception) {
            Craft::$app->getErrorHandler()->logException($exception);
            return false;
        }

        foreach ($scopes as $scope) {
            if (empty(preg_grep('/^' . preg_quote($scope, '/') . '\:/i', $permissions))) {
                return false;
            }
        }

        return true;
    }

    /**
     * Extracts all the allowed entities from the active schema for the action.
     *
     * @param string $action The action for which the entities should be extracted. Defaults to "read"
     * @return array
     */
    public static function extractAllowedEntitiesFromSchema($action = 'read'): array
    {
        try {
            return Craft::$app->getGql()->getActiveSchema()->getAllScopePairsForAction($action);
        } catch (GqlException $exception) {
            Craft::$app->getErrorHandler()->logException($exception);
            return [];
        }
    }

    /**
     * Returns true if the active schema can perform the action on the scope.
     *
     * @param string $scope The scope to check.
     * @param string $action The action. Defaults to "read"
     * @return bool
     * @throws GqlException
     */
    public static function canSchema($scope, $action = 'read'): bool
    {
        try {
            $permissions = (array)Craft::$app->getGql()->getActiveSchema()->scope;
            return !empty(preg_grep('/^' . preg_quote($scope, '/') . '\:' . preg_quote($action, '/') . '$/i', $permissions));
        } catch (GqlException $exception) {
            Craft::$app->getErrorHandler()->logException($exception);
            return false;
        }
    }

    /**
     * Return a list of all the actions the current schema is allowed for a given entity.
     *
     * @param string $entity
     * @return array
     */
    public static function extractEntityAllowedActions(string $entity): array
    {
        try {
            $permissions = (array)Craft::$app->getGql()->getActiveSchema()->scope;
            $actions = [];

            foreach (preg_grep('/^' . preg_quote($entity, '/') . '\:.*$/i', $permissions) as $scope) {
                $parts = explode(':', $scope);
                $actions[end($parts)] = true;
            }

            return array_keys($actions);
        } catch (GqlException $exception) {
            Craft::$app->getErrorHandler()->logException($exception);
            return [];
        }
    }

    /**
     * Return true if active schema can mutate entries.
     *
     * @return bool
     * @since 3.5.0
     */
    public static function canMutateEntries(): bool
    {
        $allowedEntities = self::extractAllowedEntitiesFromSchema('edit');

        // Singles don't have the `edit` action.
        if (!isset($allowedEntities['entrytypes'])) {
            $allowedEntities = self::extractAllowedEntitiesFromSchema('save');
        }

        return isset($allowedEntities['entrytypes']);
    }

    /**
     * Return true if active schema can mutate tags.
     *
     * @return bool
     * @since 3.5.0
     */
    public static function canMutateTags(): bool
    {
        $allowedEntities = self::extractAllowedEntitiesFromSchema('edit');
        return isset($allowedEntities['taggroups']);
    }

    /**
     * Return true if active schema can mutate global sets.
     *
     * @return bool
     * @since 3.5.0
     */
    public static function canMutateGlobalSets(): bool
    {
        $allowedEntities = self::extractAllowedEntitiesFromSchema('edit');
        return isset($allowedEntities['globalsets']);
    }

    /**
     * Return true if active schema can mutate categories.
     *
     * @return bool
     * @since 3.5.0
     */
    public static function canMutateCategories(): bool
    {
        $allowedEntities = self::extractAllowedEntitiesFromSchema('edit');
        return isset($allowedEntities['categorygroups']);
    }

    /**
     * Return true if active schema can mutate assets.
     *
     * @return bool
     * @since 3.5.0
     */
    public static function canMutateAssets(): bool
    {
        $allowedEntities = self::extractAllowedEntitiesFromSchema('edit');
        return isset($allowedEntities['volumes']);
    }

    /**
     * Return true if active schema can query entries.
     *
     * @return bool
     */
    public static function canQueryEntries(): bool
    {
        $allowedEntities = self::extractAllowedEntitiesFromSchema();
        return isset($allowedEntities['sections'], $allowedEntities['entrytypes']);
    }

    /**
     * Return true if active schema can query assets.
     *
     * @return bool
     */
    public static function canQueryAssets(): bool
    {
        return isset(self::extractAllowedEntitiesFromSchema()['volumes']);
    }

    /**
     * Return true if active schema can query categories.
     *
     * @return bool
     */
    public static function canQueryCategories(): bool
    {
        return isset(self::extractAllowedEntitiesFromSchema()['categorygroups']);
    }

    /**
     * Return true if active schema can query tags.
     *
     * @return bool
     */
    public static function canQueryTags(): bool
    {
        return isset(self::extractAllowedEntitiesFromSchema()['taggroups']);
    }

    /**
     * Return true if active schema can query global sets.
     *
     * @return bool
     */
    public static function canQueryGlobalSets(): bool
    {
        return isset(self::extractAllowedEntitiesFromSchema()['globalsets']);
    }

    /**
     * Return true if active schema can query users.
     *
     * @return bool
     */
    public static function canQueryUsers(): bool
    {
        return isset(self::extractAllowedEntitiesFromSchema()['usergroups']);
    }

    /**
     * Get (and create if needed) a union type by name, included types and a resolver funcion.
     *
     * @param string $typeName The union type name.
     * @param array $includedTypes The type the union should include
     * @param callable $resolveFunction The resolver function to use to resolve a specific type.
     * @return mixed
     */
    public static function getUnionType(string $typeName, array $includedTypes, callable $resolveFunction)
    {
        $unionType = GqlEntityRegistry::getEntity($typeName) ?: GqlEntityRegistry::createEntity($typeName, new UnionType([
            'name' => $typeName,
            'types' => $includedTypes,
            'resolveType' => $resolveFunction,
        ]));

        return $unionType;
    }

    /**
     * Wrap a GQL object type in a NonNull type.
     *
     * @param $type
     * @return mixed
     */
    public static function wrapInNonNull($type)
    {
        if ($type instanceof NonNull) {
            return $type;
        }

        if (is_array($type)) {
            $type['type'] = Type::nonNull($type['type']);
        } else {
            $type = Type::nonNull($type);
        }

        return $type;
    }

    /**
     * Creates a temporary schema with full access to the GraphQL API.
     *
     * @return GqlSchema
     * @since 3.4.0
     */
    public static function createFullAccessSchema(): GqlSchema
    {
        $permissionGroups = Craft::$app->getGql()->getAllSchemaComponents();
        $schema = new GqlSchema(['name' => 'Full Schema', 'uid' => '*']);

        // Fetch all nested permissions
        $traverser = function($permissions) use ($schema, &$traverser) {
            foreach ($permissions as $permission => $config) {
                $schema->scope[] = $permission;

                if (isset($config['nested'])) {
                    $traverser($config['nested']);
                }
            }
        };

        foreach ($permissionGroups['queries'] as $permissionGroup) {
            $traverser($permissionGroup);
        }

        foreach ($permissionGroups['mutations'] as $permissionGroup) {
            $traverser($permissionGroup);
        }

        return $schema;
    }

    /**
     * Apply directives (if any) to a resolved value according to source and resolve info.
     *
     * @param $source
     * @param ResolveInfo $resolveInfo
     * @param $value
     * @return mixed
     */
    public static function applyDirectives($source, ResolveInfo $resolveInfo, $value)
    {
        if (isset($resolveInfo->fieldNodes[0]->directives)) {
            foreach ($resolveInfo->fieldNodes[0]->directives as $directive) {
                /** @var Directive $directiveEntity */
                $directiveEntity = GqlEntityRegistry::getEntity($directive->name->value);
                $arguments = [];

                // This can happen for built-in GraphQL directives in which case they will have been handled already, anyway
                if (!$directiveEntity) {
                    continue;
                }

                if (isset($directive->arguments[0])) {
                    foreach ($directive->arguments as $argument) {
                        $arguments[$argument->name->value] = self::_convertArgumentValue($argument->value, $resolveInfo->variableValues);
                    }
                }

                $value = $directiveEntity::apply($source, $value, $arguments, $resolveInfo);
            }
        }
        return $value;
    }

    /**
     * Prepare arguments intended for Asset transforms.
     *
     * @param array $arguments
     * @return array|string
     * @since 3.5.3
     */
    public static function prepareTransformArguments(array $arguments)
    {
        unset($arguments['immediately']);

        if (!empty($arguments['handle'])) {
            $transform = $arguments['handle'];
        } else if (!empty($arguments['transform'])) {
            $transform = $arguments['transform'];
        } else {
            $transform = $arguments;
        }

        return $transform;
    }

    /**
<<<<<<< HEAD
     * Shorthand for returning the complexity function for an eager-loaded field.
     *
     * @return callable
     */
    public static function eagerLoadComplexity(): callable
    {
        return static function ($childComplexity) {
            return $childComplexity + GqlService::GRAPHQL_COMPLEXITY_EAGER_LOAD;
        };
    }

    /**
     * Shorthand for returning the complexity function for a field that will add a single query to execution.
     *
     * @return callable
     */
    public static function singleQueryComplexity(): callable
    {
        return static function ($childComplexity) {
            return $childComplexity + GqlService::GRAPHQL_COMPLEXITY_QUERY;
        };
    }

    /**
     * Shorthand for returning the complexity function for a field that will generate a single query for every iteration.
     *
     * @return callable
     */
    public static function nPlus1Complexity(): callable
    {
        return static function ($childComplexity) {
            return $childComplexity + GqlService::GRAPHQL_COMPLEXITY_NPLUS1;
        };
=======
     * @param ValueNode|VariableNode $value
     * @param array $variableValues
     * @return array|array[]|mixed
     */
    private static function _convertArgumentValue($value, array $variableValues = [])
    {
        if ($value instanceof VariableNode) {
            return $variableValues[$value->name->value];
        }

        if ($value instanceof ListValueNode) {
            return array_map(function($node) {
                return self::_convertArgumentValue($node);
            }, iterator_to_array($value->values));
        }

        return $value->value;
    }

    /**
     * Looking at the resolve information and the source queried, return the field name or it's alias, if used.
     *
     * @param ResolveInfo $resolveInfo
     * @param $source
     * @return string
     */
    public static function getFieldNameWithAlias(ResolveInfo $resolveInfo, $source): string
    {
        $fieldName = is_array($resolveInfo->path) ? array_slice($resolveInfo->path, -1)[0] : $resolveInfo->fieldName;
        $isAlias = $fieldName !== $resolveInfo->fieldName;

        if ($isAlias && !($source instanceof ElementInterface && $source->getEagerLoadedElements($fieldName))) {
            $fieldName = $resolveInfo->fieldName;
        }

        return $fieldName;
>>>>>>> 018c993d
    }
}<|MERGE_RESOLUTION|>--- conflicted
+++ resolved
@@ -13,13 +13,10 @@
 use craft\gql\base\Directive;
 use craft\gql\GqlEntityRegistry;
 use craft\models\GqlSchema;
-<<<<<<< HEAD
 use craft\services\Gql as GqlService;
-=======
 use GraphQL\Language\AST\ListValueNode;
 use GraphQL\Language\AST\ValueNode;
 use GraphQL\Language\AST\VariableNode;
->>>>>>> 018c993d
 use GraphQL\Type\Definition\NonNull;
 use GraphQL\Type\Definition\ResolveInfo;
 use GraphQL\Type\Definition\Type;
@@ -376,41 +373,6 @@
     }
 
     /**
-<<<<<<< HEAD
-     * Shorthand for returning the complexity function for an eager-loaded field.
-     *
-     * @return callable
-     */
-    public static function eagerLoadComplexity(): callable
-    {
-        return static function ($childComplexity) {
-            return $childComplexity + GqlService::GRAPHQL_COMPLEXITY_EAGER_LOAD;
-        };
-    }
-
-    /**
-     * Shorthand for returning the complexity function for a field that will add a single query to execution.
-     *
-     * @return callable
-     */
-    public static function singleQueryComplexity(): callable
-    {
-        return static function ($childComplexity) {
-            return $childComplexity + GqlService::GRAPHQL_COMPLEXITY_QUERY;
-        };
-    }
-
-    /**
-     * Shorthand for returning the complexity function for a field that will generate a single query for every iteration.
-     *
-     * @return callable
-     */
-    public static function nPlus1Complexity(): callable
-    {
-        return static function ($childComplexity) {
-            return $childComplexity + GqlService::GRAPHQL_COMPLEXITY_NPLUS1;
-        };
-=======
      * @param ValueNode|VariableNode $value
      * @param array $variableValues
      * @return array|array[]|mixed
@@ -447,6 +409,41 @@
         }
 
         return $fieldName;
->>>>>>> 018c993d
+    }
+
+    /**
+     * Shorthand for returning the complexity function for an eager-loaded field.
+     *
+     * @return callable
+     */
+    public static function eagerLoadComplexity(): callable
+    {
+        return static function ($childComplexity) {
+            return $childComplexity + GqlService::GRAPHQL_COMPLEXITY_EAGER_LOAD;
+        };
+    }
+
+    /**
+     * Shorthand for returning the complexity function for a field that will add a single query to execution.
+     *
+     * @return callable
+     */
+    public static function singleQueryComplexity(): callable
+    {
+        return static function ($childComplexity) {
+            return $childComplexity + GqlService::GRAPHQL_COMPLEXITY_QUERY;
+        };
+    }
+
+    /**
+     * Shorthand for returning the complexity function for a field that will generate a single query for every iteration.
+     *
+     * @return callable
+     */
+    public static function nPlus1Complexity(): callable
+    {
+        return static function ($childComplexity) {
+            return $childComplexity + GqlService::GRAPHQL_COMPLEXITY_NPLUS1;
+        };
     }
 }