<?php
/**
 * @link https://craftcms.com/
 * @copyright Copyright (c) Pixel & Tonic, Inc.
 * @license https://craftcms.github.io/license/
 */

namespace craft\helpers;

use Craft;
use craft\base\ElementInterface;
use craft\errors\GqlException;
use craft\gql\base\Directive;
use craft\gql\ElementQueryConditionBuilder;
use craft\gql\GqlEntityRegistry;
use craft\models\GqlSchema;
<<<<<<< HEAD
use craft\services\Gql as GqlService;
=======
use GraphQL\Language\AST\ListValueNode;
use GraphQL\Language\AST\ValueNode;
use GraphQL\Language\AST\VariableNode;
>>>>>>> e72f5d5e
use GraphQL\Type\Definition\NonNull;
use GraphQL\Type\Definition\ResolveInfo;
use GraphQL\Type\Definition\Type;
use GraphQL\Type\Definition\UnionType;

/**
 * Class Gql
 *
 * @author Pixel & Tonic, Inc. <support@pixelandtonic.com>
 * @since 3.3.0
 */
class Gql
{
    /**
     * Returns true if the active schema is aware of the provided scope(s).
     *
     * @param string|string[] $scopes The scope(s) to check.
     * @return bool
     */
    public static function isSchemaAwareOf($scopes): bool
    {
        if (!is_array($scopes)) {
            $scopes = [$scopes];
        }

        try {
            $permissions = (array)Craft::$app->getGql()->getActiveSchema()->scope;
        } catch (GqlException $exception) {
            Craft::$app->getErrorHandler()->logException($exception);
            return false;
        }

        foreach ($scopes as $scope) {
            if (empty(preg_grep('/^' . preg_quote($scope, '/') . '\:/i', $permissions))) {
                return false;
            }
        }

        return true;
    }

    /**
     * Extracts all the allowed entities from the active schema for the action.
     *
     * @param string $action The action for which the entities should be extracted. Defaults to "read"
     * @return array
     */
    public static function extractAllowedEntitiesFromSchema($action = 'read'): array
    {
        try {
            return Craft::$app->getGql()->getActiveSchema()->getAllScopePairsForAction($action);
        } catch (GqlException $exception) {
            Craft::$app->getErrorHandler()->logException($exception);
            return [];
        }
    }

    /**
     * Returns true if the active schema can perform the action on the scope.
     *
     * @param string $scope The scope to check.
     * @param string $action The action. Defaults to "read"
     * @return bool
     * @throws GqlException
     */
    public static function canSchema($scope, $action = 'read'): bool
    {
        try {
            $permissions = (array)Craft::$app->getGql()->getActiveSchema()->scope;
            return !empty(preg_grep('/^' . preg_quote($scope, '/') . '\:' . preg_quote($action, '/') . '$/i', $permissions));
        } catch (GqlException $exception) {
            Craft::$app->getErrorHandler()->logException($exception);
            return false;
        }
    }

    /**
     * Return a list of all the actions the current schema is allowed for a given entity.
     *
     * @param string $entity
     * @return array
     */
    public static function extractEntityAllowedActions(string $entity): array
    {
        try {
            $permissions = (array)Craft::$app->getGql()->getActiveSchema()->scope;
            $actions = [];

            foreach (preg_grep('/^' . preg_quote($entity, '/') . '\:.*$/i', $permissions) as $scope) {
                $parts = explode(':', $scope);
                $actions[end($parts)] = true;
            }

            return array_keys($actions);
        } catch (GqlException $exception) {
            Craft::$app->getErrorHandler()->logException($exception);
            return [];
        }
    }

    /**
     * Return true if active schema can mutate entries.
     *
     * @return bool
     * @since 3.5.0
     */
    public static function canMutateEntries(): bool
    {
        $allowedEntities = self::extractAllowedEntitiesFromSchema('edit');

        // Singles don't have the `edit` action.
        if (!isset($allowedEntities['entrytypes'])) {
            $allowedEntities = self::extractAllowedEntitiesFromSchema('save');
        }

        return isset($allowedEntities['entrytypes']);
    }

    /**
     * Return true if active schema can mutate tags.
     *
     * @return bool
     * @since 3.5.0
     */
    public static function canMutateTags(): bool
    {
        $allowedEntities = self::extractAllowedEntitiesFromSchema('edit');
        return isset($allowedEntities['taggroups']);
    }

    /**
     * Return true if active schema can mutate global sets.
     *
     * @return bool
     * @since 3.5.0
     */
    public static function canMutateGlobalSets(): bool
    {
        $allowedEntities = self::extractAllowedEntitiesFromSchema('edit');
        return isset($allowedEntities['globalsets']);
    }

    /**
     * Return true if active schema can mutate categories.
     *
     * @return bool
     * @since 3.5.0
     */
    public static function canMutateCategories(): bool
    {
        $allowedEntities = self::extractAllowedEntitiesFromSchema('edit');
        return isset($allowedEntities['categorygroups']);
    }

    /**
     * Return true if active schema can mutate assets.
     *
     * @return bool
     * @since 3.5.0
     */
    public static function canMutateAssets(): bool
    {
        $allowedEntities = self::extractAllowedEntitiesFromSchema('edit');
        return isset($allowedEntities['volumes']);
    }

    /**
     * Return true if active schema can query entries.
     *
     * @return bool
     */
    public static function canQueryEntries(): bool
    {
        $allowedEntities = self::extractAllowedEntitiesFromSchema();
        return isset($allowedEntities['sections'], $allowedEntities['entrytypes']);
    }

    /**
     * Return true if active schema can query assets.
     *
     * @return bool
     */
    public static function canQueryAssets(): bool
    {
        return isset(self::extractAllowedEntitiesFromSchema()['volumes']);
    }

    /**
     * Return true if active schema can query categories.
     *
     * @return bool
     */
    public static function canQueryCategories(): bool
    {
        return isset(self::extractAllowedEntitiesFromSchema()['categorygroups']);
    }

    /**
     * Return true if active schema can query tags.
     *
     * @return bool
     */
    public static function canQueryTags(): bool
    {
        return isset(self::extractAllowedEntitiesFromSchema()['taggroups']);
    }

    /**
     * Return true if active schema can query global sets.
     *
     * @return bool
     */
    public static function canQueryGlobalSets(): bool
    {
        return isset(self::extractAllowedEntitiesFromSchema()['globalsets']);
    }

    /**
     * Return true if active schema can query users.
     *
     * @return bool
     */
    public static function canQueryUsers(): bool
    {
        return isset(self::extractAllowedEntitiesFromSchema()['usergroups']);
    }

    /**
     * Get (and create if needed) a union type by name, included types and a resolver funcion.
     *
     * @param string $typeName The union type name.
     * @param array $includedTypes The type the union should include
     * @param callable $resolveFunction The resolver function to use to resolve a specific type.
     * @return mixed
     */
    public static function getUnionType(string $typeName, array $includedTypes, callable $resolveFunction)
    {
        $unionType = GqlEntityRegistry::getEntity($typeName) ?: GqlEntityRegistry::createEntity($typeName, new UnionType([
            'name' => $typeName,
            'types' => $includedTypes,
            'resolveType' => $resolveFunction,
        ]));

        return $unionType;
    }

    /**
     * Wrap a GQL object type in a NonNull type.
     *
     * @param $type
     * @return mixed
     */
    public static function wrapInNonNull($type)
    {
        if ($type instanceof NonNull) {
            return $type;
        }

        if (is_array($type)) {
            $type['type'] = Type::nonNull($type['type']);
        } else {
            $type = Type::nonNull($type);
        }

        return $type;
    }

    /**
     * Creates a temporary schema with full access to the GraphQL API.
     *
     * @return GqlSchema
     * @since 3.4.0
     */
    public static function createFullAccessSchema(): GqlSchema
    {
        $permissionGroups = Craft::$app->getGql()->getAllSchemaComponents();
        $schema = new GqlSchema(['name' => 'Full Schema', 'uid' => '*']);

        // Fetch all nested permissions
        $traverser = function($permissions) use ($schema, &$traverser) {
            foreach ($permissions as $permission => $config) {
                $schema->scope[] = $permission;

                if (isset($config['nested'])) {
                    $traverser($config['nested']);
                }
            }
        };

        foreach ($permissionGroups['queries'] as $permissionGroup) {
            $traverser($permissionGroup);
        }

        foreach ($permissionGroups['mutations'] as $permissionGroup) {
            $traverser($permissionGroup);
        }

        return $schema;
    }

    /**
     * Apply directives (if any) to a resolved value according to source and resolve info.
     *
     * @param $source
     * @param ResolveInfo $resolveInfo
     * @param $value
     * @return mixed
     */
    public static function applyDirectives($source, ResolveInfo $resolveInfo, $value)
    {
        if (isset($resolveInfo->fieldNodes[0]->directives)) {
            foreach ($resolveInfo->fieldNodes[0]->directives as $directive) {
                /** @var Directive $directiveEntity */
                $directiveEntity = GqlEntityRegistry::getEntity($directive->name->value);
                $arguments = [];

                // This can happen for built-in GraphQL directives in which case they will have been handled already, anyway
                if (!$directiveEntity) {
                    continue;
                }

                if (isset($directive->arguments[0])) {
                    foreach ($directive->arguments as $argument) {
                        $arguments[$argument->name->value] = self::_convertArgumentValue($argument->value, $resolveInfo->variableValues);
                    }
                }

                $value = $directiveEntity::apply($source, $value, $arguments, $resolveInfo);
            }
        }
        return $value;
    }

    /**
<<<<<<< HEAD
     * Shorthand for returning the complexity function for an eager-loaded field.
     *
     * @return callable
     */
    public static function eagerLoadComplexity(): callable
    {
        return static function ($childComplexity) {
            return $childComplexity + GqlService::GRAPHQL_COMPLEXITY_EAGER_LOAD;
        };
    }

    /**
     * Shorthand for returning the complexity function for a field that will add a single query to execution.
     *
     * @return callable
     */
    public static function singleQueryComplexity(): callable
    {
        return static function ($childComplexity) {
            return $childComplexity + GqlService::GRAPHQL_COMPLEXITY_QUERY;
        };
    }

    /**
     * Shorthand for returning the complexity function for a field that will generate a single query for every iteration.
     *
     * @return callable
     */
    public static function nPlus1Complexity(): callable
    {
        return static function ($childComplexity) {
            return $childComplexity + GqlService::GRAPHQL_COMPLEXITY_NPLUS1;
        };
=======
     * Prepare arguments intended for Asset transforms.
     *
     * @param array $arguments
     * @return array|string
     * @since 3.5.3
     */
    public static function prepareTransformArguments(array $arguments)
    {
        unset($arguments['immediately']);

        if (!empty($arguments['handle'])) {
            $transform = $arguments['handle'];
        } else if (!empty($arguments['transform'])) {
            $transform = $arguments['transform'];
        } else {
            $transform = $arguments;
        }

        return $transform;
    }

    /**
     * @param ValueNode|VariableNode $value
     * @param array $variableValues
     * @return array|array[]|mixed
     */
    private static function _convertArgumentValue($value, array $variableValues = [])
    {
        if ($value instanceof VariableNode) {
            return $variableValues[$value->name->value];
        }

        if ($value instanceof ListValueNode) {
            return array_map(function($node) {
                return self::_convertArgumentValue($node);
            }, iterator_to_array($value->values));
        }

        return $value->value;
    }

    /**
     * Looking at the resolve information and the source queried, return the field name or it's alias, if used.
     *
     * @param ResolveInfo $resolveInfo
     * @param $source
     * @param $context
     * @return string
     */
    public static function getFieldNameWithAlias(ResolveInfo $resolveInfo, $source, $context): string
    {
        $fieldName = is_array($resolveInfo->path) ? array_slice($resolveInfo->path, -1)[0] : $resolveInfo->fieldName;
        $isAlias = $fieldName !== $resolveInfo->fieldName;

        /** @var ElementQueryConditionBuilder $conditionBuilder */
        $conditionBuilder = $context['conditionBuilder'] ?? null;

        if ($isAlias) {
            $cannotBeAliased = $conditionBuilder && !$conditionBuilder->canNodeBeAliased($fieldName);
            $aliasNotEagerLoaded = !$source instanceof ElementInterface || $source->getEagerLoadedElements($fieldName) === null;

            if ($cannotBeAliased || $aliasNotEagerLoaded) {
                $fieldName = $resolveInfo->fieldName;
            }
        }

        return $fieldName;
>>>>>>> e72f5d5e
    }
}<|MERGE_RESOLUTION|>--- conflicted
+++ resolved
@@ -14,13 +14,10 @@
 use craft\gql\ElementQueryConditionBuilder;
 use craft\gql\GqlEntityRegistry;
 use craft\models\GqlSchema;
-<<<<<<< HEAD
 use craft\services\Gql as GqlService;
-=======
 use GraphQL\Language\AST\ListValueNode;
 use GraphQL\Language\AST\ValueNode;
 use GraphQL\Language\AST\VariableNode;
->>>>>>> e72f5d5e
 use GraphQL\Type\Definition\NonNull;
 use GraphQL\Type\Definition\ResolveInfo;
 use GraphQL\Type\Definition\Type;
@@ -355,41 +352,6 @@
     }
 
     /**
-<<<<<<< HEAD
-     * Shorthand for returning the complexity function for an eager-loaded field.
-     *
-     * @return callable
-     */
-    public static function eagerLoadComplexity(): callable
-    {
-        return static function ($childComplexity) {
-            return $childComplexity + GqlService::GRAPHQL_COMPLEXITY_EAGER_LOAD;
-        };
-    }
-
-    /**
-     * Shorthand for returning the complexity function for a field that will add a single query to execution.
-     *
-     * @return callable
-     */
-    public static function singleQueryComplexity(): callable
-    {
-        return static function ($childComplexity) {
-            return $childComplexity + GqlService::GRAPHQL_COMPLEXITY_QUERY;
-        };
-    }
-
-    /**
-     * Shorthand for returning the complexity function for a field that will generate a single query for every iteration.
-     *
-     * @return callable
-     */
-    public static function nPlus1Complexity(): callable
-    {
-        return static function ($childComplexity) {
-            return $childComplexity + GqlService::GRAPHQL_COMPLEXITY_NPLUS1;
-        };
-=======
      * Prepare arguments intended for Asset transforms.
      *
      * @param array $arguments
@@ -457,6 +419,41 @@
         }
 
         return $fieldName;
->>>>>>> e72f5d5e
+    }
+
+    /**
+     * Shorthand for returning the complexity function for an eager-loaded field.
+     *
+     * @return callable
+     */
+    public static function eagerLoadComplexity(): callable
+    {
+        return static function ($childComplexity) {
+            return $childComplexity + GqlService::GRAPHQL_COMPLEXITY_EAGER_LOAD;
+        };
+    }
+
+    /**
+     * Shorthand for returning the complexity function for a field that will add a single query to execution.
+     *
+     * @return callable
+     */
+    public static function singleQueryComplexity(): callable
+    {
+        return static function ($childComplexity) {
+            return $childComplexity + GqlService::GRAPHQL_COMPLEXITY_QUERY;
+        };
+    }
+
+    /**
+     * Shorthand for returning the complexity function for a field that will generate a single query for every iteration.
+     *
+     * @return callable
+     */
+    public static function nPlus1Complexity(): callable
+    {
+        return static function ($childComplexity) {
+            return $childComplexity + GqlService::GRAPHQL_COMPLEXITY_NPLUS1;
+        };
     }
 }