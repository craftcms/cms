<?php
namespace Craft;

/**
 * Migration utility methods.
 *
 * @author    Pixel & Tonic, Inc. <support@pixelandtonic.com>
 * @copyright Copyright (c) 2014, Pixel & Tonic, Inc.
 * @license   http://buildwithcraft.com/license Craft License Agreement
 * @see       http://buildwithcraft.com
 * @package   craft.app.helpers
 * @since     1.1
 */
class MigrationHelper
{
	////////////////////
	// PROPERTIES
	////////////////////

	/**
	 * @var
	 */
	private static $_tables;

	/**
	 * @var
	 */
	private static $_tablePrefixLength;

	/**
	 * @var array
	 */
	private static $_idColumnType = array('column' => ColumnType::Int, 'required' => true);

	/**
	 * @var string
	 */
	private static $_fkRefActions = 'RESTRICT|CASCADE|NO ACTION|SET DEFAULT|SET NULL';

	////////////////////
	// PUBLIC METHODS
	////////////////////

	/**
	 * Refreshes our record of everything.
	 *
	 * @return null
	 */
	public static function refresh()
	{
		static::$_tables = null;
		craft()->db->getSchema()->refresh();
	}

	/**
	 * Drops a foreign key if it exists.
	 *
	 * @param string $tableName
	 * @param array  $columns
	 *
	 * @return null
	 */
	public static function dropForeignKeyIfExists($tableName, $columns)
	{
		$table = static::getTable($tableName);

		foreach ($table->fks as $i => $fk)
		{
			if ($columns == $fk->columns)
			{
				static::dropForeignKey($fk);
				unset($table->fks[$i]);
				break;
			}
		}
	}

	/**
	 * Drops an index if it exists.
	 *
	 * @param string $tableName
	 * @param array  $columns
	 * @param bool   $unique
	 *
	 * @return false
	 */
	public static function dropIndexIfExists($tableName, $columns, $unique = false)
	{
		$table = static::getTable($tableName);

		foreach ($table->indexes as $i => $index)
		{
			if ($columns == $index->columns && $unique == $index->unique)
			{
				static::dropIndex($index);
				unset($table->indexes[$i]);
				break;
			}
		}
	}

	/**
	 * Renames a table, while also updating its index and FK names, as well as any other FK names pointing to the table.
	 *
	 * @param string $oldName
	 * @param string $newName
	 *
	 * @return false
	 */
	public static function renameTable($oldName, $newName)
	{
		// Drop any foreign keys pointing to this table
		$fks = static::findForeignKeysTo($oldName);

		foreach ($fks as $fk)
		{
			static::dropForeignKey($fk->fk);
		}

		// Drop all the FKs and indexes on the table
		$table = static::getTable($oldName);
		static::dropAllForeignKeysOnTable($table);
		static::dropAllIndexesOnTable($table);

		// Rename the table
		craft()->db->createCommand()->renameTable($oldName, $newName);

		// Update our internal records
		static::$_tables[$newName] = $table;
		static::$_tables[$newName]->name = $newName;
		unset(static::$_tables[$oldName]);

		static::restoreAllIndexesOnTable($table);
		static::restoreAllForeignKeysOnTable($table);

		foreach ($fks as $fk)
		{
			$fk->fk->refTable = $newName;
			static::restoreForeignKey($fk->fk);
		}
	}

	/**
	 * Renames a column, while also updating any index and FK names that use the column.
	 *
	 * @param string $tableName
	 * @param string $oldName
	 * @param string $newName
	 *
	 * @return null
	 */
	public static function renameColumn($tableName, $oldName, $newName)
	{
		$table = static::getTable($tableName);
		$allOtherTableFks = static::findForeignKeysTo($tableName);

		// Temporarily drop any FKs and indexes that include this column
		$columnFks = array();
		$columnIndexes = array();
		$otherTableFks = array();

		// Drop all the FKs because any one of them might be relying on an index we're about to drop
		foreach ($table->fks as $fk)
		{
			$key = array_search($oldName, $fk->columns);
			$columnFks[] = array($fk, $key);
			static::dropForeignKey($fk);
		}

		foreach ($table->indexes as $index)
		{
			$key = array_search($oldName, $index->columns);
			if ($key !== false)
			{
				$columnIndexes[] = array($index, $key);
				static::dropIndex($index);
			}
		}

		foreach ($allOtherTableFks as $fkData)
		{
			$key = array_search($oldName, $fkData->fk->refColumns);
			if ($key !== false)
			{
				$otherTableFks[] = array($fkData->fk, $key);
				static::dropForeignKey($fkData->fk);
			}
		}

		// Rename the column
		craft()->db->createCommand()->renameColumn($tableName, $oldName, $newName);

		// Update the table records
		$table->columns[$newName] = $table->columns[$oldName];
		$table->columns[$newName]->name = $newName;
		unset($table->columns[$oldName]);

		// Restore the FKs and indexes, and update our records
		foreach ($otherTableFks as $fkData)
		{
			list($fk, $key) = $fkData;
			$fk->refColumns[$key] = $newName;
			static::restoreForeignKey($fk);
		}

		foreach ($columnIndexes as $indexData)
		{
			list($index, $key) = $indexData;
			$index->columns[$key] = $newName;
			static::restoreIndex($index);
		}

		foreach ($columnFks as $fkData)
		{
			list($fk, $key) = $fkData;

			if ($key !== false)
			{
				$fk->columns[$key] = $newName;
			}

			static::restoreForeignKey($fk);
		}
	}

	/**
	 * Creates elements for all rows in a given table, swaps its 'id' PK for 'elementId', and updates the names of any
	 * FK's in other tables.
	 *
	 * @param string     $table       The existing table name used to store records of this element.
	 * @param string     $elementType The element type handle (e.g. "Entry", "Asset", etc.).
	 * @param bool       $hasContent  Whether this element type has content.
	 * @param bool       $isLocalized Whether this element type stores data in multiple locales.
	 * @param array|null $locales     Which locales the elements should store content in.
	 *                                Defaults to the primary site locale if the element type is not localized, otherwise
	 *                                all locales.
	 *
	 * @return null
	 */
	public static function makeElemental($table, $elementType, $hasContent = false, $isLocalized = false, $locales = null)
	{
		$fks = static::findForeignKeysTo($table);

		foreach ($fks as $fk)
		{
			// Drop all FKs and indexes on this table
			static::dropAllForeignKeysOnTable($fk->table);
			static::dropAllUniqueIndexesOnTable($fk->table);

			// Rename the old id column and add the new one
			craft()->db->createCommand()->renameColumn($fk->table->name, $fk->column, $fk->column.'_old');
			craft()->db->createCommand()->addColumnAfter($fk->table->name, $fk->column, $fk->columnType, $fk->column.'_old');
		}

		// Rename the old id column and add the new one
		craft()->db->createCommand()->renameColumn($table, 'id', 'id_old');
		craft()->db->createCommand()->addColumnAfter($table, 'id', static::$_idColumnType, 'id_old');

		// Get all of the rows
		$oldRows = craft()->db->createCommand()
			->select('id_old')
			->from($table)
			->queryAll();

		// Figure out which locales we're going to be storing elements_i18n and content rows in.
		if (!$locales || !is_array($locales))
		{
			if ($isLocalized)
			{
				$locales = craft()->i18n->getSiteLocaleIds();
			}
			else
			{
				$locales = array(craft()->i18n->getPrimarySiteLocaleId());
			}
		}

		$i18nValues = array();
		$contentValues = array();

		foreach ($oldRows as $row)
		{
			// Create a new row in elements
			craft()->db->createCommand()->insert('elements', array(
				'type'     => $elementType,
				'enabled'  => 1,
				'archived' => 0
			));

			// Get the new element ID
			$elementId = craft()->db->getLastInsertID();

			// Update this table with the new element ID
			craft()->db->createCommand()->update($table, array('id' => $elementId), array('id_old' => $row['id_old']));

			// Update the other tables' new FK columns
			foreach ($fks as $fk)
			{
				craft()->db->createCommand()->update($fk->table->name, array($fk->column => $elementId), array($fk->column.'_old' => $row['id_old']));
			}

			// Queue up the elements_i18n and content values
			foreach ($locales as $locale)
			{
				$i18nValues[] = array($elementId, $locale, 1);
			}

			if ($hasContent)
			{
				foreach ($locales as $locale)
				{
					$contentValues[] = array($elementId, $locale);
				}
			}
		}

		// Save the new elements_i18n and content rows
		craft()->db->createCommand()->insertAll('elements_i18n', array('elementId', 'locale', 'enabled'), $i18nValues);

		if ($hasContent)
		{
			craft()->db->createCommand()->insertAll('content', array('elementId', 'locale'), $contentValues);
		}

		// Drop the old id column
		craft()->db->createCommand()->dropColumn($table, 'id_old');

		// Set the new PK
		craft()->db->createCommand()->addPrimaryKey($table, 'id');

		// Make 'id' a FK to elements
		craft()->db->createCommand()->addForeignKey($table, 'id', 'elements', 'id', 'CASCADE');

		// Now deal with the rest of the tables
		foreach ($fks as $fk)
		{
			// Drop the old FK column
			craft()->db->createCommand()->dropColumn($fk->table->name, $fk->column.'_old');

			// Restore its unique indexes and FKs
			static::restoreAllUniqueIndexesOnTable($fk->table);
			static::restoreAllForeignKeysOnTable($fk->table);
		}
	}

	////////////////////
	// PRIVATE METHODS
	////////////////////

	/**
	 * Returns info about all of the tables.
	 *
	 * @return array
	 */
	public static function getTables()
	{
		if (!isset(static::$_tables))
		{
			static::_analyzeTables();
		}

		return static::$_tables;
	}

	/**
	 * Returns info about a given table.
	 *
	 * @param string $table
	 *
	 * @return object|null
	 */
	public static function getTable($table)
	{
		$tables = static::getTables();

		if (isset($tables[$table]))
		{
			return $tables[$table];
		}
	}

	/**
	 * Returns a list of all the foreign keys that point to a given table/column.
	 *
<<<<<<< HEAD
	 * @param string $table
	 *
	 * @return array
=======
	 * @param string $table  The table the foreign keys should point to.
	 * @param string $column The column the foreign keys should point to. Defaults to 'id'.
	 * @return array         A list of the foreign keys pointing to that table/column.
>>>>>>> cf00615a
	 */
	public static function findForeignKeysTo($table, $column = 'id')
	{
		$fks = array();

		foreach (static::getTables() as $otherTable)
		{
			foreach ($otherTable->fks as $fk)
			{
				if ($fk->refTable == $table)
				{
					// Figure out which column in the FK is pointing to this table's id column (if any)
					$fkColumnIndex = array_search($column, $fk->refColumns);

					if ($fkColumnIndex !== false)
					{
						$fkColumnName = $fk->columns[$fkColumnIndex];

						// Get its column type
						$fkColumnRequired = (mb_strpos($otherTable->columns[$fkColumnName]->type, 'NOT NULL') !== false);
						$fkColumnType = array_merge(static::$_idColumnType, array('required' => $fkColumnRequired));

						$fks[] = (object) array(
							'fk'         => $fk,
							'table'      => $otherTable,
							'column'     => $fkColumnName,
							'columnType' => $fkColumnType
						);
					}
				}
			}
		}

		return $fks;
	}

	/**
<<<<<<< HEAD
	 * Returns the length of the table prefix.
	 *
	 * @return string
	 */
	private static function _getTablePrefixLength()
	{
		if (!isset(static::$_tablePrefixLength))
		{
			static::$_tablePrefixLength = mb_strlen(craft()->db->tablePrefix);
		}

		return static::$_tablePrefixLength;
	}

	/**
	 * Records all the foreign keys and indexes for each table.
	 *
	 * @return null
	 */
	private static function _analyzeTables()
	{
		static::$_tables = array();

		$tables = craft()->db->getSchema()->getTableNames();

		foreach ($tables as $table)
		{
			$table = mb_substr($table, static::_getTablePrefixLength());
			static::_analyzeTable($table);
		}
	}

	/**
	 * Records all the foreign keys and indexes for a given table.
	 *
	 * @param string $table
	 *
	 * @return null
	 */
	private static function _analyzeTable($table)
	{
		static::$_tables[$table] = (object) array(
			'name'    => $table,
			'columns' => array(),
			'fks'     => array(),
			'indexes' => array(),
		);

		// Get the CREATE TABLE sql
		$query = craft()->db->createCommand()->setText('SHOW CREATE TABLE `{{'.$table.'}}`')->queryRow();
		$createTableSql = $query['Create Table'];

		// Find the columns
		if (preg_match_all('/^\s*`(\w+)`\s+(.*),$/m', $createTableSql, $matches, PREG_SET_ORDER))
		{
			foreach ($matches as $match)
			{
				$name = $match[1];
				static::$_tables[$table]->columns[$name] = (object) array(
					'name' => $name,
					'type' => $match[2]
				);
			}
		}

		// Find the foreign keys
		if (preg_match_all("/CONSTRAINT `(\w+)` FOREIGN KEY \(`([\w`,]+)`\) REFERENCES `(\w+)` \(`([\w`,]+)`\)( ON DELETE (".static::$_fkRefActions."))?( ON UPDATE (".static::$_fkRefActions."))?/", $createTableSql, $matches, PREG_SET_ORDER))
		{
			foreach ($matches as $match)
			{
				$name = $match[1];
				static::$_tables[$table]->fks[] = (object) array(
					'name'        => $name,
					'columns'     => explode('`,`', $match[2]),
					'refTable'    => mb_substr($match[3], static::_getTablePrefixLength()),
					'refColumns'  => explode('`,`', $match[4]),
					'onDelete'    => (!empty($match[6]) ? $match[6] : null),
					'onUpdate'    => (!empty($match[8]) ? $match[8] : null),
					'table'       => static::$_tables[$table],
				);
			}
		}

		// Find the indexes
		if (preg_match_all('/(UNIQUE )?KEY `(\w+)` \(`([\w`,]+)`\)/', $createTableSql, $matches, PREG_SET_ORDER))
		{
			foreach ($matches as $match)
			{
				$name = $match[2];
				static::$_tables[$table]->indexes[] = (object) array(
					'name'    => $name,
					'columns' => explode('`,`', $match[3]),
					'unique'  => !empty($match[1]),
					'table'   => static::$_tables[$table],
				);
			}
		}
	}

	/**
=======
>>>>>>> cf00615a
	 * Drops all the foreign keys on a table.
	 *
	 * @param object $table
	 *
	 * @return null
	 */
	public static function dropAllForeignKeysOnTable($table)
	{
		foreach ($table->fks as $fk)
		{
			static::dropForeignKey($fk);
		}
	}

	/**
	 * Drops a foreign key.
	 *
	 * @param object $fk
	 *
	 * @return null
	 */
	public static function dropForeignKey($fk)
	{
		// Don't assume that the FK name is "correct"
		craft()->db->createCommand()->setText(craft()->db->getSchema()->dropForeignKey($fk->name, '{{'.$fk->table->name.'}}'))->execute();
	}

	/**
	 * Drops all the indexes on a table.
	 *
	 * @param object $table
	 *
	 * @return null
	 */
	public static function dropAllIndexesOnTable($table)
	{
		foreach ($table->indexes as $index)
		{
			static::dropIndex($index);
		}
	}

	/**
	 * Drops all the unique indexes on a table.
	 *
	 * @param object $table
	 *
	 * @return null
	 */
	public static function dropAllUniqueIndexesOnTable($table)
	{
		foreach ($table->indexes as $index)
		{
			if ($index->unique)
			{
				static::dropIndex($index);
			}
		}
	}

	/**
	 * Drops an index.
	 *
	 * @param object $index
	 *
	 * @return null
	 */
	public static function dropIndex($index)
	{
		// Don't assume that the constraint name is "correct"
		craft()->db->createCommand()->setText(craft()->db->getSchema()->dropIndex($index->name, '{{'.$index->table->name.'}}'))->execute();
	}

	/**
	 * Restores all the indexes on a table.
	 *
	 * @param object $table
	 *
	 * @return null
	 */
	public static function restoreAllIndexesOnTable($table)
	{
		foreach ($table->indexes as $index)
		{
			static::restoreIndex($index);
		}
	}

	/**
	 * Restores all the unique indexes on a table.
	 *
	 * @param object $table
	 *
	 * @return null
	 */
	public static function restoreAllUniqueIndexesOnTable($table)
	{
		foreach ($table->indexes as $index)
		{
			if ($index->unique)
			{
				static::restoreIndex($index);
			}
		}
	}

	/**
	 * Restores an index.
	 *
<<<<<<< HEAD
	 * @param $index
	 *
	 * @return null
=======
	 * @param object $index
>>>>>>> cf00615a
	 */
	public static function restoreIndex($index)
	{
		craft()->db->createCommand()->createIndex($index->table->name, implode(',', $index->columns), $index->unique);

		// Update our record of its name
		$index->name = craft()->db->getIndexName($index->table->name, $index->columns, $index->unique);
	}

	/**
	 * Restores all the foreign keys on a table.
	 *
	 * @param object $table
	 *
	 * @return null
	 */
	public static function restoreAllForeignKeysOnTable($table)
	{
		foreach ($table->fks as $fk)
		{
			static::restoreForeignKey($fk);
		}
	}

	/**
	 * Restores a foreign key.
	 *
	 * @param object $fk
	 *
	 * @return null
	 */
	public static function restoreForeignKey($fk)
	{
		craft()->db->createCommand()->addForeignKey($fk->table->name, implode(',', $fk->columns), $fk->refTable, implode(',', $fk->refColumns), $fk->onDelete, $fk->onUpdate);

		// Update our record of its name
		$fk->name = craft()->db->getForeignKeyName($fk->table->name, $fk->columns);
	}

	/**
	 * Returns the length of the table prefix.
	 *
	 * @return string
	 */
	private static function _getTablePrefixLength()
	{
		if (!isset(static::$_tablePrefixLength))
		{
			static::$_tablePrefixLength = mb_strlen(craft()->db->tablePrefix);
		}

		return static::$_tablePrefixLength;
	}

	/**
	 * Records all the foreign keys and indexes for each table.
	 */
	private static function _analyzeTables()
	{
		static::$_tables = array();

		$tables = craft()->db->getSchema()->getTableNames();

		foreach ($tables as $table)
		{
			$table = mb_substr($table, static::_getTablePrefixLength());
			static::_analyzeTable($table);
		}
	}

	/**
	 * Records all the foreign keys and indexes for a given table.
	 *
	 * @param string $table
	 */
	private static function _analyzeTable($table)
	{
		static::$_tables[$table] = (object) array(
			'name'    => $table,
			'columns' => array(),
			'fks'     => array(),
			'indexes' => array(),
		);

		// Get the CREATE TABLE sql
		$query = craft()->db->createCommand()->setText('SHOW CREATE TABLE `{{'.$table.'}}`')->queryRow();
		$createTableSql = $query['Create Table'];

		// Find the columns
		if (preg_match_all('/^\s*`(\w+)`\s+(.*),$/m', $createTableSql, $matches, PREG_SET_ORDER))
		{
			foreach ($matches as $match)
			{
				$name = $match[1];
				static::$_tables[$table]->columns[$name] = (object) array(
					'name' => $name,
					'type' => $match[2]
				);
			}
		}

		// Find the foreign keys
		if (preg_match_all("/CONSTRAINT `(\w+)` FOREIGN KEY \(`([\w`,]+)`\) REFERENCES `(\w+)` \(`([\w`,]+)`\)( ON DELETE (".static::$_fkRefActions."))?( ON UPDATE (".static::$_fkRefActions."))?/", $createTableSql, $matches, PREG_SET_ORDER))
		{
			foreach ($matches as $match)
			{
				$name = $match[1];
				static::$_tables[$table]->fks[] = (object) array(
					'name'        => $name,
					'columns'     => explode('`,`', $match[2]),
					'refTable'    => mb_substr($match[3], static::_getTablePrefixLength()),
					'refColumns'  => explode('`,`', $match[4]),
					'onDelete'    => (!empty($match[6]) ? $match[6] : null),
					'onUpdate'    => (!empty($match[8]) ? $match[8] : null),
					'table'       => static::$_tables[$table],
				);
			}
		}

		// Find the indexes
		if (preg_match_all('/(UNIQUE )?KEY `(\w+)` \(`([\w`,]+)`\)/', $createTableSql, $matches, PREG_SET_ORDER))
		{
			foreach ($matches as $match)
			{
				$name = $match[2];
				static::$_tables[$table]->indexes[] = (object) array(
					'name'    => $name,
					'columns' => explode('`,`', $match[3]),
					'unique'  => !empty($match[1]),
					'table'   => static::$_tables[$table],
				);
			}
		}
	}
}<|MERGE_RESOLUTION|>--- conflicted
+++ resolved
@@ -7,44 +7,20 @@
  * @author    Pixel & Tonic, Inc. <support@pixelandtonic.com>
  * @copyright Copyright (c) 2014, Pixel & Tonic, Inc.
  * @license   http://buildwithcraft.com/license Craft License Agreement
- * @see       http://buildwithcraft.com
+ * @link      http://buildwithcraft.com
  * @package   craft.app.helpers
  * @since     1.1
  */
 class MigrationHelper
 {
-	////////////////////
-	// PROPERTIES
-	////////////////////
-
-	/**
-	 * @var
-	 */
 	private static $_tables;
-
-	/**
-	 * @var
-	 */
 	private static $_tablePrefixLength;
 
-	/**
-	 * @var array
-	 */
 	private static $_idColumnType = array('column' => ColumnType::Int, 'required' => true);
-
-	/**
-	 * @var string
-	 */
 	private static $_fkRefActions = 'RESTRICT|CASCADE|NO ACTION|SET DEFAULT|SET NULL';
 
-	////////////////////
-	// PUBLIC METHODS
-	////////////////////
-
 	/**
 	 * Refreshes our record of everything.
-	 *
-	 * @return null
 	 */
 	public static function refresh()
 	{
@@ -56,9 +32,7 @@
 	 * Drops a foreign key if it exists.
 	 *
 	 * @param string $tableName
-	 * @param array  $columns
-	 *
-	 * @return null
+	 * @param array $columns
 	 */
 	public static function dropForeignKeyIfExists($tableName, $columns)
 	{
@@ -79,10 +53,8 @@
 	 * Drops an index if it exists.
 	 *
 	 * @param string $tableName
-	 * @param array  $columns
-	 * @param bool   $unique
-	 *
-	 * @return false
+	 * @param array $columns
+	 * @param bool $unique
 	 */
 	public static function dropIndexIfExists($tableName, $columns, $unique = false)
 	{
@@ -100,12 +72,11 @@
 	}
 
 	/**
-	 * Renames a table, while also updating its index and FK names, as well as any other FK names pointing to the table.
+	 * Renames a table, while also updating its index and FK names,
+	 * as well as any other FK names pointing to the table.
 	 *
 	 * @param string $oldName
 	 * @param string $newName
-	 *
-	 * @return false
 	 */
 	public static function renameTable($oldName, $newName)
 	{
@@ -146,8 +117,6 @@
 	 * @param string $tableName
 	 * @param string $oldName
 	 * @param string $newName
-	 *
-	 * @return null
 	 */
 	public static function renameColumn($tableName, $oldName, $newName)
 	{
@@ -224,18 +193,15 @@
 	}
 
 	/**
-	 * Creates elements for all rows in a given table, swaps its 'id' PK for 'elementId', and updates the names of any
-	 * FK's in other tables.
+	 * Creates elements for all rows in a given table, swaps its 'id' PK for 'elementId',
+	 * and updates the names of any FK's in other tables.
 	 *
 	 * @param string     $table       The existing table name used to store records of this element.
 	 * @param string     $elementType The element type handle (e.g. "Entry", "Asset", etc.).
 	 * @param bool       $hasContent  Whether this element type has content.
 	 * @param bool       $isLocalized Whether this element type stores data in multiple locales.
 	 * @param array|null $locales     Which locales the elements should store content in.
-	 *                                Defaults to the primary site locale if the element type is not localized, otherwise
-	 *                                all locales.
-	 *
-	 * @return null
+	 *                                Defaults to the primary site locale if the element type is not localized, otherwise all locales.
 	 */
 	public static function makeElemental($table, $elementType, $hasContent = false, $isLocalized = false, $locales = null)
 	{
@@ -343,10 +309,6 @@
 		}
 	}
 
-	////////////////////
-	// PRIVATE METHODS
-	////////////////////
-
 	/**
 	 * Returns info about all of the tables.
 	 *
@@ -366,7 +328,6 @@
 	 * Returns info about a given table.
 	 *
 	 * @param string $table
-	 *
 	 * @return object|null
 	 */
 	public static function getTable($table)
@@ -382,15 +343,9 @@
 	/**
 	 * Returns a list of all the foreign keys that point to a given table/column.
 	 *
-<<<<<<< HEAD
-	 * @param string $table
-	 *
-	 * @return array
-=======
 	 * @param string $table  The table the foreign keys should point to.
 	 * @param string $column The column the foreign keys should point to. Defaults to 'id'.
 	 * @return array         A list of the foreign keys pointing to that table/column.
->>>>>>> cf00615a
 	 */
 	public static function findForeignKeysTo($table, $column = 'id')
 	{
@@ -428,7 +383,138 @@
 	}
 
 	/**
-<<<<<<< HEAD
+	 * Drops all the foreign keys on a table.
+	 *
+	 * @param object $table
+	 */
+	public static function dropAllForeignKeysOnTable($table)
+	{
+		foreach ($table->fks as $fk)
+		{
+			static::dropForeignKey($fk);
+		}
+	}
+
+	/**
+	 * Drops a foreign key.
+	 *
+	 * @param object $fk
+	 */
+	public static function dropForeignKey($fk)
+	{
+		// Don't assume that the FK name is "correct"
+		craft()->db->createCommand()->setText(craft()->db->getSchema()->dropForeignKey($fk->name, '{{'.$fk->table->name.'}}'))->execute();
+	}
+
+	/**
+	 * Drops all the indexes on a table.
+	 *
+	 * @param object $table
+	 */
+	public static function dropAllIndexesOnTable($table)
+	{
+		foreach ($table->indexes as $index)
+		{
+			static::dropIndex($index);
+		}
+	}
+
+	/**
+	 * Drops all the unique indexes on a table.
+	 *
+	 * @param object $table
+	 */
+	public static function dropAllUniqueIndexesOnTable($table)
+	{
+		foreach ($table->indexes as $index)
+		{
+			if ($index->unique)
+			{
+				static::dropIndex($index);
+			}
+		}
+	}
+
+	/**
+	 * Drops an index.
+	 *
+	 * @param object $index
+	 */
+	public static function dropIndex($index)
+	{
+		// Don't assume that the constraint name is "correct"
+		craft()->db->createCommand()->setText(craft()->db->getSchema()->dropIndex($index->name, '{{'.$index->table->name.'}}'))->execute();
+	}
+
+	/**
+	 * Restores all the indexes on a table.
+	 *
+	 * @param object $table
+	 */
+	public static function restoreAllIndexesOnTable($table)
+	{
+		foreach ($table->indexes as $index)
+		{
+			static::restoreIndex($index);
+		}
+	}
+
+	/**
+	 * Restores all the unique indexes on a table.
+	 *
+	 * @param object $table
+	 */
+	public static function restoreAllUniqueIndexesOnTable($table)
+	{
+		foreach ($table->indexes as $index)
+		{
+			if ($index->unique)
+			{
+				static::restoreIndex($index);
+			}
+		}
+	}
+
+	/**
+	 * Restores an index.
+	 *
+	 * @param object $index
+	 */
+	public static function restoreIndex($index)
+	{
+		craft()->db->createCommand()->createIndex($index->table->name, implode(',', $index->columns), $index->unique);
+
+		// Update our record of its name
+		$index->name = craft()->db->getIndexName($index->table->name, $index->columns, $index->unique);
+	}
+
+	/**
+	 * Restores all the foreign keys on a table.
+	 *
+	 * @param object $table
+	 */
+	public static function restoreAllForeignKeysOnTable($table)
+	{
+		foreach ($table->fks as $fk)
+		{
+			static::restoreForeignKey($fk);
+		}
+	}
+
+	/**
+	 * Restores a foreign key.
+	 *
+	 * @param object $fk
+	 */
+	public static function restoreForeignKey($fk)
+	{
+		craft()->db->createCommand()->addForeignKey($fk->table->name, implode(',', $fk->columns), $fk->refTable, implode(',', $fk->refColumns), $fk->onDelete, $fk->onUpdate);
+
+		// Update our record of its name
+		$fk->name = craft()->db->getForeignKeyName($fk->table->name, $fk->columns);
+	}
+
+	/**
 	 * Returns the length of the table prefix.
 	 *
 	 * @return string
@@ -445,8 +531,6 @@
 
 	/**
 	 * Records all the foreign keys and indexes for each table.
-	 *
-	 * @return null
 	 */
 	private static function _analyzeTables()
 	{
@@ -465,8 +549,6 @@
 	 * Records all the foreign keys and indexes for a given table.
 	 *
 	 * @param string $table
-	 *
-	 * @return null
 	 */
 	private static function _analyzeTable($table)
 	{
@@ -527,258 +609,4 @@
 			}
 		}
 	}
-
-	/**
-=======
->>>>>>> cf00615a
-	 * Drops all the foreign keys on a table.
-	 *
-	 * @param object $table
-	 *
-	 * @return null
-	 */
-	public static function dropAllForeignKeysOnTable($table)
-	{
-		foreach ($table->fks as $fk)
-		{
-			static::dropForeignKey($fk);
-		}
-	}
-
-	/**
-	 * Drops a foreign key.
-	 *
-	 * @param object $fk
-	 *
-	 * @return null
-	 */
-	public static function dropForeignKey($fk)
-	{
-		// Don't assume that the FK name is "correct"
-		craft()->db->createCommand()->setText(craft()->db->getSchema()->dropForeignKey($fk->name, '{{'.$fk->table->name.'}}'))->execute();
-	}
-
-	/**
-	 * Drops all the indexes on a table.
-	 *
-	 * @param object $table
-	 *
-	 * @return null
-	 */
-	public static function dropAllIndexesOnTable($table)
-	{
-		foreach ($table->indexes as $index)
-		{
-			static::dropIndex($index);
-		}
-	}
-
-	/**
-	 * Drops all the unique indexes on a table.
-	 *
-	 * @param object $table
-	 *
-	 * @return null
-	 */
-	public static function dropAllUniqueIndexesOnTable($table)
-	{
-		foreach ($table->indexes as $index)
-		{
-			if ($index->unique)
-			{
-				static::dropIndex($index);
-			}
-		}
-	}
-
-	/**
-	 * Drops an index.
-	 *
-	 * @param object $index
-	 *
-	 * @return null
-	 */
-	public static function dropIndex($index)
-	{
-		// Don't assume that the constraint name is "correct"
-		craft()->db->createCommand()->setText(craft()->db->getSchema()->dropIndex($index->name, '{{'.$index->table->name.'}}'))->execute();
-	}
-
-	/**
-	 * Restores all the indexes on a table.
-	 *
-	 * @param object $table
-	 *
-	 * @return null
-	 */
-	public static function restoreAllIndexesOnTable($table)
-	{
-		foreach ($table->indexes as $index)
-		{
-			static::restoreIndex($index);
-		}
-	}
-
-	/**
-	 * Restores all the unique indexes on a table.
-	 *
-	 * @param object $table
-	 *
-	 * @return null
-	 */
-	public static function restoreAllUniqueIndexesOnTable($table)
-	{
-		foreach ($table->indexes as $index)
-		{
-			if ($index->unique)
-			{
-				static::restoreIndex($index);
-			}
-		}
-	}
-
-	/**
-	 * Restores an index.
-	 *
-<<<<<<< HEAD
-	 * @param $index
-	 *
-	 * @return null
-=======
-	 * @param object $index
->>>>>>> cf00615a
-	 */
-	public static function restoreIndex($index)
-	{
-		craft()->db->createCommand()->createIndex($index->table->name, implode(',', $index->columns), $index->unique);
-
-		// Update our record of its name
-		$index->name = craft()->db->getIndexName($index->table->name, $index->columns, $index->unique);
-	}
-
-	/**
-	 * Restores all the foreign keys on a table.
-	 *
-	 * @param object $table
-	 *
-	 * @return null
-	 */
-	public static function restoreAllForeignKeysOnTable($table)
-	{
-		foreach ($table->fks as $fk)
-		{
-			static::restoreForeignKey($fk);
-		}
-	}
-
-	/**
-	 * Restores a foreign key.
-	 *
-	 * @param object $fk
-	 *
-	 * @return null
-	 */
-	public static function restoreForeignKey($fk)
-	{
-		craft()->db->createCommand()->addForeignKey($fk->table->name, implode(',', $fk->columns), $fk->refTable, implode(',', $fk->refColumns), $fk->onDelete, $fk->onUpdate);
-
-		// Update our record of its name
-		$fk->name = craft()->db->getForeignKeyName($fk->table->name, $fk->columns);
-	}
-
-	/**
-	 * Returns the length of the table prefix.
-	 *
-	 * @return string
-	 */
-	private static function _getTablePrefixLength()
-	{
-		if (!isset(static::$_tablePrefixLength))
-		{
-			static::$_tablePrefixLength = mb_strlen(craft()->db->tablePrefix);
-		}
-
-		return static::$_tablePrefixLength;
-	}
-
-	/**
-	 * Records all the foreign keys and indexes for each table.
-	 */
-	private static function _analyzeTables()
-	{
-		static::$_tables = array();
-
-		$tables = craft()->db->getSchema()->getTableNames();
-
-		foreach ($tables as $table)
-		{
-			$table = mb_substr($table, static::_getTablePrefixLength());
-			static::_analyzeTable($table);
-		}
-	}
-
-	/**
-	 * Records all the foreign keys and indexes for a given table.
-	 *
-	 * @param string $table
-	 */
-	private static function _analyzeTable($table)
-	{
-		static::$_tables[$table] = (object) array(
-			'name'    => $table,
-			'columns' => array(),
-			'fks'     => array(),
-			'indexes' => array(),
-		);
-
-		// Get the CREATE TABLE sql
-		$query = craft()->db->createCommand()->setText('SHOW CREATE TABLE `{{'.$table.'}}`')->queryRow();
-		$createTableSql = $query['Create Table'];
-
-		// Find the columns
-		if (preg_match_all('/^\s*`(\w+)`\s+(.*),$/m', $createTableSql, $matches, PREG_SET_ORDER))
-		{
-			foreach ($matches as $match)
-			{
-				$name = $match[1];
-				static::$_tables[$table]->columns[$name] = (object) array(
-					'name' => $name,
-					'type' => $match[2]
-				);
-			}
-		}
-
-		// Find the foreign keys
-		if (preg_match_all("/CONSTRAINT `(\w+)` FOREIGN KEY \(`([\w`,]+)`\) REFERENCES `(\w+)` \(`([\w`,]+)`\)( ON DELETE (".static::$_fkRefActions."))?( ON UPDATE (".static::$_fkRefActions."))?/", $createTableSql, $matches, PREG_SET_ORDER))
-		{
-			foreach ($matches as $match)
-			{
-				$name = $match[1];
-				static::$_tables[$table]->fks[] = (object) array(
-					'name'        => $name,
-					'columns'     => explode('`,`', $match[2]),
-					'refTable'    => mb_substr($match[3], static::_getTablePrefixLength()),
-					'refColumns'  => explode('`,`', $match[4]),
-					'onDelete'    => (!empty($match[6]) ? $match[6] : null),
-					'onUpdate'    => (!empty($match[8]) ? $match[8] : null),
-					'table'       => static::$_tables[$table],
-				);
-			}
-		}
-
-		// Find the indexes
-		if (preg_match_all('/(UNIQUE )?KEY `(\w+)` \(`([\w`,]+)`\)/', $createTableSql, $matches, PREG_SET_ORDER))
-		{
-			foreach ($matches as $match)
-			{
-				$name = $match[2];
-				static::$_tables[$table]->indexes[] = (object) array(
-					'name'    => $name,
-					'columns' => explode('`,`', $match[3]),
-					'unique'  => !empty($match[1]),
-					'table'   => static::$_tables[$table],
-				);
-			}
-		}
-	}
 }