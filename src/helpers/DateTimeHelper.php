--- conflicted
+++ resolved
@@ -22,7 +22,6 @@
  */
 class DateTimeHelper
 {
-<<<<<<< HEAD
     // Constants
     // =========================================================================
 
@@ -480,7 +479,7 @@
     public static function isYesterday($date): bool
     {
         $date = self::toDateTime($date);
-        $yesterday = new DateTime('@'.strtotime('yesterday'));
+        $yesterday = new DateTime('yesterday', new DateTimeZone(Craft::$app->getTimeZone()));
 
         return $date->format('Y-m-d') == $yesterday->format('Y-m-d');
     }
@@ -702,692 +701,4 @@
 
         return self::$_translationPairs[$language];
     }
-=======
-	// Public Methods
-	// =========================================================================
-
-	/**
-	 * Determines whether the given value is an ISO-8601-formatted date, as defined by either
-	 * {@link http://php.net/manual/en/class.datetime.php#datetime.constants.atom DateTime::ATOM} or
-	 * {@link http://php.net/manual/en/class.datetime.php#datetime.constants.iso8601 DateTime::ISO8601} (with or without
-	 * the colon between the hours and minutes of the timezone offset).
-	 *
-	 * @param mixed $value The value
-	 *
-	 * @return boolean Whether the value is an ISO-8601 date string
-	 */
-	public static function isIso8601($value)
-	{
-		if (is_string($value) && preg_match('/^\d\d\d\d-\d\d-\d\dT\d\d:\d\d:\d\d[\+\-]\d\d\:?\d\d$/', $value))
-		{
-			return true;
-		}
-		else
-		{
-			return false;
-		}
-	}
-
-	/**
-	 * Converts a date to an ISO-8601 string.
-	 *
-	 * @param mixed $date The date, in any format that {@link toDateTime()} supports.
-	 *
-	 * @return string|false The date formatted as an ISO-8601 string, or `false` if $date was not a valid date
-	 */
-	public static function toIso8601($date)
-	{
-		$date = DateTime::createFromString($date);
-
-		if ($date)
-		{
-			return $date->format(\DateTime::ATOM);
-		}
-		else
-		{
-			return false;
-		}
-	}
-
-	/**
-	 * @return DateTime
-	 */
-	public static function currentUTCDateTime()
-	{
-		return new DateTime(null, new \DateTimeZone('UTC'));
-	}
-
-	/**
-	 * @return int
-	 */
-	public static function currentTimeStamp()
-	{
-		$date = static::currentUTCDateTime();
-		return $date->getTimestamp();
-	}
-
-	/**
-	 * @return string
-	 */
-	public static function currentTimeForDb()
-	{
-		// Eventually this will return the time in the appropriate database format for MySQL, Postgre, etc. For now,
-		// it's MySQL only.
-		$date = static::currentUTCDateTime();
-		return $date->format(DateTime::MYSQL_DATETIME, DateTime::UTC);
-	}
-
-	/**
-	 * @param $timeStamp
-	 *
-	 * @return DateTime
-	 */
-	public static function formatTimeForDb($timeStamp = null)
-	{
-		// Eventually this will accept a database parameter and format the timestamp for the given database date/time
-		// datatype. For now, it's MySQL only.
-
-		if (!is_null($timeStamp))
-		{
-			// If it's a global DateTime, convert it to a Craft DateTime instance, else format will choke.
-			if (is_object($timeStamp) && get_class($timeStamp) == 'DateTime')
-			{
-				$dt = new DateTime('@'.$timeStamp->getTimestamp());
-			}
-			else if ($timeStamp instanceof DateTime)
-			{
-				$dt = $timeStamp;
-			}
-			else if (static::isValidTimeStamp($timeStamp))
-			{
-				$dt = new DateTime('@'.$timeStamp);
-			}
-			else
-			{
-				$dt = new DateTime($timeStamp);
-			}
-		}
-		else
-		{
-			$dt = new DateTime();
-		}
-
-		return $dt->format(DateTime::MYSQL_DATETIME, new \DateTimeZone(DateTime::UTC));
-	}
-
-	/**
-	 * @param int  $seconds     The number of seconds
-	 * @param bool $showSeconds Whether to output seconds or not
-	 *
-	 * @return string
-	 */
-	public static function secondsToHumanTimeDuration($seconds, $showSeconds = true)
-	{
-		$secondsInWeek   = 604800;
-		$secondsInDay    = 86400;
-		$secondsInHour   = 3600;
-		$secondsInMinute = 60;
-
-		$weeks = floor($seconds / $secondsInWeek);
-		$seconds = $seconds % $secondsInWeek;
-
-		$days = floor($seconds / $secondsInDay);
-		$seconds = $seconds % $secondsInDay;
-
-		$hours = floor($seconds / $secondsInHour);
-		$seconds = $seconds % $secondsInHour;
-
-		if ($showSeconds)
-		{
-			$minutes = floor($seconds / $secondsInMinute);
-			$seconds = $seconds % $secondsInMinute;
-		}
-		else
-		{
-			$minutes = round($seconds / $secondsInMinute);
-			$seconds = 0;
-		}
-
-		$timeComponents = array();
-
-		if ($weeks)
-		{
-			$timeComponents[] = $weeks.' '.($weeks == 1 ? Craft::t('week') : Craft::t('weeks'));
-		}
-
-		if ($days)
-		{
-			$timeComponents[] = $days.' '.($days == 1 ? Craft::t('day') : Craft::t('days'));
-		}
-
-		if ($hours)
-		{
-			$timeComponents[] = $hours.' '.($hours == 1 ? Craft::t('hour') : Craft::t('hours'));
-		}
-
-		if ($minutes || (!$showSeconds && !$weeks && !$days && !$hours))
-		{
-			$timeComponents[] = $minutes.' '.($minutes == 1 ? Craft::t('minute') : Craft::t('minutes'));
-		}
-
-		if ($seconds || ($showSeconds && !$weeks && !$days && !$hours && !$minutes))
-		{
-			$timeComponents[] = $seconds.' '.($seconds == 1 ? Craft::t('second') : Craft::t('seconds'));
-		}
-
-		return implode(', ', $timeComponents);
-	}
-
-	/**
-	 * @param $timestamp
-	 *
-	 * @return bool
-	 */
-	public static function isValidTimeStamp($timestamp)
-	{
-		return (is_numeric($timestamp) && ($timestamp <= PHP_INT_MAX) && ($timestamp >= ~PHP_INT_MAX));
-	}
-
-	/**
-	 * Returns a nicely formatted date string for given Datetime string.
-	 *
-	 * @param string $dateString The date string.
-	 *
-	 * @return string Formatted date string
-	 */
-	public static function nice($dateString = null)
-	{
-		if ($dateString == null)
-		{
-			$date = time();
-		}
-		else
-		{
-			if (static::isValidTimeStamp($dateString))
-			{
-				$date = $dateString;
-			}
-			else
-			{
-				$date = strtotime($dateString);
-			}
-		}
-
-		return craft()->dateFormatter->formatDateTime($date);
-	}
-
-	/**
-	 * Returns a formatted descriptive date string for given datetime string.
-	 *
-	 * If the given date is today, the returned string could be "Today, 6:54 pm". If the given date was yesterday, the
-	 * returned string could be "Yesterday, 6:54 pm". If $dateString's year is the current year, the returned string
-	 * does not include mention of the year.
-	 *
-	 * @param string $dateString Datetime string or Unix timestamp
-	 *
-	 * @return string Described, relative date string
-	 */
-	public static function niceShort($dateString = null)
-	{
-		$date = ($dateString == null) ? time() : strtotime($dateString);
-
-		$y = (static::isThisYear($date)) ? '' : ' Y';
-
-		if (static::isToday($date))
-		{
-			$ret = sprintf('Today, %s', date("g:i a", $date));
-		}
-		elseif (static::wasYesterday($date))
-		{
-			$ret = sprintf('Yesterday, %s', date("g:i a", $date));
-		}
-		else
-		{
-			$ret = date("M jS{$y}, H:i", $date);
-		}
-
-		return $ret;
-	}
-
-	/**
-	 * Returns true if given date is today.
-	 *
-	 * @param string $date Unix timestamp
-	 *
-	 * @return bool true if date is today, false otherwise.
-	 */
-	public static function isToday($date)
-	{
-		$date = new DateTime('@'.$date);
-		$now = new DateTime();
-
-		return $date->format('Y-m-d') == $now->format('Y-m-d');
-	}
-
-	/**
-	 * Returns true if given date was yesterday
-	 *
-	 * @param int $date Unix timestamp
-	 *
-	 * @return bool true if date was yesterday, false otherwise.
-	 */
-	public static function wasYesterday($date)
-	{
-		$date = new DateTime('@'.$date);
-		$yesterday = new DateTime('yesterday', new \DateTimeZone(craft()->getTimeZone()));
-
-		return $date->format('Y-m-d') == $yesterday->format('Y-m-d');
-	}
-
-	/**
-	 * Returns true if given date is in this year
-	 *
-	 * @param int $date Unix timestamp
-	 *
-	 * @return bool true if date is in this year, false otherwise.
-	 */
-	public static function isThisYear($date)
-	{
-		$date = new DateTime('@'.$date);
-		$now = new DateTime();
-
-		return $date->format('Y') == $now->format('Y');
-	}
-
-	/**
-	 * Returns true if given date is in this week
-	 *
-	 * @param int $date Unix timestamp
-	 *
-	 * @return bool true if date is in this week, false otherwise.
-	 */
-	public static function isThisWeek($date)
-	{
-		$date = new DateTime('@'.$date);
-		$now = new DateTime();
-
-		return $date->format('W Y') == $now->format('W Y');
-	}
-
-	/**
-	 * Returns true if given date is in this month
-	 *
-	 * @param int $date Unix timestamp
-	 *
-	 * @return bool True if date is in this month, false otherwise.
-	 */
-	public static function isThisMonth($date)
-	{
-		$date = new DateTime('@'.$date);
-		$now = new DateTime();
-
-		return $date->format('m Y') == $now->format('m Y');
-	}
-
-	/**
-	 * Returns true if specified datetime was within the interval specified, else false.
-	 *
-	 * @param mixed $timeInterval The numeric value with space then time type. Example of valid types: 6 hours, 2 days,
-	 *                            1 minute.
-	 * @param mixed $dateString   The datestring or unix timestamp to compare
-	 * @param int   $userOffset   User's offset from GMT (in hours)
-	 *
-	 * @return bool Whether the $dateString was within the specified $timeInterval.
-	 */
-	public static function wasWithinLast($timeInterval, $dateString, $userOffset = null)
-	{
-		if (is_numeric($timeInterval))
-		{
-			$timeInterval = $timeInterval.' days';
-		}
-
-		$date = static::fromString($dateString, $userOffset);
-		$interval = static::fromString('-'.$timeInterval);
-
-		if ($date >= $interval && $date <= time())
-		{
-			return true;
-		}
-
-		return false;
-	}
-
-	/**
-	 * Returns true if the specified date was in the past, otherwise false.
-	 *
-	 * @param mixed $date The datestring (a valid strtotime) or unix timestamp to check.
-	 *
-	 * @return bool true if the specified date was in the past, false otherwise.
-	 */
-	public static function wasInThePast($date)
-	{
-		return static::fromString($date) < time() ? true : false;
-	}
-
-	/**
-	 * Returns a UI-facing timestamp for a given {@link DateTime} object.
-	 *
-	 * - If the date/time is from today, only the time will be returned in a localized format (e.g. “10:00 AM”).
-	 * - If the date/time is from yesterday, “Yesterday” will be returned.
-	 * - If the date/time is from the last 7 days, the name of the day will be returned (e.g. “Monday”).
-	 * - Otherwise, the date will be returned in a localized format (e.g. “12/2/2014”).
-	 *
-	 * @param DateTime $dateTime The DateTime object to be formatted.
-	 *
-	 * @return string The timestamp.
-	 */
-	public static function uiTimestamp(DateTime $dateTime)
-	{
-		// If it's today, just return the local time.
-		if (static::isToday($dateTime->getTimestamp()))
-		{
-			return $dateTime->localeTime();
-		}
-		// If it was yesterday, display 'Yesterday'
-		else if (static::wasYesterday($dateTime->getTimestamp()))
-		{
-			return Craft::t('Yesterday');
-		}
-		// If it were up to 7 days ago, display the weekday name.
-		else if (static::wasWithinLast('7 days', $dateTime->getTimestamp()))
-		{
-			return Craft::t($dateTime->format('l'));
-		}
-		else
-		{
-			// Otherwise, just return the local date.
-			return $dateTime->localeDate();
-		}
-	}
-
-	/**
-	 * Returns either a relative date or a formatted date depending on the difference between the current time and given
-	 * datetime. $datetime should be in a **strtotime**-parsable format, like MySQL's
-	 * datetime datatype.
-	 *
-	 * Options:
-	 *  * 'format' => a fall back format if the relative time is longer than the duration specified by end
-	 *  * 'end' =>  The end of relative time telling
-	 *
-	 * Relative dates look something like this:
-	 *  3 weeks, 4 days ago
-	 *  15 seconds ago
-	 * Formatted dates look like this:
-	 *  on 02/18/2004
-	 *
-	 * The returned string includes 'ago' or 'on' and assumes you'll properly add a word  like 'Posted ' before the
-	 * function output.
-	 *
-	 * @param       $dateTime
-	 * @param array $options Default format if timestamp is used in $dateString
-	 *
-	 * @return string The relative time string.
-	 */
-	public static function timeAgoInWords($dateTime, $options = array())
-	{
-		$now = time();
-
-		$inSeconds = strtotime($dateTime);
-		$backwards = ($inSeconds > $now);
-
-		$format = 'j/n/y';
-		$end = '+1 month';
-
-		if (is_array($options))
-		{
-			if (isset($options['format']))
-			{
-				$format = $options['format'];
-				unset($options['format']);
-			}
-			if (isset($options['end']))
-			{
-				$end = $options['end'];
-				unset($options['end']);
-			}
-		}
-		else
-		{
-			$format = $options;
-		}
-
-		if ($backwards)
-		{
-			$futureTime = $inSeconds;
-			$pastTime = $now;
-		}
-		else
-		{
-			$futureTime = $now;
-			$pastTime = $inSeconds;
-		}
-
-		$diff = $futureTime - $pastTime;
-
-		// If more than a week, then take into account the length of months
-		if ($diff >= 604800)
-		{
-			list($future['H'], $future['i'], $future['s'], $future['d'], $future['m'], $future['Y']) = explode('/', date('H/i/s/d/m/Y', $futureTime));
-			list($past['H'], $past['i'], $past['s'], $past['d'], $past['m'], $past['Y']) = explode('/', date('H/i/s/d/m/Y', $pastTime));
-
-			$years = $months = $weeks = $days = $hours = $minutes = $seconds = 0;
-
-			if ($future['Y'] == $past['Y'] && $future['m'] == $past['m'])
-			{
-				$months = 0;
-				$years = 0;
-			}
-			else
-			{
-				if ($future['Y'] == $past['Y'])
-				{
-					$months = $future['m'] - $past['m'];
-				}
-				else
-				{
-					$years = $future['Y'] - $past['Y'];
-					$months = $future['m'] + ((12 * $years) - $past['m']);
-
-					if ($months >= 12)
-					{
-						$years = floor($months / 12);
-						$months = $months - ($years * 12);
-					}
-
-					if ($future['m'] < $past['m'] && $future['Y'] - $past['Y'] == 1)
-					{
-						$years--;
-					}
-				}
-			}
-
-			if ($future['d'] >= $past['d'])
-			{
-				$days = $future['d'] - $past['d'];
-			}
-			else
-			{
-				$daysInPastMonth = date('t', $pastTime);
-				$daysInFutureMonth = date('t', mktime(0, 0, 0, $future['m'] - 1, 1, $future['Y']));
-
-				if (!$backwards)
-				{
-					$days = ($daysInPastMonth - $past['d']) + $future['d'];
-				}
-				else
-				{
-					$days = ($daysInFutureMonth - $past['d']) + $future['d'];
-				}
-
-				if ($future['m'] != $past['m'])
-				{
-					$months--;
-				}
-			}
-
-			if ($months == 0 && $years >= 1 && $diff < ($years * 31536000))
-			{
-				$months = 11;
-				$years--;
-			}
-
-			if ($months >= 12)
-			{
-				$years = $years + 1;
-				$months = $months - 12;
-			}
-
-			if ($days >= 7)
-			{
-				$weeks = floor($days / 7);
-				$days = $days - ($weeks * 7);
-			}
-		}
-		else
-		{
-			$years = $months = $weeks = 0;
-			$days = floor($diff / 86400);
-
-			$diff = $diff - ($days * 86400);
-
-			$hours = floor($diff / 3600);
-			$diff = $diff - ($hours * 3600);
-
-			$minutes = floor($diff / 60);
-			$diff = $diff - ($minutes * 60);
-			$seconds = $diff;
-		}
-
-		$relativeDate = '';
-		$diff = $futureTime - $pastTime;
-
-		if ($diff > abs($now - strtotime($end)))
-		{
-			$relativeDate = sprintf('on %s', date($format, $inSeconds));
-		}
-		else
-		{
-			if ($years > 0)
-			{
-				// years and months and days
-				$relativeDate .= ($relativeDate ? ', ' : '').$years.' '.($years == 1 ? 'year' : 'years');
-				$relativeDate .= $months > 0 ? ($relativeDate ? ', ' : '').$months.' '.($months == 1 ? 'month' : 'months') : '';
-				$relativeDate .= $weeks > 0 ? ($relativeDate ? ', ' : '').$weeks.' '.($weeks == 1 ? 'week' : 'weeks') : '';
-				$relativeDate .= $days > 0 ? ($relativeDate ? ', ' : '').$days.' '.($days == 1 ? 'day' : 'days') : '';
-			}
-			elseif (abs($months) > 0)
-			{
-				// months, weeks and days
-				$relativeDate .= ($relativeDate ? ', ' : '').$months.' '.($months == 1 ? 'month' : 'months');
-				$relativeDate .= $weeks > 0 ? ($relativeDate ? ', ' : '').$weeks.' '.($weeks == 1 ? 'week' : 'weeks') : '';
-				$relativeDate .= $days > 0 ? ($relativeDate ? ', ' : '').$days.' '.($days == 1 ? 'day' : 'days') : '';
-			}
-			elseif (abs($weeks) > 0)
-			{
-				// weeks and days
-				$relativeDate .= ($relativeDate ? ', ' : '').$weeks.' '.($weeks == 1 ? 'week' : 'weeks');
-				$relativeDate .= $days > 0 ? ($relativeDate ? ', ' : '').$days.' '.($days == 1 ? 'day' : 'days') : '';
-			}
-			elseif (abs($days) > 0)
-			{
-				// days and hours
-				$relativeDate .= ($relativeDate ? ', ' : '').$days.' '.($days == 1 ? 'day' : 'days');
-				$relativeDate .= $hours > 0 ? ($relativeDate ? ', ' : '').$hours.' '.($hours == 1 ? 'hour' : 'hours') : '';
-			}
-			elseif (abs($hours) > 0)
-			{
-				// hours and minutes
-				$relativeDate .= ($relativeDate ? ', ' : '').$hours.' '.($hours == 1 ? 'hour' : 'hours');
-				$relativeDate .= $minutes > 0 ? ($relativeDate ? ', ' : '').$minutes.' '.($minutes == 1 ? 'minute' : 'minutes') : '';
-			}
-			elseif (abs($minutes) > 0)
-			{
-				// minutes only
-				$relativeDate .= ($relativeDate ? ', ' : '').$minutes.' '.($minutes == 1 ? 'minute' : 'minutes');
-			}
-			else
-			{
-				// seconds only
-				$relativeDate .= ($relativeDate ? ', ' : '').$seconds.' '.($seconds == 1 ? 'second' : 'seconds');
-			}
-
-			if (!$backwards)
-			{
-				$relativeDate = sprintf('%s ago', $relativeDate);
-			}
-		}
-
-		return $relativeDate;
-	}
-
-	/**
-	 * Returns a UNIX timestamp, given either a UNIX timestamp or a valid strtotime() date string.
-	 *
-	 * @param string $dateString Datetime string
-	 * @param int    $userOffset User's offset from GMT (in hours)
-	 *
-	 * @return string The parsed timestamp.
-	 */
-	public static function fromString($dateString, $userOffset = null)
-	{
-		if (empty($dateString))
-		{
-			return false;
-		}
-
-		if (is_integer($dateString) || is_numeric($dateString))
-		{
-			$date = intval($dateString);
-		}
-		else
-		{
-			$date = strtotime($dateString);
-		}
-
-		if ($userOffset !== null)
-		{
-			//return $this->convert($date, $userOffset);
-		}
-
-		if ($date === -1)
-		{
-			return false;
-		}
-
-		return $date;
-	}
-
-	/**
-	 * Takes a PHP time format string and converts it to seconds.
-	 * {@see http://www.php.net/manual/en/datetime.formats.time.php}
-	 *
-	 * @param $timeFormatString
-	 *
-	 * @return string
-	 */
-	public static function timeFormatToSeconds($timeFormatString)
-	{
-		$interval = new DateInterval($timeFormatString);
-		return $interval->toSeconds();
-	}
-
-	/**
-	 * Returns true if interval string is a valid interval.
-	 *
-	 * @param $intervalString
-	 *
-	 * @return bool
-	 */
-	public static function isValidIntervalString($intervalString)
-	{
-		$interval = DateInterval::createFromDateString($intervalString);
-
-		if ($interval->s != 0 || $interval->i != 0 || $interval->h != 0 || $interval->d != 0 || $interval->m != 0 || $interval->y != 0)
-		{
-			return true;
-		}
-
-		return false;
-	}
->>>>>>> 6351aca2
 }