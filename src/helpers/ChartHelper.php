<?php
/**
 * @link      https://craftcms.com/
 * @copyright Copyright (c) Pixel & Tonic, Inc.
 * @license   https://craftcms.com/license
 */

namespace craft\helpers;

use Craft;
use craft\db\Connection;
use craft\db\Query;
use craft\services\Config;
use DateTime;
use yii\base\Exception;


/**
 * Class ChartHelper
 *
 * @author Pixel & Tonic, Inc. <support@pixelandtonic.com>
 * @since  3.0
 */
class ChartHelper
{
<<<<<<< HEAD
    // Public Methods
    // =========================================================================
=======
	// Public Methods
	// =========================================================================

	/**
	 * Returns the data for a run chart, based on a given DB query, start/end dates, and the desired time interval unit.
	 *
	 * The query’s SELECT clause should already be set to a column aliased as `value`.
	 *
	 * The $options array can override the following defaults:
	 *
	 *  - `intervalUnit` - The time interval unit to use ('hour', 'day', 'month', or 'year').
	 *                     By default, a unit will be decided automatically based on the start/end date duration.
	 *  - `categoryLabel` - The label to use for the chart categories (times). Defaults to "Date".
	 *  - `valueLabel` - The label to use for the chart values. Defaults to "Value".
	 *  - `valueType` - The type of values that are being plotted ('number', 'currency', 'percent', 'time'). Defaults to 'number'.
	 *
	 * @param DbCommand  $query        The DB query that should be used
	 * @param DateTime   $startDate    The start of the time duration to select (inclusive)
	 * @param DateTime   $endDate      The end of the time duratio to select (exclusive)
	 * @param string     $dateColumn   The column that represents the date
	 * @param array|null $options      Any customizations that should be made over the default options
	 *
	 * @return array
	 */
	public static function getRunChartDataFromQuery(DbCommand $query, DateTime $startDate, DateTime $endDate, $dateColumn, $options = array())
	{
		// Setup
		$options = array_merge(array(
			'intervalUnit' => null,
			'categoryLabel' => Craft::t('Date'),
			'valueLabel' => Craft::t('Value'),
			'valueType' => 'number',
		), $options);
        
		if ($options['intervalUnit'] && in_array($options['intervalUnit'], array('year', 'month', 'day', 'hour')))
		{
			$intervalUnit = $options['intervalUnit'];
		}
		else
		{
			$intervalUnit = self::getRunChartIntervalUnit($startDate, $endDate);
		}

		switch ($intervalUnit)
		{
			case 'year':
			{
				$sqlDateFormat = '%Y-01-01';
				$phpDateFormat = 'Y-01-01';
				$sqlGroup = "YEAR({$dateColumn})";
				break;
			}
			case 'month':
			{
				$sqlDateFormat = '%Y-%m-01';
				$phpDateFormat = 'Y-m-01';
				$sqlGroup = "YEAR({$dateColumn}), MONTH({$dateColumn})";
				break;
			}
			case 'day':
			{
				$sqlDateFormat = '%Y-%m-%d';
				$phpDateFormat = 'Y-m-d';
				$sqlGroup = "YEAR({$dateColumn}), MONTH({$dateColumn}), DAY({$dateColumn})";
				break;
			}
			case 'hour':
			{
				$sqlDateFormat = '%Y-%m-%d %H:00:00';
				$phpDateFormat = 'Y-m-d H:00:00';
				$sqlGroup = "YEAR({$dateColumn}), MONTH({$dateColumn}), DAY({$dateColumn}), HOUR({$dateColumn})";
				break;
			}
		}

        // Execute the query
        $results = $query
            ->addSelect("DATE_FORMAT({$dateColumn}, '{$sqlDateFormat}') as date")
            ->andWhere(
                array('and', $dateColumn.' >= :startDate', $dateColumn.' < :endDate'),
                array(':startDate' => $startDate->format(DateTime::MYSQL_DATETIME, DateTime::UTC), ':endDate' => $endDate->format(DateTime::MYSQL_DATETIME, DateTime::UTC)))
            ->group($sqlGroup)
            ->order($dateColumn.' asc')
            ->queryAll();

		// Assembe the data
		$rows = array();

        $cursorDate = $startDate;
		$endTimestamp = $endDate->getTimestamp();

		while ($cursorDate->getTimestamp() < $endTimestamp)
		{
            // Do we have a record for this date?
            $cursorDateUtc = $cursorDate->format($phpDateFormat, DateTime::UTC);
            $formattedCursorDate = $cursorDate->format($phpDateFormat);

			if (isset($results[0]) && $results[0]['date'] == $cursorDateUtc)
			{
				$value = (float) $results[0]['value'];
				array_shift($results);
			}
			else
			{
				$value = 0;
			}

			$rows[] = array($formattedCursorDate, $value);
			$cursorDate->modify('+1 '.$intervalUnit);
		}

		return array(
			'columns' => array(
				array(
					'type' => ($intervalUnit === 'hour' ? 'datetime' : 'date'),
					'label' => $options['categoryLabel']
				),
				array(
					'type' => $options['valueType'],
					'label' => $options['valueLabel']
				)
			),
			'rows' => $rows,
		);
	}

	/**
	 * Returns the interval unit that should be used in a run chart, based on the given start and end dates.
	 *
	 * @param DateTime $startDate
	 * @param DateTime $endDate
	 *
	 * @return string The unit that the chart should use ('hour', 'day', 'month', or 'year')
	 */
	public static function getRunChartIntervalUnit(DateTime $startDate, DateTime $endDate)
	{
		// Get the total number of days between the two dates
		$days = floor(($endDate->getTimestamp() - $startDate->getTimestamp()) / 86400);

		if ($days >= 730)
		{
			return 'year';
		}

		if ($days >= 60)
		{
			return 'month';
		}

		if ($days >= 2)
		{
			return 'day';
		}

		return 'hour';
	}
>>>>>>> 64707d95

    /**
     * Returns the data for a run chart, based on a given DB query, start/end dates, and the desired time interval unit.
     *
     * The query’s SELECT clause should already be set to a column aliased as `value`.
     *
     * The $options array can override the following defaults:
     *
     *  - `intervalUnit`  - The time interval unit to use ('hour', 'day', 'month', or 'year').
     *                     By default, a unit will be decided automatically based on the start/end date duration.
     *  - `categoryLabel` - The label to use for the chart categories (times). Defaults to "Date".
     *  - `valueLabel`    - The label to use for the chart values. Defaults to "Value".
     *  - `valueType`     - The type of values that are being plotted ('number', 'currency', 'percent', 'time'). Defaults to 'number'.
     *
     * @param Query    $query      The DB query that should be used
     * @param DateTime $startDate  The start of the time duration to select (inclusive)
     * @param DateTime $endDate    The end of the time duration to select (exclusive)
     * @param string   $dateColumn The column that represents the date
     * @param array    $options    Any customizations that should be made over the default options
     *
     * @return array
     * @throws Exception
     */
    public static function getRunChartDataFromQuery(Query $query, DateTime $startDate, DateTime $endDate, string $dateColumn, array $options = []): array
    {
        // Setup
        $options = array_merge([
            'intervalUnit' => null,
            'categoryLabel' => Craft::t('app', 'Date'),
            'valueLabel' => Craft::t('app', 'Value'),
            'valueType' => 'number',
        ], $options);

        $databaseType = Craft::$app->getConfig()->get('driver', Config::CATEGORY_DB);

        $craftTimezone = new \DateTimeZone(Craft::$app->getTimeZone());

        if ($options['intervalUnit'] && in_array($options['intervalUnit'], ['year', 'month', 'day', 'hour'], true)) {
            $intervalUnit = $options['intervalUnit'];
        } else {
            $intervalUnit = self::getRunChartIntervalUnit($startDate, $endDate);
        }

        switch ($databaseType) {
            case Connection::DRIVER_MYSQL:
                $yearSql = "YEAR([[{$dateColumn}]])";
                $monthSql = "MONTH([[{$dateColumn}]])";
                $daySql = "DAY([[{$dateColumn}]])";
                $hourSql = "HOUR([[{$dateColumn}]])";
                break;
            case Connection::DRIVER_PGSQL:
                $yearSql = "EXTRACT(YEAR FROM [[{$dateColumn}]])";
                $monthSql = "EXTRACT(MONTH FROM [[{$dateColumn}]])";
                $daySql = "EXTRACT(DAY FROM [[{$dateColumn}]])";
                $hourSql = "EXTRACT(HOUR FROM [[{$dateColumn}]])";
                break;
            default:
                throw new Exception('Unsupported connection type: '.$databaseType);
        }

        switch ($intervalUnit) {
            case 'year':
                switch ($databaseType) {
                    case Connection::DRIVER_MYSQL:
                        $sqlDateFormat = '%Y-01-01';
                        break;
                    case Connection::DRIVER_PGSQL:
                        $sqlDateFormat = 'YYYY-01-01';
                        break;
                    default:
                        throw new Exception('Unsupported connection type: '.$databaseType);
                }
                $phpDateFormat = 'Y-01-01';
                $sqlGroup = [$yearSql];
                $cursorDate = new DateTime($startDate->format('Y-01-01'), $craftTimezone);
                break;
            case 'month':
                switch ($databaseType) {
                    case Connection::DRIVER_MYSQL:
                        $sqlDateFormat = '%Y-%m-01';
                        break;
                    case Connection::DRIVER_PGSQL:
                        $sqlDateFormat = 'YYYY-MM-01';
                        break;
                    default:
                        throw new Exception('Unsupported connection type: '.$databaseType);
                }
                $phpDateFormat = 'Y-m-01';
                $sqlGroup = [$yearSql, $monthSql];
                $cursorDate = new DateTime($startDate->format('Y-m-01'), $craftTimezone);
                break;
            case 'day':
                switch ($databaseType) {
                    case Connection::DRIVER_MYSQL:
                        $sqlDateFormat = '%Y-%m-%d';
                        break;
                    case Connection::DRIVER_PGSQL:
                        $sqlDateFormat = 'YYYY-MM-DD';
                        break;
                    default:
                        throw new Exception('Unsupported connection type: '.$databaseType);
                }
                $phpDateFormat = 'Y-m-d';
                $sqlGroup = [$yearSql, $monthSql, $daySql];
                $cursorDate = new DateTime($startDate->format('Y-m-d'), $craftTimezone);
                break;
            case 'hour':
                switch ($databaseType) {
                    case Connection::DRIVER_MYSQL:
                        $sqlDateFormat = '%Y-%m-%d %H:00:00';
                        break;
                    case Connection::DRIVER_PGSQL:
                        $sqlDateFormat = 'YYYY-MM-DD HH24:00:00';
                        break;
                    default:
                        throw new Exception('Unsupported connection type: '.$databaseType);
                }
                $phpDateFormat = 'Y-m-d H:00:00';
                $sqlGroup = [$yearSql, $monthSql, $daySql, $hourSql];
                $cursorDate = new DateTime($startDate->format('Y-m-d'), $craftTimezone);
                break;
            default:
                throw new Exception('Invalid interval unit: '.$intervalUnit);
        }

        switch ($databaseType) {
            case Connection::DRIVER_MYSQL:
                $select = "DATE_FORMAT([[{$dateColumn}]], '{$sqlDateFormat}') AS [[date]]";
                break;
            case Connection::DRIVER_PGSQL:
                $select = "to_char([[{$dateColumn}]], '{$sqlDateFormat}') AS [[date]]";
                break;
            default:
                throw new Exception('Unsupported connection type: '.$databaseType);
        }

        $sqlGroup[] = '[[date]]';

        // Execute the query
        $results = $query
            ->addSelect([$select])
            ->andWhere([
                'and',
                ['>=', $dateColumn, $startDate->format('Y-m-d H:i:s')],
                ['<', $dateColumn, $endDate->format('Y-m-d H:i:s')]
            ])
            ->groupBy($sqlGroup)
            ->orderBy(['[[date]]' => SORT_ASC])
            ->all();

        // Assemble the data
        $rows = [];

        $endTimestamp = $endDate->getTimestamp();

        while ($cursorDate->getTimestamp() < $endTimestamp) {
            // Do we have a record for this date?
            $formattedCursorDate = $cursorDate->format($phpDateFormat);

            if (isset($results[0]) && $results[0]['date'] == $formattedCursorDate) {
                $value = (float)$results[0]['value'];
                array_shift($results);
            } else {
                $value = 0;
            }

            $rows[] = [$formattedCursorDate, $value];
            $cursorDate->modify('+1 '.$intervalUnit);
        }

        return [
            'columns' => [
                [
                    'type' => $intervalUnit === 'hour' ? 'datetime' : 'date',
                    'label' => $options['categoryLabel']
                ],
                [
                    'type' => $options['valueType'],
                    'label' => $options['valueLabel']
                ]
            ],
            'rows' => $rows,
        ];
    }

    /**
     * Returns the interval unit that should be used in a run chart, based on the given start and end dates.
     *
     * @param DateTime $startDate
     * @param DateTime $endDate
     *
     * @return string The unit that the chart should use ('hour', 'day', 'month', or 'year')
     */
    public static function getRunChartIntervalUnit(DateTime $startDate, DateTime $endDate): string
    {
        // Get the total number of days between the two dates
        $days = $endDate->diff($startDate)->format('%a');

        if ($days >= 730) {
            return 'year';
        }

        if ($days >= 60) {
            return 'month';
        }

        if ($days >= 2) {
            return 'day';
        }

        return 'hour';
    }

    /**
     * Returns the short date, decimal, percent and currency D3 formats based on Craft's locale settings
     *
     * @return array
     */
    public static function formats(): array
    {
        return [
            'shortDateFormats' => self::shortDateFormats(),
        ];
    }

    /**
     * Returns the D3 short date formats based on Yii's short date format
     *
     * @return array
     */
    public static function shortDateFormats(): array
    {
        $format = Craft::$app->getLocale()->getDateFormat('short');

        // Some of these are RTL versions
        $removals = [
            'day' => ['y'],
            'month' => ['d', 'd‏'],
            'year' => ['d', 'd‏', 'm', 'M‏'],
        ];

        $shortDateFormats = [];

        foreach ($removals as $unit => $chars) {
            $shortDateFormats[$unit] = $format;

            foreach ($chars as $char) {
                $shortDateFormats[$unit] = preg_replace("/(^[{$char}]+\W+|\W+[{$char}]+)/iu", '', $shortDateFormats[$unit]);
            }
        }


        // yii formats to d3 formats

        $yiiToD3Formats = [
            'day' => ['dd' => '%-d', 'd' => '%-d'],
            'month' => ['MM' => '%-m', 'M' => '%-m'],
            'year' => ['yyyy' => '%Y', 'yy' => '%y', 'y' => '%y']
        ];

        foreach ($shortDateFormats as $unit => $format) {
            foreach ($yiiToD3Formats as $_unit => $_formats) {
                foreach ($_formats as $yiiFormat => $d3Format) {
                    $pattern = "/({$yiiFormat})/i";

                    preg_match($pattern, $shortDateFormats[$unit], $matches);

                    if (count($matches) > 0) {
                        $shortDateFormats[$unit] = preg_replace($pattern, $d3Format, $shortDateFormats[$unit]);

                        break;
                    }
                }
            }
        }

        return $shortDateFormats;
    }

    /**
     * Returns the predefined date ranges with their label, start date and end date.
     *
     * @return array
     */
    public static function dateRanges(): array
    {
        $dateRanges = [
            'd7' => ['label' => Craft::t('app', 'Last 7 days'), 'startDate' => '-7 days', 'endDate' => null],
            'd30' => ['label' => Craft::t('app', 'Last 30 days'), 'startDate' => '-30 days', 'endDate' => null],
            'lastweek' => ['label' => Craft::t('app', 'Last Week'), 'startDate' => '-2 weeks', 'endDate' => '-1 week'],
            'lastmonth' => ['label' => Craft::t('app', 'Last Month'), 'startDate' => '-2 months', 'endDate' => '-1 month'],
        ];

        return $dateRanges;
    }
}<|MERGE_RESOLUTION|>--- conflicted
+++ resolved
@@ -23,167 +23,8 @@
  */
 class ChartHelper
 {
-<<<<<<< HEAD
     // Public Methods
     // =========================================================================
-=======
-	// Public Methods
-	// =========================================================================
-
-	/**
-	 * Returns the data for a run chart, based on a given DB query, start/end dates, and the desired time interval unit.
-	 *
-	 * The query’s SELECT clause should already be set to a column aliased as `value`.
-	 *
-	 * The $options array can override the following defaults:
-	 *
-	 *  - `intervalUnit` - The time interval unit to use ('hour', 'day', 'month', or 'year').
-	 *                     By default, a unit will be decided automatically based on the start/end date duration.
-	 *  - `categoryLabel` - The label to use for the chart categories (times). Defaults to "Date".
-	 *  - `valueLabel` - The label to use for the chart values. Defaults to "Value".
-	 *  - `valueType` - The type of values that are being plotted ('number', 'currency', 'percent', 'time'). Defaults to 'number'.
-	 *
-	 * @param DbCommand  $query        The DB query that should be used
-	 * @param DateTime   $startDate    The start of the time duration to select (inclusive)
-	 * @param DateTime   $endDate      The end of the time duratio to select (exclusive)
-	 * @param string     $dateColumn   The column that represents the date
-	 * @param array|null $options      Any customizations that should be made over the default options
-	 *
-	 * @return array
-	 */
-	public static function getRunChartDataFromQuery(DbCommand $query, DateTime $startDate, DateTime $endDate, $dateColumn, $options = array())
-	{
-		// Setup
-		$options = array_merge(array(
-			'intervalUnit' => null,
-			'categoryLabel' => Craft::t('Date'),
-			'valueLabel' => Craft::t('Value'),
-			'valueType' => 'number',
-		), $options);
-        
-		if ($options['intervalUnit'] && in_array($options['intervalUnit'], array('year', 'month', 'day', 'hour')))
-		{
-			$intervalUnit = $options['intervalUnit'];
-		}
-		else
-		{
-			$intervalUnit = self::getRunChartIntervalUnit($startDate, $endDate);
-		}
-
-		switch ($intervalUnit)
-		{
-			case 'year':
-			{
-				$sqlDateFormat = '%Y-01-01';
-				$phpDateFormat = 'Y-01-01';
-				$sqlGroup = "YEAR({$dateColumn})";
-				break;
-			}
-			case 'month':
-			{
-				$sqlDateFormat = '%Y-%m-01';
-				$phpDateFormat = 'Y-m-01';
-				$sqlGroup = "YEAR({$dateColumn}), MONTH({$dateColumn})";
-				break;
-			}
-			case 'day':
-			{
-				$sqlDateFormat = '%Y-%m-%d';
-				$phpDateFormat = 'Y-m-d';
-				$sqlGroup = "YEAR({$dateColumn}), MONTH({$dateColumn}), DAY({$dateColumn})";
-				break;
-			}
-			case 'hour':
-			{
-				$sqlDateFormat = '%Y-%m-%d %H:00:00';
-				$phpDateFormat = 'Y-m-d H:00:00';
-				$sqlGroup = "YEAR({$dateColumn}), MONTH({$dateColumn}), DAY({$dateColumn}), HOUR({$dateColumn})";
-				break;
-			}
-		}
-
-        // Execute the query
-        $results = $query
-            ->addSelect("DATE_FORMAT({$dateColumn}, '{$sqlDateFormat}') as date")
-            ->andWhere(
-                array('and', $dateColumn.' >= :startDate', $dateColumn.' < :endDate'),
-                array(':startDate' => $startDate->format(DateTime::MYSQL_DATETIME, DateTime::UTC), ':endDate' => $endDate->format(DateTime::MYSQL_DATETIME, DateTime::UTC)))
-            ->group($sqlGroup)
-            ->order($dateColumn.' asc')
-            ->queryAll();
-
-		// Assembe the data
-		$rows = array();
-
-        $cursorDate = $startDate;
-		$endTimestamp = $endDate->getTimestamp();
-
-		while ($cursorDate->getTimestamp() < $endTimestamp)
-		{
-            // Do we have a record for this date?
-            $cursorDateUtc = $cursorDate->format($phpDateFormat, DateTime::UTC);
-            $formattedCursorDate = $cursorDate->format($phpDateFormat);
-
-			if (isset($results[0]) && $results[0]['date'] == $cursorDateUtc)
-			{
-				$value = (float) $results[0]['value'];
-				array_shift($results);
-			}
-			else
-			{
-				$value = 0;
-			}
-
-			$rows[] = array($formattedCursorDate, $value);
-			$cursorDate->modify('+1 '.$intervalUnit);
-		}
-
-		return array(
-			'columns' => array(
-				array(
-					'type' => ($intervalUnit === 'hour' ? 'datetime' : 'date'),
-					'label' => $options['categoryLabel']
-				),
-				array(
-					'type' => $options['valueType'],
-					'label' => $options['valueLabel']
-				)
-			),
-			'rows' => $rows,
-		);
-	}
-
-	/**
-	 * Returns the interval unit that should be used in a run chart, based on the given start and end dates.
-	 *
-	 * @param DateTime $startDate
-	 * @param DateTime $endDate
-	 *
-	 * @return string The unit that the chart should use ('hour', 'day', 'month', or 'year')
-	 */
-	public static function getRunChartIntervalUnit(DateTime $startDate, DateTime $endDate)
-	{
-		// Get the total number of days between the two dates
-		$days = floor(($endDate->getTimestamp() - $startDate->getTimestamp()) / 86400);
-
-		if ($days >= 730)
-		{
-			return 'year';
-		}
-
-		if ($days >= 60)
-		{
-			return 'month';
-		}
-
-		if ($days >= 2)
-		{
-			return 'day';
-		}
-
-		return 'hour';
-	}
->>>>>>> 64707d95
 
     /**
      * Returns the data for a run chart, based on a given DB query, start/end dates, and the desired time interval unit.
@@ -219,8 +60,6 @@
 
         $databaseType = Craft::$app->getConfig()->get('driver', Config::CATEGORY_DB);
 
-        $craftTimezone = new \DateTimeZone(Craft::$app->getTimeZone());
-
         if ($options['intervalUnit'] && in_array($options['intervalUnit'], ['year', 'month', 'day', 'hour'], true)) {
             $intervalUnit = $options['intervalUnit'];
         } else {
@@ -258,7 +97,6 @@
                 }
                 $phpDateFormat = 'Y-01-01';
                 $sqlGroup = [$yearSql];
-                $cursorDate = new DateTime($startDate->format('Y-01-01'), $craftTimezone);
                 break;
             case 'month':
                 switch ($databaseType) {
@@ -273,7 +111,6 @@
                 }
                 $phpDateFormat = 'Y-m-01';
                 $sqlGroup = [$yearSql, $monthSql];
-                $cursorDate = new DateTime($startDate->format('Y-m-01'), $craftTimezone);
                 break;
             case 'day':
                 switch ($databaseType) {
@@ -288,7 +125,6 @@
                 }
                 $phpDateFormat = 'Y-m-d';
                 $sqlGroup = [$yearSql, $monthSql, $daySql];
-                $cursorDate = new DateTime($startDate->format('Y-m-d'), $craftTimezone);
                 break;
             case 'hour':
                 switch ($databaseType) {
@@ -303,7 +139,6 @@
                 }
                 $phpDateFormat = 'Y-m-d H:00:00';
                 $sqlGroup = [$yearSql, $monthSql, $daySql, $hourSql];
-                $cursorDate = new DateTime($startDate->format('Y-m-d'), $craftTimezone);
                 break;
             default:
                 throw new Exception('Invalid interval unit: '.$intervalUnit);
@@ -327,8 +162,8 @@
             ->addSelect([$select])
             ->andWhere([
                 'and',
-                ['>=', $dateColumn, $startDate->format('Y-m-d H:i:s')],
-                ['<', $dateColumn, $endDate->format('Y-m-d H:i:s')]
+                ['>=', $dateColumn, Db::prepareDateForDb($startDate)],
+                ['<', $dateColumn, Db::prepareDateForDb($endDate)]
             ])
             ->groupBy($sqlGroup)
             ->orderBy(['[[date]]' => SORT_ASC])
@@ -337,13 +172,17 @@
         // Assemble the data
         $rows = [];
 
+        $cursorDate = $startDate;
         $endTimestamp = $endDate->getTimestamp();
 
         while ($cursorDate->getTimestamp() < $endTimestamp) {
             // Do we have a record for this date?
+            $cursorDateUtc = (clone $cursorDate)
+                ->setTimezone(new \DateTimeZone('UTC'))
+                ->format($phpDateFormat);
             $formattedCursorDate = $cursorDate->format($phpDateFormat);
 
-            if (isset($results[0]) && $results[0]['date'] == $formattedCursorDate) {
+            if (isset($results[0]) && $results[0]['date'] === $cursorDateUtc) {
                 $value = (float)$results[0]['value'];
                 array_shift($results);
             } else {
