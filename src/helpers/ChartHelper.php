<?php
/**
 * @link      https://craftcms.com/
 * @copyright Copyright (c) Pixel & Tonic, Inc.
 * @license   https://craftcms.github.io/license/
 */

namespace craft\helpers;

use Craft;
use craft\db\Query;
use craft\elements\db\ElementQueryInterface;
use DateTime;
use yii\base\Exception;


/**
 * Class ChartHelper
 *
 * @author Pixel & Tonic, Inc. <support@pixelandtonic.com>
 * @since  3.0
 */
class ChartHelper
{
<<<<<<< HEAD
    // Public Methods
    // =========================================================================

    /**
     * Returns the data for a run chart, based on a given DB query, start/end dates, and the desired time interval unit.
     *
     * The query’s SELECT clause should already be set to a column aliased as `value`.
     *
     * The $options array can override the following defaults:
     *
     *  - `intervalUnit`  - The time interval unit to use ('hour', 'day', 'month', or 'year').
     *                     By default, a unit will be decided automatically based on the start/end date duration.
     *  - `categoryLabel` - The label to use for the chart categories (times). Defaults to "Date".
     *  - `valueLabel`    - The label to use for the chart values. Defaults to "Value".
     *  - `valueType`     - The type of values that are being plotted ('number', 'currency', 'percent', 'time'). Defaults to 'number'.
     *
     * @param Query    $query      The DB query that should be used
     * @param DateTime $startDate  The start of the time duration to select (inclusive)
     * @param DateTime $endDate    The end of the time duration to select (exclusive)
     * @param string   $dateColumn The column that represents the date
     * @param array    $options    Any customizations that should be made over the default options
     *
     * @return array
     * @throws Exception
     */
    public static function getRunChartDataFromQuery(Query $query, DateTime $startDate, DateTime $endDate, string $dateColumn, array $options = []): array
    {
        // Setup
        $options = array_merge([
            'intervalUnit' => null,
            'categoryLabel' => Craft::t('app', 'Date'),
            'valueLabel' => Craft::t('app', 'Value'),
            'valueType' => 'number',
        ], $options);

        $isMysql = Craft::$app->getDb()->getIsMysql();

        if ($options['intervalUnit'] && in_array($options['intervalUnit'], ['year', 'month', 'day', 'hour'], true)) {
            $intervalUnit = $options['intervalUnit'];
        } else {
            $intervalUnit = self::getRunChartIntervalUnit($startDate, $endDate);
        }

        // Convert timezone for SQL request
        $tz = DateTimeHelper::timeZoneOffset(Craft::$app->getTimeZone());

        if ($isMysql) {
            $dateColumnSql = "CONVERT_TZ([[{$dateColumn}]], 'UTC', '{$tz}')";
            $yearSql = "YEAR({$dateColumnSql})";
            $monthSql = "MONTH({$dateColumnSql})";
            $daySql = "DAY({$dateColumnSql})";
            $hourSql = "HOUR({$dateColumnSql})";
        } else {
            $dateColumnSql = "[[{$dateColumn}]] AT TIME ZONE '{$tz}'";
            $yearSql = "EXTRACT(YEAR FROM {$dateColumnSql})";
            $monthSql = "EXTRACT(MONTH FROM {$dateColumnSql})";
            $daySql = "EXTRACT(DAY FROM {$dateColumnSql})";
            $hourSql = "EXTRACT(HOUR FROM {$dateColumnSql})";
        }

        // Prepare the query
        switch ($intervalUnit) {
            case 'year':
                if ($isMysql) {
                    $sqlDateFormat = '%Y-01-01';
                } else {
                    $sqlDateFormat = 'YYYY-01-01';
                }
                $phpDateFormat = 'Y-01-01';
                $sqlGroup = [$yearSql];
                break;
            case 'month':
                if ($isMysql) {
                    $sqlDateFormat = '%Y-%m-01';
                } else {
                    $sqlDateFormat = 'YYYY-MM-01';
                }
                $phpDateFormat = 'Y-m-01';
                $sqlGroup = [$yearSql, $monthSql];
                break;
            case 'day':
                if ($isMysql) {
                    $sqlDateFormat = '%Y-%m-%d';
                } else {
                    $sqlDateFormat = 'YYYY-MM-DD';
                }
                $phpDateFormat = 'Y-m-d';
                $sqlGroup = [$yearSql, $monthSql, $daySql];
                break;
            case 'hour':
                if ($isMysql) {
                    $sqlDateFormat = '%Y-%m-%d %H:00:00';
                } else {
                    $sqlDateFormat = 'YYYY-MM-DD HH24:00:00';
                }
                $phpDateFormat = 'Y-m-d H:00:00';
                $sqlGroup = [$yearSql, $monthSql, $daySql, $hourSql];
                break;
            default:
                throw new Exception('Invalid interval unit: '.$intervalUnit);
        }

        if ($isMysql) {
            $select = "DATE_FORMAT({$dateColumnSql}, '{$sqlDateFormat}') AS [[date]]";
        } else {
            $select = "to_char({$dateColumnSql}, '{$sqlDateFormat}') AS [[date]]";
        }

        $sqlGroup[] = '[[date]]';

        // Prepare the query
        $condition = ['and', "{$dateColumnSql} >= :startDate", "{$dateColumnSql} < :endDate"];
        $params = [
            ':startDate' => Db::prepareDateForDb($startDate),
            ':endDate' => Db::prepareDateForDb($endDate),
        ];
        $orderBy = ['date' => SORT_ASC];

        // If this is an element query, modify the prepared query directly
        if ($query instanceof ElementQueryInterface) {
            $query = $query->prepare(Craft::$app->getDb()->getQueryBuilder());
            /** @var Query $subQuery */
            $subQuery = $query->from['subquery'];
            $subQuery
                ->addSelect($query->select)
                ->addSelect([$select])
                ->andWhere($condition, $params)
                ->groupBy($sqlGroup)
                ->orderBy($orderBy);
            $query
                ->select(['subquery.value', 'subquery.date'])
                ->orderBy($orderBy);
        } else {
            $query
                ->addSelect([$select])
                ->andWhere($condition, $params)
                ->groupBy($sqlGroup)
                ->orderBy($orderBy);
        }

        // Execute the query
        $results = $query->all();

        // Assemble the data
        $rows = [];

        $cursorDate = $startDate;
        $endTimestamp = $endDate->getTimestamp();

        while ($cursorDate->getTimestamp() < $endTimestamp) {
            // Do we have a record for this date?
            $formattedCursorDate = $cursorDate->format($phpDateFormat);

            if (isset($results[0]) && $results[0]['date'] === $formattedCursorDate) {
                $value = (float)$results[0]['value'];
                array_shift($results);
            } else {
                $value = 0;
            }

            $rows[] = [$formattedCursorDate, $value];
            $cursorDate->modify('+1 '.$intervalUnit);
        }

        return [
            'columns' => [
                [
                    'type' => $intervalUnit === 'hour' ? 'datetime' : 'date',
                    'label' => $options['categoryLabel']
                ],
                [
                    'type' => $options['valueType'],
                    'label' => $options['valueLabel']
                ]
            ],
            'rows' => $rows,
        ];
    }

    /**
     * Returns the interval unit that should be used in a run chart, based on the given start and end dates.
     *
     * @param DateTime $startDate
     * @param DateTime $endDate
     *
     * @return string The unit that the chart should use ('hour', 'day', 'month', or 'year')
     */
    public static function getRunChartIntervalUnit(DateTime $startDate, DateTime $endDate): string
    {
        // Get the total number of days between the two dates
        $days = $endDate->diff($startDate)->format('%a');

        if ($days >= 730) {
            return 'year';
        }

        if ($days >= 60) {
            return 'month';
        }

        if ($days >= 2) {
            return 'day';
        }

        return 'hour';
    }

    /**
     * Returns the short date, decimal, percent and currency D3 formats based on Craft's locale settings
     *
     * @return array
     */
    public static function formats(): array
    {
        return [
            'shortDateFormats' => self::shortDateFormats(),
        ];
    }

    /**
     * Returns the D3 short date formats based on Yii's short date format
     *
     * @return array
     */
    public static function shortDateFormats(): array
    {
        $format = Craft::$app->getLocale()->getDateFormat('short');

        // Some of these are RTL versions
        $removals = [
            'day' => ['y'],
            'month' => ['d', 'd‏'],
            'year' => ['d', 'd‏', 'm', 'M‏'],
        ];

        $shortDateFormats = [];

        foreach ($removals as $unit => $chars) {
            $shortDateFormats[$unit] = $format;

            foreach ($chars as $char) {
                $shortDateFormats[$unit] = preg_replace("/(^[{$char}]+\W+|\W+[{$char}]+)/iu", '', $shortDateFormats[$unit]);
            }
        }


        // yii formats to d3 formats

        $yiiToD3Formats = [
            'day' => ['dd' => '%-d', 'd' => '%-d'],
            'month' => ['MM' => '%-m', 'M' => '%-m'],
            'year' => ['yyyy' => '%Y', 'yy' => '%y', 'y' => '%y']
        ];

        foreach ($shortDateFormats as $unit => $format) {
            foreach ($yiiToD3Formats as $_unit => $_formats) {
                foreach ($_formats as $yiiFormat => $d3Format) {
                    $pattern = "/({$yiiFormat})/i";

                    preg_match($pattern, $shortDateFormats[$unit], $matches);

                    if (count($matches) > 0) {
                        $shortDateFormats[$unit] = preg_replace($pattern, $d3Format, $shortDateFormats[$unit]);

                        break;
                    }
                }
            }
        }

        return $shortDateFormats;
    }

    /**
     * Returns the predefined date ranges with their label, start date and end date.
     *
     * @return array
     */
    public static function dateRanges(): array
    {
        $dateRanges = [
            'd7' => ['label' => Craft::t('app', 'Last 7 days'), 'startDate' => '-7 days', 'endDate' => null],
            'd30' => ['label' => Craft::t('app', 'Last 30 days'), 'startDate' => '-30 days', 'endDate' => null],
            'lastweek' => ['label' => Craft::t('app', 'Last Week'), 'startDate' => '-2 weeks', 'endDate' => '-1 week'],
            'lastmonth' => ['label' => Craft::t('app', 'Last Month'), 'startDate' => '-2 months', 'endDate' => '-1 month'],
        ];

        return $dateRanges;
    }
=======
	// Public Methods
	// =========================================================================

	/**
	 * Returns the data for a run chart, based on a given DB query, start/end dates, and the desired time interval unit.
	 *
	 * The query’s SELECT clause should already be set to a column aliased as `value`.
	 *
	 * The $options array can override the following defaults:
	 *
	 *  - `intervalUnit` - The time interval unit to use ('hour', 'day', 'month', or 'year').
	 *                     By default, a unit will be decided automatically based on the start/end date duration.
	 *  - `categoryLabel` - The label to use for the chart categories (times). Defaults to "Date".
	 *  - `valueLabel` - The label to use for the chart values. Defaults to "Value".
	 *  - `valueType` - The type of values that are being plotted ('number', 'currency', 'percent', 'time'). Defaults to 'number'.
	 *
	 * @param DbCommand  $query        The DB query that should be used
	 * @param DateTime   $startDate    The start of the time duration to select (inclusive)
	 * @param DateTime   $endDate      The end of the time duratio to select (exclusive)
	 * @param string     $dateColumn   The column that represents the date
	 * @param array|null $options      Any customizations that should be made over the default options
	 *
	 * @return array
	 */
	public static function getRunChartDataFromQuery(DbCommand $query, DateTime $startDate, DateTime $endDate, $dateColumn, $options = array())
	{
		// Setup
		$options = array_merge(array(
			'intervalUnit' => null,
			'categoryLabel' => Craft::t('Date'),
			'valueLabel' => Craft::t('Value'),
			'valueType' => 'number',
		), $options);

		if ($options['intervalUnit'] && in_array($options['intervalUnit'], array('year', 'month', 'day', 'hour')))
		{
			$intervalUnit = $options['intervalUnit'];
		}
		else
		{
			$intervalUnit = self::getRunChartIntervalUnit($startDate, $endDate);
		}

		switch ($intervalUnit)
		{
			case 'year':
			{
				$phpDateFormat = 'Y-01-01';
				break;
			}
			case 'month':
			{
				$phpDateFormat = 'Y-m-01';
				break;
			}
			case 'day':
			{
				$phpDateFormat = 'Y-m-d';
				break;
			}
			case 'hour':
			{
				$phpDateFormat = 'Y-m-d H:00:00';
				break;
			}
		}

		// Assemble the data

		$rows = array();

		$cursorDate = clone $startDate;
		$endTimestamp = $endDate->getTimestamp();
		$query->select('COUNT(*)');

		while ($cursorDate->getTimestamp() < $endTimestamp)
		{
			$cursorEndDate = clone $cursorDate;
			$cursorEndDate->modify('+1 '.$intervalUnit);
			$total = $query
				->where(array('and', "{$dateColumn} >= :startDate", "{$dateColumn} < :endDate"), array(
					':startDate' => DateTimeHelper::formatTimeForDb($cursorDate),
					':endDate' => DateTimeHelper::formatTimeForDb($cursorEndDate)
					))
				->queryScalar();

			$rows[] = array($cursorDate->format($phpDateFormat), $total);
			$cursorDate = $cursorEndDate;
		}

		return array(
			'columns' => array(
				array(
					'type' => ($intervalUnit === 'hour' ? 'datetime' : 'date'),
					'label' => $options['categoryLabel']
				),
				array(
					'type' => $options['valueType'],
					'label' => $options['valueLabel']
				)
			),
			'rows' => $rows,
		);
	}

	/**
	 * Returns the interval unit that should be used in a run chart, based on the given start and end dates.
	 *
	 * @param DateTime $startDate
	 * @param DateTime $endDate
	 *
	 * @return string The unit that the chart should use ('hour', 'day', 'month', or 'year')
	 */
	public static function getRunChartIntervalUnit(DateTime $startDate, DateTime $endDate)
	{
		// Get the total number of days between the two dates
		$days = floor(($endDate->getTimestamp() - $startDate->getTimestamp()) / 86400);

		if ($days >= 730)
		{
			return 'year';
		}

		if ($days >= 60)
		{
			return 'month';
		}

		if ($days >= 2)
		{
			return 'day';
		}

		return 'hour';
	}

	/**
	 * Returns the short date, decimal, percent and currency D3 formats based on Craft's locale settings
	 *
	 * @return array
	 */
	public static function getFormats()
	{
		return array(
			'shortDateFormats' => self::getShortDateFormats(),
			'decimalFormat' => self::getDecimalFormat(),
			'percentFormat' => self::getPercentFormat(),
			'currencyFormat' => self::getCurrencyFormat(),
		);
	}

	/**
	 * Returns the D3 short date formats based on Yii's short date format
	 *
	 * @return array
	 */
	public static function getShortDateFormats()
	{
		$format = craft()->locale->getDateFormat('short');

		// Some of these are RTL versions
		$removals = array(
			'day' => array('y'),
			'month' => array('d', 'd‏'),
			'year' => array('d', 'd‏', 'm', 'M‏'),
		);

		$shortDateFormats = array();

		foreach($removals as $unit => $chars)
		{
			$shortDateFormats[$unit] = $format;

			foreach($chars as $char)
			{
				$shortDateFormats[$unit] = preg_replace("/(^[{$char}]+\W+|\W+[{$char}]+)/iu", '', $shortDateFormats[$unit]);
			}
		}


		// yii formats to d3 formats

		$yiiToD3Formats = array(
			'day' => array('dd' => '%-d','d' => '%-d'),
			'month' => array('MM' => '%-m','M' => '%-m'),
			'year' => array('yyyy' => '%Y','yy' => '%y','y' => '%y')
		);

		foreach($shortDateFormats as $unit => $format)
		{
			foreach($yiiToD3Formats as $_unit => $_formats)
			{
				foreach($_formats as $yiiFormat => $d3Format)
				{
					$pattern = "/({$yiiFormat})/i";

					preg_match($pattern, $shortDateFormats[$unit], $matches);

					if(count($matches) > 0)
					{
						$shortDateFormats[$unit] = preg_replace($pattern, $d3Format, $shortDateFormats[$unit]);

						break;
					}

				}
			}
		}

		return $shortDateFormats;
	}

	/**
	 * Returns the D3 decimal format based on Yii's decimal format
	 *
	 * @return array
	 */
	public static function getDecimalFormat()
	{
		$format = craft()->locale->getDecimalFormat();

		$yiiToD3Formats = array(
			'#,##,##0.###' => ',.3f',
			'#,##0.###' => ',.3f',
			'#0.######' => '.6f',
			'#0.###;#0.###-' => '.3f',
			'0 mil' => ',.3f',
		);

		if(isset($yiiToD3Formats[$format]))
		{
			return $yiiToD3Formats[$format];
		}
	}

	/**
	 * Returns the D3 percent format based on Yii's percent format
	 *
	 * @return array
	 */
	public static function getPercentFormat()
	{
		$format = craft()->locale->getPercentFormat();

		$yiiToD3Formats = array(
			'#,##,##0%' => ',.2%',
			'#,##0%' => ',.2%',
			'#,##0 %' => ',.2%',
			'#0%' => ',.0%',
			'%#,##0' => ',.2%',
		);

		if(isset($yiiToD3Formats[$format]))
		{
			return $yiiToD3Formats[$format];
		}
	}

	/**
	 * Returns the D3 currency format based on Yii's currency format
	 *
	 * @return array
	 */
	public static function getCurrencyFormat()
	{
		$format = craft()->locale->getCurrencyFormat();

		$yiiToD3Formats = array(

			'#,##0.00 ¤' => '$,.2f',
			'#,##0.00 ¤;(#,##0.00 ¤)' => '$,.2f',
			'¤#,##0.00' => '$,.2f',
			'¤#,##0.00;(¤#,##0.00)' => '$,.2f',
			'¤#,##0.00;¤-#,##0.00' => '$,.2f',
			'¤#0.00' => '$.2f',
			'¤ #,##,##0.00' => '$,.2f',
			'¤ #,##0.00' => '$,.2f',
			'¤ #,##0.00;¤-#,##0.00' => '$,.2f',
			'¤ #0.00' => '$.2f',
			'¤ #0.00;¤ #0.00-' => '$.2f',
		);

		if(isset($yiiToD3Formats[$format]))
		{
			return $yiiToD3Formats[$format];
		}
	}

	/**
	 * Returns the predefined date ranges with their label, start date and end date.
	 *
	 * @return array
	 */
	public static function getDateRanges()
	{
		$dateRanges = array(
			'd7' => array('label' => Craft::t('Last 7 days'), 'startDate' => '-7 days', 'endDate' => null),
			'd30' => array('label' => Craft::t('Last 30 days'), 'startDate' => '-30 days', 'endDate' => null),
			'lastweek' => array('label' => Craft::t('Last Week'), 'startDate' => '-2 weeks', 'endDate' => '-1 week'),
			'lastmonth' => array('label' => Craft::t('Last Month'), 'startDate' => '-2 months', 'endDate' => '-1 month'),
		);

		return $dateRanges;
	}
>>>>>>> 76f779f6
}<|MERGE_RESOLUTION|>--- conflicted
+++ resolved
@@ -9,7 +9,6 @@
 
 use Craft;
 use craft\db\Query;
-use craft\elements\db\ElementQueryInterface;
 use DateTime;
 use yii\base\Exception;
 
@@ -22,7 +21,6 @@
  */
 class ChartHelper
 {
-<<<<<<< HEAD
     // Public Methods
     // =========================================================================
 
@@ -58,133 +56,49 @@
             'valueType' => 'number',
         ], $options);
 
-        $isMysql = Craft::$app->getDb()->getIsMysql();
-
         if ($options['intervalUnit'] && in_array($options['intervalUnit'], ['year', 'month', 'day', 'hour'], true)) {
             $intervalUnit = $options['intervalUnit'];
         } else {
             $intervalUnit = self::getRunChartIntervalUnit($startDate, $endDate);
         }
 
-        // Convert timezone for SQL request
-        $tz = DateTimeHelper::timeZoneOffset(Craft::$app->getTimeZone());
-
-        if ($isMysql) {
-            $dateColumnSql = "CONVERT_TZ([[{$dateColumn}]], 'UTC', '{$tz}')";
-            $yearSql = "YEAR({$dateColumnSql})";
-            $monthSql = "MONTH({$dateColumnSql})";
-            $daySql = "DAY({$dateColumnSql})";
-            $hourSql = "HOUR({$dateColumnSql})";
-        } else {
-            $dateColumnSql = "[[{$dateColumn}]] AT TIME ZONE '{$tz}'";
-            $yearSql = "EXTRACT(YEAR FROM {$dateColumnSql})";
-            $monthSql = "EXTRACT(MONTH FROM {$dateColumnSql})";
-            $daySql = "EXTRACT(DAY FROM {$dateColumnSql})";
-            $hourSql = "EXTRACT(HOUR FROM {$dateColumnSql})";
-        }
-
         // Prepare the query
         switch ($intervalUnit) {
             case 'year':
-                if ($isMysql) {
-                    $sqlDateFormat = '%Y-01-01';
-                } else {
-                    $sqlDateFormat = 'YYYY-01-01';
-                }
                 $phpDateFormat = 'Y-01-01';
-                $sqlGroup = [$yearSql];
                 break;
             case 'month':
-                if ($isMysql) {
-                    $sqlDateFormat = '%Y-%m-01';
-                } else {
-                    $sqlDateFormat = 'YYYY-MM-01';
-                }
                 $phpDateFormat = 'Y-m-01';
-                $sqlGroup = [$yearSql, $monthSql];
                 break;
             case 'day':
-                if ($isMysql) {
-                    $sqlDateFormat = '%Y-%m-%d';
-                } else {
-                    $sqlDateFormat = 'YYYY-MM-DD';
-                }
                 $phpDateFormat = 'Y-m-d';
-                $sqlGroup = [$yearSql, $monthSql, $daySql];
                 break;
             case 'hour':
-                if ($isMysql) {
-                    $sqlDateFormat = '%Y-%m-%d %H:00:00';
-                } else {
-                    $sqlDateFormat = 'YYYY-MM-DD HH24:00:00';
-                }
                 $phpDateFormat = 'Y-m-d H:00:00';
-                $sqlGroup = [$yearSql, $monthSql, $daySql, $hourSql];
                 break;
             default:
                 throw new Exception('Invalid interval unit: '.$intervalUnit);
         }
 
-        if ($isMysql) {
-            $select = "DATE_FORMAT({$dateColumnSql}, '{$sqlDateFormat}') AS [[date]]";
-        } else {
-            $select = "to_char({$dateColumnSql}, '{$sqlDateFormat}') AS [[date]]";
-        }
-
-        $sqlGroup[] = '[[date]]';
-
-        // Prepare the query
-        $condition = ['and', "{$dateColumnSql} >= :startDate", "{$dateColumnSql} < :endDate"];
-        $params = [
-            ':startDate' => Db::prepareDateForDb($startDate),
-            ':endDate' => Db::prepareDateForDb($endDate),
-        ];
-        $orderBy = ['date' => SORT_ASC];
-
-        // If this is an element query, modify the prepared query directly
-        if ($query instanceof ElementQueryInterface) {
-            $query = $query->prepare(Craft::$app->getDb()->getQueryBuilder());
-            /** @var Query $subQuery */
-            $subQuery = $query->from['subquery'];
-            $subQuery
-                ->addSelect($query->select)
-                ->addSelect([$select])
-                ->andWhere($condition, $params)
-                ->groupBy($sqlGroup)
-                ->orderBy($orderBy);
-            $query
-                ->select(['subquery.value', 'subquery.date'])
-                ->orderBy($orderBy);
-        } else {
-            $query
-                ->addSelect([$select])
-                ->andWhere($condition, $params)
-                ->groupBy($sqlGroup)
-                ->orderBy($orderBy);
-        }
-
-        // Execute the query
-        $results = $query->all();
-
         // Assemble the data
         $rows = [];
 
-        $cursorDate = $startDate;
+        $cursorDate = clone $startDate;
         $endTimestamp = $endDate->getTimestamp();
 
         while ($cursorDate->getTimestamp() < $endTimestamp) {
-            // Do we have a record for this date?
-            $formattedCursorDate = $cursorDate->format($phpDateFormat);
-
-            if (isset($results[0]) && $results[0]['date'] === $formattedCursorDate) {
-                $value = (float)$results[0]['value'];
-                array_shift($results);
-            } else {
-                $value = 0;
-            }
-
-            $rows[] = [$formattedCursorDate, $value];
-            $cursorDate->modify('+1 '.$intervalUnit);
+            $cursorEndDate = clone $cursorDate;
+            $cursorEndDate->modify('+1 '.$intervalUnit);
+            $cursorQuery = clone $query;
+            $total = $cursorQuery
+                ->andWhere(['and',
+                    ['>=', $dateColumn, Db::prepareDateForDb($cursorDate)],
+                    ['<', $dateColumn, Db::prepareDateForDb($cursorEndDate)]
+                ])
+                ->count();
+
+            $rows[] = [$cursorDate->format($phpDateFormat), $total];
+            $cursorDate = $cursorEndDate;
         }
 
         return [
@@ -312,310 +226,4 @@
 
         return $dateRanges;
     }
-=======
-	// Public Methods
-	// =========================================================================
-
-	/**
-	 * Returns the data for a run chart, based on a given DB query, start/end dates, and the desired time interval unit.
-	 *
-	 * The query’s SELECT clause should already be set to a column aliased as `value`.
-	 *
-	 * The $options array can override the following defaults:
-	 *
-	 *  - `intervalUnit` - The time interval unit to use ('hour', 'day', 'month', or 'year').
-	 *                     By default, a unit will be decided automatically based on the start/end date duration.
-	 *  - `categoryLabel` - The label to use for the chart categories (times). Defaults to "Date".
-	 *  - `valueLabel` - The label to use for the chart values. Defaults to "Value".
-	 *  - `valueType` - The type of values that are being plotted ('number', 'currency', 'percent', 'time'). Defaults to 'number'.
-	 *
-	 * @param DbCommand  $query        The DB query that should be used
-	 * @param DateTime   $startDate    The start of the time duration to select (inclusive)
-	 * @param DateTime   $endDate      The end of the time duratio to select (exclusive)
-	 * @param string     $dateColumn   The column that represents the date
-	 * @param array|null $options      Any customizations that should be made over the default options
-	 *
-	 * @return array
-	 */
-	public static function getRunChartDataFromQuery(DbCommand $query, DateTime $startDate, DateTime $endDate, $dateColumn, $options = array())
-	{
-		// Setup
-		$options = array_merge(array(
-			'intervalUnit' => null,
-			'categoryLabel' => Craft::t('Date'),
-			'valueLabel' => Craft::t('Value'),
-			'valueType' => 'number',
-		), $options);
-
-		if ($options['intervalUnit'] && in_array($options['intervalUnit'], array('year', 'month', 'day', 'hour')))
-		{
-			$intervalUnit = $options['intervalUnit'];
-		}
-		else
-		{
-			$intervalUnit = self::getRunChartIntervalUnit($startDate, $endDate);
-		}
-
-		switch ($intervalUnit)
-		{
-			case 'year':
-			{
-				$phpDateFormat = 'Y-01-01';
-				break;
-			}
-			case 'month':
-			{
-				$phpDateFormat = 'Y-m-01';
-				break;
-			}
-			case 'day':
-			{
-				$phpDateFormat = 'Y-m-d';
-				break;
-			}
-			case 'hour':
-			{
-				$phpDateFormat = 'Y-m-d H:00:00';
-				break;
-			}
-		}
-
-		// Assemble the data
-
-		$rows = array();
-
-		$cursorDate = clone $startDate;
-		$endTimestamp = $endDate->getTimestamp();
-		$query->select('COUNT(*)');
-
-		while ($cursorDate->getTimestamp() < $endTimestamp)
-		{
-			$cursorEndDate = clone $cursorDate;
-			$cursorEndDate->modify('+1 '.$intervalUnit);
-			$total = $query
-				->where(array('and', "{$dateColumn} >= :startDate", "{$dateColumn} < :endDate"), array(
-					':startDate' => DateTimeHelper::formatTimeForDb($cursorDate),
-					':endDate' => DateTimeHelper::formatTimeForDb($cursorEndDate)
-					))
-				->queryScalar();
-
-			$rows[] = array($cursorDate->format($phpDateFormat), $total);
-			$cursorDate = $cursorEndDate;
-		}
-
-		return array(
-			'columns' => array(
-				array(
-					'type' => ($intervalUnit === 'hour' ? 'datetime' : 'date'),
-					'label' => $options['categoryLabel']
-				),
-				array(
-					'type' => $options['valueType'],
-					'label' => $options['valueLabel']
-				)
-			),
-			'rows' => $rows,
-		);
-	}
-
-	/**
-	 * Returns the interval unit that should be used in a run chart, based on the given start and end dates.
-	 *
-	 * @param DateTime $startDate
-	 * @param DateTime $endDate
-	 *
-	 * @return string The unit that the chart should use ('hour', 'day', 'month', or 'year')
-	 */
-	public static function getRunChartIntervalUnit(DateTime $startDate, DateTime $endDate)
-	{
-		// Get the total number of days between the two dates
-		$days = floor(($endDate->getTimestamp() - $startDate->getTimestamp()) / 86400);
-
-		if ($days >= 730)
-		{
-			return 'year';
-		}
-
-		if ($days >= 60)
-		{
-			return 'month';
-		}
-
-		if ($days >= 2)
-		{
-			return 'day';
-		}
-
-		return 'hour';
-	}
-
-	/**
-	 * Returns the short date, decimal, percent and currency D3 formats based on Craft's locale settings
-	 *
-	 * @return array
-	 */
-	public static function getFormats()
-	{
-		return array(
-			'shortDateFormats' => self::getShortDateFormats(),
-			'decimalFormat' => self::getDecimalFormat(),
-			'percentFormat' => self::getPercentFormat(),
-			'currencyFormat' => self::getCurrencyFormat(),
-		);
-	}
-
-	/**
-	 * Returns the D3 short date formats based on Yii's short date format
-	 *
-	 * @return array
-	 */
-	public static function getShortDateFormats()
-	{
-		$format = craft()->locale->getDateFormat('short');
-
-		// Some of these are RTL versions
-		$removals = array(
-			'day' => array('y'),
-			'month' => array('d', 'd‏'),
-			'year' => array('d', 'd‏', 'm', 'M‏'),
-		);
-
-		$shortDateFormats = array();
-
-		foreach($removals as $unit => $chars)
-		{
-			$shortDateFormats[$unit] = $format;
-
-			foreach($chars as $char)
-			{
-				$shortDateFormats[$unit] = preg_replace("/(^[{$char}]+\W+|\W+[{$char}]+)/iu", '', $shortDateFormats[$unit]);
-			}
-		}
-
-
-		// yii formats to d3 formats
-
-		$yiiToD3Formats = array(
-			'day' => array('dd' => '%-d','d' => '%-d'),
-			'month' => array('MM' => '%-m','M' => '%-m'),
-			'year' => array('yyyy' => '%Y','yy' => '%y','y' => '%y')
-		);
-
-		foreach($shortDateFormats as $unit => $format)
-		{
-			foreach($yiiToD3Formats as $_unit => $_formats)
-			{
-				foreach($_formats as $yiiFormat => $d3Format)
-				{
-					$pattern = "/({$yiiFormat})/i";
-
-					preg_match($pattern, $shortDateFormats[$unit], $matches);
-
-					if(count($matches) > 0)
-					{
-						$shortDateFormats[$unit] = preg_replace($pattern, $d3Format, $shortDateFormats[$unit]);
-
-						break;
-					}
-
-				}
-			}
-		}
-
-		return $shortDateFormats;
-	}
-
-	/**
-	 * Returns the D3 decimal format based on Yii's decimal format
-	 *
-	 * @return array
-	 */
-	public static function getDecimalFormat()
-	{
-		$format = craft()->locale->getDecimalFormat();
-
-		$yiiToD3Formats = array(
-			'#,##,##0.###' => ',.3f',
-			'#,##0.###' => ',.3f',
-			'#0.######' => '.6f',
-			'#0.###;#0.###-' => '.3f',
-			'0 mil' => ',.3f',
-		);
-
-		if(isset($yiiToD3Formats[$format]))
-		{
-			return $yiiToD3Formats[$format];
-		}
-	}
-
-	/**
-	 * Returns the D3 percent format based on Yii's percent format
-	 *
-	 * @return array
-	 */
-	public static function getPercentFormat()
-	{
-		$format = craft()->locale->getPercentFormat();
-
-		$yiiToD3Formats = array(
-			'#,##,##0%' => ',.2%',
-			'#,##0%' => ',.2%',
-			'#,##0 %' => ',.2%',
-			'#0%' => ',.0%',
-			'%#,##0' => ',.2%',
-		);
-
-		if(isset($yiiToD3Formats[$format]))
-		{
-			return $yiiToD3Formats[$format];
-		}
-	}
-
-	/**
-	 * Returns the D3 currency format based on Yii's currency format
-	 *
-	 * @return array
-	 */
-	public static function getCurrencyFormat()
-	{
-		$format = craft()->locale->getCurrencyFormat();
-
-		$yiiToD3Formats = array(
-
-			'#,##0.00 ¤' => '$,.2f',
-			'#,##0.00 ¤;(#,##0.00 ¤)' => '$,.2f',
-			'¤#,##0.00' => '$,.2f',
-			'¤#,##0.00;(¤#,##0.00)' => '$,.2f',
-			'¤#,##0.00;¤-#,##0.00' => '$,.2f',
-			'¤#0.00' => '$.2f',
-			'¤ #,##,##0.00' => '$,.2f',
-			'¤ #,##0.00' => '$,.2f',
-			'¤ #,##0.00;¤-#,##0.00' => '$,.2f',
-			'¤ #0.00' => '$.2f',
-			'¤ #0.00;¤ #0.00-' => '$.2f',
-		);
-
-		if(isset($yiiToD3Formats[$format]))
-		{
-			return $yiiToD3Formats[$format];
-		}
-	}
-
-	/**
-	 * Returns the predefined date ranges with their label, start date and end date.
-	 *
-	 * @return array
-	 */
-	public static function getDateRanges()
-	{
-		$dateRanges = array(
-			'd7' => array('label' => Craft::t('Last 7 days'), 'startDate' => '-7 days', 'endDate' => null),
-			'd30' => array('label' => Craft::t('Last 30 days'), 'startDate' => '-30 days', 'endDate' => null),
-			'lastweek' => array('label' => Craft::t('Last Week'), 'startDate' => '-2 weeks', 'endDate' => '-1 week'),
-			'lastmonth' => array('label' => Craft::t('Last Month'), 'startDate' => '-2 months', 'endDate' => '-1 month'),
-		);
-
-		return $dateRanges;
-	}
->>>>>>> 76f779f6
 }