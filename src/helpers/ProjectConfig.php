<?php
/**
 * @link https://craftcms.com/
 * @copyright Copyright (c) Pixel & Tonic, Inc.
 * @license https://craftcms.github.io/license/
 */

namespace craft\helpers;

use Craft;
use craft\services\ProjectConfig as ProjectConfigService;
<<<<<<< HEAD
use craft\services\Sections;
use craft\services\Sites;
use craft\services\UserGroups;
=======
use StdClass;
>>>>>>> 3306d3e4
use yii\base\InvalidConfigException;
use yii\caching\ChainedDependency;
use yii\caching\ExpressionDependency;

/**
 * Class ProjectConfig
 *
 * @author Pixel & Tonic, Inc. <support@pixelandtonic.com>
 * @since 3.1.0
 */
class ProjectConfig
{
    /**
     * Returns a project config compatible value encoded for storage.
     *
     * @param $value
     * @return string
     */
    public static function encodeValueAsString($value): string
    {
        return Json::encode($value, JSON_UNESCAPED_SLASHES | JSON_UNESCAPED_UNICODE | JSON_PRESERVE_ZERO_FRACTION);
    }

    /**
     * @var bool Whether we've already processed all field configs.
     * @see ensureAllFieldsProcessed()
     */
    private static bool $_processedFields = false;

    /**
     * @var bool Whether we've already processed all site configs.
     * @see ensureAllSitesProcessed()
     */
    private static bool $_processedSites = false;

    /**
     * @var bool Whether we've already processed all user group configs.
     * @see ensureAllUserGroupsProcessed()
     */
    private static bool $_processedUserGroups = false;

    /**
     * @var bool Whether we've already processed all section configs.
     * @see ensureAllSectionsProcessed()
     */
    private static bool $_processedSections = false;

    /**
     * @var bool Whether we've already processed all GraphQL schemas.
     * @see ensureAllGqlSchemasProcessed()
     */
    private static bool $_processedGqlSchemas = false;

    /**
     * Ensures all field config changes are processed immediately in a safe manner.
     */
    public static function ensureAllFieldsProcessed(): void
    {
        $projectConfig = Craft::$app->getProjectConfig();

        if (static::$_processedFields || !$projectConfig->getIsApplyingExternalChanges()) {
            return;
        }

        static::$_processedFields = true;

        $allGroups = $projectConfig->get(ProjectConfigService::PATH_FIELD_GROUPS, true) ?? [];
        $allFields = $projectConfig->get(ProjectConfigService::PATH_FIELDS, true) ?? [];

        foreach ($allGroups as $groupUid => $groupData) {
            // Ensure group is processed
            $projectConfig->processConfigChanges(ProjectConfigService::PATH_FIELD_GROUPS . '.' . $groupUid);
        }

        foreach ($allFields as $fieldUid => $fieldData) {
            // Ensure field is processed
            $projectConfig->processConfigChanges(ProjectConfigService::PATH_FIELDS . '.' . $fieldUid);
        }
    }

    /**
     * Ensure all site config changes are processed immediately in a safe manner.
     *
     * @param bool $force Whether to proceed even if YAML changes are not currently being applied
     */
    public static function ensureAllSitesProcessed(bool $force = false): void
    {
        $projectConfig = Craft::$app->getProjectConfig();

        if (static::$_processedSites || (!$force && !$projectConfig->getIsApplyingExternalChanges())) {
            return;
        }

        static::$_processedSites = true;

        $allGroups = $projectConfig->get(ProjectConfigService::PATH_SITE_GROUPS, true) ?? [];
        $allSites = $projectConfig->get(ProjectConfigService::PATH_SITES, true) ?? [];

        foreach ($allGroups as $groupUid => $groupData) {
            // Ensure group is processed
<<<<<<< HEAD
            $projectConfig->processConfigChanges(Sites::CONFIG_SITEGROUP_KEY . '.' . $groupUid, $force);
=======
            $projectConfig->processConfigChanges(ProjectConfigService::PATH_SITE_GROUPS . '.' . $groupUid, false, null, $force);
>>>>>>> 3306d3e4
        }

        foreach ($allSites as $siteUid => $siteData) {
            // Ensure site is processed
<<<<<<< HEAD
            $projectConfig->processConfigChanges(Sites::CONFIG_SITES_KEY . '.' . $siteUid, $force);
=======
            $projectConfig->processConfigChanges(ProjectConfigService::PATH_SITES . '.' . $siteUid, false, null, $force);
>>>>>>> 3306d3e4
        }
    }

    /**
     * Ensure all user group config changes are processed immediately in a safe manner.
     */
    public static function ensureAllUserGroupsProcessed(): void
    {
        $projectConfig = Craft::$app->getProjectConfig();

        if (static::$_processedUserGroups || !$projectConfig->getIsApplyingExternalChanges()) {
            return;
        }

        static::$_processedUserGroups = true;

        $allGroups = $projectConfig->get(ProjectConfigService::PATH_USER_GROUPS, true);

        if (is_array($allGroups)) {
            foreach ($allGroups as $groupUid => $groupData) {
                $path = ProjectConfigService::PATH_USER_GROUPS . '.';
                // Ensure group is processed
                $projectConfig->processConfigChanges($path . $groupUid);
            }
        }
    }

    /**
     * Ensure all seection config changes are processed immediately in a safe manner.
     */
    public static function ensureAllSectionsProcessed(): void
    {
        $projectConfig = Craft::$app->getProjectConfig();

        if (static::$_processedSections || !$projectConfig->getIsApplyingExternalChanges()) {
            return;
        }

        static::$_processedSections = true;

        $allSections = $projectConfig->get(Sections::CONFIG_SECTIONS_KEY, true);

        if (is_array($allSections)) {
            foreach ($allSections as $sectionUid => $sectionData) {
                $path = Sections::CONFIG_SECTIONS_KEY . '.';
                // Ensure section is processed
                $projectConfig->processConfigChanges($path . $sectionUid);
            }
        }
    }

    /**
     * Ensure all GraphQL schema config changes are processed immediately in a safe manner.
     */
    public static function ensureAllGqlSchemasProcessed(): void
    {
        $projectConfig = Craft::$app->getProjectConfig();

        if (static::$_processedGqlSchemas || !$projectConfig->getIsApplyingExternalChanges()) {
            return;
        }

        static::$_processedGqlSchemas = true;

        $allSchemas = $projectConfig->get(ProjectConfigService::PATH_GRAPHQL_SCHEMAS, true);

        if (is_array($allSchemas)) {
            foreach ($allSchemas as $schemaUid => $schema) {
                $path = ProjectConfigService::PATH_GRAPHQL_SCHEMAS . '.';
                // Ensure schema is processed
                $projectConfig->processConfigChanges($path . $schemaUid);
            }
        }
    }

    /**
     * Resets the static memoization variables.
     *
     */
    public static function reset(): void
    {
        static::$_processedFields = false;
        static::$_processedSites = false;
        static::$_processedUserGroups = false;
        static::$_processedGqlSchemas = false;
    }

    /**
     * Traverse and clean a config array, removing empty values and sorting keys.
     *
     * @param array $config Config array to clean
     * @return array
     * @throws InvalidConfigException if config contains unexpected data.
     * @since 3.1.14
     */
    public static function cleanupConfig(array $config): array
    {
        $cleanConfig = [];

        foreach ($config as $key => $value) {
            $value = self::_cleanupConfigValue($value);

            // Ignore empty arrays
            if (!is_array($value) || !empty($value)) {
                $cleanConfig[$key] = $value;
            }
        }

        ksort($cleanConfig, SORT_NATURAL);
        return $cleanConfig;
    }

    /**
     * Cleans a config value.
     *
     * @param mixed $value
     * @return mixed
     * @throws InvalidConfigException
     */
    private static function _cleanupConfigValue($value)
    {
        // Only scalars, arrays and simple objects allowed.
        if ($value instanceof StdClass) {
            $value = (array)$value;
        }

        if (!empty($value) && !is_scalar($value) && !is_array($value)) {
            Craft::info('Unexpected data encountered in config data - ' . print_r($value, true));
            throw new InvalidConfigException('Unexpected data encountered in config data');
        }

        if (is_array($value)) {
            // Is this a packed array?
            if (isset($value[ProjectConfigService::ASSOC_KEY])) {
                $cleanPackedArray = [];

                foreach ($value[ProjectConfigService::ASSOC_KEY] as $pKey => $pArray) {
                    // Make sure it has a value
                    if (isset($pArray[1])) {
                        $pArray[1] = self::_cleanupConfigValue($pArray[1]);

                        // Ignore empty arrays
                        if (!is_array($pArray[1]) || !empty($pArray[1])) {
                            $cleanPackedArray[$pKey] = $pArray;
                        }
                    }
                }

                if (!empty($cleanPackedArray)) {
                    ksort($cleanPackedArray, SORT_NATURAL);
                    $value[ProjectConfigService::ASSOC_KEY] = $cleanPackedArray;
                } else {
                    // Set $value to an empty array so it doesn't make it into the final config
                    $value = [];
                }
            } else {
                $value = static::cleanupConfig($value);
            }
        }

        return $value;
    }

    /**
     * Loops through an array, and prepares any nested associative arrays for storage in project config,
     * so that the order of its items will be remembered.
     *
     * @param array $array
     * @param bool $recursive Whether to process nested associative arrays as well
     * @return array
     * @since 3.4.0
     */
    public static function packAssociativeArrays(array $array, bool $recursive = true): array
    {
        foreach ($array as &$value) {
            if (is_array($value)) {
                $value = static::packAssociativeArray($value, $recursive);
            }
        }

        return $array;
    }

    /**
     * Prepares an associative array for storage in project config, so that the order of its items will be remembered.
     *
     * ::: tip
     * Use [[unpackAssociativeArray()]] to restore the array to its original form when fetching the value from
     * the Project Config.
     * :::
     *
     * ---
     *
     * ```php
     * $myArray = [
     *     'foo' => 1,
     *     'bar' => 2,
     * ];
     *
     * // "Pack" the array so it doesn't get reordered to [bar=>2,foo=>1]
     * $packedArray = \craft\helpers\ProjectConfig::packAssociativeArray($myArray);
     *
     * Craft::$app->projectConfig->set($configKey, $packedArray);
     * ```
     *
     * @param array $array
     * @param bool $recursive Whether to process nested associative arrays as well
     * @return array
     * @since 3.4.0
     */
    public static function packAssociativeArray(array $array, bool $recursive = true): array
    {
        // Deal with the nested values first
        if ($recursive) {
            foreach ($array as &$value) {
                if (is_array($value)) {
                    $value = static::packAssociativeArray($value, true);
                }
            }
        }
        unset($value);

        // Only pack this array if its keys are not in numerical order
        if (ArrayHelper::isOrdered($array)) {
            return $array;
        }

        // Make sure this isn't already packed
        if (isset($array[ProjectConfigService::ASSOC_KEY])) {
            Craft::warning('Attempting to pack an already-packed associative array.');
            return $array;
        }

        $packed = [];
        foreach ($array as $key => $value) {
            $packed[] = [$key, $value];
        }
        return [ProjectConfigService::ASSOC_KEY => $packed];
    }

    /**
     * Loops through an array, and restores any arrays that were prepared via [[packAssociativeArray()]]
     * to their original form.
     *
     * @param array $array
     * @return array
     * @since 3.4.0
     */
    public static function unpackAssociativeArrays(array $array): array
    {
        foreach ($array as &$value) {
            if (is_array($value)) {
                $value = self::unpackAssociativeArray($value);
            }
        }

        return $array;
    }

    /**
     * Restores an array that was prepared via [[packAssociativeArray()]] to its original form.
     *
     * @param array $array
     * @param bool $recursive Whether to process nested associative arrays as well
     * @return array
     * @since 3.4.0
     */
    public static function unpackAssociativeArray(array $array, bool $recursive = true): array
    {
        if (isset($array[ProjectConfigService::ASSOC_KEY])) {
            $associative = [];
            if (!empty($array[ProjectConfigService::ASSOC_KEY])) {
                foreach ($array[ProjectConfigService::ASSOC_KEY] as $items) {
                    if (!isset($items[0], $items[1])) {
                        Craft::warning('Skipping incomplete packed associative array data', __METHOD__);
                        continue;
                    }
                    $associative[$items[0]] = $items[1];
                }
            }
            $array = $associative;
        }

        if ($recursive) {
            foreach ($array as &$value) {
                if (is_array($value)) {
                    $value = static::unpackAssociativeArray($value, true);
                }
            }
        }

        return $array;
    }

    /**
     * Flatten a config array to a dot.based.key array.
     *
     * @param $array
     * @param $path
     * @param $result
     * @since 3.4.0
     */
    public static function flattenConfigArray($array, $path, &$result): void
    {
        foreach ($array as $key => $value) {
            $thisPath = ltrim($path . '.' . $key, '.');

            if (is_array($value)) {
                self::flattenConfigArray($value, $thisPath, $result);
            } else {
                $result[$thisPath] = $value;
            }
        }
    }

    /**
     * Take a project config array and split it into components.
     * Components are defined per each second-level config entry, where all the sibling entries are keyed by UIDs.
     *
     * @param array $config
     * @return array in the form of [$file => $config], where `$file` is the relative config file path in Project Config folder
     * @since 3.5.0
     */
    public static function splitConfigIntoComponents(array $config): array
    {
        $splitConfig = [];
        self::splitConfigIntoComponentsInternal($config, $splitConfig);

        // Store whatever's left in project.yaml
        $splitConfig[ProjectConfigService::CONFIG_FILENAME] = $config;

        return $splitConfig;
    }

    /**
     * Recursively looks for an array of component configs (sub-arrays indexed by UUIDs), within the given config array.
     *
     * @param array $config
     * @param array $splitConfig
     * @param string|null $path
     * @return bool whether the config was split
     */
    private static function splitConfigIntoComponentsInternal(array &$config, array &$splitConfig, ?string $path = null): bool
    {
        $split = false;

        foreach ($config as $key => $configData) {
            if (is_array($configData)) {
                if (self::isComponentArray($configData)) {
                    foreach ($configData as $uid => $subConfig) {
                        // Does the sub config specify a handle?
                        if (isset($subConfig['handle']) && is_string($subConfig['handle']) && preg_match('/^\w+$/', $subConfig['handle'])) {
                            $filename = "{$subConfig['handle']}--$uid";
                        } else {
                            $filename = $uid;
                        }
                        $file = ($path ? "$path/" : '') . "$key/$filename.yaml";
                        $splitConfig[$file] = $subConfig;
                    }
                    unset($config[$key]);
                    $split = true;
                } else if (ArrayHelper::isAssociative($configData)) {
                    // Look deeper
                    $subpath = ($path ? "$path/" : '') . $key;
                    if (static::splitConfigIntoComponentsInternal($configData, $splitConfig, $subpath)) {
                        $split = true;
                        // Store whatever's left in the same folder
                        if (!empty($configData)) {
                            $splitConfig["$subpath/$key.yaml"] = $configData;
                        }
                        unset($config[$key]);
                    }
                }
            }
        }

        return $split;
    }

    /**
     * Returns whether the given project config item is an array of component configs, where each key is a UUID, and each item is a sub-array.
     *
     * @param array $item
     * @return bool
     */
    private static function isComponentArray(array $item): bool
    {
        if (empty($item)) {
            return false;
        }

        foreach ($item as $key => $value) {
            if (!is_array($value) || !is_string($key) || !StringHelper::isUUID($key)) {
                return false;
            }
        }

        return true;
    }

    /**
     * Returns a diff of the pending project config YAML changes, compared to the currently loaded project config.
     *
     * @param bool $invert Whether to reverse the diff, so the loaded config is treated as the source of truth
     * @return string
     * @since 3.5.6
     */
    public static function diff(bool $invert = false): string
    {
        $projectConfig = Craft::$app->getProjectConfig();
        $cacheKey = ProjectConfigService::DIFF_CACHE_KEY . ($invert ? ':reverse' : '');

        return Craft::$app->getCache()->getOrSet($cacheKey, function() use ($projectConfig, $invert): string {
            $currentConfig = static::cleanupConfig($projectConfig->get());
            $pendingConfig = static::cleanupConfig($projectConfig->get(null, true));

            if ($invert) {
                return Diff::diff($pendingConfig, $currentConfig);
            }
            return Diff::diff($currentConfig, $pendingConfig);
        }, null, new ChainedDependency([
            'dependencies' => [
                $projectConfig->getCacheDependency(),
                new ExpressionDependency([
                    'expression' => 'md5(' . Json::class . '::encode(' . Craft::class . '::$app->getProjectConfig()->get(null, true)))',
                ]),
            ],
        ]));
    }

    /**
     * Updates the `dateModified` value in `config/project/project.yaml`.
     *
     * If a Git conflict is detected on the `dateModified` value, a conflict resolution will also be attempted.
     *
     * @param int|null $timestamp The updated `dateModified` value. If `null`, the current time will be used.
     * @since 3.5.14
     */
    public static function touch(?int $timestamp = null): void
    {
        if ($timestamp === null) {
            $timestamp = time();
        }

        $timestampLine = "dateModified: $timestamp\n";

        $path = Craft::$app->getPath()->getProjectConfigFilePath();
        $handle = fopen($path, 'r');
        $foundTimestamp = false;

        // Conflict stuff. "bt" = "before timestamp"; "at" = "after timestamp"
        $inMine = $inTheirs = $foundTimestampInConflict = false;
        $mineMarker = $theirsMarker = null;
        $btMine = $atMine = $btTheirs = $atTheirs = null;
        $conflictDl = "=======\n";

        $newContents = '';

        while (($line = fgets($handle)) !== false) {
            $isTimestamp = strpos($line, 'dateModified:') === 0;

            if ($foundTimestamp) {
                if (!$isTimestamp) {
                    $newContents .= $line;
                }
                continue;
            }

            if (!$isTimestamp) {
                if (strpos($line, '<<<<<<<') === 0) {
                    $mineMarker = $line;
                    $inMine = true;
                    $inTheirs = false;
                    $btMine = '';
                    continue;
                }

                if (strpos($line, '=======') === 0) {
                    $inMine = false;
                    $inTheirs = true;
                    $btTheirs = '';
                    continue;
                }

                if (strpos($line, '>>>>>>>') === 0) {
                    $theirsMarker = $line;
                    // We've reached the end of the conflict
                    if ($btMine || $btTheirs) {
                        $newContents .= $mineMarker . $btMine . $conflictDl . $btTheirs . $theirsMarker;
                    }
                    if ($foundTimestampInConflict) {
                        $newContents .= $timestampLine;
                        if ($atMine || $atTheirs) {
                            $newContents .= $mineMarker . $atMine . $conflictDl . $atTheirs . $theirsMarker;
                        }
                        $foundTimestamp = true;
                    }
                    $inMine = $inTheirs = false;
                    $btMine = $atMine = $btTheirs = $atTheirs = null;
                    continue;
                }
            }

            if ($isTimestamp) {
                if ($inMine || $inTheirs) {
                    // Just start keeping track of the post-timestamp conflict
                    if ($inMine) {
                        $atMine = '';
                    } else {
                        $atTheirs = '';
                    }
                    $foundTimestampInConflict = true;
                } else {
                    $newContents .= $timestampLine;
                    $foundTimestamp = true;
                }
            } else if ($inMine) {
                if ($atMine === null) {
                    $btMine .= $line;
                } else {
                    $atMine .= $line;
                }
            } else if ($inTheirs) {
                if ($atTheirs === null) {
                    $btTheirs .= $line;
                } else {
                    $atTheirs .= $line;
                }
            } else {
                $newContents .= $line;
            }
        }

        fclose($handle);

        if (!$foundTimestamp) {
            $newContents .= $timestampLine;
        }

        FileHelper::writeToFile($path, $newContents);
    }
}<|MERGE_RESOLUTION|>--- conflicted
+++ resolved
@@ -9,13 +9,7 @@
 
 use Craft;
 use craft\services\ProjectConfig as ProjectConfigService;
-<<<<<<< HEAD
-use craft\services\Sections;
-use craft\services\Sites;
-use craft\services\UserGroups;
-=======
 use StdClass;
->>>>>>> 3306d3e4
 use yii\base\InvalidConfigException;
 use yii\caching\ChainedDependency;
 use yii\caching\ExpressionDependency;
@@ -116,20 +110,12 @@
 
         foreach ($allGroups as $groupUid => $groupData) {
             // Ensure group is processed
-<<<<<<< HEAD
-            $projectConfig->processConfigChanges(Sites::CONFIG_SITEGROUP_KEY . '.' . $groupUid, $force);
-=======
-            $projectConfig->processConfigChanges(ProjectConfigService::PATH_SITE_GROUPS . '.' . $groupUid, false, null, $force);
->>>>>>> 3306d3e4
+            $projectConfig->processConfigChanges(ProjectConfigService::PATH_SITE_GROUPS . '.' . $groupUid, $force);
         }
 
         foreach ($allSites as $siteUid => $siteData) {
             // Ensure site is processed
-<<<<<<< HEAD
-            $projectConfig->processConfigChanges(Sites::CONFIG_SITES_KEY . '.' . $siteUid, $force);
-=======
-            $projectConfig->processConfigChanges(ProjectConfigService::PATH_SITES . '.' . $siteUid, false, null, $force);
->>>>>>> 3306d3e4
+            $projectConfig->processConfigChanges(ProjectConfigService::PATH_SITES . '.' . $siteUid, $force);
         }
     }
 
@@ -170,11 +156,11 @@
 
         static::$_processedSections = true;
 
-        $allSections = $projectConfig->get(Sections::CONFIG_SECTIONS_KEY, true);
+        $allSections = $projectConfig->get(ProjectConfigService::PATH_SECTIONS, true);
 
         if (is_array($allSections)) {
             foreach ($allSections as $sectionUid => $sectionData) {
-                $path = Sections::CONFIG_SECTIONS_KEY . '.';
+                $path = ProjectConfigService::PATH_SECTIONS . '.';
                 // Ensure section is processed
                 $projectConfig->processConfigChanges($path . $sectionUid);
             }
