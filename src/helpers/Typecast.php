--- conflicted
+++ resolved
@@ -121,14 +121,8 @@
                 return;
             default:
                 if (
-<<<<<<< HEAD
-                    is_subclass_of($typeName, BackedEnum::class) &&
-                    !is_subclass_of($value, $typeName)
-=======
                     is_scalar($value) &&
-                    interface_exists(BackedEnum::class) &&
                     is_subclass_of($typeName, BackedEnum::class)
->>>>>>> 3d0a0df6
                 ) {
                     /** @var BackedEnum $typeName */
                     $value = $typeName::from($value);
