--- conflicted
+++ resolved
@@ -751,41 +751,15 @@
      */
     public static function statusIndicatorHtml(string $status, array $attributes = null): ?string
     {
-<<<<<<< HEAD
+        $color = $attributes['color'] ?? null;
+        if ($color instanceof Color) {
+            $color = $color->value;
+        }
         return StatusIndicator::make()
             ->status($status)
             ->label($attributes['label'] ?? null)
-            ->color($attributes['color'] ?? null)
+            ->color($color)
             ->render();
-=======
-        if ($status === 'draft') {
-            return Html::tag('span', '', [
-                'data' => ['icon' => 'draft'],
-                'class' => 'icon',
-                'role' => 'img',
-                'aria' => [
-                    'label' => sprintf('%s %s', Craft::t('app', 'Status:'), Craft::t('app', 'Draft')),
-                ],
-            ]);
-        }
-
-        $color = $attributes['color'] ?? null;
-        if ($color instanceof Color) {
-            $color = $color->value;
-        }
-
-        return Html::tag('span', '', [
-            'class' => array_filter([
-                'status',
-                $status,
-                $color,
-            ]),
-            'role' => 'img',
-            'aria' => [
-                'label' => sprintf('%s %s', Craft::t('app', 'Status:'), $attributes['label'] ?? ucfirst($status)),
-            ],
-        ]);
->>>>>>> 3203be66
     }
 
 
@@ -1332,7 +1306,6 @@
             $errors ? 'has-errors' : null,
         ]), Html::explodeClass($config['fieldClass'] ?? []));
 
-<<<<<<< HEAD
         // Craft::dump($config['fieldAttributes'] ?? null);
         return Field::make()
             ->label($label)
@@ -1364,7 +1337,7 @@
         //             'id' => $fieldId,
         //             'data' => [
         //                 'attribute' => $attribute,
-        //             ],
+        //             ] + $data,
         //         ],
         //         $config['fieldAttributes'] ?? []
         //     )) .
@@ -1437,136 +1410,6 @@
         //         ])
         //         : '') .
         //     Html::endTag($containerTag);
-=======
-        if (($config['showAttribute'] ?? false) && ($currentUser = Craft::$app->getUser()->getIdentity())) {
-            $showAttribute = $currentUser->admin && $currentUser->getPreference('showFieldHandles');
-        } else {
-            $showAttribute = false;
-        }
-
-        $showLabelExtra = $showAttribute || isset($config['labelExtra']);
-
-        $instructionsHtml = $instructions
-            ? Html::tag('div', preg_replace('/&amp;(\w+);/', '&$1;', Markdown::process(Html::encodeInvalidTags($instructions), 'gfm-comment')), [
-                'id' => $instructionsId,
-                'class' => ['instructions'],
-            ])
-            : '';
-
-        if ($label) {
-            $labelHtml = $label . (
-                    ($required
-                        ? Html::tag('span', Craft::t('app', 'Required'), [
-                            'class' => ['visually-hidden'],
-                        ]) .
-                        Html::tag('span', '', [
-                            'class' => ['required'],
-                            'aria' => [
-                                'hidden' => 'true',
-                            ],
-                        ])
-                        : '') .
-                    ($translatable
-                        ? Html::tag('span', '', [
-                            'class' => ['t9n-indicator'],
-                            'title' => $config['translationDescription'] ?? Craft::t('app', 'This field is translatable.'),
-                            'data' => [
-                                'icon' => 'language',
-                            ],
-                            'aria' => [
-                                'label' => $config['translationDescription'] ?? Craft::t('app', 'This field is translatable.'),
-                            ],
-                            'role' => 'img',
-                        ])
-                        : '')
-                );
-        } else {
-            $labelHtml = '';
-        }
-
-        $containerTag = $fieldset ? 'fieldset' : 'div';
-
-        return
-            Html::beginTag($containerTag, ArrayHelper::merge(
-                [
-                    'class' => $fieldClass,
-                    'id' => $fieldId,
-                    'data' => [
-                        'attribute' => $attribute,
-                    ] + $data,
-                ],
-                $config['fieldAttributes'] ?? []
-            )) .
-            (($label && $fieldset)
-                ? Html::tag('legend', $labelHtml, [
-                    'class' => ['visually-hidden'],
-                    'data' => [
-                        'label' => $label,
-                    ],
-                ])
-                : '') .
-            ($status
-                ? Html::beginTag('div', [
-                    'id' => $statusId,
-                    'class' => ['status-badge', StringHelper::toString($status[0])],
-                    'title' => $status[1],
-                ]) .
-                Html::tag('span', $status[1], [
-                    'class' => 'visually-hidden',
-                ]) .
-                Html::endTag('div')
-                : '') .
-            (($label || $showLabelExtra)
-                ? (
-                    Html::beginTag('div', ['class' => 'heading']) .
-                    ($config['headingPrefix'] ?? '') .
-                    ($label
-                        ? Html::tag($fieldset ? 'legend' : 'label', $labelHtml, ArrayHelper::merge([
-                            'id' => $labelId,
-                            'class' => $config['labelClass'] ?? null,
-                            'for' => !$fieldset ? $id : null,
-                            'aria' => [
-                                'hidden' => $fieldset ? 'true' : null,
-                            ],
-                        ], $config['labelAttributes'] ?? []))
-                        : '') .
-                    ($showLabelExtra
-                        ? Html::tag('div', '', [
-                            'class' => ['flex-grow'],
-                        ]) .
-                        ($showAttribute ? static::renderTemplate('_includes/forms/copytextbtn.twig', [
-                            'id' => "$id-attribute",
-                            'class' => ['code', 'small', 'light'],
-                            'value' => $config['attribute'],
-                        ]) : '') .
-                        ($config['labelExtra'] ?? '')
-                        : '') .
-                    ($config['headingSuffix'] ?? '') .
-                    Html::endTag('div')
-                )
-                : '') .
-            ($instructionsPosition === 'before' ? $instructionsHtml : '') .
-            Html::tag('div', $input, ArrayHelper::merge(
-                [
-                    'class' => array_filter([
-                        'input',
-                        $orientation,
-                        $errors ? 'errors' : null,
-                    ]),
-                ],
-                $config['inputContainerAttributes'] ?? []
-            )) .
-            ($instructionsPosition === 'after' ? $instructionsHtml : '') .
-            self::_noticeHtml($tipId, 'notice', Craft::t('app', 'Tip:'), $tip) .
-            self::_noticeHtml($warningId, 'warning', Craft::t('app', 'Warning:'), $warning) .
-            ($errors
-                ? static::renderTemplate('_includes/forms/errorList.twig', [
-                    'id' => $errorsId,
-                    'errors' => $errors,
-                ])
-                : '') .
-            Html::endTag($containerTag);
->>>>>>> 3203be66
     }
 
     /**
