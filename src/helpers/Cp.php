--- conflicted
+++ resolved
@@ -2185,19 +2185,10 @@
             $fieldLayoutConfig['id'] = $fieldLayout->id;
         }
 
-<<<<<<< HEAD
         if ($fieldLayout->type) {
             $fieldLayoutConfig['type'] = $fieldLayout->type;
         }
 
-        $newTabSettingsData = self::_fldTabSettingsData(new FieldLayoutTab([
-            'uid' => 'TAB_UID',
-            'name' => 'TAB_NAME',
-            'layout' => $fieldLayout,
-        ]));
-
-=======
->>>>>>> 7d75ef5e
         return
             Html::beginTag('div', [
                 'id' => $config['id'],
