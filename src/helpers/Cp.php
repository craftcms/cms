--- conflicted
+++ resolved
@@ -335,11 +335,7 @@
         $innerHtml = '';
 
         if ($context === 'field' && $inputName !== null) {
-<<<<<<< HEAD
             $innerHtml .= Html::hiddenInput($inputName . ($single ? '' : '[]'), $element->id) .
-=======
-            $html .= Html::hiddenInput($inputName . ($single ? '' : '[]'), $element->id) .
->>>>>>> c973871c
                 Html::tag('button', '', [
                     'class' => ['delete', 'icon'],
                     'title' => Craft::t('app', 'Remove'),
