<?php
/**
 * @link https://craftcms.com/
 * @copyright Copyright (c) Pixel & Tonic, Inc.
 * @license https://craftcms.github.io/license/
 */

namespace craft\helpers;

use Craft;
use craft\base\Element;
use craft\base\ElementInterface;
use craft\base\FieldLayoutElement;
use craft\behaviors\DraftBehavior;
use craft\elements\Address;
use craft\enums\LicenseKeyStatus;
use craft\errors\InvalidHtmlTagException;
<<<<<<< HEAD
use craft\events\DefineElementInnerHtmlEvent;
=======
use craft\errors\InvalidPluginException;
>>>>>>> 96001d12
use craft\events\RegisterCpAlertsEvent;
use craft\fieldlayoutelements\BaseField;
use craft\models\FieldLayout;
use craft\models\FieldLayoutTab;
use craft\models\Site;
use craft\web\twig\TemplateLoaderException;
use craft\web\View;
use yii\base\Event;
use yii\base\InvalidArgumentException;
use yii\helpers\Markdown;
use yii\validators\RequiredValidator;

/**
 * Class Cp
 *
 * @author Pixel & Tonic, Inc. <support@pixelandtonic.com>
 * @since 3.0.0
 */
class Cp
{
    /**
     * @event RegisterCpAlertsEvent The event that is triggered when registering control panel alerts.
     */
    public const EVENT_REGISTER_ALERTS = 'registerAlerts';

    /**
     * @event DefineElementInnerHtmlEvent The event that is triggered when defining an element’s inner HTML.
     * @since 4.0.0
     */
    public const EVENT_DEFINE_ELEMENT_INNER_HTML = 'defineElementInnerHtml';

    /**
     * @since 3.5.8
     */
    public const ELEMENT_SIZE_SMALL = 'small';
    /**
     * @since 3.5.8
     */
    public const ELEMENT_SIZE_LARGE = 'large';

    /**
     * @var Site|false
     * @see requestedSite()
     */
    private static Site|false $_requestedSite;

    /**
     * Renders a control panel template.
     *
     * @param string $template
     * @param array $variables
     * @return string
     * @throws TemplateLoaderException if `$template` is an invalid template path
     */
    public static function renderTemplate(string $template, array $variables = []): string
    {
        return Craft::$app->getView()->renderTemplate($template, $variables, View::TEMPLATE_MODE_CP);
    }

    /**
     * @param string|null $path
     * @param bool $fetch
     * @return array
     */
    public static function alerts(?string $path = null, bool $fetch = false): array
    {
        $alerts = [];
        $resolvableLicenseAlerts = [];
        $resolvableLicenseItems = [];
        $user = Craft::$app->getUser()->getIdentity();
        $generalConfig = Craft::$app->getConfig()->getGeneral();
        $consoleUrl = rtrim(Craft::$app->getPluginStore()->craftIdEndpoint, '/');

        if (!$user) {
            return $alerts;
        }

        $updatesService = Craft::$app->getUpdates();
        $cache = Craft::$app->getCache();
        $isInfoCached = $cache->exists('licenseInfo') && $updatesService->getIsUpdateInfoCached();

        if (!$isInfoCached && $fetch) {
            $updatesService->getUpdates(true);
            $isInfoCached = true;
        }

        if ($isInfoCached) {
            $allLicenseInfo = $cache->get('licenseInfo') ?: [];
            $pluginsService = Craft::$app->getPlugins();
            $canTestEditions = Craft::$app->getCanTestEditions();

            foreach ($allLicenseInfo as $handle => $licenseInfo) {
                $isCraft = $handle === 'craft';
                if ($isCraft) {
                    $name = 'Craft CMS';
                    $editions = ['solo', 'pro'];
                    $currentEdition = Craft::$app->getEditionHandle();
                    $currentEditionName = Craft::$app->getEditionName();
                    $licenseEditionName = App::editionName(App::editionIdByHandle($licenseInfo['edition']));
                    $version = Craft::$app->getVersion();
                } else {
                    if (!str_starts_with($handle, 'plugin-')) {
                        continue;
                    }
                    $handle = StringHelper::removeLeft($handle, 'plugin-');

                    try {
                        $pluginInfo = $pluginsService->getPluginInfo($handle);
                    } catch (InvalidPluginException $e) {
                        continue;
                    }

                    $plugin = $pluginsService->getPlugin($handle);
                    if (!$plugin) {
                        continue;
                    }

                    $name = $plugin->name;
                    $editions = $plugin::editions();
                    $currentEdition = $pluginInfo['edition'];
                    $currentEditionName = ucfirst($currentEdition);
                    $licenseEditionName = ucfirst($licenseInfo['edition']);
                    $version = $pluginInfo['version'];
                }

                if ($licenseInfo['status'] === LicenseKeyStatus::Invalid) {
                    // invalid license
                    $alerts[] = Craft::t('app', 'The {name} license is invalid.', [
                        'name' => $name,
                    ]);
                } elseif ($licenseInfo['status'] === LicenseKeyStatus::Trial && !$canTestEditions) {
                    // no trials allowed
                    $resolvableLicenseAlerts[] = Craft::t('app', '{name} requires purchase.', [
                        'name' => $name,
                    ]);
                    $resolvableLicenseItems[] = array_filter([
                        'type' => $isCraft ? 'cms-edition' : 'plugin-edition',
                        'plugin' => !$isCraft ? $handle : null,
                        'licenseId' => $licenseInfo['id'],
                        'edition' => $currentEdition,
                    ]);
                } elseif ($licenseInfo['status'] === LicenseKeyStatus::Mismatched) {
                    if ($isCraft) {
                        // wrong domain
                        $licensedDomain = $cache->get('licensedDomain');
                        $domainLink = Html::a($licensedDomain, "http://$licensedDomain", [
                            'rel' => 'noopener',
                            'target' => '_blank',
                        ]);

                        if (defined('CRAFT_LICENSE_KEY')) {
                            $message = Craft::t('app', 'The Craft CMS license key in use belongs to {domain}', [
                                'domain' => $domainLink,
                            ]);
                        } else {
                            $keyPath = Craft::$app->getPath()->getLicenseKeyPath();

                            // If the license key path starts with the root project path, trim the project path off
                            $rootPath = Craft::getAlias('@root');
                            if (strpos($keyPath, $rootPath . '/') === 0) {
                                $keyPath = substr($keyPath, strlen($rootPath) + 1);
                            }

                            $message = Craft::t('app', 'The Craft CMS license located at {file} belongs to {domain}.', [
                                'file' => $keyPath,
                                'domain' => $domainLink,
                            ]);
                        }

                        $learnMoreLink = Html::a(Craft::t('app', 'Learn more'), 'https://craftcms.com/support/resolving-mismatched-licenses', [
                            'class' => 'go',
                        ]);
                        $alerts[] = "$message $learnMoreLink";
                    } else {
                        // wrong Craft install
                        $alerts[] = Craft::t('app', 'The {name} license is attached to a different Craft CMS license. You can <a class="go" href="{detachUrl}">detach it in Craft Console</a> or <a class="go" href="{buyUrl}">buy a new license</a>.', [
                            'name' => $name,
                            'detachUrl' => "$consoleUrl/licenses/plugins/{$licenseInfo['id']}",
                            'buyUrl' => $user->admin && $generalConfig->allowAdminChanges
                                ? UrlHelper::cpUrl("plugin-store/buy/$handle/$currentEdition")
                                : "https://plugins.craftcms.com/$handle",
                        ]);
                    }
                } elseif ($licenseInfo['edition'] !== $currentEdition && !$canTestEditions) {
                    // wrong edition
                    $message = Craft::t('app', '{name} is licensed for the {licenseEdition} edition, but the {currentEdition} edition is installed.', [
                        'name' => $name,
                        'licenseEdition' => $licenseEditionName,
                        'currentEdition' => $currentEditionName,
                    ]);
                    $currentEditionIdx = array_search($currentEdition, $editions);
                    $licenseEditionIdx = array_search($licenseInfo['edition'], $editions);
                    if ($currentEditionIdx !== false && $licenseEditionIdx !== false && $currentEditionIdx > $licenseEditionIdx) {
                        $resolvableLicenseAlerts[] = $message;
                        $resolvableLicenseItems[] = [
                            'type' => $isCraft ? 'cms-edition' : 'plugin-edition',
                            'edition' => $currentEdition,
                            'licenseId' => $licenseInfo['id'],
                        ];
                    } else {
                        if ($user->admin) {
                            if ($generalConfig->allowAdminChanges) {
                                $url = UrlHelper::cpUrl(sprintf('plugin-store/%s', $isCraft ? 'upgrade-craft' : $handle));
                                $cta = Html::a(Craft::t('app', 'Resolve'), $url, ['class' => 'go']);
                            } else {
                                $cta = Craft::t('app', 'Please fix on an environment where administrative changes are allowed.');
                            }
                        } else {
                            $cta = Craft::t('app', 'Please notify one of your site’s admins.');
                        }
                        $alerts[] = "$message $cta";
                    }
                } elseif ($licenseInfo['status'] === LicenseKeyStatus::Astray) {
                    // updated too far
                    $resolvableLicenseAlerts[] = Craft::t('app', '{name} isn’t licensed to run version {version}.', [
                        'name' => $name,
                        'version' => $version,
                    ]);
                    $resolvableLicenseItems[] = array_filter([
                        'type' => $isCraft ? 'cms-renewal' : 'plugin-renewal',
                        'plugin' => !$isCraft ? $handle : null,
                        'licenseId' => $licenseInfo['id'],
                    ]);
                }
            }

            if (!empty($resolvableLicenseAlerts)) {
                $cartUrl = UrlHelper::urlWithParams("$consoleUrl/cart/new", [
                    'items' => $resolvableLicenseItems,
                ]);
                $alerts[] = [
                    'content' => Html::tag('h2', Craft::t('app', 'Licensing Issues')) .
                        Html::tag('p', Craft::t('app', 'The following licensing issues can be resolved with a single purchase on Craft Console.')) .
                        Html::ul($resolvableLicenseAlerts, [
                            'class' => 'errors',
                        ]) .
                        // can't use Html::a() because it's encoding &amp;'s, which is causing issues
                        Html::tag('p', sprintf('<a class="go" href="%s">%s</a>', $cartUrl, Craft::t('app', 'Resolve now'))),
                    'showIcon' => false,
                ];
            }

            // Critical update available?
            if (
                $path !== 'utilities/updates' &&
                $user->can('utility:updates') &&
                $updatesService->getIsCriticalUpdateAvailable()
            ) {
                $alerts[] = Craft::t('app', 'A critical update is available.') .
                    ' <a class="go nowrap" href="' . UrlHelper::url('utilities/updates') . '">' . Craft::t('app', 'Go to Updates') . '</a>';
            }
<<<<<<< HEAD

            // Domain mismatch?
            if ($licenseKeyStatus === LicenseKeyStatus::Mismatched) {
                $licensedDomain = Craft::$app->getCache()->get('licensedDomain');
                $domainLink = '<a href="http://' . $licensedDomain . '" rel="noopener" target="_blank">' . $licensedDomain . '</a>';

                if (defined('CRAFT_LICENSE_KEY')) {
                    $message = Craft::t('app', 'The license key in use belongs to {domain}', [
                        'domain' => $domainLink,
                    ]);
                } else {
                    $keyPath = Craft::$app->getPath()->getLicenseKeyPath();

                    // If the license key path starts with the root project path, trim the project path off
                    $rootPath = Craft::getAlias('@root');
                    if (str_starts_with($keyPath, $rootPath . '/')) {
                        $keyPath = substr($keyPath, strlen($rootPath) + 1);
                    }

                    $message = Craft::t('app', 'The license located at {file} belongs to {domain}.', [
                        'file' => $keyPath,
                        'domain' => $domainLink,
                    ]);
                }

                $alerts[] = $message . ' <a class="go" href="https://craftcms.com/support/resolving-mismatched-licenses">' . Craft::t('app', 'Learn more') . '</a>';
            }
=======
>>>>>>> 96001d12
        }

        // Display an alert if there are pending project config YAML changes
        $projectConfig = Craft::$app->getProjectConfig();
        if (
            $path !== 'utilities/project-config' &&
            $user->can('utility:project-config') &&
            $projectConfig->areChangesPending() &&
            ($projectConfig->writeYamlAutomatically || $projectConfig->get('dateModified') <= $projectConfig->get('dateModified', true))
        ) {
            $alerts[] = Craft::t('app', 'Your project config YAML files contain pending changes.') .
                ' ' . '<a class="go" href="' . UrlHelper::url('utilities/project-config') . '">' . Craft::t('app', 'Review') . '</a>';
        }

        // Display a warning if admin changes are allowed, and project.yaml is being used but not writable
        if (
            $user->admin &&
            $generalConfig->allowAdminChanges &&
            $projectConfig->getHadFileWriteIssues()
        ) {
            $alerts[] = Craft::t('app', 'Your {folder} folder isn’t writable.', [
                'folder' => "config/$projectConfig->folderName/",
            ]);
        }

        // Give plugins a chance to add their own alerts
        $event = new RegisterCpAlertsEvent();
        Event::trigger(self::class, self::EVENT_REGISTER_ALERTS, $event);
        $alerts = array_merge($alerts, $event->alerts);

        // Inline CSS styles
        foreach ($alerts as $i => $alert) {
            if (!is_array($alert)) {
                $alert = [
                    'content' => $alert,
                    'showIcon' => true,
                ];
            }

            $offset = 0;
            while (true) {
                try {
                    $tagInfo = Html::parseTag($alert['content'], $offset);
                } catch (InvalidHtmlTagException $e) {
                    break;
                }

                $newTagHtml = self::alertTagHtml($tagInfo);
                $alert['content'] = substr($alert['content'], 0, $tagInfo['start']) .
                    $newTagHtml .
                    substr($alert['content'], $tagInfo['end']);
                $offset = $tagInfo['start'] + strlen($newTagHtml);
            }

            $alerts[$i] = $alert;
        }

        return $alerts;
    }

    private static function alertTagHtml(array $tagInfo): string
    {
        if ($tagInfo['type'] === 'text') {
            return $tagInfo['value'];
        }

        $style = [];
<<<<<<< HEAD
        if ($tagInfo['type'] === 'a') {
            $style = array_merge($style, [
                'color' => 'var(--error-color)',
                'text-decoration' => 'underline',
            ]);

            if (isset($tagInfo['attributes']['class']) && in_array('go', $tagInfo['attributes']['class'])) {
                $style = array_merge($style, [
                    'text-decoration' => 'none',
                    'white-space' => 'nowrap',
                    'border' => '1px solid #cf112480',
                    'border-radius' => 'var(--medium-border-radius)',
                    'padding' => '3px 5px',
                    'margin' => '0 2px',
=======
        switch ($tagInfo['type']) {
            case 'h2':
                $style = array_merge($style, [
                    'display' => 'block',
>>>>>>> 96001d12
                ]);
                break;
            case 'ul':
            case 'p':
                $style = array_merge($style, [
                    'display' => 'block',
                ]);
                break;
            case 'li':
                $style = array_merge($style, [
                    'display' => 'list-item',
                ]);
                break;
            case 'a':
                if (isset($tagInfo['attributes']['class']) && array_intersect(['go', 'btn'], $tagInfo['attributes']['class'])) {
                    $style = array_merge($style, [
                        'display' => 'inline-flex',
                    ]);
                }
                break;
        }

        $childTagHtml = array_map(function(array $childTagInfo): string {
            return self::alertTagHtml($childTagInfo);
        }, $tagInfo['children'] ?? []);

        return trim(static::renderTemplate('_layouts/components/tag.twig', [
            'type' => $tagInfo['type'],
            'attributes' => $tagInfo['attributes'] ?? [],
            'style' => $style,
            'content' => implode('', $childTagHtml),
        ]));
    }

    /**
     * Renders an element’s HTML.
     *
     * @param ElementInterface $element The element to be rendered
     * @param string $context The context the element is going to be shown in (`index`, `field`, etc.)
     * @param string $size The size of the element (`small` or `large`)
     * @param string|null $inputName The `name` attribute that should be set on the hidden input, if `$context` is set to `field`
     * @param bool $showStatus Whether the element status should be shown (if the element type has statuses)
     * @param bool $showThumb Whether the element thumb should be shown (if the element has one)
     * @param bool $showLabel Whether the element label should be shown
     * @param bool $showDraftName Whether to show the draft name beside the label if the element is a draft of a published element
     * @param bool $single Whether the input name should omit the trailing `[]`
     * @param bool $autoReload Whether the element should auto-reload itself when it’s saved
     * @return string
     * @since 3.5.8
     */
    public static function elementHtml(
        ElementInterface $element,
        string $context = 'index',
        string $size = self::ELEMENT_SIZE_SMALL,
        ?string $inputName = null,
        bool $showStatus = true,
        bool $showThumb = true,
        bool $showLabel = true,
        bool $showDraftName = true,
        bool $single = false,
        bool $autoReload = true,
    ): string {
        $isDraft = $element->getIsDraft();
        $label = $element->getUiLabel();
        $showStatus = $showStatus && ($isDraft || $element::hasStatuses());

        // Create the thumb/icon image, if there is one
        if ($showThumb) {
            $thumbSizePx = $size === self::ELEMENT_SIZE_SMALL ? 34 : 120;
            $thumbUrl = $element->getThumbUrl($thumbSizePx);
        } else {
            $thumbSizePx = $thumbUrl = null;
        }

        if ($thumbUrl !== null) {
            $imageSize2x = $thumbSizePx * 2;
            $thumbUrl2x = $element->getThumbUrl($imageSize2x);

            $srcsets = [
                "$thumbUrl {$thumbSizePx}w",
                "$thumbUrl2x {$imageSize2x}w",
            ];
            $sizesHtml = "{$thumbSizePx}px";
            $srcsetHtml = implode(', ', $srcsets);
            $imgHtml = Html::tag('div', '', [
                'class' => array_filter([
                    'elementthumb',
                    $element->getHasCheckeredThumb() ? 'checkered' : null,
                    $size === self::ELEMENT_SIZE_SMALL && $element->getHasRoundedThumb() ? 'rounded' : null,
                ]),
                'data' => [
                    'sizes' => $sizesHtml,
                    'srcset' => $srcsetHtml,
                    'alt' => $element->getThumbAlt(),
                ],
            ]);
        } else {
            $imgHtml = '';
        }

        $title = '';
        foreach ($element->getUiLabelPath() as $segment) {
            $title .= "$segment → ";
        }
        $title .= $label;
        if (Craft::$app->getIsMultiSite()) {
            $title .= sprintf(' - %s', Craft::t('site', $element->getSite()->getName()));
        }

        $attributes = ArrayHelper::merge(
            Html::normalizeTagAttributes($element->getHtmlAttributes($context)),
            [
                'class' => ['element', $size],
                'title' => $title,
                'data' => array_filter([
                    'type' => get_class($element),
                    'id' => $element->id,
                    'draft-id' => $element->draftId,
                    'revision-id' => $element->revisionId,
                    'site-id' => $element->siteId,
                    'status' => $element->getStatus(),
                    'label' => (string)$element,
                    'url' => $element->getUrl(),
                    'level' => $element->level,
                    'settings' => $autoReload ? compact(
                        'context',
                        'size',
                        'showStatus',
                        'showThumb',
                        'showLabel',
                        'showDraftName',
                    ) : false,
                ]),
            ]
        );

        if ($context === 'field') {
            $attributes['class'][] = 'removable';
        }

        if ($element->hasErrors()) {
            $attributes['class'][] = 'error';
        }

        if ($showStatus) {
            $attributes['class'][] = 'hasstatus';
        }

        if ($thumbUrl !== null) {
            $attributes['class'][] = 'hasthumb';
        }

        $elementsService = Craft::$app->getElements();
        $user = Craft::$app->getUser()->getIdentity();

        if ($user && $elementsService->canView($element, $user)) {
            $attributes['data']['editable'] = true;

            if ($context === 'index') {
                if ($elementsService->canSave($element, $user)) {
                    $attributes['data']['savable'] = true;
                }

                if ($elementsService->canDuplicate($element, $user)) {
                    $attributes['data']['duplicatable'] = true;
                }

                if ($elementsService->canDelete($element, $user)) {
                    $attributes['data']['deletable'] = true;
                }
            }
        }

        if ($element->trashed) {
            $attributes['data']['trashed'] = true;
        }

        $innerHtml = '';

        if ($context === 'field' && $inputName !== null) {
            $innerHtml .= Html::hiddenInput($inputName . ($single ? '' : '[]'), (string)$element->id) .
                Html::button('', [
                    'class' => ['delete', 'icon'],
                    'title' => Craft::t('app', 'Remove'),
                    'aria' => [
                        'label' => Craft::t('app', 'Remove {label}', [
                            'label' => $label,
                        ]),
                    ],
                ]);
        }

        $innerHtml .= $imgHtml;

        if ($showLabel) {
            $innerHtml .= '<div class="label">';
            $innerHtml .= '<span class="title">';

            $encodedLabel = '';

            foreach ($element->getUiLabelPath() as $segment) {
                $encodedLabel .= Html::tag('span', Html::encode($segment), ['class' => 'segment']);
            }

            $encodedLabel .= Html::encode($label);

            if ($showDraftName && $isDraft && !$element->getIsUnpublishedDraft()) {
                /** @var DraftBehavior|ElementInterface $element */
                $encodedLabel .= Html::tag('span', $element->draftName ?: Craft::t('app', 'Draft'), [
                    'class' => 'draft-label',
                ]);
            }

            // Should we make the element a link?
            if (
                $user &&
                $context === 'index' &&
                !$element->trashed &&
                ($cpEditUrl = $element->getCpEditUrl()) &&
                $elementsService->canView($element, $user)
            ) {
                $innerHtml .= Html::a($encodedLabel, $cpEditUrl);
            } else {
                $innerHtml .= $encodedLabel;
            }

            if ($element->hasErrors()) {
                $innerHtml .= Html::tag('span', '', [
                    'data' => [
                        'icon' => 'alert',
                    ],
                    'aria' => [
                        'label' => Craft::t('app', 'Error'),
                    ],
                    'role' => 'img',
                ]);
            }

            $innerHtml .= '</span></div>';
        }

        if ($showStatus) {
            if ($isDraft) {
                $innerHtml .= Html::tag('span', '', [
                    'data' => ['icon' => 'draft'],
                    'class' => 'icon',
                    'role' => 'img',
                    'aria' => [
                        'label' => sprintf('%s %s', Craft::t('app', 'Status:'), Craft::t('app', 'Draft')),
                    ],
                ]);
            } else {
                $status = $element->getStatus();
                $statusDef = $element::statuses()[$status] ?? null;
                $innerHtml .= Html::tag('span', '', [
                    'class' => array_filter([
                        'status',
                        $status,
                        $statusDef['color'] ?? null,
                    ]),
                    'role' => 'img',
                    'aria' => [
                        'label' => sprintf('%s %s', Craft::t('app', 'Status:'), $statusDef['label'] ?? $statusDef ?? ucfirst($status)),
                    ],
                ]);
            }
        }

        // Allow plugins to modify the inner HTML
        $event = new DefineElementInnerHtmlEvent(compact(
            'element',
            'context',
            'size',
            'showStatus',
            'showThumb',
            'showLabel',
            'showDraftName',
            'innerHtml',
        ));
        Event::trigger(self::class, self::EVENT_DEFINE_ELEMENT_INNER_HTML, $event);

        return Html::tag('div', $event->innerHtml, $attributes);
    }

    /**
     * Returns element preview HTML, for a list of elements.
     *
     * @param ElementInterface[] $elements The elements
     * @param string $size The size of the element (`small` or `large`)
     * @param bool $showStatus Whether the element status should be shown (if the element type has statuses)
     * @param bool $showThumb Whether the element thumb should be shown (if the element has one)
     * @param bool $showLabel Whether the element label should be shown
     * @param bool $showDraftName Whether to show the draft name beside the label if the element is a draft of a published element
     * @return string
     * @since 3.6.3
     */
    public static function elementPreviewHtml(
        array $elements,
        string $size = self::ELEMENT_SIZE_SMALL,
        bool $showStatus = true,
        bool $showThumb = true,
        bool $showLabel = true,
        bool $showDraftName = true,
    ): string {
        if (empty($elements)) {
            return '';
        }

        $first = array_shift($elements);
        $html = static::elementHtml($first, 'index', $size, null, $showStatus, $showThumb, $showLabel, $showDraftName);

        if (!empty($elements)) {
            $otherHtml = '';
            foreach ($elements as $other) {
                $otherHtml .= static::elementHtml($other, 'index', $size, null, $showStatus, $showThumb, $showLabel, $showDraftName);
            }
            $html .= Html::tag('span', '+' . Craft::$app->getFormatter()->asInteger(count($elements)), [
                'title' => implode(', ', ArrayHelper::getColumn($elements, 'title')),
                'class' => 'btn small',
                'role' => 'button',
                'onclick' => 'jQuery(this).replaceWith(' . Json::encode($otherHtml) . ')',
            ]);
        }

        return $html;
    }

    /**
     * Renders a field’s HTML, for the given input HTML or a template.
     *
     * @param string $input The input HTML or template path. If passing a template path, it must begin with `template:`.
     * @param array $config
     * @return string
     * @throws TemplateLoaderException if $input begins with `template:` and is followed by an invalid template path
     * @throws InvalidArgumentException if `$config['siteId']` is invalid
     * @since 3.5.8
     */
    public static function fieldHtml(string $input, array $config = []): string
    {
        $attribute = $config['attribute'] ?? $config['id'] ?? null;
        $id = $config['id'] = $config['id'] ?? 'field' . mt_rand();
        $labelId = $config['labelId'] ?? "$id-label";
        $instructionsId = $config['instructionsId'] ?? "$id-instructions";
        $tipId = $config['tipId'] ?? "$id-tip";
        $warningId = $config['warningId'] ?? "$id-warning";
        $errorsId = $config['errorsId'] ?? "$id-errors";
        $statusId = $config['statusId'] ?? "$id-status";

        $instructions = $config['instructions'] ?? null;
        $tip = $config['tip'] ?? null;
        $warning = $config['warning'] ?? null;
        $errors = $config['errors'] ?? null;
        $status = $config['status'] ?? null;

        $fieldset = $config['fieldset'] ?? false;
        $fieldId = $config['fieldId'] ?? "$id-field";
        $label = $config['fieldLabel'] ?? $config['label'] ?? null;

        if ($label === '__blank__') {
            $label = null;
        }

        $siteId = Craft::$app->getIsMultiSite() && isset($config['siteId']) ? (int)$config['siteId'] : null;

        if (str_starts_with($input, 'template:')) {
            // Set labelledBy and describedBy values in case the input template supports it
            if (!isset($config['labelledBy']) && $label) {
                $config['labelledBy'] = $labelId;
            }
            if (!isset($config['describedBy'])) {
                $descriptorIds = array_filter([
                    $errors ? $errorsId : null,
                    $status ? $statusId : null,
                    $instructions ? $instructionsId : null,
                    $tip ? $tipId : null,
                    $warning ? $warningId : null,
                ]);
                $config['describedBy'] = $descriptorIds ? implode(' ', $descriptorIds) : null;
            }

            $input = static::renderTemplate(substr($input, 9), $config);
        }

        if ($siteId) {
            $site = Craft::$app->getSites()->getSiteById($siteId);
            if (!$site) {
                throw new InvalidArgumentException("Invalid site ID: $siteId");
            }
        } else {
            $site = null;
        }

        $required = (bool)($config['required'] ?? false);
        $instructionsPosition = $config['instructionsPosition'] ?? 'before';
        $orientation = $config['orientation'] ?? ($site ? $site->getLocale() : Craft::$app->getLocale())->getOrientation();
        $translatable = Craft::$app->getIsMultiSite() ? ($config['translatable'] ?? ($site !== null)) : false;

        $fieldClass = array_merge(array_filter([
            'field',
            ($config['first'] ?? false) ? 'first' : null,
            $errors ? 'has-errors' : null,
        ]), Html::explodeClass($config['fieldClass'] ?? []));

        if (isset($config['attribute']) && ($currentUser = Craft::$app->getUser()->getIdentity())) {
            $showAttribute = $currentUser->admin && $currentUser->getPreference('showFieldHandles');
        } else {
            $showAttribute = false;
        }

        $instructionsHtml = $instructions
            ? Html::tag('div', preg_replace('/&amp;(\w+);/', '&$1;', Markdown::process(Html::encodeInvalidTags($instructions), 'gfm-comment')), [
                'id' => $instructionsId,
                'class' => ['instructions'],
            ])
            : '';

        if ($label) {
            $labelHtml = $label . (
                    ($required
                        ? Html::tag('span', Craft::t('app', 'Required'), [
                            'class' => ['visually-hidden'],
                        ]) .
                        Html::tag('span', '', [
                            'class' => ['required'],
                            'aria' => [
                                'hidden' => 'true',
                            ],
                        ])
                        : '') .
                    ($translatable
                        ? Html::tag('span', '', [
                            'class' => ['t9n-indicator'],
                            'title' => $config['translationDescription'] ?? Craft::t('app', 'This field is translatable.'),
                            'data' => [
                                'icon' => 'language',
                            ],
                            'aria' => [
                                'label' => $config['translationDescription'] ?? Craft::t('app', 'This field is translatable.'),
                            ],
                            'role' => 'img',
                        ])
                        : '')
                );
        } else {
            $labelHtml = '';
        }


        $containerTag = $fieldset ? 'fieldset' : 'div';

        return
            Html::beginTag($containerTag, ArrayHelper::merge(
                [
                    'class' => $fieldClass,
                    'id' => $fieldId,
                    'data' => [
                        'attribute' => $attribute,
                    ],
                ],
                $config['fieldAttributes'] ?? []
            )) .
            (($label && $fieldset)
                ? Html::tag('legend', $labelHtml, [
                    'class' => ['visually-hidden'],
                    'data' => [
                        'label' => $label,
                    ],
                ])
                : '') .
            ($status
                ? Html::beginTag('div', [
                    'id' => $statusId,
                    'class' => ['status-badge', $status[0]],
                    'title' => $status[1],
                ]) .
                Html::tag('span', $status[1], [
                    'class' => 'visually-hidden',
                ]) .
                Html::endTag('div')
                : '') .
            (($label || $showAttribute)
                ? (
                    Html::beginTag('div', ['class' => 'heading']) .
                    ($config['headingPrefix'] ?? '') .
                    ($label
                        ? Html::tag($fieldset ? 'legend' : 'label', $labelHtml, ArrayHelper::merge([
                            'id' => $labelId,
                            'class' => $config['labelClass'] ?? null,
                            'for' => !$fieldset ? $id : null,
                            'aria' => [
                                'hidden' => $fieldset ? 'true' : null,
                            ],
                        ], $config['labelAttributes'] ?? []))
                        : '') .
                    ($showAttribute
                        ? Html::tag('div', '', [
                            'class' => ['flex-grow'],
                        ]) . static::renderTemplate('_includes/forms/copytextbtn.twig', [
                            'id' => "$id-attribute",
                            'class' => ['code', 'small', 'light'],
                            'value' => $config['attribute'],
                        ])
                        : '') .
                    ($config['headingSuffix'] ?? '') .
                    Html::endTag('div')
                )
                : '') .
            ($instructionsPosition === 'before' ? $instructionsHtml : '') .
            Html::tag('div', $input, ArrayHelper::merge(
                [
                    'class' => array_filter([
                        'input',
                        $orientation,
                        $errors ? 'errors' : null,
                    ]),
                ],
                $config['inputContainerAttributes'] ?? []
            )) .
            ($instructionsPosition === 'after' ? $instructionsHtml : '') .
            self::_noticeHtml($tipId, 'notice', Craft::t('app', 'Tip:'), $tip) .
            self::_noticeHtml($warningId, 'warning', Craft::t('app', 'Warning:'), $warning) .
            ($errors
                ? static::renderTemplate('_includes/forms/errorList.twig', [
                    'id' => $errorsId,
                    'errors' => $errors,
                ])
                : '') .
            Html::endTag($containerTag);
    }

    /**
     * Returns the HTML for a field tip/warning.
     *
     * @param string $id
     * @param string $class
     * @param string $label
     * @param string|null $message
     * @return string
     */
    private static function _noticeHtml(string $id, string $class, string $label, ?string $message): string
    {
        if (!$message) {
            return '';
        }

        return
            Html::beginTag('p', [
                'id' => $id,
                'class' => [$class, 'has-icon'],
            ]) .
            Html::tag('span', '', [
                'class' => 'icon',
                'aria' => [
                    'hidden' => 'true',
                ],
            ]) .
            Html::tag('span', "$label ", [
                'class' => 'visually-hidden',
            ]) .
            Html::tag('span', preg_replace('/&amp;(\w+);/', '&$1;', Markdown::processParagraph(Html::encodeInvalidTags($message)))) .
            Html::endTag('p');
    }

    /**
     * Renders a checkbox field’s HTML.
     *
     * Note that unlike the `checkboxField` macro in `_includes/forms.html`, you must set the checkbox label via
     * `$config['checkboxLabel']`.
     *
     * @param array $config
     * @return string
     * @throws InvalidArgumentException if `$config['siteId']` is invalid
     * @since 3.6.0
     */
    public static function checkboxFieldHtml(array $config): string
    {
        $config['id'] = $config['id'] ?? 'checkbox' . mt_rand();

        $config['fieldClass'] = Html::explodeClass($config['fieldClass'] ?? []);
        $config['fieldClass'][] = 'checkboxfield';
        $config['instructionsPosition'] = $config['instructionsPosition'] ?? 'after';

        // Don't pass along `label` since it's ambiguous
        unset($config['label']);

        return static::fieldHtml('template:_includes/forms/checkbox.twig', $config);
    }

    /**
     * Renders a checkbox select field’s HTML.
     *
     * @param array $config
     * @return string
     * @throws InvalidArgumentException if `$config['siteId']` is invalid
     * @since 3.6.0
     */
    public static function checkboxSelectFieldHtml(array $config): string
    {
        $config['id'] = $config['id'] ?? 'checkboxselect' . mt_rand();
        $config['fieldset'] = true;
        return static::fieldHtml('template:_includes/forms/checkboxSelect.twig', $config);
    }

    /**
     * Renders a color field’s HTML.
     *
     * @param array $config
     * @return string
     * @throws InvalidArgumentException if `$config['siteId']` is invalid
     * @since 3.6.0
     */
    public static function colorFieldHtml(array $config): string
    {
        $config['id'] = $config['id'] ?? 'color' . mt_rand();
        $config['fieldset'] = true;
        return static::fieldHtml('template:_includes/forms/color.twig', $config);
    }

    /**
     * Renders an editable table field’s HTML.
     *
     * @param array $config
     * @return string
     * @throws InvalidArgumentException if `$config['siteId']` is invalid
     * @since 3.6.0
     */
    public static function editableTableFieldHtml(array $config): string
    {
        $config['id'] = $config['id'] ?? 'editabletable' . mt_rand();
        return static::fieldHtml('template:_includes/forms/editableTable.twig', $config);
    }

    /**
     * Renders a lightswitch input’s HTML.
     *
     * @param array $config
     * @return string
     * @throws InvalidArgumentException if `$config['siteId']` is invalid
     * @since 4.0.0
     */
    public static function lightswitchHtml(array $config): string
    {
        return static::renderTemplate('_includes/forms/lightswitch.twig', $config);
    }

    /**
     * Renders a lightswitch field’s HTML.
     *
     * @param array $config
     * @return string
     * @throws InvalidArgumentException if `$config['siteId']` is invalid
     * @since 3.6.0
     */
    public static function lightswitchFieldHtml(array $config): string
    {
        $config['id'] = $config['id'] ?? 'lightswitch' . mt_rand();

        $config['fieldClass'] = Html::explodeClass($config['fieldClass'] ?? []);
        $config['fieldClass'][] = 'lightswitch-field';

        // Don't pass along `label` since it's ambiguous
        $config['fieldLabel'] = $config['fieldLabel'] ?? $config['label'] ?? null;
        unset($config['label']);

        return static::fieldHtml('template:_includes/forms/lightswitch.twig', $config);
    }

    /**
     * Renders a select input.
     *
     * @param array $config
     * @return string
     * @since 3.6.0
     */
    public static function selectHtml(array $config): string
    {
        return static::renderTemplate('_includes/forms/select.twig', $config);
    }

    /**
     * Renders a select field’s HTML.
     *
     * @param array $config
     * @return string
     * @throws InvalidArgumentException if `$config['siteId']` is invalid
     * @since 3.6.0
     */
    public static function selectFieldHtml(array $config): string
    {
        $config['id'] = $config['id'] ?? 'select' . mt_rand();
        return static::fieldHtml('template:_includes/forms/select.twig', $config);
    }

    /**
     * Renders a selectize input.
     *
     * @param array $config
     * @return string
     * @since 4.0.0
     */
    public static function selectizeHtml(array $config): string
    {
        return static::renderTemplate('_includes/forms/selectize.twig', $config);
    }

    /**
     * Renders a selectize field’s HTML.
     *
     * @param array $config
     * @return string
     * @throws InvalidArgumentException if `$config['siteId']` is invalid
     * @since 4.0.0
     */
    public static function selectizeFieldHtml(array $config): string
    {
        $config['id'] = $config['id'] ?? 'selectize' . mt_rand();
        return static::fieldHtml('template:_includes/forms/selectize.twig', $config);
    }

    /**
     * Renders a multi-select input.
     *
     * @param array $config
     * @return string
     * @since 4.0.0
     */
    public static function multiSelectHtml(array $config): string
    {
        return static::renderTemplate('_includes/forms/multiselect.twig', $config);
    }

    /**
     * Renders a multi-select field’s HTML.
     *
     * @param array $config
     * @return string
     * @throws InvalidArgumentException if `$config['siteId']` is invalid
     * @since 4.0.0
     */
    public static function multiSelectFieldHtml(array $config): string
    {
        $config['id'] = $config['id'] ?? 'multiselect' . mt_rand();
        return static::fieldHtml('template:_includes/forms/multiselect.twig', $config);
    }

    /**
     * Renders a text input’s HTML.
     *
     * @param array $config
     * @return string
     * @throws InvalidArgumentException if `$config['siteId']` is invalid
     * @since 4.0.0
     */
    public static function textHtml(array $config): string
    {
        return static::renderTemplate('_includes/forms/text.twig', $config);
    }

    /**
     * Renders a text field’s HTML.
     *
     * @param array $config
     * @return string
     * @throws InvalidArgumentException if `$config['siteId']` is invalid
     * @since 3.6.0
     */
    public static function textFieldHtml(array $config): string
    {
        $config['id'] = $config['id'] ?? 'text' . mt_rand();
        return static::fieldHtml('template:_includes/forms/text.twig', $config);
    }

    /**
     * Renders a textarea input’s HTML.
     *
     * @param array $config
     * @return string
     * @throws InvalidArgumentException if `$config['siteId']` is invalid
     * @since 4.0.0
     */
    public static function textareaHtml(array $config): string
    {
        return static::renderTemplate('_includes/forms/textarea.twig', $config);
    }

    /**
     * Renders a textarea field’s HTML.
     *
     * @param array $config
     * @return string
     * @throws InvalidArgumentException if `$config['siteId']` is invalid
     * @since 3.6.0
     */
    public static function textareaFieldHtml(array $config): string
    {
        $config['id'] = $config['id'] ?? 'textarea' . mt_rand();
        return static::fieldHtml('template:_includes/forms/textarea.twig', $config);
    }

    /**
     * Returns a date input’s HTML.
     *
     * @param array $config
     * @return string
     * @throws InvalidArgumentException if `$config['siteId']` is invalid
     * @since 4.0.0
     */
    public static function dateHtml(array $config): string
    {
        return static::renderTemplate('_includes/forms/date.twig', $config);
    }

    /**
     * Returns a date field’s HTML.
     *
     * @param array $config
     * @return string
     * @throws InvalidArgumentException if `$config['siteId']` is invalid
     * @since 4.0.0
     */
    public static function dateFieldHtml(array $config): string
    {
        $config['id'] = $config['id'] ?? 'date' . mt_rand();
        return static::fieldHtml('template:_includes/forms/date.twig', $config);
    }

    /**
     * Returns a time input’s HTML.
     *
     * @param array $config
     * @return string
     * @throws InvalidArgumentException if `$config['siteId']` is invalid
     * @since 4.0.0
     */
    public static function timeHtml(array $config): string
    {
        return static::renderTemplate('_includes/forms/time.twig', $config);
    }

    /**
     * Returns a date field’s HTML.
     *
     * @param array $config
     * @return string
     * @throws InvalidArgumentException if `$config['siteId']` is invalid
     * @since 4.0.0
     */
    public static function timeFieldHtml(array $config): string
    {
        $config['id'] = $config['id'] ?? 'time' . mt_rand();
        return static::fieldHtml('template:_includes/forms/time.twig', $config);
    }

    /**
     * Renders a date + time field’s HTML.
     *
     * @param array $config
     * @return string
     * @throws InvalidArgumentException if `$config['siteId']` is invalid
     * @since 3.7.0
     */
    public static function dateTimeFieldHtml(array $config): string
    {
        $config += [
            'id' => 'datetime' . mt_rand(),
            'fieldset' => true,
        ];
        return static::fieldHtml('template:_includes/forms/datetime.twig', $config);
    }

    /**
     * Renders an element select input’s HTML
     *
     * @param array $config
     * @return string
     * @throws InvalidArgumentException if `$config['siteId']` is invalid
     * @since 4.0.0
     */
    public static function elementSelectHtml(array $config): string
    {
        return static::renderTemplate('_includes/forms/elementSelect.twig', $config);
    }

    /**
     * Renders an element select field’s HTML.
     *
     * @param array $config
     * @return string
     * @throws InvalidArgumentException if `$config['siteId']` is invalid
     * @since 3.7.0
     */
    public static function elementSelectFieldHtml(array $config): string
    {
        $config['id'] = $config['id'] ?? 'elementselect' . mt_rand();
        return static::fieldHtml('template:_includes/forms/elementSelect.twig', $config);
    }

    /**
     * Renders an autosuggest field’s HTML.
     *
     * @param array $config
     * @return string
     * @throws InvalidArgumentException if `$config['siteId']` is invalid
     * @since 3.7.0
     */
    public static function autosuggestFieldHtml(array $config): string
    {
        $config['id'] = $config['id'] ?? 'autosuggest' . mt_rand();

        // Suggest an environment variable / alias?
        if ($config['suggestEnvVars'] ?? false) {
            $value = $config['value'] ?? '';
            if (!isset($config['tip']) && (!isset($value[0]) || !in_array($value[0], ['$', '@']))) {
                if ($config['suggestAliases'] ?? false) {
                    $config['tip'] = Craft::t('app', 'This can be set to an environment variable, or begin with an alias.');
                } else {
                    $config['tip'] = Craft::t('app', 'This can be set to an environment variable.');
                }
                $config['tip'] .= ' ' .
                    Html::a(Craft::t('app', 'Learn more'), 'https://craftcms.com/docs/4.x/config#control-panel-settings', [
                        'class' => 'go',
                    ]);
            } elseif (
                !isset($config['warning']) &&
                ($value === '@web' || str_starts_with($value, '@web/')) &&
                Craft::$app->getRequest()->isWebAliasSetDynamically
            ) {
                $config['warning'] = Craft::t('app', 'The `@web` alias is not recommended if it is determined automatically.');
            }
        }

        return static::fieldHtml('template:_includes/forms/autosuggest.twig', $config);
    }

    /**
     * Renders address cards.
     *
     * @param Address[] $addresses
     * @param array $config
     * @return string
     * @since 4.0.0
     */
    public static function addressCardsHtml(array $addresses, array $config = []): string
    {
        $config += [
            'id' => sprintf('addresses%s', mt_rand()),
            'ownerId' => null,
            'maxAddresses' => null,
        ];

        $view = Craft::$app->getView();

        $view->registerJsWithVars(fn($selector, $settings) => <<<JS
new Craft.AddressesInput($($selector), $settings);
JS, [
            sprintf('#%s', $view->namespaceInputId($config['id'])),
            [
                'ownerId' => $config['ownerId'],
                'maxAddresses' => $config['maxAddresses'],
            ],
        ]);

        return
            Html::beginTag('ul', [
                'id' => $config['id'],
                'class' => 'address-cards',
            ]) .
            implode("\n", array_map(fn(Address $address) => static::addressCardHtml($address, $config), $addresses)) .
            Html::beginTag('li') .
            Html::beginTag('button', [
                'type' => 'button',
                'class' => ['btn', 'dashed', 'add', 'icon', 'address-cards__add-btn'],
            ]) .
            Html::tag('div', '', [
                'class' => ['spinner', 'spinner-absolute'],
            ]) .
            Html::tag('div', Craft::t('app', 'Add an address'), [
                'class' => 'label',
            ]) .
            Html::endTag('button') . // .add
            Html::endTag('li') .
            Html::endTag('ul'); // .address-cards
    }

    /**
     * Renders an address card for an Addresses input.
     *
     * @param Address $address
     * @param array $config
     * @return string
     * @since 4.0.0
     */
    public static function addressCardHtml(Address $address, array $config = []): string
    {
        $config += [
            'name' => null,
        ];

        $canDelete = Craft::$app->getElements()->canDelete($address);
        $actionMenuId = sprintf('address-card-action-menu-%s', mt_rand());

        return
            Html::beginTag('li', [
                'class' => 'address-card',
                'data' => [
                    'id' => $address->id,
                    'draftId' => $address->draftId,
                ],
            ]) .
            ($config['name'] ? Html::hiddenInput("{$config['name']}[]", (string)$address->id) : '') .
            Html::beginTag('div', ['class' => 'address-card-header']) .
            Html::tag('h2', Html::encode($address->title), [
                'class' => array_filter([
                    'address-card-label',
                    !$address->title ? 'hidden' : null,
                ]),
            ]) .
            ($canDelete
                ? Html::beginTag('div', [
                    'class' => 'address-card-header-actions',
                    'data' => [
                        'wrapper' => true,
                    ],
                ]) .
                Html::button('', [
                    'class' => ['btn', 'menubtn'],
                    'title' => Craft::t('app', 'Actions'),
                    'aria' => [
                        'controls' => $actionMenuId,
                        'label' => sprintf('%s %s', $address->title ? Html::encode($address->title) : Craft::t('app', 'New Address'), Craft::t('app', 'Settings')),
                    ],
                    'data' => [
                        'icon' => 'settings',
                        'disclosure-trigger' => true,
                    ],
                ]) .
                Html::beginTag('div', [
                    'id' => $actionMenuId,
                    'class' => ['menu', 'menu--disclosure'],
                ]) .
                Html::beginTag('ul', ['class' => 'padded']) .
                Html::beginTag('li') .
                Html::button(Craft::t('app', 'Edit'), [
                    'class' => 'menu-option',
                    'type' => 'button',
                    'aria' => [
                        'label' => Craft::t('app', 'Edit'),
                    ],
                    'data' => [
                        'icon' => 'edit',
                        'action' => 'edit',
                    ],
                ]) .
                Html::endTag('li') .
                Html::beginTag('li') .
                Html::button(Craft::t('app', 'Delete'), [
                    'class' => 'error menu-option',
                    'type' => 'button',
                    'aria' => [
                        'label' => Craft::t('app', 'Delete'),
                    ],
                    'data' => [
                        'icon' => 'remove',
                        'action' => 'delete',
                    ],
                ]) .
                Html::endTag('li') .
                Html::endTag('ul') .
                Html::endTag('div') . // .menu
                Html::endTag('div') // .address-card-header-actions
                : ''
            ) .
            Html::endTag('div') . // .address-card-header
            Html::tag('div', Craft::$app->getAddresses()->formatAddress($address), [
                'class' => 'address-card-body',
            ]) .
            Html::endTag('li'); // .address-card
    }

    /**
     * Returns address fields’ HTML (sans country) for a given address.
     *
     * @param Address $address
     * @return string
     * @since 4.0.0
     */
    public static function addressFieldsHtml(Address $address): string
    {
        $requiredFields = [];
        $scenario = $address->getScenario();
        $address->setScenario(Element::SCENARIO_LIVE);
        $activeValidators = $address->getActiveValidators();
        $address->setScenario($scenario);

        foreach ($activeValidators as $validator) {
            if ($validator instanceof RequiredValidator) {
                foreach ($validator->getAttributeNames() as $attr) {
                    if ($validator->when === null || call_user_func($validator->when, $address, $attr)) {
                        $requiredFields[$attr] = true;
                    }
                }
            }
        }

        $addressesService = Craft::$app->getAddresses();
        $visibleFields = array_flip(array_merge(
                $addressesService->getUsedFields($address->countryCode),
                $addressesService->getUsedSubdivisionFields($address->countryCode),
            )) + $requiredFields;

        return
            static::textFieldHtml([
                'status' => $address->getAttributeStatus('addressLine1'),
                'label' => $address->getAttributeLabel('addressLine1'),
                'id' => 'addressLine1',
                'name' => 'addressLine1',
                'value' => $address->addressLine1,
                'required' => isset($requiredFields['addressLine1']),
                'errors' => $address->getErrors('addressLine1'),
                'autocomplete' => 'address-line1',
            ]) .
            static::textFieldHtml([
                'status' => $address->getAttributeStatus('addressLine2'),
                'label' => $address->getAttributeLabel('addressLine2'),
                'id' => 'addressLine2',
                'name' => 'addressLine2',
                'value' => $address->addressLine2,
                'required' => isset($requiredFields['addressLine2']),
                'errors' => $address->getErrors('addressLine2'),
                'autocomplete' => 'address-line2',
            ]) .
            self::_subdivisionField(
                $address,
                'administrativeArea',
                isset($visibleFields['administrativeArea']),
                isset($requiredFields['administrativeArea']),
                [$address->countryCode],
                true,
            ) .
            self::_subdivisionField(
                $address,
                'locality',
                isset($visibleFields['locality']),
                isset($requiredFields['locality']),
                [$address->countryCode, $address->administrativeArea],
                true,
            ) .
            self::_subdivisionField(
                $address,
                'dependentLocality',
                isset($visibleFields['dependentLocality']),
                isset($requiredFields['dependentLocality']),
                [$address->countryCode, $address->administrativeArea, $address->locality],
                false,
            ) .
            static::textFieldHtml([
                'fieldClass' => array_filter([
                    'width-50',
                    !isset($visibleFields['postalCode']) ? 'hidden' : null,
                ]),
                'status' => $address->getAttributeStatus('postalCode'),
                'label' => $address->getAttributeLabel('postalCode'),
                'id' => 'postalCode',
                'name' => 'postalCode',
                'value' => $address->postalCode,
                'required' => isset($requiredFields['postalCode']),
                'errors' => $address->getErrors('postalCode'),
                'autocomplete' => 'postal-code',
            ]) .
            static::textFieldHtml([
                'fieldClass' => array_filter([
                    'width-50',
                    !isset($visibleFields['sortingCode']) ? 'hidden' : null,
                ]),
                'status' => $address->getAttributeStatus('sortingCode'),
                'label' => $address->getAttributeLabel('sortingCode'),
                'id' => 'sortingCode',
                'name' => 'sortingCode',
                'value' => $address->sortingCode,
                'required' => isset($requiredFields['sortingCode']),
                'errors' => $address->getErrors('sortingCode'),
            ]);
    }

    private static function _subdivisionField(
        Address $address,
        string $name,
        bool $visible,
        bool $required,
        ?array $parents,
        bool $spinner,
    ): string {
        $value = $address->$name;
        $options = Craft::$app->getAddresses()->getSubdivisionRepository()->getList($parents, Craft::$app->language);

        if ($options) {
            // Persist invalid values in the UI
            if ($value && !isset($options[$value])) {
                $options[$value] = $value;
            }

            if ($spinner) {
                $errors = $address->getErrors($name);
                $input =
                    Html::beginTag('div', [
                        'class' => ['flex', 'flex-nowrap'],
                    ]) .
                    static::selectizeHtml([
                        'id' => $name,
                        'name' => $name,
                        'value' => $value,
                        'options' => $options,
                        'errors' => $errors,
                    ]) .
                    Html::tag('div', '', [
                        'id' => "$name-spinner",
                        'class' => ['spinner', 'hidden'],
                    ]) .
                    Html::endTag('div');

                return static::fieldHtml($input, [
                    'fieldClass' => !$visible ? 'hidden' : null,
                    'label' => $address->getAttributeLabel($name),
                    'id' => $name,
                    'required' => $required,
                    'errors' => $errors,
                ]);
            }

            return static::selectizeFieldHtml([
                'fieldClass' => !$visible ? 'hidden' : null,
                'status' => $address->getAttributeStatus($name),
                'label' => $address->getAttributeLabel($name),
                'id' => $name,
                'name' => $name,
                'value' => $value,
                'options' => $options,
                'required' => $required,
                'errors' => $address->getErrors($name),
            ]);
        }

        // No preconfigured subdivisions for the given parents, so just output a text input
        return static::textFieldHtml([
            'fieldClass' => !$visible ? 'hidden' : null,
            'status' => $address->getAttributeStatus($name),
            'label' => $address->getAttributeLabel($name),
            'id' => $name,
            'name' => $name,
            'value' => $value,
            'required' => $required,
            'errors' => $address->getErrors($name),
        ]);
    }

    /**
     * Renders a field layout designer.
     *
     * @param FieldLayout $fieldLayout
     * @param array $config
     * @return string
     * @since 4.0.0
     */
    public static function fieldLayoutDesignerHtml(FieldLayout $fieldLayout, array $config = []): string
    {
        $config += [
            'id' => 'fld' . mt_rand(),
            'customizableTabs' => true,
            'customizableUi' => true,
        ];

        $tabs = array_filter($fieldLayout->getTabs(), fn(FieldLayoutTab $tab) => !empty($tab->getElements()));

        if (!$config['customizableTabs']) {
            $tab = array_shift($tabs) ?? new FieldLayoutTab([
                    'uid' => StringHelper::UUID(),
                    'layout' => $fieldLayout,
                ]);
            $tab->name = $config['pretendTabName'] ?? Craft::t('app', 'Content');

            // Any extra tabs?
            if (!empty($tabs)) {
                $elements = $tab->getElements();
                foreach ($tabs as $extraTab) {
                    array_push($elements, ...$extraTab->getElements());
                }
                $tab->setElements($elements);
            }

            $tabs = [$tab];
        }

        // Make sure all tabs and their elements have UUIDs
        // (We do this here instead of from FieldLayoutComponent::init() because the we don't want field layout forms to
        // get the impression that tabs/elements have persisting UUIDs if they don't.)
        foreach ($tabs as $tab) {
            if (!isset($tab->uid)) {
                $tab->uid = StringHelper::UUID();
            }

            foreach ($tab->getElements() as $layoutElement) {
                if (!isset($layoutElement->uid)) {
                    $layoutElement->uid = StringHelper::UUID();
                }
            }
        }

        $view = Craft::$app->getView();
        $jsSettings = Json::encode([
            'customizableTabs' => $config['customizableTabs'],
            'customizableUi' => $config['customizableUi'],
        ]);
        $namespacedId = $view->namespaceInputId($config['id']);

        $js = <<<JS
new Craft.FieldLayoutDesigner("#$namespacedId", $jsSettings);
JS;
        $view->registerJs($js);

        $availableCustomFields = $fieldLayout->getAvailableCustomFields();
        $availableNativeFields = $fieldLayout->getAvailableNativeFields();
        $availableUiElements = $fieldLayout->getAvailableUiElements();

        // Make sure everything has the field layout set properly
        foreach ($availableCustomFields as $groupFields) {
            self::_setLayoutOnElements($groupFields, $fieldLayout);
        }
        self::_setLayoutOnElements($availableNativeFields, $fieldLayout);
        self::_setLayoutOnElements($availableUiElements, $fieldLayout);

        // Don't call FieldLayout::getConfig() here because we want to include *all* tabs, not just non-empty ones
        $fieldLayoutConfig = [
            'uid' => $fieldLayout->uid,
            'tabs' => array_map(fn(FieldLayoutTab $tab) => $tab->getConfig(), $tabs),
        ];

        if ($fieldLayout->id) {
            $fieldLayoutConfig['id'] = $fieldLayout->id;
        }

        $newTabSettingsData = self::_fldTabSettingsData(new FieldLayoutTab([
            'uid' => 'TAB_UID',
            'name' => 'TAB_NAME',
            'layout' => $fieldLayout,
        ]));

        return
            Html::beginTag('div', [
                'id' => $config['id'],
                'class' => 'layoutdesigner',
                'data' => [
                    'new-tab-settings-namespace' => $newTabSettingsData['settings-namespace'],
                    'new-tab-settings-html' => $newTabSettingsData['settings-html'],
                    'new-tab-settings-js' => $newTabSettingsData['settings-js'],
                ],
            ]) .
            Html::hiddenInput('fieldLayout', Json::encode($fieldLayoutConfig), [
                'data' => ['config-input' => true],
            ]) .
            Html::beginTag('div', ['class' => 'fld-workspace']) .
            Html::beginTag('div', ['class' => 'fld-tabs']) .
            implode('', array_map(fn(FieldLayoutTab $tab) => self::_fldTabHtml($tab, $config['customizableTabs']), $tabs)) .
            Html::endTag('div') . // .fld-tabs
            ($config['customizableTabs']
                ? Html::button(Craft::t('app', 'New Tab'), [
                    'type' => 'button',
                    'class' => ['fld-new-tab-btn', 'btn', 'add', 'icon'],
                ])
                : '') .
            Html::endTag('div') . // .fld-workspace
            Html::beginTag('div', ['class' => 'fld-sidebar']) .
            ($config['customizableUi']
                ? Html::beginTag('section', [
                    'class' => ['btngroup', 'btngroup--exclusive', 'small', 'fullwidth'],
                    'aria' => ['label' => Craft::t('app', 'Layout element types')],
                ]) .
                Html::button(Craft::t('app', 'Fields'), [
                    'type' => 'button',
                    'class' => ['btn', 'small', 'active'],
                    'aria' => ['pressed' => 'true'],
                    'data' => ['library' => 'field'],
                ]) .
                Html::button(Craft::t('app', 'UI Elements'), [
                    'type' => 'button',
                    'class' => ['btn', 'small'],
                    'aria' => ['pressed' => 'false'],
                    'data' => ['library' => 'ui'],
                ]) .
                Html::endTag('section') // .btngroup
                : '') .
            Html::beginTag('div', ['class' => 'fld-field-library']) .
            Html::beginTag('div', ['class' => ['texticon', 'search', 'icon', 'clearable']]) .
            static::textHtml([
                'class' => 'fullwidth',
                'inputmode' => 'search',
                'placeholder' => Craft::t('app', 'Search'),
            ]) .
            Html::tag('div', '', [
                'class' => ['clear', 'hidden'],
                'title' => Craft::t('app', 'Clear'),
                'aria' => ['label' => Craft::t('app', 'Clear')],
            ]) .
            Html::endTag('div') . // .texticon
            self::_fldFieldSelectorsHtml(Craft::t('app', 'Native Fields'), $availableNativeFields, $fieldLayout) .
            implode('', array_map(fn(string $groupName) => self::_fldFieldSelectorsHtml($groupName, $availableCustomFields[$groupName], $fieldLayout), array_keys($availableCustomFields))) .
            Html::endTag('div') . // .fld-field-library
            ($config['customizableUi']
                ? Html::beginTag('div', ['class' => ['fld-ui-library', 'hidden']]) .
                implode('', array_map(fn(FieldLayoutElement $element) => self::_fldElementSelectorHtml($element, true), $availableUiElements)) .
                Html::endTag('div') // .fld-ui-library
                : '') .
            Html::endTag('div') . // .fld-sidebar
            Html::endTag('div'); // .layoutdesigner
    }

    /**
     * @param FieldLayoutElement[] $elements
     * @param FieldLayout $fieldLayout
     */
    private static function _setLayoutOnElements(array $elements, FieldLayout $fieldLayout): void
    {
        foreach ($elements as $element) {
            $element->setLayout($fieldLayout);
        }
    }

    /**
     * @param FieldLayoutTab $tab
     * @param bool $customizable
     * @return string
     */
    private static function _fldTabHtml(FieldLayoutTab $tab, bool $customizable): string
    {
        return
            Html::beginTag('div', [
                'class' => 'fld-tab',
                'data' => array_merge([
                    'uid' => $tab->uid,
                ], self::_fldTabSettingsData($tab)),
            ]) .
            Html::beginTag('div', ['class' => 'tabs']) .
            Html::beginTag('div', [
                'class' => array_filter([
                    'tab',
                    'sel',
                    $customizable ? 'draggable' : null,
                ]),
            ]) .
            Html::beginTag('span') .
            Html::encode($tab->name) .
            ($tab->hasConditions() ? Html::tag('div', '', [
                'class' => ['fld-indicator'],
                'title' => Craft::t('app', 'This tab is conditional'),
                'aria' => ['label' => Craft::t('app', 'This tab is conditional')],
                'data' => ['icon' => 'condition'],
                'role' => 'img',
            ]) : '') .
            Html::endTag('span') .
            ($customizable
                ? Html::a('', null, [
                    'role' => 'button',
                    'class' => ['settings', 'icon'],
                    'title' => Craft::t('app', 'Edit'),
                    'aria' => ['label' => Craft::t('app', 'Edit')],
                ]) :
                '') .
            Html::endTag('div') . // .tab
            Html::endTag('div') . // .tabs
            Html::beginTag('div', ['class' => 'fld-tabcontent']) .
            implode('', array_map(fn(FieldLayoutElement $element) => self::_fldElementSelectorHtml($element, false), $tab->getElements())) .
            Html::endTag('div') . // .fld-tabcontent
            Html::endTag('div'); // .fld-tab
    }

    /**
     * @param FieldLayoutTab $tab
     * @return array
     */
    private static function _fldTabSettingsData(FieldLayoutTab $tab): array
    {
        $view = Craft::$app->getView();
        $oldNamespace = $view->getNamespace();
        $namespace = $view->namespaceInputName("tab-$tab->uid");
        $view->setNamespace($namespace);
        $view->startJsBuffer();
        $settingsHtml = $view->namespaceInputs($tab->getSettingsHtml());
        $settingsJs = $view->clearJsBuffer(false);
        $view->setNamespace($oldNamespace);

        return [
            'settings-namespace' => $namespace,
            'settings-html' => $settingsHtml,
            'settings-js' => $settingsJs,
        ];
    }

    /**
     * @param FieldLayoutElement $element
     * @param bool $forLibrary
     * @param array $attr
     * @return string
     */
    private static function _fldElementSelectorHtml(FieldLayoutElement $element, bool $forLibrary, array $attr = []): string
    {
        if ($element instanceof BaseField) {
            $attr = ArrayHelper::merge($attr, [
                'class' => !$forLibrary && $element->required ? ['fld-required'] : [],
                'data' => [
                    'keywords' => $forLibrary ? implode(' ', array_map('mb_strtolower', $element->keywords())) : false,
                ],
            ]);
        }

        $view = Craft::$app->getView();
        $oldNamespace = $view->getNamespace();
        $namespace = $view->namespaceInputName('element-' . ($forLibrary ? 'ELEMENT_UID' : $element->uid));
        $view->setNamespace($namespace);
        $view->startJsBuffer();
        $settingsHtml = $view->namespaceInputs($element->getSettingsHtml());
        $settingsJs = $view->clearJsBuffer(false);
        $view->setNamespace($oldNamespace);

        $attr = ArrayHelper::merge($attr, [
            'class' => array_filter([
                'fld-element',
                $forLibrary ? 'unused' : null,
            ]),
            'data' => [
                'uid' => !$forLibrary ? $element->uid : false,
                'config' => $forLibrary ? ['type' => get_class($element)] + $element->toArray() : false,
                'has-custom-width' => $element->hasCustomWidth(),
                'settings-namespace' => $namespace,
                'settings-html' => $settingsHtml ?: false,
                'settings-js' => $settingsJs ?: false,
            ],
        ]);

        return Html::modifyTagAttributes($element->selectorHtml(), $attr);
    }

    /**
     * @param string $groupName
     * @param BaseField[] $groupFields
     * @param FieldLayout $fieldLayout
     * @return string
     */
    private static function _fldFieldSelectorsHtml(string $groupName, array $groupFields, FieldLayout $fieldLayout): string
    {
        $showGroup = ArrayHelper::contains($groupFields, fn(BaseField $field) => !$fieldLayout->isFieldIncluded($field->attribute()));

        return
            Html::beginTag('div', [
                'class' => array_filter([
                    'fld-field-group',
                    $showGroup ? null : 'hidden',
                ]),
                'data' => ['name' => mb_strtolower($groupName)],
            ]) .
            Html::tag('h6', Html::encode($groupName)) .
            implode('', array_map(fn(BaseField $field) => self::_fldElementSelectorHtml($field, true, [
                'class' => array_filter([
                    $fieldLayout->isFieldIncluded($field->attribute()) ? 'hidden' : null,
                ]),
            ]), $groupFields)) .
            Html::endTag('div'); // .fld-field-group
    }

    /**
     * Returns a metadata component’s HTML.
     *
     * @param array $data The data, with keys representing the labels. The values can either be strings or callables.
     * If a value is `false`, it will be omitted.
     * @return string
     */
    public static function metadataHtml(array $data): string
    {
        $defs = [];

        foreach ($data as $label => $value) {
            if (is_callable($value)) {
                $value = $value();
            }
            if ($value !== false) {
                $defs[] =
                    Html::beginTag('div', [
                        'class' => 'data',
                    ]) .
                    Html::tag('dt', Html::encode($label), ['class' => 'heading']) . "\n" .
                    Html::tag('dd', $value, ['class' => 'value']) . "\n" .
                    Html::endTag('div');
            }
        }

        if (empty($defs)) {
            return '';
        }

        return Html::tag('dl', implode("\n", $defs), [
            'class' => ['meta', 'read-only'],
        ]);
    }

    /**
     * Returns the site the control panel is currently working with, via a `site` query string param if sent.
     *
     * @return Site|null The site, or `null` if the user doesn’t have permission to edit any sites.
     * @since 4.0.0
     */
    public static function requestedSite(): ?Site
    {
        if (!isset(self::$_requestedSite)) {
            $sitesService = Craft::$app->getSites();
            $editableSiteIds = $sitesService->getEditableSiteIds();

            if (!empty($editableSiteIds)) {
                $request = Craft::$app->getRequest();
                if (
                    !$request->getIsConsoleRequest() &&
                    ($handle = $request->getQueryParam('site')) !== null &&
                    ($site = $sitesService->getSiteByHandle($handle, true)) !== null &&
                    in_array($site->id, $editableSiteIds, false)
                ) {
                    self::$_requestedSite = $site;
                } else {
                    self::$_requestedSite = $sitesService->getCurrentSite();

                    if (!in_array(self::$_requestedSite->id, $editableSiteIds, false)) {
                        // Just go with the first editable site
                        self::$_requestedSite = $sitesService->getSiteById($editableSiteIds[0]);
                    }
                }
            } else {
                self::$_requestedSite = false;
            }
        }

        return self::$_requestedSite ?: null;
    }
}<|MERGE_RESOLUTION|>--- conflicted
+++ resolved
@@ -15,11 +15,8 @@
 use craft\elements\Address;
 use craft\enums\LicenseKeyStatus;
 use craft\errors\InvalidHtmlTagException;
-<<<<<<< HEAD
+use craft\errors\InvalidPluginException;
 use craft\events\DefineElementInnerHtmlEvent;
-=======
-use craft\errors\InvalidPluginException;
->>>>>>> 96001d12
 use craft\events\RegisterCpAlertsEvent;
 use craft\fieldlayoutelements\BaseField;
 use craft\models\FieldLayout;
@@ -271,36 +268,6 @@
                 $alerts[] = Craft::t('app', 'A critical update is available.') .
                     ' <a class="go nowrap" href="' . UrlHelper::url('utilities/updates') . '">' . Craft::t('app', 'Go to Updates') . '</a>';
             }
-<<<<<<< HEAD
-
-            // Domain mismatch?
-            if ($licenseKeyStatus === LicenseKeyStatus::Mismatched) {
-                $licensedDomain = Craft::$app->getCache()->get('licensedDomain');
-                $domainLink = '<a href="http://' . $licensedDomain . '" rel="noopener" target="_blank">' . $licensedDomain . '</a>';
-
-                if (defined('CRAFT_LICENSE_KEY')) {
-                    $message = Craft::t('app', 'The license key in use belongs to {domain}', [
-                        'domain' => $domainLink,
-                    ]);
-                } else {
-                    $keyPath = Craft::$app->getPath()->getLicenseKeyPath();
-
-                    // If the license key path starts with the root project path, trim the project path off
-                    $rootPath = Craft::getAlias('@root');
-                    if (str_starts_with($keyPath, $rootPath . '/')) {
-                        $keyPath = substr($keyPath, strlen($rootPath) + 1);
-                    }
-
-                    $message = Craft::t('app', 'The license located at {file} belongs to {domain}.', [
-                        'file' => $keyPath,
-                        'domain' => $domainLink,
-                    ]);
-                }
-
-                $alerts[] = $message . ' <a class="go" href="https://craftcms.com/support/resolving-mismatched-licenses">' . Craft::t('app', 'Learn more') . '</a>';
-            }
-=======
->>>>>>> 96001d12
         }
 
         // Display an alert if there are pending project config YAML changes
@@ -368,27 +335,10 @@
         }
 
         $style = [];
-<<<<<<< HEAD
-        if ($tagInfo['type'] === 'a') {
-            $style = array_merge($style, [
-                'color' => 'var(--error-color)',
-                'text-decoration' => 'underline',
-            ]);
-
-            if (isset($tagInfo['attributes']['class']) && in_array('go', $tagInfo['attributes']['class'])) {
-                $style = array_merge($style, [
-                    'text-decoration' => 'none',
-                    'white-space' => 'nowrap',
-                    'border' => '1px solid #cf112480',
-                    'border-radius' => 'var(--medium-border-radius)',
-                    'padding' => '3px 5px',
-                    'margin' => '0 2px',
-=======
         switch ($tagInfo['type']) {
             case 'h2':
                 $style = array_merge($style, [
                     'display' => 'block',
->>>>>>> 96001d12
                 ]);
                 break;
             case 'ul':
