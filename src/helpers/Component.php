--- conflicted
+++ resolved
@@ -86,20 +86,12 @@
      *
      * @param array $config
      * @return array
-<<<<<<< HEAD
      * @since 4.4.15
-=======
-     * @since 3.9.4
->>>>>>> 73e1f441
      */
     public static function cleanseConfig(array $config): array
     {
         foreach ($config as $key => $value) {
-<<<<<<< HEAD
             if (is_string($key) && (str_starts_with($key, 'on ') || str_starts_with($key, 'as '))) {
-=======
-            if (is_string($key) && (strncmp($key, 'on ', 3) === 0 || strncmp($key, 'as ', 3) === 0)) {
->>>>>>> 73e1f441
                 unset($config[$key]);
                 continue;
             }
