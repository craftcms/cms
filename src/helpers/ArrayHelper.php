<?php
/**
 * @link      https://craftcms.com/
 * @copyright Copyright (c) Pixel & Tonic, Inc.
 * @license   https://craftcms.github.io/license/
 */

namespace craft\helpers;

use Craft;

/**
 * Class ArrayHelper
 *
 * @author Pixel & Tonic, Inc. <support@pixelandtonic.com>
 * @since  3.0
 */
class ArrayHelper extends \yii\helpers\ArrayHelper
{
<<<<<<< HEAD
    // Public Methods
    // =========================================================================

    /**
     * @inheritdoc
     */
    public static function toArray($object, $properties = [], $recursive = true): array
    {
        if ($object === null) {
            return [];
        }

        if (is_string($object)) {
            Craft::$app->getDeprecator()->log('ArrayHelper::toArray(string)', 'Passing a string to ArrayHelper::toArray() has been deprectaed. Use StringHelper::split() instead.');

            // Split it on the non-escaped commas
            $object = preg_split('/(?<!\\\),/', $object);

            // Remove any of the backslashes used to escape the commas
            foreach ($object as $key => $val) {
                // Remove leading/trailing whitespace
                $val = trim($val);

                // Remove any backslashes used to escape commas
                $val = str_replace('\,', ',', $val);

                $object[$key] = $val;
            }

            // Remove any empty elements and reset the keys
            $object = array_merge(array_filter($object));

            return $object;
        }

        return parent::toArray($object, $properties, $recursive);
    }

    /**
     * Prepends or appends a value to an array.
     *
     * @param array &$arr
     * @param mixed $value
     *
     * @param bool  $prepend
     */
    public static function prependOrAppend(array &$arr, $value, bool $prepend)
    {
        if ($prepend) {
            array_unshift($arr, $value);
        } else {
            $arr[] = $value;
        }
    }

    /**
     * Filters an array to only the values where a given key (the name of a
     * sub-array key or sub-object property) is set to a given value.
     *
     * Array keys are preserved.
     *
     * @param array|\Traversable $array  the array that needs to be indexed or grouped
     * @param string|\Closure    $key    the column name or anonymous function which result will be used to index the array
     * @param mixed              $value  the value that $key should be compared with
     * @param bool               $strict whether a strict type comparison should be used when checking array element values against $value
     *
     * @return array the filtered array
     */
    public static function filterByValue($array, $key, $value, bool $strict = false): array
    {
        $result = [];

        foreach ($array as $i => $element) {
            $elementValue = static::getValue($element, $key);
            /** @noinspection TypeUnsafeComparisonInspection */
            if (($strict && $elementValue === $value) || (!$strict && $elementValue == $value)) {
                $result[$i] = $element;
            }
        }

        return $result;
    }

    /**
     * Filters empty strings from an array.
     *
     * @param array $arr
     *
     * @return array
     */
    public static function filterEmptyStringsFromArray(array $arr): array
    {
        return array_filter($arr, function($value): bool {
            return $value !== '';
        });
    }

    /**
     * Returns the first key in a given array.
     *
     * @param array $arr
     *
     * @return string|int|null The first key, whether that is a number (if the array is numerically indexed) or a string, or null if $arr isn’t an array, or is empty.
     */
    public static function firstKey(array $arr)
    {
        /** @noinspection LoopWhichDoesNotLoopInspection */
        foreach ($arr as $key => $value) {
            return $key;
        }

        return null;
    }

    /**
     * Returns the first value in a given array.
     *
     * @param array $arr
     *
     * @return mixed The first value, or null if $arr isn’t an array, or is empty.
     */
    public static function firstValue(array $arr)
    {
        return !empty($arr) ? reset($arr) : null;
    }

    /**
     * Renames an item in an array. If the new key already exists in the array and the old key doesn’t,
     * the array will be left unchanged.
     *
     * @param array  $array   the array to extract value from
     * @param string $oldKey  old key name of the array element
     * @param string $newKey  new key name of the array element
     * @param mixed  $default the default value to be set if the specified old key does not exist
     *
     * @return void
     */
    public static function rename(array &$array, string $oldKey, string $newKey, $default = null)
    {
        if (!array_key_exists($newKey, $array) || array_key_exists($oldKey, $array)) {
            $array[$newKey] = static::remove($array, $oldKey, $default);
        }
    }
=======
	// Public Methods
	// =========================================================================

	/**
	 * Flattens a multi-dimensional array into a single-dimensional array.
	 *
	 * @param        $arr
	 * @param string $prefix
	 *
	 * @return array
	 */
	public static function flattenArray($arr, $prefix = null)
	{
		$flattened = array();

		foreach ($arr as $key => $value)
		{
			if ($prefix !== null)
			{
				$key = "{$prefix}[{$key}]";
			}

			if (is_array($value))
			{
				$flattened = array_merge($flattened, static::flattenArray($value, $key));
			}
			else
			{
				$flattened[$key] = $value;
			}
		}

		return $flattened;
	}

	/**
	 * Expands a flattened array back into its original form
	 *
	 * @param array $arr
	 *
	 * @return array
	 */
	public static function expandArray($arr)
	{
		$expanded = array();

		foreach ($arr as $key => $value)
		{
			// is this an array element?
			if (preg_match('/^(\w+)(\[.*)/', $key, $m))
			{
				$key = '$expanded["'.$m[1].'"]'.preg_replace('/\[([a-zA-Z]\w*?)\]/', "[\"$1\"]", $m[2]);
				eval($key.' = "'.addslashes($value).'";');
			}
			else
			{
				$expanded[$key] = $value;
			}
		}

		return $expanded;
	}

	/**
	 * @param $settings
	 *
	 * @return array
	 */
	public static function expandSettingsArray($settings)
	{
		$arr = array();

		foreach ($settings as $setting)
		{
			$arr[$setting->name] = $setting->value;
		}

		return static::expandArray($arr);
	}

	/**
	 * Converts a comma-delimited string into a trimmed array, ex:
	 *
	 *     ArrayHelper::stringToArray('one, two, three') => array('one', 'two', 'three')
	 *
	 * @param mixed $str The string to convert to an array
	 *
	 * @return array The trimmed array
	 */
	public static function stringToArray($str)
	{
		if (is_array($str))
		{
			return $str;
		}
		else if ($str instanceof \ArrayObject)
		{
			return (array) $str;
		}
		else if ($str === '' || $str === null || $str === false)
		{
			return array();
		}
		else if (is_string($str))
		{
			// Split it on the non-escaped commas
			$arr = preg_split('/(?<!\\\),/', $str);

			// Remove any of the backslashes used to escape the commas
			foreach ($arr as $key => $val)
			{
				// Remove leading/trailing whitespace
				$val = trim($val);

				// Remove any backslashes used to escape commas
				$val = str_replace('\,', ',', $val);

				$arr[$key] = $val;
			}

			// Remove any empty elements and reset the keys
			$arr = array_merge(array_filter($arr, function($value)
            {
                return $value !== '';
            }));

			return $arr;
		}
		else
		{
			return array($str);
		}
	}

	/**
	 * Prepends or appends a value to an array.
	 *
	 * @param array &$arr
	 * @param mixed $value
	 *
	 * @param bool  $prepend
	 */
	public static function prependOrAppend(&$arr, $value, $prepend)
	{
		if ($prepend)
		{
			array_unshift($arr, $value);
		}
		else
		{
			array_push($arr, $value);
		}
	}

	/**
	 * Filters empty strings from an array.
	 *
	 * @param array $arr
	 *
	 * @return array
	 */
	public static function filterEmptyStringsFromArray($arr)
	{
		return array_filter($arr, array('\Craft\ArrayHelper', '_isNotAnEmptyString'));
	}

	/**
	 * Returns the first key in a given array.
	 *
	 * @param array $arr
	 *
	 * @return string|integer|null The first key, whether that is a number (if the array is numerically indexed) or a string, or null if $arr isn’t an array, or is empty.
	 */
	public static function getFirstKey($arr)
	{
		if (is_array($arr))
		{
			foreach ($arr as $key => $value)
			{
				return $key;
			}
		}

		return null;
	}

	/**
	 * Returns the first value in a given array.
	 *
	 * @param array $arr
	 *
	 * @return mixed|null
	 */
	public static function getFirstValue($arr)
	{
		if (is_array($arr))
		{
			foreach ($arr as $value)
			{
				return $value;
			}
		}

		return null;
	}

	// Private Methods
	// =========================================================================

	/**
	 * The array_filter() callback function for filterEmptyStringsFromArray().
	 *
	 * @param string $val
	 *
	 * @return bool
	 */
	private static function _isNotAnEmptyString($val)
	{
		return (mb_strlen($val) != 0);
	}
>>>>>>> cefc1d88
}<|MERGE_RESOLUTION|>--- conflicted
+++ resolved
@@ -17,7 +17,6 @@
  */
 class ArrayHelper extends \yii\helpers\ArrayHelper
 {
-<<<<<<< HEAD
     // Public Methods
     // =========================================================================
 
@@ -48,7 +47,9 @@
             }
 
             // Remove any empty elements and reset the keys
-            $object = array_merge(array_filter($object));
+            $object = array_merge(array_filter($object, function($value) {
+                return $value !== '';
+            }));
 
             return $object;
         }
@@ -161,226 +162,4 @@
             $array[$newKey] = static::remove($array, $oldKey, $default);
         }
     }
-=======
-	// Public Methods
-	// =========================================================================
-
-	/**
-	 * Flattens a multi-dimensional array into a single-dimensional array.
-	 *
-	 * @param        $arr
-	 * @param string $prefix
-	 *
-	 * @return array
-	 */
-	public static function flattenArray($arr, $prefix = null)
-	{
-		$flattened = array();
-
-		foreach ($arr as $key => $value)
-		{
-			if ($prefix !== null)
-			{
-				$key = "{$prefix}[{$key}]";
-			}
-
-			if (is_array($value))
-			{
-				$flattened = array_merge($flattened, static::flattenArray($value, $key));
-			}
-			else
-			{
-				$flattened[$key] = $value;
-			}
-		}
-
-		return $flattened;
-	}
-
-	/**
-	 * Expands a flattened array back into its original form
-	 *
-	 * @param array $arr
-	 *
-	 * @return array
-	 */
-	public static function expandArray($arr)
-	{
-		$expanded = array();
-
-		foreach ($arr as $key => $value)
-		{
-			// is this an array element?
-			if (preg_match('/^(\w+)(\[.*)/', $key, $m))
-			{
-				$key = '$expanded["'.$m[1].'"]'.preg_replace('/\[([a-zA-Z]\w*?)\]/', "[\"$1\"]", $m[2]);
-				eval($key.' = "'.addslashes($value).'";');
-			}
-			else
-			{
-				$expanded[$key] = $value;
-			}
-		}
-
-		return $expanded;
-	}
-
-	/**
-	 * @param $settings
-	 *
-	 * @return array
-	 */
-	public static function expandSettingsArray($settings)
-	{
-		$arr = array();
-
-		foreach ($settings as $setting)
-		{
-			$arr[$setting->name] = $setting->value;
-		}
-
-		return static::expandArray($arr);
-	}
-
-	/**
-	 * Converts a comma-delimited string into a trimmed array, ex:
-	 *
-	 *     ArrayHelper::stringToArray('one, two, three') => array('one', 'two', 'three')
-	 *
-	 * @param mixed $str The string to convert to an array
-	 *
-	 * @return array The trimmed array
-	 */
-	public static function stringToArray($str)
-	{
-		if (is_array($str))
-		{
-			return $str;
-		}
-		else if ($str instanceof \ArrayObject)
-		{
-			return (array) $str;
-		}
-		else if ($str === '' || $str === null || $str === false)
-		{
-			return array();
-		}
-		else if (is_string($str))
-		{
-			// Split it on the non-escaped commas
-			$arr = preg_split('/(?<!\\\),/', $str);
-
-			// Remove any of the backslashes used to escape the commas
-			foreach ($arr as $key => $val)
-			{
-				// Remove leading/trailing whitespace
-				$val = trim($val);
-
-				// Remove any backslashes used to escape commas
-				$val = str_replace('\,', ',', $val);
-
-				$arr[$key] = $val;
-			}
-
-			// Remove any empty elements and reset the keys
-			$arr = array_merge(array_filter($arr, function($value)
-            {
-                return $value !== '';
-            }));
-
-			return $arr;
-		}
-		else
-		{
-			return array($str);
-		}
-	}
-
-	/**
-	 * Prepends or appends a value to an array.
-	 *
-	 * @param array &$arr
-	 * @param mixed $value
-	 *
-	 * @param bool  $prepend
-	 */
-	public static function prependOrAppend(&$arr, $value, $prepend)
-	{
-		if ($prepend)
-		{
-			array_unshift($arr, $value);
-		}
-		else
-		{
-			array_push($arr, $value);
-		}
-	}
-
-	/**
-	 * Filters empty strings from an array.
-	 *
-	 * @param array $arr
-	 *
-	 * @return array
-	 */
-	public static function filterEmptyStringsFromArray($arr)
-	{
-		return array_filter($arr, array('\Craft\ArrayHelper', '_isNotAnEmptyString'));
-	}
-
-	/**
-	 * Returns the first key in a given array.
-	 *
-	 * @param array $arr
-	 *
-	 * @return string|integer|null The first key, whether that is a number (if the array is numerically indexed) or a string, or null if $arr isn’t an array, or is empty.
-	 */
-	public static function getFirstKey($arr)
-	{
-		if (is_array($arr))
-		{
-			foreach ($arr as $key => $value)
-			{
-				return $key;
-			}
-		}
-
-		return null;
-	}
-
-	/**
-	 * Returns the first value in a given array.
-	 *
-	 * @param array $arr
-	 *
-	 * @return mixed|null
-	 */
-	public static function getFirstValue($arr)
-	{
-		if (is_array($arr))
-		{
-			foreach ($arr as $value)
-			{
-				return $value;
-			}
-		}
-
-		return null;
-	}
-
-	// Private Methods
-	// =========================================================================
-
-	/**
-	 * The array_filter() callback function for filterEmptyStringsFromArray().
-	 *
-	 * @param string $val
-	 *
-	 * @return bool
-	 */
-	private static function _isNotAnEmptyString($val)
-	{
-		return (mb_strlen($val) != 0);
-	}
->>>>>>> cefc1d88
 }