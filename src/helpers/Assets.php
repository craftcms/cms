<?php
/**
 * @link https://craftcms.com/
 * @copyright Copyright (c) Pixel & Tonic, Inc.
 * @license https://craftcms.github.io/license/
 */

namespace craft\helpers;

use Craft;
use craft\base\FsInterface;
use craft\base\LocalFsInterface;
use craft\elements\Asset;
use craft\enums\PeriodType;
use craft\errors\FsException;
use craft\events\RegisterAssetFileKindsEvent;
use craft\events\SetAssetFilenameEvent;
use craft\helpers\ImageTransforms as TransformHelper;
use craft\models\VolumeFolder;
use DateTime;
use yii\base\Event;
use yii\base\Exception;
use yii\base\InvalidArgumentException;
use yii\base\InvalidConfigException;

/**
 * Class Assets
 *
 * @author Pixel & Tonic, Inc. <support@pixelandtonic.com>
 * @since 3.0.0
 */
class Assets
{
    public const INDEX_SKIP_ITEMS_PATTERN = '/.*(Thumbs\.db|__MACOSX|__MACOSX\/|__MACOSX\/.*|\.DS_STORE)$/i';

    /**
     * @event SetElementTableAttributeHtmlEvent The event that is triggered when defining an asset’s filename.
     */
    public const EVENT_SET_FILENAME = 'setFilename';

    /**
     * @event RegisterAssetFileKindsEvent The event that is triggered when registering asset file kinds.
     */
    public const EVENT_REGISTER_FILE_KINDS = 'registerFileKinds';

    /**
     * @var array Supported file kinds
     * @see getFileKinds()
     */
    private static array $_fileKinds;

    /**
     * @var array Allowed file kinds
     * @see getAllowedFileKinds()
     */
    private static array $_allowedFileKinds;

    /**
     * Get a temporary file path.
     *
     * @param string $extension extension to use. "tmp" by default.
     * @return string The temporary file path
     * @throws Exception in case of failure
     */
    public static function tempFilePath(string $extension = 'tmp'): string
    {
        $extension = str_contains($extension, '.') ? pathinfo($extension, PATHINFO_EXTENSION) : $extension;
        $filename = uniqid('assets', true) . '.' . $extension;
        $path = Craft::$app->getPath()->getTempPath() . DIRECTORY_SEPARATOR . $filename;

        if (($handle = fopen($path, 'wb')) === false) {
            throw new Exception('Could not create temp file: ' . $path);
        }
        fclose($handle);

        return $path;
    }

    /**
     * Generates the URL for an asset.
     *
     * @param FsInterface $fs
     * @param Asset $asset
     * @param string|null $uri Asset URI to use. Defaults to the filename.
     * @param DateTime|null $dateUpdated last datetime the target of the url was updated, if known
     * @return string
     * @throws InvalidConfigException if the asset doesn’t have a filename.
     */
    public static function generateUrl(FsInterface $fs, Asset $asset, ?string $uri = null, ?DateTime $dateUpdated = null): string
    {
        $pathParts = explode('/', $asset->folderPath . ($uri ?? $asset->getFilename()));
<<<<<<< HEAD
        $path = implode('/', array_map('rawurlencode', $pathParts));
        $rootUrl = $fs->getRootUrl() ?? '';
        $url = ($rootUrl !== '' ? StringHelper::ensureRight($rootUrl, '/') : '') . $path;
        return UrlHelper::urlWithParams($url, self::revParams($asset, $dateUpdated));
=======
        $url = $fs->getRootUrl() . implode('/', array_map('rawurlencode', $pathParts));

        if (Craft::$app->getConfig()->getGeneral()->revAssetUrls) {
            return self::revUrl($url, $asset, $dateUpdated);
        }

        return $url;
>>>>>>> 5f320453
    }

    /**
     * Returns revision query parameters that should be appended to as asset URL.
     *
     * @param Asset $asset
     * @param DateTime|null $dateUpdated
     * @return array
     * @since 4.0.0
     */
    public static function revParams(Asset $asset, ?DateTime $dateUpdated = null): array
    {
        /** @var DateTime $dateModified */
        $dateModified = max($asset->dateModified, $dateUpdated ?? null);
        $v = $dateModified->getTimestamp();

        if ($asset->getHasFocalPoint()) {
            $fp = $asset->getFocalPoint();
            $v .= ",{$fp['x']},{$fp['y']}";
        }

        return compact('v');
    }

    /**
     * Appends revision parameters to a URL.
     *
     * @param Asset $asset
     * @param DateTime|null $dateUpdated
     * @return string
     * @since 4.3.7
     */
    public static function revUrl(string $url, Asset $asset, ?DateTime $dateUpdated = null): string
    {
        $revParams = static::revParams($asset, $dateUpdated);
        return UrlHelper::urlWithParams($url, $revParams);
    }

    /**
     * Get appendix for a URL based on its Source caching settings.
     *
     * @param Asset $asset
     * @param DateTime|null $dateUpdated last datetime the target of the url was updated, if known
     * @return string
     * @deprecated in 4.0.0. [[generateUrl()]] should be used instead.
     */
    public static function urlAppendix(Asset $asset, ?DateTime $dateUpdated = null): string
    {
        if (!Craft::$app->getConfig()->getGeneral()->revAssetUrls) {
            return '';
        }

        $revParams = self::revParams($asset, $dateUpdated);
        return sprintf('?%s', UrlHelper::buildQuery($revParams));
    }

    /**
     * Clean an Asset's filename.
     *
     * @param string $name
     * @param bool $isFilename if set to true (default), will separate extension
     * and clean the filename separately.
     * @param bool $preventPluginModifications if set to true, will prevent plugins from modify
     * @return string
     */
    public static function prepareAssetName(string $name, bool $isFilename = true, bool $preventPluginModifications = false): string
    {
        if ($isFilename) {
            /** @var string $baseName */
            $baseName = pathinfo($name, PATHINFO_FILENAME);
            /** @var string $extension */
            $extension = pathinfo($name, PATHINFO_EXTENSION);
            if ($extension !== '') {
                $extension = '.' . $extension;
            }
        } else {
            $baseName = $name;
            $extension = '';
        }

        $generalConfig = Craft::$app->getConfig()->getGeneral();
        $separator = $generalConfig->filenameWordSeparator;

        if (!is_string($separator)) {
            $separator = null;
        }

        $baseNameSanitized = FileHelper::sanitizeFilename($baseName, [
            'asciiOnly' => $generalConfig->convertFilenamesToAscii,
            'separator' => $separator,
        ]);

        // Give developers a chance to do their own sanitation
        if ($isFilename && !$preventPluginModifications) {
            $event = new SetAssetFilenameEvent([
                'filename' => $baseNameSanitized,
                'originalFilename' => $baseName,
                'extension' => $extension,
            ]);
            Event::trigger(self::class, self::EVENT_SET_FILENAME, $event);
            $baseName = $event->filename;
            $extension = $event->extension;
        }

        if ($isFilename && empty($baseName)) {
            $baseName = '-';
        }

        if (!$isFilename) {
            $baseName = $baseNameSanitized;
        }

        // Put them back together, but keep the full filename w/ extension from going over 255 chars
        return substr($baseName, 0, 255 - strlen($extension)) . $extension;
    }

    /**
     * Generates a default asset title based on its filename.
     *
     * @param string $filename The asset's filename
     * @return string
     */
    public static function filename2Title(string $filename): string
    {
        return StringHelper::upperCaseFirst(implode(' ', StringHelper::toWords($filename, false, true)));
    }

    /**
     * Mirror a folder structure on a Volume.
     *
     * @param VolumeFolder $sourceParentFolder Folder who's children folder structure should be mirrored.
     * @param VolumeFolder $destinationFolder The destination folder
     * @param array $targetTreeMap map of relative path => existing folder id
     * @return array map of original folder id => new folder id
     */
    public static function mirrorFolderStructure(VolumeFolder $sourceParentFolder, VolumeFolder $destinationFolder, array $targetTreeMap = []): array
    {
        $assets = Craft::$app->getAssets();
        $sourceTree = $assets->getAllDescendantFolders($sourceParentFolder);
        $previousParent = $sourceParentFolder->getParent();
        $sourcePrefixLength = strlen($previousParent->path);
        $folderIdChanges = [];

        foreach ($sourceTree as $sourceFolder) {
            $relativePath = substr($sourceFolder->path, $sourcePrefixLength);

            // If we have a target tree map, try to see if we should just point to an existing folder.
            if (!empty($targetTreeMap) && isset($targetTreeMap[$relativePath])) {
                $folderIdChanges[$sourceFolder->id] = $targetTreeMap[$relativePath];
            } else {
                $folder = new VolumeFolder();
                $folder->name = $sourceFolder->name;
                $folder->volumeId = $destinationFolder->volumeId;
                $folder->path = ltrim(rtrim($destinationFolder->path, '/') . '/' . $relativePath, '/');

                // Any and all parent folders should be already mirrored
                $folder->parentId = ($folderIdChanges[$sourceFolder->parentId] ?? $destinationFolder->id);
                $assets->createFolder($folder);

                $folderIdChanges[$sourceFolder->id] = $folder->id;
            }
        }

        return $folderIdChanges;
    }

    /**
     * Create an Asset transfer list based on a list of Assets and an array of
     * changing folder ids.
     *
     * @param array $assets List of assets
     * @param array $folderIdChanges A map of folder id changes
     * @return array
     */
    public static function fileTransferList(array $assets, array $folderIdChanges): array
    {
        $fileTransferList = [];

        // Build the transfer list for files
        foreach ($assets as $asset) {
            $newFolderId = $folderIdChanges[$asset->folderId];

            $fileTransferList[] = [
                'assetId' => $asset->id,
                'folderId' => $newFolderId,
                'force' => true,
            ];
        }

        return $fileTransferList;
    }

    /**
     * Get a list of available periods for Cache duration settings.
     *
     * @return array
     */
    public static function periodList(): array
    {
        return [
            PeriodType::Seconds => Craft::t('app', 'Seconds'),
            PeriodType::Minutes => Craft::t('app', 'Minutes'),
            PeriodType::Hours => Craft::t('app', 'Hours'),
            PeriodType::Days => Craft::t('app', 'Days'),
            PeriodType::Months => Craft::t('app', 'Months'),
            PeriodType::Years => Craft::t('app', 'Years'),
        ];
    }

    /**
     * Sorts a folder tree by Volume sort order.
     *
     * @param VolumeFolder[] $tree array passed by reference of the sortable folders.
     */
    public static function sortFolderTree(array &$tree): void
    {
        ArrayHelper::multisort($tree, function($folder) {
            return $folder->getVolume()->sortOrder;
        });
    }

    /**
     * Returns a list of the supported file kinds.
     *
     * @return array The supported file kinds
     */
    public static function getFileKinds(): array
    {
        self::_buildFileKinds();
        return self::$_fileKinds;
    }

    /**
     * Returns a list of file kinds that are allowed to be uploaded.
     *
     * @return array The allowed file kinds
     * @since 3.1.16
     */
    public static function getAllowedFileKinds(): array
    {
        if (isset(self::$_allowedFileKinds)) {
            return self::$_allowedFileKinds;
        }

        self::$_allowedFileKinds = [];
        $allowedExtensions = array_flip(Craft::$app->getConfig()->getGeneral()->allowedFileExtensions);

        foreach (static::getFileKinds() as $kind => $info) {
            foreach ($info['extensions'] as $extension) {
                if (isset($allowedExtensions[$extension])) {
                    self::$_allowedFileKinds[$kind] = $info;
                    continue 2;
                }
            }
        }

        return self::$_allowedFileKinds;
    }

    /**
     * Returns the label of a given file kind.
     *
     * @param string $kind
     * @return string
     */
    public static function getFileKindLabel(string $kind): string
    {
        self::_buildFileKinds();
        return self::$_fileKinds[$kind]['label'] ?? Asset::KIND_UNKNOWN;
    }

    /**
     * Return a file's kind by a file's extension.
     *
     * @param string $file The file name/path
     * @return string The file kind, or "unknown" if unknown.
     */
    public static function getFileKindByExtension(string $file): string
    {
        if (($ext = pathinfo($file, PATHINFO_EXTENSION)) !== '') {
            $ext = strtolower($ext);

            foreach (static::getFileKinds() as $kind => $info) {
                if (in_array($ext, $info['extensions'], true)) {
                    return $kind;
                }
            }
        }

        return Asset::KIND_UNKNOWN;
    }

    /**
     * Parses a file location in the format of `{folder:X}filename.ext` returns the folder ID + filename.
     *
     * @param string $location
     * @return array
     * @throws InvalidArgumentException if the file location is invalid
     */
    public static function parseFileLocation(string $location): array
    {
        if (!preg_match('/^{folder:(\d+)}(.+)$/', $location, $matches)) {
            throw new InvalidArgumentException('Invalid file location format: ' . $location);
        }

        [, $folderId, $filename] = $matches;

        return [(int)$folderId, $filename];
    }

    /**
     * Builds the internal file kinds array, if it hasn't been built already.
     */
    private static function _buildFileKinds(): void
    {
        if (!isset(self::$_fileKinds)) {
            self::$_fileKinds = [
                Asset::KIND_ACCESS => [
                    'label' => 'Access',
                    'extensions' => [
                        'accdb',
                        'accde',
                        'accdr',
                        'accdt',
                        'adp',
                        'mdb',
                    ],
                ],
                Asset::KIND_AUDIO => [
                    'label' => Craft::t('app', 'Audio'),
                    'extensions' => [
                        '3gp',
                        'aac',
                        'act',
                        'aif',
                        'aifc',
                        'aiff',
                        'alac',
                        'amr',
                        'au',
                        'dct',
                        'dss',
                        'dvf',
                        'flac',
                        'gsm',
                        'iklax',
                        'ivs',
                        'm4a',
                        'm4p',
                        'mmf',
                        'mp3',
                        'mpc',
                        'msv',
                        'oga',
                        'ogg',
                        'opus',
                        'ra',
                        'tta',
                        'vox',
                        'wav',
                        'wma',
                        'wv',
                    ],
                ],
                Asset::KIND_CAPTIONS_SUBTITLES => [
                    'label' => Craft::t('app', 'Captions/Subtitles'),
                    'extensions' => [
                        'asc',
                        'cap',
                        'cin',
                        'dfxp',
                        'itt',
                        'lrc',
                        'mcc',
                        'mpsub',
                        'rt',
                        'sami',
                        'sbv',
                        'scc',
                        'smi',
                        'srt',
                        'stl',
                        'sub',
                        'tds',
                        'ttml',
                        'vtt',
                    ],
                ],
                Asset::KIND_COMPRESSED => [
                    'label' => Craft::t('app', 'Compressed'),
                    'extensions' => [
                        '7z',
                        'bz2',
                        'dmg',
                        'gz',
                        'rar',
                        's7z',
                        'tar',
                        'tgz',
                        'zip',
                        'zipx',
                    ],
                ],
                Asset::KIND_EXCEL => [
                    'label' => 'Excel',
                    'extensions' => [
                        'xls',
                        'xlsm',
                        'xlsx',
                        'xltm',
                        'xltx',
                    ],
                ],
                Asset::KIND_HTML => [
                    'label' => 'HTML',
                    'extensions' => [
                        'htm',
                        'html',
                    ],
                ],
                Asset::KIND_ILLUSTRATOR => [
                    'label' => 'Illustrator',
                    'extensions' => [
                        'ai',
                    ],
                ],
                Asset::KIND_IMAGE => [
                    'label' => Craft::t('app', 'Image'),
                    'extensions' => [
                        'avif',
                        'bmp',
                        'gif',
                        'heic',
                        'heif',
                        'jfif',
                        'jp2',
                        'jpe',
                        'jpeg',
                        'jpg',
                        'jpx',
                        'pam',
                        'pfm',
                        'pgm',
                        'png',
                        'pnm',
                        'ppm',
                        'svg',
                        'tif',
                        'tiff',
                        'webp',
                    ],
                ],
                Asset::KIND_JAVASCRIPT => [
                    'label' => 'JavaScript',
                    'extensions' => [
                        'js',
                    ],
                ],
                Asset::KIND_JSON => [
                    'label' => 'JSON',
                    'extensions' => [
                        'json',
                    ],
                ],
                Asset::KIND_PDF => [
                    'label' => 'PDF',
                    'extensions' => [
                        'pdf',
                    ],
                ],
                Asset::KIND_PHOTOSHOP => [
                    'label' => 'Photoshop',
                    'extensions' => [
                        'psb',
                        'psd',
                    ],
                ],
                Asset::KIND_PHP => [
                    'label' => 'PHP',
                    'extensions' => [
                        'php',
                    ],
                ],
                Asset::KIND_POWERPOINT => [
                    'label' => 'PowerPoint',
                    'extensions' => [
                        'potx',
                        'pps',
                        'ppsm',
                        'ppsx',
                        'ppt',
                        'pptm',
                        'pptx',
                    ],
                ],
                Asset::KIND_TEXT => [
                    'label' => Craft::t('app', 'Text'),
                    'extensions' => [
                        'text',
                        'txt',
                    ],
                ],
                Asset::KIND_VIDEO => [
                    'label' => Craft::t('app', 'Video'),
                    'extensions' => [
                        'asf',
                        'asx',
                        'avchd',
                        'avi',
                        'fla',
                        'flv',
                        'hevc',
                        'm1s',
                        'm2s',
                        'm2t',
                        'm2v',
                        'm4v',
                        'mkv',
                        'mng',
                        'mov',
                        'mp2v',
                        'mp4',
                        'mpeg',
                        'mpg',
                        'ogg',
                        'ogv',
                        'qt',
                        'rm',
                        'vob',
                        'webm',
                        'wmv',
                    ],
                ],
                Asset::KIND_WORD => [
                    'label' => 'Word',
                    'extensions' => [
                        'doc',
                        'docm',
                        'docx',
                        'dot',
                        'dotm',
                        'dotx',
                    ],
                ],
                Asset::KIND_XML => [
                    'label' => 'XML',
                    'extensions' => [
                        'xml',
                    ],
                ],
            ];

            // Merge with the extraFileKinds setting
            self::$_fileKinds = ArrayHelper::merge(self::$_fileKinds, Craft::$app->getConfig()->getGeneral()->extraFileKinds);

            // Allow plugins to modify file kinds
            $event = new RegisterAssetFileKindsEvent([
                'fileKinds' => self::$_fileKinds,
            ]);

            Event::trigger(self::class, self::EVENT_REGISTER_FILE_KINDS, $event);
            self::$_fileKinds = $event->fileKinds;

            // Sort by label
            ArrayHelper::multisort(self::$_fileKinds, 'label');
        }
    }

    /**
     * Return an image path to use in Image Editor for an Asset by id and size.
     *
     * @param int $assetId
     * @param int $size
     * @return string|false
     * @throws Exception in case of failure
     */
    public static function getImageEditorSource(int $assetId, int $size): string|false
    {
        $asset = Craft::$app->getAssets()->getAssetById($assetId);

        if (!$asset || !Image::canManipulateAsImage($asset->getExtension())) {
            return false;
        }

        $volume = $asset->getVolume();

        $imagePath = Craft::$app->getPath()->getImageEditorSourcesPath();
        $assetSourcesDirectory = $imagePath . '/' . $assetId;
        $targetSizedPath = $assetSourcesDirectory . '/' . $size;
        $targetFilePath = $targetSizedPath . '/' . $assetId . '.' . $asset->getExtension();
        FileHelper::createDirectory($targetSizedPath);

        // You never know.
        if (is_file($targetFilePath)) {
            return $targetFilePath;
        }

        // Maybe we have larger sources available we can use.
        if (FileHelper::createDirectory($assetSourcesDirectory)) {
            $handle = opendir($assetSourcesDirectory);

            if ($handle === false) {
                throw new Exception("Unable to open directory: $assetSourcesDirectory");
            }

            while (($subDir = readdir($handle)) !== false) {
                if ($subDir === '.' || $subDir === '..') {
                    continue;
                }
                $existingSize = $subDir;
                $existingAsset = $assetSourcesDirectory . DIRECTORY_SEPARATOR . $subDir . '/' . $assetId . '.' . $asset->getExtension();
                if ($existingSize >= $size && is_file($existingAsset)) {
                    Craft::$app->getImages()->loadImage($existingAsset)
                        ->scaleToFit($size, $size, false)
                        ->saveAs($targetFilePath);

                    return $targetFilePath;
                }
            }
            closedir($handle);
        }

        // No existing resources we could use.

        // For remote files, check if maxCachedImageSizes setting would work for us.
        $maxCachedSize = Craft::$app->getConfig()->getGeneral()->maxCachedCloudImageSize;

        if (!$volume->getFs() instanceof LocalFsInterface && $maxCachedSize > $size) {
            // For remote sources we get a transform source, if maxCachedImageSizes is not smaller than that.
            $localSource = TransformHelper::getLocalImageSource($asset);
            Craft::$app->getImages()->loadImage($localSource)->scaleToFit($size, $size, false)->saveAs($targetFilePath);
        } else {
            // For local source or if cached versions are smaller or not allowed, get a copy, size it and delete afterwards
            $localSource = $asset->getCopyOfFile();
            Craft::$app->getImages()->loadImage($localSource)->scaleToFit($size, $size, false)->saveAs($targetFilePath);
            FileHelper::unlink($localSource);
        }

        return $targetFilePath;
    }

    /**
     * Returns the maximum allowed upload size in bytes per all config settings combined.
     *
     * @return int|float
     */
    public static function getMaxUploadSize(): float|int
    {
        $maxUpload = ConfigHelper::sizeInBytes(ini_get('upload_max_filesize'));
        $maxPost = ConfigHelper::sizeInBytes(ini_get('post_max_size'));
        $memoryLimit = ConfigHelper::sizeInBytes(ini_get('memory_limit'));

        $uploadInBytes = min($maxUpload, $maxPost);

        if ($memoryLimit > 0) {
            $uploadInBytes = min($uploadInBytes, $memoryLimit);
        }

        $configLimit = Craft::$app->getConfig()->getGeneral()->maxUploadFileSize;

        if ($configLimit) {
            $uploadInBytes = min($uploadInBytes, $configLimit);
        }

        return $uploadInBytes;
    }

    /**
     * Returns scaled width & height values for a maximum container size.
     *
     * @param int $realWidth
     * @param int $realHeight
     * @param int $maxWidth
     * @param int $maxHeight
     * @return array The scaled width and height
     * @since 3.4.21
     */
    public static function scaledDimensions(int $realWidth, int $realHeight, int $maxWidth, int $maxHeight): array
    {
        // Avoid division by 0 errors
        if ($realWidth === 0 || $realHeight === 0) {
            return [$maxWidth, $maxHeight];
        }

        $realRatio = $realWidth / $realHeight;
        $boundingRatio = $maxWidth / $maxHeight;

        if ($realRatio >= $boundingRatio) {
            $scaledWidth = $maxWidth;
            $scaledHeight = floor($realHeight * ($scaledWidth / $realWidth));
        } else {
            $scaledHeight = $maxHeight;
            $scaledWidth = floor($realWidth * ($scaledHeight / $realHeight));
        }

        return [(int)$scaledWidth, (int)$scaledHeight];
    }

    /**
     * Parses a srcset size (e.g. `100w` or `2x`).
     *
     * @param mixed $size
     * @return array An array of the size value and unit (`w` or `x`)
     * @throws InvalidArgumentException if the size can’t be parsed
     * @since 3.5.0
     */
    public static function parseSrcsetSize(mixed $size): array
    {
        if (is_numeric($size)) {
            $size = $size . 'w';
        }
        if (!is_string($size)) {
            throw new InvalidArgumentException('Invalid srcset size');
        }
        $size = strtolower($size);
        if (!preg_match('/^([\d\.]+)(w|x)$/', $size, $match)) {
            throw new InvalidArgumentException("Invalid srcset size: $size");
        }
        return [(float)$match[1], $match[2]];
    }

    /**
     * Save a file from a filesystem locally.
     *
     * @param FsInterface $fs
     * @param string $uriPath
     * @param string $localPath
     * @return int
     * @throws FsException
     * @since 4.0.0
     */
    public static function downloadFile(FsInterface $fs, string $uriPath, string $localPath): int
    {
        $stream = $fs->getFileStream($uriPath);
        $outputStream = fopen($localPath, 'wb');

        $bytes = stream_copy_to_stream($stream, $outputStream);

        fclose($stream);
        fclose($outputStream);

        return $bytes;
    }

    /**
     * Returns the URL to an asset icon for a given extension.
     *
     * @param string $extension
     * @return string
     * @since 4.0.0
     */
    public static function iconUrl(string $extension): string
    {
        return UrlHelper::actionUrl('assets/icon', [
            'extension' => $extension,
        ]);
    }

    /**
     * Returns the file path to an asset icon for a given extension.
     *
     * @param string $extension
     * @return string
     * @since 4.0.0
     */
    public static function iconPath(string $extension): string
    {
        if (!preg_match('/^\w+$/', $extension)) {
            throw new InvalidArgumentException("$extension isn’t a valid file extension.");
        }

        $path = sprintf('%s%s%s.svg', Craft::$app->getPath()->getAssetsIconsPath(), DIRECTORY_SEPARATOR, strtolower($extension));

        if (file_exists($path)) {
            return $path;
        }

        $svg = file_get_contents(Craft::getAlias('@appicons/file.svg'));

        $extLength = strlen($extension);
        if ($extLength <= 3) {
            $textSize = '20';
        } elseif ($extLength === 4) {
            $textSize = '17';
        } else {
            if ($extLength > 5) {
                $extension = substr($extension, 0, 4) . '…';
            }
            $textSize = '14';
        }

        $textNode = "<text x=\"50\" y=\"73\" text-anchor=\"middle\" font-family=\"sans-serif\" fill=\"#9aa5b1\" font-size=\"$textSize\">" . strtoupper($extension) . '</text>';
        $svg = str_replace('<!-- EXT -->', $textNode, $svg);

        FileHelper::writeToFile($path, $svg);
        return $path;
    }
}<|MERGE_RESOLUTION|>--- conflicted
+++ resolved
@@ -89,20 +89,15 @@
     public static function generateUrl(FsInterface $fs, Asset $asset, ?string $uri = null, ?DateTime $dateUpdated = null): string
     {
         $pathParts = explode('/', $asset->folderPath . ($uri ?? $asset->getFilename()));
-<<<<<<< HEAD
         $path = implode('/', array_map('rawurlencode', $pathParts));
         $rootUrl = $fs->getRootUrl() ?? '';
         $url = ($rootUrl !== '' ? StringHelper::ensureRight($rootUrl, '/') : '') . $path;
-        return UrlHelper::urlWithParams($url, self::revParams($asset, $dateUpdated));
-=======
-        $url = $fs->getRootUrl() . implode('/', array_map('rawurlencode', $pathParts));
 
         if (Craft::$app->getConfig()->getGeneral()->revAssetUrls) {
             return self::revUrl($url, $asset, $dateUpdated);
         }
 
         return $url;
->>>>>>> 5f320453
     }
 
     /**
