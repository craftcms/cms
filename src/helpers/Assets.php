--- conflicted
+++ resolved
@@ -938,24 +938,10 @@
 
         $extLength = strlen($extension);
         if ($extLength <= 3) {
-<<<<<<< HEAD
-            $textSize = '24';
-=======
             $textSize = '19';
->>>>>>> dbccd4ff
         } elseif ($extLength === 4) {
             $textSize = '16';
         } else {
-<<<<<<< HEAD
-            if ($extLength > 5) {
-                $extension = substr($extension, 0, 4) . '…';
-            }
-            $textSize = '14';
-        }
-
-        $textNode = "<text x=\"50\" y=\"73\" text-anchor=\"middle\" font-family=\"sans-serif\" fill=\"hsl(210, 10%, 53%)\" font-size=\"$textSize\">" . strtoupper($extension) . '</text>';
-        return str_replace('<!-- EXT -->', $textNode, $svg);
-=======
             $extension = substr($extension, 0, 3) . '…';
             $textSize = '15';
         }
@@ -969,6 +955,5 @@
         ]);
 
         return Html::appendToTag($svg, $textNode);
->>>>>>> dbccd4ff
     }
 }