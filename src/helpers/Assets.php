--- conflicted
+++ resolved
@@ -712,11 +712,7 @@
      * @param int $maxWidth
      * @param int $maxHeight
      * @return array The scaled width and height
-<<<<<<< HEAD
-     * @since 3.5.0
-=======
      * @since 3.4.21
->>>>>>> 8f6e9e89
      */
     public static function scaledDimensions(int $realWidth, int $realHeight, int $maxWidth, int $maxHeight): array
     {
@@ -738,7 +734,6 @@
 
         return [(int)$scaledWidth, (int)$scaledHeight];
     }
-<<<<<<< HEAD
 
     /**
      * Parses a srcset size (e.g. `100w` or `2x`).
@@ -762,6 +757,4 @@
         }
         return [(float)$match[1], $match[2]];
     }
-=======
->>>>>>> 8f6e9e89
 }