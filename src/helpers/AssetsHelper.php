--- conflicted
+++ resolved
@@ -9,11 +9,7 @@
 
 use Craft;
 use craft\app\assetsourcetypes\BaseAssetSourceType;
-<<<<<<< HEAD
 use craft\app\elements\Asset;
-=======
-use craft\app\models\Asset as AssetModel;
->>>>>>> 803c89d0
 
 /**
  * Class AssetsHelper
@@ -50,19 +46,11 @@
 	 * Generate a URL for a given Assets file in a Source Type.
 	 *
 	 * @param BaseAssetSourceType $sourceType
-<<<<<<< HEAD
 	 * @param Asset               $file
 	 *
 	 * @return string
 	 */
 	public static function generateUrl(BaseAssetSourceType $sourceType, Asset $file)
-=======
-	 * @param AssetModel      $file
-	 *
-	 * @return string
-	 */
-	public static function generateUrl(BaseAssetSourceType $sourceType, AssetModel $file)
->>>>>>> 803c89d0
 	{
 		$baseUrl = $sourceType->getRootUrl();
 		$folderPath = $file->getFolder()->path;
@@ -76,19 +64,11 @@
 	 * Get appendix for an URL based on it's Source caching settings.
 	 *
 	 * @param BaseAssetSourceType $source
-<<<<<<< HEAD
 	 * @param Asset               $file
 	 *
 	 * @return string
 	 */
 	public static function getUrlAppendix(BaseAssetSourceType $source, Asset $file)
-=======
-	 * @param AssetModel      $file
-	 *
-	 * @return string
-	 */
-	public static function getUrlAppendix(BaseAssetSourceType $source, AssetModel $file)
->>>>>>> 803c89d0
 	{
 		$appendix = '';
 
