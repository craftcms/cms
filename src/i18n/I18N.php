--- conflicted
+++ resolved
@@ -71,36 +71,8 @@
      */
     public function getAllLocaleIds(): array
     {
-<<<<<<< HEAD
         if (!isset($this->_allLocaleIds)) {
-            $this->_allLocaleIds = ResourceBundle::getLocales(null);
-=======
-        if ($this->_allLocaleIds === null) {
-            if ($this->getIsIntlLoaded()) {
-                $this->_allLocaleIds = ResourceBundle::getLocales('');
-            } else {
-                $appLocalesPath = Craft::$app->getBasePath() . DIRECTORY_SEPARATOR . 'config' . DIRECTORY_SEPARATOR . 'locales';
-                $customLocalesPath = Craft::$app->getPath()->getConfigPath() . '/locales';
-
-                $localeFiles = FileHelper::findFiles($appLocalesPath, [
-                    'only' => ['*.php'],
-                    'recursive' => false,
-                ]);
-
-                if (is_dir($customLocalesPath)) {
-                    $localeFiles = array_merge($localeFiles, FileHelper::findFiles($customLocalesPath, [
-                        'only' => ['*.php'],
-                        'recursive' => false,
-                    ]));
-                }
-
-                $this->_allLocaleIds = [];
-
-                foreach ($localeFiles as $file) {
-                    $this->_allLocaleIds[] = pathinfo($file, PATHINFO_FILENAME);
-                }
-            }
->>>>>>> aa33376c
+            $this->_allLocaleIds = ResourceBundle::getLocales('');
 
             // Hyphens, not underscores
             foreach ($this->_allLocaleIds as $i => $locale) {
