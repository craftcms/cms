--- conflicted
+++ resolved
@@ -42,9 +42,6 @@
     /**
      * @inheritdoc
      */
-<<<<<<< HEAD
-    protected function loadMessagesFromFile($messageFile): ?array
-=======
     protected function getMessageFilePath($category, $language): string
     {
         if ($category === 'yii') {
@@ -72,8 +69,7 @@
     /**
      * @inheritdoc
      */
-    protected function loadMessagesFromFile($messageFile)
->>>>>>> 5d31eecc
+    protected function loadMessagesFromFile($messageFile): ?array
     {
         $messages = parent::loadMessagesFromFile($messageFile);
 
