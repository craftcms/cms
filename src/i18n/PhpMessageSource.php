--- conflicted
+++ resolved
@@ -61,11 +61,7 @@
      * @return array
      * @throws Exception
      */
-<<<<<<< HEAD
-    private function _loadOverrideMessages(string $category, string $language): ?array
-=======
     private function _loadOverrideMessages(string $category, string $language): array
->>>>>>> ea01242d
     {
         // Save the current base path to restore later.
         $oldBasePath = $this->basePath;
