--- conflicted
+++ resolved
@@ -8,11 +8,8 @@
 - Craft now requires PHP 7.2.5 or later.
 - User indexes can now include a “Groups” column. ([#7211](https://github.com/craftcms/cms/issues/7211))
 - Volumes now have “Title Translation Method” and “Title Translation Key Format” settings, like entry types. ([#7135](https://github.com/craftcms/cms/issues/7135))
-<<<<<<< HEAD
+- It’s now possible to set sites’ Name settings to environment variables.
 - It is now possible to access reverse relations within element queries in GraphQL using the `related*` arguments. ([#7110](https://github.com/craftcms/cms/issues/7110))
-=======
-- It’s now possible to set sites’ Name settings to environment variables.
->>>>>>> 0b03372d
 - Added the `users/list-admins` and `users/set-password` commands. ([#7067](https://github.com/craftcms/cms/issues/7067))
 - Added the `disableGraphqlTransformDirective` config setting. ([#6466](https://github.com/craftcms/cms/issues/6466))
 - Added the `enableGraphqlIntrospection` config setting. ([#6466](https://github.com/craftcms/cms/issues/6466))
