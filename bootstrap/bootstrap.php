--- conflicted
+++ resolved
@@ -90,13 +90,9 @@
 // Validate the paths
 // -----------------------------------------------------------------------------
 
-<<<<<<< HEAD
-if (!App::env('CRAFT_LICENSE_KEY')) {
+if (!App::env('CRAFT_LICENSE_KEY') && !App::isEphemeral()) {
     $licenseKeyPath = App::env('CRAFT_LICENSE_KEY_PATH');
 
-=======
-if (!defined('CRAFT_LICENSE_KEY') && !App::isEphemeral()) {
->>>>>>> bf0d81d3
     // Validate permissions on the license key file path (default config/) and storage/
     if ($licenseKeyPath) {
         $licensePath = dirname($licenseKeyPath);
