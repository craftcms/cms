--- conflicted
+++ resolved
@@ -48,11 +48,6 @@
 groups:
   base: [tests/unit/base]
   behaviors: [tests/unit/behaviors]
-<<<<<<< HEAD
-  composer: [tests/unit/composer]
-=======
-  console: [tests/unit/console]
->>>>>>> 7729444c
   db: [tests/unit/db]
   elements: [tests/unit/elements]
   helpers: [tests/unit/helpers]
