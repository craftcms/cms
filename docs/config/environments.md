--- conflicted
+++ resolved
@@ -2,7 +2,7 @@
 
 Some settings should be defined on a per-environment basis. For example, when developing locally, you may want your site’s base URL to be `http://my-project.test`, but on production it should be `https://my-project.com`.
 
-## Control Panel Settings 
+## Control Panel Settings
 
 Some settings in the Control Panel can be set to environment variables (like the ones defined in your `.env` file):
 
@@ -61,16 +61,12 @@
 
     // Dev environment settings
     'dev' => [
-<<<<<<< HEAD
         'devMode' => true,
     ],
-    
+
     // Production environment settings
     'production' => [
         'cpTrigger' => 'secret-word',
-=======
-        'siteUrl' => 'http://my-project.test',
->>>>>>> a79af2ad
     ],
 ];
 ```
