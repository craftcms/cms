--- conflicted
+++ resolved
@@ -21,11 +21,7 @@
 <img src="{{ alias('@assetBaseUrl/images/logo.png') }}">
 ```
 
-<<<<<<< HEAD
-### `attr( attributes )`
-=======
 ### `attr`
->>>>>>> e176191b
 
 Generates a list of HTML attributes based on the given object, using <api:yii\helpers\BaseHtml::renderTagAttributes()>.
 
@@ -49,9 +45,6 @@
 <div {{ attr(myAttributes) }}></div>
 ```
 
-<<<<<<< HEAD
-## `beginBody()`
-=======
 ## `attribute`
 
 Accesses a dynamic attribute of a variable.
@@ -59,7 +52,6 @@
 This works identically to Twig’s core [`attribute`](https://twig.symfony.com/doc/2.x/functions/attribute.html) function.
 
 ## `beginBody`
->>>>>>> e176191b
 
 Outputs any scripts and styles that were registered for the “begin body” position. It should be placed right after your `<body>` tag.
 
