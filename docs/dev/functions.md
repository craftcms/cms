--- conflicted
+++ resolved
@@ -21,8 +21,7 @@
 <img src="{{ alias('@assetBaseUrl/images/logo.png') }}">
 ```
 
-<<<<<<< HEAD
-### `attr( attributes )`
+### `attr`
 
 Generates a list of HTML attributes based on the given object, using <api:yii\helpers\BaseHtml::renderTagAttributes()>.
 
@@ -46,8 +45,6 @@
 <div {{ attr(myAttributes) }}></div>
 ```
 
-## `beginBody()`
-=======
 ## `attribute`
 
 Accesses a dynamic attribute of a variable.
@@ -55,7 +52,6 @@
 This works identically to Twig’s core [`attribute`](https://twig.symfony.com/doc/2.x/functions/attribute.html) function.
 
 ## `beginBody`
->>>>>>> fa0285f9
 
 Outputs any scripts and styles that were registered for the “begin body” position. It should be placed right after your `<body>` tag.
 
