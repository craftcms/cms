# Tips

## Maintain your database
The Craft module provides a `cleanup` and `transaction` option for the `codeception.yml` file. 
It is recommended that you set these options to `true`. 

### `transactions`
The transaction option ensures that changes made to the database during your test 
are rolled back using a Yii2 
[transaction](https://www.yiiframework.com/doc/api/2.0/yii-db-transaction). This means that if you,
for example, save a `craft\db\ActiveRecord` instance before the next test that database row is removed.
This prevents collisions and prevents you from spending hours debugging your tests. 

::: warning
If you are running MySQL the `[[%searchindex]]` table may be running the 
MyISAM Database driver. If this is the case transactions are 
[not-supported](https://dev.mysql.com/doc/refman/5.6/en/myisam-storage-engine.html).

If you are creating new elements in your tests using:
`Craft::$app->getElements()->saveElement()` and the element you are saving has content 
in the `[[%searchindex]]` table - this `[[%searchindex]]` content will not be removed. It is recommended to 
<<<<<<< HEAD
manually clear the search index or use an [element fixture](framework/fixtures.md#element-fixtures)
=======
manually delete clear the search index or use an [element fixture](fixtures.md#element-fixtures)
>>>>>>> f3ee1dbc
:::

### `Cleaup`
The cleanup option ensures that fixtures are removed after a test. This cleans any fixture
data inserted during your test from the database. 
Before the next test the new fixtures will be added again. 

## Use .gitignore
Through the getting started guide you will have setup a `_craft` folder which contains various directories for testing. 
One of these directories is the `storage` directory. During testing Craft will create a lot of temporary files and logs in this folder. 
Use a [.gitignore](https://git-scm.com/docs/gitignore) file to not commit these files into your version control system (I.E. GIT). 
The same policy should apply to the `tests/_output/` directory that Codeception creates for tests

## Namespacing
Craft namespaces it's tests under one separate root namespace and then expands per test subject. I.E. Unit tests are namespaced
under `crafttests\unit` while functional tests are namespaced under `crafttests\functional`. It is advised to apply
this same convention to your tests. If you are testing a 
module or plugin you may want to provide support resources for testing, it is advised to namespace these using
`my\plugin\namespace\test` - this is exactly how Craft does it as well. See the
[element fixtures](../testing-craft/fixtures.md) as an example. 

## Quickly setup tests using the dedicated console command
If you have a general understanding of the typical Craft testing setup you can use the
`tests/setup-tests` console command which will do all of the important setup work for you. 
It will copy from Craft's `src/test/internal/example-test-suite` folder to either your project's root directory.  
or a directory path of your choosing. All you then have to do is: 

- Composer require codeception. 
- Run `codecept build`
- Add a `.env` file. <|MERGE_RESOLUTION|>--- conflicted
+++ resolved
@@ -19,11 +19,7 @@
 If you are creating new elements in your tests using:
 `Craft::$app->getElements()->saveElement()` and the element you are saving has content 
 in the `[[%searchindex]]` table - this `[[%searchindex]]` content will not be removed. It is recommended to 
-<<<<<<< HEAD
-manually clear the search index or use an [element fixture](framework/fixtures.md#element-fixtures)
-=======
-manually delete clear the search index or use an [element fixture](fixtures.md#element-fixtures)
->>>>>>> f3ee1dbc
+manually clear the search index or use an [element fixture](fixtures.md#element-fixtures)
 :::
 
 ### `Cleaup`
