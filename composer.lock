{
    "_readme": [
        "This file locks the dependencies of your project to a known state",
        "Read more about it at https://getcomposer.org/doc/01-basic-usage.md#installing-dependencies",
        "This file is @generated automatically"
    ],
<<<<<<< HEAD
    "content-hash": "deab67bc7e3169e560dfe762e4480e37",
=======
    "content-hash": "6980a742bb3c289656e641f0b08a125c",
>>>>>>> 7b704f90
    "packages": [
        {
            "name": "cebe/markdown",
            "version": "1.2.1",
            "source": {
                "type": "git",
                "url": "https://github.com/cebe/markdown.git",
                "reference": "9bac5e971dd391e2802dca5400bbeacbaea9eb86"
            },
            "dist": {
                "type": "zip",
                "url": "https://api.github.com/repos/cebe/markdown/zipball/9bac5e971dd391e2802dca5400bbeacbaea9eb86",
                "reference": "9bac5e971dd391e2802dca5400bbeacbaea9eb86",
                "shasum": ""
            },
            "require": {
                "lib-pcre": "*",
                "php": ">=5.4.0"
            },
            "require-dev": {
                "cebe/indent": "*",
                "facebook/xhprof": "*@dev",
                "phpunit/phpunit": "4.1.*"
            },
            "bin": [
                "bin/markdown"
            ],
            "type": "library",
            "extra": {
                "branch-alias": {
                    "dev-master": "1.2.x-dev"
                }
            },
            "autoload": {
                "psr-4": {
                    "cebe\\markdown\\": ""
                }
            },
            "notification-url": "https://packagist.org/downloads/",
            "license": [
                "MIT"
            ],
            "authors": [
                {
                    "name": "Carsten Brandt",
                    "email": "mail@cebe.cc",
                    "homepage": "http://cebe.cc/",
                    "role": "Creator"
                }
            ],
            "description": "A super fast, highly extensible markdown parser for PHP",
            "homepage": "https://github.com/cebe/markdown#readme",
            "keywords": [
                "extensible",
                "fast",
                "gfm",
                "markdown",
                "markdown-extra"
            ],
            "support": {
                "issues": "https://github.com/cebe/markdown/issues",
                "source": "https://github.com/cebe/markdown"
            },
            "time": "2018-03-26T11:24:36+00:00"
        },
        {
            "name": "composer/ca-bundle",
            "version": "1.3.1",
            "source": {
                "type": "git",
                "url": "https://github.com/composer/ca-bundle.git",
                "reference": "4c679186f2aca4ab6a0f1b0b9cf9252decb44d0b"
            },
            "dist": {
                "type": "zip",
                "url": "https://api.github.com/repos/composer/ca-bundle/zipball/4c679186f2aca4ab6a0f1b0b9cf9252decb44d0b",
                "reference": "4c679186f2aca4ab6a0f1b0b9cf9252decb44d0b",
                "shasum": ""
            },
            "require": {
                "ext-openssl": "*",
                "ext-pcre": "*",
                "php": "^5.3.2 || ^7.0 || ^8.0"
            },
            "require-dev": {
                "phpstan/phpstan": "^0.12.55",
                "psr/log": "^1.0",
                "symfony/phpunit-bridge": "^4.2 || ^5",
                "symfony/process": "^2.5 || ^3.0 || ^4.0 || ^5.0 || ^6.0"
            },
            "type": "library",
            "extra": {
                "branch-alias": {
                    "dev-main": "1.x-dev"
                }
            },
            "autoload": {
                "psr-4": {
                    "Composer\\CaBundle\\": "src"
                }
            },
            "notification-url": "https://packagist.org/downloads/",
            "license": [
                "MIT"
            ],
            "authors": [
                {
                    "name": "Jordi Boggiano",
                    "email": "j.boggiano@seld.be",
                    "homepage": "http://seld.be"
                }
            ],
            "description": "Lets you find a path to the system CA bundle, and includes a fallback to the Mozilla CA bundle.",
            "keywords": [
                "cabundle",
                "cacert",
                "certificate",
                "ssl",
                "tls"
            ],
            "support": {
                "irc": "irc://irc.freenode.org/composer",
                "issues": "https://github.com/composer/ca-bundle/issues",
                "source": "https://github.com/composer/ca-bundle/tree/1.3.1"
            },
            "funding": [
                {
                    "url": "https://packagist.com",
                    "type": "custom"
                },
                {
                    "url": "https://github.com/composer",
                    "type": "github"
                },
                {
                    "url": "https://tidelift.com/funding/github/packagist/composer/composer",
                    "type": "tidelift"
                }
            ],
            "time": "2021-10-28T20:44:15+00:00"
        },
        {
            "name": "composer/composer",
            "version": "2.1.9",
            "source": {
                "type": "git",
                "url": "https://github.com/composer/composer.git",
                "reference": "e558c88f28d102d497adec4852802c0dc14c7077"
            },
            "dist": {
                "type": "zip",
                "url": "https://api.github.com/repos/composer/composer/zipball/e558c88f28d102d497adec4852802c0dc14c7077",
                "reference": "e558c88f28d102d497adec4852802c0dc14c7077",
                "shasum": ""
            },
            "require": {
                "composer/ca-bundle": "^1.0",
                "composer/metadata-minifier": "^1.0",
                "composer/semver": "^3.0",
                "composer/spdx-licenses": "^1.2",
                "composer/xdebug-handler": "^2.0",
                "justinrainbow/json-schema": "^5.2.11",
                "php": "^5.3.2 || ^7.0 || ^8.0",
                "psr/log": "^1.0",
                "react/promise": "^1.2 || ^2.7",
                "seld/jsonlint": "^1.4",
                "seld/phar-utils": "^1.0",
                "symfony/console": "^2.8.52 || ^3.4.35 || ^4.4 || ^5.0 || ^6.0",
                "symfony/filesystem": "^2.8.52 || ^3.4.35 || ^4.4 || ^5.0 || ^6.0",
                "symfony/finder": "^2.8.52 || ^3.4.35 || ^4.4 || ^5.0 || ^6.0",
                "symfony/process": "^2.8.52 || ^3.4.35 || ^4.4 || ^5.0 || ^6.0"
            },
            "require-dev": {
                "phpspec/prophecy": "^1.10",
                "symfony/phpunit-bridge": "^4.2 || ^5.0 || ^6.0"
            },
            "suggest": {
                "ext-openssl": "Enabling the openssl extension allows you to access https URLs for repositories and packages",
                "ext-zip": "Enabling the zip extension allows you to unzip archives",
                "ext-zlib": "Allow gzip compression of HTTP requests"
            },
            "bin": [
                "bin/composer"
            ],
            "type": "library",
            "extra": {
                "branch-alias": {
                    "dev-master": "2.1-dev"
                }
            },
            "autoload": {
                "psr-4": {
                    "Composer\\": "src/Composer"
                }
            },
            "notification-url": "https://packagist.org/downloads/",
            "license": [
                "MIT"
            ],
            "authors": [
                {
                    "name": "Nils Adermann",
                    "email": "naderman@naderman.de",
                    "homepage": "https://www.naderman.de"
                },
                {
                    "name": "Jordi Boggiano",
                    "email": "j.boggiano@seld.be",
                    "homepage": "https://seld.be"
                }
            ],
            "description": "Composer helps you declare, manage and install dependencies of PHP projects. It ensures you have the right stack everywhere.",
            "homepage": "https://getcomposer.org/",
            "keywords": [
                "autoload",
                "dependency",
                "package"
            ],
            "support": {
                "irc": "ircs://irc.libera.chat:6697/composer",
                "issues": "https://github.com/composer/composer/issues",
                "source": "https://github.com/composer/composer/tree/2.1.9"
            },
            "funding": [
                {
                    "url": "https://packagist.com",
                    "type": "custom"
                },
                {
                    "url": "https://github.com/composer",
                    "type": "github"
                },
                {
                    "url": "https://tidelift.com/funding/github/packagist/composer/composer",
                    "type": "tidelift"
                }
            ],
            "time": "2021-10-05T07:47:38+00:00"
        },
        {
            "name": "composer/metadata-minifier",
            "version": "1.0.0",
            "source": {
                "type": "git",
                "url": "https://github.com/composer/metadata-minifier.git",
                "reference": "c549d23829536f0d0e984aaabbf02af91f443207"
            },
            "dist": {
                "type": "zip",
                "url": "https://api.github.com/repos/composer/metadata-minifier/zipball/c549d23829536f0d0e984aaabbf02af91f443207",
                "reference": "c549d23829536f0d0e984aaabbf02af91f443207",
                "shasum": ""
            },
            "require": {
                "php": "^5.3.2 || ^7.0 || ^8.0"
            },
            "require-dev": {
                "composer/composer": "^2",
                "phpstan/phpstan": "^0.12.55",
                "symfony/phpunit-bridge": "^4.2 || ^5"
            },
            "type": "library",
            "extra": {
                "branch-alias": {
                    "dev-main": "1.x-dev"
                }
            },
            "autoload": {
                "psr-4": {
                    "Composer\\MetadataMinifier\\": "src"
                }
            },
            "notification-url": "https://packagist.org/downloads/",
            "license": [
                "MIT"
            ],
            "authors": [
                {
                    "name": "Jordi Boggiano",
                    "email": "j.boggiano@seld.be",
                    "homepage": "http://seld.be"
                }
            ],
            "description": "Small utility library that handles metadata minification and expansion.",
            "keywords": [
                "composer",
                "compression"
            ],
            "support": {
                "issues": "https://github.com/composer/metadata-minifier/issues",
                "source": "https://github.com/composer/metadata-minifier/tree/1.0.0"
            },
            "funding": [
                {
                    "url": "https://packagist.com",
                    "type": "custom"
                },
                {
                    "url": "https://github.com/composer",
                    "type": "github"
                },
                {
                    "url": "https://tidelift.com/funding/github/packagist/composer/composer",
                    "type": "tidelift"
                }
            ],
            "time": "2021-04-07T13:37:33+00:00"
        },
        {
            "name": "composer/pcre",
            "version": "1.0.1",
            "source": {
                "type": "git",
                "url": "https://github.com/composer/pcre.git",
                "reference": "67a32d7d6f9f560b726ab25a061b38ff3a80c560"
            },
            "dist": {
                "type": "zip",
                "url": "https://api.github.com/repos/composer/pcre/zipball/67a32d7d6f9f560b726ab25a061b38ff3a80c560",
                "reference": "67a32d7d6f9f560b726ab25a061b38ff3a80c560",
                "shasum": ""
            },
            "require": {
                "php": "^5.3.2 || ^7.0 || ^8.0"
            },
            "require-dev": {
                "phpstan/phpstan": "^1.3",
                "phpstan/phpstan-strict-rules": "^1.1",
                "symfony/phpunit-bridge": "^4.2 || ^5"
            },
            "type": "library",
            "extra": {
                "branch-alias": {
                    "dev-main": "1.x-dev"
                }
            },
            "autoload": {
                "psr-4": {
                    "Composer\\Pcre\\": "src"
                }
            },
            "notification-url": "https://packagist.org/downloads/",
            "license": [
                "MIT"
            ],
            "authors": [
                {
                    "name": "Jordi Boggiano",
                    "email": "j.boggiano@seld.be",
                    "homepage": "http://seld.be"
                }
            ],
            "description": "PCRE wrapping library that offers type-safe preg_* replacements.",
            "keywords": [
                "PCRE",
                "preg",
                "regex",
                "regular expression"
            ],
            "support": {
                "issues": "https://github.com/composer/pcre/issues",
                "source": "https://github.com/composer/pcre/tree/1.0.1"
            },
            "funding": [
                {
                    "url": "https://packagist.com",
                    "type": "custom"
                },
                {
                    "url": "https://github.com/composer",
                    "type": "github"
                },
                {
                    "url": "https://tidelift.com/funding/github/packagist/composer/composer",
                    "type": "tidelift"
                }
            ],
            "time": "2022-01-21T20:24:37+00:00"
        },
        {
            "name": "composer/semver",
            "version": "3.2.9",
            "source": {
                "type": "git",
                "url": "https://github.com/composer/semver.git",
                "reference": "a951f614bd64dcd26137bc9b7b2637ddcfc57649"
            },
            "dist": {
                "type": "zip",
                "url": "https://api.github.com/repos/composer/semver/zipball/a951f614bd64dcd26137bc9b7b2637ddcfc57649",
                "reference": "a951f614bd64dcd26137bc9b7b2637ddcfc57649",
                "shasum": ""
            },
            "require": {
                "php": "^5.3.2 || ^7.0 || ^8.0"
            },
            "require-dev": {
                "phpstan/phpstan": "^1.4",
                "symfony/phpunit-bridge": "^4.2 || ^5"
            },
            "type": "library",
            "extra": {
                "branch-alias": {
                    "dev-main": "3.x-dev"
                }
            },
            "autoload": {
                "psr-4": {
                    "Composer\\Semver\\": "src"
                }
            },
            "notification-url": "https://packagist.org/downloads/",
            "license": [
                "MIT"
            ],
            "authors": [
                {
                    "name": "Nils Adermann",
                    "email": "naderman@naderman.de",
                    "homepage": "http://www.naderman.de"
                },
                {
                    "name": "Jordi Boggiano",
                    "email": "j.boggiano@seld.be",
                    "homepage": "http://seld.be"
                },
                {
                    "name": "Rob Bast",
                    "email": "rob.bast@gmail.com",
                    "homepage": "http://robbast.nl"
                }
            ],
            "description": "Semver library that offers utilities, version constraint parsing and validation.",
            "keywords": [
                "semantic",
                "semver",
                "validation",
                "versioning"
            ],
            "support": {
                "irc": "irc://irc.freenode.org/composer",
                "issues": "https://github.com/composer/semver/issues",
                "source": "https://github.com/composer/semver/tree/3.2.9"
            },
            "funding": [
                {
                    "url": "https://packagist.com",
                    "type": "custom"
                },
                {
                    "url": "https://github.com/composer",
                    "type": "github"
                },
                {
                    "url": "https://tidelift.com/funding/github/packagist/composer/composer",
                    "type": "tidelift"
                }
            ],
            "time": "2022-02-04T13:58:43+00:00"
        },
        {
            "name": "composer/spdx-licenses",
            "version": "1.5.6",
            "source": {
                "type": "git",
                "url": "https://github.com/composer/spdx-licenses.git",
                "reference": "a30d487169d799745ca7280bc90fdfa693536901"
            },
            "dist": {
                "type": "zip",
                "url": "https://api.github.com/repos/composer/spdx-licenses/zipball/a30d487169d799745ca7280bc90fdfa693536901",
                "reference": "a30d487169d799745ca7280bc90fdfa693536901",
                "shasum": ""
            },
            "require": {
                "php": "^5.3.2 || ^7.0 || ^8.0"
            },
            "require-dev": {
                "phpstan/phpstan": "^0.12.55",
                "symfony/phpunit-bridge": "^4.2 || ^5"
            },
            "type": "library",
            "extra": {
                "branch-alias": {
                    "dev-main": "1.x-dev"
                }
            },
            "autoload": {
                "psr-4": {
                    "Composer\\Spdx\\": "src"
                }
            },
            "notification-url": "https://packagist.org/downloads/",
            "license": [
                "MIT"
            ],
            "authors": [
                {
                    "name": "Nils Adermann",
                    "email": "naderman@naderman.de",
                    "homepage": "http://www.naderman.de"
                },
                {
                    "name": "Jordi Boggiano",
                    "email": "j.boggiano@seld.be",
                    "homepage": "http://seld.be"
                },
                {
                    "name": "Rob Bast",
                    "email": "rob.bast@gmail.com",
                    "homepage": "http://robbast.nl"
                }
            ],
            "description": "SPDX licenses list and validation library.",
            "keywords": [
                "license",
                "spdx",
                "validator"
            ],
            "support": {
                "irc": "irc://irc.freenode.org/composer",
                "issues": "https://github.com/composer/spdx-licenses/issues",
                "source": "https://github.com/composer/spdx-licenses/tree/1.5.6"
            },
            "funding": [
                {
                    "url": "https://packagist.com",
                    "type": "custom"
                },
                {
                    "url": "https://github.com/composer",
                    "type": "github"
                },
                {
                    "url": "https://tidelift.com/funding/github/packagist/composer/composer",
                    "type": "tidelift"
                }
            ],
            "time": "2021-11-18T10:14:14+00:00"
        },
        {
            "name": "composer/xdebug-handler",
            "version": "2.0.4",
            "source": {
                "type": "git",
                "url": "https://github.com/composer/xdebug-handler.git",
                "reference": "0c1a3925ec58a4ec98e992b9c7d171e9e184be0a"
            },
            "dist": {
                "type": "zip",
                "url": "https://api.github.com/repos/composer/xdebug-handler/zipball/0c1a3925ec58a4ec98e992b9c7d171e9e184be0a",
                "reference": "0c1a3925ec58a4ec98e992b9c7d171e9e184be0a",
                "shasum": ""
            },
            "require": {
                "composer/pcre": "^1",
                "php": "^5.3.2 || ^7.0 || ^8.0",
                "psr/log": "^1 || ^2 || ^3"
            },
            "require-dev": {
                "phpstan/phpstan": "^1.0",
                "phpstan/phpstan-strict-rules": "^1.1",
                "symfony/phpunit-bridge": "^4.2 || ^5.0 || ^6.0"
            },
            "type": "library",
            "autoload": {
                "psr-4": {
                    "Composer\\XdebugHandler\\": "src"
                }
            },
            "notification-url": "https://packagist.org/downloads/",
            "license": [
                "MIT"
            ],
            "authors": [
                {
                    "name": "John Stevenson",
                    "email": "john-stevenson@blueyonder.co.uk"
                }
            ],
            "description": "Restarts a process without Xdebug.",
            "keywords": [
                "Xdebug",
                "performance"
            ],
            "support": {
                "irc": "irc://irc.freenode.org/composer",
                "issues": "https://github.com/composer/xdebug-handler/issues",
                "source": "https://github.com/composer/xdebug-handler/tree/2.0.4"
            },
            "funding": [
                {
                    "url": "https://packagist.com",
                    "type": "custom"
                },
                {
                    "url": "https://github.com/composer",
                    "type": "github"
                },
                {
                    "url": "https://tidelift.com/funding/github/packagist/composer/composer",
                    "type": "tidelift"
                }
            ],
            "time": "2022-01-04T17:06:45+00:00"
        },
        {
            "name": "craftcms/oauth2-craftid",
            "version": "1.0.0.1",
            "source": {
                "type": "git",
                "url": "https://github.com/craftcms/oauth2-craftid.git",
                "reference": "3f18364139d72d83fb50546d85130beaaa868836"
            },
            "dist": {
                "type": "zip",
                "url": "https://api.github.com/repos/craftcms/oauth2-craftid/zipball/3f18364139d72d83fb50546d85130beaaa868836",
                "reference": "3f18364139d72d83fb50546d85130beaaa868836",
                "shasum": ""
            },
            "require": {
                "league/oauth2-client": "^2.2.1"
            },
            "require-dev": {
                "phpunit/phpunit": "^5.0",
                "satooshi/php-coveralls": "^1.0",
                "squizlabs/php_codesniffer": "^2.0"
            },
            "type": "library",
            "autoload": {
                "psr-4": {
                    "craftcms\\oauth2\\client\\": "src/"
                }
            },
            "notification-url": "https://packagist.org/downloads/",
            "license": [
                "MIT"
            ],
            "authors": [
                {
                    "name": "Pixel & Tonic",
                    "homepage": "https://pixelandtonic.com/"
                }
            ],
            "description": "Craft OAuth 2.0 Client Provider for The PHP League OAuth2-Client",
            "keywords": [
                "Authentication",
                "authorization",
                "client",
                "cms",
                "craftcms",
                "craftid",
                "oauth",
                "oauth2"
            ],
            "support": {
                "issues": "https://github.com/craftcms/oauth2-craftid/issues",
                "source": "https://github.com/craftcms/oauth2-craftid/tree/1.0.0.1"
            },
            "time": "2017-11-22T19:46:18+00:00"
        },
        {
            "name": "craftcms/plugin-installer",
            "version": "1.5.7",
            "source": {
                "type": "git",
                "url": "https://github.com/craftcms/plugin-installer.git",
                "reference": "23ec472acd4410b70b07d5a02b2b82db9ee3f66b"
            },
            "dist": {
                "type": "zip",
                "url": "https://api.github.com/repos/craftcms/plugin-installer/zipball/23ec472acd4410b70b07d5a02b2b82db9ee3f66b",
                "reference": "23ec472acd4410b70b07d5a02b2b82db9ee3f66b",
                "shasum": ""
            },
            "require": {
                "composer-plugin-api": "^1.0 || ^2.0",
                "php": ">=5.4"
            },
            "require-dev": {
                "composer/composer": "^1.0 || ^2.0"
            },
            "type": "composer-plugin",
            "extra": {
                "class": "craft\\composer\\Plugin"
            },
            "autoload": {
                "psr-4": {
                    "craft\\composer\\": "src/"
                }
            },
            "notification-url": "https://packagist.org/downloads/",
            "license": [
                "MIT"
            ],
            "description": "Craft CMS Plugin Installer",
            "homepage": "https://craftcms.com/",
            "keywords": [
                "cms",
                "composer",
                "craftcms",
                "installer",
                "plugin"
            ],
            "support": {
                "docs": "https://craftcms.com/docs",
                "email": "support@craftcms.com",
                "forum": "https://craftcms.stackexchange.com/",
                "issues": "https://github.com/craftcms/cms/issues?state=open",
                "rss": "https://craftcms.com/changelog.rss",
                "source": "https://github.com/craftcms/cms"
            },
            "time": "2021-02-18T02:01:38+00:00"
        },
        {
            "name": "craftcms/server-check",
            "version": "2.1.1",
            "source": {
                "type": "git",
                "url": "https://github.com/craftcms/server-check.git",
                "reference": "bffd7678994838e9a43a60dcbbb336eec2d3baa0"
            },
            "dist": {
                "type": "zip",
                "url": "https://api.github.com/repos/craftcms/server-check/zipball/bffd7678994838e9a43a60dcbbb336eec2d3baa0",
                "reference": "bffd7678994838e9a43a60dcbbb336eec2d3baa0",
                "shasum": ""
            },
            "type": "library",
            "autoload": {
                "classmap": [
                    "server/requirements"
                ]
            },
            "notification-url": "https://packagist.org/downloads/",
            "license": [
                "MIT"
            ],
            "description": "Craft CMS Server Check",
            "homepage": "https://craftcms.com/",
            "keywords": [
                "cms",
                "craftcms",
                "requirements",
                "yii2"
            ],
            "support": {
                "docs": "https://github.com/craftcms/docs",
                "email": "support@craftcms.com",
                "forum": "https://craftcms.stackexchange.com/",
                "issues": "https://github.com/craftcms/server-check/issues?state=open",
                "rss": "https://github.com/craftcms/server-check/releases.atom",
                "source": "https://github.com/craftcms/server-check"
            },
            "time": "2022-02-10T11:39:11+00:00"
        },
        {
            "name": "creocoder/yii2-nested-sets",
            "version": "0.9.0",
            "source": {
                "type": "git",
                "url": "https://github.com/creocoder/yii2-nested-sets.git",
                "reference": "cb8635a459b6246e5a144f096b992dcc30cf9954"
            },
            "dist": {
                "type": "zip",
                "url": "https://api.github.com/repos/creocoder/yii2-nested-sets/zipball/cb8635a459b6246e5a144f096b992dcc30cf9954",
                "reference": "cb8635a459b6246e5a144f096b992dcc30cf9954",
                "shasum": ""
            },
            "require": {
                "yiisoft/yii2": "*"
            },
            "type": "yii2-extension",
            "autoload": {
                "psr-4": {
                    "creocoder\\nestedsets\\": "src"
                }
            },
            "notification-url": "https://packagist.org/downloads/",
            "license": [
                "BSD-3-Clause"
            ],
            "authors": [
                {
                    "name": "Alexander Kochetov",
                    "email": "creocoder@gmail.com"
                }
            ],
            "description": "The nested sets behavior for the Yii framework",
            "keywords": [
                "nested sets",
                "yii2"
            ],
            "support": {
                "issues": "https://github.com/creocoder/yii2-nested-sets/issues",
                "source": "https://github.com/creocoder/yii2-nested-sets/tree/master"
            },
            "time": "2015-01-27T10:53:51+00:00"
        },
        {
            "name": "defuse/php-encryption",
            "version": "v2.3.1",
            "source": {
                "type": "git",
                "url": "https://github.com/defuse/php-encryption.git",
                "reference": "77880488b9954b7884c25555c2a0ea9e7053f9d2"
            },
            "dist": {
                "type": "zip",
                "url": "https://api.github.com/repos/defuse/php-encryption/zipball/77880488b9954b7884c25555c2a0ea9e7053f9d2",
                "reference": "77880488b9954b7884c25555c2a0ea9e7053f9d2",
                "shasum": ""
            },
            "require": {
                "ext-openssl": "*",
                "paragonie/random_compat": ">= 2",
                "php": ">=5.6.0"
            },
            "require-dev": {
                "phpunit/phpunit": "^4|^5|^6|^7|^8|^9"
            },
            "bin": [
                "bin/generate-defuse-key"
            ],
            "type": "library",
            "autoload": {
                "psr-4": {
                    "Defuse\\Crypto\\": "src"
                }
            },
            "notification-url": "https://packagist.org/downloads/",
            "license": [
                "MIT"
            ],
            "authors": [
                {
                    "name": "Taylor Hornby",
                    "email": "taylor@defuse.ca",
                    "homepage": "https://defuse.ca/"
                },
                {
                    "name": "Scott Arciszewski",
                    "email": "info@paragonie.com",
                    "homepage": "https://paragonie.com"
                }
            ],
            "description": "Secure PHP Encryption Library",
            "keywords": [
                "aes",
                "authenticated encryption",
                "cipher",
                "crypto",
                "cryptography",
                "encrypt",
                "encryption",
                "openssl",
                "security",
                "symmetric key cryptography"
            ],
            "support": {
                "issues": "https://github.com/defuse/php-encryption/issues",
                "source": "https://github.com/defuse/php-encryption/tree/v2.3.1"
            },
            "time": "2021-04-09T23:57:26+00:00"
        },
        {
            "name": "doctrine/lexer",
            "version": "1.2.2",
            "source": {
                "type": "git",
                "url": "https://github.com/doctrine/lexer.git",
                "reference": "9c50f840f257bbb941e6f4a0e94ccf5db5c3f76c"
            },
            "dist": {
                "type": "zip",
                "url": "https://api.github.com/repos/doctrine/lexer/zipball/9c50f840f257bbb941e6f4a0e94ccf5db5c3f76c",
                "reference": "9c50f840f257bbb941e6f4a0e94ccf5db5c3f76c",
                "shasum": ""
            },
            "require": {
                "php": "^7.1 || ^8.0"
            },
            "require-dev": {
                "doctrine/coding-standard": "^9.0",
                "phpstan/phpstan": "1.3",
                "phpunit/phpunit": "^7.5 || ^8.5 || ^9.5",
                "vimeo/psalm": "^4.11"
            },
            "type": "library",
            "autoload": {
                "psr-4": {
                    "Doctrine\\Common\\Lexer\\": "lib/Doctrine/Common/Lexer"
                }
            },
            "notification-url": "https://packagist.org/downloads/",
            "license": [
                "MIT"
            ],
            "authors": [
                {
                    "name": "Guilherme Blanco",
                    "email": "guilhermeblanco@gmail.com"
                },
                {
                    "name": "Roman Borschel",
                    "email": "roman@code-factory.org"
                },
                {
                    "name": "Johannes Schmitt",
                    "email": "schmittjoh@gmail.com"
                }
            ],
            "description": "PHP Doctrine Lexer parser library that can be used in Top-Down, Recursive Descent Parsers.",
            "homepage": "https://www.doctrine-project.org/projects/lexer.html",
            "keywords": [
                "annotations",
                "docblock",
                "lexer",
                "parser",
                "php"
            ],
            "support": {
                "issues": "https://github.com/doctrine/lexer/issues",
                "source": "https://github.com/doctrine/lexer/tree/1.2.2"
            },
            "funding": [
                {
                    "url": "https://www.doctrine-project.org/sponsorship.html",
                    "type": "custom"
                },
                {
                    "url": "https://www.patreon.com/phpdoctrine",
                    "type": "patreon"
                },
                {
                    "url": "https://tidelift.com/funding/github/packagist/doctrine%2Flexer",
                    "type": "tidelift"
                }
            ],
            "time": "2022-01-12T08:27:12+00:00"
        },
        {
            "name": "egulias/email-validator",
            "version": "3.1.2",
            "source": {
                "type": "git",
                "url": "https://github.com/egulias/EmailValidator.git",
                "reference": "ee0db30118f661fb166bcffbf5d82032df484697"
            },
            "dist": {
                "type": "zip",
                "url": "https://api.github.com/repos/egulias/EmailValidator/zipball/ee0db30118f661fb166bcffbf5d82032df484697",
                "reference": "ee0db30118f661fb166bcffbf5d82032df484697",
                "shasum": ""
            },
            "require": {
                "doctrine/lexer": "^1.2",
                "php": ">=7.2",
                "symfony/polyfill-intl-idn": "^1.15"
            },
            "require-dev": {
                "php-coveralls/php-coveralls": "^2.2",
                "phpunit/phpunit": "^8.5.8|^9.3.3",
                "vimeo/psalm": "^4"
            },
            "suggest": {
                "ext-intl": "PHP Internationalization Libraries are required to use the SpoofChecking validation"
            },
            "type": "library",
            "extra": {
                "branch-alias": {
                    "dev-master": "3.0.x-dev"
                }
            },
            "autoload": {
                "psr-4": {
                    "Egulias\\EmailValidator\\": "src"
                }
            },
            "notification-url": "https://packagist.org/downloads/",
            "license": [
                "MIT"
            ],
            "authors": [
                {
                    "name": "Eduardo Gulias Davis"
                }
            ],
            "description": "A library for validating emails against several RFCs",
            "homepage": "https://github.com/egulias/EmailValidator",
            "keywords": [
                "email",
                "emailvalidation",
                "emailvalidator",
                "validation",
                "validator"
            ],
            "support": {
                "issues": "https://github.com/egulias/EmailValidator/issues",
                "source": "https://github.com/egulias/EmailValidator/tree/3.1.2"
            },
            "funding": [
                {
                    "url": "https://github.com/egulias",
                    "type": "github"
                }
            ],
            "time": "2021-10-11T09:18:27+00:00"
        },
        {
            "name": "elvanto/litemoji",
            "version": "3.0.1",
            "source": {
                "type": "git",
                "url": "https://github.com/elvanto/litemoji.git",
                "reference": "acd6fd944814683983dcdfcf4d33f24430631b77"
            },
            "dist": {
                "type": "zip",
                "url": "https://api.github.com/repos/elvanto/litemoji/zipball/acd6fd944814683983dcdfcf4d33f24430631b77",
                "reference": "acd6fd944814683983dcdfcf4d33f24430631b77",
                "shasum": ""
            },
            "require": {
                "php": ">=7.0"
            },
            "require-dev": {
                "milesj/emojibase": "6.0.*",
                "phpunit/phpunit": "^6.0"
            },
            "type": "library",
            "autoload": {
                "psr-4": {
                    "LitEmoji\\": "src/"
                }
            },
            "notification-url": "https://packagist.org/downloads/",
            "license": [
                "MIT"
            ],
            "description": "A PHP library simplifying the conversion of unicode, HTML and shortcode emoji.",
            "keywords": [
                "emoji",
                "php-emoji"
            ],
            "support": {
                "issues": "https://github.com/elvanto/litemoji/issues",
                "source": "https://github.com/elvanto/litemoji/tree/3.0.1"
            },
            "time": "2020-11-27T05:08:33+00:00"
        },
        {
            "name": "enshrined/svg-sanitize",
            "version": "0.14.1",
            "source": {
                "type": "git",
                "url": "https://github.com/darylldoyle/svg-sanitizer.git",
                "reference": "307b42066fb0b76b5119f5e1f0826e18fefabe95"
            },
            "dist": {
                "type": "zip",
                "url": "https://api.github.com/repos/darylldoyle/svg-sanitizer/zipball/307b42066fb0b76b5119f5e1f0826e18fefabe95",
                "reference": "307b42066fb0b76b5119f5e1f0826e18fefabe95",
                "shasum": ""
            },
            "require": {
                "ext-dom": "*",
                "ext-libxml": "*",
                "php": "^7.0 || ^8.0"
            },
            "require-dev": {
                "codeclimate/php-test-reporter": "^0.1.2",
                "phpunit/phpunit": "^6.5 || ^8.5"
            },
            "type": "library",
            "autoload": {
                "psr-4": {
                    "enshrined\\svgSanitize\\": "src"
                }
            },
            "notification-url": "https://packagist.org/downloads/",
            "license": [
                "GPL-2.0-or-later"
            ],
            "authors": [
                {
                    "name": "Daryll Doyle",
                    "email": "daryll@enshrined.co.uk"
                }
            ],
            "description": "An SVG sanitizer for PHP",
            "support": {
                "issues": "https://github.com/darylldoyle/svg-sanitizer/issues",
                "source": "https://github.com/darylldoyle/svg-sanitizer/tree/0.14.1"
            },
            "time": "2021-08-09T23:46:54+00:00"
        },
        {
            "name": "ezyang/htmlpurifier",
            "version": "v4.14.0",
            "source": {
                "type": "git",
                "url": "https://github.com/ezyang/htmlpurifier.git",
                "reference": "12ab42bd6e742c70c0a52f7b82477fcd44e64b75"
            },
            "dist": {
                "type": "zip",
                "url": "https://api.github.com/repos/ezyang/htmlpurifier/zipball/12ab42bd6e742c70c0a52f7b82477fcd44e64b75",
                "reference": "12ab42bd6e742c70c0a52f7b82477fcd44e64b75",
                "shasum": ""
            },
            "require": {
                "php": ">=5.2"
            },
            "type": "library",
            "autoload": {
                "psr-0": {
                    "HTMLPurifier": "library/"
                },
                "files": [
                    "library/HTMLPurifier.composer.php"
                ],
                "exclude-from-classmap": [
                    "/library/HTMLPurifier/Language/"
                ]
            },
            "notification-url": "https://packagist.org/downloads/",
            "license": [
                "LGPL-2.1-or-later"
            ],
            "authors": [
                {
                    "name": "Edward Z. Yang",
                    "email": "admin@htmlpurifier.org",
                    "homepage": "http://ezyang.com"
                }
            ],
            "description": "Standards compliant HTML filter written in PHP",
            "homepage": "http://htmlpurifier.org/",
            "keywords": [
                "html"
            ],
            "support": {
                "issues": "https://github.com/ezyang/htmlpurifier/issues",
                "source": "https://github.com/ezyang/htmlpurifier/tree/v4.14.0"
            },
            "time": "2021-12-25T01:21:49+00:00"
        },
        {
            "name": "guzzlehttp/guzzle",
            "version": "7.4.1",
            "source": {
                "type": "git",
                "url": "https://github.com/guzzle/guzzle.git",
                "reference": "ee0a041b1760e6a53d2a39c8c34115adc2af2c79"
            },
            "dist": {
                "type": "zip",
                "url": "https://api.github.com/repos/guzzle/guzzle/zipball/ee0a041b1760e6a53d2a39c8c34115adc2af2c79",
                "reference": "ee0a041b1760e6a53d2a39c8c34115adc2af2c79",
                "shasum": ""
            },
            "require": {
                "ext-json": "*",
                "guzzlehttp/promises": "^1.5",
                "guzzlehttp/psr7": "^1.8.3 || ^2.1",
                "php": "^7.2.5 || ^8.0",
                "psr/http-client": "^1.0",
                "symfony/deprecation-contracts": "^2.2 || ^3.0"
            },
            "provide": {
                "psr/http-client-implementation": "1.0"
            },
            "require-dev": {
                "bamarni/composer-bin-plugin": "^1.4.1",
                "ext-curl": "*",
                "php-http/client-integration-tests": "^3.0",
                "phpunit/phpunit": "^8.5.5 || ^9.3.5",
                "psr/log": "^1.1 || ^2.0 || ^3.0"
            },
            "suggest": {
                "ext-curl": "Required for CURL handler support",
                "ext-intl": "Required for Internationalized Domain Name (IDN) support",
                "psr/log": "Required for using the Log middleware"
            },
            "type": "library",
            "extra": {
                "branch-alias": {
                    "dev-master": "7.4-dev"
                }
            },
            "autoload": {
                "psr-4": {
                    "GuzzleHttp\\": "src/"
                },
                "files": [
                    "src/functions_include.php"
                ]
            },
            "notification-url": "https://packagist.org/downloads/",
            "license": [
                "MIT"
            ],
            "authors": [
                {
                    "name": "Graham Campbell",
                    "email": "hello@gjcampbell.co.uk",
                    "homepage": "https://github.com/GrahamCampbell"
                },
                {
                    "name": "Michael Dowling",
                    "email": "mtdowling@gmail.com",
                    "homepage": "https://github.com/mtdowling"
                },
                {
                    "name": "Jeremy Lindblom",
                    "email": "jeremeamia@gmail.com",
                    "homepage": "https://github.com/jeremeamia"
                },
                {
                    "name": "George Mponos",
                    "email": "gmponos@gmail.com",
                    "homepage": "https://github.com/gmponos"
                },
                {
                    "name": "Tobias Nyholm",
                    "email": "tobias.nyholm@gmail.com",
                    "homepage": "https://github.com/Nyholm"
                },
                {
                    "name": "Márk Sági-Kazár",
                    "email": "mark.sagikazar@gmail.com",
                    "homepage": "https://github.com/sagikazarmark"
                },
                {
                    "name": "Tobias Schultze",
                    "email": "webmaster@tubo-world.de",
                    "homepage": "https://github.com/Tobion"
                }
            ],
            "description": "Guzzle is a PHP HTTP client library",
            "keywords": [
                "client",
                "curl",
                "framework",
                "http",
                "http client",
                "psr-18",
                "psr-7",
                "rest",
                "web service"
            ],
            "support": {
                "issues": "https://github.com/guzzle/guzzle/issues",
                "source": "https://github.com/guzzle/guzzle/tree/7.4.1"
            },
            "funding": [
                {
                    "url": "https://github.com/GrahamCampbell",
                    "type": "github"
                },
                {
                    "url": "https://github.com/Nyholm",
                    "type": "github"
                },
                {
                    "url": "https://tidelift.com/funding/github/packagist/guzzlehttp/guzzle",
                    "type": "tidelift"
                }
            ],
            "time": "2021-12-06T18:43:05+00:00"
        },
        {
            "name": "guzzlehttp/promises",
            "version": "1.5.1",
            "source": {
                "type": "git",
                "url": "https://github.com/guzzle/promises.git",
                "reference": "fe752aedc9fd8fcca3fe7ad05d419d32998a06da"
            },
            "dist": {
                "type": "zip",
                "url": "https://api.github.com/repos/guzzle/promises/zipball/fe752aedc9fd8fcca3fe7ad05d419d32998a06da",
                "reference": "fe752aedc9fd8fcca3fe7ad05d419d32998a06da",
                "shasum": ""
            },
            "require": {
                "php": ">=5.5"
            },
            "require-dev": {
                "symfony/phpunit-bridge": "^4.4 || ^5.1"
            },
            "type": "library",
            "extra": {
                "branch-alias": {
                    "dev-master": "1.5-dev"
                }
            },
            "autoload": {
                "psr-4": {
                    "GuzzleHttp\\Promise\\": "src/"
                },
                "files": [
                    "src/functions_include.php"
                ]
            },
            "notification-url": "https://packagist.org/downloads/",
            "license": [
                "MIT"
            ],
            "authors": [
                {
                    "name": "Graham Campbell",
                    "email": "hello@gjcampbell.co.uk",
                    "homepage": "https://github.com/GrahamCampbell"
                },
                {
                    "name": "Michael Dowling",
                    "email": "mtdowling@gmail.com",
                    "homepage": "https://github.com/mtdowling"
                },
                {
                    "name": "Tobias Nyholm",
                    "email": "tobias.nyholm@gmail.com",
                    "homepage": "https://github.com/Nyholm"
                },
                {
                    "name": "Tobias Schultze",
                    "email": "webmaster@tubo-world.de",
                    "homepage": "https://github.com/Tobion"
                }
            ],
            "description": "Guzzle promises library",
            "keywords": [
                "promise"
            ],
            "support": {
                "issues": "https://github.com/guzzle/promises/issues",
                "source": "https://github.com/guzzle/promises/tree/1.5.1"
            },
            "funding": [
                {
                    "url": "https://github.com/GrahamCampbell",
                    "type": "github"
                },
                {
                    "url": "https://github.com/Nyholm",
                    "type": "github"
                },
                {
                    "url": "https://tidelift.com/funding/github/packagist/guzzlehttp/promises",
                    "type": "tidelift"
                }
            ],
            "time": "2021-10-22T20:56:57+00:00"
        },
        {
            "name": "guzzlehttp/psr7",
            "version": "2.1.0",
            "source": {
                "type": "git",
                "url": "https://github.com/guzzle/psr7.git",
                "reference": "089edd38f5b8abba6cb01567c2a8aaa47cec4c72"
            },
            "dist": {
                "type": "zip",
                "url": "https://api.github.com/repos/guzzle/psr7/zipball/089edd38f5b8abba6cb01567c2a8aaa47cec4c72",
                "reference": "089edd38f5b8abba6cb01567c2a8aaa47cec4c72",
                "shasum": ""
            },
            "require": {
                "php": "^7.2.5 || ^8.0",
                "psr/http-factory": "^1.0",
                "psr/http-message": "^1.0",
                "ralouphie/getallheaders": "^3.0"
            },
            "provide": {
                "psr/http-factory-implementation": "1.0",
                "psr/http-message-implementation": "1.0"
            },
            "require-dev": {
                "bamarni/composer-bin-plugin": "^1.4.1",
                "http-interop/http-factory-tests": "^0.9",
                "phpunit/phpunit": "^8.5.8 || ^9.3.10"
            },
            "suggest": {
                "laminas/laminas-httphandlerrunner": "Emit PSR-7 responses"
            },
            "type": "library",
            "extra": {
                "branch-alias": {
                    "dev-master": "2.1-dev"
                }
            },
            "autoload": {
                "psr-4": {
                    "GuzzleHttp\\Psr7\\": "src/"
                }
            },
            "notification-url": "https://packagist.org/downloads/",
            "license": [
                "MIT"
            ],
            "authors": [
                {
                    "name": "Graham Campbell",
                    "email": "hello@gjcampbell.co.uk",
                    "homepage": "https://github.com/GrahamCampbell"
                },
                {
                    "name": "Michael Dowling",
                    "email": "mtdowling@gmail.com",
                    "homepage": "https://github.com/mtdowling"
                },
                {
                    "name": "George Mponos",
                    "email": "gmponos@gmail.com",
                    "homepage": "https://github.com/gmponos"
                },
                {
                    "name": "Tobias Nyholm",
                    "email": "tobias.nyholm@gmail.com",
                    "homepage": "https://github.com/Nyholm"
                },
                {
                    "name": "Márk Sági-Kazár",
                    "email": "mark.sagikazar@gmail.com",
                    "homepage": "https://github.com/sagikazarmark"
                },
                {
                    "name": "Tobias Schultze",
                    "email": "webmaster@tubo-world.de",
                    "homepage": "https://github.com/Tobion"
                },
                {
                    "name": "Márk Sági-Kazár",
                    "email": "mark.sagikazar@gmail.com",
                    "homepage": "https://sagikazarmark.hu"
                }
            ],
            "description": "PSR-7 message implementation that also provides common utility methods",
            "keywords": [
                "http",
                "message",
                "psr-7",
                "request",
                "response",
                "stream",
                "uri",
                "url"
            ],
            "support": {
                "issues": "https://github.com/guzzle/psr7/issues",
                "source": "https://github.com/guzzle/psr7/tree/2.1.0"
            },
            "funding": [
                {
                    "url": "https://github.com/GrahamCampbell",
                    "type": "github"
                },
                {
                    "url": "https://github.com/Nyholm",
                    "type": "github"
                },
                {
                    "url": "https://tidelift.com/funding/github/packagist/guzzlehttp/psr7",
                    "type": "tidelift"
                }
            ],
            "time": "2021-10-06T17:43:30+00:00"
        },
        {
            "name": "illuminate/collections",
            "version": "v8.83.0",
            "source": {
                "type": "git",
                "url": "https://github.com/illuminate/collections.git",
                "reference": "3933ab6b032167c0f7a598388e211c0810acf5d3"
            },
            "dist": {
                "type": "zip",
                "url": "https://api.github.com/repos/illuminate/collections/zipball/3933ab6b032167c0f7a598388e211c0810acf5d3",
                "reference": "3933ab6b032167c0f7a598388e211c0810acf5d3",
                "shasum": ""
            },
            "require": {
                "illuminate/contracts": "^8.0",
                "illuminate/macroable": "^8.0",
                "php": "^7.3|^8.0"
            },
            "suggest": {
                "symfony/var-dumper": "Required to use the dump method (^5.4)."
            },
            "type": "library",
            "extra": {
                "branch-alias": {
                    "dev-master": "8.x-dev"
                }
            },
            "autoload": {
                "files": [
                    "helpers.php"
                ],
                "psr-4": {
                    "Illuminate\\Support\\": ""
                }
            },
            "notification-url": "https://packagist.org/downloads/",
            "license": [
                "MIT"
            ],
            "authors": [
                {
                    "name": "Taylor Otwell",
                    "email": "taylor@laravel.com"
                }
            ],
            "description": "The Illuminate Collections package.",
            "homepage": "https://laravel.com",
            "support": {
                "issues": "https://github.com/laravel/framework/issues",
                "source": "https://github.com/laravel/framework"
            },
            "time": "2022-01-24T16:41:15+00:00"
        },
        {
            "name": "illuminate/contracts",
            "version": "v8.83.0",
            "source": {
                "type": "git",
                "url": "https://github.com/illuminate/contracts.git",
                "reference": "5e0fd287a1b22a6b346a9f7cd484d8cf0234585d"
            },
            "dist": {
                "type": "zip",
                "url": "https://api.github.com/repos/illuminate/contracts/zipball/5e0fd287a1b22a6b346a9f7cd484d8cf0234585d",
                "reference": "5e0fd287a1b22a6b346a9f7cd484d8cf0234585d",
                "shasum": ""
            },
            "require": {
                "php": "^7.3|^8.0",
                "psr/container": "^1.0",
                "psr/simple-cache": "^1.0"
            },
            "type": "library",
            "extra": {
                "branch-alias": {
                    "dev-master": "8.x-dev"
                }
            },
            "autoload": {
                "psr-4": {
                    "Illuminate\\Contracts\\": ""
                }
            },
            "notification-url": "https://packagist.org/downloads/",
            "license": [
                "MIT"
            ],
            "authors": [
                {
                    "name": "Taylor Otwell",
                    "email": "taylor@laravel.com"
                }
            ],
            "description": "The Illuminate Contracts package.",
            "homepage": "https://laravel.com",
            "support": {
                "issues": "https://github.com/laravel/framework/issues",
                "source": "https://github.com/laravel/framework"
            },
            "time": "2022-01-13T14:47:47+00:00"
        },
        {
            "name": "illuminate/macroable",
            "version": "v8.83.0",
            "source": {
                "type": "git",
                "url": "https://github.com/illuminate/macroable.git",
                "reference": "aed81891a6e046fdee72edd497f822190f61c162"
            },
            "dist": {
                "type": "zip",
                "url": "https://api.github.com/repos/illuminate/macroable/zipball/aed81891a6e046fdee72edd497f822190f61c162",
                "reference": "aed81891a6e046fdee72edd497f822190f61c162",
                "shasum": ""
            },
            "require": {
                "php": "^7.3|^8.0"
            },
            "type": "library",
            "extra": {
                "branch-alias": {
                    "dev-master": "8.x-dev"
                }
            },
            "autoload": {
                "psr-4": {
                    "Illuminate\\Support\\": ""
                }
            },
            "notification-url": "https://packagist.org/downloads/",
            "license": [
                "MIT"
            ],
            "authors": [
                {
                    "name": "Taylor Otwell",
                    "email": "taylor@laravel.com"
                }
            ],
            "description": "The Illuminate Macroable package.",
            "homepage": "https://laravel.com",
            "support": {
                "issues": "https://github.com/laravel/framework/issues",
                "source": "https://github.com/laravel/framework"
            },
            "time": "2021-11-16T13:57:03+00:00"
        },
        {
            "name": "justinrainbow/json-schema",
            "version": "5.2.11",
            "source": {
                "type": "git",
                "url": "https://github.com/justinrainbow/json-schema.git",
                "reference": "2ab6744b7296ded80f8cc4f9509abbff393399aa"
            },
            "dist": {
                "type": "zip",
                "url": "https://api.github.com/repos/justinrainbow/json-schema/zipball/2ab6744b7296ded80f8cc4f9509abbff393399aa",
                "reference": "2ab6744b7296ded80f8cc4f9509abbff393399aa",
                "shasum": ""
            },
            "require": {
                "php": ">=5.3.3"
            },
            "require-dev": {
                "friendsofphp/php-cs-fixer": "~2.2.20||~2.15.1",
                "json-schema/json-schema-test-suite": "1.2.0",
                "phpunit/phpunit": "^4.8.35"
            },
            "bin": [
                "bin/validate-json"
            ],
            "type": "library",
            "extra": {
                "branch-alias": {
                    "dev-master": "5.0.x-dev"
                }
            },
            "autoload": {
                "psr-4": {
                    "JsonSchema\\": "src/JsonSchema/"
                }
            },
            "notification-url": "https://packagist.org/downloads/",
            "license": [
                "MIT"
            ],
            "authors": [
                {
                    "name": "Bruno Prieto Reis",
                    "email": "bruno.p.reis@gmail.com"
                },
                {
                    "name": "Justin Rainbow",
                    "email": "justin.rainbow@gmail.com"
                },
                {
                    "name": "Igor Wiedler",
                    "email": "igor@wiedler.ch"
                },
                {
                    "name": "Robert Schönthal",
                    "email": "seroscho@googlemail.com"
                }
            ],
            "description": "A library to validate a json schema.",
            "homepage": "https://github.com/justinrainbow/json-schema",
            "keywords": [
                "json",
                "schema"
            ],
            "support": {
                "issues": "https://github.com/justinrainbow/json-schema/issues",
                "source": "https://github.com/justinrainbow/json-schema/tree/5.2.11"
            },
            "time": "2021-07-22T09:24:00+00:00"
        },
        {
            "name": "league/oauth2-client",
            "version": "2.6.1",
            "source": {
                "type": "git",
                "url": "https://github.com/thephpleague/oauth2-client.git",
                "reference": "2334c249907190c132364f5dae0287ab8666aa19"
            },
            "dist": {
                "type": "zip",
                "url": "https://api.github.com/repos/thephpleague/oauth2-client/zipball/2334c249907190c132364f5dae0287ab8666aa19",
                "reference": "2334c249907190c132364f5dae0287ab8666aa19",
                "shasum": ""
            },
            "require": {
                "guzzlehttp/guzzle": "^6.0 || ^7.0",
                "paragonie/random_compat": "^1 || ^2 || ^9.99",
                "php": "^5.6 || ^7.0 || ^8.0"
            },
            "require-dev": {
                "mockery/mockery": "^1.3.5",
                "php-parallel-lint/php-parallel-lint": "^1.3.1",
                "phpunit/phpunit": "^5.7 || ^6.0 || ^9.5",
                "squizlabs/php_codesniffer": "^2.3 || ^3.0"
            },
            "type": "library",
            "extra": {
                "branch-alias": {
                    "dev-2.x": "2.0.x-dev"
                }
            },
            "autoload": {
                "psr-4": {
                    "League\\OAuth2\\Client\\": "src/"
                }
            },
            "notification-url": "https://packagist.org/downloads/",
            "license": [
                "MIT"
            ],
            "authors": [
                {
                    "name": "Alex Bilbie",
                    "email": "hello@alexbilbie.com",
                    "homepage": "http://www.alexbilbie.com",
                    "role": "Developer"
                },
                {
                    "name": "Woody Gilk",
                    "homepage": "https://github.com/shadowhand",
                    "role": "Contributor"
                }
            ],
            "description": "OAuth 2.0 Client Library",
            "keywords": [
                "Authentication",
                "SSO",
                "authorization",
                "identity",
                "idp",
                "oauth",
                "oauth2",
                "single sign on"
            ],
            "support": {
                "issues": "https://github.com/thephpleague/oauth2-client/issues",
                "source": "https://github.com/thephpleague/oauth2-client/tree/2.6.1"
            },
            "time": "2021-12-22T16:42:49+00:00"
        },
        {
            "name": "mikehaertl/php-shellcommand",
            "version": "1.6.4",
            "source": {
                "type": "git",
                "url": "https://github.com/mikehaertl/php-shellcommand.git",
                "reference": "3488d7803df1e8f1a343d3d0ca452d527ad8d5e5"
            },
            "dist": {
                "type": "zip",
                "url": "https://api.github.com/repos/mikehaertl/php-shellcommand/zipball/3488d7803df1e8f1a343d3d0ca452d527ad8d5e5",
                "reference": "3488d7803df1e8f1a343d3d0ca452d527ad8d5e5",
                "shasum": ""
            },
            "require": {
                "php": ">= 5.3.0"
            },
            "require-dev": {
                "phpunit/phpunit": ">4.0 <=9.4"
            },
            "type": "library",
            "autoload": {
                "psr-4": {
                    "mikehaertl\\shellcommand\\": "src/"
                }
            },
            "notification-url": "https://packagist.org/downloads/",
            "license": [
                "MIT"
            ],
            "authors": [
                {
                    "name": "Michael Härtl",
                    "email": "haertl.mike@gmail.com"
                }
            ],
            "description": "An object oriented interface to shell commands",
            "keywords": [
                "shell"
            ],
            "support": {
                "issues": "https://github.com/mikehaertl/php-shellcommand/issues",
                "source": "https://github.com/mikehaertl/php-shellcommand/tree/1.6.4"
            },
            "time": "2021-03-17T06:54:33+00:00"
        },
        {
            "name": "moneyphp/money",
            "version": "v3.3.1",
            "source": {
                "type": "git",
                "url": "https://github.com/moneyphp/money.git",
                "reference": "122664c2621a95180a13c1ac81fea1d2ef20781e"
            },
            "dist": {
                "type": "zip",
                "url": "https://api.github.com/repos/moneyphp/money/zipball/122664c2621a95180a13c1ac81fea1d2ef20781e",
                "reference": "122664c2621a95180a13c1ac81fea1d2ef20781e",
                "shasum": ""
            },
            "require": {
                "ext-json": "*",
                "php": ">=5.6"
            },
            "require-dev": {
                "cache/taggable-cache": "^0.4.0",
                "doctrine/instantiator": "^1.0.5",
                "ext-bcmath": "*",
                "ext-gmp": "*",
                "ext-intl": "*",
                "florianv/exchanger": "^1.0",
                "florianv/swap": "^3.0",
                "friends-of-phpspec/phpspec-code-coverage": "^3.1.1 || ^4.3",
                "moneyphp/iso-currencies": "^3.2.1",
                "php-http/message": "^1.4",
                "php-http/mock-client": "^1.0.0",
                "phpspec/phpspec": "^3.4.3",
                "phpunit/phpunit": "^5.7.27 || ^6.5.14 || ^7.5.18 || ^8.5",
                "psr/cache": "^1.0",
                "symfony/phpunit-bridge": "^4"
            },
            "suggest": {
                "ext-bcmath": "Calculate without integer limits",
                "ext-gmp": "Calculate without integer limits",
                "ext-intl": "Format Money objects with intl",
                "florianv/exchanger": "Exchange rates library for PHP",
                "florianv/swap": "Exchange rates library for PHP",
                "psr/cache-implementation": "Used for Currency caching"
            },
            "type": "library",
            "extra": {
                "branch-alias": {
                    "dev-master": "3.x-dev"
                }
            },
            "autoload": {
                "psr-4": {
                    "Money\\": "src/"
                }
            },
            "notification-url": "https://packagist.org/downloads/",
            "license": [
                "MIT"
            ],
            "authors": [
                {
                    "name": "Mathias Verraes",
                    "email": "mathias@verraes.net",
                    "homepage": "http://verraes.net"
                },
                {
                    "name": "Márk Sági-Kazár",
                    "email": "mark.sagikazar@gmail.com"
                },
                {
                    "name": "Frederik Bosch",
                    "email": "f.bosch@genkgo.nl"
                }
            ],
            "description": "PHP implementation of Fowler's Money pattern",
            "homepage": "http://moneyphp.org",
            "keywords": [
                "Value Object",
                "money",
                "vo"
            ],
            "support": {
                "issues": "https://github.com/moneyphp/money/issues",
                "source": "https://github.com/moneyphp/money/tree/master"
            },
            "time": "2020-03-18T17:49:59+00:00"
        },
        {
            "name": "opis/closure",
            "version": "3.6.3",
            "source": {
                "type": "git",
                "url": "https://github.com/opis/closure.git",
                "reference": "3d81e4309d2a927abbe66df935f4bb60082805ad"
            },
            "dist": {
                "type": "zip",
                "url": "https://api.github.com/repos/opis/closure/zipball/3d81e4309d2a927abbe66df935f4bb60082805ad",
                "reference": "3d81e4309d2a927abbe66df935f4bb60082805ad",
                "shasum": ""
            },
            "require": {
                "php": "^5.4 || ^7.0 || ^8.0"
            },
            "require-dev": {
                "jeremeamia/superclosure": "^2.0",
                "phpunit/phpunit": "^4.0 || ^5.0 || ^6.0 || ^7.0 || ^8.0 || ^9.0"
            },
            "type": "library",
            "extra": {
                "branch-alias": {
                    "dev-master": "3.6.x-dev"
                }
            },
            "autoload": {
                "psr-4": {
                    "Opis\\Closure\\": "src/"
                },
                "files": [
                    "functions.php"
                ]
            },
            "notification-url": "https://packagist.org/downloads/",
            "license": [
                "MIT"
            ],
            "authors": [
                {
                    "name": "Marius Sarca",
                    "email": "marius.sarca@gmail.com"
                },
                {
                    "name": "Sorin Sarca",
                    "email": "sarca_sorin@hotmail.com"
                }
            ],
            "description": "A library that can be used to serialize closures (anonymous functions) and arbitrary objects.",
            "homepage": "https://opis.io/closure",
            "keywords": [
                "anonymous functions",
                "closure",
                "function",
                "serializable",
                "serialization",
                "serialize"
            ],
            "support": {
                "issues": "https://github.com/opis/closure/issues",
                "source": "https://github.com/opis/closure/tree/3.6.3"
            },
            "time": "2022-01-27T09:35:39+00:00"
        },
        {
            "name": "paragonie/random_compat",
            "version": "v9.99.100",
            "source": {
                "type": "git",
                "url": "https://github.com/paragonie/random_compat.git",
                "reference": "996434e5492cb4c3edcb9168db6fbb1359ef965a"
            },
            "dist": {
                "type": "zip",
                "url": "https://api.github.com/repos/paragonie/random_compat/zipball/996434e5492cb4c3edcb9168db6fbb1359ef965a",
                "reference": "996434e5492cb4c3edcb9168db6fbb1359ef965a",
                "shasum": ""
            },
            "require": {
                "php": ">= 7"
            },
            "require-dev": {
                "phpunit/phpunit": "4.*|5.*",
                "vimeo/psalm": "^1"
            },
            "suggest": {
                "ext-libsodium": "Provides a modern crypto API that can be used to generate random bytes."
            },
            "type": "library",
            "notification-url": "https://packagist.org/downloads/",
            "license": [
                "MIT"
            ],
            "authors": [
                {
                    "name": "Paragon Initiative Enterprises",
                    "email": "security@paragonie.com",
                    "homepage": "https://paragonie.com"
                }
            ],
            "description": "PHP 5.x polyfill for random_bytes() and random_int() from PHP 7",
            "keywords": [
                "csprng",
                "polyfill",
                "pseudorandom",
                "random"
            ],
            "support": {
                "email": "info@paragonie.com",
                "issues": "https://github.com/paragonie/random_compat/issues",
                "source": "https://github.com/paragonie/random_compat"
            },
            "time": "2020-10-15T08:29:30+00:00"
        },
        {
            "name": "phpdocumentor/reflection-common",
            "version": "2.2.0",
            "source": {
                "type": "git",
                "url": "https://github.com/phpDocumentor/ReflectionCommon.git",
                "reference": "1d01c49d4ed62f25aa84a747ad35d5a16924662b"
            },
            "dist": {
                "type": "zip",
                "url": "https://api.github.com/repos/phpDocumentor/ReflectionCommon/zipball/1d01c49d4ed62f25aa84a747ad35d5a16924662b",
                "reference": "1d01c49d4ed62f25aa84a747ad35d5a16924662b",
                "shasum": ""
            },
            "require": {
                "php": "^7.2 || ^8.0"
            },
            "type": "library",
            "extra": {
                "branch-alias": {
                    "dev-2.x": "2.x-dev"
                }
            },
            "autoload": {
                "psr-4": {
                    "phpDocumentor\\Reflection\\": "src/"
                }
            },
            "notification-url": "https://packagist.org/downloads/",
            "license": [
                "MIT"
            ],
            "authors": [
                {
                    "name": "Jaap van Otterdijk",
                    "email": "opensource@ijaap.nl"
                }
            ],
            "description": "Common reflection classes used by phpdocumentor to reflect the code structure",
            "homepage": "http://www.phpdoc.org",
            "keywords": [
                "FQSEN",
                "phpDocumentor",
                "phpdoc",
                "reflection",
                "static analysis"
            ],
            "support": {
                "issues": "https://github.com/phpDocumentor/ReflectionCommon/issues",
                "source": "https://github.com/phpDocumentor/ReflectionCommon/tree/2.x"
            },
            "time": "2020-06-27T09:03:43+00:00"
        },
        {
            "name": "phpdocumentor/reflection-docblock",
            "version": "5.3.0",
            "source": {
                "type": "git",
                "url": "https://github.com/phpDocumentor/ReflectionDocBlock.git",
                "reference": "622548b623e81ca6d78b721c5e029f4ce664f170"
            },
            "dist": {
                "type": "zip",
                "url": "https://api.github.com/repos/phpDocumentor/ReflectionDocBlock/zipball/622548b623e81ca6d78b721c5e029f4ce664f170",
                "reference": "622548b623e81ca6d78b721c5e029f4ce664f170",
                "shasum": ""
            },
            "require": {
                "ext-filter": "*",
                "php": "^7.2 || ^8.0",
                "phpdocumentor/reflection-common": "^2.2",
                "phpdocumentor/type-resolver": "^1.3",
                "webmozart/assert": "^1.9.1"
            },
            "require-dev": {
                "mockery/mockery": "~1.3.2",
                "psalm/phar": "^4.8"
            },
            "type": "library",
            "extra": {
                "branch-alias": {
                    "dev-master": "5.x-dev"
                }
            },
            "autoload": {
                "psr-4": {
                    "phpDocumentor\\Reflection\\": "src"
                }
            },
            "notification-url": "https://packagist.org/downloads/",
            "license": [
                "MIT"
            ],
            "authors": [
                {
                    "name": "Mike van Riel",
                    "email": "me@mikevanriel.com"
                },
                {
                    "name": "Jaap van Otterdijk",
                    "email": "account@ijaap.nl"
                }
            ],
            "description": "With this component, a library can provide support for annotations via DocBlocks or otherwise retrieve information that is embedded in a DocBlock.",
            "support": {
                "issues": "https://github.com/phpDocumentor/ReflectionDocBlock/issues",
                "source": "https://github.com/phpDocumentor/ReflectionDocBlock/tree/5.3.0"
            },
            "time": "2021-10-19T17:43:47+00:00"
        },
        {
            "name": "phpdocumentor/type-resolver",
            "version": "1.6.0",
            "source": {
                "type": "git",
                "url": "https://github.com/phpDocumentor/TypeResolver.git",
                "reference": "93ebd0014cab80c4ea9f5e297ea48672f1b87706"
            },
            "dist": {
                "type": "zip",
                "url": "https://api.github.com/repos/phpDocumentor/TypeResolver/zipball/93ebd0014cab80c4ea9f5e297ea48672f1b87706",
                "reference": "93ebd0014cab80c4ea9f5e297ea48672f1b87706",
                "shasum": ""
            },
            "require": {
                "php": "^7.2 || ^8.0",
                "phpdocumentor/reflection-common": "^2.0"
            },
            "require-dev": {
                "ext-tokenizer": "*",
                "psalm/phar": "^4.8"
            },
            "type": "library",
            "extra": {
                "branch-alias": {
                    "dev-1.x": "1.x-dev"
                }
            },
            "autoload": {
                "psr-4": {
                    "phpDocumentor\\Reflection\\": "src"
                }
            },
            "notification-url": "https://packagist.org/downloads/",
            "license": [
                "MIT"
            ],
            "authors": [
                {
                    "name": "Mike van Riel",
                    "email": "me@mikevanriel.com"
                }
            ],
            "description": "A PSR-5 based resolver of Class names, Types and Structural Element Names",
            "support": {
                "issues": "https://github.com/phpDocumentor/TypeResolver/issues",
                "source": "https://github.com/phpDocumentor/TypeResolver/tree/1.6.0"
            },
            "time": "2022-01-04T19:58:01+00:00"
        },
        {
            "name": "pixelandtonic/imagine",
            "version": "1.2.4.2",
            "source": {
                "type": "git",
                "url": "https://github.com/pixelandtonic/Imagine.git",
                "reference": "5ee4b6a365497818815ba50738c8dcbb555c9fd3"
            },
            "dist": {
                "type": "zip",
                "url": "https://api.github.com/repos/pixelandtonic/Imagine/zipball/5ee4b6a365497818815ba50738c8dcbb555c9fd3",
                "reference": "5ee4b6a365497818815ba50738c8dcbb555c9fd3",
                "shasum": ""
            },
            "require": {
                "php": ">=5.3.2"
            },
            "require-dev": {
                "friendsofphp/php-cs-fixer": "^2.2",
                "phpunit/phpunit": "^4.8 || ^5.7 || ^6.5 || ^7.5 || ^8.4 || ^9.3"
            },
            "suggest": {
                "ext-gd": "to use the GD implementation",
                "ext-gmagick": "to use the Gmagick implementation",
                "ext-imagick": "to use the Imagick implementation"
            },
            "type": "library",
            "extra": {
                "branch-alias": {
                    "dev-develop": "0.7-dev"
                }
            },
            "autoload": {
                "psr-4": {
                    "Imagine\\": "src/"
                }
            },
            "notification-url": "https://packagist.org/downloads/",
            "license": [
                "MIT"
            ],
            "authors": [
                {
                    "name": "Bulat Shakirzyanov",
                    "email": "mallluhuct@gmail.com",
                    "homepage": "http://avalanche123.com"
                }
            ],
            "description": "Image processing for PHP 5.3",
            "homepage": "http://imagine.readthedocs.org/",
            "keywords": [
                "drawing",
                "graphics",
                "image manipulation",
                "image processing"
            ],
            "support": {
                "source": "https://github.com/pixelandtonic/Imagine/tree/1.2.4.2"
            },
            "time": "2021-06-22T18:26:46+00:00"
        },
        {
            "name": "psr/container",
            "version": "1.1.2",
            "source": {
                "type": "git",
                "url": "https://github.com/php-fig/container.git",
                "reference": "513e0666f7216c7459170d56df27dfcefe1689ea"
            },
            "dist": {
                "type": "zip",
                "url": "https://api.github.com/repos/php-fig/container/zipball/513e0666f7216c7459170d56df27dfcefe1689ea",
                "reference": "513e0666f7216c7459170d56df27dfcefe1689ea",
                "shasum": ""
            },
            "require": {
                "php": ">=7.4.0"
            },
            "type": "library",
            "autoload": {
                "psr-4": {
                    "Psr\\Container\\": "src/"
                }
            },
            "notification-url": "https://packagist.org/downloads/",
            "license": [
                "MIT"
            ],
            "authors": [
                {
                    "name": "PHP-FIG",
                    "homepage": "https://www.php-fig.org/"
                }
            ],
            "description": "Common Container Interface (PHP FIG PSR-11)",
            "homepage": "https://github.com/php-fig/container",
            "keywords": [
                "PSR-11",
                "container",
                "container-interface",
                "container-interop",
                "psr"
            ],
            "support": {
                "issues": "https://github.com/php-fig/container/issues",
                "source": "https://github.com/php-fig/container/tree/1.1.2"
            },
            "time": "2021-11-05T16:50:12+00:00"
        },
        {
            "name": "psr/http-client",
            "version": "1.0.1",
            "source": {
                "type": "git",
                "url": "https://github.com/php-fig/http-client.git",
                "reference": "2dfb5f6c5eff0e91e20e913f8c5452ed95b86621"
            },
            "dist": {
                "type": "zip",
                "url": "https://api.github.com/repos/php-fig/http-client/zipball/2dfb5f6c5eff0e91e20e913f8c5452ed95b86621",
                "reference": "2dfb5f6c5eff0e91e20e913f8c5452ed95b86621",
                "shasum": ""
            },
            "require": {
                "php": "^7.0 || ^8.0",
                "psr/http-message": "^1.0"
            },
            "type": "library",
            "extra": {
                "branch-alias": {
                    "dev-master": "1.0.x-dev"
                }
            },
            "autoload": {
                "psr-4": {
                    "Psr\\Http\\Client\\": "src/"
                }
            },
            "notification-url": "https://packagist.org/downloads/",
            "license": [
                "MIT"
            ],
            "authors": [
                {
                    "name": "PHP-FIG",
                    "homepage": "http://www.php-fig.org/"
                }
            ],
            "description": "Common interface for HTTP clients",
            "homepage": "https://github.com/php-fig/http-client",
            "keywords": [
                "http",
                "http-client",
                "psr",
                "psr-18"
            ],
            "support": {
                "source": "https://github.com/php-fig/http-client/tree/master"
            },
            "time": "2020-06-29T06:28:15+00:00"
        },
        {
            "name": "psr/http-factory",
            "version": "1.0.1",
            "source": {
                "type": "git",
                "url": "https://github.com/php-fig/http-factory.git",
                "reference": "12ac7fcd07e5b077433f5f2bee95b3a771bf61be"
            },
            "dist": {
                "type": "zip",
                "url": "https://api.github.com/repos/php-fig/http-factory/zipball/12ac7fcd07e5b077433f5f2bee95b3a771bf61be",
                "reference": "12ac7fcd07e5b077433f5f2bee95b3a771bf61be",
                "shasum": ""
            },
            "require": {
                "php": ">=7.0.0",
                "psr/http-message": "^1.0"
            },
            "type": "library",
            "extra": {
                "branch-alias": {
                    "dev-master": "1.0.x-dev"
                }
            },
            "autoload": {
                "psr-4": {
                    "Psr\\Http\\Message\\": "src/"
                }
            },
            "notification-url": "https://packagist.org/downloads/",
            "license": [
                "MIT"
            ],
            "authors": [
                {
                    "name": "PHP-FIG",
                    "homepage": "http://www.php-fig.org/"
                }
            ],
            "description": "Common interfaces for PSR-7 HTTP message factories",
            "keywords": [
                "factory",
                "http",
                "message",
                "psr",
                "psr-17",
                "psr-7",
                "request",
                "response"
            ],
            "support": {
                "source": "https://github.com/php-fig/http-factory/tree/master"
            },
            "time": "2019-04-30T12:38:16+00:00"
        },
        {
            "name": "psr/http-message",
            "version": "1.0.1",
            "source": {
                "type": "git",
                "url": "https://github.com/php-fig/http-message.git",
                "reference": "f6561bf28d520154e4b0ec72be95418abe6d9363"
            },
            "dist": {
                "type": "zip",
                "url": "https://api.github.com/repos/php-fig/http-message/zipball/f6561bf28d520154e4b0ec72be95418abe6d9363",
                "reference": "f6561bf28d520154e4b0ec72be95418abe6d9363",
                "shasum": ""
            },
            "require": {
                "php": ">=5.3.0"
            },
            "type": "library",
            "extra": {
                "branch-alias": {
                    "dev-master": "1.0.x-dev"
                }
            },
            "autoload": {
                "psr-4": {
                    "Psr\\Http\\Message\\": "src/"
                }
            },
            "notification-url": "https://packagist.org/downloads/",
            "license": [
                "MIT"
            ],
            "authors": [
                {
                    "name": "PHP-FIG",
                    "homepage": "http://www.php-fig.org/"
                }
            ],
            "description": "Common interface for HTTP messages",
            "homepage": "https://github.com/php-fig/http-message",
            "keywords": [
                "http",
                "http-message",
                "psr",
                "psr-7",
                "request",
                "response"
            ],
            "support": {
                "source": "https://github.com/php-fig/http-message/tree/master"
            },
            "time": "2016-08-06T14:39:51+00:00"
        },
        {
            "name": "psr/log",
            "version": "1.1.4",
            "source": {
                "type": "git",
                "url": "https://github.com/php-fig/log.git",
                "reference": "d49695b909c3b7628b6289db5479a1c204601f11"
            },
            "dist": {
                "type": "zip",
                "url": "https://api.github.com/repos/php-fig/log/zipball/d49695b909c3b7628b6289db5479a1c204601f11",
                "reference": "d49695b909c3b7628b6289db5479a1c204601f11",
                "shasum": ""
            },
            "require": {
                "php": ">=5.3.0"
            },
            "type": "library",
            "extra": {
                "branch-alias": {
                    "dev-master": "1.1.x-dev"
                }
            },
            "autoload": {
                "psr-4": {
                    "Psr\\Log\\": "Psr/Log/"
                }
            },
            "notification-url": "https://packagist.org/downloads/",
            "license": [
                "MIT"
            ],
            "authors": [
                {
                    "name": "PHP-FIG",
                    "homepage": "https://www.php-fig.org/"
                }
            ],
            "description": "Common interface for logging libraries",
            "homepage": "https://github.com/php-fig/log",
            "keywords": [
                "log",
                "psr",
                "psr-3"
            ],
            "support": {
                "source": "https://github.com/php-fig/log/tree/1.1.4"
            },
            "time": "2021-05-03T11:20:27+00:00"
        },
        {
            "name": "psr/simple-cache",
            "version": "1.0.1",
            "source": {
                "type": "git",
                "url": "https://github.com/php-fig/simple-cache.git",
                "reference": "408d5eafb83c57f6365a3ca330ff23aa4a5fa39b"
            },
            "dist": {
                "type": "zip",
                "url": "https://api.github.com/repos/php-fig/simple-cache/zipball/408d5eafb83c57f6365a3ca330ff23aa4a5fa39b",
                "reference": "408d5eafb83c57f6365a3ca330ff23aa4a5fa39b",
                "shasum": ""
            },
            "require": {
                "php": ">=5.3.0"
            },
            "type": "library",
            "extra": {
                "branch-alias": {
                    "dev-master": "1.0.x-dev"
                }
            },
            "autoload": {
                "psr-4": {
                    "Psr\\SimpleCache\\": "src/"
                }
            },
            "notification-url": "https://packagist.org/downloads/",
            "license": [
                "MIT"
            ],
            "authors": [
                {
                    "name": "PHP-FIG",
                    "homepage": "http://www.php-fig.org/"
                }
            ],
            "description": "Common interfaces for simple caching",
            "keywords": [
                "cache",
                "caching",
                "psr",
                "psr-16",
                "simple-cache"
            ],
            "support": {
                "source": "https://github.com/php-fig/simple-cache/tree/master"
            },
            "time": "2017-10-23T01:57:42+00:00"
        },
        {
            "name": "ralouphie/getallheaders",
            "version": "3.0.3",
            "source": {
                "type": "git",
                "url": "https://github.com/ralouphie/getallheaders.git",
                "reference": "120b605dfeb996808c31b6477290a714d356e822"
            },
            "dist": {
                "type": "zip",
                "url": "https://api.github.com/repos/ralouphie/getallheaders/zipball/120b605dfeb996808c31b6477290a714d356e822",
                "reference": "120b605dfeb996808c31b6477290a714d356e822",
                "shasum": ""
            },
            "require": {
                "php": ">=5.6"
            },
            "require-dev": {
                "php-coveralls/php-coveralls": "^2.1",
                "phpunit/phpunit": "^5 || ^6.5"
            },
            "type": "library",
            "autoload": {
                "files": [
                    "src/getallheaders.php"
                ]
            },
            "notification-url": "https://packagist.org/downloads/",
            "license": [
                "MIT"
            ],
            "authors": [
                {
                    "name": "Ralph Khattar",
                    "email": "ralph.khattar@gmail.com"
                }
            ],
            "description": "A polyfill for getallheaders.",
            "support": {
                "issues": "https://github.com/ralouphie/getallheaders/issues",
                "source": "https://github.com/ralouphie/getallheaders/tree/develop"
            },
            "time": "2019-03-08T08:55:37+00:00"
        },
        {
            "name": "react/promise",
            "version": "v2.9.0",
            "source": {
                "type": "git",
                "url": "https://github.com/reactphp/promise.git",
                "reference": "234f8fd1023c9158e2314fa9d7d0e6a83db42910"
            },
            "dist": {
                "type": "zip",
                "url": "https://api.github.com/repos/reactphp/promise/zipball/234f8fd1023c9158e2314fa9d7d0e6a83db42910",
                "reference": "234f8fd1023c9158e2314fa9d7d0e6a83db42910",
                "shasum": ""
            },
            "require": {
                "php": ">=5.4.0"
            },
            "require-dev": {
                "phpunit/phpunit": "^9.3 || ^5.7 || ^4.8.36"
            },
            "type": "library",
            "autoload": {
                "files": [
                    "src/functions_include.php"
                ],
                "psr-4": {
                    "React\\Promise\\": "src/"
                }
            },
            "notification-url": "https://packagist.org/downloads/",
            "license": [
                "MIT"
            ],
            "authors": [
                {
                    "name": "Jan Sorgalla",
                    "email": "jsorgalla@gmail.com",
                    "homepage": "https://sorgalla.com/"
                },
                {
                    "name": "Christian Lück",
                    "email": "christian@clue.engineering",
                    "homepage": "https://clue.engineering/"
                },
                {
                    "name": "Cees-Jan Kiewiet",
                    "email": "reactphp@ceesjankiewiet.nl",
                    "homepage": "https://wyrihaximus.net/"
                },
                {
                    "name": "Chris Boden",
                    "email": "cboden@gmail.com",
                    "homepage": "https://cboden.dev/"
                }
            ],
            "description": "A lightweight implementation of CommonJS Promises/A for PHP",
            "keywords": [
                "promise",
                "promises"
            ],
            "support": {
                "issues": "https://github.com/reactphp/promise/issues",
                "source": "https://github.com/reactphp/promise/tree/v2.9.0"
            },
            "funding": [
                {
                    "url": "https://github.com/WyriHaximus",
                    "type": "github"
                },
                {
                    "url": "https://github.com/clue",
                    "type": "github"
                }
            ],
            "time": "2022-02-11T10:27:51+00:00"
        },
        {
            "name": "seld/cli-prompt",
            "version": "1.0.4",
            "source": {
                "type": "git",
                "url": "https://github.com/Seldaek/cli-prompt.git",
                "reference": "b8dfcf02094b8c03b40322c229493bb2884423c5"
            },
            "dist": {
                "type": "zip",
                "url": "https://api.github.com/repos/Seldaek/cli-prompt/zipball/b8dfcf02094b8c03b40322c229493bb2884423c5",
                "reference": "b8dfcf02094b8c03b40322c229493bb2884423c5",
                "shasum": ""
            },
            "require": {
                "php": ">=5.3"
            },
            "require-dev": {
                "phpstan/phpstan": "^0.12.63"
            },
            "type": "library",
            "extra": {
                "branch-alias": {
                    "dev-master": "1.x-dev"
                }
            },
            "autoload": {
                "psr-4": {
                    "Seld\\CliPrompt\\": "src/"
                }
            },
            "notification-url": "https://packagist.org/downloads/",
            "license": [
                "MIT"
            ],
            "authors": [
                {
                    "name": "Jordi Boggiano",
                    "email": "j.boggiano@seld.be"
                }
            ],
            "description": "Allows you to prompt for user input on the command line, and optionally hide the characters they type",
            "keywords": [
                "cli",
                "console",
                "hidden",
                "input",
                "prompt"
            ],
            "support": {
                "issues": "https://github.com/Seldaek/cli-prompt/issues",
                "source": "https://github.com/Seldaek/cli-prompt/tree/1.0.4"
            },
            "time": "2020-12-15T21:32:01+00:00"
        },
        {
            "name": "seld/jsonlint",
            "version": "1.8.3",
            "source": {
                "type": "git",
                "url": "https://github.com/Seldaek/jsonlint.git",
                "reference": "9ad6ce79c342fbd44df10ea95511a1b24dee5b57"
            },
            "dist": {
                "type": "zip",
                "url": "https://api.github.com/repos/Seldaek/jsonlint/zipball/9ad6ce79c342fbd44df10ea95511a1b24dee5b57",
                "reference": "9ad6ce79c342fbd44df10ea95511a1b24dee5b57",
                "shasum": ""
            },
            "require": {
                "php": "^5.3 || ^7.0 || ^8.0"
            },
            "require-dev": {
                "phpunit/phpunit": "^4.8.35 || ^5.7 || ^6.0"
            },
            "bin": [
                "bin/jsonlint"
            ],
            "type": "library",
            "autoload": {
                "psr-4": {
                    "Seld\\JsonLint\\": "src/Seld/JsonLint/"
                }
            },
            "notification-url": "https://packagist.org/downloads/",
            "license": [
                "MIT"
            ],
            "authors": [
                {
                    "name": "Jordi Boggiano",
                    "email": "j.boggiano@seld.be",
                    "homepage": "http://seld.be"
                }
            ],
            "description": "JSON Linter",
            "keywords": [
                "json",
                "linter",
                "parser",
                "validator"
            ],
            "support": {
                "issues": "https://github.com/Seldaek/jsonlint/issues",
                "source": "https://github.com/Seldaek/jsonlint/tree/1.8.3"
            },
            "funding": [
                {
                    "url": "https://github.com/Seldaek",
                    "type": "github"
                },
                {
                    "url": "https://tidelift.com/funding/github/packagist/seld/jsonlint",
                    "type": "tidelift"
                }
            ],
            "time": "2020-11-11T09:19:24+00:00"
        },
        {
            "name": "seld/phar-utils",
            "version": "1.2.0",
            "source": {
                "type": "git",
                "url": "https://github.com/Seldaek/phar-utils.git",
                "reference": "9f3452c93ff423469c0d56450431562ca423dcee"
            },
            "dist": {
                "type": "zip",
                "url": "https://api.github.com/repos/Seldaek/phar-utils/zipball/9f3452c93ff423469c0d56450431562ca423dcee",
                "reference": "9f3452c93ff423469c0d56450431562ca423dcee",
                "shasum": ""
            },
            "require": {
                "php": ">=5.3"
            },
            "type": "library",
            "extra": {
                "branch-alias": {
                    "dev-master": "1.x-dev"
                }
            },
            "autoload": {
                "psr-4": {
                    "Seld\\PharUtils\\": "src/"
                }
            },
            "notification-url": "https://packagist.org/downloads/",
            "license": [
                "MIT"
            ],
            "authors": [
                {
                    "name": "Jordi Boggiano",
                    "email": "j.boggiano@seld.be"
                }
            ],
            "description": "PHAR file format utilities, for when PHP phars you up",
            "keywords": [
                "phar"
            ],
            "support": {
                "issues": "https://github.com/Seldaek/phar-utils/issues",
                "source": "https://github.com/Seldaek/phar-utils/tree/1.2.0"
            },
            "time": "2021-12-10T11:20:11+00:00"
        },
        {
            "name": "swiftmailer/swiftmailer",
            "version": "v6.3.0",
            "source": {
                "type": "git",
                "url": "https://github.com/swiftmailer/swiftmailer.git",
                "reference": "8a5d5072dca8f48460fce2f4131fcc495eec654c"
            },
            "dist": {
                "type": "zip",
                "url": "https://api.github.com/repos/swiftmailer/swiftmailer/zipball/8a5d5072dca8f48460fce2f4131fcc495eec654c",
                "reference": "8a5d5072dca8f48460fce2f4131fcc495eec654c",
                "shasum": ""
            },
            "require": {
                "egulias/email-validator": "^2.0|^3.1",
                "php": ">=7.0.0",
                "symfony/polyfill-iconv": "^1.0",
                "symfony/polyfill-intl-idn": "^1.10",
                "symfony/polyfill-mbstring": "^1.0"
            },
            "require-dev": {
                "mockery/mockery": "^1.0",
                "symfony/phpunit-bridge": "^4.4|^5.4"
            },
            "suggest": {
                "ext-intl": "Needed to support internationalized email addresses"
            },
            "type": "library",
            "extra": {
                "branch-alias": {
                    "dev-master": "6.2-dev"
                }
            },
            "autoload": {
                "files": [
                    "lib/swift_required.php"
                ]
            },
            "notification-url": "https://packagist.org/downloads/",
            "license": [
                "MIT"
            ],
            "authors": [
                {
                    "name": "Chris Corbyn"
                },
                {
                    "name": "Fabien Potencier",
                    "email": "fabien@symfony.com"
                }
            ],
            "description": "Swiftmailer, free feature-rich PHP mailer",
            "homepage": "https://swiftmailer.symfony.com",
            "keywords": [
                "email",
                "mail",
                "mailer"
            ],
            "support": {
                "issues": "https://github.com/swiftmailer/swiftmailer/issues",
                "source": "https://github.com/swiftmailer/swiftmailer/tree/v6.3.0"
            },
            "funding": [
                {
                    "url": "https://github.com/fabpot",
                    "type": "github"
                },
                {
                    "url": "https://tidelift.com/funding/github/packagist/swiftmailer/swiftmailer",
                    "type": "tidelift"
                }
            ],
            "abandoned": "symfony/mailer",
            "time": "2021-10-18T15:26:12+00:00"
        },
        {
            "name": "symfony/console",
            "version": "v5.4.3",
            "source": {
                "type": "git",
                "url": "https://github.com/symfony/console.git",
                "reference": "a2a86ec353d825c75856c6fd14fac416a7bdb6b8"
            },
            "dist": {
                "type": "zip",
                "url": "https://api.github.com/repos/symfony/console/zipball/a2a86ec353d825c75856c6fd14fac416a7bdb6b8",
                "reference": "a2a86ec353d825c75856c6fd14fac416a7bdb6b8",
                "shasum": ""
            },
            "require": {
                "php": ">=7.2.5",
                "symfony/deprecation-contracts": "^2.1|^3",
                "symfony/polyfill-mbstring": "~1.0",
                "symfony/polyfill-php73": "^1.9",
                "symfony/polyfill-php80": "^1.16",
                "symfony/service-contracts": "^1.1|^2|^3",
                "symfony/string": "^5.1|^6.0"
            },
            "conflict": {
                "psr/log": ">=3",
                "symfony/dependency-injection": "<4.4",
                "symfony/dotenv": "<5.1",
                "symfony/event-dispatcher": "<4.4",
                "symfony/lock": "<4.4",
                "symfony/process": "<4.4"
            },
            "provide": {
                "psr/log-implementation": "1.0|2.0"
            },
            "require-dev": {
                "psr/log": "^1|^2",
                "symfony/config": "^4.4|^5.0|^6.0",
                "symfony/dependency-injection": "^4.4|^5.0|^6.0",
                "symfony/event-dispatcher": "^4.4|^5.0|^6.0",
                "symfony/lock": "^4.4|^5.0|^6.0",
                "symfony/process": "^4.4|^5.0|^6.0",
                "symfony/var-dumper": "^4.4|^5.0|^6.0"
            },
            "suggest": {
                "psr/log": "For using the console logger",
                "symfony/event-dispatcher": "",
                "symfony/lock": "",
                "symfony/process": ""
            },
            "type": "library",
            "autoload": {
                "psr-4": {
                    "Symfony\\Component\\Console\\": ""
                },
                "exclude-from-classmap": [
                    "/Tests/"
                ]
            },
            "notification-url": "https://packagist.org/downloads/",
            "license": [
                "MIT"
            ],
            "authors": [
                {
                    "name": "Fabien Potencier",
                    "email": "fabien@symfony.com"
                },
                {
                    "name": "Symfony Community",
                    "homepage": "https://symfony.com/contributors"
                }
            ],
            "description": "Eases the creation of beautiful and testable command line interfaces",
            "homepage": "https://symfony.com",
            "keywords": [
                "cli",
                "command line",
                "console",
                "terminal"
            ],
            "support": {
                "source": "https://github.com/symfony/console/tree/v5.4.3"
            },
            "funding": [
                {
                    "url": "https://symfony.com/sponsor",
                    "type": "custom"
                },
                {
                    "url": "https://github.com/fabpot",
                    "type": "github"
                },
                {
                    "url": "https://tidelift.com/funding/github/packagist/symfony/symfony",
                    "type": "tidelift"
                }
            ],
            "time": "2022-01-26T16:28:35+00:00"
        },
        {
            "name": "symfony/deprecation-contracts",
            "version": "v2.5.0",
            "source": {
                "type": "git",
                "url": "https://github.com/symfony/deprecation-contracts.git",
                "reference": "6f981ee24cf69ee7ce9736146d1c57c2780598a8"
            },
            "dist": {
                "type": "zip",
                "url": "https://api.github.com/repos/symfony/deprecation-contracts/zipball/6f981ee24cf69ee7ce9736146d1c57c2780598a8",
                "reference": "6f981ee24cf69ee7ce9736146d1c57c2780598a8",
                "shasum": ""
            },
            "require": {
                "php": ">=7.1"
            },
            "type": "library",
            "extra": {
                "branch-alias": {
                    "dev-main": "2.5-dev"
                },
                "thanks": {
                    "name": "symfony/contracts",
                    "url": "https://github.com/symfony/contracts"
                }
            },
            "autoload": {
                "files": [
                    "function.php"
                ]
            },
            "notification-url": "https://packagist.org/downloads/",
            "license": [
                "MIT"
            ],
            "authors": [
                {
                    "name": "Nicolas Grekas",
                    "email": "p@tchwork.com"
                },
                {
                    "name": "Symfony Community",
                    "homepage": "https://symfony.com/contributors"
                }
            ],
            "description": "A generic function and convention to trigger deprecation notices",
            "homepage": "https://symfony.com",
            "support": {
                "source": "https://github.com/symfony/deprecation-contracts/tree/v2.5.0"
            },
            "funding": [
                {
                    "url": "https://symfony.com/sponsor",
                    "type": "custom"
                },
                {
                    "url": "https://github.com/fabpot",
                    "type": "github"
                },
                {
                    "url": "https://tidelift.com/funding/github/packagist/symfony/symfony",
                    "type": "tidelift"
                }
            ],
            "time": "2021-07-12T14:48:14+00:00"
        },
        {
            "name": "symfony/filesystem",
            "version": "v5.4.3",
            "source": {
                "type": "git",
                "url": "https://github.com/symfony/filesystem.git",
                "reference": "0f0c4bf1840420f4aef3f32044a9dbb24682731b"
            },
            "dist": {
                "type": "zip",
                "url": "https://api.github.com/repos/symfony/filesystem/zipball/0f0c4bf1840420f4aef3f32044a9dbb24682731b",
                "reference": "0f0c4bf1840420f4aef3f32044a9dbb24682731b",
                "shasum": ""
            },
            "require": {
                "php": ">=7.2.5",
                "symfony/polyfill-ctype": "~1.8",
                "symfony/polyfill-mbstring": "~1.8",
                "symfony/polyfill-php80": "^1.16"
            },
            "type": "library",
            "autoload": {
                "psr-4": {
                    "Symfony\\Component\\Filesystem\\": ""
                },
                "exclude-from-classmap": [
                    "/Tests/"
                ]
            },
            "notification-url": "https://packagist.org/downloads/",
            "license": [
                "MIT"
            ],
            "authors": [
                {
                    "name": "Fabien Potencier",
                    "email": "fabien@symfony.com"
                },
                {
                    "name": "Symfony Community",
                    "homepage": "https://symfony.com/contributors"
                }
            ],
            "description": "Provides basic utilities for the filesystem",
            "homepage": "https://symfony.com",
            "support": {
                "source": "https://github.com/symfony/filesystem/tree/v5.4.3"
            },
            "funding": [
                {
                    "url": "https://symfony.com/sponsor",
                    "type": "custom"
                },
                {
                    "url": "https://github.com/fabpot",
                    "type": "github"
                },
                {
                    "url": "https://tidelift.com/funding/github/packagist/symfony/symfony",
                    "type": "tidelift"
                }
            ],
            "time": "2022-01-02T09:53:40+00:00"
        },
        {
            "name": "symfony/finder",
            "version": "v5.4.3",
            "source": {
                "type": "git",
                "url": "https://github.com/symfony/finder.git",
                "reference": "231313534dded84c7ecaa79d14bc5da4ccb69b7d"
            },
            "dist": {
                "type": "zip",
                "url": "https://api.github.com/repos/symfony/finder/zipball/231313534dded84c7ecaa79d14bc5da4ccb69b7d",
                "reference": "231313534dded84c7ecaa79d14bc5da4ccb69b7d",
                "shasum": ""
            },
            "require": {
                "php": ">=7.2.5",
                "symfony/deprecation-contracts": "^2.1|^3",
                "symfony/polyfill-php80": "^1.16"
            },
            "type": "library",
            "autoload": {
                "psr-4": {
                    "Symfony\\Component\\Finder\\": ""
                },
                "exclude-from-classmap": [
                    "/Tests/"
                ]
            },
            "notification-url": "https://packagist.org/downloads/",
            "license": [
                "MIT"
            ],
            "authors": [
                {
                    "name": "Fabien Potencier",
                    "email": "fabien@symfony.com"
                },
                {
                    "name": "Symfony Community",
                    "homepage": "https://symfony.com/contributors"
                }
            ],
            "description": "Finds files and directories via an intuitive fluent interface",
            "homepage": "https://symfony.com",
            "support": {
                "source": "https://github.com/symfony/finder/tree/v5.4.3"
            },
            "funding": [
                {
                    "url": "https://symfony.com/sponsor",
                    "type": "custom"
                },
                {
                    "url": "https://github.com/fabpot",
                    "type": "github"
                },
                {
                    "url": "https://tidelift.com/funding/github/packagist/symfony/symfony",
                    "type": "tidelift"
                }
            ],
            "time": "2022-01-26T16:34:36+00:00"
        },
        {
            "name": "symfony/polyfill-ctype",
            "version": "v1.24.0",
            "source": {
                "type": "git",
                "url": "https://github.com/symfony/polyfill-ctype.git",
                "reference": "30885182c981ab175d4d034db0f6f469898070ab"
            },
            "dist": {
                "type": "zip",
                "url": "https://api.github.com/repos/symfony/polyfill-ctype/zipball/30885182c981ab175d4d034db0f6f469898070ab",
                "reference": "30885182c981ab175d4d034db0f6f469898070ab",
                "shasum": ""
            },
            "require": {
                "php": ">=7.1"
            },
            "provide": {
                "ext-ctype": "*"
            },
            "suggest": {
                "ext-ctype": "For best performance"
            },
            "type": "library",
            "extra": {
                "branch-alias": {
                    "dev-main": "1.23-dev"
                },
                "thanks": {
                    "name": "symfony/polyfill",
                    "url": "https://github.com/symfony/polyfill"
                }
            },
            "autoload": {
                "psr-4": {
                    "Symfony\\Polyfill\\Ctype\\": ""
                },
                "files": [
                    "bootstrap.php"
                ]
            },
            "notification-url": "https://packagist.org/downloads/",
            "license": [
                "MIT"
            ],
            "authors": [
                {
                    "name": "Gert de Pagter",
                    "email": "BackEndTea@gmail.com"
                },
                {
                    "name": "Symfony Community",
                    "homepage": "https://symfony.com/contributors"
                }
            ],
            "description": "Symfony polyfill for ctype functions",
            "homepage": "https://symfony.com",
            "keywords": [
                "compatibility",
                "ctype",
                "polyfill",
                "portable"
            ],
            "support": {
                "source": "https://github.com/symfony/polyfill-ctype/tree/v1.24.0"
            },
            "funding": [
                {
                    "url": "https://symfony.com/sponsor",
                    "type": "custom"
                },
                {
                    "url": "https://github.com/fabpot",
                    "type": "github"
                },
                {
                    "url": "https://tidelift.com/funding/github/packagist/symfony/symfony",
                    "type": "tidelift"
                }
            ],
            "time": "2021-10-20T20:35:02+00:00"
        },
        {
            "name": "symfony/polyfill-iconv",
            "version": "v1.24.0",
            "source": {
                "type": "git",
                "url": "https://github.com/symfony/polyfill-iconv.git",
                "reference": "f1aed619e28cb077fc83fac8c4c0383578356e40"
            },
            "dist": {
                "type": "zip",
                "url": "https://api.github.com/repos/symfony/polyfill-iconv/zipball/f1aed619e28cb077fc83fac8c4c0383578356e40",
                "reference": "f1aed619e28cb077fc83fac8c4c0383578356e40",
                "shasum": ""
            },
            "require": {
                "php": ">=7.1"
            },
            "provide": {
                "ext-iconv": "*"
            },
            "suggest": {
                "ext-iconv": "For best performance"
            },
            "type": "library",
            "extra": {
                "branch-alias": {
                    "dev-main": "1.23-dev"
                },
                "thanks": {
                    "name": "symfony/polyfill",
                    "url": "https://github.com/symfony/polyfill"
                }
            },
            "autoload": {
                "files": [
                    "bootstrap.php"
                ],
                "psr-4": {
                    "Symfony\\Polyfill\\Iconv\\": ""
                }
            },
            "notification-url": "https://packagist.org/downloads/",
            "license": [
                "MIT"
            ],
            "authors": [
                {
                    "name": "Nicolas Grekas",
                    "email": "p@tchwork.com"
                },
                {
                    "name": "Symfony Community",
                    "homepage": "https://symfony.com/contributors"
                }
            ],
            "description": "Symfony polyfill for the Iconv extension",
            "homepage": "https://symfony.com",
            "keywords": [
                "compatibility",
                "iconv",
                "polyfill",
                "portable",
                "shim"
            ],
            "support": {
                "source": "https://github.com/symfony/polyfill-iconv/tree/v1.24.0"
            },
            "funding": [
                {
                    "url": "https://symfony.com/sponsor",
                    "type": "custom"
                },
                {
                    "url": "https://github.com/fabpot",
                    "type": "github"
                },
                {
                    "url": "https://tidelift.com/funding/github/packagist/symfony/symfony",
                    "type": "tidelift"
                }
            ],
            "time": "2022-01-04T09:04:05+00:00"
        },
        {
            "name": "symfony/polyfill-intl-grapheme",
            "version": "v1.24.0",
            "source": {
                "type": "git",
                "url": "https://github.com/symfony/polyfill-intl-grapheme.git",
                "reference": "81b86b50cf841a64252b439e738e97f4a34e2783"
            },
            "dist": {
                "type": "zip",
                "url": "https://api.github.com/repos/symfony/polyfill-intl-grapheme/zipball/81b86b50cf841a64252b439e738e97f4a34e2783",
                "reference": "81b86b50cf841a64252b439e738e97f4a34e2783",
                "shasum": ""
            },
            "require": {
                "php": ">=7.1"
            },
            "suggest": {
                "ext-intl": "For best performance"
            },
            "type": "library",
            "extra": {
                "branch-alias": {
                    "dev-main": "1.23-dev"
                },
                "thanks": {
                    "name": "symfony/polyfill",
                    "url": "https://github.com/symfony/polyfill"
                }
            },
            "autoload": {
                "files": [
                    "bootstrap.php"
                ],
                "psr-4": {
                    "Symfony\\Polyfill\\Intl\\Grapheme\\": ""
                }
            },
            "notification-url": "https://packagist.org/downloads/",
            "license": [
                "MIT"
            ],
            "authors": [
                {
                    "name": "Nicolas Grekas",
                    "email": "p@tchwork.com"
                },
                {
                    "name": "Symfony Community",
                    "homepage": "https://symfony.com/contributors"
                }
            ],
            "description": "Symfony polyfill for intl's grapheme_* functions",
            "homepage": "https://symfony.com",
            "keywords": [
                "compatibility",
                "grapheme",
                "intl",
                "polyfill",
                "portable",
                "shim"
            ],
            "support": {
                "source": "https://github.com/symfony/polyfill-intl-grapheme/tree/v1.24.0"
            },
            "funding": [
                {
                    "url": "https://symfony.com/sponsor",
                    "type": "custom"
                },
                {
                    "url": "https://github.com/fabpot",
                    "type": "github"
                },
                {
                    "url": "https://tidelift.com/funding/github/packagist/symfony/symfony",
                    "type": "tidelift"
                }
            ],
            "time": "2021-11-23T21:10:46+00:00"
        },
        {
            "name": "symfony/polyfill-intl-idn",
            "version": "v1.24.0",
            "source": {
                "type": "git",
                "url": "https://github.com/symfony/polyfill-intl-idn.git",
                "reference": "749045c69efb97c70d25d7463abba812e91f3a44"
            },
            "dist": {
                "type": "zip",
                "url": "https://api.github.com/repos/symfony/polyfill-intl-idn/zipball/749045c69efb97c70d25d7463abba812e91f3a44",
                "reference": "749045c69efb97c70d25d7463abba812e91f3a44",
                "shasum": ""
            },
            "require": {
                "php": ">=7.1",
                "symfony/polyfill-intl-normalizer": "^1.10",
                "symfony/polyfill-php72": "^1.10"
            },
            "suggest": {
                "ext-intl": "For best performance"
            },
            "type": "library",
            "extra": {
                "branch-alias": {
                    "dev-main": "1.23-dev"
                },
                "thanks": {
                    "name": "symfony/polyfill",
                    "url": "https://github.com/symfony/polyfill"
                }
            },
            "autoload": {
                "files": [
                    "bootstrap.php"
                ],
                "psr-4": {
                    "Symfony\\Polyfill\\Intl\\Idn\\": ""
                }
            },
            "notification-url": "https://packagist.org/downloads/",
            "license": [
                "MIT"
            ],
            "authors": [
                {
                    "name": "Laurent Bassin",
                    "email": "laurent@bassin.info"
                },
                {
                    "name": "Trevor Rowbotham",
                    "email": "trevor.rowbotham@pm.me"
                },
                {
                    "name": "Symfony Community",
                    "homepage": "https://symfony.com/contributors"
                }
            ],
            "description": "Symfony polyfill for intl's idn_to_ascii and idn_to_utf8 functions",
            "homepage": "https://symfony.com",
            "keywords": [
                "compatibility",
                "idn",
                "intl",
                "polyfill",
                "portable",
                "shim"
            ],
            "support": {
                "source": "https://github.com/symfony/polyfill-intl-idn/tree/v1.24.0"
            },
            "funding": [
                {
                    "url": "https://symfony.com/sponsor",
                    "type": "custom"
                },
                {
                    "url": "https://github.com/fabpot",
                    "type": "github"
                },
                {
                    "url": "https://tidelift.com/funding/github/packagist/symfony/symfony",
                    "type": "tidelift"
                }
            ],
            "time": "2021-09-14T14:02:44+00:00"
        },
        {
            "name": "symfony/polyfill-intl-normalizer",
            "version": "v1.24.0",
            "source": {
                "type": "git",
                "url": "https://github.com/symfony/polyfill-intl-normalizer.git",
                "reference": "8590a5f561694770bdcd3f9b5c69dde6945028e8"
            },
            "dist": {
                "type": "zip",
                "url": "https://api.github.com/repos/symfony/polyfill-intl-normalizer/zipball/8590a5f561694770bdcd3f9b5c69dde6945028e8",
                "reference": "8590a5f561694770bdcd3f9b5c69dde6945028e8",
                "shasum": ""
            },
            "require": {
                "php": ">=7.1"
            },
            "suggest": {
                "ext-intl": "For best performance"
            },
            "type": "library",
            "extra": {
                "branch-alias": {
                    "dev-main": "1.23-dev"
                },
                "thanks": {
                    "name": "symfony/polyfill",
                    "url": "https://github.com/symfony/polyfill"
                }
            },
            "autoload": {
                "files": [
                    "bootstrap.php"
                ],
                "psr-4": {
                    "Symfony\\Polyfill\\Intl\\Normalizer\\": ""
                },
                "classmap": [
                    "Resources/stubs"
                ]
            },
            "notification-url": "https://packagist.org/downloads/",
            "license": [
                "MIT"
            ],
            "authors": [
                {
                    "name": "Nicolas Grekas",
                    "email": "p@tchwork.com"
                },
                {
                    "name": "Symfony Community",
                    "homepage": "https://symfony.com/contributors"
                }
            ],
            "description": "Symfony polyfill for intl's Normalizer class and related functions",
            "homepage": "https://symfony.com",
            "keywords": [
                "compatibility",
                "intl",
                "normalizer",
                "polyfill",
                "portable",
                "shim"
            ],
            "support": {
                "source": "https://github.com/symfony/polyfill-intl-normalizer/tree/v1.24.0"
            },
            "funding": [
                {
                    "url": "https://symfony.com/sponsor",
                    "type": "custom"
                },
                {
                    "url": "https://github.com/fabpot",
                    "type": "github"
                },
                {
                    "url": "https://tidelift.com/funding/github/packagist/symfony/symfony",
                    "type": "tidelift"
                }
            ],
            "time": "2021-02-19T12:13:01+00:00"
        },
        {
            "name": "symfony/polyfill-mbstring",
            "version": "v1.24.0",
            "source": {
                "type": "git",
                "url": "https://github.com/symfony/polyfill-mbstring.git",
                "reference": "0abb51d2f102e00a4eefcf46ba7fec406d245825"
            },
            "dist": {
                "type": "zip",
                "url": "https://api.github.com/repos/symfony/polyfill-mbstring/zipball/0abb51d2f102e00a4eefcf46ba7fec406d245825",
                "reference": "0abb51d2f102e00a4eefcf46ba7fec406d245825",
                "shasum": ""
            },
            "require": {
                "php": ">=7.1"
            },
            "provide": {
                "ext-mbstring": "*"
            },
            "suggest": {
                "ext-mbstring": "For best performance"
            },
            "type": "library",
            "extra": {
                "branch-alias": {
                    "dev-main": "1.23-dev"
                },
                "thanks": {
                    "name": "symfony/polyfill",
                    "url": "https://github.com/symfony/polyfill"
                }
            },
            "autoload": {
                "psr-4": {
                    "Symfony\\Polyfill\\Mbstring\\": ""
                },
                "files": [
                    "bootstrap.php"
                ]
            },
            "notification-url": "https://packagist.org/downloads/",
            "license": [
                "MIT"
            ],
            "authors": [
                {
                    "name": "Nicolas Grekas",
                    "email": "p@tchwork.com"
                },
                {
                    "name": "Symfony Community",
                    "homepage": "https://symfony.com/contributors"
                }
            ],
            "description": "Symfony polyfill for the Mbstring extension",
            "homepage": "https://symfony.com",
            "keywords": [
                "compatibility",
                "mbstring",
                "polyfill",
                "portable",
                "shim"
            ],
            "support": {
                "source": "https://github.com/symfony/polyfill-mbstring/tree/v1.24.0"
            },
            "funding": [
                {
                    "url": "https://symfony.com/sponsor",
                    "type": "custom"
                },
                {
                    "url": "https://github.com/fabpot",
                    "type": "github"
                },
                {
                    "url": "https://tidelift.com/funding/github/packagist/symfony/symfony",
                    "type": "tidelift"
                }
            ],
            "time": "2021-11-30T18:21:41+00:00"
        },
        {
            "name": "symfony/polyfill-php72",
            "version": "v1.24.0",
            "source": {
                "type": "git",
                "url": "https://github.com/symfony/polyfill-php72.git",
                "reference": "9a142215a36a3888e30d0a9eeea9766764e96976"
            },
            "dist": {
                "type": "zip",
                "url": "https://api.github.com/repos/symfony/polyfill-php72/zipball/9a142215a36a3888e30d0a9eeea9766764e96976",
                "reference": "9a142215a36a3888e30d0a9eeea9766764e96976",
                "shasum": ""
            },
            "require": {
                "php": ">=7.1"
            },
            "type": "library",
            "extra": {
                "branch-alias": {
                    "dev-main": "1.23-dev"
                },
                "thanks": {
                    "name": "symfony/polyfill",
                    "url": "https://github.com/symfony/polyfill"
                }
            },
            "autoload": {
                "files": [
                    "bootstrap.php"
                ],
                "psr-4": {
                    "Symfony\\Polyfill\\Php72\\": ""
                }
            },
            "notification-url": "https://packagist.org/downloads/",
            "license": [
                "MIT"
            ],
            "authors": [
                {
                    "name": "Nicolas Grekas",
                    "email": "p@tchwork.com"
                },
                {
                    "name": "Symfony Community",
                    "homepage": "https://symfony.com/contributors"
                }
            ],
            "description": "Symfony polyfill backporting some PHP 7.2+ features to lower PHP versions",
            "homepage": "https://symfony.com",
            "keywords": [
                "compatibility",
                "polyfill",
                "portable",
                "shim"
            ],
            "support": {
                "source": "https://github.com/symfony/polyfill-php72/tree/v1.24.0"
            },
            "funding": [
                {
                    "url": "https://symfony.com/sponsor",
                    "type": "custom"
                },
                {
                    "url": "https://github.com/fabpot",
                    "type": "github"
                },
                {
                    "url": "https://tidelift.com/funding/github/packagist/symfony/symfony",
                    "type": "tidelift"
                }
            ],
            "time": "2021-05-27T09:17:38+00:00"
        },
        {
            "name": "symfony/polyfill-php73",
            "version": "v1.24.0",
            "source": {
                "type": "git",
                "url": "https://github.com/symfony/polyfill-php73.git",
                "reference": "cc5db0e22b3cb4111010e48785a97f670b350ca5"
            },
            "dist": {
                "type": "zip",
                "url": "https://api.github.com/repos/symfony/polyfill-php73/zipball/cc5db0e22b3cb4111010e48785a97f670b350ca5",
                "reference": "cc5db0e22b3cb4111010e48785a97f670b350ca5",
                "shasum": ""
            },
            "require": {
                "php": ">=7.1"
            },
            "type": "library",
            "extra": {
                "branch-alias": {
                    "dev-main": "1.23-dev"
                },
                "thanks": {
                    "name": "symfony/polyfill",
                    "url": "https://github.com/symfony/polyfill"
                }
            },
            "autoload": {
                "files": [
                    "bootstrap.php"
                ],
                "psr-4": {
                    "Symfony\\Polyfill\\Php73\\": ""
                },
                "classmap": [
                    "Resources/stubs"
                ]
            },
            "notification-url": "https://packagist.org/downloads/",
            "license": [
                "MIT"
            ],
            "authors": [
                {
                    "name": "Nicolas Grekas",
                    "email": "p@tchwork.com"
                },
                {
                    "name": "Symfony Community",
                    "homepage": "https://symfony.com/contributors"
                }
            ],
            "description": "Symfony polyfill backporting some PHP 7.3+ features to lower PHP versions",
            "homepage": "https://symfony.com",
            "keywords": [
                "compatibility",
                "polyfill",
                "portable",
                "shim"
            ],
            "support": {
                "source": "https://github.com/symfony/polyfill-php73/tree/v1.24.0"
            },
            "funding": [
                {
                    "url": "https://symfony.com/sponsor",
                    "type": "custom"
                },
                {
                    "url": "https://github.com/fabpot",
                    "type": "github"
                },
                {
                    "url": "https://tidelift.com/funding/github/packagist/symfony/symfony",
                    "type": "tidelift"
                }
            ],
            "time": "2021-06-05T21:20:04+00:00"
        },
        {
            "name": "symfony/polyfill-php80",
            "version": "v1.24.0",
            "source": {
                "type": "git",
                "url": "https://github.com/symfony/polyfill-php80.git",
                "reference": "57b712b08eddb97c762a8caa32c84e037892d2e9"
            },
            "dist": {
                "type": "zip",
                "url": "https://api.github.com/repos/symfony/polyfill-php80/zipball/57b712b08eddb97c762a8caa32c84e037892d2e9",
                "reference": "57b712b08eddb97c762a8caa32c84e037892d2e9",
                "shasum": ""
            },
            "require": {
                "php": ">=7.1"
            },
            "type": "library",
            "extra": {
                "branch-alias": {
                    "dev-main": "1.23-dev"
                },
                "thanks": {
                    "name": "symfony/polyfill",
                    "url": "https://github.com/symfony/polyfill"
                }
            },
            "autoload": {
                "files": [
                    "bootstrap.php"
                ],
                "psr-4": {
                    "Symfony\\Polyfill\\Php80\\": ""
                },
                "classmap": [
                    "Resources/stubs"
                ]
            },
            "notification-url": "https://packagist.org/downloads/",
            "license": [
                "MIT"
            ],
            "authors": [
                {
                    "name": "Ion Bazan",
                    "email": "ion.bazan@gmail.com"
                },
                {
                    "name": "Nicolas Grekas",
                    "email": "p@tchwork.com"
                },
                {
                    "name": "Symfony Community",
                    "homepage": "https://symfony.com/contributors"
                }
            ],
            "description": "Symfony polyfill backporting some PHP 8.0+ features to lower PHP versions",
            "homepage": "https://symfony.com",
            "keywords": [
                "compatibility",
                "polyfill",
                "portable",
                "shim"
            ],
            "support": {
                "source": "https://github.com/symfony/polyfill-php80/tree/v1.24.0"
            },
            "funding": [
                {
                    "url": "https://symfony.com/sponsor",
                    "type": "custom"
                },
                {
                    "url": "https://github.com/fabpot",
                    "type": "github"
                },
                {
                    "url": "https://tidelift.com/funding/github/packagist/symfony/symfony",
                    "type": "tidelift"
                }
            ],
            "time": "2021-09-13T13:58:33+00:00"
        },
        {
            "name": "symfony/process",
            "version": "v5.4.3",
            "source": {
                "type": "git",
                "url": "https://github.com/symfony/process.git",
                "reference": "553f50487389a977eb31cf6b37faae56da00f753"
            },
            "dist": {
                "type": "zip",
                "url": "https://api.github.com/repos/symfony/process/zipball/553f50487389a977eb31cf6b37faae56da00f753",
                "reference": "553f50487389a977eb31cf6b37faae56da00f753",
                "shasum": ""
            },
            "require": {
                "php": ">=7.2.5",
                "symfony/polyfill-php80": "^1.16"
            },
            "type": "library",
            "autoload": {
                "psr-4": {
                    "Symfony\\Component\\Process\\": ""
                },
                "exclude-from-classmap": [
                    "/Tests/"
                ]
            },
            "notification-url": "https://packagist.org/downloads/",
            "license": [
                "MIT"
            ],
            "authors": [
                {
                    "name": "Fabien Potencier",
                    "email": "fabien@symfony.com"
                },
                {
                    "name": "Symfony Community",
                    "homepage": "https://symfony.com/contributors"
                }
            ],
            "description": "Executes commands in sub-processes",
            "homepage": "https://symfony.com",
            "support": {
                "source": "https://github.com/symfony/process/tree/v5.4.3"
            },
            "funding": [
                {
                    "url": "https://symfony.com/sponsor",
                    "type": "custom"
                },
                {
                    "url": "https://github.com/fabpot",
                    "type": "github"
                },
                {
                    "url": "https://tidelift.com/funding/github/packagist/symfony/symfony",
                    "type": "tidelift"
                }
            ],
            "time": "2022-01-26T16:28:35+00:00"
        },
        {
            "name": "symfony/service-contracts",
            "version": "v2.5.0",
            "source": {
                "type": "git",
                "url": "https://github.com/symfony/service-contracts.git",
                "reference": "1ab11b933cd6bc5464b08e81e2c5b07dec58b0fc"
            },
            "dist": {
                "type": "zip",
                "url": "https://api.github.com/repos/symfony/service-contracts/zipball/1ab11b933cd6bc5464b08e81e2c5b07dec58b0fc",
                "reference": "1ab11b933cd6bc5464b08e81e2c5b07dec58b0fc",
                "shasum": ""
            },
            "require": {
                "php": ">=7.2.5",
                "psr/container": "^1.1",
                "symfony/deprecation-contracts": "^2.1"
            },
            "conflict": {
                "ext-psr": "<1.1|>=2"
            },
            "suggest": {
                "symfony/service-implementation": ""
            },
            "type": "library",
            "extra": {
                "branch-alias": {
                    "dev-main": "2.5-dev"
                },
                "thanks": {
                    "name": "symfony/contracts",
                    "url": "https://github.com/symfony/contracts"
                }
            },
            "autoload": {
                "psr-4": {
                    "Symfony\\Contracts\\Service\\": ""
                }
            },
            "notification-url": "https://packagist.org/downloads/",
            "license": [
                "MIT"
            ],
            "authors": [
                {
                    "name": "Nicolas Grekas",
                    "email": "p@tchwork.com"
                },
                {
                    "name": "Symfony Community",
                    "homepage": "https://symfony.com/contributors"
                }
            ],
            "description": "Generic abstractions related to writing services",
            "homepage": "https://symfony.com",
            "keywords": [
                "abstractions",
                "contracts",
                "decoupling",
                "interfaces",
                "interoperability",
                "standards"
            ],
            "support": {
                "source": "https://github.com/symfony/service-contracts/tree/v2.5.0"
            },
            "funding": [
                {
                    "url": "https://symfony.com/sponsor",
                    "type": "custom"
                },
                {
                    "url": "https://github.com/fabpot",
                    "type": "github"
                },
                {
                    "url": "https://tidelift.com/funding/github/packagist/symfony/symfony",
                    "type": "tidelift"
                }
            ],
            "time": "2021-11-04T16:48:04+00:00"
        },
        {
            "name": "symfony/string",
            "version": "v5.4.3",
            "source": {
                "type": "git",
                "url": "https://github.com/symfony/string.git",
                "reference": "92043b7d8383e48104e411bc9434b260dbeb5a10"
            },
            "dist": {
                "type": "zip",
                "url": "https://api.github.com/repos/symfony/string/zipball/92043b7d8383e48104e411bc9434b260dbeb5a10",
                "reference": "92043b7d8383e48104e411bc9434b260dbeb5a10",
                "shasum": ""
            },
            "require": {
                "php": ">=7.2.5",
                "symfony/polyfill-ctype": "~1.8",
                "symfony/polyfill-intl-grapheme": "~1.0",
                "symfony/polyfill-intl-normalizer": "~1.0",
                "symfony/polyfill-mbstring": "~1.0",
                "symfony/polyfill-php80": "~1.15"
            },
            "conflict": {
                "symfony/translation-contracts": ">=3.0"
            },
            "require-dev": {
                "symfony/error-handler": "^4.4|^5.0|^6.0",
                "symfony/http-client": "^4.4|^5.0|^6.0",
                "symfony/translation-contracts": "^1.1|^2",
                "symfony/var-exporter": "^4.4|^5.0|^6.0"
            },
            "type": "library",
            "autoload": {
                "psr-4": {
                    "Symfony\\Component\\String\\": ""
                },
                "files": [
                    "Resources/functions.php"
                ],
                "exclude-from-classmap": [
                    "/Tests/"
                ]
            },
            "notification-url": "https://packagist.org/downloads/",
            "license": [
                "MIT"
            ],
            "authors": [
                {
                    "name": "Nicolas Grekas",
                    "email": "p@tchwork.com"
                },
                {
                    "name": "Symfony Community",
                    "homepage": "https://symfony.com/contributors"
                }
            ],
            "description": "Provides an object-oriented API to strings and deals with bytes, UTF-8 code points and grapheme clusters in a unified way",
            "homepage": "https://symfony.com",
            "keywords": [
                "grapheme",
                "i18n",
                "string",
                "unicode",
                "utf-8",
                "utf8"
            ],
            "support": {
                "source": "https://github.com/symfony/string/tree/v5.4.3"
            },
            "funding": [
                {
                    "url": "https://symfony.com/sponsor",
                    "type": "custom"
                },
                {
                    "url": "https://github.com/fabpot",
                    "type": "github"
                },
                {
                    "url": "https://tidelift.com/funding/github/packagist/symfony/symfony",
                    "type": "tidelift"
                }
            ],
            "time": "2022-01-02T09:53:40+00:00"
        },
        {
            "name": "symfony/yaml",
            "version": "v5.4.3",
            "source": {
                "type": "git",
                "url": "https://github.com/symfony/yaml.git",
                "reference": "e80f87d2c9495966768310fc531b487ce64237a2"
            },
            "dist": {
                "type": "zip",
                "url": "https://api.github.com/repos/symfony/yaml/zipball/e80f87d2c9495966768310fc531b487ce64237a2",
                "reference": "e80f87d2c9495966768310fc531b487ce64237a2",
                "shasum": ""
            },
            "require": {
                "php": ">=7.2.5",
                "symfony/deprecation-contracts": "^2.1|^3",
                "symfony/polyfill-ctype": "^1.8"
            },
            "conflict": {
                "symfony/console": "<5.3"
            },
            "require-dev": {
                "symfony/console": "^5.3|^6.0"
            },
            "suggest": {
                "symfony/console": "For validating YAML files using the lint command"
            },
            "bin": [
                "Resources/bin/yaml-lint"
            ],
            "type": "library",
            "autoload": {
                "psr-4": {
                    "Symfony\\Component\\Yaml\\": ""
                },
                "exclude-from-classmap": [
                    "/Tests/"
                ]
            },
            "notification-url": "https://packagist.org/downloads/",
            "license": [
                "MIT"
            ],
            "authors": [
                {
                    "name": "Fabien Potencier",
                    "email": "fabien@symfony.com"
                },
                {
                    "name": "Symfony Community",
                    "homepage": "https://symfony.com/contributors"
                }
            ],
            "description": "Loads and dumps YAML files",
            "homepage": "https://symfony.com",
            "support": {
                "source": "https://github.com/symfony/yaml/tree/v5.4.3"
            },
            "funding": [
                {
                    "url": "https://symfony.com/sponsor",
                    "type": "custom"
                },
                {
                    "url": "https://github.com/fabpot",
                    "type": "github"
                },
                {
                    "url": "https://tidelift.com/funding/github/packagist/symfony/symfony",
                    "type": "tidelift"
                }
            ],
            "time": "2022-01-26T16:32:32+00:00"
        },
        {
            "name": "true/punycode",
            "version": "v2.1.1",
            "source": {
                "type": "git",
                "url": "https://github.com/true/php-punycode.git",
                "reference": "a4d0c11a36dd7f4e7cd7096076cab6d3378a071e"
            },
            "dist": {
                "type": "zip",
                "url": "https://api.github.com/repos/true/php-punycode/zipball/a4d0c11a36dd7f4e7cd7096076cab6d3378a071e",
                "reference": "a4d0c11a36dd7f4e7cd7096076cab6d3378a071e",
                "shasum": ""
            },
            "require": {
                "php": ">=5.3.0",
                "symfony/polyfill-mbstring": "^1.3"
            },
            "require-dev": {
                "phpunit/phpunit": "~4.7",
                "squizlabs/php_codesniffer": "~2.0"
            },
            "type": "library",
            "autoload": {
                "psr-4": {
                    "TrueBV\\": "src/"
                }
            },
            "notification-url": "https://packagist.org/downloads/",
            "license": [
                "MIT"
            ],
            "authors": [
                {
                    "name": "Renan Gonçalves",
                    "email": "renan.saddam@gmail.com"
                }
            ],
            "description": "A Bootstring encoding of Unicode for Internationalized Domain Names in Applications (IDNA)",
            "homepage": "https://github.com/true/php-punycode",
            "keywords": [
                "idna",
                "punycode"
            ],
            "support": {
                "issues": "https://github.com/true/php-punycode/issues",
                "source": "https://github.com/true/php-punycode/tree/master"
            },
            "time": "2016-11-16T10:37:54+00:00"
        },
        {
            "name": "twig/twig",
            "version": "v3.3.8",
            "source": {
                "type": "git",
                "url": "https://github.com/twigphp/Twig.git",
                "reference": "972d8604a92b7054828b539f2febb0211dd5945c"
            },
            "dist": {
                "type": "zip",
                "url": "https://api.github.com/repos/twigphp/Twig/zipball/972d8604a92b7054828b539f2febb0211dd5945c",
                "reference": "972d8604a92b7054828b539f2febb0211dd5945c",
                "shasum": ""
            },
            "require": {
                "php": ">=7.2.5",
                "symfony/polyfill-ctype": "^1.8",
                "symfony/polyfill-mbstring": "^1.3"
            },
            "require-dev": {
                "psr/container": "^1.0",
                "symfony/phpunit-bridge": "^4.4.9|^5.0.9|^6.0"
            },
            "type": "library",
            "extra": {
                "branch-alias": {
                    "dev-master": "3.3-dev"
                }
            },
            "autoload": {
                "psr-4": {
                    "Twig\\": "src/"
                }
            },
            "notification-url": "https://packagist.org/downloads/",
            "license": [
                "BSD-3-Clause"
            ],
            "authors": [
                {
                    "name": "Fabien Potencier",
                    "email": "fabien@symfony.com",
                    "homepage": "http://fabien.potencier.org",
                    "role": "Lead Developer"
                },
                {
                    "name": "Twig Team",
                    "role": "Contributors"
                },
                {
                    "name": "Armin Ronacher",
                    "email": "armin.ronacher@active-4.com",
                    "role": "Project Founder"
                }
            ],
            "description": "Twig, the flexible, fast, and secure template language for PHP",
            "homepage": "https://twig.symfony.com",
            "keywords": [
                "templating"
            ],
            "support": {
                "issues": "https://github.com/twigphp/Twig/issues",
                "source": "https://github.com/twigphp/Twig/tree/v3.3.8"
            },
            "funding": [
                {
                    "url": "https://github.com/fabpot",
                    "type": "github"
                },
                {
                    "url": "https://tidelift.com/funding/github/packagist/twig/twig",
                    "type": "tidelift"
                }
            ],
            "time": "2022-02-04T06:59:48+00:00"
        },
        {
            "name": "voku/anti-xss",
            "version": "4.1.36",
            "source": {
                "type": "git",
                "url": "https://github.com/voku/anti-xss.git",
                "reference": "0d8f17f7298a6ffa7bc30b01e44f10e8a7460322"
            },
            "dist": {
                "type": "zip",
                "url": "https://api.github.com/repos/voku/anti-xss/zipball/0d8f17f7298a6ffa7bc30b01e44f10e8a7460322",
                "reference": "0d8f17f7298a6ffa7bc30b01e44f10e8a7460322",
                "shasum": ""
            },
            "require": {
                "php": ">=7.0.0",
                "voku/portable-utf8": "~6.0.2"
            },
            "require-dev": {
                "phpunit/phpunit": "~6.0 || ~7.0 || ~9.0"
            },
            "type": "library",
            "extra": {
                "branch-alias": {
                    "dev-master": "4.1.x-dev"
                }
            },
            "autoload": {
                "psr-4": {
                    "voku\\helper\\": "src/voku/helper/"
                }
            },
            "notification-url": "https://packagist.org/downloads/",
            "license": [
                "MIT"
            ],
            "authors": [
                {
                    "name": "EllisLab Dev Team",
                    "homepage": "http://ellislab.com/"
                },
                {
                    "name": "Lars Moelleken",
                    "email": "lars@moelleken.org",
                    "homepage": "https://www.moelleken.org/"
                }
            ],
            "description": "anti xss-library",
            "homepage": "https://github.com/voku/anti-xss",
            "keywords": [
                "anti-xss",
                "clean",
                "security",
                "xss"
            ],
            "support": {
                "issues": "https://github.com/voku/anti-xss/issues",
                "source": "https://github.com/voku/anti-xss/tree/4.1.36"
            },
            "funding": [
                {
                    "url": "https://www.paypal.me/moelleken",
                    "type": "custom"
                },
                {
                    "url": "https://github.com/voku",
                    "type": "github"
                },
                {
                    "url": "https://opencollective.com/anti-xss",
                    "type": "open_collective"
                },
                {
                    "url": "https://www.patreon.com/voku",
                    "type": "patreon"
                },
                {
                    "url": "https://tidelift.com/funding/github/packagist/voku/anti-xss",
                    "type": "tidelift"
                }
            ],
            "time": "2022-01-27T07:19:19+00:00"
        },
        {
            "name": "voku/arrayy",
            "version": "7.8.14",
            "source": {
                "type": "git",
                "url": "https://github.com/voku/Arrayy.git",
                "reference": "c0e81f658abde496422441f7659c13055e8e021a"
            },
            "dist": {
                "type": "zip",
                "url": "https://api.github.com/repos/voku/Arrayy/zipball/c0e81f658abde496422441f7659c13055e8e021a",
                "reference": "c0e81f658abde496422441f7659c13055e8e021a",
                "shasum": ""
            },
            "require": {
                "ext-json": "*",
                "php": ">=7.0.0",
                "phpdocumentor/reflection-docblock": "~4.3 || ~5.0",
                "symfony/polyfill-mbstring": "~1.0"
            },
            "require-dev": {
                "phpunit/phpunit": "~6.0 || ~7.0 || ~9.0"
            },
            "type": "library",
            "autoload": {
                "files": [
                    "src/Create.php"
                ],
                "psr-4": {
                    "Arrayy\\": "src/"
                }
            },
            "notification-url": "https://packagist.org/downloads/",
            "license": [
                "MIT"
            ],
            "authors": [
                {
                    "name": "Lars Moelleken",
                    "email": "lars@moelleken.org",
                    "homepage": "https://www.moelleken.org/",
                    "role": "Maintainer"
                }
            ],
            "description": "Array manipulation library for PHP, called Arrayy!",
            "keywords": [
                "Arrayy",
                "array",
                "helpers",
                "manipulation",
                "methods",
                "utility",
                "utils"
            ],
            "support": {
                "docs": "http://voku.github.io/Arrayy/index.html",
                "issues": "https://github.com/voku/Arrayy/issues",
                "source": "https://github.com/voku/Arrayy"
            },
            "funding": [
                {
                    "url": "https://www.paypal.me/moelleken",
                    "type": "custom"
                },
                {
                    "url": "https://github.com/voku",
                    "type": "github"
                },
                {
                    "url": "https://opencollective.com/arrayy",
                    "type": "open_collective"
                },
                {
                    "url": "https://www.patreon.com/voku",
                    "type": "patreon"
                },
                {
                    "url": "https://tidelift.com/funding/github/packagist/voku/arrayy",
                    "type": "tidelift"
                }
            ],
            "time": "2021-12-21T19:47:30+00:00"
        },
        {
            "name": "voku/email-check",
            "version": "3.1.0",
            "source": {
                "type": "git",
                "url": "https://github.com/voku/email-check.git",
                "reference": "6ea842920bbef6758b8c1e619fd1710e7a1a2cac"
            },
            "dist": {
                "type": "zip",
                "url": "https://api.github.com/repos/voku/email-check/zipball/6ea842920bbef6758b8c1e619fd1710e7a1a2cac",
                "reference": "6ea842920bbef6758b8c1e619fd1710e7a1a2cac",
                "shasum": ""
            },
            "require": {
                "php": ">=7.0.0",
                "symfony/polyfill-intl-idn": "~1.10"
            },
            "require-dev": {
                "fzaninotto/faker": "~1.7",
                "phpunit/phpunit": "~6.0 || ~7.0"
            },
            "suggest": {
                "ext-intl": "Use Intl for best performance"
            },
            "type": "library",
            "autoload": {
                "psr-4": {
                    "voku\\helper\\": "src/voku/helper/"
                }
            },
            "notification-url": "https://packagist.org/downloads/",
            "license": [
                "MIT"
            ],
            "authors": [
                {
                    "name": "Lars Moelleken",
                    "homepage": "http://www.moelleken.org/"
                }
            ],
            "description": "email-check (syntax, dns, trash, ...) library",
            "homepage": "https://github.com/voku/email-check",
            "keywords": [
                "check-email",
                "email",
                "mail",
                "mail-check",
                "validate-email",
                "validate-email-address",
                "validate-mail"
            ],
            "support": {
                "issues": "https://github.com/voku/email-check/issues",
                "source": "https://github.com/voku/email-check/tree/3.1.0"
            },
            "funding": [
                {
                    "url": "https://www.paypal.me/moelleken",
                    "type": "custom"
                },
                {
                    "url": "https://github.com/voku",
                    "type": "github"
                },
                {
                    "url": "https://www.patreon.com/voku",
                    "type": "patreon"
                },
                {
                    "url": "https://tidelift.com/funding/github/packagist/voku/email-check",
                    "type": "tidelift"
                }
            ],
            "time": "2021-01-27T14:14:33+00:00"
        },
        {
            "name": "voku/portable-ascii",
            "version": "2.0.0",
            "source": {
                "type": "git",
                "url": "https://github.com/voku/portable-ascii.git",
                "reference": "9bd89e83cecdf8c37b64909454249eaed98b2c89"
            },
            "dist": {
                "type": "zip",
                "url": "https://api.github.com/repos/voku/portable-ascii/zipball/9bd89e83cecdf8c37b64909454249eaed98b2c89",
                "reference": "9bd89e83cecdf8c37b64909454249eaed98b2c89",
                "shasum": ""
            },
            "require": {
                "php": ">=7.0.0"
            },
            "require-dev": {
                "phpunit/phpunit": "~6.0 || ~7.0 || ~9.0"
            },
            "suggest": {
                "ext-intl": "Use Intl for transliterator_transliterate() support"
            },
            "type": "library",
            "autoload": {
                "psr-4": {
                    "voku\\": "src/voku/"
                }
            },
            "notification-url": "https://packagist.org/downloads/",
            "license": [
                "MIT"
            ],
            "authors": [
                {
                    "name": "Lars Moelleken",
                    "homepage": "http://www.moelleken.org/"
                }
            ],
            "description": "Portable ASCII library - performance optimized (ascii) string functions for php.",
            "homepage": "https://github.com/voku/portable-ascii",
            "keywords": [
                "ascii",
                "clean",
                "php"
            ],
            "support": {
                "issues": "https://github.com/voku/portable-ascii/issues",
                "source": "https://github.com/voku/portable-ascii/tree/2.0.0"
            },
            "funding": [
                {
                    "url": "https://www.paypal.me/moelleken",
                    "type": "custom"
                },
                {
                    "url": "https://github.com/voku",
                    "type": "github"
                },
                {
                    "url": "https://opencollective.com/portable-ascii",
                    "type": "open_collective"
                },
                {
                    "url": "https://www.patreon.com/voku",
                    "type": "patreon"
                },
                {
                    "url": "https://tidelift.com/funding/github/packagist/voku/portable-ascii",
                    "type": "tidelift"
                }
            ],
            "time": "2022-01-24T18:59:03+00:00"
        },
        {
            "name": "voku/portable-utf8",
            "version": "6.0.3",
            "source": {
                "type": "git",
                "url": "https://github.com/voku/portable-utf8.git",
                "reference": "82a714b5a4973974c1113e97b11c1044a8b8cb85"
            },
            "dist": {
                "type": "zip",
                "url": "https://api.github.com/repos/voku/portable-utf8/zipball/82a714b5a4973974c1113e97b11c1044a8b8cb85",
                "reference": "82a714b5a4973974c1113e97b11c1044a8b8cb85",
                "shasum": ""
            },
            "require": {
                "php": ">=7.0.0",
                "symfony/polyfill-iconv": "~1.0",
                "symfony/polyfill-intl-grapheme": "~1.0",
                "symfony/polyfill-intl-normalizer": "~1.0",
                "symfony/polyfill-mbstring": "~1.0",
                "symfony/polyfill-php72": "~1.0",
                "voku/portable-ascii": "~2.0.0"
            },
            "require-dev": {
                "phpunit/phpunit": "~6.0 || ~7.0 || ~9.0"
            },
            "suggest": {
                "ext-ctype": "Use Ctype for e.g. hexadecimal digit detection",
                "ext-fileinfo": "Use Fileinfo for better binary file detection",
                "ext-iconv": "Use iconv for best performance",
                "ext-intl": "Use Intl for best performance",
                "ext-json": "Use JSON for string detection",
                "ext-mbstring": "Use Mbstring for best performance"
            },
            "type": "library",
            "autoload": {
                "files": [
                    "bootstrap.php"
                ],
                "psr-4": {
                    "voku\\": "src/voku/"
                }
            },
            "notification-url": "https://packagist.org/downloads/",
            "license": [
                "(Apache-2.0 or GPL-2.0)"
            ],
            "authors": [
                {
                    "name": "Nicolas Grekas",
                    "email": "p@tchwork.com"
                },
                {
                    "name": "Hamid Sarfraz",
                    "homepage": "http://pageconfig.com/"
                },
                {
                    "name": "Lars Moelleken",
                    "homepage": "http://www.moelleken.org/"
                }
            ],
            "description": "Portable UTF-8 library - performance optimized (unicode) string functions for php.",
            "homepage": "https://github.com/voku/portable-utf8",
            "keywords": [
                "UTF",
                "clean",
                "php",
                "unicode",
                "utf-8",
                "utf8"
            ],
            "support": {
                "issues": "https://github.com/voku/portable-utf8/issues",
                "source": "https://github.com/voku/portable-utf8/tree/6.0.3"
            },
            "funding": [
                {
                    "url": "https://www.paypal.me/moelleken",
                    "type": "custom"
                },
                {
                    "url": "https://github.com/voku",
                    "type": "github"
                },
                {
                    "url": "https://opencollective.com/portable-utf8",
                    "type": "open_collective"
                },
                {
                    "url": "https://www.patreon.com/voku",
                    "type": "patreon"
                },
                {
                    "url": "https://tidelift.com/funding/github/packagist/voku/portable-utf8",
                    "type": "tidelift"
                }
            ],
            "time": "2022-01-30T05:20:24+00:00"
        },
        {
            "name": "voku/stop-words",
            "version": "2.0.1",
            "source": {
                "type": "git",
                "url": "https://github.com/voku/stop-words.git",
                "reference": "8e63c0af20f800b1600783764e0ce19e53969f71"
            },
            "dist": {
                "type": "zip",
                "url": "https://api.github.com/repos/voku/stop-words/zipball/8e63c0af20f800b1600783764e0ce19e53969f71",
                "reference": "8e63c0af20f800b1600783764e0ce19e53969f71",
                "shasum": ""
            },
            "require": {
                "php": ">=7.0.0"
            },
            "require-dev": {
                "phpunit/phpunit": "~6.0"
            },
            "type": "library",
            "autoload": {
                "psr-4": {
                    "voku\\": "src/voku/"
                }
            },
            "notification-url": "https://packagist.org/downloads/",
            "license": [
                "MIT"
            ],
            "authors": [
                {
                    "name": "Lars Moelleken",
                    "homepage": "http://www.moelleken.org/"
                }
            ],
            "description": "Stop-Words via PHP",
            "keywords": [
                "stop words",
                "stop-words"
            ],
            "support": {
                "issues": "https://github.com/voku/stop-words/issues",
                "source": "https://github.com/voku/stop-words/tree/master"
            },
            "time": "2018-11-23T01:37:27+00:00"
        },
        {
            "name": "voku/stringy",
            "version": "6.5.2",
            "source": {
                "type": "git",
                "url": "https://github.com/voku/Stringy.git",
                "reference": "760438112f8696ba3d51a96896bc786d29a5f183"
            },
            "dist": {
                "type": "zip",
                "url": "https://api.github.com/repos/voku/Stringy/zipball/760438112f8696ba3d51a96896bc786d29a5f183",
                "reference": "760438112f8696ba3d51a96896bc786d29a5f183",
                "shasum": ""
            },
            "require": {
                "defuse/php-encryption": "~2.0",
                "ext-json": "*",
                "php": ">=7.0.0",
                "voku/anti-xss": "~4.1",
                "voku/arrayy": "~7.8",
                "voku/email-check": "~3.1",
                "voku/portable-ascii": "~2.0",
                "voku/portable-utf8": "~6.0",
                "voku/urlify": "~5.0"
            },
            "replace": {
                "danielstjules/stringy": "~3.0"
            },
            "require-dev": {
                "phpunit/phpunit": "~6.0 || ~7.0 || ~9.0"
            },
            "type": "library",
            "autoload": {
                "psr-4": {
                    "Stringy\\": "src/"
                },
                "files": [
                    "src/Create.php"
                ]
            },
            "notification-url": "https://packagist.org/downloads/",
            "license": [
                "MIT"
            ],
            "authors": [
                {
                    "name": "Daniel St. Jules",
                    "email": "danielst.jules@gmail.com",
                    "homepage": "http://www.danielstjules.com",
                    "role": "Maintainer"
                },
                {
                    "name": "Lars Moelleken",
                    "email": "lars@moelleken.org",
                    "homepage": "https://www.moelleken.org/",
                    "role": "Fork-Maintainer"
                }
            ],
            "description": "A string manipulation library with multibyte support",
            "homepage": "https://github.com/danielstjules/Stringy",
            "keywords": [
                "UTF",
                "helpers",
                "manipulation",
                "methods",
                "multibyte",
                "string",
                "utf-8",
                "utility",
                "utils"
            ],
            "support": {
                "issues": "https://github.com/voku/Stringy/issues",
                "source": "https://github.com/voku/Stringy"
            },
            "funding": [
                {
                    "url": "https://www.paypal.me/moelleken",
                    "type": "custom"
                },
                {
                    "url": "https://github.com/voku",
                    "type": "github"
                },
                {
                    "url": "https://www.patreon.com/voku",
                    "type": "patreon"
                },
                {
                    "url": "https://tidelift.com/funding/github/packagist/voku/stringy",
                    "type": "tidelift"
                }
            ],
            "time": "2022-01-30T05:46:50+00:00"
        },
        {
            "name": "voku/urlify",
            "version": "5.0.7",
            "source": {
                "type": "git",
                "url": "https://github.com/voku/urlify.git",
                "reference": "014b2074407b5db5968f836c27d8731934b330e4"
            },
            "dist": {
                "type": "zip",
                "url": "https://api.github.com/repos/voku/urlify/zipball/014b2074407b5db5968f836c27d8731934b330e4",
                "reference": "014b2074407b5db5968f836c27d8731934b330e4",
                "shasum": ""
            },
            "require": {
                "php": ">=7.0.0",
                "voku/portable-ascii": "~2.0",
                "voku/portable-utf8": "~6.0",
                "voku/stop-words": "~2.0"
            },
            "require-dev": {
                "phpunit/phpunit": "~6.0 || ~7.0 || ~9.0"
            },
            "type": "library",
            "autoload": {
                "psr-4": {
                    "voku\\helper\\": "src/voku/helper/"
                }
            },
            "notification-url": "https://packagist.org/downloads/",
            "license": [
                "BSD-3-Clause"
            ],
            "authors": [
                {
                    "name": "Johnny Broadway",
                    "email": "johnny@johnnybroadway.com",
                    "homepage": "http://www.johnnybroadway.com/"
                },
                {
                    "name": "Lars Moelleken",
                    "email": "lars@moelleken.org",
                    "homepage": "https://moelleken.org/"
                }
            ],
            "description": "PHP port of URLify.js from the Django project. Transliterates non-ascii characters for use in URLs.",
            "homepage": "https://github.com/voku/urlify",
            "keywords": [
                "encode",
                "iconv",
                "link",
                "slug",
                "translit",
                "transliterate",
                "transliteration",
                "url",
                "urlify"
            ],
            "support": {
                "issues": "https://github.com/voku/urlify/issues",
                "source": "https://github.com/voku/urlify/tree/5.0.7"
            },
            "funding": [
                {
                    "url": "https://www.paypal.me/moelleken",
                    "type": "custom"
                },
                {
                    "url": "https://github.com/voku",
                    "type": "github"
                },
                {
                    "url": "https://www.patreon.com/voku",
                    "type": "patreon"
                },
                {
                    "url": "https://tidelift.com/funding/github/packagist/voku/urlify",
                    "type": "tidelift"
                }
            ],
            "time": "2022-01-24T19:08:46+00:00"
        },
        {
            "name": "webmozart/assert",
            "version": "1.10.0",
            "source": {
                "type": "git",
                "url": "https://github.com/webmozarts/assert.git",
                "reference": "6964c76c7804814a842473e0c8fd15bab0f18e25"
            },
            "dist": {
                "type": "zip",
                "url": "https://api.github.com/repos/webmozarts/assert/zipball/6964c76c7804814a842473e0c8fd15bab0f18e25",
                "reference": "6964c76c7804814a842473e0c8fd15bab0f18e25",
                "shasum": ""
            },
            "require": {
                "php": "^7.2 || ^8.0",
                "symfony/polyfill-ctype": "^1.8"
            },
            "conflict": {
                "phpstan/phpstan": "<0.12.20",
                "vimeo/psalm": "<4.6.1 || 4.6.2"
            },
            "require-dev": {
                "phpunit/phpunit": "^8.5.13"
            },
            "type": "library",
            "extra": {
                "branch-alias": {
                    "dev-master": "1.10-dev"
                }
            },
            "autoload": {
                "psr-4": {
                    "Webmozart\\Assert\\": "src/"
                }
            },
            "notification-url": "https://packagist.org/downloads/",
            "license": [
                "MIT"
            ],
            "authors": [
                {
                    "name": "Bernhard Schussek",
                    "email": "bschussek@gmail.com"
                }
            ],
            "description": "Assertions to validate method input/output with nice error messages.",
            "keywords": [
                "assert",
                "check",
                "validate"
            ],
            "support": {
                "issues": "https://github.com/webmozarts/assert/issues",
                "source": "https://github.com/webmozarts/assert/tree/1.10.0"
            },
            "time": "2021-03-09T10:59:23+00:00"
        },
        {
            "name": "webonyx/graphql-php",
            "version": "v14.4.1",
            "source": {
                "type": "git",
                "url": "https://github.com/webonyx/graphql-php.git",
                "reference": "769a47401f8cbc5f357ea4d05e0191e35a011b0f"
            },
            "dist": {
                "type": "zip",
                "url": "https://api.github.com/repos/webonyx/graphql-php/zipball/769a47401f8cbc5f357ea4d05e0191e35a011b0f",
                "reference": "769a47401f8cbc5f357ea4d05e0191e35a011b0f",
                "shasum": ""
            },
            "require": {
                "ext-json": "*",
                "ext-mbstring": "*",
                "php": "^7.1||^8.0"
            },
            "require-dev": {
                "amphp/amp": "^2.3",
                "doctrine/coding-standard": "^6.0",
                "nyholm/psr7": "^1.2",
                "phpbench/phpbench": "^0.16.10",
                "phpstan/extension-installer": "^1.0",
                "phpstan/phpstan": "0.12.32",
                "phpstan/phpstan-phpunit": "0.12.11",
                "phpstan/phpstan-strict-rules": "0.12.2",
                "phpunit/phpunit": "^7.2|^8.5",
                "psr/http-message": "^1.0",
                "react/promise": "2.*",
                "simpod/php-coveralls-mirror": "^3.0",
                "squizlabs/php_codesniffer": "3.5.4"
            },
            "suggest": {
                "psr/http-message": "To use standard GraphQL server",
                "react/promise": "To leverage async resolving on React PHP platform"
            },
            "type": "library",
            "autoload": {
                "psr-4": {
                    "GraphQL\\": "src/"
                }
            },
            "notification-url": "https://packagist.org/downloads/",
            "license": [
                "MIT"
            ],
            "description": "A PHP port of GraphQL reference implementation",
            "homepage": "https://github.com/webonyx/graphql-php",
            "keywords": [
                "api",
                "graphql"
            ],
            "support": {
                "issues": "https://github.com/webonyx/graphql-php/issues",
                "source": "https://github.com/webonyx/graphql-php/tree/v14.4.1"
            },
            "funding": [
                {
                    "url": "https://opencollective.com/webonyx-graphql-php",
                    "type": "open_collective"
                }
            ],
            "time": "2021-01-23T09:55:10+00:00"
        },
        {
            "name": "yiisoft/yii2",
            "version": "2.0.45",
            "source": {
                "type": "git",
                "url": "https://github.com/yiisoft/yii2-framework.git",
                "reference": "e2223d4085e5612aa616635f8fcaf478607f62e8"
            },
            "dist": {
                "type": "zip",
                "url": "https://api.github.com/repos/yiisoft/yii2-framework/zipball/e2223d4085e5612aa616635f8fcaf478607f62e8",
                "reference": "e2223d4085e5612aa616635f8fcaf478607f62e8",
                "shasum": ""
            },
            "require": {
                "bower-asset/inputmask": "~3.2.2 | ~3.3.5",
                "bower-asset/jquery": "3.6.*@stable | 3.5.*@stable | 3.4.*@stable | 3.3.*@stable | 3.2.*@stable | 3.1.*@stable | 2.2.*@stable | 2.1.*@stable | 1.11.*@stable | 1.12.*@stable",
                "bower-asset/punycode": "1.3.*",
                "bower-asset/yii2-pjax": "~2.0.1",
                "cebe/markdown": "~1.0.0 | ~1.1.0 | ~1.2.0",
                "ext-ctype": "*",
                "ext-mbstring": "*",
                "ezyang/htmlpurifier": "~4.6",
                "lib-pcre": "*",
                "paragonie/random_compat": ">=1",
                "php": ">=5.4.0",
                "yiisoft/yii2-composer": "~2.0.4"
            },
            "bin": [
                "yii"
            ],
            "type": "library",
            "extra": {
                "branch-alias": {
                    "dev-master": "2.0.x-dev"
                }
            },
            "autoload": {
                "psr-4": {
                    "yii\\": ""
                }
            },
            "notification-url": "https://packagist.org/downloads/",
            "license": [
                "BSD-3-Clause"
            ],
            "authors": [
                {
                    "name": "Qiang Xue",
                    "email": "qiang.xue@gmail.com",
                    "homepage": "https://www.yiiframework.com/",
                    "role": "Founder and project lead"
                },
                {
                    "name": "Alexander Makarov",
                    "email": "sam@rmcreative.ru",
                    "homepage": "https://rmcreative.ru/",
                    "role": "Core framework development"
                },
                {
                    "name": "Maurizio Domba",
                    "homepage": "http://mdomba.info/",
                    "role": "Core framework development"
                },
                {
                    "name": "Carsten Brandt",
                    "email": "mail@cebe.cc",
                    "homepage": "https://www.cebe.cc/",
                    "role": "Core framework development"
                },
                {
                    "name": "Timur Ruziev",
                    "email": "resurtm@gmail.com",
                    "homepage": "http://resurtm.com/",
                    "role": "Core framework development"
                },
                {
                    "name": "Paul Klimov",
                    "email": "klimov.paul@gmail.com",
                    "role": "Core framework development"
                },
                {
                    "name": "Dmitry Naumenko",
                    "email": "d.naumenko.a@gmail.com",
                    "role": "Core framework development"
                },
                {
                    "name": "Boudewijn Vahrmeijer",
                    "email": "info@dynasource.eu",
                    "homepage": "http://dynasource.eu",
                    "role": "Core framework development"
                }
            ],
            "description": "Yii PHP Framework Version 2",
            "homepage": "https://www.yiiframework.com/",
            "keywords": [
                "framework",
                "yii2"
            ],
            "support": {
                "forum": "https://forum.yiiframework.com/",
                "irc": "ircs://irc.libera.chat:6697/yii",
                "issues": "https://github.com/yiisoft/yii2/issues?state=open",
                "source": "https://github.com/yiisoft/yii2",
                "wiki": "https://www.yiiframework.com/wiki"
            },
            "funding": [
                {
                    "url": "https://github.com/yiisoft",
                    "type": "github"
                },
                {
                    "url": "https://opencollective.com/yiisoft",
                    "type": "open_collective"
                },
                {
                    "url": "https://tidelift.com/funding/github/packagist/yiisoft/yii2",
                    "type": "tidelift"
                }
            ],
            "time": "2022-02-11T13:12:40+00:00"
        },
        {
            "name": "yiisoft/yii2-composer",
            "version": "2.0.10",
            "source": {
                "type": "git",
                "url": "https://github.com/yiisoft/yii2-composer.git",
                "reference": "94bb3f66e779e2774f8776d6e1bdeab402940510"
            },
            "dist": {
                "type": "zip",
                "url": "https://api.github.com/repos/yiisoft/yii2-composer/zipball/94bb3f66e779e2774f8776d6e1bdeab402940510",
                "reference": "94bb3f66e779e2774f8776d6e1bdeab402940510",
                "shasum": ""
            },
            "require": {
                "composer-plugin-api": "^1.0 | ^2.0"
            },
            "require-dev": {
                "composer/composer": "^1.0 | ^2.0@dev",
                "phpunit/phpunit": "<7"
            },
            "type": "composer-plugin",
            "extra": {
                "class": "yii\\composer\\Plugin",
                "branch-alias": {
                    "dev-master": "2.0.x-dev"
                }
            },
            "autoload": {
                "psr-4": {
                    "yii\\composer\\": ""
                }
            },
            "notification-url": "https://packagist.org/downloads/",
            "license": [
                "BSD-3-Clause"
            ],
            "authors": [
                {
                    "name": "Qiang Xue",
                    "email": "qiang.xue@gmail.com"
                },
                {
                    "name": "Carsten Brandt",
                    "email": "mail@cebe.cc"
                }
            ],
            "description": "The composer plugin for Yii extension installer",
            "keywords": [
                "composer",
                "extension installer",
                "yii2"
            ],
            "support": {
                "forum": "http://www.yiiframework.com/forum/",
                "irc": "irc://irc.freenode.net/yii",
                "issues": "https://github.com/yiisoft/yii2-composer/issues",
                "source": "https://github.com/yiisoft/yii2-composer",
                "wiki": "http://www.yiiframework.com/wiki/"
            },
            "funding": [
                {
                    "url": "https://github.com/yiisoft",
                    "type": "github"
                },
                {
                    "url": "https://opencollective.com/yiisoft",
                    "type": "open_collective"
                },
                {
                    "url": "https://tidelift.com/funding/github/packagist/yiisoft/yii2-composer",
                    "type": "tidelift"
                }
            ],
            "time": "2020-06-24T00:04:01+00:00"
        },
        {
            "name": "yiisoft/yii2-debug",
            "version": "2.1.18",
            "source": {
                "type": "git",
                "url": "https://github.com/yiisoft/yii2-debug.git",
                "reference": "45bc5d2ef4e3b0ef6f638190d42f04a77ab1df6c"
            },
            "dist": {
                "type": "zip",
                "url": "https://api.github.com/repos/yiisoft/yii2-debug/zipball/45bc5d2ef4e3b0ef6f638190d42f04a77ab1df6c",
                "reference": "45bc5d2ef4e3b0ef6f638190d42f04a77ab1df6c",
                "shasum": ""
            },
            "require": {
                "ext-mbstring": "*",
                "opis/closure": "^3.3",
                "php": ">=5.4",
                "yiisoft/yii2": "~2.0.13"
            },
            "require-dev": {
                "cweagans/composer-patches": "^1.7",
                "phpunit/phpunit": "4.8.34",
                "yiisoft/yii2-coding-standards": "~2.0",
                "yiisoft/yii2-swiftmailer": "*"
            },
            "type": "yii2-extension",
            "extra": {
                "branch-alias": {
                    "dev-master": "2.0.x-dev"
                },
                "composer-exit-on-patch-failure": true,
                "patches": {
                    "phpunit/phpunit-mock-objects": {
                        "Fix PHP 7 and 8 compatibility": "https://yiisoft.github.io/phpunit-patches/phpunit_mock_objects.patch"
                    },
                    "phpunit/phpunit": {
                        "Fix PHP 7 compatibility": "https://yiisoft.github.io/phpunit-patches/phpunit_php7.patch",
                        "Fix PHP 8 compatibility": "https://yiisoft.github.io/phpunit-patches/phpunit_php8.patch"
                    }
                }
            },
            "autoload": {
                "psr-4": {
                    "yii\\debug\\": "src"
                }
            },
            "notification-url": "https://packagist.org/downloads/",
            "license": [
                "BSD-3-Clause"
            ],
            "authors": [
                {
                    "name": "Qiang Xue",
                    "email": "qiang.xue@gmail.com"
                },
                {
                    "name": "Simon Karlen",
                    "email": "simi.albi@outlook.com"
                }
            ],
            "description": "The debugger extension for the Yii framework",
            "keywords": [
                "debug",
                "debugger",
                "yii2"
            ],
            "support": {
                "forum": "http://www.yiiframework.com/forum/",
                "irc": "irc://irc.freenode.net/yii",
                "issues": "https://github.com/yiisoft/yii2-debug/issues",
                "source": "https://github.com/yiisoft/yii2-debug",
                "wiki": "http://www.yiiframework.com/wiki/"
            },
            "funding": [
                {
                    "url": "https://github.com/yiisoft",
                    "type": "github"
                },
                {
                    "url": "https://opencollective.com/yiisoft",
                    "type": "open_collective"
                },
                {
                    "url": "https://tidelift.com/funding/github/packagist/yiisoft/yii2-debug",
                    "type": "tidelift"
                }
            ],
            "time": "2021-08-09T20:57:58+00:00"
        },
        {
            "name": "yiisoft/yii2-queue",
            "version": "2.3.3",
            "source": {
                "type": "git",
                "url": "https://github.com/yiisoft/yii2-queue.git",
                "reference": "68321f9aad0de980f1883c0f4623c11623f43c3a"
            },
            "dist": {
                "type": "zip",
                "url": "https://api.github.com/repos/yiisoft/yii2-queue/zipball/68321f9aad0de980f1883c0f4623c11623f43c3a",
                "reference": "68321f9aad0de980f1883c0f4623c11623f43c3a",
                "shasum": ""
            },
            "require": {
                "php": ">=5.5.0",
                "symfony/process": "^3.3||^4.0||^5.0",
                "yiisoft/yii2": "~2.0.14"
            },
            "require-dev": {
                "aws/aws-sdk-php": ">=2.4",
                "enqueue/amqp-lib": "^0.8||^0.9.10",
                "enqueue/stomp": "^0.8.39",
                "jeremeamia/superclosure": "*",
                "pda/pheanstalk": "v3.*",
                "php-amqplib/php-amqplib": "*",
                "phpunit/phpunit": "~4.4",
                "yiisoft/yii2-debug": "*",
                "yiisoft/yii2-gii": "*",
                "yiisoft/yii2-redis": "*"
            },
            "suggest": {
                "aws/aws-sdk-php": "Need for aws SQS.",
                "enqueue/amqp-lib": "Need for AMQP interop queue.",
                "enqueue/stomp": "Need for Stomp queue.",
                "ext-gearman": "Need for Gearman queue.",
                "ext-pcntl": "Need for process signals.",
                "pda/pheanstalk": "Need for Beanstalk queue.",
                "php-amqplib/php-amqplib": "Need for AMQP queue.",
                "yiisoft/yii2-redis": "Need for Redis queue."
            },
            "type": "yii2-extension",
            "extra": {
                "branch-alias": {
                    "dev-master": "2.x-dev"
                }
            },
            "autoload": {
                "psr-4": {
                    "yii\\queue\\": "src",
                    "yii\\queue\\amqp\\": "src/drivers/amqp",
                    "yii\\queue\\amqp_interop\\": "src/drivers/amqp_interop",
                    "yii\\queue\\beanstalk\\": "src/drivers/beanstalk",
                    "yii\\queue\\db\\": "src/drivers/db",
                    "yii\\queue\\file\\": "src/drivers/file",
                    "yii\\queue\\gearman\\": "src/drivers/gearman",
                    "yii\\queue\\redis\\": "src/drivers/redis",
                    "yii\\queue\\sync\\": "src/drivers/sync",
                    "yii\\queue\\sqs\\": "src/drivers/sqs",
                    "yii\\queue\\stomp\\": "src/drivers/stomp"
                }
            },
            "notification-url": "https://packagist.org/downloads/",
            "license": [
                "BSD-3-Clause"
            ],
            "authors": [
                {
                    "name": "Roman Zhuravlev",
                    "email": "zhuravljov@gmail.com"
                }
            ],
            "description": "Yii2 Queue Extension which supported DB, Redis, RabbitMQ, Beanstalk, SQS and Gearman",
            "keywords": [
                "async",
                "beanstalk",
                "db",
                "gearman",
                "gii",
                "queue",
                "rabbitmq",
                "redis",
                "sqs",
                "yii"
            ],
            "support": {
                "docs": "https://github.com/yiisoft/yii2-queue/blob/master/docs/guide",
                "issues": "https://github.com/yiisoft/yii2-queue/issues",
                "source": "https://github.com/yiisoft/yii2-queue"
            },
            "funding": [
                {
                    "url": "https://github.com/yiisoft",
                    "type": "github"
                },
                {
                    "url": "https://opencollective.com/yiisoft",
                    "type": "open_collective"
                },
                {
                    "url": "https://tidelift.com/funding/github/packagist/yiisoft/yii2-queue",
                    "type": "tidelift"
                }
            ],
            "time": "2021-12-30T08:42:00+00:00"
        },
        {
            "name": "yiisoft/yii2-swiftmailer",
            "version": "2.1.3",
            "source": {
                "type": "git",
                "url": "https://github.com/yiisoft/yii2-swiftmailer.git",
                "reference": "7b7ec871b4a63c0abbcd10e1ee3fb5be22f8b340"
            },
            "dist": {
                "type": "zip",
                "url": "https://api.github.com/repos/yiisoft/yii2-swiftmailer/zipball/7b7ec871b4a63c0abbcd10e1ee3fb5be22f8b340",
                "reference": "7b7ec871b4a63c0abbcd10e1ee3fb5be22f8b340",
                "shasum": ""
            },
            "require": {
                "swiftmailer/swiftmailer": "~6.0",
                "yiisoft/yii2": ">=2.0.4"
            },
            "require-dev": {
                "cweagans/composer-patches": "^1.7",
                "phpunit/phpunit": "4.8.34"
            },
            "type": "yii2-extension",
            "extra": {
                "branch-alias": {
                    "dev-master": "2.1.x-dev"
                },
                "composer-exit-on-patch-failure": true,
                "patches": {
                    "phpunit/phpunit-mock-objects": {
                        "Fix PHP 7 and 8 compatibility": "https://yiisoft.github.io/phpunit-patches/phpunit_mock_objects.patch"
                    },
                    "phpunit/phpunit": {
                        "Fix PHP 7 compatibility": "https://yiisoft.github.io/phpunit-patches/phpunit_php7.patch",
                        "Fix PHP 8 compatibility": "https://yiisoft.github.io/phpunit-patches/phpunit_php8.patch"
                    }
                }
            },
            "autoload": {
                "psr-4": {
                    "yii\\swiftmailer\\": "src"
                }
            },
            "notification-url": "https://packagist.org/downloads/",
            "license": [
                "BSD-3-Clause"
            ],
            "authors": [
                {
                    "name": "Paul Klimov",
                    "email": "klimov.paul@gmail.com"
                }
            ],
            "description": "The SwiftMailer integration for the Yii framework",
            "keywords": [
                "email",
                "mail",
                "mailer",
                "swift",
                "swiftmailer",
                "yii2"
            ],
            "support": {
                "forum": "http://www.yiiframework.com/forum/",
                "irc": "irc://irc.freenode.net/yii",
                "issues": "https://github.com/yiisoft/yii2-swiftmailer/issues",
                "source": "https://github.com/yiisoft/yii2-swiftmailer",
                "wiki": "http://www.yiiframework.com/wiki/"
            },
            "funding": [
                {
                    "url": "https://github.com/yiisoft",
                    "type": "github"
                },
                {
                    "url": "https://opencollective.com/yiisoft",
                    "type": "open_collective"
                },
                {
                    "url": "https://tidelift.com/funding/github/packagist/yiisoft/yii2-swiftmailer",
                    "type": "tidelift"
                }
            ],
            "time": "2021-12-30T08:48:48+00:00"
        }
    ],
    "packages-dev": [
        {
            "name": "behat/gherkin",
            "version": "v4.9.0",
            "source": {
                "type": "git",
                "url": "https://github.com/Behat/Gherkin.git",
                "reference": "0bc8d1e30e96183e4f36db9dc79caead300beff4"
            },
            "dist": {
                "type": "zip",
                "url": "https://api.github.com/repos/Behat/Gherkin/zipball/0bc8d1e30e96183e4f36db9dc79caead300beff4",
                "reference": "0bc8d1e30e96183e4f36db9dc79caead300beff4",
                "shasum": ""
            },
            "require": {
                "php": "~7.2|~8.0"
            },
            "require-dev": {
                "cucumber/cucumber": "dev-gherkin-22.0.0",
                "phpunit/phpunit": "~8|~9",
                "symfony/yaml": "~3|~4|~5"
            },
            "suggest": {
                "symfony/yaml": "If you want to parse features, represented in YAML files"
            },
            "type": "library",
            "extra": {
                "branch-alias": {
                    "dev-master": "4.x-dev"
                }
            },
            "autoload": {
                "psr-0": {
                    "Behat\\Gherkin": "src/"
                }
            },
            "notification-url": "https://packagist.org/downloads/",
            "license": [
                "MIT"
            ],
            "authors": [
                {
                    "name": "Konstantin Kudryashov",
                    "email": "ever.zet@gmail.com",
                    "homepage": "http://everzet.com"
                }
            ],
            "description": "Gherkin DSL parser for PHP",
            "homepage": "http://behat.org/",
            "keywords": [
                "BDD",
                "Behat",
                "Cucumber",
                "DSL",
                "gherkin",
                "parser"
            ],
            "support": {
                "issues": "https://github.com/Behat/Gherkin/issues",
                "source": "https://github.com/Behat/Gherkin/tree/v4.9.0"
            },
            "time": "2021-10-12T13:05:09+00:00"
        },
        {
            "name": "codeception/codeception",
            "version": "4.1.29",
            "source": {
                "type": "git",
                "url": "https://github.com/Codeception/Codeception.git",
                "reference": "f8dec8f2bf5347cc596aaf141753f4fb2504c17c"
            },
            "dist": {
                "type": "zip",
                "url": "https://api.github.com/repos/Codeception/Codeception/zipball/f8dec8f2bf5347cc596aaf141753f4fb2504c17c",
                "reference": "f8dec8f2bf5347cc596aaf141753f4fb2504c17c",
                "shasum": ""
            },
            "require": {
                "behat/gherkin": "^4.4.0",
                "codeception/lib-asserts": "^1.0 | 2.0.*@dev",
                "codeception/phpunit-wrapper": ">6.0.15 <6.1.0 | ^6.6.1 | ^7.7.1 | ^8.1.1 | ^9.0",
                "codeception/stub": "^2.0 | ^3.0 | ^4.0",
                "ext-curl": "*",
                "ext-json": "*",
                "ext-mbstring": "*",
                "guzzlehttp/psr7": "^1.4 | ^2.0",
                "php": ">=5.6.0 <9.0",
                "symfony/console": ">=2.7 <6.0",
                "symfony/css-selector": ">=2.7 <6.0",
                "symfony/event-dispatcher": ">=2.7 <6.0",
                "symfony/finder": ">=2.7 <6.0",
                "symfony/yaml": ">=2.7 <6.0"
            },
            "require-dev": {
                "codeception/module-asserts": "^1.0 | 2.0.*@dev",
                "codeception/module-cli": "^1.0 | 2.0.*@dev",
                "codeception/module-db": "^1.0 | 2.0.*@dev",
                "codeception/module-filesystem": "^1.0 | 2.0.*@dev",
                "codeception/module-phpbrowser": "^1.0 | 2.0.*@dev",
                "codeception/specify": "~0.3",
                "codeception/util-universalframework": "*@dev",
                "monolog/monolog": "~1.8",
                "squizlabs/php_codesniffer": "~2.0",
                "symfony/process": ">=2.7 <6.0",
                "vlucas/phpdotenv": "^2.0 | ^3.0 | ^4.0 | ^5.0"
            },
            "suggest": {
                "codeception/specify": "BDD-style code blocks",
                "codeception/verify": "BDD-style assertions",
                "hoa/console": "For interactive console functionality",
                "stecman/symfony-console-completion": "For BASH autocompletion",
                "symfony/phpunit-bridge": "For phpunit-bridge support"
            },
            "bin": [
                "codecept"
            ],
            "type": "library",
            "extra": {
                "branch-alias": []
            },
            "autoload": {
                "files": [
                    "functions.php"
                ],
                "psr-4": {
                    "Codeception\\": "src/Codeception",
                    "Codeception\\Extension\\": "ext"
                }
            },
            "notification-url": "https://packagist.org/downloads/",
            "license": [
                "MIT"
            ],
            "authors": [
                {
                    "name": "Michael Bodnarchuk",
                    "email": "davert@mail.ua",
                    "homepage": "http://codegyre.com"
                }
            ],
            "description": "BDD-style testing framework",
            "homepage": "http://codeception.com/",
            "keywords": [
                "BDD",
                "TDD",
                "acceptance testing",
                "functional testing",
                "unit testing"
            ],
            "support": {
                "issues": "https://github.com/Codeception/Codeception/issues",
                "source": "https://github.com/Codeception/Codeception/tree/4.1.29"
            },
            "funding": [
                {
                    "url": "https://opencollective.com/codeception",
                    "type": "open_collective"
                }
            ],
            "time": "2022-01-29T16:56:03+00:00"
        },
        {
            "name": "codeception/lib-asserts",
            "version": "1.13.2",
            "source": {
                "type": "git",
                "url": "https://github.com/Codeception/lib-asserts.git",
                "reference": "184231d5eab66bc69afd6b9429344d80c67a33b6"
            },
            "dist": {
                "type": "zip",
                "url": "https://api.github.com/repos/Codeception/lib-asserts/zipball/184231d5eab66bc69afd6b9429344d80c67a33b6",
                "reference": "184231d5eab66bc69afd6b9429344d80c67a33b6",
                "shasum": ""
            },
            "require": {
                "codeception/phpunit-wrapper": ">6.0.15 <6.1.0 | ^6.6.1 | ^7.7.1 | ^8.0.3 | ^9.0",
                "ext-dom": "*",
                "php": ">=5.6.0 <9.0"
            },
            "type": "library",
            "autoload": {
                "classmap": [
                    "src/"
                ]
            },
            "notification-url": "https://packagist.org/downloads/",
            "license": [
                "MIT"
            ],
            "authors": [
                {
                    "name": "Michael Bodnarchuk",
                    "email": "davert@mail.ua",
                    "homepage": "http://codegyre.com"
                },
                {
                    "name": "Gintautas Miselis"
                },
                {
                    "name": "Gustavo Nieves",
                    "homepage": "https://medium.com/@ganieves"
                }
            ],
            "description": "Assertion methods used by Codeception core and Asserts module",
            "homepage": "https://codeception.com/",
            "keywords": [
                "codeception"
            ],
            "support": {
                "issues": "https://github.com/Codeception/lib-asserts/issues",
                "source": "https://github.com/Codeception/lib-asserts/tree/1.13.2"
            },
            "time": "2020-10-21T16:26:20+00:00"
        },
        {
            "name": "codeception/lib-innerbrowser",
            "version": "1.5.1",
            "source": {
                "type": "git",
                "url": "https://github.com/Codeception/lib-innerbrowser.git",
                "reference": "31b4b56ad53c3464fcb2c0a14d55a51a201bd3c2"
            },
            "dist": {
                "type": "zip",
                "url": "https://api.github.com/repos/Codeception/lib-innerbrowser/zipball/31b4b56ad53c3464fcb2c0a14d55a51a201bd3c2",
                "reference": "31b4b56ad53c3464fcb2c0a14d55a51a201bd3c2",
                "shasum": ""
            },
            "require": {
                "codeception/codeception": "4.*@dev",
                "ext-dom": "*",
                "ext-json": "*",
                "ext-mbstring": "*",
                "php": ">=5.6.0 <9.0",
                "symfony/browser-kit": ">=2.7 <6.0",
                "symfony/dom-crawler": ">=2.7 <6.0"
            },
            "conflict": {
                "codeception/codeception": "<4.0"
            },
            "require-dev": {
                "codeception/util-universalframework": "dev-master"
            },
            "type": "library",
            "autoload": {
                "classmap": [
                    "src/"
                ]
            },
            "notification-url": "https://packagist.org/downloads/",
            "license": [
                "MIT"
            ],
            "authors": [
                {
                    "name": "Michael Bodnarchuk",
                    "email": "davert@mail.ua",
                    "homepage": "http://codegyre.com"
                },
                {
                    "name": "Gintautas Miselis"
                }
            ],
            "description": "Parent library for all Codeception framework modules and PhpBrowser",
            "homepage": "https://codeception.com/",
            "keywords": [
                "codeception"
            ],
            "support": {
                "issues": "https://github.com/Codeception/lib-innerbrowser/issues",
                "source": "https://github.com/Codeception/lib-innerbrowser/tree/1.5.1"
            },
            "time": "2021-08-30T15:21:42+00:00"
        },
        {
            "name": "codeception/module-asserts",
            "version": "1.3.1",
            "source": {
                "type": "git",
                "url": "https://github.com/Codeception/module-asserts.git",
                "reference": "59374f2fef0cabb9e8ddb53277e85cdca74328de"
            },
            "dist": {
                "type": "zip",
                "url": "https://api.github.com/repos/Codeception/module-asserts/zipball/59374f2fef0cabb9e8ddb53277e85cdca74328de",
                "reference": "59374f2fef0cabb9e8ddb53277e85cdca74328de",
                "shasum": ""
            },
            "require": {
                "codeception/codeception": "*@dev",
                "codeception/lib-asserts": "^1.13.1",
                "php": ">=5.6.0 <9.0"
            },
            "conflict": {
                "codeception/codeception": "<4.0"
            },
            "type": "library",
            "autoload": {
                "classmap": [
                    "src/"
                ]
            },
            "notification-url": "https://packagist.org/downloads/",
            "license": [
                "MIT"
            ],
            "authors": [
                {
                    "name": "Michael Bodnarchuk"
                },
                {
                    "name": "Gintautas Miselis"
                },
                {
                    "name": "Gustavo Nieves",
                    "homepage": "https://medium.com/@ganieves"
                }
            ],
            "description": "Codeception module containing various assertions",
            "homepage": "https://codeception.com/",
            "keywords": [
                "assertions",
                "asserts",
                "codeception"
            ],
            "support": {
                "issues": "https://github.com/Codeception/module-asserts/issues",
                "source": "https://github.com/Codeception/module-asserts/tree/1.3.1"
            },
            "time": "2020-10-21T16:48:15+00:00"
        },
        {
            "name": "codeception/module-datafactory",
            "version": "1.1.0",
            "source": {
                "type": "git",
                "url": "https://github.com/Codeception/module-datafactory.git",
                "reference": "cf66d54f4084969659ef7fb86409c11d451d7af6"
            },
            "dist": {
                "type": "zip",
                "url": "https://api.github.com/repos/Codeception/module-datafactory/zipball/cf66d54f4084969659ef7fb86409c11d451d7af6",
                "reference": "cf66d54f4084969659ef7fb86409c11d451d7af6",
                "shasum": ""
            },
            "require": {
                "codeception/codeception": "^4.0",
                "league/factory-muffin": "^3.0",
                "league/factory-muffin-faker": "^2.1",
                "php": ">=5.6.0 <9.0"
            },
            "type": "library",
            "autoload": {
                "classmap": [
                    "src/"
                ]
            },
            "notification-url": "https://packagist.org/downloads/",
            "license": [
                "MIT"
            ],
            "authors": [
                {
                    "name": "Michael Bodnarchuk"
                }
            ],
            "description": "DataFactory module for Codeception",
            "homepage": "http://codeception.com/",
            "keywords": [
                "codeception"
            ],
            "support": {
                "issues": "https://github.com/Codeception/module-datafactory/issues",
                "source": "https://github.com/Codeception/module-datafactory/tree/1.1.0"
            },
            "time": "2021-03-16T19:42:07+00:00"
        },
        {
            "name": "codeception/module-phpbrowser",
            "version": "1.0.2",
            "source": {
                "type": "git",
                "url": "https://github.com/Codeception/module-phpbrowser.git",
                "reference": "770a6be4160a5c0c08d100dd51bff35f6056bbf1"
            },
            "dist": {
                "type": "zip",
                "url": "https://api.github.com/repos/Codeception/module-phpbrowser/zipball/770a6be4160a5c0c08d100dd51bff35f6056bbf1",
                "reference": "770a6be4160a5c0c08d100dd51bff35f6056bbf1",
                "shasum": ""
            },
            "require": {
                "codeception/codeception": "^4.0",
                "codeception/lib-innerbrowser": "^1.3",
                "guzzlehttp/guzzle": "^6.3|^7.0",
                "php": ">=5.6.0 <9.0"
            },
            "conflict": {
                "codeception/codeception": "<4.0"
            },
            "require-dev": {
                "codeception/module-rest": "^1.0"
            },
            "suggest": {
                "codeception/phpbuiltinserver": "Start and stop PHP built-in web server for your tests"
            },
            "type": "library",
            "autoload": {
                "classmap": [
                    "src/"
                ]
            },
            "notification-url": "https://packagist.org/downloads/",
            "license": [
                "MIT"
            ],
            "authors": [
                {
                    "name": "Michael Bodnarchuk"
                },
                {
                    "name": "Gintautas Miselis"
                }
            ],
            "description": "Codeception module for testing web application over HTTP",
            "homepage": "http://codeception.com/",
            "keywords": [
                "codeception",
                "functional-testing",
                "http"
            ],
            "support": {
                "issues": "https://github.com/Codeception/module-phpbrowser/issues",
                "source": "https://github.com/Codeception/module-phpbrowser/tree/1.0.2"
            },
            "time": "2020-10-24T15:29:28+00:00"
        },
        {
            "name": "codeception/module-rest",
            "version": "1.4.2",
            "source": {
                "type": "git",
                "url": "https://github.com/Codeception/module-rest.git",
                "reference": "9cd7a87fd9343494e7782f7bdb51687c25046917"
            },
            "dist": {
                "type": "zip",
                "url": "https://api.github.com/repos/Codeception/module-rest/zipball/9cd7a87fd9343494e7782f7bdb51687c25046917",
                "reference": "9cd7a87fd9343494e7782f7bdb51687c25046917",
                "shasum": ""
            },
            "require": {
                "codeception/codeception": "^4.0",
                "justinrainbow/json-schema": "~5.2.9",
                "php": ">=5.6.6 <9.0",
                "softcreatr/jsonpath": "^0.5 || ^0.7"
            },
            "require-dev": {
                "codeception/lib-innerbrowser": "^1.0",
                "codeception/util-universalframework": "^1.0"
            },
            "suggest": {
                "aws/aws-sdk-php": "For using AWS Auth"
            },
            "type": "library",
            "autoload": {
                "classmap": [
                    "src/"
                ]
            },
            "notification-url": "https://packagist.org/downloads/",
            "license": [
                "MIT"
            ],
            "authors": [
                {
                    "name": "Gintautas Miselis"
                }
            ],
            "description": "REST module for Codeception",
            "homepage": "http://codeception.com/",
            "keywords": [
                "codeception",
                "rest"
            ],
            "support": {
                "issues": "https://github.com/Codeception/module-rest/issues",
                "source": "https://github.com/Codeception/module-rest/tree/1.4.2"
            },
            "time": "2021-11-18T18:58:15+00:00"
        },
        {
            "name": "codeception/module-yii2",
            "version": "1.1.5",
            "source": {
                "type": "git",
                "url": "https://github.com/Codeception/module-yii2.git",
                "reference": "14269d059b8eaedf3d414a673907bd874cd4ed04"
            },
            "dist": {
                "type": "zip",
                "url": "https://api.github.com/repos/Codeception/module-yii2/zipball/14269d059b8eaedf3d414a673907bd874cd4ed04",
                "reference": "14269d059b8eaedf3d414a673907bd874cd4ed04",
                "shasum": ""
            },
            "require": {
                "codeception/codeception": "^4.0",
                "codeception/lib-innerbrowser": "^1.0",
                "php": ">=5.6.0 <=8.1 | ~8.1.0"
            },
            "require-dev": {
                "codeception/module-asserts": "^1.3",
                "codeception/module-filesystem": "^1.0",
                "codeception/verify": "<2",
                "codemix/yii2-localeurls": "^1.7",
                "yiisoft/yii2": "dev-master",
                "yiisoft/yii2-app-advanced": "dev-master"
            },
            "type": "library",
            "autoload": {
                "classmap": [
                    "src/"
                ]
            },
            "notification-url": "https://packagist.org/downloads/",
            "license": [
                "MIT"
            ],
            "authors": [
                {
                    "name": "Alexander Makarov"
                },
                {
                    "name": "Sam Mouse"
                },
                {
                    "name": "Michael Bodnarchuk"
                }
            ],
            "description": "Codeception module for Yii2 framework",
            "homepage": "http://codeception.com/",
            "keywords": [
                "codeception",
                "yii2"
            ],
            "support": {
                "issues": "https://github.com/Codeception/module-yii2/issues",
                "source": "https://github.com/Codeception/module-yii2/tree/1.1.5"
            },
            "time": "2021-12-30T09:16:01+00:00"
        },
        {
            "name": "codeception/phpunit-wrapper",
            "version": "9.0.7",
            "source": {
                "type": "git",
                "url": "https://github.com/Codeception/phpunit-wrapper.git",
                "reference": "7d6b1a5ea4ed28d010e5d36b993db813eb49710b"
            },
            "dist": {
                "type": "zip",
                "url": "https://api.github.com/repos/Codeception/phpunit-wrapper/zipball/7d6b1a5ea4ed28d010e5d36b993db813eb49710b",
                "reference": "7d6b1a5ea4ed28d010e5d36b993db813eb49710b",
                "shasum": ""
            },
            "require": {
                "php": ">=7.2",
                "phpunit/phpunit": "^9.0"
            },
            "require-dev": {
                "codeception/specify": "*",
                "consolidation/robo": "^3.0.0-alpha3",
                "vlucas/phpdotenv": "^3.0"
            },
            "type": "library",
            "autoload": {
                "psr-4": {
                    "Codeception\\PHPUnit\\": "src/"
                }
            },
            "notification-url": "https://packagist.org/downloads/",
            "license": [
                "MIT"
            ],
            "authors": [
                {
                    "name": "Davert",
                    "email": "davert.php@resend.cc"
                },
                {
                    "name": "Naktibalda"
                }
            ],
            "description": "PHPUnit classes used by Codeception",
            "support": {
                "issues": "https://github.com/Codeception/phpunit-wrapper/issues",
                "source": "https://github.com/Codeception/phpunit-wrapper/tree/9.0.7"
            },
            "time": "2022-01-26T14:43:10+00:00"
        },
        {
            "name": "codeception/stub",
            "version": "4.0.2",
            "source": {
                "type": "git",
                "url": "https://github.com/Codeception/Stub.git",
                "reference": "18a148dacd293fc7b044042f5aa63a82b08bff5d"
            },
            "dist": {
                "type": "zip",
                "url": "https://api.github.com/repos/Codeception/Stub/zipball/18a148dacd293fc7b044042f5aa63a82b08bff5d",
                "reference": "18a148dacd293fc7b044042f5aa63a82b08bff5d",
                "shasum": ""
            },
            "require": {
                "php": "^7.4 | ^8.0",
                "phpunit/phpunit": "^8.4 | ^9.0 | ^10.0 | 10.0.x-dev"
            },
            "require-dev": {
                "consolidation/robo": "^3.0"
            },
            "type": "library",
            "autoload": {
                "psr-4": {
                    "Codeception\\": "src/"
                }
            },
            "notification-url": "https://packagist.org/downloads/",
            "license": [
                "MIT"
            ],
            "description": "Flexible Stub wrapper for PHPUnit's Mock Builder",
            "support": {
                "issues": "https://github.com/Codeception/Stub/issues",
                "source": "https://github.com/Codeception/Stub/tree/4.0.2"
            },
            "time": "2022-01-31T19:25:15+00:00"
        },
        {
            "name": "doctrine/instantiator",
            "version": "1.4.0",
            "source": {
                "type": "git",
                "url": "https://github.com/doctrine/instantiator.git",
                "reference": "d56bf6102915de5702778fe20f2de3b2fe570b5b"
            },
            "dist": {
                "type": "zip",
                "url": "https://api.github.com/repos/doctrine/instantiator/zipball/d56bf6102915de5702778fe20f2de3b2fe570b5b",
                "reference": "d56bf6102915de5702778fe20f2de3b2fe570b5b",
                "shasum": ""
            },
            "require": {
                "php": "^7.1 || ^8.0"
            },
            "require-dev": {
                "doctrine/coding-standard": "^8.0",
                "ext-pdo": "*",
                "ext-phar": "*",
                "phpbench/phpbench": "^0.13 || 1.0.0-alpha2",
                "phpstan/phpstan": "^0.12",
                "phpstan/phpstan-phpunit": "^0.12",
                "phpunit/phpunit": "^7.0 || ^8.0 || ^9.0"
            },
            "type": "library",
            "autoload": {
                "psr-4": {
                    "Doctrine\\Instantiator\\": "src/Doctrine/Instantiator/"
                }
            },
            "notification-url": "https://packagist.org/downloads/",
            "license": [
                "MIT"
            ],
            "authors": [
                {
                    "name": "Marco Pivetta",
                    "email": "ocramius@gmail.com",
                    "homepage": "https://ocramius.github.io/"
                }
            ],
            "description": "A small, lightweight utility to instantiate objects in PHP without invoking their constructors",
            "homepage": "https://www.doctrine-project.org/projects/instantiator.html",
            "keywords": [
                "constructor",
                "instantiate"
            ],
            "support": {
                "issues": "https://github.com/doctrine/instantiator/issues",
                "source": "https://github.com/doctrine/instantiator/tree/1.4.0"
            },
            "funding": [
                {
                    "url": "https://www.doctrine-project.org/sponsorship.html",
                    "type": "custom"
                },
                {
                    "url": "https://www.patreon.com/phpdoctrine",
                    "type": "patreon"
                },
                {
                    "url": "https://tidelift.com/funding/github/packagist/doctrine%2Finstantiator",
                    "type": "tidelift"
                }
            ],
            "time": "2020-11-10T18:47:58+00:00"
        },
        {
            "name": "fakerphp/faker",
            "version": "v1.19.0",
            "source": {
                "type": "git",
                "url": "https://github.com/FakerPHP/Faker.git",
                "reference": "d7f08a622b3346766325488aa32ddc93ccdecc75"
            },
            "dist": {
                "type": "zip",
                "url": "https://api.github.com/repos/FakerPHP/Faker/zipball/d7f08a622b3346766325488aa32ddc93ccdecc75",
                "reference": "d7f08a622b3346766325488aa32ddc93ccdecc75",
                "shasum": ""
            },
            "require": {
                "php": "^7.1 || ^8.0",
                "psr/container": "^1.0 || ^2.0",
                "symfony/deprecation-contracts": "^2.2 || ^3.0"
            },
            "conflict": {
                "fzaninotto/faker": "*"
            },
            "require-dev": {
                "bamarni/composer-bin-plugin": "^1.4.1",
                "doctrine/persistence": "^1.3 || ^2.0",
                "ext-intl": "*",
                "symfony/phpunit-bridge": "^4.4 || ^5.2"
            },
            "suggest": {
                "doctrine/orm": "Required to use Faker\\ORM\\Doctrine",
                "ext-curl": "Required by Faker\\Provider\\Image to download images.",
                "ext-dom": "Required by Faker\\Provider\\HtmlLorem for generating random HTML.",
                "ext-iconv": "Required by Faker\\Provider\\ru_RU\\Text::realText() for generating real Russian text.",
                "ext-mbstring": "Required for multibyte Unicode string functionality."
            },
            "type": "library",
            "extra": {
                "branch-alias": {
                    "dev-main": "v1.19-dev"
                }
            },
            "autoload": {
                "psr-4": {
                    "Faker\\": "src/Faker/"
                }
            },
            "notification-url": "https://packagist.org/downloads/",
            "license": [
                "MIT"
            ],
            "authors": [
                {
                    "name": "François Zaninotto"
                }
            ],
            "description": "Faker is a PHP library that generates fake data for you.",
            "keywords": [
                "data",
                "faker",
                "fixtures"
            ],
            "support": {
                "issues": "https://github.com/FakerPHP/Faker/issues",
                "source": "https://github.com/FakerPHP/Faker/tree/v1.19.0"
            },
            "time": "2022-02-02T17:38:57+00:00"
        },
        {
            "name": "graham-campbell/result-type",
            "version": "v1.0.4",
            "source": {
                "type": "git",
                "url": "https://github.com/GrahamCampbell/Result-Type.git",
                "reference": "0690bde05318336c7221785f2a932467f98b64ca"
            },
            "dist": {
                "type": "zip",
                "url": "https://api.github.com/repos/GrahamCampbell/Result-Type/zipball/0690bde05318336c7221785f2a932467f98b64ca",
                "reference": "0690bde05318336c7221785f2a932467f98b64ca",
                "shasum": ""
            },
            "require": {
                "php": "^7.0 || ^8.0",
                "phpoption/phpoption": "^1.8"
            },
            "require-dev": {
                "phpunit/phpunit": "^6.5.14 || ^7.5.20 || ^8.5.19 || ^9.5.8"
            },
            "type": "library",
            "autoload": {
                "psr-4": {
                    "GrahamCampbell\\ResultType\\": "src/"
                }
            },
            "notification-url": "https://packagist.org/downloads/",
            "license": [
                "MIT"
            ],
            "authors": [
                {
                    "name": "Graham Campbell",
                    "email": "hello@gjcampbell.co.uk",
                    "homepage": "https://github.com/GrahamCampbell"
                }
            ],
            "description": "An Implementation Of The Result Type",
            "keywords": [
                "Graham Campbell",
                "GrahamCampbell",
                "Result Type",
                "Result-Type",
                "result"
            ],
            "support": {
                "issues": "https://github.com/GrahamCampbell/Result-Type/issues",
                "source": "https://github.com/GrahamCampbell/Result-Type/tree/v1.0.4"
            },
            "funding": [
                {
                    "url": "https://github.com/GrahamCampbell",
                    "type": "github"
                },
                {
                    "url": "https://tidelift.com/funding/github/packagist/graham-campbell/result-type",
                    "type": "tidelift"
                }
            ],
            "time": "2021-11-21T21:41:47+00:00"
        },
        {
            "name": "league/factory-muffin",
            "version": "v3.3.0",
            "source": {
                "type": "git",
                "url": "https://github.com/thephpleague/factory-muffin.git",
                "reference": "62c8c31d47667523da14e83df36cc897d34173cd"
            },
            "dist": {
                "type": "zip",
                "url": "https://api.github.com/repos/thephpleague/factory-muffin/zipball/62c8c31d47667523da14e83df36cc897d34173cd",
                "reference": "62c8c31d47667523da14e83df36cc897d34173cd",
                "shasum": ""
            },
            "require": {
                "php": ">=5.4.0"
            },
            "replace": {
                "zizaco/factory-muff": "self.version"
            },
            "require-dev": {
                "doctrine/orm": "^2.5",
                "illuminate/database": "5.0.* || 5.1.* || 5.5.* || ^6.0",
                "league/factory-muffin-faker": "^2.3",
                "phpunit/phpunit": "^4.8.36 || ^5.7.27 || ^6.5.14 || ^7.5.20"
            },
            "suggest": {
                "doctrine/orm": "Factory Muffin supports doctrine through the repository store.",
                "illuminate/database": "Factory Muffin supports eloquent through the model store.",
                "league/factory-muffin-faker": "Factory Muffin is very powerful together with faker."
            },
            "type": "library",
            "extra": {
                "branch-alias": {
                    "dev-master": "3.3-dev"
                }
            },
            "autoload": {
                "psr-4": {
                    "League\\FactoryMuffin\\": "src/"
                }
            },
            "notification-url": "https://packagist.org/downloads/",
            "license": [
                "MIT"
            ],
            "authors": [
                {
                    "name": "Graham Campbell",
                    "email": "graham@alt-three.com"
                },
                {
                    "name": "Scott Robertson",
                    "email": "scottymeuk@gmail.com"
                }
            ],
            "description": "The goal of this package is to enable the rapid creation of objects for the purpose of testing.",
            "homepage": "http://factory-muffin.thephpleague.com/",
            "keywords": [
                "factory",
                "testing"
            ],
            "support": {
                "issues": "https://github.com/thephpleague/factory-muffin/issues",
                "source": "https://github.com/thephpleague/factory-muffin/tree/v3.3.0"
            },
            "funding": [
                {
                    "url": "https://github.com/GrahamCampbell",
                    "type": "github"
                },
                {
                    "url": "https://tidelift.com/funding/github/packagist/league/factory-muffin",
                    "type": "tidelift"
                }
            ],
            "time": "2020-12-13T18:38:47+00:00"
        },
        {
            "name": "league/factory-muffin-faker",
            "version": "v2.3.0",
            "source": {
                "type": "git",
                "url": "https://github.com/thephpleague/factory-muffin-faker.git",
                "reference": "258068c840e8fdc45d1cb1636a0890e92f2e864a"
            },
            "dist": {
                "type": "zip",
                "url": "https://api.github.com/repos/thephpleague/factory-muffin-faker/zipball/258068c840e8fdc45d1cb1636a0890e92f2e864a",
                "reference": "258068c840e8fdc45d1cb1636a0890e92f2e864a",
                "shasum": ""
            },
            "require": {
                "fakerphp/faker": "^1.9.1",
                "php": ">=5.4.0"
            },
            "require-dev": {
                "phpunit/phpunit": "^4.8.36 || ^5.7.27 || ^6.5.14 || ^7.5.20"
            },
            "type": "library",
            "extra": {
                "branch-alias": {
                    "dev-master": "2.3-dev"
                }
            },
            "autoload": {
                "psr-4": {
                    "League\\FactoryMuffin\\Faker\\": "src/"
                }
            },
            "notification-url": "https://packagist.org/downloads/",
            "license": [
                "MIT"
            ],
            "authors": [
                {
                    "name": "Graham Campbell",
                    "email": "graham@alt-three.com"
                }
            ],
            "description": "The goal of this package is to wrap faker to make it super easy to use with factory muffin.",
            "homepage": "http://factory-muffin.thephpleague.com/",
            "keywords": [
                "factory",
                "faker",
                "testing"
            ],
            "support": {
                "issues": "https://github.com/thephpleague/factory-muffin-faker/issues",
                "source": "https://github.com/thephpleague/factory-muffin-faker/tree/v2.3.0"
            },
            "funding": [
                {
                    "url": "https://github.com/GrahamCampbell",
                    "type": "github"
                },
                {
                    "url": "https://tidelift.com/funding/github/packagist/league/factory-muffin-faker",
                    "type": "tidelift"
                }
            ],
            "time": "2020-12-13T15:53:28+00:00"
        },
        {
            "name": "myclabs/deep-copy",
            "version": "1.10.2",
            "source": {
                "type": "git",
                "url": "https://github.com/myclabs/DeepCopy.git",
                "reference": "776f831124e9c62e1a2c601ecc52e776d8bb7220"
            },
            "dist": {
                "type": "zip",
                "url": "https://api.github.com/repos/myclabs/DeepCopy/zipball/776f831124e9c62e1a2c601ecc52e776d8bb7220",
                "reference": "776f831124e9c62e1a2c601ecc52e776d8bb7220",
                "shasum": ""
            },
            "require": {
                "php": "^7.1 || ^8.0"
            },
            "replace": {
                "myclabs/deep-copy": "self.version"
            },
            "require-dev": {
                "doctrine/collections": "^1.0",
                "doctrine/common": "^2.6",
                "phpunit/phpunit": "^7.1"
            },
            "type": "library",
            "autoload": {
                "files": [
                    "src/DeepCopy/deep_copy.php"
                ],
                "psr-4": {
                    "DeepCopy\\": "src/DeepCopy/"
                }
            },
            "notification-url": "https://packagist.org/downloads/",
            "license": [
                "MIT"
            ],
            "description": "Create deep copies (clones) of your objects",
            "keywords": [
                "clone",
                "copy",
                "duplicate",
                "object",
                "object graph"
            ],
            "support": {
                "issues": "https://github.com/myclabs/DeepCopy/issues",
                "source": "https://github.com/myclabs/DeepCopy/tree/1.10.2"
            },
            "funding": [
                {
                    "url": "https://tidelift.com/funding/github/packagist/myclabs/deep-copy",
                    "type": "tidelift"
                }
            ],
            "time": "2020-11-13T09:40:50+00:00"
        },
        {
            "name": "nikic/php-parser",
            "version": "v4.13.2",
            "source": {
                "type": "git",
                "url": "https://github.com/nikic/PHP-Parser.git",
                "reference": "210577fe3cf7badcc5814d99455df46564f3c077"
            },
            "dist": {
                "type": "zip",
                "url": "https://api.github.com/repos/nikic/PHP-Parser/zipball/210577fe3cf7badcc5814d99455df46564f3c077",
                "reference": "210577fe3cf7badcc5814d99455df46564f3c077",
                "shasum": ""
            },
            "require": {
                "ext-tokenizer": "*",
                "php": ">=7.0"
            },
            "require-dev": {
                "ircmaxell/php-yacc": "^0.0.7",
                "phpunit/phpunit": "^6.5 || ^7.0 || ^8.0 || ^9.0"
            },
            "bin": [
                "bin/php-parse"
            ],
            "type": "library",
            "extra": {
                "branch-alias": {
                    "dev-master": "4.9-dev"
                }
            },
            "autoload": {
                "psr-4": {
                    "PhpParser\\": "lib/PhpParser"
                }
            },
            "notification-url": "https://packagist.org/downloads/",
            "license": [
                "BSD-3-Clause"
            ],
            "authors": [
                {
                    "name": "Nikita Popov"
                }
            ],
            "description": "A PHP parser written in PHP",
            "keywords": [
                "parser",
                "php"
            ],
            "support": {
                "issues": "https://github.com/nikic/PHP-Parser/issues",
                "source": "https://github.com/nikic/PHP-Parser/tree/v4.13.2"
            },
            "time": "2021-11-30T19:35:32+00:00"
        },
        {
            "name": "phar-io/manifest",
            "version": "2.0.3",
            "source": {
                "type": "git",
                "url": "https://github.com/phar-io/manifest.git",
                "reference": "97803eca37d319dfa7826cc2437fc020857acb53"
            },
            "dist": {
                "type": "zip",
                "url": "https://api.github.com/repos/phar-io/manifest/zipball/97803eca37d319dfa7826cc2437fc020857acb53",
                "reference": "97803eca37d319dfa7826cc2437fc020857acb53",
                "shasum": ""
            },
            "require": {
                "ext-dom": "*",
                "ext-phar": "*",
                "ext-xmlwriter": "*",
                "phar-io/version": "^3.0.1",
                "php": "^7.2 || ^8.0"
            },
            "type": "library",
            "extra": {
                "branch-alias": {
                    "dev-master": "2.0.x-dev"
                }
            },
            "autoload": {
                "classmap": [
                    "src/"
                ]
            },
            "notification-url": "https://packagist.org/downloads/",
            "license": [
                "BSD-3-Clause"
            ],
            "authors": [
                {
                    "name": "Arne Blankerts",
                    "email": "arne@blankerts.de",
                    "role": "Developer"
                },
                {
                    "name": "Sebastian Heuer",
                    "email": "sebastian@phpeople.de",
                    "role": "Developer"
                },
                {
                    "name": "Sebastian Bergmann",
                    "email": "sebastian@phpunit.de",
                    "role": "Developer"
                }
            ],
            "description": "Component for reading phar.io manifest information from a PHP Archive (PHAR)",
            "support": {
                "issues": "https://github.com/phar-io/manifest/issues",
                "source": "https://github.com/phar-io/manifest/tree/2.0.3"
            },
            "time": "2021-07-20T11:28:43+00:00"
        },
        {
            "name": "phar-io/version",
            "version": "3.1.1",
            "source": {
                "type": "git",
                "url": "https://github.com/phar-io/version.git",
                "reference": "15a90844ad40f127afd244c0cad228de2a80052a"
            },
            "dist": {
                "type": "zip",
                "url": "https://api.github.com/repos/phar-io/version/zipball/15a90844ad40f127afd244c0cad228de2a80052a",
                "reference": "15a90844ad40f127afd244c0cad228de2a80052a",
                "shasum": ""
            },
            "require": {
                "php": "^7.2 || ^8.0"
            },
            "type": "library",
            "autoload": {
                "classmap": [
                    "src/"
                ]
            },
            "notification-url": "https://packagist.org/downloads/",
            "license": [
                "BSD-3-Clause"
            ],
            "authors": [
                {
                    "name": "Arne Blankerts",
                    "email": "arne@blankerts.de",
                    "role": "Developer"
                },
                {
                    "name": "Sebastian Heuer",
                    "email": "sebastian@phpeople.de",
                    "role": "Developer"
                },
                {
                    "name": "Sebastian Bergmann",
                    "email": "sebastian@phpunit.de",
                    "role": "Developer"
                }
            ],
            "description": "Library for handling version information and constraints",
            "support": {
                "issues": "https://github.com/phar-io/version/issues",
                "source": "https://github.com/phar-io/version/tree/3.1.1"
            },
            "time": "2022-02-07T21:56:48+00:00"
        },
        {
            "name": "phpoption/phpoption",
            "version": "1.8.1",
            "source": {
                "type": "git",
                "url": "https://github.com/schmittjoh/php-option.git",
                "reference": "eab7a0df01fe2344d172bff4cd6dbd3f8b84ad15"
            },
            "dist": {
                "type": "zip",
                "url": "https://api.github.com/repos/schmittjoh/php-option/zipball/eab7a0df01fe2344d172bff4cd6dbd3f8b84ad15",
                "reference": "eab7a0df01fe2344d172bff4cd6dbd3f8b84ad15",
                "shasum": ""
            },
            "require": {
                "php": "^7.0 || ^8.0"
            },
            "require-dev": {
                "bamarni/composer-bin-plugin": "^1.4.1",
                "phpunit/phpunit": "^6.5.14 || ^7.5.20 || ^8.5.19 || ^9.5.8"
            },
            "type": "library",
            "extra": {
                "branch-alias": {
                    "dev-master": "1.8-dev"
                }
            },
            "autoload": {
                "psr-4": {
                    "PhpOption\\": "src/PhpOption/"
                }
            },
            "notification-url": "https://packagist.org/downloads/",
            "license": [
                "Apache-2.0"
            ],
            "authors": [
                {
                    "name": "Johannes M. Schmitt",
                    "email": "schmittjoh@gmail.com",
                    "homepage": "https://github.com/schmittjoh"
                },
                {
                    "name": "Graham Campbell",
                    "email": "hello@gjcampbell.co.uk",
                    "homepage": "https://github.com/GrahamCampbell"
                }
            ],
            "description": "Option Type for PHP",
            "keywords": [
                "language",
                "option",
                "php",
                "type"
            ],
            "support": {
                "issues": "https://github.com/schmittjoh/php-option/issues",
                "source": "https://github.com/schmittjoh/php-option/tree/1.8.1"
            },
            "funding": [
                {
                    "url": "https://github.com/GrahamCampbell",
                    "type": "github"
                },
                {
                    "url": "https://tidelift.com/funding/github/packagist/phpoption/phpoption",
                    "type": "tidelift"
                }
            ],
            "time": "2021-12-04T23:24:31+00:00"
        },
        {
            "name": "phpspec/prophecy",
            "version": "v1.15.0",
            "source": {
                "type": "git",
                "url": "https://github.com/phpspec/prophecy.git",
                "reference": "bbcd7380b0ebf3961ee21409db7b38bc31d69a13"
            },
            "dist": {
                "type": "zip",
                "url": "https://api.github.com/repos/phpspec/prophecy/zipball/bbcd7380b0ebf3961ee21409db7b38bc31d69a13",
                "reference": "bbcd7380b0ebf3961ee21409db7b38bc31d69a13",
                "shasum": ""
            },
            "require": {
                "doctrine/instantiator": "^1.2",
                "php": "^7.2 || ~8.0, <8.2",
                "phpdocumentor/reflection-docblock": "^5.2",
                "sebastian/comparator": "^3.0 || ^4.0",
                "sebastian/recursion-context": "^3.0 || ^4.0"
            },
            "require-dev": {
                "phpspec/phpspec": "^6.0 || ^7.0",
                "phpunit/phpunit": "^8.0 || ^9.0"
            },
            "type": "library",
            "extra": {
                "branch-alias": {
                    "dev-master": "1.x-dev"
                }
            },
            "autoload": {
                "psr-4": {
                    "Prophecy\\": "src/Prophecy"
                }
            },
            "notification-url": "https://packagist.org/downloads/",
            "license": [
                "MIT"
            ],
            "authors": [
                {
                    "name": "Konstantin Kudryashov",
                    "email": "ever.zet@gmail.com",
                    "homepage": "http://everzet.com"
                },
                {
                    "name": "Marcello Duarte",
                    "email": "marcello.duarte@gmail.com"
                }
            ],
            "description": "Highly opinionated mocking framework for PHP 5.3+",
            "homepage": "https://github.com/phpspec/prophecy",
            "keywords": [
                "Double",
                "Dummy",
                "fake",
                "mock",
                "spy",
                "stub"
            ],
            "support": {
                "issues": "https://github.com/phpspec/prophecy/issues",
                "source": "https://github.com/phpspec/prophecy/tree/v1.15.0"
            },
            "time": "2021-12-08T12:19:24+00:00"
        },
        {
            "name": "phpstan/phpstan",
            "version": "1.4.6",
            "source": {
                "type": "git",
                "url": "https://github.com/phpstan/phpstan.git",
                "reference": "8a7761f1c520e0dad6e04d862fdc697445457cfe"
            },
            "dist": {
                "type": "zip",
                "url": "https://api.github.com/repos/phpstan/phpstan/zipball/8a7761f1c520e0dad6e04d862fdc697445457cfe",
                "reference": "8a7761f1c520e0dad6e04d862fdc697445457cfe",
                "shasum": ""
            },
            "require": {
                "php": "^7.1|^8.0"
            },
            "conflict": {
                "phpstan/phpstan-shim": "*"
            },
            "bin": [
                "phpstan",
                "phpstan.phar"
            ],
            "type": "library",
            "extra": {
                "branch-alias": {
                    "dev-master": "1.4-dev"
                }
            },
            "autoload": {
                "files": [
                    "bootstrap.php"
                ]
            },
            "notification-url": "https://packagist.org/downloads/",
            "license": [
                "MIT"
            ],
            "description": "PHPStan - PHP Static Analysis Tool",
            "support": {
                "issues": "https://github.com/phpstan/phpstan/issues",
                "source": "https://github.com/phpstan/phpstan/tree/1.4.6"
            },
            "funding": [
                {
                    "url": "https://github.com/ondrejmirtes",
                    "type": "github"
                },
                {
                    "url": "https://github.com/phpstan",
                    "type": "github"
                },
                {
                    "url": "https://www.patreon.com/phpstan",
                    "type": "patreon"
                },
                {
                    "url": "https://tidelift.com/funding/github/packagist/phpstan/phpstan",
                    "type": "tidelift"
                }
            ],
            "time": "2022-02-06T12:56:13+00:00"
        },
        {
            "name": "phpunit/php-code-coverage",
            "version": "9.2.10",
            "source": {
                "type": "git",
                "url": "https://github.com/sebastianbergmann/php-code-coverage.git",
                "reference": "d5850aaf931743067f4bfc1ae4cbd06468400687"
            },
            "dist": {
                "type": "zip",
                "url": "https://api.github.com/repos/sebastianbergmann/php-code-coverage/zipball/d5850aaf931743067f4bfc1ae4cbd06468400687",
                "reference": "d5850aaf931743067f4bfc1ae4cbd06468400687",
                "shasum": ""
            },
            "require": {
                "ext-dom": "*",
                "ext-libxml": "*",
                "ext-xmlwriter": "*",
                "nikic/php-parser": "^4.13.0",
                "php": ">=7.3",
                "phpunit/php-file-iterator": "^3.0.3",
                "phpunit/php-text-template": "^2.0.2",
                "sebastian/code-unit-reverse-lookup": "^2.0.2",
                "sebastian/complexity": "^2.0",
                "sebastian/environment": "^5.1.2",
                "sebastian/lines-of-code": "^1.0.3",
                "sebastian/version": "^3.0.1",
                "theseer/tokenizer": "^1.2.0"
            },
            "require-dev": {
                "phpunit/phpunit": "^9.3"
            },
            "suggest": {
                "ext-pcov": "*",
                "ext-xdebug": "*"
            },
            "type": "library",
            "extra": {
                "branch-alias": {
                    "dev-master": "9.2-dev"
                }
            },
            "autoload": {
                "classmap": [
                    "src/"
                ]
            },
            "notification-url": "https://packagist.org/downloads/",
            "license": [
                "BSD-3-Clause"
            ],
            "authors": [
                {
                    "name": "Sebastian Bergmann",
                    "email": "sebastian@phpunit.de",
                    "role": "lead"
                }
            ],
            "description": "Library that provides collection, processing, and rendering functionality for PHP code coverage information.",
            "homepage": "https://github.com/sebastianbergmann/php-code-coverage",
            "keywords": [
                "coverage",
                "testing",
                "xunit"
            ],
            "support": {
                "issues": "https://github.com/sebastianbergmann/php-code-coverage/issues",
                "source": "https://github.com/sebastianbergmann/php-code-coverage/tree/9.2.10"
            },
            "funding": [
                {
                    "url": "https://github.com/sebastianbergmann",
                    "type": "github"
                }
            ],
            "time": "2021-12-05T09:12:13+00:00"
        },
        {
            "name": "phpunit/php-file-iterator",
            "version": "3.0.6",
            "source": {
                "type": "git",
                "url": "https://github.com/sebastianbergmann/php-file-iterator.git",
                "reference": "cf1c2e7c203ac650e352f4cc675a7021e7d1b3cf"
            },
            "dist": {
                "type": "zip",
                "url": "https://api.github.com/repos/sebastianbergmann/php-file-iterator/zipball/cf1c2e7c203ac650e352f4cc675a7021e7d1b3cf",
                "reference": "cf1c2e7c203ac650e352f4cc675a7021e7d1b3cf",
                "shasum": ""
            },
            "require": {
                "php": ">=7.3"
            },
            "require-dev": {
                "phpunit/phpunit": "^9.3"
            },
            "type": "library",
            "extra": {
                "branch-alias": {
                    "dev-master": "3.0-dev"
                }
            },
            "autoload": {
                "classmap": [
                    "src/"
                ]
            },
            "notification-url": "https://packagist.org/downloads/",
            "license": [
                "BSD-3-Clause"
            ],
            "authors": [
                {
                    "name": "Sebastian Bergmann",
                    "email": "sebastian@phpunit.de",
                    "role": "lead"
                }
            ],
            "description": "FilterIterator implementation that filters files based on a list of suffixes.",
            "homepage": "https://github.com/sebastianbergmann/php-file-iterator/",
            "keywords": [
                "filesystem",
                "iterator"
            ],
            "support": {
                "issues": "https://github.com/sebastianbergmann/php-file-iterator/issues",
                "source": "https://github.com/sebastianbergmann/php-file-iterator/tree/3.0.6"
            },
            "funding": [
                {
                    "url": "https://github.com/sebastianbergmann",
                    "type": "github"
                }
            ],
            "time": "2021-12-02T12:48:52+00:00"
        },
        {
            "name": "phpunit/php-invoker",
            "version": "3.1.1",
            "source": {
                "type": "git",
                "url": "https://github.com/sebastianbergmann/php-invoker.git",
                "reference": "5a10147d0aaf65b58940a0b72f71c9ac0423cc67"
            },
            "dist": {
                "type": "zip",
                "url": "https://api.github.com/repos/sebastianbergmann/php-invoker/zipball/5a10147d0aaf65b58940a0b72f71c9ac0423cc67",
                "reference": "5a10147d0aaf65b58940a0b72f71c9ac0423cc67",
                "shasum": ""
            },
            "require": {
                "php": ">=7.3"
            },
            "require-dev": {
                "ext-pcntl": "*",
                "phpunit/phpunit": "^9.3"
            },
            "suggest": {
                "ext-pcntl": "*"
            },
            "type": "library",
            "extra": {
                "branch-alias": {
                    "dev-master": "3.1-dev"
                }
            },
            "autoload": {
                "classmap": [
                    "src/"
                ]
            },
            "notification-url": "https://packagist.org/downloads/",
            "license": [
                "BSD-3-Clause"
            ],
            "authors": [
                {
                    "name": "Sebastian Bergmann",
                    "email": "sebastian@phpunit.de",
                    "role": "lead"
                }
            ],
            "description": "Invoke callables with a timeout",
            "homepage": "https://github.com/sebastianbergmann/php-invoker/",
            "keywords": [
                "process"
            ],
            "support": {
                "issues": "https://github.com/sebastianbergmann/php-invoker/issues",
                "source": "https://github.com/sebastianbergmann/php-invoker/tree/3.1.1"
            },
            "funding": [
                {
                    "url": "https://github.com/sebastianbergmann",
                    "type": "github"
                }
            ],
            "time": "2020-09-28T05:58:55+00:00"
        },
        {
            "name": "phpunit/php-text-template",
            "version": "2.0.4",
            "source": {
                "type": "git",
                "url": "https://github.com/sebastianbergmann/php-text-template.git",
                "reference": "5da5f67fc95621df9ff4c4e5a84d6a8a2acf7c28"
            },
            "dist": {
                "type": "zip",
                "url": "https://api.github.com/repos/sebastianbergmann/php-text-template/zipball/5da5f67fc95621df9ff4c4e5a84d6a8a2acf7c28",
                "reference": "5da5f67fc95621df9ff4c4e5a84d6a8a2acf7c28",
                "shasum": ""
            },
            "require": {
                "php": ">=7.3"
            },
            "require-dev": {
                "phpunit/phpunit": "^9.3"
            },
            "type": "library",
            "extra": {
                "branch-alias": {
                    "dev-master": "2.0-dev"
                }
            },
            "autoload": {
                "classmap": [
                    "src/"
                ]
            },
            "notification-url": "https://packagist.org/downloads/",
            "license": [
                "BSD-3-Clause"
            ],
            "authors": [
                {
                    "name": "Sebastian Bergmann",
                    "email": "sebastian@phpunit.de",
                    "role": "lead"
                }
            ],
            "description": "Simple template engine.",
            "homepage": "https://github.com/sebastianbergmann/php-text-template/",
            "keywords": [
                "template"
            ],
            "support": {
                "issues": "https://github.com/sebastianbergmann/php-text-template/issues",
                "source": "https://github.com/sebastianbergmann/php-text-template/tree/2.0.4"
            },
            "funding": [
                {
                    "url": "https://github.com/sebastianbergmann",
                    "type": "github"
                }
            ],
            "time": "2020-10-26T05:33:50+00:00"
        },
        {
            "name": "phpunit/php-timer",
            "version": "5.0.3",
            "source": {
                "type": "git",
                "url": "https://github.com/sebastianbergmann/php-timer.git",
                "reference": "5a63ce20ed1b5bf577850e2c4e87f4aa902afbd2"
            },
            "dist": {
                "type": "zip",
                "url": "https://api.github.com/repos/sebastianbergmann/php-timer/zipball/5a63ce20ed1b5bf577850e2c4e87f4aa902afbd2",
                "reference": "5a63ce20ed1b5bf577850e2c4e87f4aa902afbd2",
                "shasum": ""
            },
            "require": {
                "php": ">=7.3"
            },
            "require-dev": {
                "phpunit/phpunit": "^9.3"
            },
            "type": "library",
            "extra": {
                "branch-alias": {
                    "dev-master": "5.0-dev"
                }
            },
            "autoload": {
                "classmap": [
                    "src/"
                ]
            },
            "notification-url": "https://packagist.org/downloads/",
            "license": [
                "BSD-3-Clause"
            ],
            "authors": [
                {
                    "name": "Sebastian Bergmann",
                    "email": "sebastian@phpunit.de",
                    "role": "lead"
                }
            ],
            "description": "Utility class for timing",
            "homepage": "https://github.com/sebastianbergmann/php-timer/",
            "keywords": [
                "timer"
            ],
            "support": {
                "issues": "https://github.com/sebastianbergmann/php-timer/issues",
                "source": "https://github.com/sebastianbergmann/php-timer/tree/5.0.3"
            },
            "funding": [
                {
                    "url": "https://github.com/sebastianbergmann",
                    "type": "github"
                }
            ],
            "time": "2020-10-26T13:16:10+00:00"
        },
        {
            "name": "phpunit/phpunit",
            "version": "9.5.13",
            "source": {
                "type": "git",
                "url": "https://github.com/sebastianbergmann/phpunit.git",
                "reference": "597cb647654ede35e43b137926dfdfef0fb11743"
            },
            "dist": {
                "type": "zip",
                "url": "https://api.github.com/repos/sebastianbergmann/phpunit/zipball/597cb647654ede35e43b137926dfdfef0fb11743",
                "reference": "597cb647654ede35e43b137926dfdfef0fb11743",
                "shasum": ""
            },
            "require": {
                "doctrine/instantiator": "^1.3.1",
                "ext-dom": "*",
                "ext-json": "*",
                "ext-libxml": "*",
                "ext-mbstring": "*",
                "ext-xml": "*",
                "ext-xmlwriter": "*",
                "myclabs/deep-copy": "^1.10.1",
                "phar-io/manifest": "^2.0.3",
                "phar-io/version": "^3.0.2",
                "php": ">=7.3",
                "phpspec/prophecy": "^1.12.1",
                "phpunit/php-code-coverage": "^9.2.7",
                "phpunit/php-file-iterator": "^3.0.5",
                "phpunit/php-invoker": "^3.1.1",
                "phpunit/php-text-template": "^2.0.3",
                "phpunit/php-timer": "^5.0.2",
                "sebastian/cli-parser": "^1.0.1",
                "sebastian/code-unit": "^1.0.6",
                "sebastian/comparator": "^4.0.5",
                "sebastian/diff": "^4.0.3",
                "sebastian/environment": "^5.1.3",
                "sebastian/exporter": "^4.0.3",
                "sebastian/global-state": "^5.0.1",
                "sebastian/object-enumerator": "^4.0.3",
                "sebastian/resource-operations": "^3.0.3",
                "sebastian/type": "^2.3.4",
                "sebastian/version": "^3.0.2"
            },
            "require-dev": {
                "ext-pdo": "*",
                "phpspec/prophecy-phpunit": "^2.0.1"
            },
            "suggest": {
                "ext-soap": "*",
                "ext-xdebug": "*"
            },
            "bin": [
                "phpunit"
            ],
            "type": "library",
            "extra": {
                "branch-alias": {
                    "dev-master": "9.5-dev"
                }
            },
            "autoload": {
                "files": [
                    "src/Framework/Assert/Functions.php"
                ],
                "classmap": [
                    "src/"
                ]
            },
            "notification-url": "https://packagist.org/downloads/",
            "license": [
                "BSD-3-Clause"
            ],
            "authors": [
                {
                    "name": "Sebastian Bergmann",
                    "email": "sebastian@phpunit.de",
                    "role": "lead"
                }
            ],
            "description": "The PHP Unit Testing framework.",
            "homepage": "https://phpunit.de/",
            "keywords": [
                "phpunit",
                "testing",
                "xunit"
            ],
            "support": {
                "issues": "https://github.com/sebastianbergmann/phpunit/issues",
                "source": "https://github.com/sebastianbergmann/phpunit/tree/9.5.13"
            },
            "funding": [
                {
                    "url": "https://phpunit.de/sponsors.html",
                    "type": "custom"
                },
                {
                    "url": "https://github.com/sebastianbergmann",
                    "type": "github"
                }
            ],
            "time": "2022-01-24T07:33:35+00:00"
        },
        {
            "name": "psr/event-dispatcher",
            "version": "1.0.0",
            "source": {
                "type": "git",
                "url": "https://github.com/php-fig/event-dispatcher.git",
                "reference": "dbefd12671e8a14ec7f180cab83036ed26714bb0"
            },
            "dist": {
                "type": "zip",
                "url": "https://api.github.com/repos/php-fig/event-dispatcher/zipball/dbefd12671e8a14ec7f180cab83036ed26714bb0",
                "reference": "dbefd12671e8a14ec7f180cab83036ed26714bb0",
                "shasum": ""
            },
            "require": {
                "php": ">=7.2.0"
            },
            "type": "library",
            "extra": {
                "branch-alias": {
                    "dev-master": "1.0.x-dev"
                }
            },
            "autoload": {
                "psr-4": {
                    "Psr\\EventDispatcher\\": "src/"
                }
            },
            "notification-url": "https://packagist.org/downloads/",
            "license": [
                "MIT"
            ],
            "authors": [
                {
                    "name": "PHP-FIG",
                    "homepage": "http://www.php-fig.org/"
                }
            ],
            "description": "Standard interfaces for event handling.",
            "keywords": [
                "events",
                "psr",
                "psr-14"
            ],
            "support": {
                "issues": "https://github.com/php-fig/event-dispatcher/issues",
                "source": "https://github.com/php-fig/event-dispatcher/tree/1.0.0"
            },
            "time": "2019-01-08T18:20:26+00:00"
        },
        {
            "name": "sebastian/cli-parser",
            "version": "1.0.1",
            "source": {
                "type": "git",
                "url": "https://github.com/sebastianbergmann/cli-parser.git",
                "reference": "442e7c7e687e42adc03470c7b668bc4b2402c0b2"
            },
            "dist": {
                "type": "zip",
                "url": "https://api.github.com/repos/sebastianbergmann/cli-parser/zipball/442e7c7e687e42adc03470c7b668bc4b2402c0b2",
                "reference": "442e7c7e687e42adc03470c7b668bc4b2402c0b2",
                "shasum": ""
            },
            "require": {
                "php": ">=7.3"
            },
            "require-dev": {
                "phpunit/phpunit": "^9.3"
            },
            "type": "library",
            "extra": {
                "branch-alias": {
                    "dev-master": "1.0-dev"
                }
            },
            "autoload": {
                "classmap": [
                    "src/"
                ]
            },
            "notification-url": "https://packagist.org/downloads/",
            "license": [
                "BSD-3-Clause"
            ],
            "authors": [
                {
                    "name": "Sebastian Bergmann",
                    "email": "sebastian@phpunit.de",
                    "role": "lead"
                }
            ],
            "description": "Library for parsing CLI options",
            "homepage": "https://github.com/sebastianbergmann/cli-parser",
            "support": {
                "issues": "https://github.com/sebastianbergmann/cli-parser/issues",
                "source": "https://github.com/sebastianbergmann/cli-parser/tree/1.0.1"
            },
            "funding": [
                {
                    "url": "https://github.com/sebastianbergmann",
                    "type": "github"
                }
            ],
            "time": "2020-09-28T06:08:49+00:00"
        },
        {
            "name": "sebastian/code-unit",
            "version": "1.0.8",
            "source": {
                "type": "git",
                "url": "https://github.com/sebastianbergmann/code-unit.git",
                "reference": "1fc9f64c0927627ef78ba436c9b17d967e68e120"
            },
            "dist": {
                "type": "zip",
                "url": "https://api.github.com/repos/sebastianbergmann/code-unit/zipball/1fc9f64c0927627ef78ba436c9b17d967e68e120",
                "reference": "1fc9f64c0927627ef78ba436c9b17d967e68e120",
                "shasum": ""
            },
            "require": {
                "php": ">=7.3"
            },
            "require-dev": {
                "phpunit/phpunit": "^9.3"
            },
            "type": "library",
            "extra": {
                "branch-alias": {
                    "dev-master": "1.0-dev"
                }
            },
            "autoload": {
                "classmap": [
                    "src/"
                ]
            },
            "notification-url": "https://packagist.org/downloads/",
            "license": [
                "BSD-3-Clause"
            ],
            "authors": [
                {
                    "name": "Sebastian Bergmann",
                    "email": "sebastian@phpunit.de",
                    "role": "lead"
                }
            ],
            "description": "Collection of value objects that represent the PHP code units",
            "homepage": "https://github.com/sebastianbergmann/code-unit",
            "support": {
                "issues": "https://github.com/sebastianbergmann/code-unit/issues",
                "source": "https://github.com/sebastianbergmann/code-unit/tree/1.0.8"
            },
            "funding": [
                {
                    "url": "https://github.com/sebastianbergmann",
                    "type": "github"
                }
            ],
            "time": "2020-10-26T13:08:54+00:00"
        },
        {
            "name": "sebastian/code-unit-reverse-lookup",
            "version": "2.0.3",
            "source": {
                "type": "git",
                "url": "https://github.com/sebastianbergmann/code-unit-reverse-lookup.git",
                "reference": "ac91f01ccec49fb77bdc6fd1e548bc70f7faa3e5"
            },
            "dist": {
                "type": "zip",
                "url": "https://api.github.com/repos/sebastianbergmann/code-unit-reverse-lookup/zipball/ac91f01ccec49fb77bdc6fd1e548bc70f7faa3e5",
                "reference": "ac91f01ccec49fb77bdc6fd1e548bc70f7faa3e5",
                "shasum": ""
            },
            "require": {
                "php": ">=7.3"
            },
            "require-dev": {
                "phpunit/phpunit": "^9.3"
            },
            "type": "library",
            "extra": {
                "branch-alias": {
                    "dev-master": "2.0-dev"
                }
            },
            "autoload": {
                "classmap": [
                    "src/"
                ]
            },
            "notification-url": "https://packagist.org/downloads/",
            "license": [
                "BSD-3-Clause"
            ],
            "authors": [
                {
                    "name": "Sebastian Bergmann",
                    "email": "sebastian@phpunit.de"
                }
            ],
            "description": "Looks up which function or method a line of code belongs to",
            "homepage": "https://github.com/sebastianbergmann/code-unit-reverse-lookup/",
            "support": {
                "issues": "https://github.com/sebastianbergmann/code-unit-reverse-lookup/issues",
                "source": "https://github.com/sebastianbergmann/code-unit-reverse-lookup/tree/2.0.3"
            },
            "funding": [
                {
                    "url": "https://github.com/sebastianbergmann",
                    "type": "github"
                }
            ],
            "time": "2020-09-28T05:30:19+00:00"
        },
        {
            "name": "sebastian/comparator",
            "version": "4.0.6",
            "source": {
                "type": "git",
                "url": "https://github.com/sebastianbergmann/comparator.git",
                "reference": "55f4261989e546dc112258c7a75935a81a7ce382"
            },
            "dist": {
                "type": "zip",
                "url": "https://api.github.com/repos/sebastianbergmann/comparator/zipball/55f4261989e546dc112258c7a75935a81a7ce382",
                "reference": "55f4261989e546dc112258c7a75935a81a7ce382",
                "shasum": ""
            },
            "require": {
                "php": ">=7.3",
                "sebastian/diff": "^4.0",
                "sebastian/exporter": "^4.0"
            },
            "require-dev": {
                "phpunit/phpunit": "^9.3"
            },
            "type": "library",
            "extra": {
                "branch-alias": {
                    "dev-master": "4.0-dev"
                }
            },
            "autoload": {
                "classmap": [
                    "src/"
                ]
            },
            "notification-url": "https://packagist.org/downloads/",
            "license": [
                "BSD-3-Clause"
            ],
            "authors": [
                {
                    "name": "Sebastian Bergmann",
                    "email": "sebastian@phpunit.de"
                },
                {
                    "name": "Jeff Welch",
                    "email": "whatthejeff@gmail.com"
                },
                {
                    "name": "Volker Dusch",
                    "email": "github@wallbash.com"
                },
                {
                    "name": "Bernhard Schussek",
                    "email": "bschussek@2bepublished.at"
                }
            ],
            "description": "Provides the functionality to compare PHP values for equality",
            "homepage": "https://github.com/sebastianbergmann/comparator",
            "keywords": [
                "comparator",
                "compare",
                "equality"
            ],
            "support": {
                "issues": "https://github.com/sebastianbergmann/comparator/issues",
                "source": "https://github.com/sebastianbergmann/comparator/tree/4.0.6"
            },
            "funding": [
                {
                    "url": "https://github.com/sebastianbergmann",
                    "type": "github"
                }
            ],
            "time": "2020-10-26T15:49:45+00:00"
        },
        {
            "name": "sebastian/complexity",
            "version": "2.0.2",
            "source": {
                "type": "git",
                "url": "https://github.com/sebastianbergmann/complexity.git",
                "reference": "739b35e53379900cc9ac327b2147867b8b6efd88"
            },
            "dist": {
                "type": "zip",
                "url": "https://api.github.com/repos/sebastianbergmann/complexity/zipball/739b35e53379900cc9ac327b2147867b8b6efd88",
                "reference": "739b35e53379900cc9ac327b2147867b8b6efd88",
                "shasum": ""
            },
            "require": {
                "nikic/php-parser": "^4.7",
                "php": ">=7.3"
            },
            "require-dev": {
                "phpunit/phpunit": "^9.3"
            },
            "type": "library",
            "extra": {
                "branch-alias": {
                    "dev-master": "2.0-dev"
                }
            },
            "autoload": {
                "classmap": [
                    "src/"
                ]
            },
            "notification-url": "https://packagist.org/downloads/",
            "license": [
                "BSD-3-Clause"
            ],
            "authors": [
                {
                    "name": "Sebastian Bergmann",
                    "email": "sebastian@phpunit.de",
                    "role": "lead"
                }
            ],
            "description": "Library for calculating the complexity of PHP code units",
            "homepage": "https://github.com/sebastianbergmann/complexity",
            "support": {
                "issues": "https://github.com/sebastianbergmann/complexity/issues",
                "source": "https://github.com/sebastianbergmann/complexity/tree/2.0.2"
            },
            "funding": [
                {
                    "url": "https://github.com/sebastianbergmann",
                    "type": "github"
                }
            ],
            "time": "2020-10-26T15:52:27+00:00"
        },
        {
            "name": "sebastian/diff",
            "version": "4.0.4",
            "source": {
                "type": "git",
                "url": "https://github.com/sebastianbergmann/diff.git",
                "reference": "3461e3fccc7cfdfc2720be910d3bd73c69be590d"
            },
            "dist": {
                "type": "zip",
                "url": "https://api.github.com/repos/sebastianbergmann/diff/zipball/3461e3fccc7cfdfc2720be910d3bd73c69be590d",
                "reference": "3461e3fccc7cfdfc2720be910d3bd73c69be590d",
                "shasum": ""
            },
            "require": {
                "php": ">=7.3"
            },
            "require-dev": {
                "phpunit/phpunit": "^9.3",
                "symfony/process": "^4.2 || ^5"
            },
            "type": "library",
            "extra": {
                "branch-alias": {
                    "dev-master": "4.0-dev"
                }
            },
            "autoload": {
                "classmap": [
                    "src/"
                ]
            },
            "notification-url": "https://packagist.org/downloads/",
            "license": [
                "BSD-3-Clause"
            ],
            "authors": [
                {
                    "name": "Sebastian Bergmann",
                    "email": "sebastian@phpunit.de"
                },
                {
                    "name": "Kore Nordmann",
                    "email": "mail@kore-nordmann.de"
                }
            ],
            "description": "Diff implementation",
            "homepage": "https://github.com/sebastianbergmann/diff",
            "keywords": [
                "diff",
                "udiff",
                "unidiff",
                "unified diff"
            ],
            "support": {
                "issues": "https://github.com/sebastianbergmann/diff/issues",
                "source": "https://github.com/sebastianbergmann/diff/tree/4.0.4"
            },
            "funding": [
                {
                    "url": "https://github.com/sebastianbergmann",
                    "type": "github"
                }
            ],
            "time": "2020-10-26T13:10:38+00:00"
        },
        {
            "name": "sebastian/environment",
            "version": "5.1.3",
            "source": {
                "type": "git",
                "url": "https://github.com/sebastianbergmann/environment.git",
                "reference": "388b6ced16caa751030f6a69e588299fa09200ac"
            },
            "dist": {
                "type": "zip",
                "url": "https://api.github.com/repos/sebastianbergmann/environment/zipball/388b6ced16caa751030f6a69e588299fa09200ac",
                "reference": "388b6ced16caa751030f6a69e588299fa09200ac",
                "shasum": ""
            },
            "require": {
                "php": ">=7.3"
            },
            "require-dev": {
                "phpunit/phpunit": "^9.3"
            },
            "suggest": {
                "ext-posix": "*"
            },
            "type": "library",
            "extra": {
                "branch-alias": {
                    "dev-master": "5.1-dev"
                }
            },
            "autoload": {
                "classmap": [
                    "src/"
                ]
            },
            "notification-url": "https://packagist.org/downloads/",
            "license": [
                "BSD-3-Clause"
            ],
            "authors": [
                {
                    "name": "Sebastian Bergmann",
                    "email": "sebastian@phpunit.de"
                }
            ],
            "description": "Provides functionality to handle HHVM/PHP environments",
            "homepage": "http://www.github.com/sebastianbergmann/environment",
            "keywords": [
                "Xdebug",
                "environment",
                "hhvm"
            ],
            "support": {
                "issues": "https://github.com/sebastianbergmann/environment/issues",
                "source": "https://github.com/sebastianbergmann/environment/tree/5.1.3"
            },
            "funding": [
                {
                    "url": "https://github.com/sebastianbergmann",
                    "type": "github"
                }
            ],
            "time": "2020-09-28T05:52:38+00:00"
        },
        {
            "name": "sebastian/exporter",
            "version": "4.0.4",
            "source": {
                "type": "git",
                "url": "https://github.com/sebastianbergmann/exporter.git",
                "reference": "65e8b7db476c5dd267e65eea9cab77584d3cfff9"
            },
            "dist": {
                "type": "zip",
                "url": "https://api.github.com/repos/sebastianbergmann/exporter/zipball/65e8b7db476c5dd267e65eea9cab77584d3cfff9",
                "reference": "65e8b7db476c5dd267e65eea9cab77584d3cfff9",
                "shasum": ""
            },
            "require": {
                "php": ">=7.3",
                "sebastian/recursion-context": "^4.0"
            },
            "require-dev": {
                "ext-mbstring": "*",
                "phpunit/phpunit": "^9.3"
            },
            "type": "library",
            "extra": {
                "branch-alias": {
                    "dev-master": "4.0-dev"
                }
            },
            "autoload": {
                "classmap": [
                    "src/"
                ]
            },
            "notification-url": "https://packagist.org/downloads/",
            "license": [
                "BSD-3-Clause"
            ],
            "authors": [
                {
                    "name": "Sebastian Bergmann",
                    "email": "sebastian@phpunit.de"
                },
                {
                    "name": "Jeff Welch",
                    "email": "whatthejeff@gmail.com"
                },
                {
                    "name": "Volker Dusch",
                    "email": "github@wallbash.com"
                },
                {
                    "name": "Adam Harvey",
                    "email": "aharvey@php.net"
                },
                {
                    "name": "Bernhard Schussek",
                    "email": "bschussek@gmail.com"
                }
            ],
            "description": "Provides the functionality to export PHP variables for visualization",
            "homepage": "https://www.github.com/sebastianbergmann/exporter",
            "keywords": [
                "export",
                "exporter"
            ],
            "support": {
                "issues": "https://github.com/sebastianbergmann/exporter/issues",
                "source": "https://github.com/sebastianbergmann/exporter/tree/4.0.4"
            },
            "funding": [
                {
                    "url": "https://github.com/sebastianbergmann",
                    "type": "github"
                }
            ],
            "time": "2021-11-11T14:18:36+00:00"
        },
        {
            "name": "sebastian/global-state",
<<<<<<< HEAD
            "version": "5.0.4",
            "source": {
                "type": "git",
                "url": "https://github.com/sebastianbergmann/global-state.git",
                "reference": "19c519631c5a511b7ed0ad64a6713fdb3fd25fe4"
            },
            "dist": {
                "type": "zip",
                "url": "https://api.github.com/repos/sebastianbergmann/global-state/zipball/19c519631c5a511b7ed0ad64a6713fdb3fd25fe4",
                "reference": "19c519631c5a511b7ed0ad64a6713fdb3fd25fe4",
=======
            "version": "3.0.2",
            "source": {
                "type": "git",
                "url": "https://github.com/sebastianbergmann/global-state.git",
                "reference": "de036ec91d55d2a9e0db2ba975b512cdb1c23921"
            },
            "dist": {
                "type": "zip",
                "url": "https://api.github.com/repos/sebastianbergmann/global-state/zipball/de036ec91d55d2a9e0db2ba975b512cdb1c23921",
                "reference": "de036ec91d55d2a9e0db2ba975b512cdb1c23921",
>>>>>>> 7b704f90
                "shasum": ""
            },
            "require": {
                "php": ">=7.3",
                "sebastian/object-reflector": "^2.0",
                "sebastian/recursion-context": "^4.0"
            },
            "require-dev": {
                "ext-dom": "*",
                "phpunit/phpunit": "^9.3"
            },
            "suggest": {
                "ext-uopz": "*"
            },
            "type": "library",
            "extra": {
                "branch-alias": {
                    "dev-master": "5.0-dev"
                }
            },
            "autoload": {
                "classmap": [
                    "src/"
                ]
            },
            "notification-url": "https://packagist.org/downloads/",
            "license": [
                "BSD-3-Clause"
            ],
            "authors": [
                {
                    "name": "Sebastian Bergmann",
                    "email": "sebastian@phpunit.de"
                }
            ],
            "description": "Snapshotting of global state",
            "homepage": "http://www.github.com/sebastianbergmann/global-state",
            "keywords": [
                "global state"
            ],
            "support": {
                "issues": "https://github.com/sebastianbergmann/global-state/issues",
<<<<<<< HEAD
                "source": "https://github.com/sebastianbergmann/global-state/tree/5.0.4"
            },
            "funding": [
                {
                    "url": "https://github.com/sebastianbergmann",
                    "type": "github"
                }
            ],
            "time": "2022-02-10T07:01:19+00:00"
        },
        {
            "name": "sebastian/lines-of-code",
            "version": "1.0.3",
            "source": {
                "type": "git",
                "url": "https://github.com/sebastianbergmann/lines-of-code.git",
                "reference": "c1c2e997aa3146983ed888ad08b15470a2e22ecc"
            },
            "dist": {
                "type": "zip",
                "url": "https://api.github.com/repos/sebastianbergmann/lines-of-code/zipball/c1c2e997aa3146983ed888ad08b15470a2e22ecc",
                "reference": "c1c2e997aa3146983ed888ad08b15470a2e22ecc",
                "shasum": ""
            },
            "require": {
                "nikic/php-parser": "^4.6",
                "php": ">=7.3"
            },
            "require-dev": {
                "phpunit/phpunit": "^9.3"
            },
            "type": "library",
            "extra": {
                "branch-alias": {
                    "dev-master": "1.0-dev"
                }
            },
            "autoload": {
                "classmap": [
                    "src/"
                ]
            },
            "notification-url": "https://packagist.org/downloads/",
            "license": [
                "BSD-3-Clause"
            ],
            "authors": [
                {
                    "name": "Sebastian Bergmann",
                    "email": "sebastian@phpunit.de",
                    "role": "lead"
                }
            ],
            "description": "Library for counting the lines of code in PHP source code",
            "homepage": "https://github.com/sebastianbergmann/lines-of-code",
            "support": {
                "issues": "https://github.com/sebastianbergmann/lines-of-code/issues",
                "source": "https://github.com/sebastianbergmann/lines-of-code/tree/1.0.3"
=======
                "source": "https://github.com/sebastianbergmann/global-state/tree/3.0.2"
>>>>>>> 7b704f90
            },
            "funding": [
                {
                    "url": "https://github.com/sebastianbergmann",
                    "type": "github"
                }
            ],
<<<<<<< HEAD
            "time": "2020-11-28T06:42:11+00:00"
=======
            "time": "2022-02-10T06:55:38+00:00"
>>>>>>> 7b704f90
        },
        {
            "name": "sebastian/object-enumerator",
            "version": "4.0.4",
            "source": {
                "type": "git",
                "url": "https://github.com/sebastianbergmann/object-enumerator.git",
                "reference": "5c9eeac41b290a3712d88851518825ad78f45c71"
            },
            "dist": {
                "type": "zip",
                "url": "https://api.github.com/repos/sebastianbergmann/object-enumerator/zipball/5c9eeac41b290a3712d88851518825ad78f45c71",
                "reference": "5c9eeac41b290a3712d88851518825ad78f45c71",
                "shasum": ""
            },
            "require": {
                "php": ">=7.3",
                "sebastian/object-reflector": "^2.0",
                "sebastian/recursion-context": "^4.0"
            },
            "require-dev": {
                "phpunit/phpunit": "^9.3"
            },
            "type": "library",
            "extra": {
                "branch-alias": {
                    "dev-master": "4.0-dev"
                }
            },
            "autoload": {
                "classmap": [
                    "src/"
                ]
            },
            "notification-url": "https://packagist.org/downloads/",
            "license": [
                "BSD-3-Clause"
            ],
            "authors": [
                {
                    "name": "Sebastian Bergmann",
                    "email": "sebastian@phpunit.de"
                }
            ],
            "description": "Traverses array structures and object graphs to enumerate all referenced objects",
            "homepage": "https://github.com/sebastianbergmann/object-enumerator/",
            "support": {
                "issues": "https://github.com/sebastianbergmann/object-enumerator/issues",
                "source": "https://github.com/sebastianbergmann/object-enumerator/tree/4.0.4"
            },
            "funding": [
                {
                    "url": "https://github.com/sebastianbergmann",
                    "type": "github"
                }
            ],
            "time": "2020-10-26T13:12:34+00:00"
        },
        {
            "name": "sebastian/object-reflector",
            "version": "2.0.4",
            "source": {
                "type": "git",
                "url": "https://github.com/sebastianbergmann/object-reflector.git",
                "reference": "b4f479ebdbf63ac605d183ece17d8d7fe49c15c7"
            },
            "dist": {
                "type": "zip",
                "url": "https://api.github.com/repos/sebastianbergmann/object-reflector/zipball/b4f479ebdbf63ac605d183ece17d8d7fe49c15c7",
                "reference": "b4f479ebdbf63ac605d183ece17d8d7fe49c15c7",
                "shasum": ""
            },
            "require": {
                "php": ">=7.3"
            },
            "require-dev": {
                "phpunit/phpunit": "^9.3"
            },
            "type": "library",
            "extra": {
                "branch-alias": {
                    "dev-master": "2.0-dev"
                }
            },
            "autoload": {
                "classmap": [
                    "src/"
                ]
            },
            "notification-url": "https://packagist.org/downloads/",
            "license": [
                "BSD-3-Clause"
            ],
            "authors": [
                {
                    "name": "Sebastian Bergmann",
                    "email": "sebastian@phpunit.de"
                }
            ],
            "description": "Allows reflection of object attributes, including inherited and non-public ones",
            "homepage": "https://github.com/sebastianbergmann/object-reflector/",
            "support": {
                "issues": "https://github.com/sebastianbergmann/object-reflector/issues",
                "source": "https://github.com/sebastianbergmann/object-reflector/tree/2.0.4"
            },
            "funding": [
                {
                    "url": "https://github.com/sebastianbergmann",
                    "type": "github"
                }
            ],
            "time": "2020-10-26T13:14:26+00:00"
        },
        {
            "name": "sebastian/recursion-context",
            "version": "4.0.4",
            "source": {
                "type": "git",
                "url": "https://github.com/sebastianbergmann/recursion-context.git",
                "reference": "cd9d8cf3c5804de4341c283ed787f099f5506172"
            },
            "dist": {
                "type": "zip",
                "url": "https://api.github.com/repos/sebastianbergmann/recursion-context/zipball/cd9d8cf3c5804de4341c283ed787f099f5506172",
                "reference": "cd9d8cf3c5804de4341c283ed787f099f5506172",
                "shasum": ""
            },
            "require": {
                "php": ">=7.3"
            },
            "require-dev": {
                "phpunit/phpunit": "^9.3"
            },
            "type": "library",
            "extra": {
                "branch-alias": {
                    "dev-master": "4.0-dev"
                }
            },
            "autoload": {
                "classmap": [
                    "src/"
                ]
            },
            "notification-url": "https://packagist.org/downloads/",
            "license": [
                "BSD-3-Clause"
            ],
            "authors": [
                {
                    "name": "Sebastian Bergmann",
                    "email": "sebastian@phpunit.de"
                },
                {
                    "name": "Jeff Welch",
                    "email": "whatthejeff@gmail.com"
                },
                {
                    "name": "Adam Harvey",
                    "email": "aharvey@php.net"
                }
            ],
            "description": "Provides functionality to recursively process PHP variables",
            "homepage": "http://www.github.com/sebastianbergmann/recursion-context",
            "support": {
                "issues": "https://github.com/sebastianbergmann/recursion-context/issues",
                "source": "https://github.com/sebastianbergmann/recursion-context/tree/4.0.4"
            },
            "funding": [
                {
                    "url": "https://github.com/sebastianbergmann",
                    "type": "github"
                }
            ],
            "time": "2020-10-26T13:17:30+00:00"
        },
        {
            "name": "sebastian/resource-operations",
            "version": "3.0.3",
            "source": {
                "type": "git",
                "url": "https://github.com/sebastianbergmann/resource-operations.git",
                "reference": "0f4443cb3a1d92ce809899753bc0d5d5a8dd19a8"
            },
            "dist": {
                "type": "zip",
                "url": "https://api.github.com/repos/sebastianbergmann/resource-operations/zipball/0f4443cb3a1d92ce809899753bc0d5d5a8dd19a8",
                "reference": "0f4443cb3a1d92ce809899753bc0d5d5a8dd19a8",
                "shasum": ""
            },
            "require": {
                "php": ">=7.3"
            },
            "require-dev": {
                "phpunit/phpunit": "^9.0"
            },
            "type": "library",
            "extra": {
                "branch-alias": {
                    "dev-master": "3.0-dev"
                }
            },
            "autoload": {
                "classmap": [
                    "src/"
                ]
            },
            "notification-url": "https://packagist.org/downloads/",
            "license": [
                "BSD-3-Clause"
            ],
            "authors": [
                {
                    "name": "Sebastian Bergmann",
                    "email": "sebastian@phpunit.de"
                }
            ],
            "description": "Provides a list of PHP built-in functions that operate on resources",
            "homepage": "https://www.github.com/sebastianbergmann/resource-operations",
            "support": {
                "issues": "https://github.com/sebastianbergmann/resource-operations/issues",
                "source": "https://github.com/sebastianbergmann/resource-operations/tree/3.0.3"
            },
            "funding": [
                {
                    "url": "https://github.com/sebastianbergmann",
                    "type": "github"
                }
            ],
            "time": "2020-09-28T06:45:17+00:00"
        },
        {
            "name": "sebastian/type",
            "version": "2.3.4",
            "source": {
                "type": "git",
                "url": "https://github.com/sebastianbergmann/type.git",
                "reference": "b8cd8a1c753c90bc1a0f5372170e3e489136f914"
            },
            "dist": {
                "type": "zip",
                "url": "https://api.github.com/repos/sebastianbergmann/type/zipball/b8cd8a1c753c90bc1a0f5372170e3e489136f914",
                "reference": "b8cd8a1c753c90bc1a0f5372170e3e489136f914",
                "shasum": ""
            },
            "require": {
                "php": ">=7.3"
            },
            "require-dev": {
                "phpunit/phpunit": "^9.3"
            },
            "type": "library",
            "extra": {
                "branch-alias": {
                    "dev-master": "2.3-dev"
                }
            },
            "autoload": {
                "classmap": [
                    "src/"
                ]
            },
            "notification-url": "https://packagist.org/downloads/",
            "license": [
                "BSD-3-Clause"
            ],
            "authors": [
                {
                    "name": "Sebastian Bergmann",
                    "email": "sebastian@phpunit.de",
                    "role": "lead"
                }
            ],
            "description": "Collection of value objects that represent the types of the PHP type system",
            "homepage": "https://github.com/sebastianbergmann/type",
            "support": {
                "issues": "https://github.com/sebastianbergmann/type/issues",
                "source": "https://github.com/sebastianbergmann/type/tree/2.3.4"
            },
            "funding": [
                {
                    "url": "https://github.com/sebastianbergmann",
                    "type": "github"
                }
            ],
            "time": "2021-06-15T12:49:02+00:00"
        },
        {
            "name": "sebastian/version",
            "version": "3.0.2",
            "source": {
                "type": "git",
                "url": "https://github.com/sebastianbergmann/version.git",
                "reference": "c6c1022351a901512170118436c764e473f6de8c"
            },
            "dist": {
                "type": "zip",
                "url": "https://api.github.com/repos/sebastianbergmann/version/zipball/c6c1022351a901512170118436c764e473f6de8c",
                "reference": "c6c1022351a901512170118436c764e473f6de8c",
                "shasum": ""
            },
            "require": {
                "php": ">=7.3"
            },
            "type": "library",
            "extra": {
                "branch-alias": {
                    "dev-master": "3.0-dev"
                }
            },
            "autoload": {
                "classmap": [
                    "src/"
                ]
            },
            "notification-url": "https://packagist.org/downloads/",
            "license": [
                "BSD-3-Clause"
            ],
            "authors": [
                {
                    "name": "Sebastian Bergmann",
                    "email": "sebastian@phpunit.de",
                    "role": "lead"
                }
            ],
            "description": "Library that helps with managing the version number of Git-hosted PHP projects",
            "homepage": "https://github.com/sebastianbergmann/version",
            "support": {
                "issues": "https://github.com/sebastianbergmann/version/issues",
                "source": "https://github.com/sebastianbergmann/version/tree/3.0.2"
            },
            "funding": [
                {
                    "url": "https://github.com/sebastianbergmann",
                    "type": "github"
                }
            ],
            "time": "2020-09-28T06:39:44+00:00"
        },
        {
            "name": "softcreatr/jsonpath",
            "version": "0.7.5",
            "source": {
                "type": "git",
                "url": "https://github.com/SoftCreatR/JSONPath.git",
                "reference": "008569bf80aa3584834f7890781576bc7b65afa7"
            },
            "dist": {
                "type": "zip",
                "url": "https://api.github.com/repos/SoftCreatR/JSONPath/zipball/008569bf80aa3584834f7890781576bc7b65afa7",
                "reference": "008569bf80aa3584834f7890781576bc7b65afa7",
                "shasum": ""
            },
            "require": {
                "ext-json": "*",
                "php": ">=7.1"
            },
            "replace": {
                "flow/jsonpath": "*"
            },
            "require-dev": {
                "phpunit/phpunit": ">=7.0",
                "roave/security-advisories": "dev-master",
                "squizlabs/php_codesniffer": "^3.5"
            },
            "type": "library",
            "autoload": {
                "psr-4": {
                    "Flow\\JSONPath\\": "src/"
                }
            },
            "notification-url": "https://packagist.org/downloads/",
            "license": [
                "MIT"
            ],
            "authors": [
                {
                    "name": "Stephen Frank",
                    "email": "stephen@flowsa.com",
                    "homepage": "https://prismaticbytes.com",
                    "role": "Developer"
                },
                {
                    "name": "Sascha Greuel",
                    "email": "hello@1-2.dev",
                    "homepage": "http://1-2.dev",
                    "role": "Developer"
                }
            ],
            "description": "JSONPath implementation for parsing, searching and flattening arrays",
            "support": {
                "email": "hello@1-2.dev",
                "forum": "https://github.com/SoftCreatR/JSONPath/discussions",
                "issues": "https://github.com/SoftCreatR/JSONPath/issues",
                "source": "https://github.com/SoftCreatR/JSONPath"
            },
            "funding": [
                {
                    "url": "https://github.com/softcreatr",
                    "type": "github"
                }
            ],
            "time": "2021-06-02T22:15:26+00:00"
        },
        {
            "name": "symfony/browser-kit",
            "version": "v5.4.3",
            "source": {
                "type": "git",
                "url": "https://github.com/symfony/browser-kit.git",
                "reference": "18e73179c6a33d520de1b644941eba108dd811ad"
            },
            "dist": {
                "type": "zip",
                "url": "https://api.github.com/repos/symfony/browser-kit/zipball/18e73179c6a33d520de1b644941eba108dd811ad",
                "reference": "18e73179c6a33d520de1b644941eba108dd811ad",
                "shasum": ""
            },
            "require": {
                "php": ">=7.2.5",
                "symfony/dom-crawler": "^4.4|^5.0|^6.0",
                "symfony/polyfill-php80": "^1.16"
            },
            "require-dev": {
                "symfony/css-selector": "^4.4|^5.0|^6.0",
                "symfony/http-client": "^4.4|^5.0|^6.0",
                "symfony/mime": "^4.4|^5.0|^6.0",
                "symfony/process": "^4.4|^5.0|^6.0"
            },
            "suggest": {
                "symfony/process": ""
            },
            "type": "library",
            "autoload": {
                "psr-4": {
                    "Symfony\\Component\\BrowserKit\\": ""
                },
                "exclude-from-classmap": [
                    "/Tests/"
                ]
            },
            "notification-url": "https://packagist.org/downloads/",
            "license": [
                "MIT"
            ],
            "authors": [
                {
                    "name": "Fabien Potencier",
                    "email": "fabien@symfony.com"
                },
                {
                    "name": "Symfony Community",
                    "homepage": "https://symfony.com/contributors"
                }
            ],
            "description": "Simulates the behavior of a web browser, allowing you to make requests, click on links and submit forms programmatically",
            "homepage": "https://symfony.com",
            "support": {
                "source": "https://github.com/symfony/browser-kit/tree/v5.4.3"
            },
            "funding": [
                {
                    "url": "https://symfony.com/sponsor",
                    "type": "custom"
                },
                {
                    "url": "https://github.com/fabpot",
                    "type": "github"
                },
                {
                    "url": "https://tidelift.com/funding/github/packagist/symfony/symfony",
                    "type": "tidelift"
                }
            ],
            "time": "2022-01-02T09:53:40+00:00"
        },
        {
            "name": "symfony/css-selector",
            "version": "v5.4.3",
            "source": {
                "type": "git",
                "url": "https://github.com/symfony/css-selector.git",
                "reference": "b0a190285cd95cb019237851205b8140ef6e368e"
            },
            "dist": {
                "type": "zip",
                "url": "https://api.github.com/repos/symfony/css-selector/zipball/b0a190285cd95cb019237851205b8140ef6e368e",
                "reference": "b0a190285cd95cb019237851205b8140ef6e368e",
                "shasum": ""
            },
            "require": {
                "php": ">=7.2.5",
                "symfony/polyfill-php80": "^1.16"
            },
            "type": "library",
            "autoload": {
                "psr-4": {
                    "Symfony\\Component\\CssSelector\\": ""
                },
                "exclude-from-classmap": [
                    "/Tests/"
                ]
            },
            "notification-url": "https://packagist.org/downloads/",
            "license": [
                "MIT"
            ],
            "authors": [
                {
                    "name": "Fabien Potencier",
                    "email": "fabien@symfony.com"
                },
                {
                    "name": "Jean-François Simon",
                    "email": "jeanfrancois.simon@sensiolabs.com"
                },
                {
                    "name": "Symfony Community",
                    "homepage": "https://symfony.com/contributors"
                }
            ],
            "description": "Converts CSS selectors to XPath expressions",
            "homepage": "https://symfony.com",
            "support": {
                "source": "https://github.com/symfony/css-selector/tree/v5.4.3"
            },
            "funding": [
                {
                    "url": "https://symfony.com/sponsor",
                    "type": "custom"
                },
                {
                    "url": "https://github.com/fabpot",
                    "type": "github"
                },
                {
                    "url": "https://tidelift.com/funding/github/packagist/symfony/symfony",
                    "type": "tidelift"
                }
            ],
            "time": "2022-01-02T09:53:40+00:00"
        },
        {
            "name": "symfony/dom-crawler",
            "version": "v5.4.3",
            "source": {
                "type": "git",
                "url": "https://github.com/symfony/dom-crawler.git",
                "reference": "2634381fdf27a2a0a8ac8eb404025eb656c65d0c"
            },
            "dist": {
                "type": "zip",
                "url": "https://api.github.com/repos/symfony/dom-crawler/zipball/2634381fdf27a2a0a8ac8eb404025eb656c65d0c",
                "reference": "2634381fdf27a2a0a8ac8eb404025eb656c65d0c",
                "shasum": ""
            },
            "require": {
                "php": ">=7.2.5",
                "symfony/deprecation-contracts": "^2.1|^3",
                "symfony/polyfill-ctype": "~1.8",
                "symfony/polyfill-mbstring": "~1.0",
                "symfony/polyfill-php80": "^1.16"
            },
            "conflict": {
                "masterminds/html5": "<2.6"
            },
            "require-dev": {
                "masterminds/html5": "^2.6",
                "symfony/css-selector": "^4.4|^5.0|^6.0"
            },
            "suggest": {
                "symfony/css-selector": ""
            },
            "type": "library",
            "autoload": {
                "psr-4": {
                    "Symfony\\Component\\DomCrawler\\": ""
                },
                "exclude-from-classmap": [
                    "/Tests/"
                ]
            },
            "notification-url": "https://packagist.org/downloads/",
            "license": [
                "MIT"
            ],
            "authors": [
                {
                    "name": "Fabien Potencier",
                    "email": "fabien@symfony.com"
                },
                {
                    "name": "Symfony Community",
                    "homepage": "https://symfony.com/contributors"
                }
            ],
            "description": "Eases DOM navigation for HTML and XML documents",
            "homepage": "https://symfony.com",
            "support": {
                "source": "https://github.com/symfony/dom-crawler/tree/v5.4.3"
            },
            "funding": [
                {
                    "url": "https://symfony.com/sponsor",
                    "type": "custom"
                },
                {
                    "url": "https://github.com/fabpot",
                    "type": "github"
                },
                {
                    "url": "https://tidelift.com/funding/github/packagist/symfony/symfony",
                    "type": "tidelift"
                }
            ],
            "time": "2022-01-02T09:53:40+00:00"
        },
        {
            "name": "symfony/event-dispatcher",
            "version": "v5.4.3",
            "source": {
                "type": "git",
                "url": "https://github.com/symfony/event-dispatcher.git",
                "reference": "dec8a9f58d20df252b9cd89f1c6c1530f747685d"
            },
            "dist": {
                "type": "zip",
                "url": "https://api.github.com/repos/symfony/event-dispatcher/zipball/dec8a9f58d20df252b9cd89f1c6c1530f747685d",
                "reference": "dec8a9f58d20df252b9cd89f1c6c1530f747685d",
                "shasum": ""
            },
            "require": {
                "php": ">=7.2.5",
                "symfony/deprecation-contracts": "^2.1|^3",
                "symfony/event-dispatcher-contracts": "^2|^3",
                "symfony/polyfill-php80": "^1.16"
            },
            "conflict": {
                "symfony/dependency-injection": "<4.4"
            },
            "provide": {
                "psr/event-dispatcher-implementation": "1.0",
                "symfony/event-dispatcher-implementation": "2.0"
            },
            "require-dev": {
                "psr/log": "^1|^2|^3",
                "symfony/config": "^4.4|^5.0|^6.0",
                "symfony/dependency-injection": "^4.4|^5.0|^6.0",
                "symfony/error-handler": "^4.4|^5.0|^6.0",
                "symfony/expression-language": "^4.4|^5.0|^6.0",
                "symfony/http-foundation": "^4.4|^5.0|^6.0",
                "symfony/service-contracts": "^1.1|^2|^3",
                "symfony/stopwatch": "^4.4|^5.0|^6.0"
            },
            "suggest": {
                "symfony/dependency-injection": "",
                "symfony/http-kernel": ""
            },
            "type": "library",
            "autoload": {
                "psr-4": {
                    "Symfony\\Component\\EventDispatcher\\": ""
                },
                "exclude-from-classmap": [
                    "/Tests/"
                ]
            },
            "notification-url": "https://packagist.org/downloads/",
            "license": [
                "MIT"
            ],
            "authors": [
                {
                    "name": "Fabien Potencier",
                    "email": "fabien@symfony.com"
                },
                {
                    "name": "Symfony Community",
                    "homepage": "https://symfony.com/contributors"
                }
            ],
            "description": "Provides tools that allow your application components to communicate with each other by dispatching events and listening to them",
            "homepage": "https://symfony.com",
            "support": {
                "source": "https://github.com/symfony/event-dispatcher/tree/v5.4.3"
            },
            "funding": [
                {
                    "url": "https://symfony.com/sponsor",
                    "type": "custom"
                },
                {
                    "url": "https://github.com/fabpot",
                    "type": "github"
                },
                {
                    "url": "https://tidelift.com/funding/github/packagist/symfony/symfony",
                    "type": "tidelift"
                }
            ],
            "time": "2022-01-02T09:53:40+00:00"
        },
        {
            "name": "symfony/event-dispatcher-contracts",
            "version": "v2.5.0",
            "source": {
                "type": "git",
                "url": "https://github.com/symfony/event-dispatcher-contracts.git",
                "reference": "66bea3b09be61613cd3b4043a65a8ec48cfa6d2a"
            },
            "dist": {
                "type": "zip",
                "url": "https://api.github.com/repos/symfony/event-dispatcher-contracts/zipball/66bea3b09be61613cd3b4043a65a8ec48cfa6d2a",
                "reference": "66bea3b09be61613cd3b4043a65a8ec48cfa6d2a",
                "shasum": ""
            },
            "require": {
                "php": ">=7.2.5",
                "psr/event-dispatcher": "^1"
            },
            "suggest": {
                "symfony/event-dispatcher-implementation": ""
            },
            "type": "library",
            "extra": {
                "branch-alias": {
                    "dev-main": "2.5-dev"
                },
                "thanks": {
                    "name": "symfony/contracts",
                    "url": "https://github.com/symfony/contracts"
                }
            },
            "autoload": {
                "psr-4": {
                    "Symfony\\Contracts\\EventDispatcher\\": ""
                }
            },
            "notification-url": "https://packagist.org/downloads/",
            "license": [
                "MIT"
            ],
            "authors": [
                {
                    "name": "Nicolas Grekas",
                    "email": "p@tchwork.com"
                },
                {
                    "name": "Symfony Community",
                    "homepage": "https://symfony.com/contributors"
                }
            ],
            "description": "Generic abstractions related to dispatching event",
            "homepage": "https://symfony.com",
            "keywords": [
                "abstractions",
                "contracts",
                "decoupling",
                "interfaces",
                "interoperability",
                "standards"
            ],
            "support": {
                "source": "https://github.com/symfony/event-dispatcher-contracts/tree/v2.5.0"
            },
            "funding": [
                {
                    "url": "https://symfony.com/sponsor",
                    "type": "custom"
                },
                {
                    "url": "https://github.com/fabpot",
                    "type": "github"
                },
                {
                    "url": "https://tidelift.com/funding/github/packagist/symfony/symfony",
                    "type": "tidelift"
                }
            ],
            "time": "2021-07-12T14:48:14+00:00"
        },
        {
            "name": "theseer/tokenizer",
            "version": "1.2.1",
            "source": {
                "type": "git",
                "url": "https://github.com/theseer/tokenizer.git",
                "reference": "34a41e998c2183e22995f158c581e7b5e755ab9e"
            },
            "dist": {
                "type": "zip",
                "url": "https://api.github.com/repos/theseer/tokenizer/zipball/34a41e998c2183e22995f158c581e7b5e755ab9e",
                "reference": "34a41e998c2183e22995f158c581e7b5e755ab9e",
                "shasum": ""
            },
            "require": {
                "ext-dom": "*",
                "ext-tokenizer": "*",
                "ext-xmlwriter": "*",
                "php": "^7.2 || ^8.0"
            },
            "type": "library",
            "autoload": {
                "classmap": [
                    "src/"
                ]
            },
            "notification-url": "https://packagist.org/downloads/",
            "license": [
                "BSD-3-Clause"
            ],
            "authors": [
                {
                    "name": "Arne Blankerts",
                    "email": "arne@blankerts.de",
                    "role": "Developer"
                }
            ],
            "description": "A small library for converting tokenized PHP source code into XML and potentially other formats",
            "support": {
                "issues": "https://github.com/theseer/tokenizer/issues",
                "source": "https://github.com/theseer/tokenizer/tree/1.2.1"
            },
            "funding": [
                {
                    "url": "https://github.com/theseer",
                    "type": "github"
                }
            ],
            "time": "2021-07-28T10:34:58+00:00"
        },
        {
            "name": "vlucas/phpdotenv",
            "version": "v5.4.1",
            "source": {
                "type": "git",
                "url": "https://github.com/vlucas/phpdotenv.git",
                "reference": "264dce589e7ce37a7ba99cb901eed8249fbec92f"
            },
            "dist": {
                "type": "zip",
                "url": "https://api.github.com/repos/vlucas/phpdotenv/zipball/264dce589e7ce37a7ba99cb901eed8249fbec92f",
                "reference": "264dce589e7ce37a7ba99cb901eed8249fbec92f",
                "shasum": ""
            },
            "require": {
                "ext-pcre": "*",
                "graham-campbell/result-type": "^1.0.2",
                "php": "^7.1.3 || ^8.0",
                "phpoption/phpoption": "^1.8",
                "symfony/polyfill-ctype": "^1.23",
                "symfony/polyfill-mbstring": "^1.23.1",
                "symfony/polyfill-php80": "^1.23.1"
            },
            "require-dev": {
                "bamarni/composer-bin-plugin": "^1.4.1",
                "ext-filter": "*",
                "phpunit/phpunit": "^7.5.20 || ^8.5.21 || ^9.5.10"
            },
            "suggest": {
                "ext-filter": "Required to use the boolean validator."
            },
            "type": "library",
            "extra": {
                "branch-alias": {
                    "dev-master": "5.4-dev"
                }
            },
            "autoload": {
                "psr-4": {
                    "Dotenv\\": "src/"
                }
            },
            "notification-url": "https://packagist.org/downloads/",
            "license": [
                "BSD-3-Clause"
            ],
            "authors": [
                {
                    "name": "Graham Campbell",
                    "email": "hello@gjcampbell.co.uk",
                    "homepage": "https://github.com/GrahamCampbell"
                },
                {
                    "name": "Vance Lucas",
                    "email": "vance@vancelucas.com",
                    "homepage": "https://github.com/vlucas"
                }
            ],
            "description": "Loads environment variables from `.env` to `getenv()`, `$_ENV` and `$_SERVER` automagically.",
            "keywords": [
                "dotenv",
                "env",
                "environment"
            ],
            "support": {
                "issues": "https://github.com/vlucas/phpdotenv/issues",
                "source": "https://github.com/vlucas/phpdotenv/tree/v5.4.1"
            },
            "funding": [
                {
                    "url": "https://github.com/GrahamCampbell",
                    "type": "github"
                },
                {
                    "url": "https://tidelift.com/funding/github/packagist/vlucas/phpdotenv",
                    "type": "tidelift"
                }
            ],
            "time": "2021-12-12T23:22:04+00:00"
        }
    ],
    "aliases": [],
    "minimum-stability": "stable",
    "stability-flags": [],
    "prefer-stable": false,
    "prefer-lowest": false,
    "platform": {
        "php": ">=8.0",
        "ext-curl": "*",
        "ext-dom": "*",
        "ext-intl": "*",
        "ext-json": "*",
        "ext-mbstring": "*",
        "ext-openssl": "*",
        "ext-pcre": "*",
        "ext-pdo": "*",
        "ext-zip": "*"
    },
    "platform-dev": [],
    "platform-overrides": {
        "php": "8.0"
    },
    "plugin-api-version": "2.1.0"
}<|MERGE_RESOLUTION|>--- conflicted
+++ resolved
@@ -4,11 +4,7 @@
         "Read more about it at https://getcomposer.org/doc/01-basic-usage.md#installing-dependencies",
         "This file is @generated automatically"
     ],
-<<<<<<< HEAD
-    "content-hash": "deab67bc7e3169e560dfe762e4480e37",
-=======
-    "content-hash": "6980a742bb3c289656e641f0b08a125c",
->>>>>>> 7b704f90
+    "content-hash": "1b3d18e3517e841be3a1f8946753309e",
     "packages": [
         {
             "name": "cebe/markdown",
@@ -6611,9 +6607,6 @@
             },
             "require": {
                 "php": "^7.1 || ^8.0"
-            },
-            "replace": {
-                "myclabs/deep-copy": "self.version"
             },
             "require-dev": {
                 "doctrine/collections": "^1.0",
@@ -7999,7 +7992,6 @@
         },
         {
             "name": "sebastian/global-state",
-<<<<<<< HEAD
             "version": "5.0.4",
             "source": {
                 "type": "git",
@@ -8010,18 +8002,6 @@
                 "type": "zip",
                 "url": "https://api.github.com/repos/sebastianbergmann/global-state/zipball/19c519631c5a511b7ed0ad64a6713fdb3fd25fe4",
                 "reference": "19c519631c5a511b7ed0ad64a6713fdb3fd25fe4",
-=======
-            "version": "3.0.2",
-            "source": {
-                "type": "git",
-                "url": "https://github.com/sebastianbergmann/global-state.git",
-                "reference": "de036ec91d55d2a9e0db2ba975b512cdb1c23921"
-            },
-            "dist": {
-                "type": "zip",
-                "url": "https://api.github.com/repos/sebastianbergmann/global-state/zipball/de036ec91d55d2a9e0db2ba975b512cdb1c23921",
-                "reference": "de036ec91d55d2a9e0db2ba975b512cdb1c23921",
->>>>>>> 7b704f90
                 "shasum": ""
             },
             "require": {
@@ -8064,7 +8044,6 @@
             ],
             "support": {
                 "issues": "https://github.com/sebastianbergmann/global-state/issues",
-<<<<<<< HEAD
                 "source": "https://github.com/sebastianbergmann/global-state/tree/5.0.4"
             },
             "funding": [
@@ -8123,9 +8102,6 @@
             "support": {
                 "issues": "https://github.com/sebastianbergmann/lines-of-code/issues",
                 "source": "https://github.com/sebastianbergmann/lines-of-code/tree/1.0.3"
-=======
-                "source": "https://github.com/sebastianbergmann/global-state/tree/3.0.2"
->>>>>>> 7b704f90
             },
             "funding": [
                 {
@@ -8133,11 +8109,7 @@
                     "type": "github"
                 }
             ],
-<<<<<<< HEAD
             "time": "2020-11-28T06:42:11+00:00"
-=======
-            "time": "2022-02-10T06:55:38+00:00"
->>>>>>> 7b704f90
         },
         {
             "name": "sebastian/object-enumerator",
@@ -9072,5 +9044,5 @@
     "platform-overrides": {
         "php": "8.0"
     },
-    "plugin-api-version": "2.1.0"
+    "plugin-api-version": "2.2.0"
 }