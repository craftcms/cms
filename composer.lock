{
    "_readme": [
        "This file locks the dependencies of your project to a known state",
        "Read more about it at https://getcomposer.org/doc/01-basic-usage.md#installing-dependencies",
        "This file is @generated automatically"
    ],
<<<<<<< HEAD
    "content-hash": "fde513dd0e092fc3fe05ee45108465f5",
=======
    "content-hash": "49e890da8623674ab1dd8205040df5f4",
>>>>>>> 1103b2ed
    "packages": [
        {
            "name": "bacon/bacon-qr-code",
            "version": "2.0.8",
            "source": {
                "type": "git",
                "url": "https://github.com/Bacon/BaconQrCode.git",
                "reference": "8674e51bb65af933a5ffaf1c308a660387c35c22"
            },
            "dist": {
                "type": "zip",
                "url": "https://api.github.com/repos/Bacon/BaconQrCode/zipball/8674e51bb65af933a5ffaf1c308a660387c35c22",
                "reference": "8674e51bb65af933a5ffaf1c308a660387c35c22",
                "shasum": ""
            },
            "require": {
                "dasprid/enum": "^1.0.3",
                "ext-iconv": "*",
                "php": "^7.1 || ^8.0"
            },
            "require-dev": {
                "phly/keep-a-changelog": "^2.1",
                "phpunit/phpunit": "^7 | ^8 | ^9",
                "spatie/phpunit-snapshot-assertions": "^4.2.9",
                "squizlabs/php_codesniffer": "^3.4"
            },
            "suggest": {
                "ext-imagick": "to generate QR code images"
            },
            "type": "library",
            "autoload": {
                "psr-4": {
                    "BaconQrCode\\": "src/"
                }
            },
            "notification-url": "https://packagist.org/downloads/",
            "license": [
                "BSD-2-Clause"
            ],
            "authors": [
                {
                    "name": "Ben Scholzen 'DASPRiD'",
                    "email": "mail@dasprids.de",
                    "homepage": "https://dasprids.de/",
                    "role": "Developer"
                }
            ],
            "description": "BaconQrCode is a QR code generator for PHP.",
            "homepage": "https://github.com/Bacon/BaconQrCode",
            "support": {
                "issues": "https://github.com/Bacon/BaconQrCode/issues",
                "source": "https://github.com/Bacon/BaconQrCode/tree/2.0.8"
            },
            "time": "2022-12-07T17:46:57+00:00"
        },
        {
            "name": "beberlei/assert",
            "version": "v3.3.2",
            "source": {
                "type": "git",
                "url": "https://github.com/beberlei/assert.git",
                "reference": "cb70015c04be1baee6f5f5c953703347c0ac1655"
            },
            "dist": {
                "type": "zip",
                "url": "https://api.github.com/repos/beberlei/assert/zipball/cb70015c04be1baee6f5f5c953703347c0ac1655",
                "reference": "cb70015c04be1baee6f5f5c953703347c0ac1655",
                "shasum": ""
            },
            "require": {
                "ext-ctype": "*",
                "ext-json": "*",
                "ext-mbstring": "*",
                "ext-simplexml": "*",
                "php": "^7.0 || ^8.0"
            },
            "require-dev": {
                "friendsofphp/php-cs-fixer": "*",
                "phpstan/phpstan": "*",
                "phpunit/phpunit": ">=6.0.0",
                "yoast/phpunit-polyfills": "^0.1.0"
            },
            "suggest": {
                "ext-intl": "Needed to allow Assertion::count(), Assertion::isCountable(), Assertion::minCount(), and Assertion::maxCount() to operate on ResourceBundles"
            },
            "type": "library",
            "autoload": {
                "files": [
                    "lib/Assert/functions.php"
                ],
                "psr-4": {
                    "Assert\\": "lib/Assert"
                }
            },
            "notification-url": "https://packagist.org/downloads/",
            "license": [
                "BSD-2-Clause"
            ],
            "authors": [
                {
                    "name": "Benjamin Eberlei",
                    "email": "kontakt@beberlei.de",
                    "role": "Lead Developer"
                },
                {
                    "name": "Richard Quadling",
                    "email": "rquadling@gmail.com",
                    "role": "Collaborator"
                }
            ],
            "description": "Thin assertion library for input validation in business models.",
            "keywords": [
                "assert",
                "assertion",
                "validation"
            ],
            "support": {
                "issues": "https://github.com/beberlei/assert/issues",
                "source": "https://github.com/beberlei/assert/tree/v3.3.2"
            },
            "time": "2021-12-16T21:41:27+00:00"
        },
        {
            "name": "brick/math",
            "version": "0.9.3",
            "source": {
                "type": "git",
                "url": "https://github.com/brick/math.git",
                "reference": "ca57d18f028f84f777b2168cd1911b0dee2343ae"
            },
            "dist": {
                "type": "zip",
                "url": "https://api.github.com/repos/brick/math/zipball/ca57d18f028f84f777b2168cd1911b0dee2343ae",
                "reference": "ca57d18f028f84f777b2168cd1911b0dee2343ae",
                "shasum": ""
            },
            "require": {
                "ext-json": "*",
                "php": "^7.1 || ^8.0"
            },
            "require-dev": {
                "php-coveralls/php-coveralls": "^2.2",
                "phpunit/phpunit": "^7.5.15 || ^8.5 || ^9.0",
                "vimeo/psalm": "4.9.2"
            },
            "type": "library",
            "autoload": {
                "psr-4": {
                    "Brick\\Math\\": "src/"
                }
            },
            "notification-url": "https://packagist.org/downloads/",
            "license": [
                "MIT"
            ],
            "description": "Arbitrary-precision arithmetic library",
            "keywords": [
                "Arbitrary-precision",
                "BigInteger",
                "BigRational",
                "arithmetic",
                "bigdecimal",
                "bignum",
                "brick",
                "math"
            ],
            "support": {
                "issues": "https://github.com/brick/math/issues",
                "source": "https://github.com/brick/math/tree/0.9.3"
            },
            "funding": [
                {
                    "url": "https://github.com/BenMorel",
                    "type": "github"
                },
                {
                    "url": "https://tidelift.com/funding/github/packagist/brick/math",
                    "type": "tidelift"
                }
            ],
            "time": "2021-08-15T20:50:18+00:00"
        },
        {
            "name": "cebe/markdown",
            "version": "1.2.1",
            "source": {
                "type": "git",
                "url": "https://github.com/cebe/markdown.git",
                "reference": "9bac5e971dd391e2802dca5400bbeacbaea9eb86"
            },
            "dist": {
                "type": "zip",
                "url": "https://api.github.com/repos/cebe/markdown/zipball/9bac5e971dd391e2802dca5400bbeacbaea9eb86",
                "reference": "9bac5e971dd391e2802dca5400bbeacbaea9eb86",
                "shasum": ""
            },
            "require": {
                "lib-pcre": "*",
                "php": ">=5.4.0"
            },
            "require-dev": {
                "cebe/indent": "*",
                "facebook/xhprof": "*@dev",
                "phpunit/phpunit": "4.1.*"
            },
            "bin": [
                "bin/markdown"
            ],
            "type": "library",
            "extra": {
                "branch-alias": {
                    "dev-master": "1.2.x-dev"
                }
            },
            "autoload": {
                "psr-4": {
                    "cebe\\markdown\\": ""
                }
            },
            "notification-url": "https://packagist.org/downloads/",
            "license": [
                "MIT"
            ],
            "authors": [
                {
                    "name": "Carsten Brandt",
                    "email": "mail@cebe.cc",
                    "homepage": "http://cebe.cc/",
                    "role": "Creator"
                }
            ],
            "description": "A super fast, highly extensible markdown parser for PHP",
            "homepage": "https://github.com/cebe/markdown#readme",
            "keywords": [
                "extensible",
                "fast",
                "gfm",
                "markdown",
                "markdown-extra"
            ],
            "support": {
                "issues": "https://github.com/cebe/markdown/issues",
                "source": "https://github.com/cebe/markdown"
            },
            "time": "2018-03-26T11:24:36+00:00"
        },
        {
            "name": "commerceguys/addressing",
            "version": "v1.4.2",
            "source": {
                "type": "git",
                "url": "https://github.com/commerceguys/addressing.git",
                "reference": "406c7b5f0fbe4f6a64155c0fe03b1adb34d01308"
            },
            "dist": {
                "type": "zip",
                "url": "https://api.github.com/repos/commerceguys/addressing/zipball/406c7b5f0fbe4f6a64155c0fe03b1adb34d01308",
                "reference": "406c7b5f0fbe4f6a64155c0fe03b1adb34d01308",
                "shasum": ""
            },
            "require": {
                "doctrine/collections": "^1.2 || ^2.0",
                "php": ">=7.3"
            },
            "require-dev": {
                "ext-json": "*",
                "mikey179/vfsstream": "^1.6.10",
                "phpunit/phpunit": "^9.5",
                "squizlabs/php_codesniffer": "^3.6",
                "symfony/validator": "^4.4 || ^5.4 || ^6.0"
            },
            "suggest": {
                "symfony/validator": "to validate addresses"
            },
            "type": "library",
            "extra": {
                "branch-alias": {
                    "dev-master": "1.x-dev"
                }
            },
            "autoload": {
                "psr-4": {
                    "CommerceGuys\\Addressing\\": "src"
                }
            },
            "notification-url": "https://packagist.org/downloads/",
            "license": [
                "MIT"
            ],
            "authors": [
                {
                    "name": "Bojan Zivanovic"
                },
                {
                    "name": "Damien Tournoud"
                }
            ],
            "description": "Addressing library powered by CLDR and Google's address data.",
            "keywords": [
                "address",
                "internationalization",
                "localization",
                "postal"
            ],
            "support": {
                "issues": "https://github.com/commerceguys/addressing/issues",
                "source": "https://github.com/commerceguys/addressing/tree/v1.4.2"
            },
            "time": "2023-02-15T10:11:14+00:00"
        },
        {
            "name": "composer/ca-bundle",
            "version": "1.3.5",
            "source": {
                "type": "git",
                "url": "https://github.com/composer/ca-bundle.git",
                "reference": "74780ccf8c19d6acb8d65c5f39cd72110e132bbd"
            },
            "dist": {
                "type": "zip",
                "url": "https://api.github.com/repos/composer/ca-bundle/zipball/74780ccf8c19d6acb8d65c5f39cd72110e132bbd",
                "reference": "74780ccf8c19d6acb8d65c5f39cd72110e132bbd",
                "shasum": ""
            },
            "require": {
                "ext-openssl": "*",
                "ext-pcre": "*",
                "php": "^5.3.2 || ^7.0 || ^8.0"
            },
            "require-dev": {
                "phpstan/phpstan": "^0.12.55",
                "psr/log": "^1.0",
                "symfony/phpunit-bridge": "^4.2 || ^5",
                "symfony/process": "^2.5 || ^3.0 || ^4.0 || ^5.0 || ^6.0"
            },
            "type": "library",
            "extra": {
                "branch-alias": {
                    "dev-main": "1.x-dev"
                }
            },
            "autoload": {
                "psr-4": {
                    "Composer\\CaBundle\\": "src"
                }
            },
            "notification-url": "https://packagist.org/downloads/",
            "license": [
                "MIT"
            ],
            "authors": [
                {
                    "name": "Jordi Boggiano",
                    "email": "j.boggiano@seld.be",
                    "homepage": "http://seld.be"
                }
            ],
            "description": "Lets you find a path to the system CA bundle, and includes a fallback to the Mozilla CA bundle.",
            "keywords": [
                "cabundle",
                "cacert",
                "certificate",
                "ssl",
                "tls"
            ],
            "support": {
                "irc": "irc://irc.freenode.org/composer",
                "issues": "https://github.com/composer/ca-bundle/issues",
                "source": "https://github.com/composer/ca-bundle/tree/1.3.5"
            },
            "funding": [
                {
                    "url": "https://packagist.com",
                    "type": "custom"
                },
                {
                    "url": "https://github.com/composer",
                    "type": "github"
                },
                {
                    "url": "https://tidelift.com/funding/github/packagist/composer/composer",
                    "type": "tidelift"
                }
            ],
            "time": "2023-01-11T08:27:00+00:00"
        },
        {
            "name": "composer/composer",
            "version": "2.2.19",
            "source": {
                "type": "git",
                "url": "https://github.com/composer/composer.git",
                "reference": "30ff21a9af9a10845436abaeeb0bb7276e996d24"
            },
            "dist": {
                "type": "zip",
                "url": "https://api.github.com/repos/composer/composer/zipball/30ff21a9af9a10845436abaeeb0bb7276e996d24",
                "reference": "30ff21a9af9a10845436abaeeb0bb7276e996d24",
                "shasum": ""
            },
            "require": {
                "composer/ca-bundle": "^1.0",
                "composer/metadata-minifier": "^1.0",
                "composer/pcre": "^1.0",
                "composer/semver": "^3.0",
                "composer/spdx-licenses": "^1.2",
                "composer/xdebug-handler": "^2.0 || ^3.0",
                "justinrainbow/json-schema": "^5.2.11",
                "php": "^5.3.2 || ^7.0 || ^8.0",
                "psr/log": "^1.0 || ^2.0",
                "react/promise": "^1.2 || ^2.7",
                "seld/jsonlint": "^1.4",
                "seld/phar-utils": "^1.0",
                "symfony/console": "^2.8.52 || ^3.4.35 || ^4.4 || ^5.0",
                "symfony/filesystem": "^2.8.52 || ^3.4.35 || ^4.4 || ^5.0 || ^6.0",
                "symfony/finder": "^2.8.52 || ^3.4.35 || ^4.4 || ^5.0 || ^6.0",
                "symfony/process": "^2.8.52 || ^3.4.35 || ^4.4 || ^5.0 || ^6.0"
            },
            "require-dev": {
                "phpspec/prophecy": "^1.10",
                "symfony/phpunit-bridge": "^4.2 || ^5.0 || ^6.0"
            },
            "suggest": {
                "ext-openssl": "Enabling the openssl extension allows you to access https URLs for repositories and packages",
                "ext-zip": "Enabling the zip extension allows you to unzip archives",
                "ext-zlib": "Allow gzip compression of HTTP requests"
            },
            "bin": [
                "bin/composer"
            ],
            "type": "library",
            "extra": {
                "branch-alias": {
                    "dev-main": "2.2-dev"
                }
            },
            "autoload": {
                "psr-4": {
                    "Composer\\": "src/Composer"
                }
            },
            "notification-url": "https://packagist.org/downloads/",
            "license": [
                "MIT"
            ],
            "authors": [
                {
                    "name": "Nils Adermann",
                    "email": "naderman@naderman.de",
                    "homepage": "https://www.naderman.de"
                },
                {
                    "name": "Jordi Boggiano",
                    "email": "j.boggiano@seld.be",
                    "homepage": "https://seld.be"
                }
            ],
            "description": "Composer helps you declare, manage and install dependencies of PHP projects. It ensures you have the right stack everywhere.",
            "homepage": "https://getcomposer.org/",
            "keywords": [
                "autoload",
                "dependency",
                "package"
            ],
            "support": {
                "irc": "ircs://irc.libera.chat:6697/composer",
                "issues": "https://github.com/composer/composer/issues",
                "source": "https://github.com/composer/composer/tree/2.2.19"
            },
            "funding": [
                {
                    "url": "https://packagist.com",
                    "type": "custom"
                },
                {
                    "url": "https://github.com/composer",
                    "type": "github"
                },
                {
                    "url": "https://tidelift.com/funding/github/packagist/composer/composer",
                    "type": "tidelift"
                }
            ],
            "time": "2023-02-04T13:54:48+00:00"
        },
        {
            "name": "composer/metadata-minifier",
            "version": "1.0.0",
            "source": {
                "type": "git",
                "url": "https://github.com/composer/metadata-minifier.git",
                "reference": "c549d23829536f0d0e984aaabbf02af91f443207"
            },
            "dist": {
                "type": "zip",
                "url": "https://api.github.com/repos/composer/metadata-minifier/zipball/c549d23829536f0d0e984aaabbf02af91f443207",
                "reference": "c549d23829536f0d0e984aaabbf02af91f443207",
                "shasum": ""
            },
            "require": {
                "php": "^5.3.2 || ^7.0 || ^8.0"
            },
            "require-dev": {
                "composer/composer": "^2",
                "phpstan/phpstan": "^0.12.55",
                "symfony/phpunit-bridge": "^4.2 || ^5"
            },
            "type": "library",
            "extra": {
                "branch-alias": {
                    "dev-main": "1.x-dev"
                }
            },
            "autoload": {
                "psr-4": {
                    "Composer\\MetadataMinifier\\": "src"
                }
            },
            "notification-url": "https://packagist.org/downloads/",
            "license": [
                "MIT"
            ],
            "authors": [
                {
                    "name": "Jordi Boggiano",
                    "email": "j.boggiano@seld.be",
                    "homepage": "http://seld.be"
                }
            ],
            "description": "Small utility library that handles metadata minification and expansion.",
            "keywords": [
                "composer",
                "compression"
            ],
            "support": {
                "issues": "https://github.com/composer/metadata-minifier/issues",
                "source": "https://github.com/composer/metadata-minifier/tree/1.0.0"
            },
            "funding": [
                {
                    "url": "https://packagist.com",
                    "type": "custom"
                },
                {
                    "url": "https://github.com/composer",
                    "type": "github"
                },
                {
                    "url": "https://tidelift.com/funding/github/packagist/composer/composer",
                    "type": "tidelift"
                }
            ],
            "time": "2021-04-07T13:37:33+00:00"
        },
        {
            "name": "composer/pcre",
            "version": "1.0.1",
            "source": {
                "type": "git",
                "url": "https://github.com/composer/pcre.git",
                "reference": "67a32d7d6f9f560b726ab25a061b38ff3a80c560"
            },
            "dist": {
                "type": "zip",
                "url": "https://api.github.com/repos/composer/pcre/zipball/67a32d7d6f9f560b726ab25a061b38ff3a80c560",
                "reference": "67a32d7d6f9f560b726ab25a061b38ff3a80c560",
                "shasum": ""
            },
            "require": {
                "php": "^5.3.2 || ^7.0 || ^8.0"
            },
            "require-dev": {
                "phpstan/phpstan": "^1.3",
                "phpstan/phpstan-strict-rules": "^1.1",
                "symfony/phpunit-bridge": "^4.2 || ^5"
            },
            "type": "library",
            "extra": {
                "branch-alias": {
                    "dev-main": "1.x-dev"
                }
            },
            "autoload": {
                "psr-4": {
                    "Composer\\Pcre\\": "src"
                }
            },
            "notification-url": "https://packagist.org/downloads/",
            "license": [
                "MIT"
            ],
            "authors": [
                {
                    "name": "Jordi Boggiano",
                    "email": "j.boggiano@seld.be",
                    "homepage": "http://seld.be"
                }
            ],
            "description": "PCRE wrapping library that offers type-safe preg_* replacements.",
            "keywords": [
                "PCRE",
                "preg",
                "regex",
                "regular expression"
            ],
            "support": {
                "issues": "https://github.com/composer/pcre/issues",
                "source": "https://github.com/composer/pcre/tree/1.0.1"
            },
            "funding": [
                {
                    "url": "https://packagist.com",
                    "type": "custom"
                },
                {
                    "url": "https://github.com/composer",
                    "type": "github"
                },
                {
                    "url": "https://tidelift.com/funding/github/packagist/composer/composer",
                    "type": "tidelift"
                }
            ],
            "time": "2022-01-21T20:24:37+00:00"
        },
        {
            "name": "composer/semver",
            "version": "3.3.2",
            "source": {
                "type": "git",
                "url": "https://github.com/composer/semver.git",
                "reference": "3953f23262f2bff1919fc82183ad9acb13ff62c9"
            },
            "dist": {
                "type": "zip",
                "url": "https://api.github.com/repos/composer/semver/zipball/3953f23262f2bff1919fc82183ad9acb13ff62c9",
                "reference": "3953f23262f2bff1919fc82183ad9acb13ff62c9",
                "shasum": ""
            },
            "require": {
                "php": "^5.3.2 || ^7.0 || ^8.0"
            },
            "require-dev": {
                "phpstan/phpstan": "^1.4",
                "symfony/phpunit-bridge": "^4.2 || ^5"
            },
            "type": "library",
            "extra": {
                "branch-alias": {
                    "dev-main": "3.x-dev"
                }
            },
            "autoload": {
                "psr-4": {
                    "Composer\\Semver\\": "src"
                }
            },
            "notification-url": "https://packagist.org/downloads/",
            "license": [
                "MIT"
            ],
            "authors": [
                {
                    "name": "Nils Adermann",
                    "email": "naderman@naderman.de",
                    "homepage": "http://www.naderman.de"
                },
                {
                    "name": "Jordi Boggiano",
                    "email": "j.boggiano@seld.be",
                    "homepage": "http://seld.be"
                },
                {
                    "name": "Rob Bast",
                    "email": "rob.bast@gmail.com",
                    "homepage": "http://robbast.nl"
                }
            ],
            "description": "Semver library that offers utilities, version constraint parsing and validation.",
            "keywords": [
                "semantic",
                "semver",
                "validation",
                "versioning"
            ],
            "support": {
                "irc": "irc://irc.freenode.org/composer",
                "issues": "https://github.com/composer/semver/issues",
                "source": "https://github.com/composer/semver/tree/3.3.2"
            },
            "funding": [
                {
                    "url": "https://packagist.com",
                    "type": "custom"
                },
                {
                    "url": "https://github.com/composer",
                    "type": "github"
                },
                {
                    "url": "https://tidelift.com/funding/github/packagist/composer/composer",
                    "type": "tidelift"
                }
            ],
            "time": "2022-04-01T19:23:25+00:00"
        },
        {
            "name": "composer/spdx-licenses",
            "version": "1.5.7",
            "source": {
                "type": "git",
                "url": "https://github.com/composer/spdx-licenses.git",
                "reference": "c848241796da2abf65837d51dce1fae55a960149"
            },
            "dist": {
                "type": "zip",
                "url": "https://api.github.com/repos/composer/spdx-licenses/zipball/c848241796da2abf65837d51dce1fae55a960149",
                "reference": "c848241796da2abf65837d51dce1fae55a960149",
                "shasum": ""
            },
            "require": {
                "php": "^5.3.2 || ^7.0 || ^8.0"
            },
            "require-dev": {
                "phpstan/phpstan": "^0.12.55",
                "symfony/phpunit-bridge": "^4.2 || ^5"
            },
            "type": "library",
            "extra": {
                "branch-alias": {
                    "dev-main": "1.x-dev"
                }
            },
            "autoload": {
                "psr-4": {
                    "Composer\\Spdx\\": "src"
                }
            },
            "notification-url": "https://packagist.org/downloads/",
            "license": [
                "MIT"
            ],
            "authors": [
                {
                    "name": "Nils Adermann",
                    "email": "naderman@naderman.de",
                    "homepage": "http://www.naderman.de"
                },
                {
                    "name": "Jordi Boggiano",
                    "email": "j.boggiano@seld.be",
                    "homepage": "http://seld.be"
                },
                {
                    "name": "Rob Bast",
                    "email": "rob.bast@gmail.com",
                    "homepage": "http://robbast.nl"
                }
            ],
            "description": "SPDX licenses list and validation library.",
            "keywords": [
                "license",
                "spdx",
                "validator"
            ],
            "support": {
                "irc": "irc://irc.freenode.org/composer",
                "issues": "https://github.com/composer/spdx-licenses/issues",
                "source": "https://github.com/composer/spdx-licenses/tree/1.5.7"
            },
            "funding": [
                {
                    "url": "https://packagist.com",
                    "type": "custom"
                },
                {
                    "url": "https://github.com/composer",
                    "type": "github"
                },
                {
                    "url": "https://tidelift.com/funding/github/packagist/composer/composer",
                    "type": "tidelift"
                }
            ],
            "time": "2022-05-23T07:37:50+00:00"
        },
        {
            "name": "composer/xdebug-handler",
            "version": "3.0.3",
            "source": {
                "type": "git",
                "url": "https://github.com/composer/xdebug-handler.git",
                "reference": "ced299686f41dce890debac69273b47ffe98a40c"
            },
            "dist": {
                "type": "zip",
                "url": "https://api.github.com/repos/composer/xdebug-handler/zipball/ced299686f41dce890debac69273b47ffe98a40c",
                "reference": "ced299686f41dce890debac69273b47ffe98a40c",
                "shasum": ""
            },
            "require": {
                "composer/pcre": "^1 || ^2 || ^3",
                "php": "^7.2.5 || ^8.0",
                "psr/log": "^1 || ^2 || ^3"
            },
            "require-dev": {
                "phpstan/phpstan": "^1.0",
                "phpstan/phpstan-strict-rules": "^1.1",
                "symfony/phpunit-bridge": "^6.0"
            },
            "type": "library",
            "autoload": {
                "psr-4": {
                    "Composer\\XdebugHandler\\": "src"
                }
            },
            "notification-url": "https://packagist.org/downloads/",
            "license": [
                "MIT"
            ],
            "authors": [
                {
                    "name": "John Stevenson",
                    "email": "john-stevenson@blueyonder.co.uk"
                }
            ],
            "description": "Restarts a process without Xdebug.",
            "keywords": [
                "Xdebug",
                "performance"
            ],
            "support": {
                "irc": "irc://irc.freenode.org/composer",
                "issues": "https://github.com/composer/xdebug-handler/issues",
                "source": "https://github.com/composer/xdebug-handler/tree/3.0.3"
            },
            "funding": [
                {
                    "url": "https://packagist.com",
                    "type": "custom"
                },
                {
                    "url": "https://github.com/composer",
                    "type": "github"
                },
                {
                    "url": "https://tidelift.com/funding/github/packagist/composer/composer",
                    "type": "tidelift"
                }
            ],
            "time": "2022-02-25T21:32:43+00:00"
        },
        {
            "name": "craftcms/oauth2-craftid",
            "version": "1.0.0.1",
            "source": {
                "type": "git",
                "url": "https://github.com/craftcms/oauth2-craftid.git",
                "reference": "3f18364139d72d83fb50546d85130beaaa868836"
            },
            "dist": {
                "type": "zip",
                "url": "https://api.github.com/repos/craftcms/oauth2-craftid/zipball/3f18364139d72d83fb50546d85130beaaa868836",
                "reference": "3f18364139d72d83fb50546d85130beaaa868836",
                "shasum": ""
            },
            "require": {
                "league/oauth2-client": "^2.2.1"
            },
            "require-dev": {
                "phpunit/phpunit": "^5.0",
                "satooshi/php-coveralls": "^1.0",
                "squizlabs/php_codesniffer": "^2.0"
            },
            "type": "library",
            "autoload": {
                "psr-4": {
                    "craftcms\\oauth2\\client\\": "src/"
                }
            },
            "notification-url": "https://packagist.org/downloads/",
            "license": [
                "MIT"
            ],
            "authors": [
                {
                    "name": "Pixel & Tonic",
                    "homepage": "https://pixelandtonic.com/"
                }
            ],
            "description": "Craft OAuth 2.0 Client Provider for The PHP League OAuth2-Client",
            "keywords": [
                "Authentication",
                "authorization",
                "client",
                "cms",
                "craftcms",
                "craftid",
                "oauth",
                "oauth2"
            ],
            "support": {
                "issues": "https://github.com/craftcms/oauth2-craftid/issues",
                "source": "https://github.com/craftcms/oauth2-craftid/tree/1.0.0.1"
            },
            "time": "2017-11-22T19:46:18+00:00"
        },
        {
            "name": "craftcms/plugin-installer",
            "version": "1.6.0",
            "source": {
                "type": "git",
                "url": "https://github.com/craftcms/plugin-installer.git",
                "reference": "bd1650e8da6d5ca7a8527068d3e51c34bc7b6b4f"
            },
            "dist": {
                "type": "zip",
                "url": "https://api.github.com/repos/craftcms/plugin-installer/zipball/bd1650e8da6d5ca7a8527068d3e51c34bc7b6b4f",
                "reference": "bd1650e8da6d5ca7a8527068d3e51c34bc7b6b4f",
                "shasum": ""
            },
            "require": {
                "composer-plugin-api": "^1.0 || ^2.0",
                "php": ">=5.4"
            },
            "require-dev": {
                "composer/composer": "^1.0 || ^2.0"
            },
            "type": "composer-plugin",
            "extra": {
                "class": "craft\\composer\\Plugin"
            },
            "autoload": {
                "psr-4": {
                    "craft\\composer\\": "src/"
                }
            },
            "notification-url": "https://packagist.org/downloads/",
            "license": [
                "MIT"
            ],
            "description": "Craft CMS Plugin Installer",
            "homepage": "https://craftcms.com/",
            "keywords": [
                "cms",
                "composer",
                "craftcms",
                "installer",
                "plugin"
            ],
            "support": {
                "docs": "https://craftcms.com/docs",
                "email": "support@craftcms.com",
                "forum": "https://craftcms.stackexchange.com/",
                "issues": "https://github.com/craftcms/cms/issues?state=open",
                "rss": "https://craftcms.com/changelog.rss",
                "source": "https://github.com/craftcms/cms"
            },
            "time": "2023-02-22T13:17:00+00:00"
        },
        {
            "name": "craftcms/server-check",
            "version": "2.1.4",
            "source": {
                "type": "git",
                "url": "https://github.com/craftcms/server-check.git",
                "reference": "c262ebd39572902bdf4fe3ea570e11cd6725b381"
            },
            "dist": {
                "type": "zip",
                "url": "https://api.github.com/repos/craftcms/server-check/zipball/c262ebd39572902bdf4fe3ea570e11cd6725b381",
                "reference": "c262ebd39572902bdf4fe3ea570e11cd6725b381",
                "shasum": ""
            },
            "type": "library",
            "autoload": {
                "classmap": [
                    "server/requirements"
                ]
            },
            "notification-url": "https://packagist.org/downloads/",
            "license": [
                "MIT"
            ],
            "description": "Craft CMS Server Check",
            "homepage": "https://craftcms.com/",
            "keywords": [
                "cms",
                "craftcms",
                "requirements",
                "yii2"
            ],
            "support": {
                "docs": "https://github.com/craftcms/docs",
                "email": "support@craftcms.com",
                "forum": "https://craftcms.stackexchange.com/",
                "issues": "https://github.com/craftcms/server-check/issues?state=open",
                "rss": "https://github.com/craftcms/server-check/releases.atom",
                "source": "https://github.com/craftcms/server-check"
            },
            "time": "2022-04-17T02:14:46+00:00"
        },
        {
            "name": "creocoder/yii2-nested-sets",
            "version": "0.9.0",
            "source": {
                "type": "git",
                "url": "https://github.com/creocoder/yii2-nested-sets.git",
                "reference": "cb8635a459b6246e5a144f096b992dcc30cf9954"
            },
            "dist": {
                "type": "zip",
                "url": "https://api.github.com/repos/creocoder/yii2-nested-sets/zipball/cb8635a459b6246e5a144f096b992dcc30cf9954",
                "reference": "cb8635a459b6246e5a144f096b992dcc30cf9954",
                "shasum": ""
            },
            "require": {
                "yiisoft/yii2": "*"
            },
            "type": "yii2-extension",
            "autoload": {
                "psr-4": {
                    "creocoder\\nestedsets\\": "src"
                }
            },
            "notification-url": "https://packagist.org/downloads/",
            "license": [
                "BSD-3-Clause"
            ],
            "authors": [
                {
                    "name": "Alexander Kochetov",
                    "email": "creocoder@gmail.com"
                }
            ],
            "description": "The nested sets behavior for the Yii framework",
            "keywords": [
                "nested sets",
                "yii2"
            ],
            "support": {
                "issues": "https://github.com/creocoder/yii2-nested-sets/issues",
                "source": "https://github.com/creocoder/yii2-nested-sets/tree/master"
            },
            "time": "2015-01-27T10:53:51+00:00"
        },
        {
            "name": "dasprid/enum",
            "version": "1.0.4",
            "source": {
                "type": "git",
                "url": "https://github.com/DASPRiD/Enum.git",
                "reference": "8e6b6ea76eabbf19ea2bf5b67b98e1860474012f"
            },
            "dist": {
                "type": "zip",
                "url": "https://api.github.com/repos/DASPRiD/Enum/zipball/8e6b6ea76eabbf19ea2bf5b67b98e1860474012f",
                "reference": "8e6b6ea76eabbf19ea2bf5b67b98e1860474012f",
                "shasum": ""
            },
            "require": {
                "php": ">=7.1 <9.0"
            },
            "require-dev": {
                "phpunit/phpunit": "^7 | ^8 | ^9",
                "squizlabs/php_codesniffer": "*"
            },
            "type": "library",
            "autoload": {
                "psr-4": {
                    "DASPRiD\\Enum\\": "src/"
                }
            },
            "notification-url": "https://packagist.org/downloads/",
            "license": [
                "BSD-2-Clause"
            ],
            "authors": [
                {
                    "name": "Ben Scholzen 'DASPRiD'",
                    "email": "mail@dasprids.de",
                    "homepage": "https://dasprids.de/",
                    "role": "Developer"
                }
            ],
            "description": "PHP 7.1 enum implementation",
            "keywords": [
                "enum",
                "map"
            ],
            "support": {
                "issues": "https://github.com/DASPRiD/Enum/issues",
                "source": "https://github.com/DASPRiD/Enum/tree/1.0.4"
            },
            "time": "2023-03-01T18:44:03+00:00"
        },
        {
            "name": "defuse/php-encryption",
            "version": "v2.3.1",
            "source": {
                "type": "git",
                "url": "https://github.com/defuse/php-encryption.git",
                "reference": "77880488b9954b7884c25555c2a0ea9e7053f9d2"
            },
            "dist": {
                "type": "zip",
                "url": "https://api.github.com/repos/defuse/php-encryption/zipball/77880488b9954b7884c25555c2a0ea9e7053f9d2",
                "reference": "77880488b9954b7884c25555c2a0ea9e7053f9d2",
                "shasum": ""
            },
            "require": {
                "ext-openssl": "*",
                "paragonie/random_compat": ">= 2",
                "php": ">=5.6.0"
            },
            "require-dev": {
                "phpunit/phpunit": "^4|^5|^6|^7|^8|^9"
            },
            "bin": [
                "bin/generate-defuse-key"
            ],
            "type": "library",
            "autoload": {
                "psr-4": {
                    "Defuse\\Crypto\\": "src"
                }
            },
            "notification-url": "https://packagist.org/downloads/",
            "license": [
                "MIT"
            ],
            "authors": [
                {
                    "name": "Taylor Hornby",
                    "email": "taylor@defuse.ca",
                    "homepage": "https://defuse.ca/"
                },
                {
                    "name": "Scott Arciszewski",
                    "email": "info@paragonie.com",
                    "homepage": "https://paragonie.com"
                }
            ],
            "description": "Secure PHP Encryption Library",
            "keywords": [
                "aes",
                "authenticated encryption",
                "cipher",
                "crypto",
                "cryptography",
                "encrypt",
                "encryption",
                "openssl",
                "security",
                "symmetric key cryptography"
            ],
            "support": {
                "issues": "https://github.com/defuse/php-encryption/issues",
                "source": "https://github.com/defuse/php-encryption/tree/v2.3.1"
            },
            "time": "2021-04-09T23:57:26+00:00"
        },
        {
            "name": "doctrine/collections",
            "version": "2.1.2",
            "source": {
                "type": "git",
                "url": "https://github.com/doctrine/collections.git",
                "reference": "db8cda536a034337f7dd63febecc713d4957f9ee"
            },
            "dist": {
                "type": "zip",
                "url": "https://api.github.com/repos/doctrine/collections/zipball/db8cda536a034337f7dd63febecc713d4957f9ee",
                "reference": "db8cda536a034337f7dd63febecc713d4957f9ee",
                "shasum": ""
            },
            "require": {
                "doctrine/deprecations": "^1",
                "php": "^8.1"
            },
            "require-dev": {
                "doctrine/coding-standard": "^10.0",
                "ext-json": "*",
                "phpstan/phpstan": "^1.8",
                "phpstan/phpstan-phpunit": "^1.0",
                "phpunit/phpunit": "^9.5",
                "vimeo/psalm": "^4.22"
            },
            "type": "library",
            "autoload": {
                "psr-4": {
                    "Doctrine\\Common\\Collections\\": "src"
                }
            },
            "notification-url": "https://packagist.org/downloads/",
            "license": [
                "MIT"
            ],
            "authors": [
                {
                    "name": "Guilherme Blanco",
                    "email": "guilhermeblanco@gmail.com"
                },
                {
                    "name": "Roman Borschel",
                    "email": "roman@code-factory.org"
                },
                {
                    "name": "Benjamin Eberlei",
                    "email": "kontakt@beberlei.de"
                },
                {
                    "name": "Jonathan Wage",
                    "email": "jonwage@gmail.com"
                },
                {
                    "name": "Johannes Schmitt",
                    "email": "schmittjoh@gmail.com"
                }
            ],
            "description": "PHP Doctrine Collections library that adds additional functionality on top of PHP arrays.",
            "homepage": "https://www.doctrine-project.org/projects/collections.html",
            "keywords": [
                "array",
                "collections",
                "iterators",
                "php"
            ],
            "support": {
                "issues": "https://github.com/doctrine/collections/issues",
                "source": "https://github.com/doctrine/collections/tree/2.1.2"
            },
            "funding": [
                {
                    "url": "https://www.doctrine-project.org/sponsorship.html",
                    "type": "custom"
                },
                {
                    "url": "https://www.patreon.com/phpdoctrine",
                    "type": "patreon"
                },
                {
                    "url": "https://tidelift.com/funding/github/packagist/doctrine%2Fcollections",
                    "type": "tidelift"
                }
            ],
            "time": "2022-12-27T23:41:38+00:00"
        },
        {
            "name": "doctrine/deprecations",
            "version": "v1.0.0",
            "source": {
                "type": "git",
                "url": "https://github.com/doctrine/deprecations.git",
                "reference": "0e2a4f1f8cdfc7a92ec3b01c9334898c806b30de"
            },
            "dist": {
                "type": "zip",
                "url": "https://api.github.com/repos/doctrine/deprecations/zipball/0e2a4f1f8cdfc7a92ec3b01c9334898c806b30de",
                "reference": "0e2a4f1f8cdfc7a92ec3b01c9334898c806b30de",
                "shasum": ""
            },
            "require": {
                "php": "^7.1|^8.0"
            },
            "require-dev": {
                "doctrine/coding-standard": "^9",
                "phpunit/phpunit": "^7.5|^8.5|^9.5",
                "psr/log": "^1|^2|^3"
            },
            "suggest": {
                "psr/log": "Allows logging deprecations via PSR-3 logger implementation"
            },
            "type": "library",
            "autoload": {
                "psr-4": {
                    "Doctrine\\Deprecations\\": "lib/Doctrine/Deprecations"
                }
            },
            "notification-url": "https://packagist.org/downloads/",
            "license": [
                "MIT"
            ],
            "description": "A small layer on top of trigger_error(E_USER_DEPRECATED) or PSR-3 logging with options to disable all deprecations or selectively for packages.",
            "homepage": "https://www.doctrine-project.org/",
            "support": {
                "issues": "https://github.com/doctrine/deprecations/issues",
                "source": "https://github.com/doctrine/deprecations/tree/v1.0.0"
            },
            "time": "2022-05-02T15:47:09+00:00"
        },
        {
            "name": "doctrine/lexer",
            "version": "3.0.0",
            "source": {
                "type": "git",
                "url": "https://github.com/doctrine/lexer.git",
                "reference": "84a527db05647743d50373e0ec53a152f2cde568"
            },
            "dist": {
                "type": "zip",
                "url": "https://api.github.com/repos/doctrine/lexer/zipball/84a527db05647743d50373e0ec53a152f2cde568",
                "reference": "84a527db05647743d50373e0ec53a152f2cde568",
                "shasum": ""
            },
            "require": {
                "php": "^8.1"
            },
            "require-dev": {
                "doctrine/coding-standard": "^10",
                "phpstan/phpstan": "^1.9",
                "phpunit/phpunit": "^9.5",
                "psalm/plugin-phpunit": "^0.18.3",
                "vimeo/psalm": "^5.0"
            },
            "type": "library",
            "autoload": {
                "psr-4": {
                    "Doctrine\\Common\\Lexer\\": "src"
                }
            },
            "notification-url": "https://packagist.org/downloads/",
            "license": [
                "MIT"
            ],
            "authors": [
                {
                    "name": "Guilherme Blanco",
                    "email": "guilhermeblanco@gmail.com"
                },
                {
                    "name": "Roman Borschel",
                    "email": "roman@code-factory.org"
                },
                {
                    "name": "Johannes Schmitt",
                    "email": "schmittjoh@gmail.com"
                }
            ],
            "description": "PHP Doctrine Lexer parser library that can be used in Top-Down, Recursive Descent Parsers.",
            "homepage": "https://www.doctrine-project.org/projects/lexer.html",
            "keywords": [
                "annotations",
                "docblock",
                "lexer",
                "parser",
                "php"
            ],
            "support": {
                "issues": "https://github.com/doctrine/lexer/issues",
                "source": "https://github.com/doctrine/lexer/tree/3.0.0"
            },
            "funding": [
                {
                    "url": "https://www.doctrine-project.org/sponsorship.html",
                    "type": "custom"
                },
                {
                    "url": "https://www.patreon.com/phpdoctrine",
                    "type": "patreon"
                },
                {
                    "url": "https://tidelift.com/funding/github/packagist/doctrine%2Flexer",
                    "type": "tidelift"
                }
            ],
            "time": "2022-12-15T16:57:16+00:00"
        },
        {
            "name": "egulias/email-validator",
            "version": "4.0.1",
            "source": {
                "type": "git",
                "url": "https://github.com/egulias/EmailValidator.git",
                "reference": "3a85486b709bc384dae8eb78fb2eec649bdb64ff"
            },
            "dist": {
                "type": "zip",
                "url": "https://api.github.com/repos/egulias/EmailValidator/zipball/3a85486b709bc384dae8eb78fb2eec649bdb64ff",
                "reference": "3a85486b709bc384dae8eb78fb2eec649bdb64ff",
                "shasum": ""
            },
            "require": {
                "doctrine/lexer": "^2.0 || ^3.0",
                "php": ">=8.1",
                "symfony/polyfill-intl-idn": "^1.26"
            },
            "require-dev": {
                "phpunit/phpunit": "^9.5.27",
                "vimeo/psalm": "^4.30"
            },
            "suggest": {
                "ext-intl": "PHP Internationalization Libraries are required to use the SpoofChecking validation"
            },
            "type": "library",
            "extra": {
                "branch-alias": {
                    "dev-master": "4.0.x-dev"
                }
            },
            "autoload": {
                "psr-4": {
                    "Egulias\\EmailValidator\\": "src"
                }
            },
            "notification-url": "https://packagist.org/downloads/",
            "license": [
                "MIT"
            ],
            "authors": [
                {
                    "name": "Eduardo Gulias Davis"
                }
            ],
            "description": "A library for validating emails against several RFCs",
            "homepage": "https://github.com/egulias/EmailValidator",
            "keywords": [
                "email",
                "emailvalidation",
                "emailvalidator",
                "validation",
                "validator"
            ],
            "support": {
                "issues": "https://github.com/egulias/EmailValidator/issues",
                "source": "https://github.com/egulias/EmailValidator/tree/4.0.1"
            },
            "funding": [
                {
                    "url": "https://github.com/egulias",
                    "type": "github"
                }
            ],
            "time": "2023-01-14T14:17:03+00:00"
        },
        {
            "name": "elvanto/litemoji",
            "version": "4.3.0",
            "source": {
                "type": "git",
                "url": "https://github.com/elvanto/litemoji.git",
                "reference": "f13cf10686f7110a3b17d09de03050d0708840b8"
            },
            "dist": {
                "type": "zip",
                "url": "https://api.github.com/repos/elvanto/litemoji/zipball/f13cf10686f7110a3b17d09de03050d0708840b8",
                "reference": "f13cf10686f7110a3b17d09de03050d0708840b8",
                "shasum": ""
            },
            "require": {
                "ext-mbstring": "*",
                "php": ">=7.3"
            },
            "require-dev": {
                "milesj/emojibase": "7.0.*",
                "phpunit/phpunit": "^9.0"
            },
            "type": "library",
            "autoload": {
                "psr-4": {
                    "LitEmoji\\": "src/"
                }
            },
            "notification-url": "https://packagist.org/downloads/",
            "license": [
                "MIT"
            ],
            "description": "A PHP library simplifying the conversion of unicode, HTML and shortcode emoji.",
            "keywords": [
                "emoji",
                "php-emoji"
            ],
            "support": {
                "issues": "https://github.com/elvanto/litemoji/issues",
                "source": "https://github.com/elvanto/litemoji/tree/4.3.0"
            },
            "time": "2022-10-28T02:32:19+00:00"
        },
        {
            "name": "enshrined/svg-sanitize",
            "version": "0.16.0",
            "source": {
                "type": "git",
                "url": "https://github.com/darylldoyle/svg-sanitizer.git",
                "reference": "239e257605e2141265b429e40987b2ee51bba4b4"
            },
            "dist": {
                "type": "zip",
                "url": "https://api.github.com/repos/darylldoyle/svg-sanitizer/zipball/239e257605e2141265b429e40987b2ee51bba4b4",
                "reference": "239e257605e2141265b429e40987b2ee51bba4b4",
                "shasum": ""
            },
            "require": {
                "ext-dom": "*",
                "ext-libxml": "*",
                "ezyang/htmlpurifier": "^4.16",
                "php": "^5.6 || ^7.0 || ^8.0"
            },
            "require-dev": {
                "phpunit/phpunit": "^5.7 || ^6.5 || ^8.5"
            },
            "type": "library",
            "autoload": {
                "psr-4": {
                    "enshrined\\svgSanitize\\": "src"
                }
            },
            "notification-url": "https://packagist.org/downloads/",
            "license": [
                "GPL-2.0-or-later"
            ],
            "authors": [
                {
                    "name": "Daryll Doyle",
                    "email": "daryll@enshrined.co.uk"
                }
            ],
            "description": "An SVG sanitizer for PHP",
            "support": {
                "issues": "https://github.com/darylldoyle/svg-sanitizer/issues",
                "source": "https://github.com/darylldoyle/svg-sanitizer/tree/0.16.0"
            },
            "time": "2023-03-20T10:51:12+00:00"
        },
        {
            "name": "ezyang/htmlpurifier",
            "version": "v4.16.0",
            "source": {
                "type": "git",
                "url": "https://github.com/ezyang/htmlpurifier.git",
                "reference": "523407fb06eb9e5f3d59889b3978d5bfe94299c8"
            },
            "dist": {
                "type": "zip",
                "url": "https://api.github.com/repos/ezyang/htmlpurifier/zipball/523407fb06eb9e5f3d59889b3978d5bfe94299c8",
                "reference": "523407fb06eb9e5f3d59889b3978d5bfe94299c8",
                "shasum": ""
            },
            "require": {
                "php": "~5.6.0 || ~7.0.0 || ~7.1.0 || ~7.2.0 || ~7.3.0 || ~7.4.0 || ~8.0.0 || ~8.1.0 || ~8.2.0"
            },
            "require-dev": {
                "cerdic/css-tidy": "^1.7 || ^2.0",
                "simpletest/simpletest": "dev-master"
            },
            "suggest": {
                "cerdic/css-tidy": "If you want to use the filter 'Filter.ExtractStyleBlocks'.",
                "ext-bcmath": "Used for unit conversion and imagecrash protection",
                "ext-iconv": "Converts text to and from non-UTF-8 encodings",
                "ext-tidy": "Used for pretty-printing HTML"
            },
            "type": "library",
            "autoload": {
                "files": [
                    "library/HTMLPurifier.composer.php"
                ],
                "psr-0": {
                    "HTMLPurifier": "library/"
                },
                "exclude-from-classmap": [
                    "/library/HTMLPurifier/Language/"
                ]
            },
            "notification-url": "https://packagist.org/downloads/",
            "license": [
                "LGPL-2.1-or-later"
            ],
            "authors": [
                {
                    "name": "Edward Z. Yang",
                    "email": "admin@htmlpurifier.org",
                    "homepage": "http://ezyang.com"
                }
            ],
            "description": "Standards compliant HTML filter written in PHP",
            "homepage": "http://htmlpurifier.org/",
            "keywords": [
                "html"
            ],
            "support": {
                "issues": "https://github.com/ezyang/htmlpurifier/issues",
                "source": "https://github.com/ezyang/htmlpurifier/tree/v4.16.0"
            },
            "time": "2022-09-18T07:06:19+00:00"
        },
        {
            "name": "fgrosse/phpasn1",
            "version": "v2.5.0",
            "source": {
                "type": "git",
                "url": "https://github.com/fgrosse/PHPASN1.git",
                "reference": "42060ed45344789fb9f21f9f1864fc47b9e3507b"
            },
            "dist": {
                "type": "zip",
                "url": "https://api.github.com/repos/fgrosse/PHPASN1/zipball/42060ed45344789fb9f21f9f1864fc47b9e3507b",
                "reference": "42060ed45344789fb9f21f9f1864fc47b9e3507b",
                "shasum": ""
            },
            "require": {
                "php": "^7.1 || ^8.0"
            },
            "require-dev": {
                "php-coveralls/php-coveralls": "~2.0",
                "phpunit/phpunit": "^7.0 || ^8.0 || ^9.0"
            },
            "suggest": {
                "ext-bcmath": "BCmath is the fallback extension for big integer calculations",
                "ext-curl": "For loading OID information from the web if they have not bee defined statically",
                "ext-gmp": "GMP is the preferred extension for big integer calculations",
                "phpseclib/bcmath_compat": "BCmath polyfill for servers where neither GMP nor BCmath is available"
            },
            "type": "library",
            "extra": {
                "branch-alias": {
                    "dev-master": "2.0.x-dev"
                }
            },
            "autoload": {
                "psr-4": {
                    "FG\\": "lib/"
                }
            },
            "notification-url": "https://packagist.org/downloads/",
            "license": [
                "MIT"
            ],
            "authors": [
                {
                    "name": "Friedrich Große",
                    "email": "friedrich.grosse@gmail.com",
                    "homepage": "https://github.com/FGrosse",
                    "role": "Author"
                },
                {
                    "name": "All contributors",
                    "homepage": "https://github.com/FGrosse/PHPASN1/contributors"
                }
            ],
            "description": "A PHP Framework that allows you to encode and decode arbitrary ASN.1 structures using the ITU-T X.690 Encoding Rules.",
            "homepage": "https://github.com/FGrosse/PHPASN1",
            "keywords": [
                "DER",
                "asn.1",
                "asn1",
                "ber",
                "binary",
                "decoding",
                "encoding",
                "x.509",
                "x.690",
                "x509",
                "x690"
            ],
            "support": {
                "issues": "https://github.com/fgrosse/PHPASN1/issues",
                "source": "https://github.com/fgrosse/PHPASN1/tree/v2.5.0"
            },
            "abandoned": true,
            "time": "2022-12-19T11:08:26+00:00"
        },
        {
            "name": "guzzlehttp/guzzle",
            "version": "7.5.1",
            "source": {
                "type": "git",
                "url": "https://github.com/guzzle/guzzle.git",
                "reference": "b964ca597e86b752cd994f27293e9fa6b6a95ed9"
            },
            "dist": {
                "type": "zip",
                "url": "https://api.github.com/repos/guzzle/guzzle/zipball/b964ca597e86b752cd994f27293e9fa6b6a95ed9",
                "reference": "b964ca597e86b752cd994f27293e9fa6b6a95ed9",
                "shasum": ""
            },
            "require": {
                "ext-json": "*",
                "guzzlehttp/promises": "^1.5",
                "guzzlehttp/psr7": "^1.9.1 || ^2.4.5",
                "php": "^7.2.5 || ^8.0",
                "psr/http-client": "^1.0",
                "symfony/deprecation-contracts": "^2.2 || ^3.0"
            },
            "provide": {
                "psr/http-client-implementation": "1.0"
            },
            "require-dev": {
                "bamarni/composer-bin-plugin": "^1.8.1",
                "ext-curl": "*",
                "php-http/client-integration-tests": "^3.0",
                "phpunit/phpunit": "^8.5.29 || ^9.5.23",
                "psr/log": "^1.1 || ^2.0 || ^3.0"
            },
            "suggest": {
                "ext-curl": "Required for CURL handler support",
                "ext-intl": "Required for Internationalized Domain Name (IDN) support",
                "psr/log": "Required for using the Log middleware"
            },
            "type": "library",
            "extra": {
                "bamarni-bin": {
                    "bin-links": true,
                    "forward-command": false
                },
                "branch-alias": {
                    "dev-master": "7.5-dev"
                }
            },
            "autoload": {
                "files": [
                    "src/functions_include.php"
                ],
                "psr-4": {
                    "GuzzleHttp\\": "src/"
                }
            },
            "notification-url": "https://packagist.org/downloads/",
            "license": [
                "MIT"
            ],
            "authors": [
                {
                    "name": "Graham Campbell",
                    "email": "hello@gjcampbell.co.uk",
                    "homepage": "https://github.com/GrahamCampbell"
                },
                {
                    "name": "Michael Dowling",
                    "email": "mtdowling@gmail.com",
                    "homepage": "https://github.com/mtdowling"
                },
                {
                    "name": "Jeremy Lindblom",
                    "email": "jeremeamia@gmail.com",
                    "homepage": "https://github.com/jeremeamia"
                },
                {
                    "name": "George Mponos",
                    "email": "gmponos@gmail.com",
                    "homepage": "https://github.com/gmponos"
                },
                {
                    "name": "Tobias Nyholm",
                    "email": "tobias.nyholm@gmail.com",
                    "homepage": "https://github.com/Nyholm"
                },
                {
                    "name": "Márk Sági-Kazár",
                    "email": "mark.sagikazar@gmail.com",
                    "homepage": "https://github.com/sagikazarmark"
                },
                {
                    "name": "Tobias Schultze",
                    "email": "webmaster@tubo-world.de",
                    "homepage": "https://github.com/Tobion"
                }
            ],
            "description": "Guzzle is a PHP HTTP client library",
            "keywords": [
                "client",
                "curl",
                "framework",
                "http",
                "http client",
                "psr-18",
                "psr-7",
                "rest",
                "web service"
            ],
            "support": {
                "issues": "https://github.com/guzzle/guzzle/issues",
                "source": "https://github.com/guzzle/guzzle/tree/7.5.1"
            },
            "funding": [
                {
                    "url": "https://github.com/GrahamCampbell",
                    "type": "github"
                },
                {
                    "url": "https://github.com/Nyholm",
                    "type": "github"
                },
                {
                    "url": "https://tidelift.com/funding/github/packagist/guzzlehttp/guzzle",
                    "type": "tidelift"
                }
            ],
            "time": "2023-04-17T16:30:08+00:00"
        },
        {
            "name": "guzzlehttp/promises",
            "version": "1.5.2",
            "source": {
                "type": "git",
                "url": "https://github.com/guzzle/promises.git",
                "reference": "b94b2807d85443f9719887892882d0329d1e2598"
            },
            "dist": {
                "type": "zip",
                "url": "https://api.github.com/repos/guzzle/promises/zipball/b94b2807d85443f9719887892882d0329d1e2598",
                "reference": "b94b2807d85443f9719887892882d0329d1e2598",
                "shasum": ""
            },
            "require": {
                "php": ">=5.5"
            },
            "require-dev": {
                "symfony/phpunit-bridge": "^4.4 || ^5.1"
            },
            "type": "library",
            "extra": {
                "branch-alias": {
                    "dev-master": "1.5-dev"
                }
            },
            "autoload": {
                "files": [
                    "src/functions_include.php"
                ],
                "psr-4": {
                    "GuzzleHttp\\Promise\\": "src/"
                }
            },
            "notification-url": "https://packagist.org/downloads/",
            "license": [
                "MIT"
            ],
            "authors": [
                {
                    "name": "Graham Campbell",
                    "email": "hello@gjcampbell.co.uk",
                    "homepage": "https://github.com/GrahamCampbell"
                },
                {
                    "name": "Michael Dowling",
                    "email": "mtdowling@gmail.com",
                    "homepage": "https://github.com/mtdowling"
                },
                {
                    "name": "Tobias Nyholm",
                    "email": "tobias.nyholm@gmail.com",
                    "homepage": "https://github.com/Nyholm"
                },
                {
                    "name": "Tobias Schultze",
                    "email": "webmaster@tubo-world.de",
                    "homepage": "https://github.com/Tobion"
                }
            ],
            "description": "Guzzle promises library",
            "keywords": [
                "promise"
            ],
            "support": {
                "issues": "https://github.com/guzzle/promises/issues",
                "source": "https://github.com/guzzle/promises/tree/1.5.2"
            },
            "funding": [
                {
                    "url": "https://github.com/GrahamCampbell",
                    "type": "github"
                },
                {
                    "url": "https://github.com/Nyholm",
                    "type": "github"
                },
                {
                    "url": "https://tidelift.com/funding/github/packagist/guzzlehttp/promises",
                    "type": "tidelift"
                }
            ],
            "time": "2022-08-28T14:55:35+00:00"
        },
        {
            "name": "guzzlehttp/psr7",
            "version": "2.5.0",
            "source": {
                "type": "git",
                "url": "https://github.com/guzzle/psr7.git",
                "reference": "b635f279edd83fc275f822a1188157ffea568ff6"
            },
            "dist": {
                "type": "zip",
                "url": "https://api.github.com/repos/guzzle/psr7/zipball/b635f279edd83fc275f822a1188157ffea568ff6",
                "reference": "b635f279edd83fc275f822a1188157ffea568ff6",
                "shasum": ""
            },
            "require": {
                "php": "^7.2.5 || ^8.0",
                "psr/http-factory": "^1.0",
                "psr/http-message": "^1.1 || ^2.0",
                "ralouphie/getallheaders": "^3.0"
            },
            "provide": {
                "psr/http-factory-implementation": "1.0",
                "psr/http-message-implementation": "1.0"
            },
            "require-dev": {
                "bamarni/composer-bin-plugin": "^1.8.1",
                "http-interop/http-factory-tests": "^0.9",
                "phpunit/phpunit": "^8.5.29 || ^9.5.23"
            },
            "suggest": {
                "laminas/laminas-httphandlerrunner": "Emit PSR-7 responses"
            },
            "type": "library",
            "extra": {
                "bamarni-bin": {
                    "bin-links": true,
                    "forward-command": false
                }
            },
            "autoload": {
                "psr-4": {
                    "GuzzleHttp\\Psr7\\": "src/"
                }
            },
            "notification-url": "https://packagist.org/downloads/",
            "license": [
                "MIT"
            ],
            "authors": [
                {
                    "name": "Graham Campbell",
                    "email": "hello@gjcampbell.co.uk",
                    "homepage": "https://github.com/GrahamCampbell"
                },
                {
                    "name": "Michael Dowling",
                    "email": "mtdowling@gmail.com",
                    "homepage": "https://github.com/mtdowling"
                },
                {
                    "name": "George Mponos",
                    "email": "gmponos@gmail.com",
                    "homepage": "https://github.com/gmponos"
                },
                {
                    "name": "Tobias Nyholm",
                    "email": "tobias.nyholm@gmail.com",
                    "homepage": "https://github.com/Nyholm"
                },
                {
                    "name": "Márk Sági-Kazár",
                    "email": "mark.sagikazar@gmail.com",
                    "homepage": "https://github.com/sagikazarmark"
                },
                {
                    "name": "Tobias Schultze",
                    "email": "webmaster@tubo-world.de",
                    "homepage": "https://github.com/Tobion"
                },
                {
                    "name": "Márk Sági-Kazár",
                    "email": "mark.sagikazar@gmail.com",
                    "homepage": "https://sagikazarmark.hu"
                }
            ],
            "description": "PSR-7 message implementation that also provides common utility methods",
            "keywords": [
                "http",
                "message",
                "psr-7",
                "request",
                "response",
                "stream",
                "uri",
                "url"
            ],
            "support": {
                "issues": "https://github.com/guzzle/psr7/issues",
                "source": "https://github.com/guzzle/psr7/tree/2.5.0"
            },
            "funding": [
                {
                    "url": "https://github.com/GrahamCampbell",
                    "type": "github"
                },
                {
                    "url": "https://github.com/Nyholm",
                    "type": "github"
                },
                {
                    "url": "https://tidelift.com/funding/github/packagist/guzzlehttp/psr7",
                    "type": "tidelift"
                }
            ],
            "time": "2023-04-17T16:11:26+00:00"
        },
        {
            "name": "illuminate/collections",
            "version": "v9.52.7",
            "source": {
                "type": "git",
                "url": "https://github.com/illuminate/collections.git",
                "reference": "0168d0e44ea0c4fe5451fe08cde7049b9e9f9741"
            },
            "dist": {
                "type": "zip",
                "url": "https://api.github.com/repos/illuminate/collections/zipball/0168d0e44ea0c4fe5451fe08cde7049b9e9f9741",
                "reference": "0168d0e44ea0c4fe5451fe08cde7049b9e9f9741",
                "shasum": ""
            },
            "require": {
                "illuminate/conditionable": "^9.0",
                "illuminate/contracts": "^9.0",
                "illuminate/macroable": "^9.0",
                "php": "^8.0.2"
            },
            "suggest": {
                "symfony/var-dumper": "Required to use the dump method (^6.0)."
            },
            "type": "library",
            "extra": {
                "branch-alias": {
                    "dev-master": "9.x-dev"
                }
            },
            "autoload": {
                "files": [
                    "helpers.php"
                ],
                "psr-4": {
                    "Illuminate\\Support\\": ""
                }
            },
            "notification-url": "https://packagist.org/downloads/",
            "license": [
                "MIT"
            ],
            "authors": [
                {
                    "name": "Taylor Otwell",
                    "email": "taylor@laravel.com"
                }
            ],
            "description": "The Illuminate Collections package.",
            "homepage": "https://laravel.com",
            "support": {
                "issues": "https://github.com/laravel/framework/issues",
                "source": "https://github.com/laravel/framework"
            },
            "time": "2023-02-22T11:32:27+00:00"
        },
        {
            "name": "illuminate/conditionable",
            "version": "v9.52.7",
            "source": {
                "type": "git",
                "url": "https://github.com/illuminate/conditionable.git",
                "reference": "bea24daa0fa84b7e7b0d5b84f62c71b7e2dc3364"
            },
            "dist": {
                "type": "zip",
                "url": "https://api.github.com/repos/illuminate/conditionable/zipball/bea24daa0fa84b7e7b0d5b84f62c71b7e2dc3364",
                "reference": "bea24daa0fa84b7e7b0d5b84f62c71b7e2dc3364",
                "shasum": ""
            },
            "require": {
                "php": "^8.0.2"
            },
            "type": "library",
            "extra": {
                "branch-alias": {
                    "dev-master": "9.x-dev"
                }
            },
            "autoload": {
                "psr-4": {
                    "Illuminate\\Support\\": ""
                }
            },
            "notification-url": "https://packagist.org/downloads/",
            "license": [
                "MIT"
            ],
            "authors": [
                {
                    "name": "Taylor Otwell",
                    "email": "taylor@laravel.com"
                }
            ],
            "description": "The Illuminate Conditionable package.",
            "homepage": "https://laravel.com",
            "support": {
                "issues": "https://github.com/laravel/framework/issues",
                "source": "https://github.com/laravel/framework"
            },
            "time": "2023-02-01T21:42:32+00:00"
        },
        {
            "name": "illuminate/contracts",
            "version": "v9.52.7",
            "source": {
                "type": "git",
                "url": "https://github.com/illuminate/contracts.git",
                "reference": "44f65d723b13823baa02ff69751a5948bde60c22"
            },
            "dist": {
                "type": "zip",
                "url": "https://api.github.com/repos/illuminate/contracts/zipball/44f65d723b13823baa02ff69751a5948bde60c22",
                "reference": "44f65d723b13823baa02ff69751a5948bde60c22",
                "shasum": ""
            },
            "require": {
                "php": "^8.0.2",
                "psr/container": "^1.1.1|^2.0.1",
                "psr/simple-cache": "^1.0|^2.0|^3.0"
            },
            "type": "library",
            "extra": {
                "branch-alias": {
                    "dev-master": "9.x-dev"
                }
            },
            "autoload": {
                "psr-4": {
                    "Illuminate\\Contracts\\": ""
                }
            },
            "notification-url": "https://packagist.org/downloads/",
            "license": [
                "MIT"
            ],
            "authors": [
                {
                    "name": "Taylor Otwell",
                    "email": "taylor@laravel.com"
                }
            ],
            "description": "The Illuminate Contracts package.",
            "homepage": "https://laravel.com",
            "support": {
                "issues": "https://github.com/laravel/framework/issues",
                "source": "https://github.com/laravel/framework"
            },
            "time": "2023-02-08T14:36:30+00:00"
        },
        {
            "name": "illuminate/macroable",
            "version": "v9.52.7",
            "source": {
                "type": "git",
                "url": "https://github.com/illuminate/macroable.git",
                "reference": "e3bfaf6401742a9c6abca61b9b10e998e5b6449a"
            },
            "dist": {
                "type": "zip",
                "url": "https://api.github.com/repos/illuminate/macroable/zipball/e3bfaf6401742a9c6abca61b9b10e998e5b6449a",
                "reference": "e3bfaf6401742a9c6abca61b9b10e998e5b6449a",
                "shasum": ""
            },
            "require": {
                "php": "^8.0.2"
            },
            "type": "library",
            "extra": {
                "branch-alias": {
                    "dev-master": "9.x-dev"
                }
            },
            "autoload": {
                "psr-4": {
                    "Illuminate\\Support\\": ""
                }
            },
            "notification-url": "https://packagist.org/downloads/",
            "license": [
                "MIT"
            ],
            "authors": [
                {
                    "name": "Taylor Otwell",
                    "email": "taylor@laravel.com"
                }
            ],
            "description": "The Illuminate Macroable package.",
            "homepage": "https://laravel.com",
            "support": {
                "issues": "https://github.com/laravel/framework/issues",
                "source": "https://github.com/laravel/framework"
            },
            "time": "2022-08-09T13:29:29+00:00"
        },
        {
            "name": "justinrainbow/json-schema",
            "version": "5.2.12",
            "source": {
                "type": "git",
                "url": "https://github.com/justinrainbow/json-schema.git",
                "reference": "ad87d5a5ca981228e0e205c2bc7dfb8e24559b60"
            },
            "dist": {
                "type": "zip",
                "url": "https://api.github.com/repos/justinrainbow/json-schema/zipball/ad87d5a5ca981228e0e205c2bc7dfb8e24559b60",
                "reference": "ad87d5a5ca981228e0e205c2bc7dfb8e24559b60",
                "shasum": ""
            },
            "require": {
                "php": ">=5.3.3"
            },
            "require-dev": {
                "friendsofphp/php-cs-fixer": "~2.2.20||~2.15.1",
                "json-schema/json-schema-test-suite": "1.2.0",
                "phpunit/phpunit": "^4.8.35"
            },
            "bin": [
                "bin/validate-json"
            ],
            "type": "library",
            "extra": {
                "branch-alias": {
                    "dev-master": "5.0.x-dev"
                }
            },
            "autoload": {
                "psr-4": {
                    "JsonSchema\\": "src/JsonSchema/"
                }
            },
            "notification-url": "https://packagist.org/downloads/",
            "license": [
                "MIT"
            ],
            "authors": [
                {
                    "name": "Bruno Prieto Reis",
                    "email": "bruno.p.reis@gmail.com"
                },
                {
                    "name": "Justin Rainbow",
                    "email": "justin.rainbow@gmail.com"
                },
                {
                    "name": "Igor Wiedler",
                    "email": "igor@wiedler.ch"
                },
                {
                    "name": "Robert Schönthal",
                    "email": "seroscho@googlemail.com"
                }
            ],
            "description": "A library to validate a json schema.",
            "homepage": "https://github.com/justinrainbow/json-schema",
            "keywords": [
                "json",
                "schema"
            ],
            "support": {
                "issues": "https://github.com/justinrainbow/json-schema/issues",
                "source": "https://github.com/justinrainbow/json-schema/tree/5.2.12"
            },
            "time": "2022-04-13T08:02:27+00:00"
        },
        {
            "name": "league/oauth2-client",
            "version": "2.7.0",
            "source": {
                "type": "git",
                "url": "https://github.com/thephpleague/oauth2-client.git",
                "reference": "160d6274b03562ebeb55ed18399281d8118b76c8"
            },
            "dist": {
                "type": "zip",
                "url": "https://api.github.com/repos/thephpleague/oauth2-client/zipball/160d6274b03562ebeb55ed18399281d8118b76c8",
                "reference": "160d6274b03562ebeb55ed18399281d8118b76c8",
                "shasum": ""
            },
            "require": {
                "guzzlehttp/guzzle": "^6.0 || ^7.0",
                "paragonie/random_compat": "^1 || ^2 || ^9.99",
                "php": "^5.6 || ^7.0 || ^8.0"
            },
            "require-dev": {
                "mockery/mockery": "^1.3.5",
                "php-parallel-lint/php-parallel-lint": "^1.3.1",
                "phpunit/phpunit": "^5.7 || ^6.0 || ^9.5",
                "squizlabs/php_codesniffer": "^2.3 || ^3.0"
            },
            "type": "library",
            "extra": {
                "branch-alias": {
                    "dev-2.x": "2.0.x-dev"
                }
            },
            "autoload": {
                "psr-4": {
                    "League\\OAuth2\\Client\\": "src/"
                }
            },
            "notification-url": "https://packagist.org/downloads/",
            "license": [
                "MIT"
            ],
            "authors": [
                {
                    "name": "Alex Bilbie",
                    "email": "hello@alexbilbie.com",
                    "homepage": "http://www.alexbilbie.com",
                    "role": "Developer"
                },
                {
                    "name": "Woody Gilk",
                    "homepage": "https://github.com/shadowhand",
                    "role": "Contributor"
                }
            ],
            "description": "OAuth 2.0 Client Library",
            "keywords": [
                "Authentication",
                "SSO",
                "authorization",
                "identity",
                "idp",
                "oauth",
                "oauth2",
                "single sign on"
            ],
            "support": {
                "issues": "https://github.com/thephpleague/oauth2-client/issues",
                "source": "https://github.com/thephpleague/oauth2-client/tree/2.7.0"
            },
            "time": "2023-04-16T18:19:15+00:00"
        },
        {
            "name": "league/uri",
            "version": "6.7.2",
            "source": {
                "type": "git",
                "url": "https://github.com/thephpleague/uri.git",
                "reference": "d3b50812dd51f3fbf176344cc2981db03d10fe06"
            },
            "dist": {
                "type": "zip",
                "url": "https://api.github.com/repos/thephpleague/uri/zipball/d3b50812dd51f3fbf176344cc2981db03d10fe06",
                "reference": "d3b50812dd51f3fbf176344cc2981db03d10fe06",
                "shasum": ""
            },
            "require": {
                "ext-json": "*",
                "league/uri-interfaces": "^2.3",
                "php": "^7.4 || ^8.0",
                "psr/http-message": "^1.0"
            },
            "conflict": {
                "league/uri-schemes": "^1.0"
            },
            "require-dev": {
                "friendsofphp/php-cs-fixer": "^v3.3.2",
                "nyholm/psr7": "^1.5",
                "php-http/psr7-integration-tests": "^1.1",
                "phpstan/phpstan": "^1.2.0",
                "phpstan/phpstan-deprecation-rules": "^1.0",
                "phpstan/phpstan-phpunit": "^1.0.0",
                "phpstan/phpstan-strict-rules": "^1.1.0",
                "phpunit/phpunit": "^9.5.10",
                "psr/http-factory": "^1.0"
            },
            "suggest": {
                "ext-fileinfo": "Needed to create Data URI from a filepath",
                "ext-intl": "Needed to improve host validation",
                "league/uri-components": "Needed to easily manipulate URI objects",
                "psr/http-factory": "Needed to use the URI factory"
            },
            "type": "library",
            "extra": {
                "branch-alias": {
                    "dev-master": "6.x-dev"
                }
            },
            "autoload": {
                "psr-4": {
                    "League\\Uri\\": "src"
                }
            },
            "notification-url": "https://packagist.org/downloads/",
            "license": [
                "MIT"
            ],
            "authors": [
                {
                    "name": "Ignace Nyamagana Butera",
                    "email": "nyamsprod@gmail.com",
                    "homepage": "https://nyamsprod.com"
                }
            ],
            "description": "URI manipulation library",
            "homepage": "https://uri.thephpleague.com",
            "keywords": [
                "data-uri",
                "file-uri",
                "ftp",
                "hostname",
                "http",
                "https",
                "middleware",
                "parse_str",
                "parse_url",
                "psr-7",
                "query-string",
                "querystring",
                "rfc3986",
                "rfc3987",
                "rfc6570",
                "uri",
                "uri-template",
                "url",
                "ws"
            ],
            "support": {
                "docs": "https://uri.thephpleague.com",
                "forum": "https://thephpleague.slack.com",
                "issues": "https://github.com/thephpleague/uri/issues",
                "source": "https://github.com/thephpleague/uri/tree/6.7.2"
            },
            "funding": [
                {
                    "url": "https://github.com/sponsors/nyamsprod",
                    "type": "github"
                }
            ],
            "time": "2022-09-13T19:50:42+00:00"
        },
        {
            "name": "league/uri-interfaces",
            "version": "2.3.0",
            "source": {
                "type": "git",
                "url": "https://github.com/thephpleague/uri-interfaces.git",
                "reference": "00e7e2943f76d8cb50c7dfdc2f6dee356e15e383"
            },
            "dist": {
                "type": "zip",
                "url": "https://api.github.com/repos/thephpleague/uri-interfaces/zipball/00e7e2943f76d8cb50c7dfdc2f6dee356e15e383",
                "reference": "00e7e2943f76d8cb50c7dfdc2f6dee356e15e383",
                "shasum": ""
            },
            "require": {
                "ext-json": "*",
                "php": "^7.2 || ^8.0"
            },
            "require-dev": {
                "friendsofphp/php-cs-fixer": "^2.19",
                "phpstan/phpstan": "^0.12.90",
                "phpstan/phpstan-phpunit": "^0.12.19",
                "phpstan/phpstan-strict-rules": "^0.12.9",
                "phpunit/phpunit": "^8.5.15 || ^9.5"
            },
            "suggest": {
                "ext-intl": "to use the IDNA feature",
                "symfony/intl": "to use the IDNA feature via Symfony Polyfill"
            },
            "type": "library",
            "extra": {
                "branch-alias": {
                    "dev-master": "2.x-dev"
                }
            },
            "autoload": {
                "psr-4": {
                    "League\\Uri\\": "src/"
                }
            },
            "notification-url": "https://packagist.org/downloads/",
            "license": [
                "MIT"
            ],
            "authors": [
                {
                    "name": "Ignace Nyamagana Butera",
                    "email": "nyamsprod@gmail.com",
                    "homepage": "https://nyamsprod.com"
                }
            ],
            "description": "Common interface for URI representation",
            "homepage": "http://github.com/thephpleague/uri-interfaces",
            "keywords": [
                "rfc3986",
                "rfc3987",
                "uri",
                "url"
            ],
            "support": {
                "issues": "https://github.com/thephpleague/uri-interfaces/issues",
                "source": "https://github.com/thephpleague/uri-interfaces/tree/2.3.0"
            },
            "funding": [
                {
                    "url": "https://github.com/sponsors/nyamsprod",
                    "type": "github"
                }
            ],
            "time": "2021-06-28T04:27:21+00:00"
        },
        {
            "name": "mikehaertl/php-shellcommand",
            "version": "1.7.0",
            "source": {
                "type": "git",
                "url": "https://github.com/mikehaertl/php-shellcommand.git",
                "reference": "e79ea528be155ffdec6f3bf1a4a46307bb49e545"
            },
            "dist": {
                "type": "zip",
                "url": "https://api.github.com/repos/mikehaertl/php-shellcommand/zipball/e79ea528be155ffdec6f3bf1a4a46307bb49e545",
                "reference": "e79ea528be155ffdec6f3bf1a4a46307bb49e545",
                "shasum": ""
            },
            "require": {
                "php": ">= 5.3.0"
            },
            "require-dev": {
                "phpunit/phpunit": ">4.0 <=9.4"
            },
            "type": "library",
            "autoload": {
                "psr-4": {
                    "mikehaertl\\shellcommand\\": "src/"
                }
            },
            "notification-url": "https://packagist.org/downloads/",
            "license": [
                "MIT"
            ],
            "authors": [
                {
                    "name": "Michael Härtl",
                    "email": "haertl.mike@gmail.com"
                }
            ],
            "description": "An object oriented interface to shell commands",
            "keywords": [
                "shell"
            ],
            "support": {
                "issues": "https://github.com/mikehaertl/php-shellcommand/issues",
                "source": "https://github.com/mikehaertl/php-shellcommand/tree/1.7.0"
            },
            "time": "2023-04-19T08:25:22+00:00"
        },
        {
            "name": "moneyphp/money",
            "version": "v4.1.1",
            "source": {
                "type": "git",
                "url": "https://github.com/moneyphp/money.git",
                "reference": "9682220995ffd396843be5b4ee1e5f2c2d6ecee2"
            },
            "dist": {
                "type": "zip",
                "url": "https://api.github.com/repos/moneyphp/money/zipball/9682220995ffd396843be5b4ee1e5f2c2d6ecee2",
                "reference": "9682220995ffd396843be5b4ee1e5f2c2d6ecee2",
                "shasum": ""
            },
            "require": {
                "ext-bcmath": "*",
                "ext-filter": "*",
                "ext-json": "*",
                "php": "~8.0.0 || ~8.1.0 || ~8.2.0"
            },
            "require-dev": {
                "cache/taggable-cache": "^1.1.0",
                "doctrine/coding-standard": "^9.0",
                "doctrine/instantiator": "^1.4.0",
                "ext-gmp": "*",
                "ext-intl": "*",
                "florianv/exchanger": "^2.6.3",
                "florianv/swap": "^4.3.0",
                "moneyphp/crypto-currencies": "^1.0.0",
                "moneyphp/iso-currencies": "^3.2.1",
                "php-http/message": "^1.11.0",
                "php-http/mock-client": "^1.4.1",
                "phpbench/phpbench": "^1.2.5",
                "phpspec/phpspec": "^7.3",
                "phpunit/phpunit": "^9.5.4",
                "psalm/plugin-phpunit": "^0.18.4",
                "psr/cache": "^1.0.1",
                "vimeo/psalm": "~5.3.0"
            },
            "suggest": {
                "ext-gmp": "Calculate without integer limits",
                "ext-intl": "Format Money objects with intl",
                "florianv/exchanger": "Exchange rates library for PHP",
                "florianv/swap": "Exchange rates library for PHP",
                "psr/cache-implementation": "Used for Currency caching"
            },
            "type": "library",
            "extra": {
                "branch-alias": {
                    "dev-master": "3.x-dev"
                }
            },
            "autoload": {
                "psr-4": {
                    "Money\\": "src/"
                }
            },
            "notification-url": "https://packagist.org/downloads/",
            "license": [
                "MIT"
            ],
            "authors": [
                {
                    "name": "Mathias Verraes",
                    "email": "mathias@verraes.net",
                    "homepage": "http://verraes.net"
                },
                {
                    "name": "Márk Sági-Kazár",
                    "email": "mark.sagikazar@gmail.com"
                },
                {
                    "name": "Frederik Bosch",
                    "email": "f.bosch@genkgo.nl"
                }
            ],
            "description": "PHP implementation of Fowler's Money pattern",
            "homepage": "http://moneyphp.org",
            "keywords": [
                "Value Object",
                "money",
                "vo"
            ],
            "support": {
                "issues": "https://github.com/moneyphp/money/issues",
                "source": "https://github.com/moneyphp/money/tree/v4.1.1"
            },
            "time": "2023-04-11T09:18:34+00:00"
        },
        {
            "name": "monolog/monolog",
            "version": "2.9.1",
            "source": {
                "type": "git",
                "url": "https://github.com/Seldaek/monolog.git",
                "reference": "f259e2b15fb95494c83f52d3caad003bbf5ffaa1"
            },
            "dist": {
                "type": "zip",
                "url": "https://api.github.com/repos/Seldaek/monolog/zipball/f259e2b15fb95494c83f52d3caad003bbf5ffaa1",
                "reference": "f259e2b15fb95494c83f52d3caad003bbf5ffaa1",
                "shasum": ""
            },
            "require": {
                "php": ">=7.2",
                "psr/log": "^1.0.1 || ^2.0 || ^3.0"
            },
            "provide": {
                "psr/log-implementation": "1.0.0 || 2.0.0 || 3.0.0"
            },
            "require-dev": {
                "aws/aws-sdk-php": "^2.4.9 || ^3.0",
                "doctrine/couchdb": "~1.0@dev",
                "elasticsearch/elasticsearch": "^7 || ^8",
                "ext-json": "*",
                "graylog2/gelf-php": "^1.4.2 || ^2@dev",
                "guzzlehttp/guzzle": "^7.4",
                "guzzlehttp/psr7": "^2.2",
                "mongodb/mongodb": "^1.8",
                "php-amqplib/php-amqplib": "~2.4 || ^3",
                "phpspec/prophecy": "^1.15",
                "phpstan/phpstan": "^0.12.91",
                "phpunit/phpunit": "^8.5.14",
                "predis/predis": "^1.1 || ^2.0",
                "rollbar/rollbar": "^1.3 || ^2 || ^3",
                "ruflin/elastica": "^7",
                "swiftmailer/swiftmailer": "^5.3|^6.0",
                "symfony/mailer": "^5.4 || ^6",
                "symfony/mime": "^5.4 || ^6"
            },
            "suggest": {
                "aws/aws-sdk-php": "Allow sending log messages to AWS services like DynamoDB",
                "doctrine/couchdb": "Allow sending log messages to a CouchDB server",
                "elasticsearch/elasticsearch": "Allow sending log messages to an Elasticsearch server via official client",
                "ext-amqp": "Allow sending log messages to an AMQP server (1.0+ required)",
                "ext-curl": "Required to send log messages using the IFTTTHandler, the LogglyHandler, the SendGridHandler, the SlackWebhookHandler or the TelegramBotHandler",
                "ext-mbstring": "Allow to work properly with unicode symbols",
                "ext-mongodb": "Allow sending log messages to a MongoDB server (via driver)",
                "ext-openssl": "Required to send log messages using SSL",
                "ext-sockets": "Allow sending log messages to a Syslog server (via UDP driver)",
                "graylog2/gelf-php": "Allow sending log messages to a GrayLog2 server",
                "mongodb/mongodb": "Allow sending log messages to a MongoDB server (via library)",
                "php-amqplib/php-amqplib": "Allow sending log messages to an AMQP server using php-amqplib",
                "rollbar/rollbar": "Allow sending log messages to Rollbar",
                "ruflin/elastica": "Allow sending log messages to an Elastic Search server"
            },
            "type": "library",
            "extra": {
                "branch-alias": {
                    "dev-main": "2.x-dev"
                }
            },
            "autoload": {
                "psr-4": {
                    "Monolog\\": "src/Monolog"
                }
            },
            "notification-url": "https://packagist.org/downloads/",
            "license": [
                "MIT"
            ],
            "authors": [
                {
                    "name": "Jordi Boggiano",
                    "email": "j.boggiano@seld.be",
                    "homepage": "https://seld.be"
                }
            ],
            "description": "Sends your logs to files, sockets, inboxes, databases and various web services",
            "homepage": "https://github.com/Seldaek/monolog",
            "keywords": [
                "log",
                "logging",
                "psr-3"
            ],
            "support": {
                "issues": "https://github.com/Seldaek/monolog/issues",
                "source": "https://github.com/Seldaek/monolog/tree/2.9.1"
            },
            "funding": [
                {
                    "url": "https://github.com/Seldaek",
                    "type": "github"
                },
                {
                    "url": "https://tidelift.com/funding/github/packagist/monolog/monolog",
                    "type": "tidelift"
                }
            ],
            "time": "2023-02-06T13:44:46+00:00"
        },
        {
            "name": "paragonie/constant_time_encoding",
            "version": "v2.6.3",
            "source": {
                "type": "git",
                "url": "https://github.com/paragonie/constant_time_encoding.git",
                "reference": "58c3f47f650c94ec05a151692652a868995d2938"
            },
            "dist": {
                "type": "zip",
                "url": "https://api.github.com/repos/paragonie/constant_time_encoding/zipball/58c3f47f650c94ec05a151692652a868995d2938",
                "reference": "58c3f47f650c94ec05a151692652a868995d2938",
                "shasum": ""
            },
            "require": {
                "php": "^7|^8"
            },
            "require-dev": {
                "phpunit/phpunit": "^6|^7|^8|^9",
                "vimeo/psalm": "^1|^2|^3|^4"
            },
            "type": "library",
            "autoload": {
                "psr-4": {
                    "ParagonIE\\ConstantTime\\": "src/"
                }
            },
            "notification-url": "https://packagist.org/downloads/",
            "license": [
                "MIT"
            ],
            "authors": [
                {
                    "name": "Paragon Initiative Enterprises",
                    "email": "security@paragonie.com",
                    "homepage": "https://paragonie.com",
                    "role": "Maintainer"
                },
                {
                    "name": "Steve 'Sc00bz' Thomas",
                    "email": "steve@tobtu.com",
                    "homepage": "https://www.tobtu.com",
                    "role": "Original Developer"
                }
            ],
            "description": "Constant-time Implementations of RFC 4648 Encoding (Base-64, Base-32, Base-16)",
            "keywords": [
                "base16",
                "base32",
                "base32_decode",
                "base32_encode",
                "base64",
                "base64_decode",
                "base64_encode",
                "bin2hex",
                "encoding",
                "hex",
                "hex2bin",
                "rfc4648"
            ],
            "support": {
                "email": "info@paragonie.com",
                "issues": "https://github.com/paragonie/constant_time_encoding/issues",
                "source": "https://github.com/paragonie/constant_time_encoding"
            },
            "time": "2022-06-14T06:56:20+00:00"
        },
        {
            "name": "paragonie/random_compat",
            "version": "v9.99.100",
            "source": {
                "type": "git",
                "url": "https://github.com/paragonie/random_compat.git",
                "reference": "996434e5492cb4c3edcb9168db6fbb1359ef965a"
            },
            "dist": {
                "type": "zip",
                "url": "https://api.github.com/repos/paragonie/random_compat/zipball/996434e5492cb4c3edcb9168db6fbb1359ef965a",
                "reference": "996434e5492cb4c3edcb9168db6fbb1359ef965a",
                "shasum": ""
            },
            "require": {
                "php": ">= 7"
            },
            "require-dev": {
                "phpunit/phpunit": "4.*|5.*",
                "vimeo/psalm": "^1"
            },
            "suggest": {
                "ext-libsodium": "Provides a modern crypto API that can be used to generate random bytes."
            },
            "type": "library",
            "notification-url": "https://packagist.org/downloads/",
            "license": [
                "MIT"
            ],
            "authors": [
                {
                    "name": "Paragon Initiative Enterprises",
                    "email": "security@paragonie.com",
                    "homepage": "https://paragonie.com"
                }
            ],
            "description": "PHP 5.x polyfill for random_bytes() and random_int() from PHP 7",
            "keywords": [
                "csprng",
                "polyfill",
                "pseudorandom",
                "random"
            ],
            "support": {
                "email": "info@paragonie.com",
                "issues": "https://github.com/paragonie/random_compat/issues",
                "source": "https://github.com/paragonie/random_compat"
            },
            "time": "2020-10-15T08:29:30+00:00"
        },
        {
            "name": "phpdocumentor/reflection-common",
            "version": "2.2.0",
            "source": {
                "type": "git",
                "url": "https://github.com/phpDocumentor/ReflectionCommon.git",
                "reference": "1d01c49d4ed62f25aa84a747ad35d5a16924662b"
            },
            "dist": {
                "type": "zip",
                "url": "https://api.github.com/repos/phpDocumentor/ReflectionCommon/zipball/1d01c49d4ed62f25aa84a747ad35d5a16924662b",
                "reference": "1d01c49d4ed62f25aa84a747ad35d5a16924662b",
                "shasum": ""
            },
            "require": {
                "php": "^7.2 || ^8.0"
            },
            "type": "library",
            "extra": {
                "branch-alias": {
                    "dev-2.x": "2.x-dev"
                }
            },
            "autoload": {
                "psr-4": {
                    "phpDocumentor\\Reflection\\": "src/"
                }
            },
            "notification-url": "https://packagist.org/downloads/",
            "license": [
                "MIT"
            ],
            "authors": [
                {
                    "name": "Jaap van Otterdijk",
                    "email": "opensource@ijaap.nl"
                }
            ],
            "description": "Common reflection classes used by phpdocumentor to reflect the code structure",
            "homepage": "http://www.phpdoc.org",
            "keywords": [
                "FQSEN",
                "phpDocumentor",
                "phpdoc",
                "reflection",
                "static analysis"
            ],
            "support": {
                "issues": "https://github.com/phpDocumentor/ReflectionCommon/issues",
                "source": "https://github.com/phpDocumentor/ReflectionCommon/tree/2.x"
            },
            "time": "2020-06-27T09:03:43+00:00"
        },
        {
            "name": "phpdocumentor/reflection-docblock",
            "version": "5.3.0",
            "source": {
                "type": "git",
                "url": "https://github.com/phpDocumentor/ReflectionDocBlock.git",
                "reference": "622548b623e81ca6d78b721c5e029f4ce664f170"
            },
            "dist": {
                "type": "zip",
                "url": "https://api.github.com/repos/phpDocumentor/ReflectionDocBlock/zipball/622548b623e81ca6d78b721c5e029f4ce664f170",
                "reference": "622548b623e81ca6d78b721c5e029f4ce664f170",
                "shasum": ""
            },
            "require": {
                "ext-filter": "*",
                "php": "^7.2 || ^8.0",
                "phpdocumentor/reflection-common": "^2.2",
                "phpdocumentor/type-resolver": "^1.3",
                "webmozart/assert": "^1.9.1"
            },
            "require-dev": {
                "mockery/mockery": "~1.3.2",
                "psalm/phar": "^4.8"
            },
            "type": "library",
            "extra": {
                "branch-alias": {
                    "dev-master": "5.x-dev"
                }
            },
            "autoload": {
                "psr-4": {
                    "phpDocumentor\\Reflection\\": "src"
                }
            },
            "notification-url": "https://packagist.org/downloads/",
            "license": [
                "MIT"
            ],
            "authors": [
                {
                    "name": "Mike van Riel",
                    "email": "me@mikevanriel.com"
                },
                {
                    "name": "Jaap van Otterdijk",
                    "email": "account@ijaap.nl"
                }
            ],
            "description": "With this component, a library can provide support for annotations via DocBlocks or otherwise retrieve information that is embedded in a DocBlock.",
            "support": {
                "issues": "https://github.com/phpDocumentor/ReflectionDocBlock/issues",
                "source": "https://github.com/phpDocumentor/ReflectionDocBlock/tree/5.3.0"
            },
            "time": "2021-10-19T17:43:47+00:00"
        },
        {
            "name": "phpdocumentor/type-resolver",
            "version": "1.7.1",
            "source": {
                "type": "git",
                "url": "https://github.com/phpDocumentor/TypeResolver.git",
                "reference": "dfc078e8af9c99210337325ff5aa152872c98714"
            },
            "dist": {
                "type": "zip",
                "url": "https://api.github.com/repos/phpDocumentor/TypeResolver/zipball/dfc078e8af9c99210337325ff5aa152872c98714",
                "reference": "dfc078e8af9c99210337325ff5aa152872c98714",
                "shasum": ""
            },
            "require": {
                "doctrine/deprecations": "^1.0",
                "php": "^7.4 || ^8.0",
                "phpdocumentor/reflection-common": "^2.0",
                "phpstan/phpdoc-parser": "^1.13"
            },
            "require-dev": {
                "ext-tokenizer": "*",
                "phpbench/phpbench": "^1.2",
                "phpstan/extension-installer": "^1.1",
                "phpstan/phpstan": "^1.8",
                "phpstan/phpstan-phpunit": "^1.1",
                "phpunit/phpunit": "^9.5",
                "rector/rector": "^0.13.9",
                "vimeo/psalm": "^4.25"
            },
            "type": "library",
            "extra": {
                "branch-alias": {
                    "dev-1.x": "1.x-dev"
                }
            },
            "autoload": {
                "psr-4": {
                    "phpDocumentor\\Reflection\\": "src"
                }
            },
            "notification-url": "https://packagist.org/downloads/",
            "license": [
                "MIT"
            ],
            "authors": [
                {
                    "name": "Mike van Riel",
                    "email": "me@mikevanriel.com"
                }
            ],
            "description": "A PSR-5 based resolver of Class names, Types and Structural Element Names",
            "support": {
                "issues": "https://github.com/phpDocumentor/TypeResolver/issues",
                "source": "https://github.com/phpDocumentor/TypeResolver/tree/1.7.1"
            },
            "time": "2023-03-27T19:02:04+00:00"
        },
        {
            "name": "phpstan/phpdoc-parser",
<<<<<<< HEAD
            "version": "1.20.3",
            "source": {
                "type": "git",
                "url": "https://github.com/phpstan/phpdoc-parser.git",
                "reference": "6c04009f6cae6eda2f040745b6b846080ef069c2"
            },
            "dist": {
                "type": "zip",
                "url": "https://api.github.com/repos/phpstan/phpdoc-parser/zipball/6c04009f6cae6eda2f040745b6b846080ef069c2",
                "reference": "6c04009f6cae6eda2f040745b6b846080ef069c2",
=======
            "version": "1.18.1",
            "source": {
                "type": "git",
                "url": "https://github.com/phpstan/phpdoc-parser.git",
                "reference": "22dcdfd725ddf99583bfe398fc624ad6c5004a0f"
            },
            "dist": {
                "type": "zip",
                "url": "https://api.github.com/repos/phpstan/phpdoc-parser/zipball/22dcdfd725ddf99583bfe398fc624ad6c5004a0f",
                "reference": "22dcdfd725ddf99583bfe398fc624ad6c5004a0f",
>>>>>>> 1103b2ed
                "shasum": ""
            },
            "require": {
                "php": "^7.2 || ^8.0"
            },
            "require-dev": {
                "php-parallel-lint/php-parallel-lint": "^1.2",
                "phpstan/extension-installer": "^1.0",
                "phpstan/phpstan": "^1.5",
                "phpstan/phpstan-phpunit": "^1.1",
                "phpstan/phpstan-strict-rules": "^1.0",
                "phpunit/phpunit": "^9.5",
                "symfony/process": "^5.2"
            },
            "type": "library",
            "autoload": {
                "psr-4": {
                    "PHPStan\\PhpDocParser\\": [
                        "src/"
                    ]
                }
            },
            "notification-url": "https://packagist.org/downloads/",
            "license": [
                "MIT"
            ],
            "description": "PHPDoc parser with support for nullable, intersection and generic types",
            "support": {
                "issues": "https://github.com/phpstan/phpdoc-parser/issues",
<<<<<<< HEAD
                "source": "https://github.com/phpstan/phpdoc-parser/tree/1.20.3"
            },
            "time": "2023-04-25T09:01:03+00:00"
=======
                "source": "https://github.com/phpstan/phpdoc-parser/tree/1.18.1"
            },
            "time": "2023-04-07T11:51:11+00:00"
>>>>>>> 1103b2ed
        },
        {
            "name": "pixelandtonic/imagine",
            "version": "1.3.3.1",
            "source": {
                "type": "git",
                "url": "https://github.com/pixelandtonic/Imagine.git",
                "reference": "4d9bb596ff60504e37ccf9103c0bb705dba7fec6"
            },
            "dist": {
                "type": "zip",
                "url": "https://api.github.com/repos/pixelandtonic/Imagine/zipball/4d9bb596ff60504e37ccf9103c0bb705dba7fec6",
                "reference": "4d9bb596ff60504e37ccf9103c0bb705dba7fec6",
                "shasum": ""
            },
            "require": {
                "php": ">=5.5"
            },
            "require-dev": {
                "phpunit/phpunit": "^4.8 || ^5.7 || ^6.5 || ^7.5 || ^8.4 || ^9.3"
            },
            "suggest": {
                "ext-exif": "to read EXIF metadata",
                "ext-gd": "to use the GD implementation",
                "ext-gmagick": "to use the Gmagick implementation",
                "ext-imagick": "to use the Imagick implementation"
            },
            "type": "library",
            "extra": {
                "branch-alias": {
                    "dev-develop": "1.x-dev"
                }
            },
            "autoload": {
                "psr-4": {
                    "Imagine\\": "src/"
                }
            },
            "notification-url": "https://packagist.org/downloads/",
            "license": [
                "MIT"
            ],
            "authors": [
                {
                    "name": "Bulat Shakirzyanov",
                    "email": "mallluhuct@gmail.com",
                    "homepage": "http://avalanche123.com"
                }
            ],
            "description": "Image processing for PHP 5.3",
            "homepage": "http://imagine.readthedocs.org/",
            "keywords": [
                "drawing",
                "graphics",
                "image manipulation",
                "image processing"
            ],
            "support": {
                "source": "https://github.com/pixelandtonic/Imagine/tree/1.3.3.1"
            },
            "time": "2023-01-03T19:18:06+00:00"
        },
        {
            "name": "pragmarx/google2fa",
            "version": "v8.0.1",
            "source": {
                "type": "git",
                "url": "https://github.com/antonioribeiro/google2fa.git",
                "reference": "80c3d801b31fe165f8fe99ea085e0a37834e1be3"
            },
            "dist": {
                "type": "zip",
                "url": "https://api.github.com/repos/antonioribeiro/google2fa/zipball/80c3d801b31fe165f8fe99ea085e0a37834e1be3",
                "reference": "80c3d801b31fe165f8fe99ea085e0a37834e1be3",
                "shasum": ""
            },
            "require": {
                "paragonie/constant_time_encoding": "^1.0|^2.0",
                "php": "^7.1|^8.0"
            },
            "require-dev": {
                "phpstan/phpstan": "^0.12.18",
                "phpunit/phpunit": "^7.5.15|^8.5|^9.0"
            },
            "type": "library",
            "autoload": {
                "psr-4": {
                    "PragmaRX\\Google2FA\\": "src/"
                }
            },
            "notification-url": "https://packagist.org/downloads/",
            "license": [
                "MIT"
            ],
            "authors": [
                {
                    "name": "Antonio Carlos Ribeiro",
                    "email": "acr@antoniocarlosribeiro.com",
                    "role": "Creator & Designer"
                }
            ],
            "description": "A One Time Password Authentication package, compatible with Google Authenticator.",
            "keywords": [
                "2fa",
                "Authentication",
                "Two Factor Authentication",
                "google2fa"
            ],
            "support": {
                "issues": "https://github.com/antonioribeiro/google2fa/issues",
                "source": "https://github.com/antonioribeiro/google2fa/tree/v8.0.1"
            },
            "time": "2022-06-13T21:57:56+00:00"
        },
        {
            "name": "psr/container",
            "version": "2.0.2",
            "source": {
                "type": "git",
                "url": "https://github.com/php-fig/container.git",
                "reference": "c71ecc56dfe541dbd90c5360474fbc405f8d5963"
            },
            "dist": {
                "type": "zip",
                "url": "https://api.github.com/repos/php-fig/container/zipball/c71ecc56dfe541dbd90c5360474fbc405f8d5963",
                "reference": "c71ecc56dfe541dbd90c5360474fbc405f8d5963",
                "shasum": ""
            },
            "require": {
                "php": ">=7.4.0"
            },
            "type": "library",
            "extra": {
                "branch-alias": {
                    "dev-master": "2.0.x-dev"
                }
            },
            "autoload": {
                "psr-4": {
                    "Psr\\Container\\": "src/"
                }
            },
            "notification-url": "https://packagist.org/downloads/",
            "license": [
                "MIT"
            ],
            "authors": [
                {
                    "name": "PHP-FIG",
                    "homepage": "https://www.php-fig.org/"
                }
            ],
            "description": "Common Container Interface (PHP FIG PSR-11)",
            "homepage": "https://github.com/php-fig/container",
            "keywords": [
                "PSR-11",
                "container",
                "container-interface",
                "container-interop",
                "psr"
            ],
            "support": {
                "issues": "https://github.com/php-fig/container/issues",
                "source": "https://github.com/php-fig/container/tree/2.0.2"
            },
            "time": "2021-11-05T16:47:00+00:00"
        },
        {
            "name": "psr/event-dispatcher",
            "version": "1.0.0",
            "source": {
                "type": "git",
                "url": "https://github.com/php-fig/event-dispatcher.git",
                "reference": "dbefd12671e8a14ec7f180cab83036ed26714bb0"
            },
            "dist": {
                "type": "zip",
                "url": "https://api.github.com/repos/php-fig/event-dispatcher/zipball/dbefd12671e8a14ec7f180cab83036ed26714bb0",
                "reference": "dbefd12671e8a14ec7f180cab83036ed26714bb0",
                "shasum": ""
            },
            "require": {
                "php": ">=7.2.0"
            },
            "type": "library",
            "extra": {
                "branch-alias": {
                    "dev-master": "1.0.x-dev"
                }
            },
            "autoload": {
                "psr-4": {
                    "Psr\\EventDispatcher\\": "src/"
                }
            },
            "notification-url": "https://packagist.org/downloads/",
            "license": [
                "MIT"
            ],
            "authors": [
                {
                    "name": "PHP-FIG",
                    "homepage": "http://www.php-fig.org/"
                }
            ],
            "description": "Standard interfaces for event handling.",
            "keywords": [
                "events",
                "psr",
                "psr-14"
            ],
            "support": {
                "issues": "https://github.com/php-fig/event-dispatcher/issues",
                "source": "https://github.com/php-fig/event-dispatcher/tree/1.0.0"
            },
            "time": "2019-01-08T18:20:26+00:00"
        },
        {
            "name": "psr/http-client",
            "version": "1.0.2",
            "source": {
                "type": "git",
                "url": "https://github.com/php-fig/http-client.git",
                "reference": "0955afe48220520692d2d09f7ab7e0f93ffd6a31"
            },
            "dist": {
                "type": "zip",
                "url": "https://api.github.com/repos/php-fig/http-client/zipball/0955afe48220520692d2d09f7ab7e0f93ffd6a31",
                "reference": "0955afe48220520692d2d09f7ab7e0f93ffd6a31",
                "shasum": ""
            },
            "require": {
                "php": "^7.0 || ^8.0",
                "psr/http-message": "^1.0 || ^2.0"
            },
            "type": "library",
            "extra": {
                "branch-alias": {
                    "dev-master": "1.0.x-dev"
                }
            },
            "autoload": {
                "psr-4": {
                    "Psr\\Http\\Client\\": "src/"
                }
            },
            "notification-url": "https://packagist.org/downloads/",
            "license": [
                "MIT"
            ],
            "authors": [
                {
                    "name": "PHP-FIG",
                    "homepage": "https://www.php-fig.org/"
                }
            ],
            "description": "Common interface for HTTP clients",
            "homepage": "https://github.com/php-fig/http-client",
            "keywords": [
                "http",
                "http-client",
                "psr",
                "psr-18"
            ],
            "support": {
                "source": "https://github.com/php-fig/http-client/tree/1.0.2"
            },
            "time": "2023-04-10T20:12:12+00:00"
        },
        {
            "name": "psr/http-factory",
            "version": "1.0.2",
            "source": {
                "type": "git",
                "url": "https://github.com/php-fig/http-factory.git",
                "reference": "e616d01114759c4c489f93b099585439f795fe35"
            },
            "dist": {
                "type": "zip",
                "url": "https://api.github.com/repos/php-fig/http-factory/zipball/e616d01114759c4c489f93b099585439f795fe35",
                "reference": "e616d01114759c4c489f93b099585439f795fe35",
                "shasum": ""
            },
            "require": {
                "php": ">=7.0.0",
                "psr/http-message": "^1.0 || ^2.0"
            },
            "type": "library",
            "extra": {
                "branch-alias": {
                    "dev-master": "1.0.x-dev"
                }
            },
            "autoload": {
                "psr-4": {
                    "Psr\\Http\\Message\\": "src/"
                }
            },
            "notification-url": "https://packagist.org/downloads/",
            "license": [
                "MIT"
            ],
            "authors": [
                {
                    "name": "PHP-FIG",
                    "homepage": "https://www.php-fig.org/"
                }
            ],
            "description": "Common interfaces for PSR-7 HTTP message factories",
            "keywords": [
                "factory",
                "http",
                "message",
                "psr",
                "psr-17",
                "psr-7",
                "request",
                "response"
            ],
            "support": {
                "source": "https://github.com/php-fig/http-factory/tree/1.0.2"
            },
            "time": "2023-04-10T20:10:41+00:00"
        },
        {
            "name": "psr/http-message",
            "version": "1.1",
            "source": {
                "type": "git",
                "url": "https://github.com/php-fig/http-message.git",
                "reference": "cb6ce4845ce34a8ad9e68117c10ee90a29919eba"
            },
            "dist": {
                "type": "zip",
                "url": "https://api.github.com/repos/php-fig/http-message/zipball/cb6ce4845ce34a8ad9e68117c10ee90a29919eba",
                "reference": "cb6ce4845ce34a8ad9e68117c10ee90a29919eba",
                "shasum": ""
            },
            "require": {
                "php": "^7.2 || ^8.0"
            },
            "type": "library",
            "extra": {
                "branch-alias": {
                    "dev-master": "1.1.x-dev"
                }
            },
            "autoload": {
                "psr-4": {
                    "Psr\\Http\\Message\\": "src/"
                }
            },
            "notification-url": "https://packagist.org/downloads/",
            "license": [
                "MIT"
            ],
            "authors": [
                {
                    "name": "PHP-FIG",
                    "homepage": "http://www.php-fig.org/"
                }
            ],
            "description": "Common interface for HTTP messages",
            "homepage": "https://github.com/php-fig/http-message",
            "keywords": [
                "http",
                "http-message",
                "psr",
                "psr-7",
                "request",
                "response"
            ],
            "support": {
                "source": "https://github.com/php-fig/http-message/tree/1.1"
            },
            "time": "2023-04-04T09:50:52+00:00"
        },
        {
            "name": "psr/log",
            "version": "1.1.4",
            "source": {
                "type": "git",
                "url": "https://github.com/php-fig/log.git",
                "reference": "d49695b909c3b7628b6289db5479a1c204601f11"
            },
            "dist": {
                "type": "zip",
                "url": "https://api.github.com/repos/php-fig/log/zipball/d49695b909c3b7628b6289db5479a1c204601f11",
                "reference": "d49695b909c3b7628b6289db5479a1c204601f11",
                "shasum": ""
            },
            "require": {
                "php": ">=5.3.0"
            },
            "type": "library",
            "extra": {
                "branch-alias": {
                    "dev-master": "1.1.x-dev"
                }
            },
            "autoload": {
                "psr-4": {
                    "Psr\\Log\\": "Psr/Log/"
                }
            },
            "notification-url": "https://packagist.org/downloads/",
            "license": [
                "MIT"
            ],
            "authors": [
                {
                    "name": "PHP-FIG",
                    "homepage": "https://www.php-fig.org/"
                }
            ],
            "description": "Common interface for logging libraries",
            "homepage": "https://github.com/php-fig/log",
            "keywords": [
                "log",
                "psr",
                "psr-3"
            ],
            "support": {
                "source": "https://github.com/php-fig/log/tree/1.1.4"
            },
            "time": "2021-05-03T11:20:27+00:00"
        },
        {
            "name": "psr/simple-cache",
            "version": "3.0.0",
            "source": {
                "type": "git",
                "url": "https://github.com/php-fig/simple-cache.git",
                "reference": "764e0b3939f5ca87cb904f570ef9be2d78a07865"
            },
            "dist": {
                "type": "zip",
                "url": "https://api.github.com/repos/php-fig/simple-cache/zipball/764e0b3939f5ca87cb904f570ef9be2d78a07865",
                "reference": "764e0b3939f5ca87cb904f570ef9be2d78a07865",
                "shasum": ""
            },
            "require": {
                "php": ">=8.0.0"
            },
            "type": "library",
            "extra": {
                "branch-alias": {
                    "dev-master": "3.0.x-dev"
                }
            },
            "autoload": {
                "psr-4": {
                    "Psr\\SimpleCache\\": "src/"
                }
            },
            "notification-url": "https://packagist.org/downloads/",
            "license": [
                "MIT"
            ],
            "authors": [
                {
                    "name": "PHP-FIG",
                    "homepage": "https://www.php-fig.org/"
                }
            ],
            "description": "Common interfaces for simple caching",
            "keywords": [
                "cache",
                "caching",
                "psr",
                "psr-16",
                "simple-cache"
            ],
            "support": {
                "source": "https://github.com/php-fig/simple-cache/tree/3.0.0"
            },
            "time": "2021-10-29T13:26:27+00:00"
        },
        {
            "name": "ralouphie/getallheaders",
            "version": "3.0.3",
            "source": {
                "type": "git",
                "url": "https://github.com/ralouphie/getallheaders.git",
                "reference": "120b605dfeb996808c31b6477290a714d356e822"
            },
            "dist": {
                "type": "zip",
                "url": "https://api.github.com/repos/ralouphie/getallheaders/zipball/120b605dfeb996808c31b6477290a714d356e822",
                "reference": "120b605dfeb996808c31b6477290a714d356e822",
                "shasum": ""
            },
            "require": {
                "php": ">=5.6"
            },
            "require-dev": {
                "php-coveralls/php-coveralls": "^2.1",
                "phpunit/phpunit": "^5 || ^6.5"
            },
            "type": "library",
            "autoload": {
                "files": [
                    "src/getallheaders.php"
                ]
            },
            "notification-url": "https://packagist.org/downloads/",
            "license": [
                "MIT"
            ],
            "authors": [
                {
                    "name": "Ralph Khattar",
                    "email": "ralph.khattar@gmail.com"
                }
            ],
            "description": "A polyfill for getallheaders.",
            "support": {
                "issues": "https://github.com/ralouphie/getallheaders/issues",
                "source": "https://github.com/ralouphie/getallheaders/tree/develop"
            },
            "time": "2019-03-08T08:55:37+00:00"
        },
        {
            "name": "ramsey/collection",
            "version": "1.3.0",
            "source": {
                "type": "git",
                "url": "https://github.com/ramsey/collection.git",
                "reference": "ad7475d1c9e70b190ecffc58f2d989416af339b4"
            },
            "dist": {
                "type": "zip",
                "url": "https://api.github.com/repos/ramsey/collection/zipball/ad7475d1c9e70b190ecffc58f2d989416af339b4",
                "reference": "ad7475d1c9e70b190ecffc58f2d989416af339b4",
                "shasum": ""
            },
            "require": {
                "php": "^7.4 || ^8.0",
                "symfony/polyfill-php81": "^1.23"
            },
            "require-dev": {
                "captainhook/plugin-composer": "^5.3",
                "ergebnis/composer-normalize": "^2.28.3",
                "fakerphp/faker": "^1.21",
                "hamcrest/hamcrest-php": "^2.0",
                "jangregor/phpstan-prophecy": "^1.0",
                "mockery/mockery": "^1.5",
                "php-parallel-lint/php-console-highlighter": "^1.0",
                "php-parallel-lint/php-parallel-lint": "^1.3",
                "phpcsstandards/phpcsutils": "^1.0.0-rc1",
                "phpspec/prophecy-phpunit": "^2.0",
                "phpstan/extension-installer": "^1.2",
                "phpstan/phpstan": "^1.9",
                "phpstan/phpstan-mockery": "^1.1",
                "phpstan/phpstan-phpunit": "^1.3",
                "phpunit/phpunit": "^9.5",
                "psalm/plugin-mockery": "^1.1",
                "psalm/plugin-phpunit": "^0.18.4",
                "ramsey/coding-standard": "^2.0.3",
                "ramsey/conventional-commits": "^1.3",
                "vimeo/psalm": "^5.4"
            },
            "type": "library",
            "extra": {
                "captainhook": {
                    "force-install": true
                },
                "ramsey/conventional-commits": {
                    "configFile": "conventional-commits.json"
                }
            },
            "autoload": {
                "psr-4": {
                    "Ramsey\\Collection\\": "src/"
                }
            },
            "notification-url": "https://packagist.org/downloads/",
            "license": [
                "MIT"
            ],
            "authors": [
                {
                    "name": "Ben Ramsey",
                    "email": "ben@benramsey.com",
                    "homepage": "https://benramsey.com"
                }
            ],
            "description": "A PHP library for representing and manipulating collections.",
            "keywords": [
                "array",
                "collection",
                "hash",
                "map",
                "queue",
                "set"
            ],
            "support": {
                "issues": "https://github.com/ramsey/collection/issues",
                "source": "https://github.com/ramsey/collection/tree/1.3.0"
            },
            "funding": [
                {
                    "url": "https://github.com/ramsey",
                    "type": "github"
                },
                {
                    "url": "https://tidelift.com/funding/github/packagist/ramsey/collection",
                    "type": "tidelift"
                }
            ],
            "time": "2022-12-27T19:12:24+00:00"
        },
        {
            "name": "ramsey/uuid",
            "version": "4.7.4",
            "source": {
                "type": "git",
                "url": "https://github.com/ramsey/uuid.git",
                "reference": "60a4c63ab724854332900504274f6150ff26d286"
            },
            "dist": {
                "type": "zip",
                "url": "https://api.github.com/repos/ramsey/uuid/zipball/60a4c63ab724854332900504274f6150ff26d286",
                "reference": "60a4c63ab724854332900504274f6150ff26d286",
                "shasum": ""
            },
            "require": {
                "brick/math": "^0.8.8 || ^0.9 || ^0.10 || ^0.11",
                "ext-json": "*",
                "php": "^8.0",
                "ramsey/collection": "^1.2 || ^2.0"
            },
            "replace": {
                "rhumsaa/uuid": "self.version"
            },
            "require-dev": {
                "captainhook/captainhook": "^5.10",
                "captainhook/plugin-composer": "^5.3",
                "dealerdirect/phpcodesniffer-composer-installer": "^0.7.0",
                "doctrine/annotations": "^1.8",
                "ergebnis/composer-normalize": "^2.15",
                "mockery/mockery": "^1.3",
                "paragonie/random-lib": "^2",
                "php-mock/php-mock": "^2.2",
                "php-mock/php-mock-mockery": "^1.3",
                "php-parallel-lint/php-parallel-lint": "^1.1",
                "phpbench/phpbench": "^1.0",
                "phpstan/extension-installer": "^1.1",
                "phpstan/phpstan": "^1.8",
                "phpstan/phpstan-mockery": "^1.1",
                "phpstan/phpstan-phpunit": "^1.1",
                "phpunit/phpunit": "^8.5 || ^9",
                "ramsey/composer-repl": "^1.4",
                "slevomat/coding-standard": "^8.4",
                "squizlabs/php_codesniffer": "^3.5",
                "vimeo/psalm": "^4.9"
            },
            "suggest": {
                "ext-bcmath": "Enables faster math with arbitrary-precision integers using BCMath.",
                "ext-gmp": "Enables faster math with arbitrary-precision integers using GMP.",
                "ext-uuid": "Enables the use of PeclUuidTimeGenerator and PeclUuidRandomGenerator.",
                "paragonie/random-lib": "Provides RandomLib for use with the RandomLibAdapter",
                "ramsey/uuid-doctrine": "Allows the use of Ramsey\\Uuid\\Uuid as Doctrine field type."
            },
            "type": "library",
            "extra": {
                "captainhook": {
                    "force-install": true
                }
            },
            "autoload": {
                "files": [
                    "src/functions.php"
                ],
                "psr-4": {
                    "Ramsey\\Uuid\\": "src/"
                }
            },
            "notification-url": "https://packagist.org/downloads/",
            "license": [
                "MIT"
            ],
            "description": "A PHP library for generating and working with universally unique identifiers (UUIDs).",
            "keywords": [
                "guid",
                "identifier",
                "uuid"
            ],
            "support": {
                "issues": "https://github.com/ramsey/uuid/issues",
                "source": "https://github.com/ramsey/uuid/tree/4.7.4"
            },
            "funding": [
                {
                    "url": "https://github.com/ramsey",
                    "type": "github"
                },
                {
                    "url": "https://tidelift.com/funding/github/packagist/ramsey/uuid",
                    "type": "tidelift"
                }
            ],
            "time": "2023-04-15T23:01:58+00:00"
        },
        {
            "name": "react/promise",
            "version": "v2.9.0",
            "source": {
                "type": "git",
                "url": "https://github.com/reactphp/promise.git",
                "reference": "234f8fd1023c9158e2314fa9d7d0e6a83db42910"
            },
            "dist": {
                "type": "zip",
                "url": "https://api.github.com/repos/reactphp/promise/zipball/234f8fd1023c9158e2314fa9d7d0e6a83db42910",
                "reference": "234f8fd1023c9158e2314fa9d7d0e6a83db42910",
                "shasum": ""
            },
            "require": {
                "php": ">=5.4.0"
            },
            "require-dev": {
                "phpunit/phpunit": "^9.3 || ^5.7 || ^4.8.36"
            },
            "type": "library",
            "autoload": {
                "files": [
                    "src/functions_include.php"
                ],
                "psr-4": {
                    "React\\Promise\\": "src/"
                }
            },
            "notification-url": "https://packagist.org/downloads/",
            "license": [
                "MIT"
            ],
            "authors": [
                {
                    "name": "Jan Sorgalla",
                    "email": "jsorgalla@gmail.com",
                    "homepage": "https://sorgalla.com/"
                },
                {
                    "name": "Christian Lück",
                    "email": "christian@clue.engineering",
                    "homepage": "https://clue.engineering/"
                },
                {
                    "name": "Cees-Jan Kiewiet",
                    "email": "reactphp@ceesjankiewiet.nl",
                    "homepage": "https://wyrihaximus.net/"
                },
                {
                    "name": "Chris Boden",
                    "email": "cboden@gmail.com",
                    "homepage": "https://cboden.dev/"
                }
            ],
            "description": "A lightweight implementation of CommonJS Promises/A for PHP",
            "keywords": [
                "promise",
                "promises"
            ],
            "support": {
                "issues": "https://github.com/reactphp/promise/issues",
                "source": "https://github.com/reactphp/promise/tree/v2.9.0"
            },
            "funding": [
                {
                    "url": "https://github.com/WyriHaximus",
                    "type": "github"
                },
                {
                    "url": "https://github.com/clue",
                    "type": "github"
                }
            ],
            "time": "2022-02-11T10:27:51+00:00"
        },
        {
            "name": "samdark/yii2-psr-log-target",
            "version": "1.1.3",
            "source": {
                "type": "git",
                "url": "https://github.com/samdark/yii2-psr-log-target.git",
                "reference": "ccb29ecb7140c4eb81c3dfad38f61b21a9c1ed30"
            },
            "dist": {
                "type": "zip",
                "url": "https://api.github.com/repos/samdark/yii2-psr-log-target/zipball/ccb29ecb7140c4eb81c3dfad38f61b21a9c1ed30",
                "reference": "ccb29ecb7140c4eb81c3dfad38f61b21a9c1ed30",
                "shasum": ""
            },
            "require": {
                "psr/log": "~1.0.2|~1.1.0",
                "yiisoft/yii2": "~2.0.0"
            },
            "require-dev": {
                "phpunit/phpunit": "~4.4"
            },
            "type": "yii2-extension",
            "autoload": {
                "psr-4": {
                    "samdark\\log\\": "src",
                    "samdark\\log\\tests\\": "tests"
                }
            },
            "notification-url": "https://packagist.org/downloads/",
            "license": [
                "BSD-3-Clause"
            ],
            "authors": [
                {
                    "name": "Alexander Makarov",
                    "email": "sam@rmcreative.ru"
                }
            ],
            "description": "Yii 2 log target which uses PSR-3 compatible logger",
            "homepage": "https://github.com/samdark/yii2-psr-log-target",
            "keywords": [
                "extension",
                "log",
                "psr-3",
                "yii"
            ],
            "support": {
                "issues": "https://github.com/samdark/yii2-psr-log-target/issues",
                "source": "https://github.com/samdark/yii2-psr-log-target"
            },
            "funding": [
                {
                    "url": "https://github.com/samdark",
                    "type": "github"
                },
                {
                    "url": "https://www.patreon.com/samdark",
                    "type": "patreon"
                }
            ],
            "time": "2020-07-16T12:34:01+00:00"
        },
        {
            "name": "seld/cli-prompt",
            "version": "1.0.4",
            "source": {
                "type": "git",
                "url": "https://github.com/Seldaek/cli-prompt.git",
                "reference": "b8dfcf02094b8c03b40322c229493bb2884423c5"
            },
            "dist": {
                "type": "zip",
                "url": "https://api.github.com/repos/Seldaek/cli-prompt/zipball/b8dfcf02094b8c03b40322c229493bb2884423c5",
                "reference": "b8dfcf02094b8c03b40322c229493bb2884423c5",
                "shasum": ""
            },
            "require": {
                "php": ">=5.3"
            },
            "require-dev": {
                "phpstan/phpstan": "^0.12.63"
            },
            "type": "library",
            "extra": {
                "branch-alias": {
                    "dev-master": "1.x-dev"
                }
            },
            "autoload": {
                "psr-4": {
                    "Seld\\CliPrompt\\": "src/"
                }
            },
            "notification-url": "https://packagist.org/downloads/",
            "license": [
                "MIT"
            ],
            "authors": [
                {
                    "name": "Jordi Boggiano",
                    "email": "j.boggiano@seld.be"
                }
            ],
            "description": "Allows you to prompt for user input on the command line, and optionally hide the characters they type",
            "keywords": [
                "cli",
                "console",
                "hidden",
                "input",
                "prompt"
            ],
            "support": {
                "issues": "https://github.com/Seldaek/cli-prompt/issues",
                "source": "https://github.com/Seldaek/cli-prompt/tree/1.0.4"
            },
            "time": "2020-12-15T21:32:01+00:00"
        },
        {
            "name": "seld/jsonlint",
            "version": "1.9.0",
            "source": {
                "type": "git",
                "url": "https://github.com/Seldaek/jsonlint.git",
                "reference": "4211420d25eba80712bff236a98960ef68b866b7"
            },
            "dist": {
                "type": "zip",
                "url": "https://api.github.com/repos/Seldaek/jsonlint/zipball/4211420d25eba80712bff236a98960ef68b866b7",
                "reference": "4211420d25eba80712bff236a98960ef68b866b7",
                "shasum": ""
            },
            "require": {
                "php": "^5.3 || ^7.0 || ^8.0"
            },
            "require-dev": {
                "phpstan/phpstan": "^1.5",
                "phpunit/phpunit": "^4.8.35 || ^5.7 || ^6.0 || ^8.5.13"
            },
            "bin": [
                "bin/jsonlint"
            ],
            "type": "library",
            "autoload": {
                "psr-4": {
                    "Seld\\JsonLint\\": "src/Seld/JsonLint/"
                }
            },
            "notification-url": "https://packagist.org/downloads/",
            "license": [
                "MIT"
            ],
            "authors": [
                {
                    "name": "Jordi Boggiano",
                    "email": "j.boggiano@seld.be",
                    "homepage": "http://seld.be"
                }
            ],
            "description": "JSON Linter",
            "keywords": [
                "json",
                "linter",
                "parser",
                "validator"
            ],
            "support": {
                "issues": "https://github.com/Seldaek/jsonlint/issues",
                "source": "https://github.com/Seldaek/jsonlint/tree/1.9.0"
            },
            "funding": [
                {
                    "url": "https://github.com/Seldaek",
                    "type": "github"
                },
                {
                    "url": "https://tidelift.com/funding/github/packagist/seld/jsonlint",
                    "type": "tidelift"
                }
            ],
            "time": "2022-04-01T13:37:23+00:00"
        },
        {
            "name": "seld/phar-utils",
            "version": "1.2.1",
            "source": {
                "type": "git",
                "url": "https://github.com/Seldaek/phar-utils.git",
                "reference": "ea2f4014f163c1be4c601b9b7bd6af81ba8d701c"
            },
            "dist": {
                "type": "zip",
                "url": "https://api.github.com/repos/Seldaek/phar-utils/zipball/ea2f4014f163c1be4c601b9b7bd6af81ba8d701c",
                "reference": "ea2f4014f163c1be4c601b9b7bd6af81ba8d701c",
                "shasum": ""
            },
            "require": {
                "php": ">=5.3"
            },
            "type": "library",
            "extra": {
                "branch-alias": {
                    "dev-master": "1.x-dev"
                }
            },
            "autoload": {
                "psr-4": {
                    "Seld\\PharUtils\\": "src/"
                }
            },
            "notification-url": "https://packagist.org/downloads/",
            "license": [
                "MIT"
            ],
            "authors": [
                {
                    "name": "Jordi Boggiano",
                    "email": "j.boggiano@seld.be"
                }
            ],
            "description": "PHAR file format utilities, for when PHP phars you up",
            "keywords": [
                "phar"
            ],
            "support": {
                "issues": "https://github.com/Seldaek/phar-utils/issues",
                "source": "https://github.com/Seldaek/phar-utils/tree/1.2.1"
            },
            "time": "2022-08-31T10:31:18+00:00"
        },
        {
            "name": "spomky-labs/base64url",
            "version": "v2.0.4",
            "source": {
                "type": "git",
                "url": "https://github.com/Spomky-Labs/base64url.git",
                "reference": "7752ce931ec285da4ed1f4c5aa27e45e097be61d"
            },
            "dist": {
                "type": "zip",
                "url": "https://api.github.com/repos/Spomky-Labs/base64url/zipball/7752ce931ec285da4ed1f4c5aa27e45e097be61d",
                "reference": "7752ce931ec285da4ed1f4c5aa27e45e097be61d",
                "shasum": ""
            },
            "require": {
                "php": ">=7.1"
            },
            "require-dev": {
                "phpstan/extension-installer": "^1.0",
                "phpstan/phpstan": "^0.11|^0.12",
                "phpstan/phpstan-beberlei-assert": "^0.11|^0.12",
                "phpstan/phpstan-deprecation-rules": "^0.11|^0.12",
                "phpstan/phpstan-phpunit": "^0.11|^0.12",
                "phpstan/phpstan-strict-rules": "^0.11|^0.12"
            },
            "type": "library",
            "autoload": {
                "psr-4": {
                    "Base64Url\\": "src/"
                }
            },
            "notification-url": "https://packagist.org/downloads/",
            "license": [
                "MIT"
            ],
            "authors": [
                {
                    "name": "Florent Morselli",
                    "homepage": "https://github.com/Spomky-Labs/base64url/contributors"
                }
            ],
            "description": "Base 64 URL Safe Encoding/Decoding PHP Library",
            "homepage": "https://github.com/Spomky-Labs/base64url",
            "keywords": [
                "base64",
                "rfc4648",
                "safe",
                "url"
            ],
            "support": {
                "issues": "https://github.com/Spomky-Labs/base64url/issues",
                "source": "https://github.com/Spomky-Labs/base64url/tree/v2.0.4"
            },
            "funding": [
                {
                    "url": "https://github.com/Spomky",
                    "type": "github"
                },
                {
                    "url": "https://www.patreon.com/FlorentMorselli",
                    "type": "patreon"
                }
            ],
            "time": "2020-11-03T09:10:25+00:00"
        },
        {
            "name": "spomky-labs/cbor-php",
            "version": "v2.1.0",
            "source": {
                "type": "git",
                "url": "https://github.com/Spomky-Labs/cbor-php.git",
                "reference": "28e2712cfc0b48fae661a48ffc6896d7abe83684"
            },
            "dist": {
                "type": "zip",
                "url": "https://api.github.com/repos/Spomky-Labs/cbor-php/zipball/28e2712cfc0b48fae661a48ffc6896d7abe83684",
                "reference": "28e2712cfc0b48fae661a48ffc6896d7abe83684",
                "shasum": ""
            },
            "require": {
                "brick/math": "^0.8.15|^0.9.0",
                "ext-mbstring": "*",
                "php": ">=7.3"
            },
            "require-dev": {
                "ekino/phpstan-banned-code": "^1.0",
                "ext-json": "*",
                "infection/infection": "^0.18|^0.25",
                "phpstan/extension-installer": "^1.1",
                "phpstan/phpstan": "^1.0",
                "phpstan/phpstan-beberlei-assert": "^1.0",
                "phpstan/phpstan-deprecation-rules": "^1.0",
                "phpstan/phpstan-phpunit": "^1.0",
                "phpstan/phpstan-strict-rules": "^1.0",
                "phpunit/phpunit": "^9.5",
                "rector/rector": "^0.12",
                "roave/security-advisories": "dev-latest",
                "symplify/easy-coding-standard": "^10.0"
            },
            "suggest": {
                "ext-bcmath": "GMP or BCMath extensions will drastically improve the library performance. BCMath extension needed to handle the Big Float and Decimal Fraction Tags",
                "ext-gmp": "GMP or BCMath extensions will drastically improve the library performance"
            },
            "type": "library",
            "autoload": {
                "psr-4": {
                    "CBOR\\": "src/"
                }
            },
            "notification-url": "https://packagist.org/downloads/",
            "license": [
                "MIT"
            ],
            "authors": [
                {
                    "name": "Florent Morselli",
                    "homepage": "https://github.com/Spomky"
                },
                {
                    "name": "All contributors",
                    "homepage": "https://github.com/Spomky-Labs/cbor-php/contributors"
                }
            ],
            "description": "CBOR Encoder/Decoder for PHP",
            "keywords": [
                "Concise Binary Object Representation",
                "RFC7049",
                "cbor"
            ],
            "support": {
                "issues": "https://github.com/Spomky-Labs/cbor-php/issues",
                "source": "https://github.com/Spomky-Labs/cbor-php/tree/v2.1.0"
            },
            "funding": [
                {
                    "url": "https://github.com/Spomky",
                    "type": "github"
                },
                {
                    "url": "https://www.patreon.com/FlorentMorselli",
                    "type": "patreon"
                }
            ],
            "time": "2021-12-13T12:46:26+00:00"
        },
        {
            "name": "symfony/console",
            "version": "v5.4.22",
            "source": {
                "type": "git",
                "url": "https://github.com/symfony/console.git",
                "reference": "3cd51fd2e6c461ca678f84d419461281bd87a0a8"
            },
            "dist": {
                "type": "zip",
                "url": "https://api.github.com/repos/symfony/console/zipball/3cd51fd2e6c461ca678f84d419461281bd87a0a8",
                "reference": "3cd51fd2e6c461ca678f84d419461281bd87a0a8",
                "shasum": ""
            },
            "require": {
                "php": ">=7.2.5",
                "symfony/deprecation-contracts": "^2.1|^3",
                "symfony/polyfill-mbstring": "~1.0",
                "symfony/polyfill-php73": "^1.9",
                "symfony/polyfill-php80": "^1.16",
                "symfony/service-contracts": "^1.1|^2|^3",
                "symfony/string": "^5.1|^6.0"
            },
            "conflict": {
                "psr/log": ">=3",
                "symfony/dependency-injection": "<4.4",
                "symfony/dotenv": "<5.1",
                "symfony/event-dispatcher": "<4.4",
                "symfony/lock": "<4.4",
                "symfony/process": "<4.4"
            },
            "provide": {
                "psr/log-implementation": "1.0|2.0"
            },
            "require-dev": {
                "psr/log": "^1|^2",
                "symfony/config": "^4.4|^5.0|^6.0",
                "symfony/dependency-injection": "^4.4|^5.0|^6.0",
                "symfony/event-dispatcher": "^4.4|^5.0|^6.0",
                "symfony/lock": "^4.4|^5.0|^6.0",
                "symfony/process": "^4.4|^5.0|^6.0",
                "symfony/var-dumper": "^4.4|^5.0|^6.0"
            },
            "suggest": {
                "psr/log": "For using the console logger",
                "symfony/event-dispatcher": "",
                "symfony/lock": "",
                "symfony/process": ""
            },
            "type": "library",
            "autoload": {
                "psr-4": {
                    "Symfony\\Component\\Console\\": ""
                },
                "exclude-from-classmap": [
                    "/Tests/"
                ]
            },
            "notification-url": "https://packagist.org/downloads/",
            "license": [
                "MIT"
            ],
            "authors": [
                {
                    "name": "Fabien Potencier",
                    "email": "fabien@symfony.com"
                },
                {
                    "name": "Symfony Community",
                    "homepage": "https://symfony.com/contributors"
                }
            ],
            "description": "Eases the creation of beautiful and testable command line interfaces",
            "homepage": "https://symfony.com",
            "keywords": [
                "cli",
                "command-line",
                "console",
                "terminal"
            ],
            "support": {
                "source": "https://github.com/symfony/console/tree/v5.4.22"
            },
            "funding": [
                {
                    "url": "https://symfony.com/sponsor",
                    "type": "custom"
                },
                {
                    "url": "https://github.com/fabpot",
                    "type": "github"
                },
                {
                    "url": "https://tidelift.com/funding/github/packagist/symfony/symfony",
                    "type": "tidelift"
                }
            ],
            "time": "2023-03-25T09:27:28+00:00"
        },
        {
            "name": "symfony/deprecation-contracts",
            "version": "v3.2.1",
            "source": {
                "type": "git",
                "url": "https://github.com/symfony/deprecation-contracts.git",
                "reference": "e2d1534420bd723d0ef5aec58a22c5fe60ce6f5e"
            },
            "dist": {
                "type": "zip",
                "url": "https://api.github.com/repos/symfony/deprecation-contracts/zipball/e2d1534420bd723d0ef5aec58a22c5fe60ce6f5e",
                "reference": "e2d1534420bd723d0ef5aec58a22c5fe60ce6f5e",
                "shasum": ""
            },
            "require": {
                "php": ">=8.1"
            },
            "type": "library",
            "extra": {
                "branch-alias": {
                    "dev-main": "3.3-dev"
                },
                "thanks": {
                    "name": "symfony/contracts",
                    "url": "https://github.com/symfony/contracts"
                }
            },
            "autoload": {
                "files": [
                    "function.php"
                ]
            },
            "notification-url": "https://packagist.org/downloads/",
            "license": [
                "MIT"
            ],
            "authors": [
                {
                    "name": "Nicolas Grekas",
                    "email": "p@tchwork.com"
                },
                {
                    "name": "Symfony Community",
                    "homepage": "https://symfony.com/contributors"
                }
            ],
            "description": "A generic function and convention to trigger deprecation notices",
            "homepage": "https://symfony.com",
            "support": {
                "source": "https://github.com/symfony/deprecation-contracts/tree/v3.2.1"
            },
            "funding": [
                {
                    "url": "https://symfony.com/sponsor",
                    "type": "custom"
                },
                {
                    "url": "https://github.com/fabpot",
                    "type": "github"
                },
                {
                    "url": "https://tidelift.com/funding/github/packagist/symfony/symfony",
                    "type": "tidelift"
                }
            ],
            "time": "2023-03-01T10:25:55+00:00"
        },
        {
            "name": "symfony/event-dispatcher",
            "version": "v5.4.22",
            "source": {
                "type": "git",
                "url": "https://github.com/symfony/event-dispatcher.git",
                "reference": "1df20e45d56da29a4b1d8259dd6e950acbf1b13f"
            },
            "dist": {
                "type": "zip",
                "url": "https://api.github.com/repos/symfony/event-dispatcher/zipball/1df20e45d56da29a4b1d8259dd6e950acbf1b13f",
                "reference": "1df20e45d56da29a4b1d8259dd6e950acbf1b13f",
                "shasum": ""
            },
            "require": {
                "php": ">=7.2.5",
                "symfony/deprecation-contracts": "^2.1|^3",
                "symfony/event-dispatcher-contracts": "^2|^3",
                "symfony/polyfill-php80": "^1.16"
            },
            "conflict": {
                "symfony/dependency-injection": "<4.4"
            },
            "provide": {
                "psr/event-dispatcher-implementation": "1.0",
                "symfony/event-dispatcher-implementation": "2.0"
            },
            "require-dev": {
                "psr/log": "^1|^2|^3",
                "symfony/config": "^4.4|^5.0|^6.0",
                "symfony/dependency-injection": "^4.4|^5.0|^6.0",
                "symfony/error-handler": "^4.4|^5.0|^6.0",
                "symfony/expression-language": "^4.4|^5.0|^6.0",
                "symfony/http-foundation": "^4.4|^5.0|^6.0",
                "symfony/service-contracts": "^1.1|^2|^3",
                "symfony/stopwatch": "^4.4|^5.0|^6.0"
            },
            "suggest": {
                "symfony/dependency-injection": "",
                "symfony/http-kernel": ""
            },
            "type": "library",
            "autoload": {
                "psr-4": {
                    "Symfony\\Component\\EventDispatcher\\": ""
                },
                "exclude-from-classmap": [
                    "/Tests/"
                ]
            },
            "notification-url": "https://packagist.org/downloads/",
            "license": [
                "MIT"
            ],
            "authors": [
                {
                    "name": "Fabien Potencier",
                    "email": "fabien@symfony.com"
                },
                {
                    "name": "Symfony Community",
                    "homepage": "https://symfony.com/contributors"
                }
            ],
            "description": "Provides tools that allow your application components to communicate with each other by dispatching events and listening to them",
            "homepage": "https://symfony.com",
            "support": {
                "source": "https://github.com/symfony/event-dispatcher/tree/v5.4.22"
            },
            "funding": [
                {
                    "url": "https://symfony.com/sponsor",
                    "type": "custom"
                },
                {
                    "url": "https://github.com/fabpot",
                    "type": "github"
                },
                {
                    "url": "https://tidelift.com/funding/github/packagist/symfony/symfony",
                    "type": "tidelift"
                }
            ],
            "time": "2023-03-17T11:31:58+00:00"
        },
        {
            "name": "symfony/event-dispatcher-contracts",
            "version": "v3.2.1",
            "source": {
                "type": "git",
                "url": "https://github.com/symfony/event-dispatcher-contracts.git",
                "reference": "0ad3b6f1e4e2da5690fefe075cd53a238646d8dd"
            },
            "dist": {
                "type": "zip",
                "url": "https://api.github.com/repos/symfony/event-dispatcher-contracts/zipball/0ad3b6f1e4e2da5690fefe075cd53a238646d8dd",
                "reference": "0ad3b6f1e4e2da5690fefe075cd53a238646d8dd",
                "shasum": ""
            },
            "require": {
                "php": ">=8.1",
                "psr/event-dispatcher": "^1"
            },
            "suggest": {
                "symfony/event-dispatcher-implementation": ""
            },
            "type": "library",
            "extra": {
                "branch-alias": {
                    "dev-main": "3.3-dev"
                },
                "thanks": {
                    "name": "symfony/contracts",
                    "url": "https://github.com/symfony/contracts"
                }
            },
            "autoload": {
                "psr-4": {
                    "Symfony\\Contracts\\EventDispatcher\\": ""
                }
            },
            "notification-url": "https://packagist.org/downloads/",
            "license": [
                "MIT"
            ],
            "authors": [
                {
                    "name": "Nicolas Grekas",
                    "email": "p@tchwork.com"
                },
                {
                    "name": "Symfony Community",
                    "homepage": "https://symfony.com/contributors"
                }
            ],
            "description": "Generic abstractions related to dispatching event",
            "homepage": "https://symfony.com",
            "keywords": [
                "abstractions",
                "contracts",
                "decoupling",
                "interfaces",
                "interoperability",
                "standards"
            ],
            "support": {
                "source": "https://github.com/symfony/event-dispatcher-contracts/tree/v3.2.1"
            },
            "funding": [
                {
                    "url": "https://symfony.com/sponsor",
                    "type": "custom"
                },
                {
                    "url": "https://github.com/fabpot",
                    "type": "github"
                },
                {
                    "url": "https://tidelift.com/funding/github/packagist/symfony/symfony",
                    "type": "tidelift"
                }
            ],
            "time": "2023-03-01T10:32:47+00:00"
        },
        {
            "name": "symfony/filesystem",
            "version": "v6.2.7",
            "source": {
                "type": "git",
                "url": "https://github.com/symfony/filesystem.git",
                "reference": "82b6c62b959f642d000456f08c6d219d749215b3"
            },
            "dist": {
                "type": "zip",
                "url": "https://api.github.com/repos/symfony/filesystem/zipball/82b6c62b959f642d000456f08c6d219d749215b3",
                "reference": "82b6c62b959f642d000456f08c6d219d749215b3",
                "shasum": ""
            },
            "require": {
                "php": ">=8.1",
                "symfony/polyfill-ctype": "~1.8",
                "symfony/polyfill-mbstring": "~1.8"
            },
            "type": "library",
            "autoload": {
                "psr-4": {
                    "Symfony\\Component\\Filesystem\\": ""
                },
                "exclude-from-classmap": [
                    "/Tests/"
                ]
            },
            "notification-url": "https://packagist.org/downloads/",
            "license": [
                "MIT"
            ],
            "authors": [
                {
                    "name": "Fabien Potencier",
                    "email": "fabien@symfony.com"
                },
                {
                    "name": "Symfony Community",
                    "homepage": "https://symfony.com/contributors"
                }
            ],
            "description": "Provides basic utilities for the filesystem",
            "homepage": "https://symfony.com",
            "support": {
                "source": "https://github.com/symfony/filesystem/tree/v6.2.7"
            },
            "funding": [
                {
                    "url": "https://symfony.com/sponsor",
                    "type": "custom"
                },
                {
                    "url": "https://github.com/fabpot",
                    "type": "github"
                },
                {
                    "url": "https://tidelift.com/funding/github/packagist/symfony/symfony",
                    "type": "tidelift"
                }
            ],
            "time": "2023-02-14T08:44:56+00:00"
        },
        {
            "name": "symfony/finder",
            "version": "v5.4.21",
            "source": {
                "type": "git",
                "url": "https://github.com/symfony/finder.git",
                "reference": "078e9a5e1871fcfe6a5ce421b539344c21afef19"
            },
            "dist": {
                "type": "zip",
                "url": "https://api.github.com/repos/symfony/finder/zipball/078e9a5e1871fcfe6a5ce421b539344c21afef19",
                "reference": "078e9a5e1871fcfe6a5ce421b539344c21afef19",
                "shasum": ""
            },
            "require": {
                "php": ">=7.2.5",
                "symfony/deprecation-contracts": "^2.1|^3",
                "symfony/polyfill-php80": "^1.16"
            },
            "type": "library",
            "autoload": {
                "psr-4": {
                    "Symfony\\Component\\Finder\\": ""
                },
                "exclude-from-classmap": [
                    "/Tests/"
                ]
            },
            "notification-url": "https://packagist.org/downloads/",
            "license": [
                "MIT"
            ],
            "authors": [
                {
                    "name": "Fabien Potencier",
                    "email": "fabien@symfony.com"
                },
                {
                    "name": "Symfony Community",
                    "homepage": "https://symfony.com/contributors"
                }
            ],
            "description": "Finds files and directories via an intuitive fluent interface",
            "homepage": "https://symfony.com",
            "support": {
                "source": "https://github.com/symfony/finder/tree/v5.4.21"
            },
            "funding": [
                {
                    "url": "https://symfony.com/sponsor",
                    "type": "custom"
                },
                {
                    "url": "https://github.com/fabpot",
                    "type": "github"
                },
                {
                    "url": "https://tidelift.com/funding/github/packagist/symfony/symfony",
                    "type": "tidelift"
                }
            ],
            "time": "2023-02-16T09:33:00+00:00"
        },
        {
            "name": "symfony/http-client",
            "version": "v6.2.8",
            "source": {
                "type": "git",
                "url": "https://github.com/symfony/http-client.git",
                "reference": "66391ba3a8862c560e1d9134c96d9bd2a619b477"
            },
            "dist": {
                "type": "zip",
                "url": "https://api.github.com/repos/symfony/http-client/zipball/66391ba3a8862c560e1d9134c96d9bd2a619b477",
                "reference": "66391ba3a8862c560e1d9134c96d9bd2a619b477",
                "shasum": ""
            },
            "require": {
                "php": ">=8.1",
                "psr/log": "^1|^2|^3",
                "symfony/deprecation-contracts": "^2.1|^3",
                "symfony/http-client-contracts": "^3",
                "symfony/service-contracts": "^1.0|^2|^3"
            },
            "provide": {
                "php-http/async-client-implementation": "*",
                "php-http/client-implementation": "*",
                "psr/http-client-implementation": "1.0",
                "symfony/http-client-implementation": "3.0"
            },
            "require-dev": {
                "amphp/amp": "^2.5",
                "amphp/http-client": "^4.2.1",
                "amphp/http-tunnel": "^1.0",
                "amphp/socket": "^1.1",
                "guzzlehttp/promises": "^1.4",
                "nyholm/psr7": "^1.0",
                "php-http/httplug": "^1.0|^2.0",
                "psr/http-client": "^1.0",
                "symfony/dependency-injection": "^5.4|^6.0",
                "symfony/http-kernel": "^5.4|^6.0",
                "symfony/process": "^5.4|^6.0",
                "symfony/stopwatch": "^5.4|^6.0"
            },
            "type": "library",
            "autoload": {
                "psr-4": {
                    "Symfony\\Component\\HttpClient\\": ""
                },
                "exclude-from-classmap": [
                    "/Tests/"
                ]
            },
            "notification-url": "https://packagist.org/downloads/",
            "license": [
                "MIT"
            ],
            "authors": [
                {
                    "name": "Nicolas Grekas",
                    "email": "p@tchwork.com"
                },
                {
                    "name": "Symfony Community",
                    "homepage": "https://symfony.com/contributors"
                }
            ],
            "description": "Provides powerful methods to fetch HTTP resources synchronously or asynchronously",
            "homepage": "https://symfony.com",
            "keywords": [
                "http"
            ],
            "support": {
                "source": "https://github.com/symfony/http-client/tree/v6.2.8"
            },
            "funding": [
                {
                    "url": "https://symfony.com/sponsor",
                    "type": "custom"
                },
                {
                    "url": "https://github.com/fabpot",
                    "type": "github"
                },
                {
                    "url": "https://tidelift.com/funding/github/packagist/symfony/symfony",
                    "type": "tidelift"
                }
            ],
            "time": "2023-03-31T09:14:44+00:00"
        },
        {
            "name": "symfony/http-client-contracts",
            "version": "v3.2.1",
            "source": {
                "type": "git",
                "url": "https://github.com/symfony/http-client-contracts.git",
                "reference": "df2ecd6cb70e73c1080e6478aea85f5f4da2c48b"
            },
            "dist": {
                "type": "zip",
                "url": "https://api.github.com/repos/symfony/http-client-contracts/zipball/df2ecd6cb70e73c1080e6478aea85f5f4da2c48b",
                "reference": "df2ecd6cb70e73c1080e6478aea85f5f4da2c48b",
                "shasum": ""
            },
            "require": {
                "php": ">=8.1"
            },
            "suggest": {
                "symfony/http-client-implementation": ""
            },
            "type": "library",
            "extra": {
                "branch-alias": {
                    "dev-main": "3.3-dev"
                },
                "thanks": {
                    "name": "symfony/contracts",
                    "url": "https://github.com/symfony/contracts"
                }
            },
            "autoload": {
                "psr-4": {
                    "Symfony\\Contracts\\HttpClient\\": ""
                },
                "exclude-from-classmap": [
                    "/Test/"
                ]
            },
            "notification-url": "https://packagist.org/downloads/",
            "license": [
                "MIT"
            ],
            "authors": [
                {
                    "name": "Nicolas Grekas",
                    "email": "p@tchwork.com"
                },
                {
                    "name": "Symfony Community",
                    "homepage": "https://symfony.com/contributors"
                }
            ],
            "description": "Generic abstractions related to HTTP clients",
            "homepage": "https://symfony.com",
            "keywords": [
                "abstractions",
                "contracts",
                "decoupling",
                "interfaces",
                "interoperability",
                "standards"
            ],
            "support": {
                "source": "https://github.com/symfony/http-client-contracts/tree/v3.2.1"
            },
            "funding": [
                {
                    "url": "https://symfony.com/sponsor",
                    "type": "custom"
                },
                {
                    "url": "https://github.com/fabpot",
                    "type": "github"
                },
                {
                    "url": "https://tidelift.com/funding/github/packagist/symfony/symfony",
                    "type": "tidelift"
                }
            ],
            "time": "2023-03-01T10:32:47+00:00"
        },
        {
            "name": "symfony/mailer",
            "version": "v6.2.8",
            "source": {
                "type": "git",
                "url": "https://github.com/symfony/mailer.git",
                "reference": "bfcfa015c67e19c6fdb7ca6fe70700af1e740a17"
            },
            "dist": {
                "type": "zip",
                "url": "https://api.github.com/repos/symfony/mailer/zipball/bfcfa015c67e19c6fdb7ca6fe70700af1e740a17",
                "reference": "bfcfa015c67e19c6fdb7ca6fe70700af1e740a17",
                "shasum": ""
            },
            "require": {
                "egulias/email-validator": "^2.1.10|^3|^4",
                "php": ">=8.1",
                "psr/event-dispatcher": "^1",
                "psr/log": "^1|^2|^3",
                "symfony/event-dispatcher": "^5.4|^6.0",
                "symfony/mime": "^6.2",
                "symfony/service-contracts": "^1.1|^2|^3"
            },
            "conflict": {
                "symfony/http-kernel": "<5.4",
                "symfony/messenger": "<6.2",
                "symfony/mime": "<6.2",
                "symfony/twig-bridge": "<6.2.1"
            },
            "require-dev": {
                "symfony/console": "^5.4|^6.0",
                "symfony/http-client": "^5.4|^6.0",
                "symfony/messenger": "^6.2",
                "symfony/twig-bridge": "^6.2"
            },
            "type": "library",
            "autoload": {
                "psr-4": {
                    "Symfony\\Component\\Mailer\\": ""
                },
                "exclude-from-classmap": [
                    "/Tests/"
                ]
            },
            "notification-url": "https://packagist.org/downloads/",
            "license": [
                "MIT"
            ],
            "authors": [
                {
                    "name": "Fabien Potencier",
                    "email": "fabien@symfony.com"
                },
                {
                    "name": "Symfony Community",
                    "homepage": "https://symfony.com/contributors"
                }
            ],
            "description": "Helps sending emails",
            "homepage": "https://symfony.com",
            "support": {
                "source": "https://github.com/symfony/mailer/tree/v6.2.8"
            },
            "funding": [
                {
                    "url": "https://symfony.com/sponsor",
                    "type": "custom"
                },
                {
                    "url": "https://github.com/fabpot",
                    "type": "github"
                },
                {
                    "url": "https://tidelift.com/funding/github/packagist/symfony/symfony",
                    "type": "tidelift"
                }
            ],
            "time": "2023-03-14T15:00:05+00:00"
        },
        {
            "name": "symfony/mime",
            "version": "v6.2.7",
            "source": {
                "type": "git",
                "url": "https://github.com/symfony/mime.git",
                "reference": "62e341f80699badb0ad70b31149c8df89a2d778e"
            },
            "dist": {
                "type": "zip",
                "url": "https://api.github.com/repos/symfony/mime/zipball/62e341f80699badb0ad70b31149c8df89a2d778e",
                "reference": "62e341f80699badb0ad70b31149c8df89a2d778e",
                "shasum": ""
            },
            "require": {
                "php": ">=8.1",
                "symfony/polyfill-intl-idn": "^1.10",
                "symfony/polyfill-mbstring": "^1.0"
            },
            "conflict": {
                "egulias/email-validator": "~3.0.0",
                "phpdocumentor/reflection-docblock": "<3.2.2",
                "phpdocumentor/type-resolver": "<1.4.0",
                "symfony/mailer": "<5.4",
                "symfony/serializer": "<6.2"
            },
            "require-dev": {
                "egulias/email-validator": "^2.1.10|^3.1|^4",
                "league/html-to-markdown": "^5.0",
                "phpdocumentor/reflection-docblock": "^3.0|^4.0|^5.0",
                "symfony/dependency-injection": "^5.4|^6.0",
                "symfony/property-access": "^5.4|^6.0",
                "symfony/property-info": "^5.4|^6.0",
                "symfony/serializer": "^6.2"
            },
            "type": "library",
            "autoload": {
                "psr-4": {
                    "Symfony\\Component\\Mime\\": ""
                },
                "exclude-from-classmap": [
                    "/Tests/"
                ]
            },
            "notification-url": "https://packagist.org/downloads/",
            "license": [
                "MIT"
            ],
            "authors": [
                {
                    "name": "Fabien Potencier",
                    "email": "fabien@symfony.com"
                },
                {
                    "name": "Symfony Community",
                    "homepage": "https://symfony.com/contributors"
                }
            ],
            "description": "Allows manipulating MIME messages",
            "homepage": "https://symfony.com",
            "keywords": [
                "mime",
                "mime-type"
            ],
            "support": {
                "source": "https://github.com/symfony/mime/tree/v6.2.7"
            },
            "funding": [
                {
                    "url": "https://symfony.com/sponsor",
                    "type": "custom"
                },
                {
                    "url": "https://github.com/fabpot",
                    "type": "github"
                },
                {
                    "url": "https://tidelift.com/funding/github/packagist/symfony/symfony",
                    "type": "tidelift"
                }
            ],
            "time": "2023-02-24T10:42:00+00:00"
        },
        {
            "name": "symfony/polyfill-ctype",
            "version": "v1.27.0",
            "source": {
                "type": "git",
                "url": "https://github.com/symfony/polyfill-ctype.git",
                "reference": "5bbc823adecdae860bb64756d639ecfec17b050a"
            },
            "dist": {
                "type": "zip",
                "url": "https://api.github.com/repos/symfony/polyfill-ctype/zipball/5bbc823adecdae860bb64756d639ecfec17b050a",
                "reference": "5bbc823adecdae860bb64756d639ecfec17b050a",
                "shasum": ""
            },
            "require": {
                "php": ">=7.1"
            },
            "provide": {
                "ext-ctype": "*"
            },
            "suggest": {
                "ext-ctype": "For best performance"
            },
            "type": "library",
            "extra": {
                "branch-alias": {
                    "dev-main": "1.27-dev"
                },
                "thanks": {
                    "name": "symfony/polyfill",
                    "url": "https://github.com/symfony/polyfill"
                }
            },
            "autoload": {
                "files": [
                    "bootstrap.php"
                ],
                "psr-4": {
                    "Symfony\\Polyfill\\Ctype\\": ""
                }
            },
            "notification-url": "https://packagist.org/downloads/",
            "license": [
                "MIT"
            ],
            "authors": [
                {
                    "name": "Gert de Pagter",
                    "email": "BackEndTea@gmail.com"
                },
                {
                    "name": "Symfony Community",
                    "homepage": "https://symfony.com/contributors"
                }
            ],
            "description": "Symfony polyfill for ctype functions",
            "homepage": "https://symfony.com",
            "keywords": [
                "compatibility",
                "ctype",
                "polyfill",
                "portable"
            ],
            "support": {
                "source": "https://github.com/symfony/polyfill-ctype/tree/v1.27.0"
            },
            "funding": [
                {
                    "url": "https://symfony.com/sponsor",
                    "type": "custom"
                },
                {
                    "url": "https://github.com/fabpot",
                    "type": "github"
                },
                {
                    "url": "https://tidelift.com/funding/github/packagist/symfony/symfony",
                    "type": "tidelift"
                }
            ],
            "time": "2022-11-03T14:55:06+00:00"
        },
        {
            "name": "symfony/polyfill-iconv",
            "version": "v1.27.0",
            "source": {
                "type": "git",
                "url": "https://github.com/symfony/polyfill-iconv.git",
                "reference": "927013f3aac555983a5059aada98e1907d842695"
            },
            "dist": {
                "type": "zip",
                "url": "https://api.github.com/repos/symfony/polyfill-iconv/zipball/927013f3aac555983a5059aada98e1907d842695",
                "reference": "927013f3aac555983a5059aada98e1907d842695",
                "shasum": ""
            },
            "require": {
                "php": ">=7.1"
            },
            "provide": {
                "ext-iconv": "*"
            },
            "suggest": {
                "ext-iconv": "For best performance"
            },
            "type": "library",
            "extra": {
                "branch-alias": {
                    "dev-main": "1.27-dev"
                },
                "thanks": {
                    "name": "symfony/polyfill",
                    "url": "https://github.com/symfony/polyfill"
                }
            },
            "autoload": {
                "files": [
                    "bootstrap.php"
                ],
                "psr-4": {
                    "Symfony\\Polyfill\\Iconv\\": ""
                }
            },
            "notification-url": "https://packagist.org/downloads/",
            "license": [
                "MIT"
            ],
            "authors": [
                {
                    "name": "Nicolas Grekas",
                    "email": "p@tchwork.com"
                },
                {
                    "name": "Symfony Community",
                    "homepage": "https://symfony.com/contributors"
                }
            ],
            "description": "Symfony polyfill for the Iconv extension",
            "homepage": "https://symfony.com",
            "keywords": [
                "compatibility",
                "iconv",
                "polyfill",
                "portable",
                "shim"
            ],
            "support": {
                "source": "https://github.com/symfony/polyfill-iconv/tree/v1.27.0"
            },
            "funding": [
                {
                    "url": "https://symfony.com/sponsor",
                    "type": "custom"
                },
                {
                    "url": "https://github.com/fabpot",
                    "type": "github"
                },
                {
                    "url": "https://tidelift.com/funding/github/packagist/symfony/symfony",
                    "type": "tidelift"
                }
            ],
            "time": "2022-11-03T14:55:06+00:00"
        },
        {
            "name": "symfony/polyfill-intl-grapheme",
            "version": "v1.27.0",
            "source": {
                "type": "git",
                "url": "https://github.com/symfony/polyfill-intl-grapheme.git",
                "reference": "511a08c03c1960e08a883f4cffcacd219b758354"
            },
            "dist": {
                "type": "zip",
                "url": "https://api.github.com/repos/symfony/polyfill-intl-grapheme/zipball/511a08c03c1960e08a883f4cffcacd219b758354",
                "reference": "511a08c03c1960e08a883f4cffcacd219b758354",
                "shasum": ""
            },
            "require": {
                "php": ">=7.1"
            },
            "suggest": {
                "ext-intl": "For best performance"
            },
            "type": "library",
            "extra": {
                "branch-alias": {
                    "dev-main": "1.27-dev"
                },
                "thanks": {
                    "name": "symfony/polyfill",
                    "url": "https://github.com/symfony/polyfill"
                }
            },
            "autoload": {
                "files": [
                    "bootstrap.php"
                ],
                "psr-4": {
                    "Symfony\\Polyfill\\Intl\\Grapheme\\": ""
                }
            },
            "notification-url": "https://packagist.org/downloads/",
            "license": [
                "MIT"
            ],
            "authors": [
                {
                    "name": "Nicolas Grekas",
                    "email": "p@tchwork.com"
                },
                {
                    "name": "Symfony Community",
                    "homepage": "https://symfony.com/contributors"
                }
            ],
            "description": "Symfony polyfill for intl's grapheme_* functions",
            "homepage": "https://symfony.com",
            "keywords": [
                "compatibility",
                "grapheme",
                "intl",
                "polyfill",
                "portable",
                "shim"
            ],
            "support": {
                "source": "https://github.com/symfony/polyfill-intl-grapheme/tree/v1.27.0"
            },
            "funding": [
                {
                    "url": "https://symfony.com/sponsor",
                    "type": "custom"
                },
                {
                    "url": "https://github.com/fabpot",
                    "type": "github"
                },
                {
                    "url": "https://tidelift.com/funding/github/packagist/symfony/symfony",
                    "type": "tidelift"
                }
            ],
            "time": "2022-11-03T14:55:06+00:00"
        },
        {
            "name": "symfony/polyfill-intl-idn",
            "version": "v1.27.0",
            "source": {
                "type": "git",
                "url": "https://github.com/symfony/polyfill-intl-idn.git",
                "reference": "639084e360537a19f9ee352433b84ce831f3d2da"
            },
            "dist": {
                "type": "zip",
                "url": "https://api.github.com/repos/symfony/polyfill-intl-idn/zipball/639084e360537a19f9ee352433b84ce831f3d2da",
                "reference": "639084e360537a19f9ee352433b84ce831f3d2da",
                "shasum": ""
            },
            "require": {
                "php": ">=7.1",
                "symfony/polyfill-intl-normalizer": "^1.10",
                "symfony/polyfill-php72": "^1.10"
            },
            "suggest": {
                "ext-intl": "For best performance"
            },
            "type": "library",
            "extra": {
                "branch-alias": {
                    "dev-main": "1.27-dev"
                },
                "thanks": {
                    "name": "symfony/polyfill",
                    "url": "https://github.com/symfony/polyfill"
                }
            },
            "autoload": {
                "files": [
                    "bootstrap.php"
                ],
                "psr-4": {
                    "Symfony\\Polyfill\\Intl\\Idn\\": ""
                }
            },
            "notification-url": "https://packagist.org/downloads/",
            "license": [
                "MIT"
            ],
            "authors": [
                {
                    "name": "Laurent Bassin",
                    "email": "laurent@bassin.info"
                },
                {
                    "name": "Trevor Rowbotham",
                    "email": "trevor.rowbotham@pm.me"
                },
                {
                    "name": "Symfony Community",
                    "homepage": "https://symfony.com/contributors"
                }
            ],
            "description": "Symfony polyfill for intl's idn_to_ascii and idn_to_utf8 functions",
            "homepage": "https://symfony.com",
            "keywords": [
                "compatibility",
                "idn",
                "intl",
                "polyfill",
                "portable",
                "shim"
            ],
            "support": {
                "source": "https://github.com/symfony/polyfill-intl-idn/tree/v1.27.0"
            },
            "funding": [
                {
                    "url": "https://symfony.com/sponsor",
                    "type": "custom"
                },
                {
                    "url": "https://github.com/fabpot",
                    "type": "github"
                },
                {
                    "url": "https://tidelift.com/funding/github/packagist/symfony/symfony",
                    "type": "tidelift"
                }
            ],
            "time": "2022-11-03T14:55:06+00:00"
        },
        {
            "name": "symfony/polyfill-intl-normalizer",
            "version": "v1.27.0",
            "source": {
                "type": "git",
                "url": "https://github.com/symfony/polyfill-intl-normalizer.git",
                "reference": "19bd1e4fcd5b91116f14d8533c57831ed00571b6"
            },
            "dist": {
                "type": "zip",
                "url": "https://api.github.com/repos/symfony/polyfill-intl-normalizer/zipball/19bd1e4fcd5b91116f14d8533c57831ed00571b6",
                "reference": "19bd1e4fcd5b91116f14d8533c57831ed00571b6",
                "shasum": ""
            },
            "require": {
                "php": ">=7.1"
            },
            "suggest": {
                "ext-intl": "For best performance"
            },
            "type": "library",
            "extra": {
                "branch-alias": {
                    "dev-main": "1.27-dev"
                },
                "thanks": {
                    "name": "symfony/polyfill",
                    "url": "https://github.com/symfony/polyfill"
                }
            },
            "autoload": {
                "files": [
                    "bootstrap.php"
                ],
                "psr-4": {
                    "Symfony\\Polyfill\\Intl\\Normalizer\\": ""
                },
                "classmap": [
                    "Resources/stubs"
                ]
            },
            "notification-url": "https://packagist.org/downloads/",
            "license": [
                "MIT"
            ],
            "authors": [
                {
                    "name": "Nicolas Grekas",
                    "email": "p@tchwork.com"
                },
                {
                    "name": "Symfony Community",
                    "homepage": "https://symfony.com/contributors"
                }
            ],
            "description": "Symfony polyfill for intl's Normalizer class and related functions",
            "homepage": "https://symfony.com",
            "keywords": [
                "compatibility",
                "intl",
                "normalizer",
                "polyfill",
                "portable",
                "shim"
            ],
            "support": {
                "source": "https://github.com/symfony/polyfill-intl-normalizer/tree/v1.27.0"
            },
            "funding": [
                {
                    "url": "https://symfony.com/sponsor",
                    "type": "custom"
                },
                {
                    "url": "https://github.com/fabpot",
                    "type": "github"
                },
                {
                    "url": "https://tidelift.com/funding/github/packagist/symfony/symfony",
                    "type": "tidelift"
                }
            ],
            "time": "2022-11-03T14:55:06+00:00"
        },
        {
            "name": "symfony/polyfill-mbstring",
            "version": "v1.27.0",
            "source": {
                "type": "git",
                "url": "https://github.com/symfony/polyfill-mbstring.git",
                "reference": "8ad114f6b39e2c98a8b0e3bd907732c207c2b534"
            },
            "dist": {
                "type": "zip",
                "url": "https://api.github.com/repos/symfony/polyfill-mbstring/zipball/8ad114f6b39e2c98a8b0e3bd907732c207c2b534",
                "reference": "8ad114f6b39e2c98a8b0e3bd907732c207c2b534",
                "shasum": ""
            },
            "require": {
                "php": ">=7.1"
            },
            "provide": {
                "ext-mbstring": "*"
            },
            "suggest": {
                "ext-mbstring": "For best performance"
            },
            "type": "library",
            "extra": {
                "branch-alias": {
                    "dev-main": "1.27-dev"
                },
                "thanks": {
                    "name": "symfony/polyfill",
                    "url": "https://github.com/symfony/polyfill"
                }
            },
            "autoload": {
                "files": [
                    "bootstrap.php"
                ],
                "psr-4": {
                    "Symfony\\Polyfill\\Mbstring\\": ""
                }
            },
            "notification-url": "https://packagist.org/downloads/",
            "license": [
                "MIT"
            ],
            "authors": [
                {
                    "name": "Nicolas Grekas",
                    "email": "p@tchwork.com"
                },
                {
                    "name": "Symfony Community",
                    "homepage": "https://symfony.com/contributors"
                }
            ],
            "description": "Symfony polyfill for the Mbstring extension",
            "homepage": "https://symfony.com",
            "keywords": [
                "compatibility",
                "mbstring",
                "polyfill",
                "portable",
                "shim"
            ],
            "support": {
                "source": "https://github.com/symfony/polyfill-mbstring/tree/v1.27.0"
            },
            "funding": [
                {
                    "url": "https://symfony.com/sponsor",
                    "type": "custom"
                },
                {
                    "url": "https://github.com/fabpot",
                    "type": "github"
                },
                {
                    "url": "https://tidelift.com/funding/github/packagist/symfony/symfony",
                    "type": "tidelift"
                }
            ],
            "time": "2022-11-03T14:55:06+00:00"
        },
        {
            "name": "symfony/polyfill-php72",
            "version": "v1.27.0",
            "source": {
                "type": "git",
                "url": "https://github.com/symfony/polyfill-php72.git",
                "reference": "869329b1e9894268a8a61dabb69153029b7a8c97"
            },
            "dist": {
                "type": "zip",
                "url": "https://api.github.com/repos/symfony/polyfill-php72/zipball/869329b1e9894268a8a61dabb69153029b7a8c97",
                "reference": "869329b1e9894268a8a61dabb69153029b7a8c97",
                "shasum": ""
            },
            "require": {
                "php": ">=7.1"
            },
            "type": "library",
            "extra": {
                "branch-alias": {
                    "dev-main": "1.27-dev"
                },
                "thanks": {
                    "name": "symfony/polyfill",
                    "url": "https://github.com/symfony/polyfill"
                }
            },
            "autoload": {
                "files": [
                    "bootstrap.php"
                ],
                "psr-4": {
                    "Symfony\\Polyfill\\Php72\\": ""
                }
            },
            "notification-url": "https://packagist.org/downloads/",
            "license": [
                "MIT"
            ],
            "authors": [
                {
                    "name": "Nicolas Grekas",
                    "email": "p@tchwork.com"
                },
                {
                    "name": "Symfony Community",
                    "homepage": "https://symfony.com/contributors"
                }
            ],
            "description": "Symfony polyfill backporting some PHP 7.2+ features to lower PHP versions",
            "homepage": "https://symfony.com",
            "keywords": [
                "compatibility",
                "polyfill",
                "portable",
                "shim"
            ],
            "support": {
                "source": "https://github.com/symfony/polyfill-php72/tree/v1.27.0"
            },
            "funding": [
                {
                    "url": "https://symfony.com/sponsor",
                    "type": "custom"
                },
                {
                    "url": "https://github.com/fabpot",
                    "type": "github"
                },
                {
                    "url": "https://tidelift.com/funding/github/packagist/symfony/symfony",
                    "type": "tidelift"
                }
            ],
            "time": "2022-11-03T14:55:06+00:00"
        },
        {
            "name": "symfony/polyfill-php73",
            "version": "v1.27.0",
            "source": {
                "type": "git",
                "url": "https://github.com/symfony/polyfill-php73.git",
                "reference": "9e8ecb5f92152187c4799efd3c96b78ccab18ff9"
            },
            "dist": {
                "type": "zip",
                "url": "https://api.github.com/repos/symfony/polyfill-php73/zipball/9e8ecb5f92152187c4799efd3c96b78ccab18ff9",
                "reference": "9e8ecb5f92152187c4799efd3c96b78ccab18ff9",
                "shasum": ""
            },
            "require": {
                "php": ">=7.1"
            },
            "type": "library",
            "extra": {
                "branch-alias": {
                    "dev-main": "1.27-dev"
                },
                "thanks": {
                    "name": "symfony/polyfill",
                    "url": "https://github.com/symfony/polyfill"
                }
            },
            "autoload": {
                "files": [
                    "bootstrap.php"
                ],
                "psr-4": {
                    "Symfony\\Polyfill\\Php73\\": ""
                },
                "classmap": [
                    "Resources/stubs"
                ]
            },
            "notification-url": "https://packagist.org/downloads/",
            "license": [
                "MIT"
            ],
            "authors": [
                {
                    "name": "Nicolas Grekas",
                    "email": "p@tchwork.com"
                },
                {
                    "name": "Symfony Community",
                    "homepage": "https://symfony.com/contributors"
                }
            ],
            "description": "Symfony polyfill backporting some PHP 7.3+ features to lower PHP versions",
            "homepage": "https://symfony.com",
            "keywords": [
                "compatibility",
                "polyfill",
                "portable",
                "shim"
            ],
            "support": {
                "source": "https://github.com/symfony/polyfill-php73/tree/v1.27.0"
            },
            "funding": [
                {
                    "url": "https://symfony.com/sponsor",
                    "type": "custom"
                },
                {
                    "url": "https://github.com/fabpot",
                    "type": "github"
                },
                {
                    "url": "https://tidelift.com/funding/github/packagist/symfony/symfony",
                    "type": "tidelift"
                }
            ],
            "time": "2022-11-03T14:55:06+00:00"
        },
        {
            "name": "symfony/polyfill-php80",
            "version": "v1.27.0",
            "source": {
                "type": "git",
                "url": "https://github.com/symfony/polyfill-php80.git",
                "reference": "7a6ff3f1959bb01aefccb463a0f2cd3d3d2fd936"
            },
            "dist": {
                "type": "zip",
                "url": "https://api.github.com/repos/symfony/polyfill-php80/zipball/7a6ff3f1959bb01aefccb463a0f2cd3d3d2fd936",
                "reference": "7a6ff3f1959bb01aefccb463a0f2cd3d3d2fd936",
                "shasum": ""
            },
            "require": {
                "php": ">=7.1"
            },
            "type": "library",
            "extra": {
                "branch-alias": {
                    "dev-main": "1.27-dev"
                },
                "thanks": {
                    "name": "symfony/polyfill",
                    "url": "https://github.com/symfony/polyfill"
                }
            },
            "autoload": {
                "files": [
                    "bootstrap.php"
                ],
                "psr-4": {
                    "Symfony\\Polyfill\\Php80\\": ""
                },
                "classmap": [
                    "Resources/stubs"
                ]
            },
            "notification-url": "https://packagist.org/downloads/",
            "license": [
                "MIT"
            ],
            "authors": [
                {
                    "name": "Ion Bazan",
                    "email": "ion.bazan@gmail.com"
                },
                {
                    "name": "Nicolas Grekas",
                    "email": "p@tchwork.com"
                },
                {
                    "name": "Symfony Community",
                    "homepage": "https://symfony.com/contributors"
                }
            ],
            "description": "Symfony polyfill backporting some PHP 8.0+ features to lower PHP versions",
            "homepage": "https://symfony.com",
            "keywords": [
                "compatibility",
                "polyfill",
                "portable",
                "shim"
            ],
            "support": {
                "source": "https://github.com/symfony/polyfill-php80/tree/v1.27.0"
            },
            "funding": [
                {
                    "url": "https://symfony.com/sponsor",
                    "type": "custom"
                },
                {
                    "url": "https://github.com/fabpot",
                    "type": "github"
                },
                {
                    "url": "https://tidelift.com/funding/github/packagist/symfony/symfony",
                    "type": "tidelift"
                }
            ],
            "time": "2022-11-03T14:55:06+00:00"
        },
        {
            "name": "symfony/polyfill-php81",
            "version": "v1.27.0",
            "source": {
                "type": "git",
                "url": "https://github.com/symfony/polyfill-php81.git",
                "reference": "707403074c8ea6e2edaf8794b0157a0bfa52157a"
            },
            "dist": {
                "type": "zip",
                "url": "https://api.github.com/repos/symfony/polyfill-php81/zipball/707403074c8ea6e2edaf8794b0157a0bfa52157a",
                "reference": "707403074c8ea6e2edaf8794b0157a0bfa52157a",
                "shasum": ""
            },
            "require": {
                "php": ">=7.1"
            },
            "type": "library",
            "extra": {
                "branch-alias": {
                    "dev-main": "1.27-dev"
                },
                "thanks": {
                    "name": "symfony/polyfill",
                    "url": "https://github.com/symfony/polyfill"
                }
            },
            "autoload": {
                "files": [
                    "bootstrap.php"
                ],
                "psr-4": {
                    "Symfony\\Polyfill\\Php81\\": ""
                },
                "classmap": [
                    "Resources/stubs"
                ]
            },
            "notification-url": "https://packagist.org/downloads/",
            "license": [
                "MIT"
            ],
            "authors": [
                {
                    "name": "Nicolas Grekas",
                    "email": "p@tchwork.com"
                },
                {
                    "name": "Symfony Community",
                    "homepage": "https://symfony.com/contributors"
                }
            ],
            "description": "Symfony polyfill backporting some PHP 8.1+ features to lower PHP versions",
            "homepage": "https://symfony.com",
            "keywords": [
                "compatibility",
                "polyfill",
                "portable",
                "shim"
            ],
            "support": {
                "source": "https://github.com/symfony/polyfill-php81/tree/v1.27.0"
            },
            "funding": [
                {
                    "url": "https://symfony.com/sponsor",
                    "type": "custom"
                },
                {
                    "url": "https://github.com/fabpot",
                    "type": "github"
                },
                {
                    "url": "https://tidelift.com/funding/github/packagist/symfony/symfony",
                    "type": "tidelift"
                }
            ],
            "time": "2022-11-03T14:55:06+00:00"
        },
        {
            "name": "symfony/process",
<<<<<<< HEAD
            "version": "v5.4.22",
            "source": {
                "type": "git",
                "url": "https://github.com/symfony/process.git",
                "reference": "4b850da0cc3a2a9181c1ed407adbca4733dc839b"
            },
            "dist": {
                "type": "zip",
                "url": "https://api.github.com/repos/symfony/process/zipball/4b850da0cc3a2a9181c1ed407adbca4733dc839b",
                "reference": "4b850da0cc3a2a9181c1ed407adbca4733dc839b",
                "shasum": ""
            },
            "require": {
                "php": ">=7.2.5",
                "symfony/polyfill-php80": "^1.16"
=======
            "version": "v6.2.8",
            "source": {
                "type": "git",
                "url": "https://github.com/symfony/process.git",
                "reference": "75ed64103df4f6615e15a7fe38b8111099f47416"
            },
            "dist": {
                "type": "zip",
                "url": "https://api.github.com/repos/symfony/process/zipball/75ed64103df4f6615e15a7fe38b8111099f47416",
                "reference": "75ed64103df4f6615e15a7fe38b8111099f47416",
                "shasum": ""
            },
            "require": {
                "php": ">=8.1"
>>>>>>> 1103b2ed
            },
            "type": "library",
            "autoload": {
                "psr-4": {
                    "Symfony\\Component\\Process\\": ""
                },
                "exclude-from-classmap": [
                    "/Tests/"
                ]
            },
            "notification-url": "https://packagist.org/downloads/",
            "license": [
                "MIT"
            ],
            "authors": [
                {
                    "name": "Fabien Potencier",
                    "email": "fabien@symfony.com"
                },
                {
                    "name": "Symfony Community",
                    "homepage": "https://symfony.com/contributors"
                }
            ],
            "description": "Executes commands in sub-processes",
            "homepage": "https://symfony.com",
            "support": {
<<<<<<< HEAD
                "source": "https://github.com/symfony/process/tree/v5.4.22"
=======
                "source": "https://github.com/symfony/process/tree/v6.2.8"
>>>>>>> 1103b2ed
            },
            "funding": [
                {
                    "url": "https://symfony.com/sponsor",
                    "type": "custom"
                },
                {
                    "url": "https://github.com/fabpot",
                    "type": "github"
                },
                {
                    "url": "https://tidelift.com/funding/github/packagist/symfony/symfony",
                    "type": "tidelift"
                }
            ],
<<<<<<< HEAD
            "time": "2023-03-06T21:29:33+00:00"
=======
            "time": "2023-03-09T16:20:02+00:00"
>>>>>>> 1103b2ed
        },
        {
            "name": "symfony/service-contracts",
            "version": "v3.2.1",
            "source": {
                "type": "git",
                "url": "https://github.com/symfony/service-contracts.git",
                "reference": "a8c9cedf55f314f3a186041d19537303766df09a"
            },
            "dist": {
                "type": "zip",
                "url": "https://api.github.com/repos/symfony/service-contracts/zipball/a8c9cedf55f314f3a186041d19537303766df09a",
                "reference": "a8c9cedf55f314f3a186041d19537303766df09a",
                "shasum": ""
            },
            "require": {
                "php": ">=8.1",
                "psr/container": "^2.0"
            },
            "conflict": {
                "ext-psr": "<1.1|>=2"
            },
            "suggest": {
                "symfony/service-implementation": ""
            },
            "type": "library",
            "extra": {
                "branch-alias": {
                    "dev-main": "3.3-dev"
                },
                "thanks": {
                    "name": "symfony/contracts",
                    "url": "https://github.com/symfony/contracts"
                }
            },
            "autoload": {
                "psr-4": {
                    "Symfony\\Contracts\\Service\\": ""
                },
                "exclude-from-classmap": [
                    "/Test/"
                ]
            },
            "notification-url": "https://packagist.org/downloads/",
            "license": [
                "MIT"
            ],
            "authors": [
                {
                    "name": "Nicolas Grekas",
                    "email": "p@tchwork.com"
                },
                {
                    "name": "Symfony Community",
                    "homepage": "https://symfony.com/contributors"
                }
            ],
            "description": "Generic abstractions related to writing services",
            "homepage": "https://symfony.com",
            "keywords": [
                "abstractions",
                "contracts",
                "decoupling",
                "interfaces",
                "interoperability",
                "standards"
            ],
            "support": {
                "source": "https://github.com/symfony/service-contracts/tree/v3.2.1"
            },
            "funding": [
                {
                    "url": "https://symfony.com/sponsor",
                    "type": "custom"
                },
                {
                    "url": "https://github.com/fabpot",
                    "type": "github"
                },
                {
                    "url": "https://tidelift.com/funding/github/packagist/symfony/symfony",
                    "type": "tidelift"
                }
            ],
            "time": "2023-03-01T10:32:47+00:00"
        },
        {
            "name": "symfony/string",
            "version": "v6.2.8",
            "source": {
                "type": "git",
                "url": "https://github.com/symfony/string.git",
                "reference": "193e83bbd6617d6b2151c37fff10fa7168ebddef"
            },
            "dist": {
                "type": "zip",
                "url": "https://api.github.com/repos/symfony/string/zipball/193e83bbd6617d6b2151c37fff10fa7168ebddef",
                "reference": "193e83bbd6617d6b2151c37fff10fa7168ebddef",
                "shasum": ""
            },
            "require": {
                "php": ">=8.1",
                "symfony/polyfill-ctype": "~1.8",
                "symfony/polyfill-intl-grapheme": "~1.0",
                "symfony/polyfill-intl-normalizer": "~1.0",
                "symfony/polyfill-mbstring": "~1.0"
            },
            "conflict": {
                "symfony/translation-contracts": "<2.0"
            },
            "require-dev": {
                "symfony/error-handler": "^5.4|^6.0",
                "symfony/http-client": "^5.4|^6.0",
                "symfony/intl": "^6.2",
                "symfony/translation-contracts": "^2.0|^3.0",
                "symfony/var-exporter": "^5.4|^6.0"
            },
            "type": "library",
            "autoload": {
                "files": [
                    "Resources/functions.php"
                ],
                "psr-4": {
                    "Symfony\\Component\\String\\": ""
                },
                "exclude-from-classmap": [
                    "/Tests/"
                ]
            },
            "notification-url": "https://packagist.org/downloads/",
            "license": [
                "MIT"
            ],
            "authors": [
                {
                    "name": "Nicolas Grekas",
                    "email": "p@tchwork.com"
                },
                {
                    "name": "Symfony Community",
                    "homepage": "https://symfony.com/contributors"
                }
            ],
            "description": "Provides an object-oriented API to strings and deals with bytes, UTF-8 code points and grapheme clusters in a unified way",
            "homepage": "https://symfony.com",
            "keywords": [
                "grapheme",
                "i18n",
                "string",
                "unicode",
                "utf-8",
                "utf8"
            ],
            "support": {
                "source": "https://github.com/symfony/string/tree/v6.2.8"
            },
            "funding": [
                {
                    "url": "https://symfony.com/sponsor",
                    "type": "custom"
                },
                {
                    "url": "https://github.com/fabpot",
                    "type": "github"
                },
                {
                    "url": "https://tidelift.com/funding/github/packagist/symfony/symfony",
                    "type": "tidelift"
                }
            ],
            "time": "2023-03-20T16:06:02+00:00"
        },
        {
            "name": "symfony/var-dumper",
            "version": "v6.2.8",
            "source": {
                "type": "git",
                "url": "https://github.com/symfony/var-dumper.git",
                "reference": "d37ab6787be2db993747b6218fcc96e8e3bb4bd0"
            },
            "dist": {
                "type": "zip",
                "url": "https://api.github.com/repos/symfony/var-dumper/zipball/d37ab6787be2db993747b6218fcc96e8e3bb4bd0",
                "reference": "d37ab6787be2db993747b6218fcc96e8e3bb4bd0",
                "shasum": ""
            },
            "require": {
                "php": ">=8.1",
                "symfony/polyfill-mbstring": "~1.0"
            },
            "conflict": {
                "phpunit/phpunit": "<5.4.3",
                "symfony/console": "<5.4"
            },
            "require-dev": {
                "ext-iconv": "*",
                "symfony/console": "^5.4|^6.0",
                "symfony/process": "^5.4|^6.0",
                "symfony/uid": "^5.4|^6.0",
                "twig/twig": "^2.13|^3.0.4"
            },
            "suggest": {
                "ext-iconv": "To convert non-UTF-8 strings to UTF-8 (or symfony/polyfill-iconv in case ext-iconv cannot be used).",
                "ext-intl": "To show region name in time zone dump",
                "symfony/console": "To use the ServerDumpCommand and/or the bin/var-dump-server script"
            },
            "bin": [
                "Resources/bin/var-dump-server"
            ],
            "type": "library",
            "autoload": {
                "files": [
                    "Resources/functions/dump.php"
                ],
                "psr-4": {
                    "Symfony\\Component\\VarDumper\\": ""
                },
                "exclude-from-classmap": [
                    "/Tests/"
                ]
            },
            "notification-url": "https://packagist.org/downloads/",
            "license": [
                "MIT"
            ],
            "authors": [
                {
                    "name": "Nicolas Grekas",
                    "email": "p@tchwork.com"
                },
                {
                    "name": "Symfony Community",
                    "homepage": "https://symfony.com/contributors"
                }
            ],
            "description": "Provides mechanisms for walking through any arbitrary PHP variable",
            "homepage": "https://symfony.com",
            "keywords": [
                "debug",
                "dump"
            ],
            "support": {
                "source": "https://github.com/symfony/var-dumper/tree/v6.2.8"
            },
            "funding": [
                {
                    "url": "https://symfony.com/sponsor",
                    "type": "custom"
                },
                {
                    "url": "https://github.com/fabpot",
                    "type": "github"
                },
                {
                    "url": "https://tidelift.com/funding/github/packagist/symfony/symfony",
                    "type": "tidelift"
                }
            ],
            "time": "2023-03-29T21:42:15+00:00"
        },
        {
            "name": "symfony/yaml",
            "version": "v5.4.21",
            "source": {
                "type": "git",
                "url": "https://github.com/symfony/yaml.git",
                "reference": "3713e20d93e46e681e51605d213027e48dab3469"
            },
            "dist": {
                "type": "zip",
                "url": "https://api.github.com/repos/symfony/yaml/zipball/3713e20d93e46e681e51605d213027e48dab3469",
                "reference": "3713e20d93e46e681e51605d213027e48dab3469",
                "shasum": ""
            },
            "require": {
                "php": ">=7.2.5",
                "symfony/deprecation-contracts": "^2.1|^3",
                "symfony/polyfill-ctype": "^1.8"
            },
            "conflict": {
                "symfony/console": "<5.3"
            },
            "require-dev": {
                "symfony/console": "^5.3|^6.0"
            },
            "suggest": {
                "symfony/console": "For validating YAML files using the lint command"
            },
            "bin": [
                "Resources/bin/yaml-lint"
            ],
            "type": "library",
            "autoload": {
                "psr-4": {
                    "Symfony\\Component\\Yaml\\": ""
                },
                "exclude-from-classmap": [
                    "/Tests/"
                ]
            },
            "notification-url": "https://packagist.org/downloads/",
            "license": [
                "MIT"
            ],
            "authors": [
                {
                    "name": "Fabien Potencier",
                    "email": "fabien@symfony.com"
                },
                {
                    "name": "Symfony Community",
                    "homepage": "https://symfony.com/contributors"
                }
            ],
            "description": "Loads and dumps YAML files",
            "homepage": "https://symfony.com",
            "support": {
                "source": "https://github.com/symfony/yaml/tree/v5.4.21"
            },
            "funding": [
                {
                    "url": "https://symfony.com/sponsor",
                    "type": "custom"
                },
                {
                    "url": "https://github.com/fabpot",
                    "type": "github"
                },
                {
                    "url": "https://tidelift.com/funding/github/packagist/symfony/symfony",
                    "type": "tidelift"
                }
            ],
            "time": "2023-02-21T19:46:44+00:00"
        },
        {
            "name": "thecodingmachine/safe",
            "version": "v1.3.3",
            "source": {
                "type": "git",
                "url": "https://github.com/thecodingmachine/safe.git",
                "reference": "a8ab0876305a4cdaef31b2350fcb9811b5608dbc"
            },
            "dist": {
                "type": "zip",
                "url": "https://api.github.com/repos/thecodingmachine/safe/zipball/a8ab0876305a4cdaef31b2350fcb9811b5608dbc",
                "reference": "a8ab0876305a4cdaef31b2350fcb9811b5608dbc",
                "shasum": ""
            },
            "require": {
                "php": ">=7.2"
            },
            "require-dev": {
                "phpstan/phpstan": "^0.12",
                "squizlabs/php_codesniffer": "^3.2",
                "thecodingmachine/phpstan-strict-rules": "^0.12"
            },
            "type": "library",
            "extra": {
                "branch-alias": {
                    "dev-master": "0.1-dev"
                }
            },
            "autoload": {
                "files": [
                    "deprecated/apc.php",
                    "deprecated/libevent.php",
                    "deprecated/mssql.php",
                    "deprecated/stats.php",
                    "lib/special_cases.php",
                    "generated/apache.php",
                    "generated/apcu.php",
                    "generated/array.php",
                    "generated/bzip2.php",
                    "generated/calendar.php",
                    "generated/classobj.php",
                    "generated/com.php",
                    "generated/cubrid.php",
                    "generated/curl.php",
                    "generated/datetime.php",
                    "generated/dir.php",
                    "generated/eio.php",
                    "generated/errorfunc.php",
                    "generated/exec.php",
                    "generated/fileinfo.php",
                    "generated/filesystem.php",
                    "generated/filter.php",
                    "generated/fpm.php",
                    "generated/ftp.php",
                    "generated/funchand.php",
                    "generated/gmp.php",
                    "generated/gnupg.php",
                    "generated/hash.php",
                    "generated/ibase.php",
                    "generated/ibmDb2.php",
                    "generated/iconv.php",
                    "generated/image.php",
                    "generated/imap.php",
                    "generated/info.php",
                    "generated/ingres-ii.php",
                    "generated/inotify.php",
                    "generated/json.php",
                    "generated/ldap.php",
                    "generated/libxml.php",
                    "generated/lzf.php",
                    "generated/mailparse.php",
                    "generated/mbstring.php",
                    "generated/misc.php",
                    "generated/msql.php",
                    "generated/mysql.php",
                    "generated/mysqli.php",
                    "generated/mysqlndMs.php",
                    "generated/mysqlndQc.php",
                    "generated/network.php",
                    "generated/oci8.php",
                    "generated/opcache.php",
                    "generated/openssl.php",
                    "generated/outcontrol.php",
                    "generated/password.php",
                    "generated/pcntl.php",
                    "generated/pcre.php",
                    "generated/pdf.php",
                    "generated/pgsql.php",
                    "generated/posix.php",
                    "generated/ps.php",
                    "generated/pspell.php",
                    "generated/readline.php",
                    "generated/rpminfo.php",
                    "generated/rrd.php",
                    "generated/sem.php",
                    "generated/session.php",
                    "generated/shmop.php",
                    "generated/simplexml.php",
                    "generated/sockets.php",
                    "generated/sodium.php",
                    "generated/solr.php",
                    "generated/spl.php",
                    "generated/sqlsrv.php",
                    "generated/ssdeep.php",
                    "generated/ssh2.php",
                    "generated/stream.php",
                    "generated/strings.php",
                    "generated/swoole.php",
                    "generated/uodbc.php",
                    "generated/uopz.php",
                    "generated/url.php",
                    "generated/var.php",
                    "generated/xdiff.php",
                    "generated/xml.php",
                    "generated/xmlrpc.php",
                    "generated/yaml.php",
                    "generated/yaz.php",
                    "generated/zip.php",
                    "generated/zlib.php"
                ],
                "psr-4": {
                    "Safe\\": [
                        "lib/",
                        "deprecated/",
                        "generated/"
                    ]
                }
            },
            "notification-url": "https://packagist.org/downloads/",
            "license": [
                "MIT"
            ],
            "description": "PHP core functions that throw exceptions instead of returning FALSE on error",
            "support": {
                "issues": "https://github.com/thecodingmachine/safe/issues",
                "source": "https://github.com/thecodingmachine/safe/tree/v1.3.3"
            },
            "time": "2020-10-28T17:51:34+00:00"
        },
        {
            "name": "theiconic/name-parser",
            "version": "v1.2.11",
            "source": {
                "type": "git",
                "url": "https://github.com/theiconic/name-parser.git",
                "reference": "9a54a713bf5b2e7fd990828147d42de16bf8a253"
            },
            "dist": {
                "type": "zip",
                "url": "https://api.github.com/repos/theiconic/name-parser/zipball/9a54a713bf5b2e7fd990828147d42de16bf8a253",
                "reference": "9a54a713bf5b2e7fd990828147d42de16bf8a253",
                "shasum": ""
            },
            "require": {
                "php": ">=7.1"
            },
            "require-dev": {
                "php-coveralls/php-coveralls": "^2.1",
                "php-mock/php-mock-phpunit": "^2.1",
                "phpunit/phpunit": "^7.0"
            },
            "type": "library",
            "autoload": {
                "psr-4": {
                    "TheIconic\\NameParser\\": [
                        "src/",
                        "tests/"
                    ]
                }
            },
            "notification-url": "https://packagist.org/downloads/",
            "license": [
                "MIT"
            ],
            "authors": [
                {
                    "name": "The Iconic",
                    "email": "engineering@theiconic.com.au"
                }
            ],
            "description": "PHP library for parsing a string containing a full name into its parts",
            "support": {
                "issues": "https://github.com/theiconic/name-parser/issues",
                "source": "https://github.com/theiconic/name-parser/tree/v1.2.11"
            },
            "time": "2019-11-14T14:08:48+00:00"
        },
        {
            "name": "twig/twig",
            "version": "v3.4.3",
            "source": {
                "type": "git",
                "url": "https://github.com/twigphp/Twig.git",
                "reference": "c38fd6b0b7f370c198db91ffd02e23b517426b58"
            },
            "dist": {
                "type": "zip",
                "url": "https://api.github.com/repos/twigphp/Twig/zipball/c38fd6b0b7f370c198db91ffd02e23b517426b58",
                "reference": "c38fd6b0b7f370c198db91ffd02e23b517426b58",
                "shasum": ""
            },
            "require": {
                "php": ">=7.2.5",
                "symfony/polyfill-ctype": "^1.8",
                "symfony/polyfill-mbstring": "^1.3"
            },
            "require-dev": {
                "psr/container": "^1.0",
                "symfony/phpunit-bridge": "^4.4.9|^5.0.9|^6.0"
            },
            "type": "library",
            "extra": {
                "branch-alias": {
                    "dev-master": "3.4-dev"
                }
            },
            "autoload": {
                "psr-4": {
                    "Twig\\": "src/"
                }
            },
            "notification-url": "https://packagist.org/downloads/",
            "license": [
                "BSD-3-Clause"
            ],
            "authors": [
                {
                    "name": "Fabien Potencier",
                    "email": "fabien@symfony.com",
                    "homepage": "http://fabien.potencier.org",
                    "role": "Lead Developer"
                },
                {
                    "name": "Twig Team",
                    "role": "Contributors"
                },
                {
                    "name": "Armin Ronacher",
                    "email": "armin.ronacher@active-4.com",
                    "role": "Project Founder"
                }
            ],
            "description": "Twig, the flexible, fast, and secure template language for PHP",
            "homepage": "https://twig.symfony.com",
            "keywords": [
                "templating"
            ],
            "support": {
                "issues": "https://github.com/twigphp/Twig/issues",
                "source": "https://github.com/twigphp/Twig/tree/v3.4.3"
            },
            "funding": [
                {
                    "url": "https://github.com/fabpot",
                    "type": "github"
                },
                {
                    "url": "https://tidelift.com/funding/github/packagist/twig/twig",
                    "type": "tidelift"
                }
            ],
            "time": "2022-09-28T08:42:51+00:00"
        },
        {
            "name": "voku/anti-xss",
            "version": "4.1.41",
            "source": {
                "type": "git",
                "url": "https://github.com/voku/anti-xss.git",
                "reference": "55a403436494e44a2547a8d42de68e6cad4bca1d"
            },
            "dist": {
                "type": "zip",
                "url": "https://api.github.com/repos/voku/anti-xss/zipball/55a403436494e44a2547a8d42de68e6cad4bca1d",
                "reference": "55a403436494e44a2547a8d42de68e6cad4bca1d",
                "shasum": ""
            },
            "require": {
                "php": ">=7.0.0",
                "voku/portable-utf8": "~6.0.2"
            },
            "require-dev": {
                "phpunit/phpunit": "~6.0 || ~7.0 || ~9.0"
            },
            "type": "library",
            "extra": {
                "branch-alias": {
                    "dev-master": "4.1.x-dev"
                }
            },
            "autoload": {
                "psr-4": {
                    "voku\\helper\\": "src/voku/helper/"
                }
            },
            "notification-url": "https://packagist.org/downloads/",
            "license": [
                "MIT"
            ],
            "authors": [
                {
                    "name": "EllisLab Dev Team",
                    "homepage": "http://ellislab.com/"
                },
                {
                    "name": "Lars Moelleken",
                    "email": "lars@moelleken.org",
                    "homepage": "https://www.moelleken.org/"
                }
            ],
            "description": "anti xss-library",
            "homepage": "https://github.com/voku/anti-xss",
            "keywords": [
                "anti-xss",
                "clean",
                "security",
                "xss"
            ],
            "support": {
                "issues": "https://github.com/voku/anti-xss/issues",
                "source": "https://github.com/voku/anti-xss/tree/4.1.41"
            },
            "funding": [
                {
                    "url": "https://www.paypal.me/moelleken",
                    "type": "custom"
                },
                {
                    "url": "https://github.com/voku",
                    "type": "github"
                },
                {
                    "url": "https://opencollective.com/anti-xss",
                    "type": "open_collective"
                },
                {
                    "url": "https://www.patreon.com/voku",
                    "type": "patreon"
                },
                {
                    "url": "https://tidelift.com/funding/github/packagist/voku/anti-xss",
                    "type": "tidelift"
                }
            ],
            "time": "2023-02-12T15:56:55+00:00"
        },
        {
            "name": "voku/arrayy",
            "version": "7.9.6",
            "source": {
                "type": "git",
                "url": "https://github.com/voku/Arrayy.git",
                "reference": "0e20b8c6eef7fc46694a2906e0eae2f9fc11cade"
            },
            "dist": {
                "type": "zip",
                "url": "https://api.github.com/repos/voku/Arrayy/zipball/0e20b8c6eef7fc46694a2906e0eae2f9fc11cade",
                "reference": "0e20b8c6eef7fc46694a2906e0eae2f9fc11cade",
                "shasum": ""
            },
            "require": {
                "ext-json": "*",
                "php": ">=7.0.0",
                "phpdocumentor/reflection-docblock": "~4.3 || ~5.0",
                "symfony/polyfill-mbstring": "~1.0"
            },
            "require-dev": {
                "phpunit/phpunit": "~6.0 || ~7.0 || ~9.0"
            },
            "type": "library",
            "autoload": {
                "files": [
                    "src/Create.php"
                ],
                "psr-4": {
                    "Arrayy\\": "src/"
                }
            },
            "notification-url": "https://packagist.org/downloads/",
            "license": [
                "MIT"
            ],
            "authors": [
                {
                    "name": "Lars Moelleken",
                    "email": "lars@moelleken.org",
                    "homepage": "https://www.moelleken.org/",
                    "role": "Maintainer"
                }
            ],
            "description": "Array manipulation library for PHP, called Arrayy!",
            "keywords": [
                "Arrayy",
                "array",
                "helpers",
                "manipulation",
                "methods",
                "utility",
                "utils"
            ],
            "support": {
                "docs": "https://voku.github.io/Arrayy/",
                "issues": "https://github.com/voku/Arrayy/issues",
                "source": "https://github.com/voku/Arrayy"
            },
            "funding": [
                {
                    "url": "https://www.paypal.me/moelleken",
                    "type": "custom"
                },
                {
                    "url": "https://github.com/voku",
                    "type": "github"
                },
                {
                    "url": "https://opencollective.com/arrayy",
                    "type": "open_collective"
                },
                {
                    "url": "https://www.patreon.com/voku",
                    "type": "patreon"
                },
                {
                    "url": "https://tidelift.com/funding/github/packagist/voku/arrayy",
                    "type": "tidelift"
                }
            ],
            "time": "2022-12-27T12:58:32+00:00"
        },
        {
            "name": "voku/email-check",
            "version": "3.1.0",
            "source": {
                "type": "git",
                "url": "https://github.com/voku/email-check.git",
                "reference": "6ea842920bbef6758b8c1e619fd1710e7a1a2cac"
            },
            "dist": {
                "type": "zip",
                "url": "https://api.github.com/repos/voku/email-check/zipball/6ea842920bbef6758b8c1e619fd1710e7a1a2cac",
                "reference": "6ea842920bbef6758b8c1e619fd1710e7a1a2cac",
                "shasum": ""
            },
            "require": {
                "php": ">=7.0.0",
                "symfony/polyfill-intl-idn": "~1.10"
            },
            "require-dev": {
                "fzaninotto/faker": "~1.7",
                "phpunit/phpunit": "~6.0 || ~7.0"
            },
            "suggest": {
                "ext-intl": "Use Intl for best performance"
            },
            "type": "library",
            "autoload": {
                "psr-4": {
                    "voku\\helper\\": "src/voku/helper/"
                }
            },
            "notification-url": "https://packagist.org/downloads/",
            "license": [
                "MIT"
            ],
            "authors": [
                {
                    "name": "Lars Moelleken",
                    "homepage": "http://www.moelleken.org/"
                }
            ],
            "description": "email-check (syntax, dns, trash, ...) library",
            "homepage": "https://github.com/voku/email-check",
            "keywords": [
                "check-email",
                "email",
                "mail",
                "mail-check",
                "validate-email",
                "validate-email-address",
                "validate-mail"
            ],
            "support": {
                "issues": "https://github.com/voku/email-check/issues",
                "source": "https://github.com/voku/email-check/tree/3.1.0"
            },
            "funding": [
                {
                    "url": "https://www.paypal.me/moelleken",
                    "type": "custom"
                },
                {
                    "url": "https://github.com/voku",
                    "type": "github"
                },
                {
                    "url": "https://www.patreon.com/voku",
                    "type": "patreon"
                },
                {
                    "url": "https://tidelift.com/funding/github/packagist/voku/email-check",
                    "type": "tidelift"
                }
            ],
            "time": "2021-01-27T14:14:33+00:00"
        },
        {
            "name": "voku/portable-ascii",
            "version": "2.0.1",
            "source": {
                "type": "git",
                "url": "https://github.com/voku/portable-ascii.git",
                "reference": "b56450eed252f6801410d810c8e1727224ae0743"
            },
            "dist": {
                "type": "zip",
                "url": "https://api.github.com/repos/voku/portable-ascii/zipball/b56450eed252f6801410d810c8e1727224ae0743",
                "reference": "b56450eed252f6801410d810c8e1727224ae0743",
                "shasum": ""
            },
            "require": {
                "php": ">=7.0.0"
            },
            "require-dev": {
                "phpunit/phpunit": "~6.0 || ~7.0 || ~9.0"
            },
            "suggest": {
                "ext-intl": "Use Intl for transliterator_transliterate() support"
            },
            "type": "library",
            "autoload": {
                "psr-4": {
                    "voku\\": "src/voku/"
                }
            },
            "notification-url": "https://packagist.org/downloads/",
            "license": [
                "MIT"
            ],
            "authors": [
                {
                    "name": "Lars Moelleken",
                    "homepage": "http://www.moelleken.org/"
                }
            ],
            "description": "Portable ASCII library - performance optimized (ascii) string functions for php.",
            "homepage": "https://github.com/voku/portable-ascii",
            "keywords": [
                "ascii",
                "clean",
                "php"
            ],
            "support": {
                "issues": "https://github.com/voku/portable-ascii/issues",
                "source": "https://github.com/voku/portable-ascii/tree/2.0.1"
            },
            "funding": [
                {
                    "url": "https://www.paypal.me/moelleken",
                    "type": "custom"
                },
                {
                    "url": "https://github.com/voku",
                    "type": "github"
                },
                {
                    "url": "https://opencollective.com/portable-ascii",
                    "type": "open_collective"
                },
                {
                    "url": "https://www.patreon.com/voku",
                    "type": "patreon"
                },
                {
                    "url": "https://tidelift.com/funding/github/packagist/voku/portable-ascii",
                    "type": "tidelift"
                }
            ],
            "time": "2022-03-08T17:03:00+00:00"
        },
        {
            "name": "voku/portable-utf8",
            "version": "6.0.13",
            "source": {
                "type": "git",
                "url": "https://github.com/voku/portable-utf8.git",
                "reference": "b8ce36bf26593e5c2e81b1850ef0ffb299d2043f"
            },
            "dist": {
                "type": "zip",
                "url": "https://api.github.com/repos/voku/portable-utf8/zipball/b8ce36bf26593e5c2e81b1850ef0ffb299d2043f",
                "reference": "b8ce36bf26593e5c2e81b1850ef0ffb299d2043f",
                "shasum": ""
            },
            "require": {
                "php": ">=7.0.0",
                "symfony/polyfill-iconv": "~1.0",
                "symfony/polyfill-intl-grapheme": "~1.0",
                "symfony/polyfill-intl-normalizer": "~1.0",
                "symfony/polyfill-mbstring": "~1.0",
                "symfony/polyfill-php72": "~1.0",
                "voku/portable-ascii": "~2.0.0"
            },
            "require-dev": {
                "phpstan/phpstan": "1.9.*@dev",
                "phpstan/phpstan-strict-rules": "1.4.*@dev",
                "phpunit/phpunit": "~6.0 || ~7.0 || ~9.0",
                "thecodingmachine/phpstan-strict-rules": "1.0.*@dev",
                "voku/phpstan-rules": "3.1.*@dev"
            },
            "suggest": {
                "ext-ctype": "Use Ctype for e.g. hexadecimal digit detection",
                "ext-fileinfo": "Use Fileinfo for better binary file detection",
                "ext-iconv": "Use iconv for best performance",
                "ext-intl": "Use Intl for best performance",
                "ext-json": "Use JSON for string detection",
                "ext-mbstring": "Use Mbstring for best performance"
            },
            "type": "library",
            "autoload": {
                "files": [
                    "bootstrap.php"
                ],
                "psr-4": {
                    "voku\\": "src/voku/"
                }
            },
            "notification-url": "https://packagist.org/downloads/",
            "license": [
                "(Apache-2.0 or GPL-2.0)"
            ],
            "authors": [
                {
                    "name": "Nicolas Grekas",
                    "email": "p@tchwork.com"
                },
                {
                    "name": "Hamid Sarfraz",
                    "homepage": "http://pageconfig.com/"
                },
                {
                    "name": "Lars Moelleken",
                    "homepage": "http://www.moelleken.org/"
                }
            ],
            "description": "Portable UTF-8 library - performance optimized (unicode) string functions for php.",
            "homepage": "https://github.com/voku/portable-utf8",
            "keywords": [
                "UTF",
                "clean",
                "php",
                "unicode",
                "utf-8",
                "utf8"
            ],
            "support": {
                "issues": "https://github.com/voku/portable-utf8/issues",
                "source": "https://github.com/voku/portable-utf8/tree/6.0.13"
            },
            "funding": [
                {
                    "url": "https://www.paypal.me/moelleken",
                    "type": "custom"
                },
                {
                    "url": "https://github.com/voku",
                    "type": "github"
                },
                {
                    "url": "https://opencollective.com/portable-utf8",
                    "type": "open_collective"
                },
                {
                    "url": "https://www.patreon.com/voku",
                    "type": "patreon"
                },
                {
                    "url": "https://tidelift.com/funding/github/packagist/voku/portable-utf8",
                    "type": "tidelift"
                }
            ],
            "time": "2023-03-08T08:35:38+00:00"
        },
        {
            "name": "voku/stop-words",
            "version": "2.0.1",
            "source": {
                "type": "git",
                "url": "https://github.com/voku/stop-words.git",
                "reference": "8e63c0af20f800b1600783764e0ce19e53969f71"
            },
            "dist": {
                "type": "zip",
                "url": "https://api.github.com/repos/voku/stop-words/zipball/8e63c0af20f800b1600783764e0ce19e53969f71",
                "reference": "8e63c0af20f800b1600783764e0ce19e53969f71",
                "shasum": ""
            },
            "require": {
                "php": ">=7.0.0"
            },
            "require-dev": {
                "phpunit/phpunit": "~6.0"
            },
            "type": "library",
            "autoload": {
                "psr-4": {
                    "voku\\": "src/voku/"
                }
            },
            "notification-url": "https://packagist.org/downloads/",
            "license": [
                "MIT"
            ],
            "authors": [
                {
                    "name": "Lars Moelleken",
                    "homepage": "http://www.moelleken.org/"
                }
            ],
            "description": "Stop-Words via PHP",
            "keywords": [
                "stop words",
                "stop-words"
            ],
            "support": {
                "issues": "https://github.com/voku/stop-words/issues",
                "source": "https://github.com/voku/stop-words/tree/master"
            },
            "time": "2018-11-23T01:37:27+00:00"
        },
        {
            "name": "voku/stringy",
            "version": "6.5.3",
            "source": {
                "type": "git",
                "url": "https://github.com/voku/Stringy.git",
                "reference": "c453c88fbff298f042c836ef44306f8703b2d537"
            },
            "dist": {
                "type": "zip",
                "url": "https://api.github.com/repos/voku/Stringy/zipball/c453c88fbff298f042c836ef44306f8703b2d537",
                "reference": "c453c88fbff298f042c836ef44306f8703b2d537",
                "shasum": ""
            },
            "require": {
                "defuse/php-encryption": "~2.0",
                "ext-json": "*",
                "php": ">=7.0.0",
                "voku/anti-xss": "~4.1",
                "voku/arrayy": "~7.8",
                "voku/email-check": "~3.1",
                "voku/portable-ascii": "~2.0",
                "voku/portable-utf8": "~6.0",
                "voku/urlify": "~5.0"
            },
            "replace": {
                "danielstjules/stringy": "~3.0"
            },
            "require-dev": {
                "phpunit/phpunit": "~6.0 || ~7.0 || ~9.0"
            },
            "type": "library",
            "autoload": {
                "files": [
                    "src/Create.php"
                ],
                "psr-4": {
                    "Stringy\\": "src/"
                }
            },
            "notification-url": "https://packagist.org/downloads/",
            "license": [
                "MIT"
            ],
            "authors": [
                {
                    "name": "Daniel St. Jules",
                    "email": "danielst.jules@gmail.com",
                    "homepage": "http://www.danielstjules.com",
                    "role": "Maintainer"
                },
                {
                    "name": "Lars Moelleken",
                    "email": "lars@moelleken.org",
                    "homepage": "https://www.moelleken.org/",
                    "role": "Fork-Maintainer"
                }
            ],
            "description": "A string manipulation library with multibyte support",
            "homepage": "https://github.com/danielstjules/Stringy",
            "keywords": [
                "UTF",
                "helpers",
                "manipulation",
                "methods",
                "multibyte",
                "string",
                "utf-8",
                "utility",
                "utils"
            ],
            "support": {
                "issues": "https://github.com/voku/Stringy/issues",
                "source": "https://github.com/voku/Stringy"
            },
            "funding": [
                {
                    "url": "https://www.paypal.me/moelleken",
                    "type": "custom"
                },
                {
                    "url": "https://github.com/voku",
                    "type": "github"
                },
                {
                    "url": "https://www.patreon.com/voku",
                    "type": "patreon"
                },
                {
                    "url": "https://tidelift.com/funding/github/packagist/voku/stringy",
                    "type": "tidelift"
                }
            ],
            "time": "2022-03-28T14:52:20+00:00"
        },
        {
            "name": "voku/urlify",
            "version": "5.0.7",
            "source": {
                "type": "git",
                "url": "https://github.com/voku/urlify.git",
                "reference": "014b2074407b5db5968f836c27d8731934b330e4"
            },
            "dist": {
                "type": "zip",
                "url": "https://api.github.com/repos/voku/urlify/zipball/014b2074407b5db5968f836c27d8731934b330e4",
                "reference": "014b2074407b5db5968f836c27d8731934b330e4",
                "shasum": ""
            },
            "require": {
                "php": ">=7.0.0",
                "voku/portable-ascii": "~2.0",
                "voku/portable-utf8": "~6.0",
                "voku/stop-words": "~2.0"
            },
            "require-dev": {
                "phpunit/phpunit": "~6.0 || ~7.0 || ~9.0"
            },
            "type": "library",
            "autoload": {
                "psr-4": {
                    "voku\\helper\\": "src/voku/helper/"
                }
            },
            "notification-url": "https://packagist.org/downloads/",
            "license": [
                "BSD-3-Clause"
            ],
            "authors": [
                {
                    "name": "Johnny Broadway",
                    "email": "johnny@johnnybroadway.com",
                    "homepage": "http://www.johnnybroadway.com/"
                },
                {
                    "name": "Lars Moelleken",
                    "email": "lars@moelleken.org",
                    "homepage": "https://moelleken.org/"
                }
            ],
            "description": "PHP port of URLify.js from the Django project. Transliterates non-ascii characters for use in URLs.",
            "homepage": "https://github.com/voku/urlify",
            "keywords": [
                "encode",
                "iconv",
                "link",
                "slug",
                "translit",
                "transliterate",
                "transliteration",
                "url",
                "urlify"
            ],
            "support": {
                "issues": "https://github.com/voku/urlify/issues",
                "source": "https://github.com/voku/urlify/tree/5.0.7"
            },
            "funding": [
                {
                    "url": "https://www.paypal.me/moelleken",
                    "type": "custom"
                },
                {
                    "url": "https://github.com/voku",
                    "type": "github"
                },
                {
                    "url": "https://www.patreon.com/voku",
                    "type": "patreon"
                },
                {
                    "url": "https://tidelift.com/funding/github/packagist/voku/urlify",
                    "type": "tidelift"
                }
            ],
            "time": "2022-01-24T19:08:46+00:00"
        },
        {
            "name": "web-auth/cose-lib",
            "version": "v3.3.12",
            "source": {
                "type": "git",
                "url": "https://github.com/web-auth/cose-lib.git",
                "reference": "efa6ec2ba4e840bc1316a493973c9916028afeeb"
            },
            "dist": {
                "type": "zip",
                "url": "https://api.github.com/repos/web-auth/cose-lib/zipball/efa6ec2ba4e840bc1316a493973c9916028afeeb",
                "reference": "efa6ec2ba4e840bc1316a493973c9916028afeeb",
                "shasum": ""
            },
            "require": {
                "beberlei/assert": "^3.2",
                "ext-json": "*",
                "ext-mbstring": "*",
                "ext-openssl": "*",
                "fgrosse/phpasn1": "^2.1",
                "php": ">=7.2"
            },
            "type": "library",
            "autoload": {
                "psr-4": {
                    "Cose\\": "src/"
                }
            },
            "notification-url": "https://packagist.org/downloads/",
            "license": [
                "MIT"
            ],
            "authors": [
                {
                    "name": "Florent Morselli",
                    "homepage": "https://github.com/Spomky"
                },
                {
                    "name": "All contributors",
                    "homepage": "https://github.com/web-auth/cose/contributors"
                }
            ],
            "description": "CBOR Object Signing and Encryption (COSE) For PHP",
            "homepage": "https://github.com/web-auth",
            "keywords": [
                "COSE",
                "RFC8152"
            ],
            "support": {
                "source": "https://github.com/web-auth/cose-lib/tree/v3.3.12"
            },
            "funding": [
                {
                    "url": "https://github.com/Spomky",
                    "type": "github"
                },
                {
                    "url": "https://www.patreon.com/FlorentMorselli",
                    "type": "patreon"
                }
            ],
            "time": "2021-12-04T12:13:35+00:00"
        },
        {
            "name": "web-auth/metadata-service",
            "version": "v3.3.12",
            "source": {
                "type": "git",
                "url": "https://github.com/web-auth/webauthn-metadata-service.git",
                "reference": "ef40d2b7b68c4964247d13fab52e2fa8dbd65246"
            },
            "dist": {
                "type": "zip",
                "url": "https://api.github.com/repos/web-auth/webauthn-metadata-service/zipball/ef40d2b7b68c4964247d13fab52e2fa8dbd65246",
                "reference": "ef40d2b7b68c4964247d13fab52e2fa8dbd65246",
                "shasum": ""
            },
            "require": {
                "beberlei/assert": "^3.2",
                "ext-json": "*",
                "league/uri": "^6.0",
                "php": ">=7.2",
                "psr/http-client": "^1.0",
                "psr/http-factory": "^1.0",
                "psr/log": "^1.1"
            },
            "suggest": {
                "web-token/jwt-key-mgmt": "Mandatory for fetching Metadata Statement from distant sources",
                "web-token/jwt-signature-algorithm-ecdsa": "Mandatory for fetching Metadata Statement from distant sources"
            },
            "type": "library",
            "autoload": {
                "psr-4": {
                    "Webauthn\\MetadataService\\": "src/"
                }
            },
            "notification-url": "https://packagist.org/downloads/",
            "license": [
                "MIT"
            ],
            "authors": [
                {
                    "name": "Florent Morselli",
                    "homepage": "https://github.com/Spomky"
                },
                {
                    "name": "All contributors",
                    "homepage": "https://github.com/web-auth/metadata-service/contributors"
                }
            ],
            "description": "Metadata Service for FIDO2/Webauthn",
            "homepage": "https://github.com/web-auth",
            "keywords": [
                "FIDO2",
                "fido",
                "webauthn"
            ],
            "support": {
                "source": "https://github.com/web-auth/webauthn-metadata-service/tree/v3.3.12"
            },
            "funding": [
                {
                    "url": "https://github.com/Spomky",
                    "type": "github"
                },
                {
                    "url": "https://www.patreon.com/FlorentMorselli",
                    "type": "patreon"
                }
            ],
            "time": "2021-11-21T11:14:31+00:00"
        },
        {
            "name": "web-auth/webauthn-lib",
            "version": "v3.3.12",
            "source": {
                "type": "git",
                "url": "https://github.com/web-auth/webauthn-lib.git",
                "reference": "5ef9b21c8e9f8a817e524ac93290d08a9f065b33"
            },
            "dist": {
                "type": "zip",
                "url": "https://api.github.com/repos/web-auth/webauthn-lib/zipball/5ef9b21c8e9f8a817e524ac93290d08a9f065b33",
                "reference": "5ef9b21c8e9f8a817e524ac93290d08a9f065b33",
                "shasum": ""
            },
            "require": {
                "beberlei/assert": "^3.2",
                "ext-json": "*",
                "ext-mbstring": "*",
                "ext-openssl": "*",
                "fgrosse/phpasn1": "^2.1",
                "php": ">=7.2",
                "psr/http-client": "^1.0",
                "psr/http-factory": "^1.0",
                "psr/http-message": "^1.0",
                "psr/log": "^1.1",
                "ramsey/uuid": "^3.8|^4.0",
                "spomky-labs/base64url": "^2.0",
                "spomky-labs/cbor-php": "^1.0|^2.0",
                "symfony/process": "^3.0|^4.0|^5.0",
                "thecodingmachine/safe": "^1.1",
                "web-auth/cose-lib": "self.version",
                "web-auth/metadata-service": "self.version"
            },
            "suggest": {
                "psr/log-implementation": "Recommended to receive logs from the library",
                "web-token/jwt-key-mgmt": "Mandatory for the AndroidSafetyNet Attestation Statement support",
                "web-token/jwt-signature-algorithm-ecdsa": "Recommended for the AndroidSafetyNet Attestation Statement support",
                "web-token/jwt-signature-algorithm-eddsa": "Recommended for the AndroidSafetyNet Attestation Statement support",
                "web-token/jwt-signature-algorithm-rsa": "Mandatory for the AndroidSafetyNet Attestation Statement support"
            },
            "type": "library",
            "autoload": {
                "psr-4": {
                    "Webauthn\\": "src/"
                }
            },
            "notification-url": "https://packagist.org/downloads/",
            "license": [
                "MIT"
            ],
            "authors": [
                {
                    "name": "Florent Morselli",
                    "homepage": "https://github.com/Spomky"
                },
                {
                    "name": "All contributors",
                    "homepage": "https://github.com/web-auth/webauthn-library/contributors"
                }
            ],
            "description": "FIDO2/Webauthn Support For PHP",
            "homepage": "https://github.com/web-auth",
            "keywords": [
                "FIDO2",
                "fido",
                "webauthn"
            ],
            "support": {
                "source": "https://github.com/web-auth/webauthn-lib/tree/v3.3.12"
            },
            "funding": [
                {
                    "url": "https://github.com/Spomky",
                    "type": "github"
                },
                {
                    "url": "https://www.patreon.com/FlorentMorselli",
                    "type": "patreon"
                }
            ],
            "time": "2022-02-18T07:13:44+00:00"
        },
        {
            "name": "webmozart/assert",
            "version": "1.11.0",
            "source": {
                "type": "git",
                "url": "https://github.com/webmozarts/assert.git",
                "reference": "11cb2199493b2f8a3b53e7f19068fc6aac760991"
            },
            "dist": {
                "type": "zip",
                "url": "https://api.github.com/repos/webmozarts/assert/zipball/11cb2199493b2f8a3b53e7f19068fc6aac760991",
                "reference": "11cb2199493b2f8a3b53e7f19068fc6aac760991",
                "shasum": ""
            },
            "require": {
                "ext-ctype": "*",
                "php": "^7.2 || ^8.0"
            },
            "conflict": {
                "phpstan/phpstan": "<0.12.20",
                "vimeo/psalm": "<4.6.1 || 4.6.2"
            },
            "require-dev": {
                "phpunit/phpunit": "^8.5.13"
            },
            "type": "library",
            "extra": {
                "branch-alias": {
                    "dev-master": "1.10-dev"
                }
            },
            "autoload": {
                "psr-4": {
                    "Webmozart\\Assert\\": "src/"
                }
            },
            "notification-url": "https://packagist.org/downloads/",
            "license": [
                "MIT"
            ],
            "authors": [
                {
                    "name": "Bernhard Schussek",
                    "email": "bschussek@gmail.com"
                }
            ],
            "description": "Assertions to validate method input/output with nice error messages.",
            "keywords": [
                "assert",
                "check",
                "validate"
            ],
            "support": {
                "issues": "https://github.com/webmozarts/assert/issues",
                "source": "https://github.com/webmozarts/assert/tree/1.11.0"
            },
            "time": "2022-06-03T18:03:27+00:00"
        },
        {
            "name": "webonyx/graphql-php",
            "version": "v14.11.9",
            "source": {
                "type": "git",
                "url": "https://github.com/webonyx/graphql-php.git",
                "reference": "ff91c9f3cf241db702e30b2c42bcc0920e70ac70"
            },
            "dist": {
                "type": "zip",
                "url": "https://api.github.com/repos/webonyx/graphql-php/zipball/ff91c9f3cf241db702e30b2c42bcc0920e70ac70",
                "reference": "ff91c9f3cf241db702e30b2c42bcc0920e70ac70",
                "shasum": ""
            },
            "require": {
                "ext-json": "*",
                "ext-mbstring": "*",
                "php": "^7.1 || ^8"
            },
            "require-dev": {
                "amphp/amp": "^2.3",
                "doctrine/coding-standard": "^6.0",
                "nyholm/psr7": "^1.2",
                "phpbench/phpbench": "^1.2",
                "phpstan/extension-installer": "^1.0",
                "phpstan/phpstan": "0.12.82",
                "phpstan/phpstan-phpunit": "0.12.18",
                "phpstan/phpstan-strict-rules": "0.12.9",
                "phpunit/phpunit": "^7.2 || ^8.5",
                "psr/http-message": "^1.0",
                "react/promise": "2.*",
                "simpod/php-coveralls-mirror": "^3.0",
                "squizlabs/php_codesniffer": "3.5.4"
            },
            "suggest": {
                "psr/http-message": "To use standard GraphQL server",
                "react/promise": "To leverage async resolving on React PHP platform"
            },
            "type": "library",
            "autoload": {
                "psr-4": {
                    "GraphQL\\": "src/"
                }
            },
            "notification-url": "https://packagist.org/downloads/",
            "license": [
                "MIT"
            ],
            "description": "A PHP port of GraphQL reference implementation",
            "homepage": "https://github.com/webonyx/graphql-php",
            "keywords": [
                "api",
                "graphql"
            ],
            "support": {
                "issues": "https://github.com/webonyx/graphql-php/issues",
                "source": "https://github.com/webonyx/graphql-php/tree/v14.11.9"
            },
            "funding": [
                {
                    "url": "https://opencollective.com/webonyx-graphql-php",
                    "type": "open_collective"
                }
            ],
            "time": "2023-01-06T12:12:50+00:00"
        },
        {
            "name": "yiisoft/yii2",
            "version": "2.0.47",
            "source": {
                "type": "git",
                "url": "https://github.com/yiisoft/yii2-framework.git",
                "reference": "8ecf57895d9c4b29cf9658ffe57af5f3d0e25254"
            },
            "dist": {
                "type": "zip",
                "url": "https://api.github.com/repos/yiisoft/yii2-framework/zipball/8ecf57895d9c4b29cf9658ffe57af5f3d0e25254",
                "reference": "8ecf57895d9c4b29cf9658ffe57af5f3d0e25254",
                "shasum": ""
            },
            "require": {
                "bower-asset/inputmask": "~3.2.2 | ~3.3.5",
                "bower-asset/jquery": "3.6.*@stable | 3.5.*@stable | 3.4.*@stable | 3.3.*@stable | 3.2.*@stable | 3.1.*@stable | 2.2.*@stable | 2.1.*@stable | 1.11.*@stable | 1.12.*@stable",
                "bower-asset/punycode": "1.3.*",
                "bower-asset/yii2-pjax": "~2.0.1",
                "cebe/markdown": "~1.0.0 | ~1.1.0 | ~1.2.0",
                "ext-ctype": "*",
                "ext-mbstring": "*",
                "ezyang/htmlpurifier": "~4.6",
                "lib-pcre": "*",
                "paragonie/random_compat": ">=1",
                "php": ">=5.4.0",
                "yiisoft/yii2-composer": "~2.0.4"
            },
            "bin": [
                "yii"
            ],
            "type": "library",
            "extra": {
                "branch-alias": {
                    "dev-master": "2.0.x-dev"
                }
            },
            "autoload": {
                "psr-4": {
                    "yii\\": ""
                }
            },
            "notification-url": "https://packagist.org/downloads/",
            "license": [
                "BSD-3-Clause"
            ],
            "authors": [
                {
                    "name": "Qiang Xue",
                    "email": "qiang.xue@gmail.com",
                    "homepage": "https://www.yiiframework.com/",
                    "role": "Founder and project lead"
                },
                {
                    "name": "Alexander Makarov",
                    "email": "sam@rmcreative.ru",
                    "homepage": "https://rmcreative.ru/",
                    "role": "Core framework development"
                },
                {
                    "name": "Maurizio Domba",
                    "homepage": "http://mdomba.info/",
                    "role": "Core framework development"
                },
                {
                    "name": "Carsten Brandt",
                    "email": "mail@cebe.cc",
                    "homepage": "https://www.cebe.cc/",
                    "role": "Core framework development"
                },
                {
                    "name": "Timur Ruziev",
                    "email": "resurtm@gmail.com",
                    "homepage": "http://resurtm.com/",
                    "role": "Core framework development"
                },
                {
                    "name": "Paul Klimov",
                    "email": "klimov.paul@gmail.com",
                    "role": "Core framework development"
                },
                {
                    "name": "Dmitry Naumenko",
                    "email": "d.naumenko.a@gmail.com",
                    "role": "Core framework development"
                },
                {
                    "name": "Boudewijn Vahrmeijer",
                    "email": "info@dynasource.eu",
                    "homepage": "http://dynasource.eu",
                    "role": "Core framework development"
                }
            ],
            "description": "Yii PHP Framework Version 2",
            "homepage": "https://www.yiiframework.com/",
            "keywords": [
                "framework",
                "yii2"
            ],
            "support": {
                "forum": "https://forum.yiiframework.com/",
                "irc": "ircs://irc.libera.chat:6697/yii",
                "issues": "https://github.com/yiisoft/yii2/issues?state=open",
                "source": "https://github.com/yiisoft/yii2",
                "wiki": "https://www.yiiframework.com/wiki"
            },
            "funding": [
                {
                    "url": "https://github.com/yiisoft",
                    "type": "github"
                },
                {
                    "url": "https://opencollective.com/yiisoft",
                    "type": "open_collective"
                },
                {
                    "url": "https://tidelift.com/funding/github/packagist/yiisoft/yii2",
                    "type": "tidelift"
                }
            ],
            "time": "2022-11-18T16:21:58+00:00"
        },
        {
            "name": "yiisoft/yii2-composer",
            "version": "2.0.10",
            "source": {
                "type": "git",
                "url": "https://github.com/yiisoft/yii2-composer.git",
                "reference": "94bb3f66e779e2774f8776d6e1bdeab402940510"
            },
            "dist": {
                "type": "zip",
                "url": "https://api.github.com/repos/yiisoft/yii2-composer/zipball/94bb3f66e779e2774f8776d6e1bdeab402940510",
                "reference": "94bb3f66e779e2774f8776d6e1bdeab402940510",
                "shasum": ""
            },
            "require": {
                "composer-plugin-api": "^1.0 | ^2.0"
            },
            "require-dev": {
                "composer/composer": "^1.0 | ^2.0@dev",
                "phpunit/phpunit": "<7"
            },
            "type": "composer-plugin",
            "extra": {
                "class": "yii\\composer\\Plugin",
                "branch-alias": {
                    "dev-master": "2.0.x-dev"
                }
            },
            "autoload": {
                "psr-4": {
                    "yii\\composer\\": ""
                }
            },
            "notification-url": "https://packagist.org/downloads/",
            "license": [
                "BSD-3-Clause"
            ],
            "authors": [
                {
                    "name": "Qiang Xue",
                    "email": "qiang.xue@gmail.com"
                },
                {
                    "name": "Carsten Brandt",
                    "email": "mail@cebe.cc"
                }
            ],
            "description": "The composer plugin for Yii extension installer",
            "keywords": [
                "composer",
                "extension installer",
                "yii2"
            ],
            "support": {
                "forum": "http://www.yiiframework.com/forum/",
                "irc": "irc://irc.freenode.net/yii",
                "issues": "https://github.com/yiisoft/yii2-composer/issues",
                "source": "https://github.com/yiisoft/yii2-composer",
                "wiki": "http://www.yiiframework.com/wiki/"
            },
            "funding": [
                {
                    "url": "https://github.com/yiisoft",
                    "type": "github"
                },
                {
                    "url": "https://opencollective.com/yiisoft",
                    "type": "open_collective"
                },
                {
                    "url": "https://tidelift.com/funding/github/packagist/yiisoft/yii2-composer",
                    "type": "tidelift"
                }
            ],
            "time": "2020-06-24T00:04:01+00:00"
        },
        {
            "name": "yiisoft/yii2-debug",
            "version": "2.1.22",
            "source": {
                "type": "git",
                "url": "https://github.com/yiisoft/yii2-debug.git",
                "reference": "c0fa388c56b64edfb92987fdcc37d7a0243170d7"
            },
            "dist": {
                "type": "zip",
                "url": "https://api.github.com/repos/yiisoft/yii2-debug/zipball/c0fa388c56b64edfb92987fdcc37d7a0243170d7",
                "reference": "c0fa388c56b64edfb92987fdcc37d7a0243170d7",
                "shasum": ""
            },
            "require": {
                "ext-mbstring": "*",
                "php": ">=5.4",
                "yiisoft/yii2": "~2.0.13"
            },
            "require-dev": {
                "cweagans/composer-patches": "^1.7",
                "phpunit/phpunit": "4.8.34",
                "yiisoft/yii2-coding-standards": "~2.0",
                "yiisoft/yii2-swiftmailer": "*"
            },
            "type": "yii2-extension",
            "extra": {
                "branch-alias": {
                    "dev-master": "2.0.x-dev"
                },
                "composer-exit-on-patch-failure": true,
                "patches": {
                    "phpunit/phpunit-mock-objects": {
                        "Fix PHP 7 and 8 compatibility": "https://yiisoft.github.io/phpunit-patches/phpunit_mock_objects.patch"
                    },
                    "phpunit/phpunit": {
                        "Fix PHP 7 compatibility": "https://yiisoft.github.io/phpunit-patches/phpunit_php7.patch",
                        "Fix PHP 8 compatibility": "https://yiisoft.github.io/phpunit-patches/phpunit_php8.patch",
                        "Fix PHP 8.1 compatibility": "https://yiisoft.github.io/phpunit-patches/phpunit_php81.patch"
                    }
                }
            },
            "autoload": {
                "psr-4": {
                    "yii\\debug\\": "src"
                }
            },
            "notification-url": "https://packagist.org/downloads/",
            "license": [
                "BSD-3-Clause"
            ],
            "authors": [
                {
                    "name": "Qiang Xue",
                    "email": "qiang.xue@gmail.com"
                },
                {
                    "name": "Simon Karlen",
                    "email": "simi.albi@outlook.com"
                }
            ],
            "description": "The debugger extension for the Yii framework",
            "keywords": [
                "debug",
                "debugger",
                "yii2"
            ],
            "support": {
                "forum": "http://www.yiiframework.com/forum/",
                "irc": "irc://irc.freenode.net/yii",
                "issues": "https://github.com/yiisoft/yii2-debug/issues",
                "source": "https://github.com/yiisoft/yii2-debug",
                "wiki": "http://www.yiiframework.com/wiki/"
            },
            "funding": [
                {
                    "url": "https://github.com/yiisoft",
                    "type": "github"
                },
                {
                    "url": "https://opencollective.com/yiisoft",
                    "type": "open_collective"
                },
                {
                    "url": "https://tidelift.com/funding/github/packagist/yiisoft/yii2-debug",
                    "type": "tidelift"
                }
            ],
            "time": "2022-11-18T17:29:27+00:00"
        },
        {
            "name": "yiisoft/yii2-queue",
            "version": "2.3.5",
            "source": {
                "type": "git",
                "url": "https://github.com/yiisoft/yii2-queue.git",
                "reference": "c1bf0ef5dbe107dc1cf692c1349b9ddd2485a399"
            },
            "dist": {
                "type": "zip",
                "url": "https://api.github.com/repos/yiisoft/yii2-queue/zipball/c1bf0ef5dbe107dc1cf692c1349b9ddd2485a399",
                "reference": "c1bf0ef5dbe107dc1cf692c1349b9ddd2485a399",
                "shasum": ""
            },
            "require": {
                "php": ">=5.5.0",
                "symfony/process": "^3.3||^4.0||^5.0||^6.0",
                "yiisoft/yii2": "~2.0.14"
            },
            "require-dev": {
                "aws/aws-sdk-php": ">=2.4",
                "enqueue/amqp-lib": "^0.8||^0.9.10",
                "enqueue/stomp": "^0.8.39",
                "opis/closure": "*",
                "pda/pheanstalk": "v3.*",
                "php-amqplib/php-amqplib": "*",
                "phpunit/phpunit": "~4.4",
                "yiisoft/yii2-debug": "*",
                "yiisoft/yii2-gii": "*",
                "yiisoft/yii2-redis": "*"
            },
            "suggest": {
                "aws/aws-sdk-php": "Need for aws SQS.",
                "enqueue/amqp-lib": "Need for AMQP interop queue.",
                "enqueue/stomp": "Need for Stomp queue.",
                "ext-gearman": "Need for Gearman queue.",
                "ext-pcntl": "Need for process signals.",
                "pda/pheanstalk": "Need for Beanstalk queue.",
                "php-amqplib/php-amqplib": "Need for AMQP queue.",
                "yiisoft/yii2-redis": "Need for Redis queue."
            },
            "type": "yii2-extension",
            "extra": {
                "branch-alias": {
                    "dev-master": "2.x-dev"
                }
            },
            "autoload": {
                "psr-4": {
                    "yii\\queue\\": "src",
                    "yii\\queue\\db\\": "src/drivers/db",
                    "yii\\queue\\sqs\\": "src/drivers/sqs",
                    "yii\\queue\\amqp\\": "src/drivers/amqp",
                    "yii\\queue\\file\\": "src/drivers/file",
                    "yii\\queue\\sync\\": "src/drivers/sync",
                    "yii\\queue\\redis\\": "src/drivers/redis",
                    "yii\\queue\\stomp\\": "src/drivers/stomp",
                    "yii\\queue\\gearman\\": "src/drivers/gearman",
                    "yii\\queue\\beanstalk\\": "src/drivers/beanstalk",
                    "yii\\queue\\amqp_interop\\": "src/drivers/amqp_interop"
                }
            },
            "notification-url": "https://packagist.org/downloads/",
            "license": [
                "BSD-3-Clause"
            ],
            "authors": [
                {
                    "name": "Roman Zhuravlev",
                    "email": "zhuravljov@gmail.com"
                }
            ],
            "description": "Yii2 Queue Extension which supported DB, Redis, RabbitMQ, Beanstalk, SQS and Gearman",
            "keywords": [
                "async",
                "beanstalk",
                "db",
                "gearman",
                "gii",
                "queue",
                "rabbitmq",
                "redis",
                "sqs",
                "yii"
            ],
            "support": {
                "docs": "https://github.com/yiisoft/yii2-queue/blob/master/docs/guide",
                "issues": "https://github.com/yiisoft/yii2-queue/issues",
                "source": "https://github.com/yiisoft/yii2-queue"
            },
            "funding": [
                {
                    "url": "https://github.com/yiisoft",
                    "type": "github"
                },
                {
                    "url": "https://opencollective.com/yiisoft",
                    "type": "open_collective"
                },
                {
                    "url": "https://tidelift.com/funding/github/packagist/yiisoft/yii2-queue",
                    "type": "tidelift"
                }
            ],
            "time": "2022-11-18T17:16:47+00:00"
        },
        {
            "name": "yiisoft/yii2-symfonymailer",
            "version": "2.0.4",
            "source": {
                "type": "git",
                "url": "https://github.com/yiisoft/yii2-symfonymailer.git",
                "reference": "82f5902551a160633c4734b5096977ce76a809d9"
            },
            "dist": {
                "type": "zip",
                "url": "https://api.github.com/repos/yiisoft/yii2-symfonymailer/zipball/82f5902551a160633c4734b5096977ce76a809d9",
                "reference": "82f5902551a160633c4734b5096977ce76a809d9",
                "shasum": ""
            },
            "require": {
                "php": ">=7.4.0",
                "symfony/mailer": ">=5.4.0",
                "yiisoft/yii2": ">=2.0.4"
            },
            "require-dev": {
                "phpunit/phpunit": "9.5.10"
            },
            "type": "yii2-extension",
            "extra": {
                "branch-alias": {
                    "dev-master": "2.0.x-dev"
                }
            },
            "autoload": {
                "psr-4": {
                    "yii\\symfonymailer\\": "src"
                }
            },
            "notification-url": "https://packagist.org/downloads/",
            "license": [
                "BSD-3-Clause"
            ],
            "authors": [
                {
                    "name": "Kirill Petrov",
                    "email": "archibeardrinker@gmail.com"
                }
            ],
            "description": "The SymfonyMailer integration for the Yii framework",
            "keywords": [
                "email",
                "mail",
                "mailer",
                "symfony",
                "symfonymailer",
                "yii2"
            ],
            "support": {
                "forum": "http://www.yiiframework.com/forum/",
                "irc": "irc://irc.freenode.net/yii",
                "issues": "https://github.com/yiisoft/yii2-symfonymailer/issues",
                "source": "https://github.com/yiisoft/yii2-symfonymailer",
                "wiki": "http://www.yiiframework.com/wiki/"
            },
            "funding": [
                {
                    "url": "https://github.com/yiisoft",
                    "type": "github"
                },
                {
                    "url": "https://opencollective.com/yiisoft",
                    "type": "open_collective"
                },
                {
                    "url": "https://tidelift.com/funding/github/packagist/yiisoft/yii2-symfonymailer",
                    "type": "tidelift"
                }
            ],
            "time": "2022-09-04T10:48:21+00:00"
        }
    ],
    "packages-dev": [
        {
            "name": "behat/gherkin",
            "version": "v4.9.0",
            "source": {
                "type": "git",
                "url": "https://github.com/Behat/Gherkin.git",
                "reference": "0bc8d1e30e96183e4f36db9dc79caead300beff4"
            },
            "dist": {
                "type": "zip",
                "url": "https://api.github.com/repos/Behat/Gherkin/zipball/0bc8d1e30e96183e4f36db9dc79caead300beff4",
                "reference": "0bc8d1e30e96183e4f36db9dc79caead300beff4",
                "shasum": ""
            },
            "require": {
                "php": "~7.2|~8.0"
            },
            "require-dev": {
                "cucumber/cucumber": "dev-gherkin-22.0.0",
                "phpunit/phpunit": "~8|~9",
                "symfony/yaml": "~3|~4|~5"
            },
            "suggest": {
                "symfony/yaml": "If you want to parse features, represented in YAML files"
            },
            "type": "library",
            "extra": {
                "branch-alias": {
                    "dev-master": "4.x-dev"
                }
            },
            "autoload": {
                "psr-0": {
                    "Behat\\Gherkin": "src/"
                }
            },
            "notification-url": "https://packagist.org/downloads/",
            "license": [
                "MIT"
            ],
            "authors": [
                {
                    "name": "Konstantin Kudryashov",
                    "email": "ever.zet@gmail.com",
                    "homepage": "http://everzet.com"
                }
            ],
            "description": "Gherkin DSL parser for PHP",
            "homepage": "http://behat.org/",
            "keywords": [
                "BDD",
                "Behat",
                "Cucumber",
                "DSL",
                "gherkin",
                "parser"
            ],
            "support": {
                "issues": "https://github.com/Behat/Gherkin/issues",
                "source": "https://github.com/Behat/Gherkin/tree/v4.9.0"
            },
            "time": "2021-10-12T13:05:09+00:00"
        },
        {
            "name": "codeception/codeception",
            "version": "4.2.2",
            "source": {
                "type": "git",
                "url": "https://github.com/Codeception/Codeception.git",
                "reference": "b88014f3348c93f3df99dc6d0967b0dbfa804474"
            },
            "dist": {
                "type": "zip",
                "url": "https://api.github.com/repos/Codeception/Codeception/zipball/b88014f3348c93f3df99dc6d0967b0dbfa804474",
                "reference": "b88014f3348c93f3df99dc6d0967b0dbfa804474",
                "shasum": ""
            },
            "require": {
                "behat/gherkin": "^4.4.0",
                "codeception/lib-asserts": "^1.0 | 2.0.*@dev",
                "codeception/phpunit-wrapper": ">6.0.15 <6.1.0 | ^6.6.1 | ^7.7.1 | ^8.1.1 | ^9.0",
                "codeception/stub": "^2.0 | ^3.0 | ^4.0",
                "ext-curl": "*",
                "ext-json": "*",
                "ext-mbstring": "*",
                "guzzlehttp/psr7": "^1.4 | ^2.0",
                "php": ">=5.6.0 <9.0",
                "symfony/console": ">=2.7 <6.0",
                "symfony/css-selector": ">=2.7 <6.0",
                "symfony/event-dispatcher": ">=2.7 <6.0",
                "symfony/finder": ">=2.7 <6.0",
                "symfony/yaml": ">=2.7 <6.0"
            },
            "require-dev": {
                "codeception/module-asserts": "^1.0 | 2.0.*@dev",
                "codeception/module-cli": "^1.0 | 2.0.*@dev",
                "codeception/module-db": "^1.0 | 2.0.*@dev",
                "codeception/module-filesystem": "^1.0 | 2.0.*@dev",
                "codeception/module-phpbrowser": "^1.0 | 2.0.*@dev",
                "codeception/specify": "~0.3",
                "codeception/util-universalframework": "*@dev",
                "monolog/monolog": "~1.8",
                "squizlabs/php_codesniffer": "~2.0",
                "symfony/process": ">=2.7 <6.0",
                "vlucas/phpdotenv": "^2.0 | ^3.0 | ^4.0 | ^5.0"
            },
            "suggest": {
                "codeception/specify": "BDD-style code blocks",
                "codeception/verify": "BDD-style assertions",
                "hoa/console": "For interactive console functionality",
                "stecman/symfony-console-completion": "For BASH autocompletion",
                "symfony/phpunit-bridge": "For phpunit-bridge support"
            },
            "bin": [
                "codecept"
            ],
            "type": "library",
            "extra": {
                "branch-alias": []
            },
            "autoload": {
                "files": [
                    "functions.php"
                ],
                "psr-4": {
                    "Codeception\\": "src/Codeception",
                    "Codeception\\Extension\\": "ext"
                }
            },
            "notification-url": "https://packagist.org/downloads/",
            "license": [
                "MIT"
            ],
            "authors": [
                {
                    "name": "Michael Bodnarchuk",
                    "email": "davert@mail.ua",
                    "homepage": "https://codegyre.com"
                }
            ],
            "description": "BDD-style testing framework",
            "homepage": "https://codeception.com/",
            "keywords": [
                "BDD",
                "TDD",
                "acceptance testing",
                "functional testing",
                "unit testing"
            ],
            "support": {
                "issues": "https://github.com/Codeception/Codeception/issues",
                "source": "https://github.com/Codeception/Codeception/tree/4.2.2"
            },
            "funding": [
                {
                    "url": "https://opencollective.com/codeception",
                    "type": "open_collective"
                }
            ],
            "time": "2022-08-13T13:28:25+00:00"
        },
        {
            "name": "codeception/lib-asserts",
            "version": "1.13.2",
            "source": {
                "type": "git",
                "url": "https://github.com/Codeception/lib-asserts.git",
                "reference": "184231d5eab66bc69afd6b9429344d80c67a33b6"
            },
            "dist": {
                "type": "zip",
                "url": "https://api.github.com/repos/Codeception/lib-asserts/zipball/184231d5eab66bc69afd6b9429344d80c67a33b6",
                "reference": "184231d5eab66bc69afd6b9429344d80c67a33b6",
                "shasum": ""
            },
            "require": {
                "codeception/phpunit-wrapper": ">6.0.15 <6.1.0 | ^6.6.1 | ^7.7.1 | ^8.0.3 | ^9.0",
                "ext-dom": "*",
                "php": ">=5.6.0 <9.0"
            },
            "type": "library",
            "autoload": {
                "classmap": [
                    "src/"
                ]
            },
            "notification-url": "https://packagist.org/downloads/",
            "license": [
                "MIT"
            ],
            "authors": [
                {
                    "name": "Michael Bodnarchuk",
                    "email": "davert@mail.ua",
                    "homepage": "http://codegyre.com"
                },
                {
                    "name": "Gintautas Miselis"
                },
                {
                    "name": "Gustavo Nieves",
                    "homepage": "https://medium.com/@ganieves"
                }
            ],
            "description": "Assertion methods used by Codeception core and Asserts module",
            "homepage": "https://codeception.com/",
            "keywords": [
                "codeception"
            ],
            "support": {
                "issues": "https://github.com/Codeception/lib-asserts/issues",
                "source": "https://github.com/Codeception/lib-asserts/tree/1.13.2"
            },
            "time": "2020-10-21T16:26:20+00:00"
        },
        {
            "name": "codeception/lib-innerbrowser",
            "version": "1.5.1",
            "source": {
                "type": "git",
                "url": "https://github.com/Codeception/lib-innerbrowser.git",
                "reference": "31b4b56ad53c3464fcb2c0a14d55a51a201bd3c2"
            },
            "dist": {
                "type": "zip",
                "url": "https://api.github.com/repos/Codeception/lib-innerbrowser/zipball/31b4b56ad53c3464fcb2c0a14d55a51a201bd3c2",
                "reference": "31b4b56ad53c3464fcb2c0a14d55a51a201bd3c2",
                "shasum": ""
            },
            "require": {
                "codeception/codeception": "4.*@dev",
                "ext-dom": "*",
                "ext-json": "*",
                "ext-mbstring": "*",
                "php": ">=5.6.0 <9.0",
                "symfony/browser-kit": ">=2.7 <6.0",
                "symfony/dom-crawler": ">=2.7 <6.0"
            },
            "conflict": {
                "codeception/codeception": "<4.0"
            },
            "require-dev": {
                "codeception/util-universalframework": "dev-master"
            },
            "type": "library",
            "autoload": {
                "classmap": [
                    "src/"
                ]
            },
            "notification-url": "https://packagist.org/downloads/",
            "license": [
                "MIT"
            ],
            "authors": [
                {
                    "name": "Michael Bodnarchuk",
                    "email": "davert@mail.ua",
                    "homepage": "http://codegyre.com"
                },
                {
                    "name": "Gintautas Miselis"
                }
            ],
            "description": "Parent library for all Codeception framework modules and PhpBrowser",
            "homepage": "https://codeception.com/",
            "keywords": [
                "codeception"
            ],
            "support": {
                "issues": "https://github.com/Codeception/lib-innerbrowser/issues",
                "source": "https://github.com/Codeception/lib-innerbrowser/tree/1.5.1"
            },
            "time": "2021-08-30T15:21:42+00:00"
        },
        {
            "name": "codeception/module-asserts",
            "version": "1.3.1",
            "source": {
                "type": "git",
                "url": "https://github.com/Codeception/module-asserts.git",
                "reference": "59374f2fef0cabb9e8ddb53277e85cdca74328de"
            },
            "dist": {
                "type": "zip",
                "url": "https://api.github.com/repos/Codeception/module-asserts/zipball/59374f2fef0cabb9e8ddb53277e85cdca74328de",
                "reference": "59374f2fef0cabb9e8ddb53277e85cdca74328de",
                "shasum": ""
            },
            "require": {
                "codeception/codeception": "*@dev",
                "codeception/lib-asserts": "^1.13.1",
                "php": ">=5.6.0 <9.0"
            },
            "conflict": {
                "codeception/codeception": "<4.0"
            },
            "type": "library",
            "autoload": {
                "classmap": [
                    "src/"
                ]
            },
            "notification-url": "https://packagist.org/downloads/",
            "license": [
                "MIT"
            ],
            "authors": [
                {
                    "name": "Michael Bodnarchuk"
                },
                {
                    "name": "Gintautas Miselis"
                },
                {
                    "name": "Gustavo Nieves",
                    "homepage": "https://medium.com/@ganieves"
                }
            ],
            "description": "Codeception module containing various assertions",
            "homepage": "https://codeception.com/",
            "keywords": [
                "assertions",
                "asserts",
                "codeception"
            ],
            "support": {
                "issues": "https://github.com/Codeception/module-asserts/issues",
                "source": "https://github.com/Codeception/module-asserts/tree/1.3.1"
            },
            "time": "2020-10-21T16:48:15+00:00"
        },
        {
            "name": "codeception/module-datafactory",
            "version": "1.1.0",
            "source": {
                "type": "git",
                "url": "https://github.com/Codeception/module-datafactory.git",
                "reference": "cf66d54f4084969659ef7fb86409c11d451d7af6"
            },
            "dist": {
                "type": "zip",
                "url": "https://api.github.com/repos/Codeception/module-datafactory/zipball/cf66d54f4084969659ef7fb86409c11d451d7af6",
                "reference": "cf66d54f4084969659ef7fb86409c11d451d7af6",
                "shasum": ""
            },
            "require": {
                "codeception/codeception": "^4.0",
                "league/factory-muffin": "^3.0",
                "league/factory-muffin-faker": "^2.1",
                "php": ">=5.6.0 <9.0"
            },
            "type": "library",
            "autoload": {
                "classmap": [
                    "src/"
                ]
            },
            "notification-url": "https://packagist.org/downloads/",
            "license": [
                "MIT"
            ],
            "authors": [
                {
                    "name": "Michael Bodnarchuk"
                }
            ],
            "description": "DataFactory module for Codeception",
            "homepage": "http://codeception.com/",
            "keywords": [
                "codeception"
            ],
            "support": {
                "issues": "https://github.com/Codeception/module-datafactory/issues",
                "source": "https://github.com/Codeception/module-datafactory/tree/1.1.0"
            },
            "time": "2021-03-16T19:42:07+00:00"
        },
        {
            "name": "codeception/module-phpbrowser",
            "version": "1.0.3",
            "source": {
                "type": "git",
                "url": "https://github.com/Codeception/module-phpbrowser.git",
                "reference": "8ba6bede11d0914e74d98691f427fd8f397f192e"
            },
            "dist": {
                "type": "zip",
                "url": "https://api.github.com/repos/Codeception/module-phpbrowser/zipball/8ba6bede11d0914e74d98691f427fd8f397f192e",
                "reference": "8ba6bede11d0914e74d98691f427fd8f397f192e",
                "shasum": ""
            },
            "require": {
                "codeception/codeception": "^4.1",
                "codeception/lib-innerbrowser": "^1.3",
                "guzzlehttp/guzzle": "^6.3|^7.0",
                "php": ">=5.6.0 <9.0"
            },
            "conflict": {
                "codeception/codeception": "<4.0"
            },
            "require-dev": {
                "codeception/module-rest": "^1.0"
            },
            "suggest": {
                "codeception/phpbuiltinserver": "Start and stop PHP built-in web server for your tests"
            },
            "type": "library",
            "autoload": {
                "classmap": [
                    "src/"
                ]
            },
            "notification-url": "https://packagist.org/downloads/",
            "license": [
                "MIT"
            ],
            "authors": [
                {
                    "name": "Michael Bodnarchuk"
                },
                {
                    "name": "Gintautas Miselis"
                }
            ],
            "description": "Codeception module for testing web application over HTTP",
            "homepage": "http://codeception.com/",
            "keywords": [
                "codeception",
                "functional-testing",
                "http"
            ],
            "support": {
                "issues": "https://github.com/Codeception/module-phpbrowser/issues",
                "source": "https://github.com/Codeception/module-phpbrowser/tree/1.0.3"
            },
            "time": "2022-05-21T13:50:41+00:00"
        },
        {
            "name": "codeception/module-rest",
            "version": "1.4.2",
            "source": {
                "type": "git",
                "url": "https://github.com/Codeception/module-rest.git",
                "reference": "9cd7a87fd9343494e7782f7bdb51687c25046917"
            },
            "dist": {
                "type": "zip",
                "url": "https://api.github.com/repos/Codeception/module-rest/zipball/9cd7a87fd9343494e7782f7bdb51687c25046917",
                "reference": "9cd7a87fd9343494e7782f7bdb51687c25046917",
                "shasum": ""
            },
            "require": {
                "codeception/codeception": "^4.0",
                "justinrainbow/json-schema": "~5.2.9",
                "php": ">=5.6.6 <9.0",
                "softcreatr/jsonpath": "^0.5 || ^0.7"
            },
            "require-dev": {
                "codeception/lib-innerbrowser": "^1.0",
                "codeception/util-universalframework": "^1.0"
            },
            "suggest": {
                "aws/aws-sdk-php": "For using AWS Auth"
            },
            "type": "library",
            "autoload": {
                "classmap": [
                    "src/"
                ]
            },
            "notification-url": "https://packagist.org/downloads/",
            "license": [
                "MIT"
            ],
            "authors": [
                {
                    "name": "Gintautas Miselis"
                }
            ],
            "description": "REST module for Codeception",
            "homepage": "http://codeception.com/",
            "keywords": [
                "codeception",
                "rest"
            ],
            "support": {
                "issues": "https://github.com/Codeception/module-rest/issues",
                "source": "https://github.com/Codeception/module-rest/tree/1.4.2"
            },
            "time": "2021-11-18T18:58:15+00:00"
        },
        {
            "name": "codeception/module-yii2",
            "version": "1.1.5",
            "source": {
                "type": "git",
                "url": "https://github.com/Codeception/module-yii2.git",
                "reference": "14269d059b8eaedf3d414a673907bd874cd4ed04"
            },
            "dist": {
                "type": "zip",
                "url": "https://api.github.com/repos/Codeception/module-yii2/zipball/14269d059b8eaedf3d414a673907bd874cd4ed04",
                "reference": "14269d059b8eaedf3d414a673907bd874cd4ed04",
                "shasum": ""
            },
            "require": {
                "codeception/codeception": "^4.0",
                "codeception/lib-innerbrowser": "^1.0",
                "php": ">=5.6.0 <=8.1 | ~8.1.0"
            },
            "require-dev": {
                "codeception/module-asserts": "^1.3",
                "codeception/module-filesystem": "^1.0",
                "codeception/verify": "<2",
                "codemix/yii2-localeurls": "^1.7",
                "yiisoft/yii2": "dev-master",
                "yiisoft/yii2-app-advanced": "dev-master"
            },
            "type": "library",
            "autoload": {
                "classmap": [
                    "src/"
                ]
            },
            "notification-url": "https://packagist.org/downloads/",
            "license": [
                "MIT"
            ],
            "authors": [
                {
                    "name": "Alexander Makarov"
                },
                {
                    "name": "Sam Mouse"
                },
                {
                    "name": "Michael Bodnarchuk"
                }
            ],
            "description": "Codeception module for Yii2 framework",
            "homepage": "http://codeception.com/",
            "keywords": [
                "codeception",
                "yii2"
            ],
            "support": {
                "issues": "https://github.com/Codeception/module-yii2/issues",
                "source": "https://github.com/Codeception/module-yii2/tree/1.1.5"
            },
            "time": "2021-12-30T09:16:01+00:00"
        },
        {
            "name": "codeception/phpunit-wrapper",
            "version": "9.0.9",
            "source": {
                "type": "git",
                "url": "https://github.com/Codeception/phpunit-wrapper.git",
                "reference": "7439a53ae367986e9c22b2ac00f9d7376bb2f8cf"
            },
            "dist": {
                "type": "zip",
                "url": "https://api.github.com/repos/Codeception/phpunit-wrapper/zipball/7439a53ae367986e9c22b2ac00f9d7376bb2f8cf",
                "reference": "7439a53ae367986e9c22b2ac00f9d7376bb2f8cf",
                "shasum": ""
            },
            "require": {
                "php": ">=7.2",
                "phpunit/phpunit": "^9.0"
            },
            "require-dev": {
                "codeception/specify": "*",
                "consolidation/robo": "^3.0.0-alpha3",
                "vlucas/phpdotenv": "^3.0"
            },
            "type": "library",
            "autoload": {
                "psr-4": {
                    "Codeception\\PHPUnit\\": "src/"
                }
            },
            "notification-url": "https://packagist.org/downloads/",
            "license": [
                "MIT"
            ],
            "authors": [
                {
                    "name": "Davert",
                    "email": "davert.php@resend.cc"
                },
                {
                    "name": "Naktibalda"
                }
            ],
            "description": "PHPUnit classes used by Codeception",
            "support": {
                "issues": "https://github.com/Codeception/phpunit-wrapper/issues",
                "source": "https://github.com/Codeception/phpunit-wrapper/tree/9.0.9"
            },
            "time": "2022-05-23T06:24:11+00:00"
        },
        {
            "name": "codeception/stub",
            "version": "4.0.2",
            "source": {
                "type": "git",
                "url": "https://github.com/Codeception/Stub.git",
                "reference": "18a148dacd293fc7b044042f5aa63a82b08bff5d"
            },
            "dist": {
                "type": "zip",
                "url": "https://api.github.com/repos/Codeception/Stub/zipball/18a148dacd293fc7b044042f5aa63a82b08bff5d",
                "reference": "18a148dacd293fc7b044042f5aa63a82b08bff5d",
                "shasum": ""
            },
            "require": {
                "php": "^7.4 | ^8.0",
                "phpunit/phpunit": "^8.4 | ^9.0 | ^10.0 | 10.0.x-dev"
            },
            "require-dev": {
                "consolidation/robo": "^3.0"
            },
            "type": "library",
            "autoload": {
                "psr-4": {
                    "Codeception\\": "src/"
                }
            },
            "notification-url": "https://packagist.org/downloads/",
            "license": [
                "MIT"
            ],
            "description": "Flexible Stub wrapper for PHPUnit's Mock Builder",
            "support": {
                "issues": "https://github.com/Codeception/Stub/issues",
                "source": "https://github.com/Codeception/Stub/tree/4.0.2"
            },
            "time": "2022-01-31T19:25:15+00:00"
        },
        {
            "name": "craftcms/ecs",
            "version": "dev-main",
            "source": {
                "type": "git",
                "url": "https://github.com/craftcms/ecs.git",
                "reference": "b4ef13140cd808feed5bfb857b3083d6c44ca2b4"
            },
            "dist": {
                "type": "zip",
                "url": "https://api.github.com/repos/craftcms/ecs/zipball/b4ef13140cd808feed5bfb857b3083d6c44ca2b4",
                "reference": "b4ef13140cd808feed5bfb857b3083d6c44ca2b4",
                "shasum": ""
            },
            "require": {
                "php": "^7.2.5|^8.0.2",
                "symplify/easy-coding-standard": "^10.3.3"
            },
            "default-branch": true,
            "type": "library",
            "autoload": {
                "psr-4": {
                    "craft\\ecs\\": "src"
                }
            },
            "notification-url": "https://packagist.org/downloads/",
            "description": "Easy Coding Standard configurations for Craft CMS projects",
            "support": {
                "issues": "https://github.com/craftcms/ecs/issues",
                "source": "https://github.com/craftcms/ecs/tree/main"
            },
            "time": "2022-06-30T16:27:12+00:00"
        },
        {
            "name": "doctrine/instantiator",
            "version": "2.0.0",
            "source": {
                "type": "git",
                "url": "https://github.com/doctrine/instantiator.git",
                "reference": "c6222283fa3f4ac679f8b9ced9a4e23f163e80d0"
            },
            "dist": {
                "type": "zip",
                "url": "https://api.github.com/repos/doctrine/instantiator/zipball/c6222283fa3f4ac679f8b9ced9a4e23f163e80d0",
                "reference": "c6222283fa3f4ac679f8b9ced9a4e23f163e80d0",
                "shasum": ""
            },
            "require": {
                "php": "^8.1"
            },
            "require-dev": {
                "doctrine/coding-standard": "^11",
                "ext-pdo": "*",
                "ext-phar": "*",
                "phpbench/phpbench": "^1.2",
                "phpstan/phpstan": "^1.9.4",
                "phpstan/phpstan-phpunit": "^1.3",
                "phpunit/phpunit": "^9.5.27",
                "vimeo/psalm": "^5.4"
            },
            "type": "library",
            "autoload": {
                "psr-4": {
                    "Doctrine\\Instantiator\\": "src/Doctrine/Instantiator/"
                }
            },
            "notification-url": "https://packagist.org/downloads/",
            "license": [
                "MIT"
            ],
            "authors": [
                {
                    "name": "Marco Pivetta",
                    "email": "ocramius@gmail.com",
                    "homepage": "https://ocramius.github.io/"
                }
            ],
            "description": "A small, lightweight utility to instantiate objects in PHP without invoking their constructors",
            "homepage": "https://www.doctrine-project.org/projects/instantiator.html",
            "keywords": [
                "constructor",
                "instantiate"
            ],
            "support": {
                "issues": "https://github.com/doctrine/instantiator/issues",
                "source": "https://github.com/doctrine/instantiator/tree/2.0.0"
            },
            "funding": [
                {
                    "url": "https://www.doctrine-project.org/sponsorship.html",
                    "type": "custom"
                },
                {
                    "url": "https://www.patreon.com/phpdoctrine",
                    "type": "patreon"
                },
                {
                    "url": "https://tidelift.com/funding/github/packagist/doctrine%2Finstantiator",
                    "type": "tidelift"
                }
            ],
            "time": "2022-12-30T00:23:10+00:00"
        },
        {
            "name": "fakerphp/faker",
            "version": "v1.21.0",
            "source": {
                "type": "git",
                "url": "https://github.com/FakerPHP/Faker.git",
                "reference": "92efad6a967f0b79c499705c69b662f738cc9e4d"
            },
            "dist": {
                "type": "zip",
                "url": "https://api.github.com/repos/FakerPHP/Faker/zipball/92efad6a967f0b79c499705c69b662f738cc9e4d",
                "reference": "92efad6a967f0b79c499705c69b662f738cc9e4d",
                "shasum": ""
            },
            "require": {
                "php": "^7.4 || ^8.0",
                "psr/container": "^1.0 || ^2.0",
                "symfony/deprecation-contracts": "^2.2 || ^3.0"
            },
            "conflict": {
                "fzaninotto/faker": "*"
            },
            "require-dev": {
                "bamarni/composer-bin-plugin": "^1.4.1",
                "doctrine/persistence": "^1.3 || ^2.0",
                "ext-intl": "*",
                "phpunit/phpunit": "^9.5.26",
                "symfony/phpunit-bridge": "^5.4.16"
            },
            "suggest": {
                "doctrine/orm": "Required to use Faker\\ORM\\Doctrine",
                "ext-curl": "Required by Faker\\Provider\\Image to download images.",
                "ext-dom": "Required by Faker\\Provider\\HtmlLorem for generating random HTML.",
                "ext-iconv": "Required by Faker\\Provider\\ru_RU\\Text::realText() for generating real Russian text.",
                "ext-mbstring": "Required for multibyte Unicode string functionality."
            },
            "type": "library",
            "extra": {
                "branch-alias": {
                    "dev-main": "v1.21-dev"
                }
            },
            "autoload": {
                "psr-4": {
                    "Faker\\": "src/Faker/"
                }
            },
            "notification-url": "https://packagist.org/downloads/",
            "license": [
                "MIT"
            ],
            "authors": [
                {
                    "name": "François Zaninotto"
                }
            ],
            "description": "Faker is a PHP library that generates fake data for you.",
            "keywords": [
                "data",
                "faker",
                "fixtures"
            ],
            "support": {
                "issues": "https://github.com/FakerPHP/Faker/issues",
                "source": "https://github.com/FakerPHP/Faker/tree/v1.21.0"
            },
            "time": "2022-12-13T13:54:32+00:00"
        },
        {
            "name": "graham-campbell/result-type",
            "version": "v1.1.1",
            "source": {
                "type": "git",
                "url": "https://github.com/GrahamCampbell/Result-Type.git",
                "reference": "672eff8cf1d6fe1ef09ca0f89c4b287d6a3eb831"
            },
            "dist": {
                "type": "zip",
                "url": "https://api.github.com/repos/GrahamCampbell/Result-Type/zipball/672eff8cf1d6fe1ef09ca0f89c4b287d6a3eb831",
                "reference": "672eff8cf1d6fe1ef09ca0f89c4b287d6a3eb831",
                "shasum": ""
            },
            "require": {
                "php": "^7.2.5 || ^8.0",
                "phpoption/phpoption": "^1.9.1"
            },
            "require-dev": {
                "phpunit/phpunit": "^8.5.32 || ^9.6.3 || ^10.0.12"
            },
            "type": "library",
            "autoload": {
                "psr-4": {
                    "GrahamCampbell\\ResultType\\": "src/"
                }
            },
            "notification-url": "https://packagist.org/downloads/",
            "license": [
                "MIT"
            ],
            "authors": [
                {
                    "name": "Graham Campbell",
                    "email": "hello@gjcampbell.co.uk",
                    "homepage": "https://github.com/GrahamCampbell"
                }
            ],
            "description": "An Implementation Of The Result Type",
            "keywords": [
                "Graham Campbell",
                "GrahamCampbell",
                "Result Type",
                "Result-Type",
                "result"
            ],
            "support": {
                "issues": "https://github.com/GrahamCampbell/Result-Type/issues",
                "source": "https://github.com/GrahamCampbell/Result-Type/tree/v1.1.1"
            },
            "funding": [
                {
                    "url": "https://github.com/GrahamCampbell",
                    "type": "github"
                },
                {
                    "url": "https://tidelift.com/funding/github/packagist/graham-campbell/result-type",
                    "type": "tidelift"
                }
            ],
            "time": "2023-02-25T20:23:15+00:00"
        },
        {
            "name": "league/factory-muffin",
            "version": "v3.3.0",
            "source": {
                "type": "git",
                "url": "https://github.com/thephpleague/factory-muffin.git",
                "reference": "62c8c31d47667523da14e83df36cc897d34173cd"
            },
            "dist": {
                "type": "zip",
                "url": "https://api.github.com/repos/thephpleague/factory-muffin/zipball/62c8c31d47667523da14e83df36cc897d34173cd",
                "reference": "62c8c31d47667523da14e83df36cc897d34173cd",
                "shasum": ""
            },
            "require": {
                "php": ">=5.4.0"
            },
            "replace": {
                "zizaco/factory-muff": "self.version"
            },
            "require-dev": {
                "doctrine/orm": "^2.5",
                "illuminate/database": "5.0.* || 5.1.* || 5.5.* || ^6.0",
                "league/factory-muffin-faker": "^2.3",
                "phpunit/phpunit": "^4.8.36 || ^5.7.27 || ^6.5.14 || ^7.5.20"
            },
            "suggest": {
                "doctrine/orm": "Factory Muffin supports doctrine through the repository store.",
                "illuminate/database": "Factory Muffin supports eloquent through the model store.",
                "league/factory-muffin-faker": "Factory Muffin is very powerful together with faker."
            },
            "type": "library",
            "extra": {
                "branch-alias": {
                    "dev-master": "3.3-dev"
                }
            },
            "autoload": {
                "psr-4": {
                    "League\\FactoryMuffin\\": "src/"
                }
            },
            "notification-url": "https://packagist.org/downloads/",
            "license": [
                "MIT"
            ],
            "authors": [
                {
                    "name": "Graham Campbell",
                    "email": "graham@alt-three.com"
                },
                {
                    "name": "Scott Robertson",
                    "email": "scottymeuk@gmail.com"
                }
            ],
            "description": "The goal of this package is to enable the rapid creation of objects for the purpose of testing.",
            "homepage": "http://factory-muffin.thephpleague.com/",
            "keywords": [
                "factory",
                "testing"
            ],
            "support": {
                "issues": "https://github.com/thephpleague/factory-muffin/issues",
                "source": "https://github.com/thephpleague/factory-muffin/tree/v3.3.0"
            },
            "funding": [
                {
                    "url": "https://github.com/GrahamCampbell",
                    "type": "github"
                },
                {
                    "url": "https://tidelift.com/funding/github/packagist/league/factory-muffin",
                    "type": "tidelift"
                }
            ],
            "time": "2020-12-13T18:38:47+00:00"
        },
        {
            "name": "league/factory-muffin-faker",
            "version": "v2.3.0",
            "source": {
                "type": "git",
                "url": "https://github.com/thephpleague/factory-muffin-faker.git",
                "reference": "258068c840e8fdc45d1cb1636a0890e92f2e864a"
            },
            "dist": {
                "type": "zip",
                "url": "https://api.github.com/repos/thephpleague/factory-muffin-faker/zipball/258068c840e8fdc45d1cb1636a0890e92f2e864a",
                "reference": "258068c840e8fdc45d1cb1636a0890e92f2e864a",
                "shasum": ""
            },
            "require": {
                "fakerphp/faker": "^1.9.1",
                "php": ">=5.4.0"
            },
            "require-dev": {
                "phpunit/phpunit": "^4.8.36 || ^5.7.27 || ^6.5.14 || ^7.5.20"
            },
            "type": "library",
            "extra": {
                "branch-alias": {
                    "dev-master": "2.3-dev"
                }
            },
            "autoload": {
                "psr-4": {
                    "League\\FactoryMuffin\\Faker\\": "src/"
                }
            },
            "notification-url": "https://packagist.org/downloads/",
            "license": [
                "MIT"
            ],
            "authors": [
                {
                    "name": "Graham Campbell",
                    "email": "graham@alt-three.com"
                }
            ],
            "description": "The goal of this package is to wrap faker to make it super easy to use with factory muffin.",
            "homepage": "http://factory-muffin.thephpleague.com/",
            "keywords": [
                "factory",
                "faker",
                "testing"
            ],
            "support": {
                "issues": "https://github.com/thephpleague/factory-muffin-faker/issues",
                "source": "https://github.com/thephpleague/factory-muffin-faker/tree/v2.3.0"
            },
            "funding": [
                {
                    "url": "https://github.com/GrahamCampbell",
                    "type": "github"
                },
                {
                    "url": "https://tidelift.com/funding/github/packagist/league/factory-muffin-faker",
                    "type": "tidelift"
                }
            ],
            "time": "2020-12-13T15:53:28+00:00"
        },
        {
            "name": "myclabs/deep-copy",
            "version": "1.11.1",
            "source": {
                "type": "git",
                "url": "https://github.com/myclabs/DeepCopy.git",
                "reference": "7284c22080590fb39f2ffa3e9057f10a4ddd0e0c"
            },
            "dist": {
                "type": "zip",
                "url": "https://api.github.com/repos/myclabs/DeepCopy/zipball/7284c22080590fb39f2ffa3e9057f10a4ddd0e0c",
                "reference": "7284c22080590fb39f2ffa3e9057f10a4ddd0e0c",
                "shasum": ""
            },
            "require": {
                "php": "^7.1 || ^8.0"
            },
            "conflict": {
                "doctrine/collections": "<1.6.8",
                "doctrine/common": "<2.13.3 || >=3,<3.2.2"
            },
            "require-dev": {
                "doctrine/collections": "^1.6.8",
                "doctrine/common": "^2.13.3 || ^3.2.2",
                "phpunit/phpunit": "^7.5.20 || ^8.5.23 || ^9.5.13"
            },
            "type": "library",
            "autoload": {
                "files": [
                    "src/DeepCopy/deep_copy.php"
                ],
                "psr-4": {
                    "DeepCopy\\": "src/DeepCopy/"
                }
            },
            "notification-url": "https://packagist.org/downloads/",
            "license": [
                "MIT"
            ],
            "description": "Create deep copies (clones) of your objects",
            "keywords": [
                "clone",
                "copy",
                "duplicate",
                "object",
                "object graph"
            ],
            "support": {
                "issues": "https://github.com/myclabs/DeepCopy/issues",
                "source": "https://github.com/myclabs/DeepCopy/tree/1.11.1"
            },
            "funding": [
                {
                    "url": "https://tidelift.com/funding/github/packagist/myclabs/deep-copy",
                    "type": "tidelift"
                }
            ],
            "time": "2023-03-08T13:26:56+00:00"
        },
        {
            "name": "nikic/php-parser",
            "version": "v4.15.4",
            "source": {
                "type": "git",
                "url": "https://github.com/nikic/PHP-Parser.git",
                "reference": "6bb5176bc4af8bcb7d926f88718db9b96a2d4290"
            },
            "dist": {
                "type": "zip",
                "url": "https://api.github.com/repos/nikic/PHP-Parser/zipball/6bb5176bc4af8bcb7d926f88718db9b96a2d4290",
                "reference": "6bb5176bc4af8bcb7d926f88718db9b96a2d4290",
                "shasum": ""
            },
            "require": {
                "ext-tokenizer": "*",
                "php": ">=7.0"
            },
            "require-dev": {
                "ircmaxell/php-yacc": "^0.0.7",
                "phpunit/phpunit": "^6.5 || ^7.0 || ^8.0 || ^9.0"
            },
            "bin": [
                "bin/php-parse"
            ],
            "type": "library",
            "extra": {
                "branch-alias": {
                    "dev-master": "4.9-dev"
                }
            },
            "autoload": {
                "psr-4": {
                    "PhpParser\\": "lib/PhpParser"
                }
            },
            "notification-url": "https://packagist.org/downloads/",
            "license": [
                "BSD-3-Clause"
            ],
            "authors": [
                {
                    "name": "Nikita Popov"
                }
            ],
            "description": "A PHP parser written in PHP",
            "keywords": [
                "parser",
                "php"
            ],
            "support": {
                "issues": "https://github.com/nikic/PHP-Parser/issues",
                "source": "https://github.com/nikic/PHP-Parser/tree/v4.15.4"
            },
            "time": "2023-03-05T19:49:14+00:00"
        },
        {
            "name": "phar-io/manifest",
            "version": "2.0.3",
            "source": {
                "type": "git",
                "url": "https://github.com/phar-io/manifest.git",
                "reference": "97803eca37d319dfa7826cc2437fc020857acb53"
            },
            "dist": {
                "type": "zip",
                "url": "https://api.github.com/repos/phar-io/manifest/zipball/97803eca37d319dfa7826cc2437fc020857acb53",
                "reference": "97803eca37d319dfa7826cc2437fc020857acb53",
                "shasum": ""
            },
            "require": {
                "ext-dom": "*",
                "ext-phar": "*",
                "ext-xmlwriter": "*",
                "phar-io/version": "^3.0.1",
                "php": "^7.2 || ^8.0"
            },
            "type": "library",
            "extra": {
                "branch-alias": {
                    "dev-master": "2.0.x-dev"
                }
            },
            "autoload": {
                "classmap": [
                    "src/"
                ]
            },
            "notification-url": "https://packagist.org/downloads/",
            "license": [
                "BSD-3-Clause"
            ],
            "authors": [
                {
                    "name": "Arne Blankerts",
                    "email": "arne@blankerts.de",
                    "role": "Developer"
                },
                {
                    "name": "Sebastian Heuer",
                    "email": "sebastian@phpeople.de",
                    "role": "Developer"
                },
                {
                    "name": "Sebastian Bergmann",
                    "email": "sebastian@phpunit.de",
                    "role": "Developer"
                }
            ],
            "description": "Component for reading phar.io manifest information from a PHP Archive (PHAR)",
            "support": {
                "issues": "https://github.com/phar-io/manifest/issues",
                "source": "https://github.com/phar-io/manifest/tree/2.0.3"
            },
            "time": "2021-07-20T11:28:43+00:00"
        },
        {
            "name": "phar-io/version",
            "version": "3.2.1",
            "source": {
                "type": "git",
                "url": "https://github.com/phar-io/version.git",
                "reference": "4f7fd7836c6f332bb2933569e566a0d6c4cbed74"
            },
            "dist": {
                "type": "zip",
                "url": "https://api.github.com/repos/phar-io/version/zipball/4f7fd7836c6f332bb2933569e566a0d6c4cbed74",
                "reference": "4f7fd7836c6f332bb2933569e566a0d6c4cbed74",
                "shasum": ""
            },
            "require": {
                "php": "^7.2 || ^8.0"
            },
            "type": "library",
            "autoload": {
                "classmap": [
                    "src/"
                ]
            },
            "notification-url": "https://packagist.org/downloads/",
            "license": [
                "BSD-3-Clause"
            ],
            "authors": [
                {
                    "name": "Arne Blankerts",
                    "email": "arne@blankerts.de",
                    "role": "Developer"
                },
                {
                    "name": "Sebastian Heuer",
                    "email": "sebastian@phpeople.de",
                    "role": "Developer"
                },
                {
                    "name": "Sebastian Bergmann",
                    "email": "sebastian@phpunit.de",
                    "role": "Developer"
                }
            ],
            "description": "Library for handling version information and constraints",
            "support": {
                "issues": "https://github.com/phar-io/version/issues",
                "source": "https://github.com/phar-io/version/tree/3.2.1"
            },
            "time": "2022-02-21T01:04:05+00:00"
        },
        {
            "name": "phpoption/phpoption",
            "version": "1.9.1",
            "source": {
                "type": "git",
                "url": "https://github.com/schmittjoh/php-option.git",
                "reference": "dd3a383e599f49777d8b628dadbb90cae435b87e"
            },
            "dist": {
                "type": "zip",
                "url": "https://api.github.com/repos/schmittjoh/php-option/zipball/dd3a383e599f49777d8b628dadbb90cae435b87e",
                "reference": "dd3a383e599f49777d8b628dadbb90cae435b87e",
                "shasum": ""
            },
            "require": {
                "php": "^7.2.5 || ^8.0"
            },
            "require-dev": {
                "bamarni/composer-bin-plugin": "^1.8.2",
                "phpunit/phpunit": "^8.5.32 || ^9.6.3 || ^10.0.12"
            },
            "type": "library",
            "extra": {
                "bamarni-bin": {
                    "bin-links": true,
                    "forward-command": true
                },
                "branch-alias": {
                    "dev-master": "1.9-dev"
                }
            },
            "autoload": {
                "psr-4": {
                    "PhpOption\\": "src/PhpOption/"
                }
            },
            "notification-url": "https://packagist.org/downloads/",
            "license": [
                "Apache-2.0"
            ],
            "authors": [
                {
                    "name": "Johannes M. Schmitt",
                    "email": "schmittjoh@gmail.com",
                    "homepage": "https://github.com/schmittjoh"
                },
                {
                    "name": "Graham Campbell",
                    "email": "hello@gjcampbell.co.uk",
                    "homepage": "https://github.com/GrahamCampbell"
                }
            ],
            "description": "Option Type for PHP",
            "keywords": [
                "language",
                "option",
                "php",
                "type"
            ],
            "support": {
                "issues": "https://github.com/schmittjoh/php-option/issues",
                "source": "https://github.com/schmittjoh/php-option/tree/1.9.1"
            },
            "funding": [
                {
                    "url": "https://github.com/GrahamCampbell",
                    "type": "github"
                },
                {
                    "url": "https://tidelift.com/funding/github/packagist/phpoption/phpoption",
                    "type": "tidelift"
                }
            ],
            "time": "2023-02-25T19:38:58+00:00"
        },
        {
            "name": "phpstan/phpstan",
            "version": "1.10.14",
            "source": {
                "type": "git",
                "url": "https://github.com/phpstan/phpstan.git",
                "reference": "d232901b09e67538e5c86a724be841bea5768a7c"
            },
            "dist": {
                "type": "zip",
                "url": "https://api.github.com/repos/phpstan/phpstan/zipball/d232901b09e67538e5c86a724be841bea5768a7c",
                "reference": "d232901b09e67538e5c86a724be841bea5768a7c",
                "shasum": ""
            },
            "require": {
                "php": "^7.2|^8.0"
            },
            "conflict": {
                "phpstan/phpstan-shim": "*"
            },
            "bin": [
                "phpstan",
                "phpstan.phar"
            ],
            "type": "library",
            "autoload": {
                "files": [
                    "bootstrap.php"
                ]
            },
            "notification-url": "https://packagist.org/downloads/",
            "license": [
                "MIT"
            ],
            "description": "PHPStan - PHP Static Analysis Tool",
            "keywords": [
                "dev",
                "static analysis"
            ],
            "support": {
                "docs": "https://phpstan.org/user-guide/getting-started",
                "forum": "https://github.com/phpstan/phpstan/discussions",
                "issues": "https://github.com/phpstan/phpstan/issues",
                "security": "https://github.com/phpstan/phpstan/security/policy",
                "source": "https://github.com/phpstan/phpstan-src"
            },
            "funding": [
                {
                    "url": "https://github.com/ondrejmirtes",
                    "type": "github"
                },
                {
                    "url": "https://github.com/phpstan",
                    "type": "github"
                },
                {
                    "url": "https://tidelift.com/funding/github/packagist/phpstan/phpstan",
                    "type": "tidelift"
                }
            ],
            "time": "2023-04-19T13:47:27+00:00"
        },
        {
            "name": "phpunit/php-code-coverage",
            "version": "9.2.26",
            "source": {
                "type": "git",
                "url": "https://github.com/sebastianbergmann/php-code-coverage.git",
                "reference": "443bc6912c9bd5b409254a40f4b0f4ced7c80ea1"
            },
            "dist": {
                "type": "zip",
                "url": "https://api.github.com/repos/sebastianbergmann/php-code-coverage/zipball/443bc6912c9bd5b409254a40f4b0f4ced7c80ea1",
                "reference": "443bc6912c9bd5b409254a40f4b0f4ced7c80ea1",
                "shasum": ""
            },
            "require": {
                "ext-dom": "*",
                "ext-libxml": "*",
                "ext-xmlwriter": "*",
                "nikic/php-parser": "^4.15",
                "php": ">=7.3",
                "phpunit/php-file-iterator": "^3.0.3",
                "phpunit/php-text-template": "^2.0.2",
                "sebastian/code-unit-reverse-lookup": "^2.0.2",
                "sebastian/complexity": "^2.0",
                "sebastian/environment": "^5.1.2",
                "sebastian/lines-of-code": "^1.0.3",
                "sebastian/version": "^3.0.1",
                "theseer/tokenizer": "^1.2.0"
            },
            "require-dev": {
                "phpunit/phpunit": "^9.3"
            },
            "suggest": {
                "ext-pcov": "PHP extension that provides line coverage",
                "ext-xdebug": "PHP extension that provides line coverage as well as branch and path coverage"
            },
            "type": "library",
            "extra": {
                "branch-alias": {
                    "dev-master": "9.2-dev"
                }
            },
            "autoload": {
                "classmap": [
                    "src/"
                ]
            },
            "notification-url": "https://packagist.org/downloads/",
            "license": [
                "BSD-3-Clause"
            ],
            "authors": [
                {
                    "name": "Sebastian Bergmann",
                    "email": "sebastian@phpunit.de",
                    "role": "lead"
                }
            ],
            "description": "Library that provides collection, processing, and rendering functionality for PHP code coverage information.",
            "homepage": "https://github.com/sebastianbergmann/php-code-coverage",
            "keywords": [
                "coverage",
                "testing",
                "xunit"
            ],
            "support": {
                "issues": "https://github.com/sebastianbergmann/php-code-coverage/issues",
                "source": "https://github.com/sebastianbergmann/php-code-coverage/tree/9.2.26"
            },
            "funding": [
                {
                    "url": "https://github.com/sebastianbergmann",
                    "type": "github"
                }
            ],
            "time": "2023-03-06T12:58:08+00:00"
        },
        {
            "name": "phpunit/php-file-iterator",
            "version": "3.0.6",
            "source": {
                "type": "git",
                "url": "https://github.com/sebastianbergmann/php-file-iterator.git",
                "reference": "cf1c2e7c203ac650e352f4cc675a7021e7d1b3cf"
            },
            "dist": {
                "type": "zip",
                "url": "https://api.github.com/repos/sebastianbergmann/php-file-iterator/zipball/cf1c2e7c203ac650e352f4cc675a7021e7d1b3cf",
                "reference": "cf1c2e7c203ac650e352f4cc675a7021e7d1b3cf",
                "shasum": ""
            },
            "require": {
                "php": ">=7.3"
            },
            "require-dev": {
                "phpunit/phpunit": "^9.3"
            },
            "type": "library",
            "extra": {
                "branch-alias": {
                    "dev-master": "3.0-dev"
                }
            },
            "autoload": {
                "classmap": [
                    "src/"
                ]
            },
            "notification-url": "https://packagist.org/downloads/",
            "license": [
                "BSD-3-Clause"
            ],
            "authors": [
                {
                    "name": "Sebastian Bergmann",
                    "email": "sebastian@phpunit.de",
                    "role": "lead"
                }
            ],
            "description": "FilterIterator implementation that filters files based on a list of suffixes.",
            "homepage": "https://github.com/sebastianbergmann/php-file-iterator/",
            "keywords": [
                "filesystem",
                "iterator"
            ],
            "support": {
                "issues": "https://github.com/sebastianbergmann/php-file-iterator/issues",
                "source": "https://github.com/sebastianbergmann/php-file-iterator/tree/3.0.6"
            },
            "funding": [
                {
                    "url": "https://github.com/sebastianbergmann",
                    "type": "github"
                }
            ],
            "time": "2021-12-02T12:48:52+00:00"
        },
        {
            "name": "phpunit/php-invoker",
            "version": "3.1.1",
            "source": {
                "type": "git",
                "url": "https://github.com/sebastianbergmann/php-invoker.git",
                "reference": "5a10147d0aaf65b58940a0b72f71c9ac0423cc67"
            },
            "dist": {
                "type": "zip",
                "url": "https://api.github.com/repos/sebastianbergmann/php-invoker/zipball/5a10147d0aaf65b58940a0b72f71c9ac0423cc67",
                "reference": "5a10147d0aaf65b58940a0b72f71c9ac0423cc67",
                "shasum": ""
            },
            "require": {
                "php": ">=7.3"
            },
            "require-dev": {
                "ext-pcntl": "*",
                "phpunit/phpunit": "^9.3"
            },
            "suggest": {
                "ext-pcntl": "*"
            },
            "type": "library",
            "extra": {
                "branch-alias": {
                    "dev-master": "3.1-dev"
                }
            },
            "autoload": {
                "classmap": [
                    "src/"
                ]
            },
            "notification-url": "https://packagist.org/downloads/",
            "license": [
                "BSD-3-Clause"
            ],
            "authors": [
                {
                    "name": "Sebastian Bergmann",
                    "email": "sebastian@phpunit.de",
                    "role": "lead"
                }
            ],
            "description": "Invoke callables with a timeout",
            "homepage": "https://github.com/sebastianbergmann/php-invoker/",
            "keywords": [
                "process"
            ],
            "support": {
                "issues": "https://github.com/sebastianbergmann/php-invoker/issues",
                "source": "https://github.com/sebastianbergmann/php-invoker/tree/3.1.1"
            },
            "funding": [
                {
                    "url": "https://github.com/sebastianbergmann",
                    "type": "github"
                }
            ],
            "time": "2020-09-28T05:58:55+00:00"
        },
        {
            "name": "phpunit/php-text-template",
            "version": "2.0.4",
            "source": {
                "type": "git",
                "url": "https://github.com/sebastianbergmann/php-text-template.git",
                "reference": "5da5f67fc95621df9ff4c4e5a84d6a8a2acf7c28"
            },
            "dist": {
                "type": "zip",
                "url": "https://api.github.com/repos/sebastianbergmann/php-text-template/zipball/5da5f67fc95621df9ff4c4e5a84d6a8a2acf7c28",
                "reference": "5da5f67fc95621df9ff4c4e5a84d6a8a2acf7c28",
                "shasum": ""
            },
            "require": {
                "php": ">=7.3"
            },
            "require-dev": {
                "phpunit/phpunit": "^9.3"
            },
            "type": "library",
            "extra": {
                "branch-alias": {
                    "dev-master": "2.0-dev"
                }
            },
            "autoload": {
                "classmap": [
                    "src/"
                ]
            },
            "notification-url": "https://packagist.org/downloads/",
            "license": [
                "BSD-3-Clause"
            ],
            "authors": [
                {
                    "name": "Sebastian Bergmann",
                    "email": "sebastian@phpunit.de",
                    "role": "lead"
                }
            ],
            "description": "Simple template engine.",
            "homepage": "https://github.com/sebastianbergmann/php-text-template/",
            "keywords": [
                "template"
            ],
            "support": {
                "issues": "https://github.com/sebastianbergmann/php-text-template/issues",
                "source": "https://github.com/sebastianbergmann/php-text-template/tree/2.0.4"
            },
            "funding": [
                {
                    "url": "https://github.com/sebastianbergmann",
                    "type": "github"
                }
            ],
            "time": "2020-10-26T05:33:50+00:00"
        },
        {
            "name": "phpunit/php-timer",
            "version": "5.0.3",
            "source": {
                "type": "git",
                "url": "https://github.com/sebastianbergmann/php-timer.git",
                "reference": "5a63ce20ed1b5bf577850e2c4e87f4aa902afbd2"
            },
            "dist": {
                "type": "zip",
                "url": "https://api.github.com/repos/sebastianbergmann/php-timer/zipball/5a63ce20ed1b5bf577850e2c4e87f4aa902afbd2",
                "reference": "5a63ce20ed1b5bf577850e2c4e87f4aa902afbd2",
                "shasum": ""
            },
            "require": {
                "php": ">=7.3"
            },
            "require-dev": {
                "phpunit/phpunit": "^9.3"
            },
            "type": "library",
            "extra": {
                "branch-alias": {
                    "dev-master": "5.0-dev"
                }
            },
            "autoload": {
                "classmap": [
                    "src/"
                ]
            },
            "notification-url": "https://packagist.org/downloads/",
            "license": [
                "BSD-3-Clause"
            ],
            "authors": [
                {
                    "name": "Sebastian Bergmann",
                    "email": "sebastian@phpunit.de",
                    "role": "lead"
                }
            ],
            "description": "Utility class for timing",
            "homepage": "https://github.com/sebastianbergmann/php-timer/",
            "keywords": [
                "timer"
            ],
            "support": {
                "issues": "https://github.com/sebastianbergmann/php-timer/issues",
                "source": "https://github.com/sebastianbergmann/php-timer/tree/5.0.3"
            },
            "funding": [
                {
                    "url": "https://github.com/sebastianbergmann",
                    "type": "github"
                }
            ],
            "time": "2020-10-26T13:16:10+00:00"
        },
        {
            "name": "phpunit/phpunit",
            "version": "9.6.7",
            "source": {
                "type": "git",
                "url": "https://github.com/sebastianbergmann/phpunit.git",
                "reference": "c993f0d3b0489ffc42ee2fe0bd645af1538a63b2"
            },
            "dist": {
                "type": "zip",
                "url": "https://api.github.com/repos/sebastianbergmann/phpunit/zipball/c993f0d3b0489ffc42ee2fe0bd645af1538a63b2",
                "reference": "c993f0d3b0489ffc42ee2fe0bd645af1538a63b2",
                "shasum": ""
            },
            "require": {
                "doctrine/instantiator": "^1.3.1 || ^2",
                "ext-dom": "*",
                "ext-json": "*",
                "ext-libxml": "*",
                "ext-mbstring": "*",
                "ext-xml": "*",
                "ext-xmlwriter": "*",
                "myclabs/deep-copy": "^1.10.1",
                "phar-io/manifest": "^2.0.3",
                "phar-io/version": "^3.0.2",
                "php": ">=7.3",
                "phpunit/php-code-coverage": "^9.2.13",
                "phpunit/php-file-iterator": "^3.0.5",
                "phpunit/php-invoker": "^3.1.1",
                "phpunit/php-text-template": "^2.0.3",
                "phpunit/php-timer": "^5.0.2",
                "sebastian/cli-parser": "^1.0.1",
                "sebastian/code-unit": "^1.0.6",
                "sebastian/comparator": "^4.0.8",
                "sebastian/diff": "^4.0.3",
                "sebastian/environment": "^5.1.3",
                "sebastian/exporter": "^4.0.5",
                "sebastian/global-state": "^5.0.1",
                "sebastian/object-enumerator": "^4.0.3",
                "sebastian/resource-operations": "^3.0.3",
                "sebastian/type": "^3.2",
                "sebastian/version": "^3.0.2"
            },
            "suggest": {
                "ext-soap": "To be able to generate mocks based on WSDL files",
                "ext-xdebug": "PHP extension that provides line coverage as well as branch and path coverage"
            },
            "bin": [
                "phpunit"
            ],
            "type": "library",
            "extra": {
                "branch-alias": {
                    "dev-master": "9.6-dev"
                }
            },
            "autoload": {
                "files": [
                    "src/Framework/Assert/Functions.php"
                ],
                "classmap": [
                    "src/"
                ]
            },
            "notification-url": "https://packagist.org/downloads/",
            "license": [
                "BSD-3-Clause"
            ],
            "authors": [
                {
                    "name": "Sebastian Bergmann",
                    "email": "sebastian@phpunit.de",
                    "role": "lead"
                }
            ],
            "description": "The PHP Unit Testing framework.",
            "homepage": "https://phpunit.de/",
            "keywords": [
                "phpunit",
                "testing",
                "xunit"
            ],
            "support": {
                "issues": "https://github.com/sebastianbergmann/phpunit/issues",
                "security": "https://github.com/sebastianbergmann/phpunit/security/policy",
                "source": "https://github.com/sebastianbergmann/phpunit/tree/9.6.7"
            },
            "funding": [
                {
                    "url": "https://phpunit.de/sponsors.html",
                    "type": "custom"
                },
                {
                    "url": "https://github.com/sebastianbergmann",
                    "type": "github"
                },
                {
                    "url": "https://tidelift.com/funding/github/packagist/phpunit/phpunit",
                    "type": "tidelift"
                }
            ],
            "time": "2023-04-14T08:58:40+00:00"
        },
        {
            "name": "sebastian/cli-parser",
            "version": "1.0.1",
            "source": {
                "type": "git",
                "url": "https://github.com/sebastianbergmann/cli-parser.git",
                "reference": "442e7c7e687e42adc03470c7b668bc4b2402c0b2"
            },
            "dist": {
                "type": "zip",
                "url": "https://api.github.com/repos/sebastianbergmann/cli-parser/zipball/442e7c7e687e42adc03470c7b668bc4b2402c0b2",
                "reference": "442e7c7e687e42adc03470c7b668bc4b2402c0b2",
                "shasum": ""
            },
            "require": {
                "php": ">=7.3"
            },
            "require-dev": {
                "phpunit/phpunit": "^9.3"
            },
            "type": "library",
            "extra": {
                "branch-alias": {
                    "dev-master": "1.0-dev"
                }
            },
            "autoload": {
                "classmap": [
                    "src/"
                ]
            },
            "notification-url": "https://packagist.org/downloads/",
            "license": [
                "BSD-3-Clause"
            ],
            "authors": [
                {
                    "name": "Sebastian Bergmann",
                    "email": "sebastian@phpunit.de",
                    "role": "lead"
                }
            ],
            "description": "Library for parsing CLI options",
            "homepage": "https://github.com/sebastianbergmann/cli-parser",
            "support": {
                "issues": "https://github.com/sebastianbergmann/cli-parser/issues",
                "source": "https://github.com/sebastianbergmann/cli-parser/tree/1.0.1"
            },
            "funding": [
                {
                    "url": "https://github.com/sebastianbergmann",
                    "type": "github"
                }
            ],
            "time": "2020-09-28T06:08:49+00:00"
        },
        {
            "name": "sebastian/code-unit",
            "version": "1.0.8",
            "source": {
                "type": "git",
                "url": "https://github.com/sebastianbergmann/code-unit.git",
                "reference": "1fc9f64c0927627ef78ba436c9b17d967e68e120"
            },
            "dist": {
                "type": "zip",
                "url": "https://api.github.com/repos/sebastianbergmann/code-unit/zipball/1fc9f64c0927627ef78ba436c9b17d967e68e120",
                "reference": "1fc9f64c0927627ef78ba436c9b17d967e68e120",
                "shasum": ""
            },
            "require": {
                "php": ">=7.3"
            },
            "require-dev": {
                "phpunit/phpunit": "^9.3"
            },
            "type": "library",
            "extra": {
                "branch-alias": {
                    "dev-master": "1.0-dev"
                }
            },
            "autoload": {
                "classmap": [
                    "src/"
                ]
            },
            "notification-url": "https://packagist.org/downloads/",
            "license": [
                "BSD-3-Clause"
            ],
            "authors": [
                {
                    "name": "Sebastian Bergmann",
                    "email": "sebastian@phpunit.de",
                    "role": "lead"
                }
            ],
            "description": "Collection of value objects that represent the PHP code units",
            "homepage": "https://github.com/sebastianbergmann/code-unit",
            "support": {
                "issues": "https://github.com/sebastianbergmann/code-unit/issues",
                "source": "https://github.com/sebastianbergmann/code-unit/tree/1.0.8"
            },
            "funding": [
                {
                    "url": "https://github.com/sebastianbergmann",
                    "type": "github"
                }
            ],
            "time": "2020-10-26T13:08:54+00:00"
        },
        {
            "name": "sebastian/code-unit-reverse-lookup",
            "version": "2.0.3",
            "source": {
                "type": "git",
                "url": "https://github.com/sebastianbergmann/code-unit-reverse-lookup.git",
                "reference": "ac91f01ccec49fb77bdc6fd1e548bc70f7faa3e5"
            },
            "dist": {
                "type": "zip",
                "url": "https://api.github.com/repos/sebastianbergmann/code-unit-reverse-lookup/zipball/ac91f01ccec49fb77bdc6fd1e548bc70f7faa3e5",
                "reference": "ac91f01ccec49fb77bdc6fd1e548bc70f7faa3e5",
                "shasum": ""
            },
            "require": {
                "php": ">=7.3"
            },
            "require-dev": {
                "phpunit/phpunit": "^9.3"
            },
            "type": "library",
            "extra": {
                "branch-alias": {
                    "dev-master": "2.0-dev"
                }
            },
            "autoload": {
                "classmap": [
                    "src/"
                ]
            },
            "notification-url": "https://packagist.org/downloads/",
            "license": [
                "BSD-3-Clause"
            ],
            "authors": [
                {
                    "name": "Sebastian Bergmann",
                    "email": "sebastian@phpunit.de"
                }
            ],
            "description": "Looks up which function or method a line of code belongs to",
            "homepage": "https://github.com/sebastianbergmann/code-unit-reverse-lookup/",
            "support": {
                "issues": "https://github.com/sebastianbergmann/code-unit-reverse-lookup/issues",
                "source": "https://github.com/sebastianbergmann/code-unit-reverse-lookup/tree/2.0.3"
            },
            "funding": [
                {
                    "url": "https://github.com/sebastianbergmann",
                    "type": "github"
                }
            ],
            "time": "2020-09-28T05:30:19+00:00"
        },
        {
            "name": "sebastian/comparator",
            "version": "4.0.8",
            "source": {
                "type": "git",
                "url": "https://github.com/sebastianbergmann/comparator.git",
                "reference": "fa0f136dd2334583309d32b62544682ee972b51a"
            },
            "dist": {
                "type": "zip",
                "url": "https://api.github.com/repos/sebastianbergmann/comparator/zipball/fa0f136dd2334583309d32b62544682ee972b51a",
                "reference": "fa0f136dd2334583309d32b62544682ee972b51a",
                "shasum": ""
            },
            "require": {
                "php": ">=7.3",
                "sebastian/diff": "^4.0",
                "sebastian/exporter": "^4.0"
            },
            "require-dev": {
                "phpunit/phpunit": "^9.3"
            },
            "type": "library",
            "extra": {
                "branch-alias": {
                    "dev-master": "4.0-dev"
                }
            },
            "autoload": {
                "classmap": [
                    "src/"
                ]
            },
            "notification-url": "https://packagist.org/downloads/",
            "license": [
                "BSD-3-Clause"
            ],
            "authors": [
                {
                    "name": "Sebastian Bergmann",
                    "email": "sebastian@phpunit.de"
                },
                {
                    "name": "Jeff Welch",
                    "email": "whatthejeff@gmail.com"
                },
                {
                    "name": "Volker Dusch",
                    "email": "github@wallbash.com"
                },
                {
                    "name": "Bernhard Schussek",
                    "email": "bschussek@2bepublished.at"
                }
            ],
            "description": "Provides the functionality to compare PHP values for equality",
            "homepage": "https://github.com/sebastianbergmann/comparator",
            "keywords": [
                "comparator",
                "compare",
                "equality"
            ],
            "support": {
                "issues": "https://github.com/sebastianbergmann/comparator/issues",
                "source": "https://github.com/sebastianbergmann/comparator/tree/4.0.8"
            },
            "funding": [
                {
                    "url": "https://github.com/sebastianbergmann",
                    "type": "github"
                }
            ],
            "time": "2022-09-14T12:41:17+00:00"
        },
        {
            "name": "sebastian/complexity",
            "version": "2.0.2",
            "source": {
                "type": "git",
                "url": "https://github.com/sebastianbergmann/complexity.git",
                "reference": "739b35e53379900cc9ac327b2147867b8b6efd88"
            },
            "dist": {
                "type": "zip",
                "url": "https://api.github.com/repos/sebastianbergmann/complexity/zipball/739b35e53379900cc9ac327b2147867b8b6efd88",
                "reference": "739b35e53379900cc9ac327b2147867b8b6efd88",
                "shasum": ""
            },
            "require": {
                "nikic/php-parser": "^4.7",
                "php": ">=7.3"
            },
            "require-dev": {
                "phpunit/phpunit": "^9.3"
            },
            "type": "library",
            "extra": {
                "branch-alias": {
                    "dev-master": "2.0-dev"
                }
            },
            "autoload": {
                "classmap": [
                    "src/"
                ]
            },
            "notification-url": "https://packagist.org/downloads/",
            "license": [
                "BSD-3-Clause"
            ],
            "authors": [
                {
                    "name": "Sebastian Bergmann",
                    "email": "sebastian@phpunit.de",
                    "role": "lead"
                }
            ],
            "description": "Library for calculating the complexity of PHP code units",
            "homepage": "https://github.com/sebastianbergmann/complexity",
            "support": {
                "issues": "https://github.com/sebastianbergmann/complexity/issues",
                "source": "https://github.com/sebastianbergmann/complexity/tree/2.0.2"
            },
            "funding": [
                {
                    "url": "https://github.com/sebastianbergmann",
                    "type": "github"
                }
            ],
            "time": "2020-10-26T15:52:27+00:00"
        },
        {
            "name": "sebastian/diff",
            "version": "4.0.4",
            "source": {
                "type": "git",
                "url": "https://github.com/sebastianbergmann/diff.git",
                "reference": "3461e3fccc7cfdfc2720be910d3bd73c69be590d"
            },
            "dist": {
                "type": "zip",
                "url": "https://api.github.com/repos/sebastianbergmann/diff/zipball/3461e3fccc7cfdfc2720be910d3bd73c69be590d",
                "reference": "3461e3fccc7cfdfc2720be910d3bd73c69be590d",
                "shasum": ""
            },
            "require": {
                "php": ">=7.3"
            },
            "require-dev": {
                "phpunit/phpunit": "^9.3",
                "symfony/process": "^4.2 || ^5"
            },
            "type": "library",
            "extra": {
                "branch-alias": {
                    "dev-master": "4.0-dev"
                }
            },
            "autoload": {
                "classmap": [
                    "src/"
                ]
            },
            "notification-url": "https://packagist.org/downloads/",
            "license": [
                "BSD-3-Clause"
            ],
            "authors": [
                {
                    "name": "Sebastian Bergmann",
                    "email": "sebastian@phpunit.de"
                },
                {
                    "name": "Kore Nordmann",
                    "email": "mail@kore-nordmann.de"
                }
            ],
            "description": "Diff implementation",
            "homepage": "https://github.com/sebastianbergmann/diff",
            "keywords": [
                "diff",
                "udiff",
                "unidiff",
                "unified diff"
            ],
            "support": {
                "issues": "https://github.com/sebastianbergmann/diff/issues",
                "source": "https://github.com/sebastianbergmann/diff/tree/4.0.4"
            },
            "funding": [
                {
                    "url": "https://github.com/sebastianbergmann",
                    "type": "github"
                }
            ],
            "time": "2020-10-26T13:10:38+00:00"
        },
        {
            "name": "sebastian/environment",
            "version": "5.1.5",
            "source": {
                "type": "git",
                "url": "https://github.com/sebastianbergmann/environment.git",
                "reference": "830c43a844f1f8d5b7a1f6d6076b784454d8b7ed"
            },
            "dist": {
                "type": "zip",
                "url": "https://api.github.com/repos/sebastianbergmann/environment/zipball/830c43a844f1f8d5b7a1f6d6076b784454d8b7ed",
                "reference": "830c43a844f1f8d5b7a1f6d6076b784454d8b7ed",
                "shasum": ""
            },
            "require": {
                "php": ">=7.3"
            },
            "require-dev": {
                "phpunit/phpunit": "^9.3"
            },
            "suggest": {
                "ext-posix": "*"
            },
            "type": "library",
            "extra": {
                "branch-alias": {
                    "dev-master": "5.1-dev"
                }
            },
            "autoload": {
                "classmap": [
                    "src/"
                ]
            },
            "notification-url": "https://packagist.org/downloads/",
            "license": [
                "BSD-3-Clause"
            ],
            "authors": [
                {
                    "name": "Sebastian Bergmann",
                    "email": "sebastian@phpunit.de"
                }
            ],
            "description": "Provides functionality to handle HHVM/PHP environments",
            "homepage": "http://www.github.com/sebastianbergmann/environment",
            "keywords": [
                "Xdebug",
                "environment",
                "hhvm"
            ],
            "support": {
                "issues": "https://github.com/sebastianbergmann/environment/issues",
                "source": "https://github.com/sebastianbergmann/environment/tree/5.1.5"
            },
            "funding": [
                {
                    "url": "https://github.com/sebastianbergmann",
                    "type": "github"
                }
            ],
            "time": "2023-02-03T06:03:51+00:00"
        },
        {
            "name": "sebastian/exporter",
            "version": "4.0.5",
            "source": {
                "type": "git",
                "url": "https://github.com/sebastianbergmann/exporter.git",
                "reference": "ac230ed27f0f98f597c8a2b6eb7ac563af5e5b9d"
            },
            "dist": {
                "type": "zip",
                "url": "https://api.github.com/repos/sebastianbergmann/exporter/zipball/ac230ed27f0f98f597c8a2b6eb7ac563af5e5b9d",
                "reference": "ac230ed27f0f98f597c8a2b6eb7ac563af5e5b9d",
                "shasum": ""
            },
            "require": {
                "php": ">=7.3",
                "sebastian/recursion-context": "^4.0"
            },
            "require-dev": {
                "ext-mbstring": "*",
                "phpunit/phpunit": "^9.3"
            },
            "type": "library",
            "extra": {
                "branch-alias": {
                    "dev-master": "4.0-dev"
                }
            },
            "autoload": {
                "classmap": [
                    "src/"
                ]
            },
            "notification-url": "https://packagist.org/downloads/",
            "license": [
                "BSD-3-Clause"
            ],
            "authors": [
                {
                    "name": "Sebastian Bergmann",
                    "email": "sebastian@phpunit.de"
                },
                {
                    "name": "Jeff Welch",
                    "email": "whatthejeff@gmail.com"
                },
                {
                    "name": "Volker Dusch",
                    "email": "github@wallbash.com"
                },
                {
                    "name": "Adam Harvey",
                    "email": "aharvey@php.net"
                },
                {
                    "name": "Bernhard Schussek",
                    "email": "bschussek@gmail.com"
                }
            ],
            "description": "Provides the functionality to export PHP variables for visualization",
            "homepage": "https://www.github.com/sebastianbergmann/exporter",
            "keywords": [
                "export",
                "exporter"
            ],
            "support": {
                "issues": "https://github.com/sebastianbergmann/exporter/issues",
                "source": "https://github.com/sebastianbergmann/exporter/tree/4.0.5"
            },
            "funding": [
                {
                    "url": "https://github.com/sebastianbergmann",
                    "type": "github"
                }
            ],
            "time": "2022-09-14T06:03:37+00:00"
        },
        {
            "name": "sebastian/global-state",
            "version": "5.0.5",
            "source": {
                "type": "git",
                "url": "https://github.com/sebastianbergmann/global-state.git",
                "reference": "0ca8db5a5fc9c8646244e629625ac486fa286bf2"
            },
            "dist": {
                "type": "zip",
                "url": "https://api.github.com/repos/sebastianbergmann/global-state/zipball/0ca8db5a5fc9c8646244e629625ac486fa286bf2",
                "reference": "0ca8db5a5fc9c8646244e629625ac486fa286bf2",
                "shasum": ""
            },
            "require": {
                "php": ">=7.3",
                "sebastian/object-reflector": "^2.0",
                "sebastian/recursion-context": "^4.0"
            },
            "require-dev": {
                "ext-dom": "*",
                "phpunit/phpunit": "^9.3"
            },
            "suggest": {
                "ext-uopz": "*"
            },
            "type": "library",
            "extra": {
                "branch-alias": {
                    "dev-master": "5.0-dev"
                }
            },
            "autoload": {
                "classmap": [
                    "src/"
                ]
            },
            "notification-url": "https://packagist.org/downloads/",
            "license": [
                "BSD-3-Clause"
            ],
            "authors": [
                {
                    "name": "Sebastian Bergmann",
                    "email": "sebastian@phpunit.de"
                }
            ],
            "description": "Snapshotting of global state",
            "homepage": "http://www.github.com/sebastianbergmann/global-state",
            "keywords": [
                "global state"
            ],
            "support": {
                "issues": "https://github.com/sebastianbergmann/global-state/issues",
                "source": "https://github.com/sebastianbergmann/global-state/tree/5.0.5"
            },
            "funding": [
                {
                    "url": "https://github.com/sebastianbergmann",
                    "type": "github"
                }
            ],
            "time": "2022-02-14T08:28:10+00:00"
        },
        {
            "name": "sebastian/lines-of-code",
            "version": "1.0.3",
            "source": {
                "type": "git",
                "url": "https://github.com/sebastianbergmann/lines-of-code.git",
                "reference": "c1c2e997aa3146983ed888ad08b15470a2e22ecc"
            },
            "dist": {
                "type": "zip",
                "url": "https://api.github.com/repos/sebastianbergmann/lines-of-code/zipball/c1c2e997aa3146983ed888ad08b15470a2e22ecc",
                "reference": "c1c2e997aa3146983ed888ad08b15470a2e22ecc",
                "shasum": ""
            },
            "require": {
                "nikic/php-parser": "^4.6",
                "php": ">=7.3"
            },
            "require-dev": {
                "phpunit/phpunit": "^9.3"
            },
            "type": "library",
            "extra": {
                "branch-alias": {
                    "dev-master": "1.0-dev"
                }
            },
            "autoload": {
                "classmap": [
                    "src/"
                ]
            },
            "notification-url": "https://packagist.org/downloads/",
            "license": [
                "BSD-3-Clause"
            ],
            "authors": [
                {
                    "name": "Sebastian Bergmann",
                    "email": "sebastian@phpunit.de",
                    "role": "lead"
                }
            ],
            "description": "Library for counting the lines of code in PHP source code",
            "homepage": "https://github.com/sebastianbergmann/lines-of-code",
            "support": {
                "issues": "https://github.com/sebastianbergmann/lines-of-code/issues",
                "source": "https://github.com/sebastianbergmann/lines-of-code/tree/1.0.3"
            },
            "funding": [
                {
                    "url": "https://github.com/sebastianbergmann",
                    "type": "github"
                }
            ],
            "time": "2020-11-28T06:42:11+00:00"
        },
        {
            "name": "sebastian/object-enumerator",
            "version": "4.0.4",
            "source": {
                "type": "git",
                "url": "https://github.com/sebastianbergmann/object-enumerator.git",
                "reference": "5c9eeac41b290a3712d88851518825ad78f45c71"
            },
            "dist": {
                "type": "zip",
                "url": "https://api.github.com/repos/sebastianbergmann/object-enumerator/zipball/5c9eeac41b290a3712d88851518825ad78f45c71",
                "reference": "5c9eeac41b290a3712d88851518825ad78f45c71",
                "shasum": ""
            },
            "require": {
                "php": ">=7.3",
                "sebastian/object-reflector": "^2.0",
                "sebastian/recursion-context": "^4.0"
            },
            "require-dev": {
                "phpunit/phpunit": "^9.3"
            },
            "type": "library",
            "extra": {
                "branch-alias": {
                    "dev-master": "4.0-dev"
                }
            },
            "autoload": {
                "classmap": [
                    "src/"
                ]
            },
            "notification-url": "https://packagist.org/downloads/",
            "license": [
                "BSD-3-Clause"
            ],
            "authors": [
                {
                    "name": "Sebastian Bergmann",
                    "email": "sebastian@phpunit.de"
                }
            ],
            "description": "Traverses array structures and object graphs to enumerate all referenced objects",
            "homepage": "https://github.com/sebastianbergmann/object-enumerator/",
            "support": {
                "issues": "https://github.com/sebastianbergmann/object-enumerator/issues",
                "source": "https://github.com/sebastianbergmann/object-enumerator/tree/4.0.4"
            },
            "funding": [
                {
                    "url": "https://github.com/sebastianbergmann",
                    "type": "github"
                }
            ],
            "time": "2020-10-26T13:12:34+00:00"
        },
        {
            "name": "sebastian/object-reflector",
            "version": "2.0.4",
            "source": {
                "type": "git",
                "url": "https://github.com/sebastianbergmann/object-reflector.git",
                "reference": "b4f479ebdbf63ac605d183ece17d8d7fe49c15c7"
            },
            "dist": {
                "type": "zip",
                "url": "https://api.github.com/repos/sebastianbergmann/object-reflector/zipball/b4f479ebdbf63ac605d183ece17d8d7fe49c15c7",
                "reference": "b4f479ebdbf63ac605d183ece17d8d7fe49c15c7",
                "shasum": ""
            },
            "require": {
                "php": ">=7.3"
            },
            "require-dev": {
                "phpunit/phpunit": "^9.3"
            },
            "type": "library",
            "extra": {
                "branch-alias": {
                    "dev-master": "2.0-dev"
                }
            },
            "autoload": {
                "classmap": [
                    "src/"
                ]
            },
            "notification-url": "https://packagist.org/downloads/",
            "license": [
                "BSD-3-Clause"
            ],
            "authors": [
                {
                    "name": "Sebastian Bergmann",
                    "email": "sebastian@phpunit.de"
                }
            ],
            "description": "Allows reflection of object attributes, including inherited and non-public ones",
            "homepage": "https://github.com/sebastianbergmann/object-reflector/",
            "support": {
                "issues": "https://github.com/sebastianbergmann/object-reflector/issues",
                "source": "https://github.com/sebastianbergmann/object-reflector/tree/2.0.4"
            },
            "funding": [
                {
                    "url": "https://github.com/sebastianbergmann",
                    "type": "github"
                }
            ],
            "time": "2020-10-26T13:14:26+00:00"
        },
        {
            "name": "sebastian/recursion-context",
            "version": "4.0.5",
            "source": {
                "type": "git",
                "url": "https://github.com/sebastianbergmann/recursion-context.git",
                "reference": "e75bd0f07204fec2a0af9b0f3cfe97d05f92efc1"
            },
            "dist": {
                "type": "zip",
                "url": "https://api.github.com/repos/sebastianbergmann/recursion-context/zipball/e75bd0f07204fec2a0af9b0f3cfe97d05f92efc1",
                "reference": "e75bd0f07204fec2a0af9b0f3cfe97d05f92efc1",
                "shasum": ""
            },
            "require": {
                "php": ">=7.3"
            },
            "require-dev": {
                "phpunit/phpunit": "^9.3"
            },
            "type": "library",
            "extra": {
                "branch-alias": {
                    "dev-master": "4.0-dev"
                }
            },
            "autoload": {
                "classmap": [
                    "src/"
                ]
            },
            "notification-url": "https://packagist.org/downloads/",
            "license": [
                "BSD-3-Clause"
            ],
            "authors": [
                {
                    "name": "Sebastian Bergmann",
                    "email": "sebastian@phpunit.de"
                },
                {
                    "name": "Jeff Welch",
                    "email": "whatthejeff@gmail.com"
                },
                {
                    "name": "Adam Harvey",
                    "email": "aharvey@php.net"
                }
            ],
            "description": "Provides functionality to recursively process PHP variables",
            "homepage": "https://github.com/sebastianbergmann/recursion-context",
            "support": {
                "issues": "https://github.com/sebastianbergmann/recursion-context/issues",
                "source": "https://github.com/sebastianbergmann/recursion-context/tree/4.0.5"
            },
            "funding": [
                {
                    "url": "https://github.com/sebastianbergmann",
                    "type": "github"
                }
            ],
            "time": "2023-02-03T06:07:39+00:00"
        },
        {
            "name": "sebastian/resource-operations",
            "version": "3.0.3",
            "source": {
                "type": "git",
                "url": "https://github.com/sebastianbergmann/resource-operations.git",
                "reference": "0f4443cb3a1d92ce809899753bc0d5d5a8dd19a8"
            },
            "dist": {
                "type": "zip",
                "url": "https://api.github.com/repos/sebastianbergmann/resource-operations/zipball/0f4443cb3a1d92ce809899753bc0d5d5a8dd19a8",
                "reference": "0f4443cb3a1d92ce809899753bc0d5d5a8dd19a8",
                "shasum": ""
            },
            "require": {
                "php": ">=7.3"
            },
            "require-dev": {
                "phpunit/phpunit": "^9.0"
            },
            "type": "library",
            "extra": {
                "branch-alias": {
                    "dev-master": "3.0-dev"
                }
            },
            "autoload": {
                "classmap": [
                    "src/"
                ]
            },
            "notification-url": "https://packagist.org/downloads/",
            "license": [
                "BSD-3-Clause"
            ],
            "authors": [
                {
                    "name": "Sebastian Bergmann",
                    "email": "sebastian@phpunit.de"
                }
            ],
            "description": "Provides a list of PHP built-in functions that operate on resources",
            "homepage": "https://www.github.com/sebastianbergmann/resource-operations",
            "support": {
                "issues": "https://github.com/sebastianbergmann/resource-operations/issues",
                "source": "https://github.com/sebastianbergmann/resource-operations/tree/3.0.3"
            },
            "funding": [
                {
                    "url": "https://github.com/sebastianbergmann",
                    "type": "github"
                }
            ],
            "time": "2020-09-28T06:45:17+00:00"
        },
        {
            "name": "sebastian/type",
            "version": "3.2.1",
            "source": {
                "type": "git",
                "url": "https://github.com/sebastianbergmann/type.git",
                "reference": "75e2c2a32f5e0b3aef905b9ed0b179b953b3d7c7"
            },
            "dist": {
                "type": "zip",
                "url": "https://api.github.com/repos/sebastianbergmann/type/zipball/75e2c2a32f5e0b3aef905b9ed0b179b953b3d7c7",
                "reference": "75e2c2a32f5e0b3aef905b9ed0b179b953b3d7c7",
                "shasum": ""
            },
            "require": {
                "php": ">=7.3"
            },
            "require-dev": {
                "phpunit/phpunit": "^9.5"
            },
            "type": "library",
            "extra": {
                "branch-alias": {
                    "dev-master": "3.2-dev"
                }
            },
            "autoload": {
                "classmap": [
                    "src/"
                ]
            },
            "notification-url": "https://packagist.org/downloads/",
            "license": [
                "BSD-3-Clause"
            ],
            "authors": [
                {
                    "name": "Sebastian Bergmann",
                    "email": "sebastian@phpunit.de",
                    "role": "lead"
                }
            ],
            "description": "Collection of value objects that represent the types of the PHP type system",
            "homepage": "https://github.com/sebastianbergmann/type",
            "support": {
                "issues": "https://github.com/sebastianbergmann/type/issues",
                "source": "https://github.com/sebastianbergmann/type/tree/3.2.1"
            },
            "funding": [
                {
                    "url": "https://github.com/sebastianbergmann",
                    "type": "github"
                }
            ],
            "time": "2023-02-03T06:13:03+00:00"
        },
        {
            "name": "sebastian/version",
            "version": "3.0.2",
            "source": {
                "type": "git",
                "url": "https://github.com/sebastianbergmann/version.git",
                "reference": "c6c1022351a901512170118436c764e473f6de8c"
            },
            "dist": {
                "type": "zip",
                "url": "https://api.github.com/repos/sebastianbergmann/version/zipball/c6c1022351a901512170118436c764e473f6de8c",
                "reference": "c6c1022351a901512170118436c764e473f6de8c",
                "shasum": ""
            },
            "require": {
                "php": ">=7.3"
            },
            "type": "library",
            "extra": {
                "branch-alias": {
                    "dev-master": "3.0-dev"
                }
            },
            "autoload": {
                "classmap": [
                    "src/"
                ]
            },
            "notification-url": "https://packagist.org/downloads/",
            "license": [
                "BSD-3-Clause"
            ],
            "authors": [
                {
                    "name": "Sebastian Bergmann",
                    "email": "sebastian@phpunit.de",
                    "role": "lead"
                }
            ],
            "description": "Library that helps with managing the version number of Git-hosted PHP projects",
            "homepage": "https://github.com/sebastianbergmann/version",
            "support": {
                "issues": "https://github.com/sebastianbergmann/version/issues",
                "source": "https://github.com/sebastianbergmann/version/tree/3.0.2"
            },
            "funding": [
                {
                    "url": "https://github.com/sebastianbergmann",
                    "type": "github"
                }
            ],
            "time": "2020-09-28T06:39:44+00:00"
        },
        {
            "name": "softcreatr/jsonpath",
            "version": "0.7.5",
            "source": {
                "type": "git",
                "url": "https://github.com/SoftCreatR/JSONPath.git",
                "reference": "008569bf80aa3584834f7890781576bc7b65afa7"
            },
            "dist": {
                "type": "zip",
                "url": "https://api.github.com/repos/SoftCreatR/JSONPath/zipball/008569bf80aa3584834f7890781576bc7b65afa7",
                "reference": "008569bf80aa3584834f7890781576bc7b65afa7",
                "shasum": ""
            },
            "require": {
                "ext-json": "*",
                "php": ">=7.1"
            },
            "replace": {
                "flow/jsonpath": "*"
            },
            "require-dev": {
                "phpunit/phpunit": ">=7.0",
                "roave/security-advisories": "dev-master",
                "squizlabs/php_codesniffer": "^3.5"
            },
            "type": "library",
            "autoload": {
                "psr-4": {
                    "Flow\\JSONPath\\": "src/"
                }
            },
            "notification-url": "https://packagist.org/downloads/",
            "license": [
                "MIT"
            ],
            "authors": [
                {
                    "name": "Stephen Frank",
                    "email": "stephen@flowsa.com",
                    "homepage": "https://prismaticbytes.com",
                    "role": "Developer"
                },
                {
                    "name": "Sascha Greuel",
                    "email": "hello@1-2.dev",
                    "homepage": "http://1-2.dev",
                    "role": "Developer"
                }
            ],
            "description": "JSONPath implementation for parsing, searching and flattening arrays",
            "support": {
                "email": "hello@1-2.dev",
                "forum": "https://github.com/SoftCreatR/JSONPath/discussions",
                "issues": "https://github.com/SoftCreatR/JSONPath/issues",
                "source": "https://github.com/SoftCreatR/JSONPath"
            },
            "funding": [
                {
                    "url": "https://github.com/softcreatr",
                    "type": "github"
                }
            ],
            "time": "2021-06-02T22:15:26+00:00"
        },
        {
            "name": "symfony/browser-kit",
            "version": "v5.4.21",
            "source": {
                "type": "git",
                "url": "https://github.com/symfony/browser-kit.git",
                "reference": "a866ca7e396f15d7efb6d74a8a7d364d4e05b704"
            },
            "dist": {
                "type": "zip",
                "url": "https://api.github.com/repos/symfony/browser-kit/zipball/a866ca7e396f15d7efb6d74a8a7d364d4e05b704",
                "reference": "a866ca7e396f15d7efb6d74a8a7d364d4e05b704",
                "shasum": ""
            },
            "require": {
                "php": ">=7.2.5",
                "symfony/dom-crawler": "^4.4|^5.0|^6.0",
                "symfony/polyfill-php80": "^1.16"
            },
            "require-dev": {
                "symfony/css-selector": "^4.4|^5.0|^6.0",
                "symfony/http-client": "^4.4|^5.0|^6.0",
                "symfony/mime": "^4.4|^5.0|^6.0",
                "symfony/process": "^4.4|^5.0|^6.0"
            },
            "suggest": {
                "symfony/process": ""
            },
            "type": "library",
            "autoload": {
                "psr-4": {
                    "Symfony\\Component\\BrowserKit\\": ""
                },
                "exclude-from-classmap": [
                    "/Tests/"
                ]
            },
            "notification-url": "https://packagist.org/downloads/",
            "license": [
                "MIT"
            ],
            "authors": [
                {
                    "name": "Fabien Potencier",
                    "email": "fabien@symfony.com"
                },
                {
                    "name": "Symfony Community",
                    "homepage": "https://symfony.com/contributors"
                }
            ],
            "description": "Simulates the behavior of a web browser, allowing you to make requests, click on links and submit forms programmatically",
            "homepage": "https://symfony.com",
            "support": {
                "source": "https://github.com/symfony/browser-kit/tree/v5.4.21"
            },
            "funding": [
                {
                    "url": "https://symfony.com/sponsor",
                    "type": "custom"
                },
                {
                    "url": "https://github.com/fabpot",
                    "type": "github"
                },
                {
                    "url": "https://tidelift.com/funding/github/packagist/symfony/symfony",
                    "type": "tidelift"
                }
            ],
            "time": "2023-02-14T08:03:56+00:00"
        },
        {
            "name": "symfony/css-selector",
            "version": "v5.4.21",
            "source": {
                "type": "git",
                "url": "https://github.com/symfony/css-selector.git",
                "reference": "95f3c7468db1da8cc360b24fa2a26e7cefcb355d"
            },
            "dist": {
                "type": "zip",
                "url": "https://api.github.com/repos/symfony/css-selector/zipball/95f3c7468db1da8cc360b24fa2a26e7cefcb355d",
                "reference": "95f3c7468db1da8cc360b24fa2a26e7cefcb355d",
                "shasum": ""
            },
            "require": {
                "php": ">=7.2.5",
                "symfony/polyfill-php80": "^1.16"
            },
            "type": "library",
            "autoload": {
                "psr-4": {
                    "Symfony\\Component\\CssSelector\\": ""
                },
                "exclude-from-classmap": [
                    "/Tests/"
                ]
            },
            "notification-url": "https://packagist.org/downloads/",
            "license": [
                "MIT"
            ],
            "authors": [
                {
                    "name": "Fabien Potencier",
                    "email": "fabien@symfony.com"
                },
                {
                    "name": "Jean-François Simon",
                    "email": "jeanfrancois.simon@sensiolabs.com"
                },
                {
                    "name": "Symfony Community",
                    "homepage": "https://symfony.com/contributors"
                }
            ],
            "description": "Converts CSS selectors to XPath expressions",
            "homepage": "https://symfony.com",
            "support": {
                "source": "https://github.com/symfony/css-selector/tree/v5.4.21"
            },
            "funding": [
                {
                    "url": "https://symfony.com/sponsor",
                    "type": "custom"
                },
                {
                    "url": "https://github.com/fabpot",
                    "type": "github"
                },
                {
                    "url": "https://tidelift.com/funding/github/packagist/symfony/symfony",
                    "type": "tidelift"
                }
            ],
            "time": "2023-02-14T08:03:56+00:00"
        },
        {
            "name": "symfony/dom-crawler",
            "version": "v5.4.22",
            "source": {
                "type": "git",
                "url": "https://github.com/symfony/dom-crawler.git",
                "reference": "4c633facee8da59998e0c90e337a586cf07a21e7"
            },
            "dist": {
                "type": "zip",
                "url": "https://api.github.com/repos/symfony/dom-crawler/zipball/4c633facee8da59998e0c90e337a586cf07a21e7",
                "reference": "4c633facee8da59998e0c90e337a586cf07a21e7",
                "shasum": ""
            },
            "require": {
                "php": ">=7.2.5",
                "symfony/deprecation-contracts": "^2.1|^3",
                "symfony/polyfill-ctype": "~1.8",
                "symfony/polyfill-mbstring": "~1.0",
                "symfony/polyfill-php80": "^1.16"
            },
            "conflict": {
                "masterminds/html5": "<2.6"
            },
            "require-dev": {
                "masterminds/html5": "^2.6",
                "symfony/css-selector": "^4.4|^5.0|^6.0"
            },
            "suggest": {
                "symfony/css-selector": ""
            },
            "type": "library",
            "autoload": {
                "psr-4": {
                    "Symfony\\Component\\DomCrawler\\": ""
                },
                "exclude-from-classmap": [
                    "/Tests/"
                ]
            },
            "notification-url": "https://packagist.org/downloads/",
            "license": [
                "MIT"
            ],
            "authors": [
                {
                    "name": "Fabien Potencier",
                    "email": "fabien@symfony.com"
                },
                {
                    "name": "Symfony Community",
                    "homepage": "https://symfony.com/contributors"
                }
            ],
            "description": "Eases DOM navigation for HTML and XML documents",
            "homepage": "https://symfony.com",
            "support": {
                "source": "https://github.com/symfony/dom-crawler/tree/v5.4.22"
            },
            "funding": [
                {
                    "url": "https://symfony.com/sponsor",
                    "type": "custom"
                },
                {
                    "url": "https://github.com/fabpot",
                    "type": "github"
                },
                {
                    "url": "https://tidelift.com/funding/github/packagist/symfony/symfony",
                    "type": "tidelift"
                }
            ],
            "time": "2023-03-06T21:29:33+00:00"
        },
        {
            "name": "symplify/easy-coding-standard",
            "version": "10.3.3",
            "source": {
                "type": "git",
                "url": "https://github.com/symplify/easy-coding-standard.git",
                "reference": "c93878b3c052321231519b6540e227380f90be17"
            },
            "dist": {
                "type": "zip",
                "url": "https://api.github.com/repos/symplify/easy-coding-standard/zipball/c93878b3c052321231519b6540e227380f90be17",
                "reference": "c93878b3c052321231519b6540e227380f90be17",
                "shasum": ""
            },
            "require": {
                "php": ">=7.2"
            },
            "conflict": {
                "friendsofphp/php-cs-fixer": "<3.0",
                "squizlabs/php_codesniffer": "<3.6"
            },
            "bin": [
                "bin/ecs"
            ],
            "type": "library",
            "extra": {
                "branch-alias": {
                    "dev-main": "10.3-dev"
                }
            },
            "autoload": {
                "files": [
                    "bootstrap.php"
                ]
            },
            "notification-url": "https://packagist.org/downloads/",
            "license": [
                "MIT"
            ],
            "description": "Prefixed scoped version of ECS package",
            "support": {
                "source": "https://github.com/symplify/easy-coding-standard/tree/10.3.3"
            },
            "funding": [
                {
                    "url": "https://www.paypal.me/rectorphp",
                    "type": "custom"
                },
                {
                    "url": "https://github.com/tomasvotruba",
                    "type": "github"
                }
            ],
            "time": "2022-06-13T14:03:37+00:00"
        },
        {
            "name": "theseer/tokenizer",
            "version": "1.2.1",
            "source": {
                "type": "git",
                "url": "https://github.com/theseer/tokenizer.git",
                "reference": "34a41e998c2183e22995f158c581e7b5e755ab9e"
            },
            "dist": {
                "type": "zip",
                "url": "https://api.github.com/repos/theseer/tokenizer/zipball/34a41e998c2183e22995f158c581e7b5e755ab9e",
                "reference": "34a41e998c2183e22995f158c581e7b5e755ab9e",
                "shasum": ""
            },
            "require": {
                "ext-dom": "*",
                "ext-tokenizer": "*",
                "ext-xmlwriter": "*",
                "php": "^7.2 || ^8.0"
            },
            "type": "library",
            "autoload": {
                "classmap": [
                    "src/"
                ]
            },
            "notification-url": "https://packagist.org/downloads/",
            "license": [
                "BSD-3-Clause"
            ],
            "authors": [
                {
                    "name": "Arne Blankerts",
                    "email": "arne@blankerts.de",
                    "role": "Developer"
                }
            ],
            "description": "A small library for converting tokenized PHP source code into XML and potentially other formats",
            "support": {
                "issues": "https://github.com/theseer/tokenizer/issues",
                "source": "https://github.com/theseer/tokenizer/tree/1.2.1"
            },
            "funding": [
                {
                    "url": "https://github.com/theseer",
                    "type": "github"
                }
            ],
            "time": "2021-07-28T10:34:58+00:00"
        },
        {
            "name": "vlucas/phpdotenv",
            "version": "v5.5.0",
            "source": {
                "type": "git",
                "url": "https://github.com/vlucas/phpdotenv.git",
                "reference": "1a7ea2afc49c3ee6d87061f5a233e3a035d0eae7"
            },
            "dist": {
                "type": "zip",
                "url": "https://api.github.com/repos/vlucas/phpdotenv/zipball/1a7ea2afc49c3ee6d87061f5a233e3a035d0eae7",
                "reference": "1a7ea2afc49c3ee6d87061f5a233e3a035d0eae7",
                "shasum": ""
            },
            "require": {
                "ext-pcre": "*",
                "graham-campbell/result-type": "^1.0.2",
                "php": "^7.1.3 || ^8.0",
                "phpoption/phpoption": "^1.8",
                "symfony/polyfill-ctype": "^1.23",
                "symfony/polyfill-mbstring": "^1.23.1",
                "symfony/polyfill-php80": "^1.23.1"
            },
            "require-dev": {
                "bamarni/composer-bin-plugin": "^1.4.1",
                "ext-filter": "*",
                "phpunit/phpunit": "^7.5.20 || ^8.5.30 || ^9.5.25"
            },
            "suggest": {
                "ext-filter": "Required to use the boolean validator."
            },
            "type": "library",
            "extra": {
                "bamarni-bin": {
                    "bin-links": true,
                    "forward-command": true
                },
                "branch-alias": {
                    "dev-master": "5.5-dev"
                }
            },
            "autoload": {
                "psr-4": {
                    "Dotenv\\": "src/"
                }
            },
            "notification-url": "https://packagist.org/downloads/",
            "license": [
                "BSD-3-Clause"
            ],
            "authors": [
                {
                    "name": "Graham Campbell",
                    "email": "hello@gjcampbell.co.uk",
                    "homepage": "https://github.com/GrahamCampbell"
                },
                {
                    "name": "Vance Lucas",
                    "email": "vance@vancelucas.com",
                    "homepage": "https://github.com/vlucas"
                }
            ],
            "description": "Loads environment variables from `.env` to `getenv()`, `$_ENV` and `$_SERVER` automagically.",
            "keywords": [
                "dotenv",
                "env",
                "environment"
            ],
            "support": {
                "issues": "https://github.com/vlucas/phpdotenv/issues",
                "source": "https://github.com/vlucas/phpdotenv/tree/v5.5.0"
            },
            "funding": [
                {
                    "url": "https://github.com/GrahamCampbell",
                    "type": "github"
                },
                {
                    "url": "https://tidelift.com/funding/github/packagist/vlucas/phpdotenv",
                    "type": "tidelift"
                }
            ],
            "time": "2022-10-16T01:01:54+00:00"
        },
        {
            "name": "yiisoft/yii2-redis",
            "version": "2.0.18",
            "source": {
                "type": "git",
                "url": "https://github.com/yiisoft/yii2-redis.git",
                "reference": "08aecdf44e091c5fae3411e719ac0fdb803ef594"
            },
            "dist": {
                "type": "zip",
                "url": "https://api.github.com/repos/yiisoft/yii2-redis/zipball/08aecdf44e091c5fae3411e719ac0fdb803ef594",
                "reference": "08aecdf44e091c5fae3411e719ac0fdb803ef594",
                "shasum": ""
            },
            "require": {
                "ext-openssl": "*",
                "yiisoft/yii2": "~2.0.39"
            },
            "require-dev": {
                "phpunit/phpunit": "<7",
                "yiisoft/yii2-dev": "~2.0.39"
            },
            "type": "yii2-extension",
            "extra": {
                "branch-alias": {
                    "dev-master": "2.0.x-dev"
                }
            },
            "autoload": {
                "psr-4": {
                    "yii\\redis\\": "src"
                }
            },
            "notification-url": "https://packagist.org/downloads/",
            "license": [
                "BSD-3-Clause"
            ],
            "authors": [
                {
                    "name": "Carsten Brandt",
                    "email": "mail@cebe.cc"
                }
            ],
            "description": "Redis Cache, Session and ActiveRecord for the Yii framework",
            "keywords": [
                "active-record",
                "cache",
                "redis",
                "session",
                "yii2"
            ],
            "support": {
                "forum": "http://www.yiiframework.com/forum/",
                "irc": "irc://irc.freenode.net/yii",
                "issues": "https://github.com/yiisoft/yii2-redis/issues",
                "source": "https://github.com/yiisoft/yii2-redis",
                "wiki": "http://www.yiiframework.com/wiki/"
            },
            "funding": [
                {
                    "url": "https://github.com/yiisoft",
                    "type": "github"
                },
                {
                    "url": "https://opencollective.com/yiisoft",
                    "type": "open_collective"
                },
                {
                    "url": "https://tidelift.com/funding/github/packagist/yiisoft/yii2-redis",
                    "type": "tidelift"
                }
            ],
            "time": "2022-09-04T10:34:42+00:00"
        }
    ],
    "aliases": [],
    "minimum-stability": "stable",
    "stability-flags": {
        "craftcms/ecs": 20
    },
    "prefer-stable": false,
    "prefer-lowest": false,
    "platform": {
        "php": "^8.1",
        "ext-bcmath": "*",
        "ext-curl": "*",
        "ext-dom": "*",
        "ext-intl": "*",
        "ext-json": "*",
        "ext-mbstring": "*",
        "ext-openssl": "*",
        "ext-pcre": "*",
        "ext-pdo": "*",
        "ext-zip": "*"
    },
    "platform-dev": [],
    "platform-overrides": {
        "php": "8.1"
    },
    "plugin-api-version": "2.3.0"
}<|MERGE_RESOLUTION|>--- conflicted
+++ resolved
@@ -4,11 +4,7 @@
         "Read more about it at https://getcomposer.org/doc/01-basic-usage.md#installing-dependencies",
         "This file is @generated automatically"
     ],
-<<<<<<< HEAD
-    "content-hash": "fde513dd0e092fc3fe05ee45108465f5",
-=======
-    "content-hash": "49e890da8623674ab1dd8205040df5f4",
->>>>>>> 1103b2ed
+    "content-hash": "f3b7c7a8a4529af20f4f2b4a54a45e9a",
     "packages": [
         {
             "name": "bacon/bacon-qr-code",
@@ -2335,37 +2331,38 @@
         },
         {
             "name": "league/uri",
-            "version": "6.7.2",
+            "version": "6.8.0",
             "source": {
                 "type": "git",
                 "url": "https://github.com/thephpleague/uri.git",
-                "reference": "d3b50812dd51f3fbf176344cc2981db03d10fe06"
-            },
-            "dist": {
-                "type": "zip",
-                "url": "https://api.github.com/repos/thephpleague/uri/zipball/d3b50812dd51f3fbf176344cc2981db03d10fe06",
-                "reference": "d3b50812dd51f3fbf176344cc2981db03d10fe06",
+                "reference": "a700b4656e4c54371b799ac61e300ab25a2d1d39"
+            },
+            "dist": {
+                "type": "zip",
+                "url": "https://api.github.com/repos/thephpleague/uri/zipball/a700b4656e4c54371b799ac61e300ab25a2d1d39",
+                "reference": "a700b4656e4c54371b799ac61e300ab25a2d1d39",
                 "shasum": ""
             },
             "require": {
                 "ext-json": "*",
                 "league/uri-interfaces": "^2.3",
-                "php": "^7.4 || ^8.0",
-                "psr/http-message": "^1.0"
+                "php": "^8.1",
+                "psr/http-message": "^1.0.1"
             },
             "conflict": {
                 "league/uri-schemes": "^1.0"
             },
             "require-dev": {
-                "friendsofphp/php-cs-fixer": "^v3.3.2",
-                "nyholm/psr7": "^1.5",
-                "php-http/psr7-integration-tests": "^1.1",
-                "phpstan/phpstan": "^1.2.0",
+                "friendsofphp/php-cs-fixer": "^v3.9.5",
+                "nyholm/psr7": "^1.5.1",
+                "php-http/psr7-integration-tests": "^1.1.1",
+                "phpbench/phpbench": "^1.2.6",
+                "phpstan/phpstan": "^1.8.5",
                 "phpstan/phpstan-deprecation-rules": "^1.0",
-                "phpstan/phpstan-phpunit": "^1.0.0",
-                "phpstan/phpstan-strict-rules": "^1.1.0",
-                "phpunit/phpunit": "^9.5.10",
-                "psr/http-factory": "^1.0"
+                "phpstan/phpstan-phpunit": "^1.1.1",
+                "phpstan/phpstan-strict-rules": "^1.4.3",
+                "phpunit/phpunit": "^9.5.24",
+                "psr/http-factory": "^1.0.1"
             },
             "suggest": {
                 "ext-fileinfo": "Needed to create Data URI from a filepath",
@@ -2422,7 +2419,7 @@
                 "docs": "https://uri.thephpleague.com",
                 "forum": "https://thephpleague.slack.com",
                 "issues": "https://github.com/thephpleague/uri/issues",
-                "source": "https://github.com/thephpleague/uri/tree/6.7.2"
+                "source": "https://github.com/thephpleague/uri/tree/6.8.0"
             },
             "funding": [
                 {
@@ -2430,7 +2427,7 @@
                     "type": "github"
                 }
             ],
-            "time": "2022-09-13T19:50:42+00:00"
+            "time": "2022-09-13T19:58:47+00:00"
         },
         {
             "name": "league/uri-interfaces",
@@ -3027,29 +3024,16 @@
         },
         {
             "name": "phpstan/phpdoc-parser",
-<<<<<<< HEAD
-            "version": "1.20.3",
+            "version": "1.20.4",
             "source": {
                 "type": "git",
                 "url": "https://github.com/phpstan/phpdoc-parser.git",
-                "reference": "6c04009f6cae6eda2f040745b6b846080ef069c2"
-            },
-            "dist": {
-                "type": "zip",
-                "url": "https://api.github.com/repos/phpstan/phpdoc-parser/zipball/6c04009f6cae6eda2f040745b6b846080ef069c2",
-                "reference": "6c04009f6cae6eda2f040745b6b846080ef069c2",
-=======
-            "version": "1.18.1",
-            "source": {
-                "type": "git",
-                "url": "https://github.com/phpstan/phpdoc-parser.git",
-                "reference": "22dcdfd725ddf99583bfe398fc624ad6c5004a0f"
-            },
-            "dist": {
-                "type": "zip",
-                "url": "https://api.github.com/repos/phpstan/phpdoc-parser/zipball/22dcdfd725ddf99583bfe398fc624ad6c5004a0f",
-                "reference": "22dcdfd725ddf99583bfe398fc624ad6c5004a0f",
->>>>>>> 1103b2ed
+                "reference": "7d568c87a9df9c5f7e8b5f075fc469aa8cb0a4cd"
+            },
+            "dist": {
+                "type": "zip",
+                "url": "https://api.github.com/repos/phpstan/phpdoc-parser/zipball/7d568c87a9df9c5f7e8b5f075fc469aa8cb0a4cd",
+                "reference": "7d568c87a9df9c5f7e8b5f075fc469aa8cb0a4cd",
                 "shasum": ""
             },
             "require": {
@@ -3079,15 +3063,9 @@
             "description": "PHPDoc parser with support for nullable, intersection and generic types",
             "support": {
                 "issues": "https://github.com/phpstan/phpdoc-parser/issues",
-<<<<<<< HEAD
-                "source": "https://github.com/phpstan/phpdoc-parser/tree/1.20.3"
-            },
-            "time": "2023-04-25T09:01:03+00:00"
-=======
-                "source": "https://github.com/phpstan/phpdoc-parser/tree/1.18.1"
-            },
-            "time": "2023-04-07T11:51:11+00:00"
->>>>>>> 1103b2ed
+                "source": "https://github.com/phpstan/phpdoc-parser/tree/1.20.4"
+            },
+            "time": "2023-05-02T09:19:37+00:00"
         },
         {
             "name": "pixelandtonic/imagine",
@@ -3612,21 +3590,20 @@
         },
         {
             "name": "ramsey/collection",
-            "version": "1.3.0",
+            "version": "2.0.0",
             "source": {
                 "type": "git",
                 "url": "https://github.com/ramsey/collection.git",
-                "reference": "ad7475d1c9e70b190ecffc58f2d989416af339b4"
-            },
-            "dist": {
-                "type": "zip",
-                "url": "https://api.github.com/repos/ramsey/collection/zipball/ad7475d1c9e70b190ecffc58f2d989416af339b4",
-                "reference": "ad7475d1c9e70b190ecffc58f2d989416af339b4",
-                "shasum": ""
-            },
-            "require": {
-                "php": "^7.4 || ^8.0",
-                "symfony/polyfill-php81": "^1.23"
+                "reference": "a4b48764bfbb8f3a6a4d1aeb1a35bb5e9ecac4a5"
+            },
+            "dist": {
+                "type": "zip",
+                "url": "https://api.github.com/repos/ramsey/collection/zipball/a4b48764bfbb8f3a6a4d1aeb1a35bb5e9ecac4a5",
+                "reference": "a4b48764bfbb8f3a6a4d1aeb1a35bb5e9ecac4a5",
+                "shasum": ""
+            },
+            "require": {
+                "php": "^8.1"
             },
             "require-dev": {
                 "captainhook/plugin-composer": "^5.3",
@@ -3686,7 +3663,7 @@
             ],
             "support": {
                 "issues": "https://github.com/ramsey/collection/issues",
-                "source": "https://github.com/ramsey/collection/tree/1.3.0"
+                "source": "https://github.com/ramsey/collection/tree/2.0.0"
             },
             "funding": [
                 {
@@ -3698,7 +3675,7 @@
                     "type": "tidelift"
                 }
             ],
-            "time": "2022-12-27T19:12:24+00:00"
+            "time": "2022-12-31T21:50:55+00:00"
         },
         {
             "name": "ramsey/uuid",
@@ -3794,23 +3771,23 @@
         },
         {
             "name": "react/promise",
-            "version": "v2.9.0",
+            "version": "v2.10.0",
             "source": {
                 "type": "git",
                 "url": "https://github.com/reactphp/promise.git",
-                "reference": "234f8fd1023c9158e2314fa9d7d0e6a83db42910"
-            },
-            "dist": {
-                "type": "zip",
-                "url": "https://api.github.com/repos/reactphp/promise/zipball/234f8fd1023c9158e2314fa9d7d0e6a83db42910",
-                "reference": "234f8fd1023c9158e2314fa9d7d0e6a83db42910",
+                "reference": "f913fb8cceba1e6644b7b90c4bfb678ed8a3ef38"
+            },
+            "dist": {
+                "type": "zip",
+                "url": "https://api.github.com/repos/reactphp/promise/zipball/f913fb8cceba1e6644b7b90c4bfb678ed8a3ef38",
+                "reference": "f913fb8cceba1e6644b7b90c4bfb678ed8a3ef38",
                 "shasum": ""
             },
             "require": {
                 "php": ">=5.4.0"
             },
             "require-dev": {
-                "phpunit/phpunit": "^9.3 || ^5.7 || ^4.8.36"
+                "phpunit/phpunit": "^9.5 || ^5.7 || ^4.8.36"
             },
             "type": "library",
             "autoload": {
@@ -3854,19 +3831,15 @@
             ],
             "support": {
                 "issues": "https://github.com/reactphp/promise/issues",
-                "source": "https://github.com/reactphp/promise/tree/v2.9.0"
+                "source": "https://github.com/reactphp/promise/tree/v2.10.0"
             },
             "funding": [
                 {
-                    "url": "https://github.com/WyriHaximus",
-                    "type": "github"
-                },
-                {
-                    "url": "https://github.com/clue",
-                    "type": "github"
-                }
-            ],
-            "time": "2022-02-11T10:27:51+00:00"
+                    "url": "https://opencollective.com/reactphp",
+                    "type": "open_collective"
+                }
+            ],
+            "time": "2023-05-02T15:15:43+00:00"
         },
         {
             "name": "samdark/yii2-psr-log-target",
@@ -4244,16 +4217,16 @@
         },
         {
             "name": "symfony/console",
-            "version": "v5.4.22",
+            "version": "v5.4.23",
             "source": {
                 "type": "git",
                 "url": "https://github.com/symfony/console.git",
-                "reference": "3cd51fd2e6c461ca678f84d419461281bd87a0a8"
-            },
-            "dist": {
-                "type": "zip",
-                "url": "https://api.github.com/repos/symfony/console/zipball/3cd51fd2e6c461ca678f84d419461281bd87a0a8",
-                "reference": "3cd51fd2e6c461ca678f84d419461281bd87a0a8",
+                "reference": "90f21e27d0d88ce38720556dd164d4a1e4c3934c"
+            },
+            "dist": {
+                "type": "zip",
+                "url": "https://api.github.com/repos/symfony/console/zipball/90f21e27d0d88ce38720556dd164d4a1e4c3934c",
+                "reference": "90f21e27d0d88ce38720556dd164d4a1e4c3934c",
                 "shasum": ""
             },
             "require": {
@@ -4323,7 +4296,7 @@
                 "terminal"
             ],
             "support": {
-                "source": "https://github.com/symfony/console/tree/v5.4.22"
+                "source": "https://github.com/symfony/console/tree/v5.4.23"
             },
             "funding": [
                 {
@@ -4339,7 +4312,7 @@
                     "type": "tidelift"
                 }
             ],
-            "time": "2023-03-25T09:27:28+00:00"
+            "time": "2023-04-24T18:47:29+00:00"
         },
         {
             "name": "symfony/deprecation-contracts",
@@ -4574,16 +4547,16 @@
         },
         {
             "name": "symfony/filesystem",
-            "version": "v6.2.7",
+            "version": "v6.2.10",
             "source": {
                 "type": "git",
                 "url": "https://github.com/symfony/filesystem.git",
-                "reference": "82b6c62b959f642d000456f08c6d219d749215b3"
-            },
-            "dist": {
-                "type": "zip",
-                "url": "https://api.github.com/repos/symfony/filesystem/zipball/82b6c62b959f642d000456f08c6d219d749215b3",
-                "reference": "82b6c62b959f642d000456f08c6d219d749215b3",
+                "reference": "fd588debf7d1bc16a2c84b4b3b71145d9946b894"
+            },
+            "dist": {
+                "type": "zip",
+                "url": "https://api.github.com/repos/symfony/filesystem/zipball/fd588debf7d1bc16a2c84b4b3b71145d9946b894",
+                "reference": "fd588debf7d1bc16a2c84b4b3b71145d9946b894",
                 "shasum": ""
             },
             "require": {
@@ -4617,7 +4590,7 @@
             "description": "Provides basic utilities for the filesystem",
             "homepage": "https://symfony.com",
             "support": {
-                "source": "https://github.com/symfony/filesystem/tree/v6.2.7"
+                "source": "https://github.com/symfony/filesystem/tree/v6.2.10"
             },
             "funding": [
                 {
@@ -4633,7 +4606,7 @@
                     "type": "tidelift"
                 }
             ],
-            "time": "2023-02-14T08:44:56+00:00"
+            "time": "2023-04-18T13:46:08+00:00"
         },
         {
             "name": "symfony/finder",
@@ -4700,16 +4673,16 @@
         },
         {
             "name": "symfony/http-client",
-            "version": "v6.2.8",
+            "version": "v6.2.10",
             "source": {
                 "type": "git",
                 "url": "https://github.com/symfony/http-client.git",
-                "reference": "66391ba3a8862c560e1d9134c96d9bd2a619b477"
-            },
-            "dist": {
-                "type": "zip",
-                "url": "https://api.github.com/repos/symfony/http-client/zipball/66391ba3a8862c560e1d9134c96d9bd2a619b477",
-                "reference": "66391ba3a8862c560e1d9134c96d9bd2a619b477",
+                "reference": "3f5545a91c8e79dedd1a06c4b04e1682c80c42f9"
+            },
+            "dist": {
+                "type": "zip",
+                "url": "https://api.github.com/repos/symfony/http-client/zipball/3f5545a91c8e79dedd1a06c4b04e1682c80c42f9",
+                "reference": "3f5545a91c8e79dedd1a06c4b04e1682c80c42f9",
                 "shasum": ""
             },
             "require": {
@@ -4768,7 +4741,7 @@
                 "http"
             ],
             "support": {
-                "source": "https://github.com/symfony/http-client/tree/v6.2.8"
+                "source": "https://github.com/symfony/http-client/tree/v6.2.10"
             },
             "funding": [
                 {
@@ -4784,7 +4757,7 @@
                     "type": "tidelift"
                 }
             ],
-            "time": "2023-03-31T09:14:44+00:00"
+            "time": "2023-04-20T13:12:48+00:00"
         },
         {
             "name": "symfony/http-client-contracts",
@@ -4948,16 +4921,16 @@
         },
         {
             "name": "symfony/mime",
-            "version": "v6.2.7",
+            "version": "v6.2.10",
             "source": {
                 "type": "git",
                 "url": "https://github.com/symfony/mime.git",
-                "reference": "62e341f80699badb0ad70b31149c8df89a2d778e"
-            },
-            "dist": {
-                "type": "zip",
-                "url": "https://api.github.com/repos/symfony/mime/zipball/62e341f80699badb0ad70b31149c8df89a2d778e",
-                "reference": "62e341f80699badb0ad70b31149c8df89a2d778e",
+                "reference": "b6c137fc53a9f7c4c951cd3f362b3734c7a97723"
+            },
+            "dist": {
+                "type": "zip",
+                "url": "https://api.github.com/repos/symfony/mime/zipball/b6c137fc53a9f7c4c951cd3f362b3734c7a97723",
+                "reference": "b6c137fc53a9f7c4c951cd3f362b3734c7a97723",
                 "shasum": ""
             },
             "require": {
@@ -5011,7 +4984,7 @@
                 "mime-type"
             ],
             "support": {
-                "source": "https://github.com/symfony/mime/tree/v6.2.7"
+                "source": "https://github.com/symfony/mime/tree/v6.2.10"
             },
             "funding": [
                 {
@@ -5027,7 +5000,7 @@
                     "type": "tidelift"
                 }
             ],
-            "time": "2023-02-24T10:42:00+00:00"
+            "time": "2023-04-19T09:54:16+00:00"
         },
         {
             "name": "symfony/polyfill-ctype",
@@ -5768,118 +5741,22 @@
             "time": "2022-11-03T14:55:06+00:00"
         },
         {
-            "name": "symfony/polyfill-php81",
-            "version": "v1.27.0",
-            "source": {
-                "type": "git",
-                "url": "https://github.com/symfony/polyfill-php81.git",
-                "reference": "707403074c8ea6e2edaf8794b0157a0bfa52157a"
-            },
-            "dist": {
-                "type": "zip",
-                "url": "https://api.github.com/repos/symfony/polyfill-php81/zipball/707403074c8ea6e2edaf8794b0157a0bfa52157a",
-                "reference": "707403074c8ea6e2edaf8794b0157a0bfa52157a",
-                "shasum": ""
-            },
-            "require": {
-                "php": ">=7.1"
-            },
-            "type": "library",
-            "extra": {
-                "branch-alias": {
-                    "dev-main": "1.27-dev"
-                },
-                "thanks": {
-                    "name": "symfony/polyfill",
-                    "url": "https://github.com/symfony/polyfill"
-                }
-            },
-            "autoload": {
-                "files": [
-                    "bootstrap.php"
-                ],
-                "psr-4": {
-                    "Symfony\\Polyfill\\Php81\\": ""
-                },
-                "classmap": [
-                    "Resources/stubs"
-                ]
-            },
-            "notification-url": "https://packagist.org/downloads/",
-            "license": [
-                "MIT"
-            ],
-            "authors": [
-                {
-                    "name": "Nicolas Grekas",
-                    "email": "p@tchwork.com"
-                },
-                {
-                    "name": "Symfony Community",
-                    "homepage": "https://symfony.com/contributors"
-                }
-            ],
-            "description": "Symfony polyfill backporting some PHP 8.1+ features to lower PHP versions",
-            "homepage": "https://symfony.com",
-            "keywords": [
-                "compatibility",
-                "polyfill",
-                "portable",
-                "shim"
-            ],
-            "support": {
-                "source": "https://github.com/symfony/polyfill-php81/tree/v1.27.0"
-            },
-            "funding": [
-                {
-                    "url": "https://symfony.com/sponsor",
-                    "type": "custom"
-                },
-                {
-                    "url": "https://github.com/fabpot",
-                    "type": "github"
-                },
-                {
-                    "url": "https://tidelift.com/funding/github/packagist/symfony/symfony",
-                    "type": "tidelift"
-                }
-            ],
-            "time": "2022-11-03T14:55:06+00:00"
-        },
-        {
             "name": "symfony/process",
-<<<<<<< HEAD
-            "version": "v5.4.22",
+            "version": "v5.4.23",
             "source": {
                 "type": "git",
                 "url": "https://github.com/symfony/process.git",
-                "reference": "4b850da0cc3a2a9181c1ed407adbca4733dc839b"
-            },
-            "dist": {
-                "type": "zip",
-                "url": "https://api.github.com/repos/symfony/process/zipball/4b850da0cc3a2a9181c1ed407adbca4733dc839b",
-                "reference": "4b850da0cc3a2a9181c1ed407adbca4733dc839b",
+                "reference": "4b842fc4b61609e0a155a114082bd94e31e98287"
+            },
+            "dist": {
+                "type": "zip",
+                "url": "https://api.github.com/repos/symfony/process/zipball/4b842fc4b61609e0a155a114082bd94e31e98287",
+                "reference": "4b842fc4b61609e0a155a114082bd94e31e98287",
                 "shasum": ""
             },
             "require": {
                 "php": ">=7.2.5",
                 "symfony/polyfill-php80": "^1.16"
-=======
-            "version": "v6.2.8",
-            "source": {
-                "type": "git",
-                "url": "https://github.com/symfony/process.git",
-                "reference": "75ed64103df4f6615e15a7fe38b8111099f47416"
-            },
-            "dist": {
-                "type": "zip",
-                "url": "https://api.github.com/repos/symfony/process/zipball/75ed64103df4f6615e15a7fe38b8111099f47416",
-                "reference": "75ed64103df4f6615e15a7fe38b8111099f47416",
-                "shasum": ""
-            },
-            "require": {
-                "php": ">=8.1"
->>>>>>> 1103b2ed
             },
             "type": "library",
             "autoload": {
@@ -5907,11 +5784,7 @@
             "description": "Executes commands in sub-processes",
             "homepage": "https://symfony.com",
             "support": {
-<<<<<<< HEAD
-                "source": "https://github.com/symfony/process/tree/v5.4.22"
-=======
-                "source": "https://github.com/symfony/process/tree/v6.2.8"
->>>>>>> 1103b2ed
+                "source": "https://github.com/symfony/process/tree/v5.4.23"
             },
             "funding": [
                 {
@@ -5927,11 +5800,7 @@
                     "type": "tidelift"
                 }
             ],
-<<<<<<< HEAD
-            "time": "2023-03-06T21:29:33+00:00"
-=======
-            "time": "2023-03-09T16:20:02+00:00"
->>>>>>> 1103b2ed
+            "time": "2023-04-18T13:50:24+00:00"
         },
         {
             "name": "symfony/service-contracts",
@@ -6106,16 +5975,16 @@
         },
         {
             "name": "symfony/var-dumper",
-            "version": "v6.2.8",
+            "version": "v6.2.10",
             "source": {
                 "type": "git",
                 "url": "https://github.com/symfony/var-dumper.git",
-                "reference": "d37ab6787be2db993747b6218fcc96e8e3bb4bd0"
-            },
-            "dist": {
-                "type": "zip",
-                "url": "https://api.github.com/repos/symfony/var-dumper/zipball/d37ab6787be2db993747b6218fcc96e8e3bb4bd0",
-                "reference": "d37ab6787be2db993747b6218fcc96e8e3bb4bd0",
+                "reference": "41a750a23412ca76fdbbf5096943b4134272c1ab"
+            },
+            "dist": {
+                "type": "zip",
+                "url": "https://api.github.com/repos/symfony/var-dumper/zipball/41a750a23412ca76fdbbf5096943b4134272c1ab",
+                "reference": "41a750a23412ca76fdbbf5096943b4134272c1ab",
                 "shasum": ""
             },
             "require": {
@@ -6174,7 +6043,7 @@
                 "dump"
             ],
             "support": {
-                "source": "https://github.com/symfony/var-dumper/tree/v6.2.8"
+                "source": "https://github.com/symfony/var-dumper/tree/v6.2.10"
             },
             "funding": [
                 {
@@ -6190,20 +6059,20 @@
                     "type": "tidelift"
                 }
             ],
-            "time": "2023-03-29T21:42:15+00:00"
+            "time": "2023-04-18T13:46:08+00:00"
         },
         {
             "name": "symfony/yaml",
-            "version": "v5.4.21",
+            "version": "v5.4.23",
             "source": {
                 "type": "git",
                 "url": "https://github.com/symfony/yaml.git",
-                "reference": "3713e20d93e46e681e51605d213027e48dab3469"
-            },
-            "dist": {
-                "type": "zip",
-                "url": "https://api.github.com/repos/symfony/yaml/zipball/3713e20d93e46e681e51605d213027e48dab3469",
-                "reference": "3713e20d93e46e681e51605d213027e48dab3469",
+                "reference": "4cd2e3ea301aadd76a4172756296fe552fb45b0b"
+            },
+            "dist": {
+                "type": "zip",
+                "url": "https://api.github.com/repos/symfony/yaml/zipball/4cd2e3ea301aadd76a4172756296fe552fb45b0b",
+                "reference": "4cd2e3ea301aadd76a4172756296fe552fb45b0b",
                 "shasum": ""
             },
             "require": {
@@ -6249,7 +6118,7 @@
             "description": "Loads and dumps YAML files",
             "homepage": "https://symfony.com",
             "support": {
-                "source": "https://github.com/symfony/yaml/tree/v5.4.21"
+                "source": "https://github.com/symfony/yaml/tree/v5.4.23"
             },
             "funding": [
                 {
@@ -6265,7 +6134,7 @@
                     "type": "tidelift"
                 }
             ],
-            "time": "2023-02-21T19:46:44+00:00"
+            "time": "2023-04-23T19:33:36+00:00"
         },
         {
             "name": "thecodingmachine/safe",
@@ -10950,16 +10819,16 @@
         },
         {
             "name": "symfony/dom-crawler",
-            "version": "v5.4.22",
+            "version": "v5.4.23",
             "source": {
                 "type": "git",
                 "url": "https://github.com/symfony/dom-crawler.git",
-                "reference": "4c633facee8da59998e0c90e337a586cf07a21e7"
-            },
-            "dist": {
-                "type": "zip",
-                "url": "https://api.github.com/repos/symfony/dom-crawler/zipball/4c633facee8da59998e0c90e337a586cf07a21e7",
-                "reference": "4c633facee8da59998e0c90e337a586cf07a21e7",
+                "reference": "4a286c916b74ecfb6e2caf1aa31d3fe2a34b7e08"
+            },
+            "dist": {
+                "type": "zip",
+                "url": "https://api.github.com/repos/symfony/dom-crawler/zipball/4a286c916b74ecfb6e2caf1aa31d3fe2a34b7e08",
+                "reference": "4a286c916b74ecfb6e2caf1aa31d3fe2a34b7e08",
                 "shasum": ""
             },
             "require": {
@@ -11005,7 +10874,7 @@
             "description": "Eases DOM navigation for HTML and XML documents",
             "homepage": "https://symfony.com",
             "support": {
-                "source": "https://github.com/symfony/dom-crawler/tree/v5.4.22"
+                "source": "https://github.com/symfony/dom-crawler/tree/v5.4.23"
             },
             "funding": [
                 {
@@ -11021,7 +10890,7 @@
                     "type": "tidelift"
                 }
             ],
-            "time": "2023-03-06T21:29:33+00:00"
+            "time": "2023-04-08T21:20:19+00:00"
         },
         {
             "name": "symplify/easy-coding-standard",
