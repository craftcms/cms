{
    "_readme": [
        "This file locks the dependencies of your project to a known state",
        "Read more about it at https://getcomposer.org/doc/01-basic-usage.md#installing-dependencies",
        "This file is @generated automatically"
    ],
<<<<<<< HEAD
    "content-hash": "5ba3c87d22579d8107f46e08c367892b",
=======
    "content-hash": "57bf9fc56114c7fa8dccb28d10127e97",
>>>>>>> 123e48a6
    "packages": [
        {
            "name": "bacon/bacon-qr-code",
            "version": "2.0.8",
            "source": {
                "type": "git",
                "url": "https://github.com/Bacon/BaconQrCode.git",
                "reference": "8674e51bb65af933a5ffaf1c308a660387c35c22"
            },
            "dist": {
                "type": "zip",
                "url": "https://api.github.com/repos/Bacon/BaconQrCode/zipball/8674e51bb65af933a5ffaf1c308a660387c35c22",
                "reference": "8674e51bb65af933a5ffaf1c308a660387c35c22",
                "shasum": ""
            },
            "require": {
                "dasprid/enum": "^1.0.3",
                "ext-iconv": "*",
                "php": "^7.1 || ^8.0"
            },
            "require-dev": {
                "phly/keep-a-changelog": "^2.1",
                "phpunit/phpunit": "^7 | ^8 | ^9",
                "spatie/phpunit-snapshot-assertions": "^4.2.9",
                "squizlabs/php_codesniffer": "^3.4"
            },
            "suggest": {
                "ext-imagick": "to generate QR code images"
            },
            "type": "library",
            "autoload": {
                "psr-4": {
                    "BaconQrCode\\": "src/"
                }
            },
            "notification-url": "https://packagist.org/downloads/",
            "license": [
                "BSD-2-Clause"
            ],
            "authors": [
                {
                    "name": "Ben Scholzen 'DASPRiD'",
                    "email": "mail@dasprids.de",
                    "homepage": "https://dasprids.de/",
                    "role": "Developer"
                }
            ],
            "description": "BaconQrCode is a QR code generator for PHP.",
            "homepage": "https://github.com/Bacon/BaconQrCode",
            "support": {
                "issues": "https://github.com/Bacon/BaconQrCode/issues",
                "source": "https://github.com/Bacon/BaconQrCode/tree/2.0.8"
            },
            "time": "2022-12-07T17:46:57+00:00"
        },
        {
            "name": "brick/math",
            "version": "0.12.1",
            "source": {
                "type": "git",
                "url": "https://github.com/brick/math.git",
                "reference": "f510c0a40911935b77b86859eb5223d58d660df1"
            },
            "dist": {
                "type": "zip",
                "url": "https://api.github.com/repos/brick/math/zipball/f510c0a40911935b77b86859eb5223d58d660df1",
                "reference": "f510c0a40911935b77b86859eb5223d58d660df1",
                "shasum": ""
            },
            "require": {
                "php": "^8.1"
            },
            "require-dev": {
                "php-coveralls/php-coveralls": "^2.2",
                "phpunit/phpunit": "^10.1",
                "vimeo/psalm": "5.16.0"
            },
            "type": "library",
            "autoload": {
                "psr-4": {
                    "Brick\\Math\\": "src/"
                }
            },
            "notification-url": "https://packagist.org/downloads/",
            "license": [
                "MIT"
            ],
            "description": "Arbitrary-precision arithmetic library",
            "keywords": [
                "Arbitrary-precision",
                "BigInteger",
                "BigRational",
                "arithmetic",
                "bigdecimal",
                "bignum",
                "bignumber",
                "brick",
                "decimal",
                "integer",
                "math",
                "mathematics",
                "rational"
            ],
            "support": {
                "issues": "https://github.com/brick/math/issues",
                "source": "https://github.com/brick/math/tree/0.12.1"
            },
            "funding": [
                {
                    "url": "https://github.com/BenMorel",
                    "type": "github"
                }
            ],
            "time": "2023-11-29T23:19:16+00:00"
        },
        {
            "name": "cebe/markdown",
            "version": "1.2.1",
            "source": {
                "type": "git",
                "url": "https://github.com/cebe/markdown.git",
                "reference": "9bac5e971dd391e2802dca5400bbeacbaea9eb86"
            },
            "dist": {
                "type": "zip",
                "url": "https://api.github.com/repos/cebe/markdown/zipball/9bac5e971dd391e2802dca5400bbeacbaea9eb86",
                "reference": "9bac5e971dd391e2802dca5400bbeacbaea9eb86",
                "shasum": ""
            },
            "require": {
                "lib-pcre": "*",
                "php": ">=5.4.0"
            },
            "require-dev": {
                "cebe/indent": "*",
                "facebook/xhprof": "*@dev",
                "phpunit/phpunit": "4.1.*"
            },
            "bin": [
                "bin/markdown"
            ],
            "type": "library",
            "extra": {
                "branch-alias": {
                    "dev-master": "1.2.x-dev"
                }
            },
            "autoload": {
                "psr-4": {
                    "cebe\\markdown\\": ""
                }
            },
            "notification-url": "https://packagist.org/downloads/",
            "license": [
                "MIT"
            ],
            "authors": [
                {
                    "name": "Carsten Brandt",
                    "email": "mail@cebe.cc",
                    "homepage": "http://cebe.cc/",
                    "role": "Creator"
                }
            ],
            "description": "A super fast, highly extensible markdown parser for PHP",
            "homepage": "https://github.com/cebe/markdown#readme",
            "keywords": [
                "extensible",
                "fast",
                "gfm",
                "markdown",
                "markdown-extra"
            ],
            "support": {
                "issues": "https://github.com/cebe/markdown/issues",
                "source": "https://github.com/cebe/markdown"
            },
            "time": "2018-03-26T11:24:36+00:00"
        },
        {
            "name": "commerceguys/addressing",
            "version": "v2.2.2",
            "source": {
                "type": "git",
                "url": "https://github.com/commerceguys/addressing.git",
                "reference": "4d23e46ea32534268ea121453c93ceda2bc3ee69"
            },
            "dist": {
                "type": "zip",
                "url": "https://api.github.com/repos/commerceguys/addressing/zipball/4d23e46ea32534268ea121453c93ceda2bc3ee69",
                "reference": "4d23e46ea32534268ea121453c93ceda2bc3ee69",
                "shasum": ""
            },
            "require": {
                "doctrine/collections": "^1.6 || ^2.0",
                "php": ">=8.0"
            },
            "require-dev": {
                "ext-json": "*",
                "mikey179/vfsstream": "^1.6.11",
                "phpunit/phpunit": "^9.6",
                "squizlabs/php_codesniffer": "^3.7",
                "symfony/validator": "^5.4 || ^6.3 || ^7.0"
            },
            "suggest": {
                "symfony/validator": "to validate addresses"
            },
            "type": "library",
            "extra": {
                "branch-alias": {
                    "dev-master": "2.x-dev"
                }
            },
            "autoload": {
                "psr-4": {
                    "CommerceGuys\\Addressing\\": "src"
                }
            },
            "notification-url": "https://packagist.org/downloads/",
            "license": [
                "MIT"
            ],
            "authors": [
                {
                    "name": "Bojan Zivanovic"
                },
                {
                    "name": "Damien Tournoud"
                }
            ],
            "description": "Addressing library powered by CLDR and Google's address data.",
            "keywords": [
                "address",
                "internationalization",
                "localization",
                "postal"
            ],
            "support": {
                "issues": "https://github.com/commerceguys/addressing/issues",
                "source": "https://github.com/commerceguys/addressing/tree/v2.2.2"
            },
            "time": "2024-07-12T11:53:22+00:00"
        },
        {
            "name": "composer/semver",
            "version": "3.4.2",
            "source": {
                "type": "git",
                "url": "https://github.com/composer/semver.git",
                "reference": "c51258e759afdb17f1fd1fe83bc12baaef6309d6"
            },
            "dist": {
                "type": "zip",
                "url": "https://api.github.com/repos/composer/semver/zipball/c51258e759afdb17f1fd1fe83bc12baaef6309d6",
                "reference": "c51258e759afdb17f1fd1fe83bc12baaef6309d6",
                "shasum": ""
            },
            "require": {
                "php": "^5.3.2 || ^7.0 || ^8.0"
            },
            "require-dev": {
                "phpstan/phpstan": "^1.4",
                "symfony/phpunit-bridge": "^4.2 || ^5"
            },
            "type": "library",
            "extra": {
                "branch-alias": {
                    "dev-main": "3.x-dev"
                }
            },
            "autoload": {
                "psr-4": {
                    "Composer\\Semver\\": "src"
                }
            },
            "notification-url": "https://packagist.org/downloads/",
            "license": [
                "MIT"
            ],
            "authors": [
                {
                    "name": "Nils Adermann",
                    "email": "naderman@naderman.de",
                    "homepage": "http://www.naderman.de"
                },
                {
                    "name": "Jordi Boggiano",
                    "email": "j.boggiano@seld.be",
                    "homepage": "http://seld.be"
                },
                {
                    "name": "Rob Bast",
                    "email": "rob.bast@gmail.com",
                    "homepage": "http://robbast.nl"
                }
            ],
            "description": "Semver library that offers utilities, version constraint parsing and validation.",
            "keywords": [
                "semantic",
                "semver",
                "validation",
                "versioning"
            ],
            "support": {
                "irc": "ircs://irc.libera.chat:6697/composer",
                "issues": "https://github.com/composer/semver/issues",
                "source": "https://github.com/composer/semver/tree/3.4.2"
            },
            "funding": [
                {
                    "url": "https://packagist.com",
                    "type": "custom"
                },
                {
                    "url": "https://github.com/composer",
                    "type": "github"
                },
                {
                    "url": "https://tidelift.com/funding/github/packagist/composer/composer",
                    "type": "tidelift"
                }
            ],
            "time": "2024-07-12T11:35:52+00:00"
        },
        {
            "name": "craftcms/plugin-installer",
            "version": "1.6.0",
            "source": {
                "type": "git",
                "url": "https://github.com/craftcms/plugin-installer.git",
                "reference": "bd1650e8da6d5ca7a8527068d3e51c34bc7b6b4f"
            },
            "dist": {
                "type": "zip",
                "url": "https://api.github.com/repos/craftcms/plugin-installer/zipball/bd1650e8da6d5ca7a8527068d3e51c34bc7b6b4f",
                "reference": "bd1650e8da6d5ca7a8527068d3e51c34bc7b6b4f",
                "shasum": ""
            },
            "require": {
                "composer-plugin-api": "^1.0 || ^2.0",
                "php": ">=5.4"
            },
            "require-dev": {
                "composer/composer": "^1.0 || ^2.0"
            },
            "type": "composer-plugin",
            "extra": {
                "class": "craft\\composer\\Plugin"
            },
            "autoload": {
                "psr-4": {
                    "craft\\composer\\": "src/"
                }
            },
            "notification-url": "https://packagist.org/downloads/",
            "license": [
                "MIT"
            ],
            "description": "Craft CMS Plugin Installer",
            "homepage": "https://craftcms.com/",
            "keywords": [
                "cms",
                "composer",
                "craftcms",
                "installer",
                "plugin"
            ],
            "support": {
                "docs": "https://craftcms.com/docs",
                "email": "support@craftcms.com",
                "forum": "https://craftcms.stackexchange.com/",
                "issues": "https://github.com/craftcms/cms/issues?state=open",
                "rss": "https://craftcms.com/changelog.rss",
                "source": "https://github.com/craftcms/cms"
            },
            "time": "2023-02-22T13:17:00+00:00"
        },
        {
            "name": "craftcms/server-check",
            "version": "5.0.1",
            "source": {
                "type": "git",
                "url": "https://github.com/craftcms/server-check.git",
                "reference": "72d674834520d339006d2a32e3a59ae14b3a0ff6"
            },
            "dist": {
                "type": "zip",
                "url": "https://api.github.com/repos/craftcms/server-check/zipball/72d674834520d339006d2a32e3a59ae14b3a0ff6",
                "reference": "72d674834520d339006d2a32e3a59ae14b3a0ff6",
                "shasum": ""
            },
            "type": "library",
            "autoload": {
                "classmap": [
                    "server/requirements"
                ]
            },
            "notification-url": "https://packagist.org/downloads/",
            "license": [
                "MIT"
            ],
            "description": "Craft CMS Server Check",
            "homepage": "https://craftcms.com/",
            "keywords": [
                "cms",
                "craftcms",
                "requirements",
                "yii2"
            ],
            "support": {
                "docs": "https://github.com/craftcms/docs",
                "email": "support@craftcms.com",
                "forum": "https://craftcms.stackexchange.com/",
                "issues": "https://github.com/craftcms/server-check/issues?state=open",
                "rss": "https://github.com/craftcms/server-check/releases.atom",
                "source": "https://github.com/craftcms/server-check"
            },
            "time": "2024-01-23T23:20:44+00:00"
        },
        {
            "name": "creocoder/yii2-nested-sets",
            "version": "0.9.0",
            "source": {
                "type": "git",
                "url": "https://github.com/creocoder/yii2-nested-sets.git",
                "reference": "cb8635a459b6246e5a144f096b992dcc30cf9954"
            },
            "dist": {
                "type": "zip",
                "url": "https://api.github.com/repos/creocoder/yii2-nested-sets/zipball/cb8635a459b6246e5a144f096b992dcc30cf9954",
                "reference": "cb8635a459b6246e5a144f096b992dcc30cf9954",
                "shasum": ""
            },
            "require": {
                "yiisoft/yii2": "*"
            },
            "type": "yii2-extension",
            "autoload": {
                "psr-4": {
                    "creocoder\\nestedsets\\": "src"
                }
            },
            "notification-url": "https://packagist.org/downloads/",
            "license": [
                "BSD-3-Clause"
            ],
            "authors": [
                {
                    "name": "Alexander Kochetov",
                    "email": "creocoder@gmail.com"
                }
            ],
            "description": "The nested sets behavior for the Yii framework",
            "keywords": [
                "nested sets",
                "yii2"
            ],
            "support": {
                "issues": "https://github.com/creocoder/yii2-nested-sets/issues",
                "source": "https://github.com/creocoder/yii2-nested-sets/tree/master"
            },
            "time": "2015-01-27T10:53:51+00:00"
        },
        {
            "name": "dasprid/enum",
            "version": "1.0.5",
            "source": {
                "type": "git",
                "url": "https://github.com/DASPRiD/Enum.git",
                "reference": "6faf451159fb8ba4126b925ed2d78acfce0dc016"
            },
            "dist": {
                "type": "zip",
                "url": "https://api.github.com/repos/DASPRiD/Enum/zipball/6faf451159fb8ba4126b925ed2d78acfce0dc016",
                "reference": "6faf451159fb8ba4126b925ed2d78acfce0dc016",
                "shasum": ""
            },
            "require": {
                "php": ">=7.1 <9.0"
            },
            "require-dev": {
                "phpunit/phpunit": "^7 | ^8 | ^9",
                "squizlabs/php_codesniffer": "*"
            },
            "type": "library",
            "autoload": {
                "psr-4": {
                    "DASPRiD\\Enum\\": "src/"
                }
            },
            "notification-url": "https://packagist.org/downloads/",
            "license": [
                "BSD-2-Clause"
            ],
            "authors": [
                {
                    "name": "Ben Scholzen 'DASPRiD'",
                    "email": "mail@dasprids.de",
                    "homepage": "https://dasprids.de/",
                    "role": "Developer"
                }
            ],
            "description": "PHP 7.1 enum implementation",
            "keywords": [
                "enum",
                "map"
            ],
            "support": {
                "issues": "https://github.com/DASPRiD/Enum/issues",
                "source": "https://github.com/DASPRiD/Enum/tree/1.0.5"
            },
            "time": "2023-08-25T16:18:39+00:00"
        },
        {
            "name": "defuse/php-encryption",
            "version": "v2.4.0",
            "source": {
                "type": "git",
                "url": "https://github.com/defuse/php-encryption.git",
                "reference": "f53396c2d34225064647a05ca76c1da9d99e5828"
            },
            "dist": {
                "type": "zip",
                "url": "https://api.github.com/repos/defuse/php-encryption/zipball/f53396c2d34225064647a05ca76c1da9d99e5828",
                "reference": "f53396c2d34225064647a05ca76c1da9d99e5828",
                "shasum": ""
            },
            "require": {
                "ext-openssl": "*",
                "paragonie/random_compat": ">= 2",
                "php": ">=5.6.0"
            },
            "require-dev": {
                "phpunit/phpunit": "^5|^6|^7|^8|^9|^10",
                "yoast/phpunit-polyfills": "^2.0.0"
            },
            "bin": [
                "bin/generate-defuse-key"
            ],
            "type": "library",
            "autoload": {
                "psr-4": {
                    "Defuse\\Crypto\\": "src"
                }
            },
            "notification-url": "https://packagist.org/downloads/",
            "license": [
                "MIT"
            ],
            "authors": [
                {
                    "name": "Taylor Hornby",
                    "email": "taylor@defuse.ca",
                    "homepage": "https://defuse.ca/"
                },
                {
                    "name": "Scott Arciszewski",
                    "email": "info@paragonie.com",
                    "homepage": "https://paragonie.com"
                }
            ],
            "description": "Secure PHP Encryption Library",
            "keywords": [
                "aes",
                "authenticated encryption",
                "cipher",
                "crypto",
                "cryptography",
                "encrypt",
                "encryption",
                "openssl",
                "security",
                "symmetric key cryptography"
            ],
            "support": {
                "issues": "https://github.com/defuse/php-encryption/issues",
                "source": "https://github.com/defuse/php-encryption/tree/v2.4.0"
            },
            "time": "2023-06-19T06:10:36+00:00"
        },
        {
            "name": "doctrine/collections",
            "version": "2.2.2",
            "source": {
                "type": "git",
                "url": "https://github.com/doctrine/collections.git",
                "reference": "d8af7f248c74f195f7347424600fd9e17b57af59"
            },
            "dist": {
                "type": "zip",
                "url": "https://api.github.com/repos/doctrine/collections/zipball/d8af7f248c74f195f7347424600fd9e17b57af59",
                "reference": "d8af7f248c74f195f7347424600fd9e17b57af59",
                "shasum": ""
            },
            "require": {
                "doctrine/deprecations": "^1",
                "php": "^8.1"
            },
            "require-dev": {
                "doctrine/coding-standard": "^12",
                "ext-json": "*",
                "phpstan/phpstan": "^1.8",
                "phpstan/phpstan-phpunit": "^1.0",
                "phpunit/phpunit": "^10.5",
                "vimeo/psalm": "^5.11"
            },
            "type": "library",
            "autoload": {
                "psr-4": {
                    "Doctrine\\Common\\Collections\\": "src"
                }
            },
            "notification-url": "https://packagist.org/downloads/",
            "license": [
                "MIT"
            ],
            "authors": [
                {
                    "name": "Guilherme Blanco",
                    "email": "guilhermeblanco@gmail.com"
                },
                {
                    "name": "Roman Borschel",
                    "email": "roman@code-factory.org"
                },
                {
                    "name": "Benjamin Eberlei",
                    "email": "kontakt@beberlei.de"
                },
                {
                    "name": "Jonathan Wage",
                    "email": "jonwage@gmail.com"
                },
                {
                    "name": "Johannes Schmitt",
                    "email": "schmittjoh@gmail.com"
                }
            ],
            "description": "PHP Doctrine Collections library that adds additional functionality on top of PHP arrays.",
            "homepage": "https://www.doctrine-project.org/projects/collections.html",
            "keywords": [
                "array",
                "collections",
                "iterators",
                "php"
            ],
            "support": {
                "issues": "https://github.com/doctrine/collections/issues",
                "source": "https://github.com/doctrine/collections/tree/2.2.2"
            },
            "funding": [
                {
                    "url": "https://www.doctrine-project.org/sponsorship.html",
                    "type": "custom"
                },
                {
                    "url": "https://www.patreon.com/phpdoctrine",
                    "type": "patreon"
                },
                {
                    "url": "https://tidelift.com/funding/github/packagist/doctrine%2Fcollections",
                    "type": "tidelift"
                }
            ],
            "time": "2024-04-18T06:56:21+00:00"
        },
        {
            "name": "doctrine/deprecations",
            "version": "1.1.3",
            "source": {
                "type": "git",
                "url": "https://github.com/doctrine/deprecations.git",
                "reference": "dfbaa3c2d2e9a9df1118213f3b8b0c597bb99fab"
            },
            "dist": {
                "type": "zip",
                "url": "https://api.github.com/repos/doctrine/deprecations/zipball/dfbaa3c2d2e9a9df1118213f3b8b0c597bb99fab",
                "reference": "dfbaa3c2d2e9a9df1118213f3b8b0c597bb99fab",
                "shasum": ""
            },
            "require": {
                "php": "^7.1 || ^8.0"
            },
            "require-dev": {
                "doctrine/coding-standard": "^9",
                "phpstan/phpstan": "1.4.10 || 1.10.15",
                "phpstan/phpstan-phpunit": "^1.0",
                "phpunit/phpunit": "^7.5 || ^8.5 || ^9.5",
                "psalm/plugin-phpunit": "0.18.4",
                "psr/log": "^1 || ^2 || ^3",
                "vimeo/psalm": "4.30.0 || 5.12.0"
            },
            "suggest": {
                "psr/log": "Allows logging deprecations via PSR-3 logger implementation"
            },
            "type": "library",
            "autoload": {
                "psr-4": {
                    "Doctrine\\Deprecations\\": "lib/Doctrine/Deprecations"
                }
            },
            "notification-url": "https://packagist.org/downloads/",
            "license": [
                "MIT"
            ],
            "description": "A small layer on top of trigger_error(E_USER_DEPRECATED) or PSR-3 logging with options to disable all deprecations or selectively for packages.",
            "homepage": "https://www.doctrine-project.org/",
            "support": {
                "issues": "https://github.com/doctrine/deprecations/issues",
                "source": "https://github.com/doctrine/deprecations/tree/1.1.3"
            },
            "time": "2024-01-30T19:34:25+00:00"
        },
        {
            "name": "doctrine/lexer",
            "version": "3.0.1",
            "source": {
                "type": "git",
                "url": "https://github.com/doctrine/lexer.git",
                "reference": "31ad66abc0fc9e1a1f2d9bc6a42668d2fbbcd6dd"
            },
            "dist": {
                "type": "zip",
                "url": "https://api.github.com/repos/doctrine/lexer/zipball/31ad66abc0fc9e1a1f2d9bc6a42668d2fbbcd6dd",
                "reference": "31ad66abc0fc9e1a1f2d9bc6a42668d2fbbcd6dd",
                "shasum": ""
            },
            "require": {
                "php": "^8.1"
            },
            "require-dev": {
                "doctrine/coding-standard": "^12",
                "phpstan/phpstan": "^1.10",
                "phpunit/phpunit": "^10.5",
                "psalm/plugin-phpunit": "^0.18.3",
                "vimeo/psalm": "^5.21"
            },
            "type": "library",
            "autoload": {
                "psr-4": {
                    "Doctrine\\Common\\Lexer\\": "src"
                }
            },
            "notification-url": "https://packagist.org/downloads/",
            "license": [
                "MIT"
            ],
            "authors": [
                {
                    "name": "Guilherme Blanco",
                    "email": "guilhermeblanco@gmail.com"
                },
                {
                    "name": "Roman Borschel",
                    "email": "roman@code-factory.org"
                },
                {
                    "name": "Johannes Schmitt",
                    "email": "schmittjoh@gmail.com"
                }
            ],
            "description": "PHP Doctrine Lexer parser library that can be used in Top-Down, Recursive Descent Parsers.",
            "homepage": "https://www.doctrine-project.org/projects/lexer.html",
            "keywords": [
                "annotations",
                "docblock",
                "lexer",
                "parser",
                "php"
            ],
            "support": {
                "issues": "https://github.com/doctrine/lexer/issues",
                "source": "https://github.com/doctrine/lexer/tree/3.0.1"
            },
            "funding": [
                {
                    "url": "https://www.doctrine-project.org/sponsorship.html",
                    "type": "custom"
                },
                {
                    "url": "https://www.patreon.com/phpdoctrine",
                    "type": "patreon"
                },
                {
                    "url": "https://tidelift.com/funding/github/packagist/doctrine%2Flexer",
                    "type": "tidelift"
                }
            ],
            "time": "2024-02-05T11:56:58+00:00"
        },
        {
            "name": "egulias/email-validator",
            "version": "4.0.2",
            "source": {
                "type": "git",
                "url": "https://github.com/egulias/EmailValidator.git",
                "reference": "ebaaf5be6c0286928352e054f2d5125608e5405e"
            },
            "dist": {
                "type": "zip",
                "url": "https://api.github.com/repos/egulias/EmailValidator/zipball/ebaaf5be6c0286928352e054f2d5125608e5405e",
                "reference": "ebaaf5be6c0286928352e054f2d5125608e5405e",
                "shasum": ""
            },
            "require": {
                "doctrine/lexer": "^2.0 || ^3.0",
                "php": ">=8.1",
                "symfony/polyfill-intl-idn": "^1.26"
            },
            "require-dev": {
                "phpunit/phpunit": "^10.2",
                "vimeo/psalm": "^5.12"
            },
            "suggest": {
                "ext-intl": "PHP Internationalization Libraries are required to use the SpoofChecking validation"
            },
            "type": "library",
            "extra": {
                "branch-alias": {
                    "dev-master": "4.0.x-dev"
                }
            },
            "autoload": {
                "psr-4": {
                    "Egulias\\EmailValidator\\": "src"
                }
            },
            "notification-url": "https://packagist.org/downloads/",
            "license": [
                "MIT"
            ],
            "authors": [
                {
                    "name": "Eduardo Gulias Davis"
                }
            ],
            "description": "A library for validating emails against several RFCs",
            "homepage": "https://github.com/egulias/EmailValidator",
            "keywords": [
                "email",
                "emailvalidation",
                "emailvalidator",
                "validation",
                "validator"
            ],
            "support": {
                "issues": "https://github.com/egulias/EmailValidator/issues",
                "source": "https://github.com/egulias/EmailValidator/tree/4.0.2"
            },
            "funding": [
                {
                    "url": "https://github.com/egulias",
                    "type": "github"
                }
            ],
            "time": "2023-10-06T06:47:41+00:00"
        },
        {
            "name": "elvanto/litemoji",
            "version": "4.3.0",
            "source": {
                "type": "git",
                "url": "https://github.com/elvanto/litemoji.git",
                "reference": "f13cf10686f7110a3b17d09de03050d0708840b8"
            },
            "dist": {
                "type": "zip",
                "url": "https://api.github.com/repos/elvanto/litemoji/zipball/f13cf10686f7110a3b17d09de03050d0708840b8",
                "reference": "f13cf10686f7110a3b17d09de03050d0708840b8",
                "shasum": ""
            },
            "require": {
                "ext-mbstring": "*",
                "php": ">=7.3"
            },
            "require-dev": {
                "milesj/emojibase": "7.0.*",
                "phpunit/phpunit": "^9.0"
            },
            "type": "library",
            "autoload": {
                "psr-4": {
                    "LitEmoji\\": "src/"
                }
            },
            "notification-url": "https://packagist.org/downloads/",
            "license": [
                "MIT"
            ],
            "description": "A PHP library simplifying the conversion of unicode, HTML and shortcode emoji.",
            "keywords": [
                "emoji",
                "php-emoji"
            ],
            "support": {
                "issues": "https://github.com/elvanto/litemoji/issues",
                "source": "https://github.com/elvanto/litemoji/tree/4.3.0"
            },
            "time": "2022-10-28T02:32:19+00:00"
        },
        {
            "name": "enshrined/svg-sanitize",
            "version": "0.19.0",
            "source": {
                "type": "git",
                "url": "https://github.com/darylldoyle/svg-sanitizer.git",
                "reference": "e95cd17be68e45f523cbfb0fe50cdd891b0cf20e"
            },
            "dist": {
                "type": "zip",
                "url": "https://api.github.com/repos/darylldoyle/svg-sanitizer/zipball/e95cd17be68e45f523cbfb0fe50cdd891b0cf20e",
                "reference": "e95cd17be68e45f523cbfb0fe50cdd891b0cf20e",
                "shasum": ""
            },
            "require": {
                "ext-dom": "*",
                "ext-libxml": "*",
                "php": "^5.6 || ^7.0 || ^8.0"
            },
            "require-dev": {
                "phpunit/phpunit": "^5.7 || ^6.5 || ^8.5"
            },
            "type": "library",
            "autoload": {
                "psr-4": {
                    "enshrined\\svgSanitize\\": "src"
                }
            },
            "notification-url": "https://packagist.org/downloads/",
            "license": [
                "GPL-2.0-or-later"
            ],
            "authors": [
                {
                    "name": "Daryll Doyle",
                    "email": "daryll@enshrined.co.uk"
                }
            ],
            "description": "An SVG sanitizer for PHP",
            "support": {
                "issues": "https://github.com/darylldoyle/svg-sanitizer/issues",
                "source": "https://github.com/darylldoyle/svg-sanitizer/tree/0.19.0"
            },
            "time": "2024-06-18T10:27:15+00:00"
        },
        {
            "name": "ezyang/htmlpurifier",
            "version": "v4.17.0",
            "source": {
                "type": "git",
                "url": "https://github.com/ezyang/htmlpurifier.git",
                "reference": "bbc513d79acf6691fa9cf10f192c90dd2957f18c"
            },
            "dist": {
                "type": "zip",
                "url": "https://api.github.com/repos/ezyang/htmlpurifier/zipball/bbc513d79acf6691fa9cf10f192c90dd2957f18c",
                "reference": "bbc513d79acf6691fa9cf10f192c90dd2957f18c",
                "shasum": ""
            },
            "require": {
                "php": "~5.6.0 || ~7.0.0 || ~7.1.0 || ~7.2.0 || ~7.3.0 || ~7.4.0 || ~8.0.0 || ~8.1.0 || ~8.2.0 || ~8.3.0"
            },
            "require-dev": {
                "cerdic/css-tidy": "^1.7 || ^2.0",
                "simpletest/simpletest": "dev-master"
            },
            "suggest": {
                "cerdic/css-tidy": "If you want to use the filter 'Filter.ExtractStyleBlocks'.",
                "ext-bcmath": "Used for unit conversion and imagecrash protection",
                "ext-iconv": "Converts text to and from non-UTF-8 encodings",
                "ext-tidy": "Used for pretty-printing HTML"
            },
            "type": "library",
            "autoload": {
                "files": [
                    "library/HTMLPurifier.composer.php"
                ],
                "psr-0": {
                    "HTMLPurifier": "library/"
                },
                "exclude-from-classmap": [
                    "/library/HTMLPurifier/Language/"
                ]
            },
            "notification-url": "https://packagist.org/downloads/",
            "license": [
                "LGPL-2.1-or-later"
            ],
            "authors": [
                {
                    "name": "Edward Z. Yang",
                    "email": "admin@htmlpurifier.org",
                    "homepage": "http://ezyang.com"
                }
            ],
            "description": "Standards compliant HTML filter written in PHP",
            "homepage": "http://htmlpurifier.org/",
            "keywords": [
                "html"
            ],
            "support": {
                "issues": "https://github.com/ezyang/htmlpurifier/issues",
                "source": "https://github.com/ezyang/htmlpurifier/tree/v4.17.0"
            },
            "time": "2023-11-17T15:01:25+00:00"
        },
        {
            "name": "guzzlehttp/guzzle",
            "version": "7.9.2",
            "source": {
                "type": "git",
                "url": "https://github.com/guzzle/guzzle.git",
                "reference": "d281ed313b989f213357e3be1a179f02196ac99b"
            },
            "dist": {
                "type": "zip",
                "url": "https://api.github.com/repos/guzzle/guzzle/zipball/d281ed313b989f213357e3be1a179f02196ac99b",
                "reference": "d281ed313b989f213357e3be1a179f02196ac99b",
                "shasum": ""
            },
            "require": {
                "ext-json": "*",
                "guzzlehttp/promises": "^1.5.3 || ^2.0.3",
                "guzzlehttp/psr7": "^2.7.0",
                "php": "^7.2.5 || ^8.0",
                "psr/http-client": "^1.0",
                "symfony/deprecation-contracts": "^2.2 || ^3.0"
            },
            "provide": {
                "psr/http-client-implementation": "1.0"
            },
            "require-dev": {
                "bamarni/composer-bin-plugin": "^1.8.2",
                "ext-curl": "*",
                "guzzle/client-integration-tests": "3.0.2",
                "php-http/message-factory": "^1.1",
                "phpunit/phpunit": "^8.5.39 || ^9.6.20",
                "psr/log": "^1.1 || ^2.0 || ^3.0"
            },
            "suggest": {
                "ext-curl": "Required for CURL handler support",
                "ext-intl": "Required for Internationalized Domain Name (IDN) support",
                "psr/log": "Required for using the Log middleware"
            },
            "type": "library",
            "extra": {
                "bamarni-bin": {
                    "bin-links": true,
                    "forward-command": false
                }
            },
            "autoload": {
                "files": [
                    "src/functions_include.php"
                ],
                "psr-4": {
                    "GuzzleHttp\\": "src/"
                }
            },
            "notification-url": "https://packagist.org/downloads/",
            "license": [
                "MIT"
            ],
            "authors": [
                {
                    "name": "Graham Campbell",
                    "email": "hello@gjcampbell.co.uk",
                    "homepage": "https://github.com/GrahamCampbell"
                },
                {
                    "name": "Michael Dowling",
                    "email": "mtdowling@gmail.com",
                    "homepage": "https://github.com/mtdowling"
                },
                {
                    "name": "Jeremy Lindblom",
                    "email": "jeremeamia@gmail.com",
                    "homepage": "https://github.com/jeremeamia"
                },
                {
                    "name": "George Mponos",
                    "email": "gmponos@gmail.com",
                    "homepage": "https://github.com/gmponos"
                },
                {
                    "name": "Tobias Nyholm",
                    "email": "tobias.nyholm@gmail.com",
                    "homepage": "https://github.com/Nyholm"
                },
                {
                    "name": "Márk Sági-Kazár",
                    "email": "mark.sagikazar@gmail.com",
                    "homepage": "https://github.com/sagikazarmark"
                },
                {
                    "name": "Tobias Schultze",
                    "email": "webmaster@tubo-world.de",
                    "homepage": "https://github.com/Tobion"
                }
            ],
            "description": "Guzzle is a PHP HTTP client library",
            "keywords": [
                "client",
                "curl",
                "framework",
                "http",
                "http client",
                "psr-18",
                "psr-7",
                "rest",
                "web service"
            ],
            "support": {
                "issues": "https://github.com/guzzle/guzzle/issues",
                "source": "https://github.com/guzzle/guzzle/tree/7.9.2"
            },
            "funding": [
                {
                    "url": "https://github.com/GrahamCampbell",
                    "type": "github"
                },
                {
                    "url": "https://github.com/Nyholm",
                    "type": "github"
                },
                {
                    "url": "https://tidelift.com/funding/github/packagist/guzzlehttp/guzzle",
                    "type": "tidelift"
                }
            ],
            "time": "2024-07-24T11:22:20+00:00"
        },
        {
            "name": "guzzlehttp/promises",
            "version": "2.0.3",
            "source": {
                "type": "git",
                "url": "https://github.com/guzzle/promises.git",
                "reference": "6ea8dd08867a2a42619d65c3deb2c0fcbf81c8f8"
            },
            "dist": {
                "type": "zip",
                "url": "https://api.github.com/repos/guzzle/promises/zipball/6ea8dd08867a2a42619d65c3deb2c0fcbf81c8f8",
                "reference": "6ea8dd08867a2a42619d65c3deb2c0fcbf81c8f8",
                "shasum": ""
            },
            "require": {
                "php": "^7.2.5 || ^8.0"
            },
            "require-dev": {
                "bamarni/composer-bin-plugin": "^1.8.2",
                "phpunit/phpunit": "^8.5.39 || ^9.6.20"
            },
            "type": "library",
            "extra": {
                "bamarni-bin": {
                    "bin-links": true,
                    "forward-command": false
                }
            },
            "autoload": {
                "psr-4": {
                    "GuzzleHttp\\Promise\\": "src/"
                }
            },
            "notification-url": "https://packagist.org/downloads/",
            "license": [
                "MIT"
            ],
            "authors": [
                {
                    "name": "Graham Campbell",
                    "email": "hello@gjcampbell.co.uk",
                    "homepage": "https://github.com/GrahamCampbell"
                },
                {
                    "name": "Michael Dowling",
                    "email": "mtdowling@gmail.com",
                    "homepage": "https://github.com/mtdowling"
                },
                {
                    "name": "Tobias Nyholm",
                    "email": "tobias.nyholm@gmail.com",
                    "homepage": "https://github.com/Nyholm"
                },
                {
                    "name": "Tobias Schultze",
                    "email": "webmaster@tubo-world.de",
                    "homepage": "https://github.com/Tobion"
                }
            ],
            "description": "Guzzle promises library",
            "keywords": [
                "promise"
            ],
            "support": {
                "issues": "https://github.com/guzzle/promises/issues",
                "source": "https://github.com/guzzle/promises/tree/2.0.3"
            },
            "funding": [
                {
                    "url": "https://github.com/GrahamCampbell",
                    "type": "github"
                },
                {
                    "url": "https://github.com/Nyholm",
                    "type": "github"
                },
                {
                    "url": "https://tidelift.com/funding/github/packagist/guzzlehttp/promises",
                    "type": "tidelift"
                }
            ],
            "time": "2024-07-18T10:29:17+00:00"
        },
        {
            "name": "guzzlehttp/psr7",
            "version": "2.7.0",
            "source": {
                "type": "git",
                "url": "https://github.com/guzzle/psr7.git",
                "reference": "a70f5c95fb43bc83f07c9c948baa0dc1829bf201"
            },
            "dist": {
                "type": "zip",
                "url": "https://api.github.com/repos/guzzle/psr7/zipball/a70f5c95fb43bc83f07c9c948baa0dc1829bf201",
                "reference": "a70f5c95fb43bc83f07c9c948baa0dc1829bf201",
                "shasum": ""
            },
            "require": {
                "php": "^7.2.5 || ^8.0",
                "psr/http-factory": "^1.0",
                "psr/http-message": "^1.1 || ^2.0",
                "ralouphie/getallheaders": "^3.0"
            },
            "provide": {
                "psr/http-factory-implementation": "1.0",
                "psr/http-message-implementation": "1.0"
            },
            "require-dev": {
                "bamarni/composer-bin-plugin": "^1.8.2",
                "http-interop/http-factory-tests": "0.9.0",
                "phpunit/phpunit": "^8.5.39 || ^9.6.20"
            },
            "suggest": {
                "laminas/laminas-httphandlerrunner": "Emit PSR-7 responses"
            },
            "type": "library",
            "extra": {
                "bamarni-bin": {
                    "bin-links": true,
                    "forward-command": false
                }
            },
            "autoload": {
                "psr-4": {
                    "GuzzleHttp\\Psr7\\": "src/"
                }
            },
            "notification-url": "https://packagist.org/downloads/",
            "license": [
                "MIT"
            ],
            "authors": [
                {
                    "name": "Graham Campbell",
                    "email": "hello@gjcampbell.co.uk",
                    "homepage": "https://github.com/GrahamCampbell"
                },
                {
                    "name": "Michael Dowling",
                    "email": "mtdowling@gmail.com",
                    "homepage": "https://github.com/mtdowling"
                },
                {
                    "name": "George Mponos",
                    "email": "gmponos@gmail.com",
                    "homepage": "https://github.com/gmponos"
                },
                {
                    "name": "Tobias Nyholm",
                    "email": "tobias.nyholm@gmail.com",
                    "homepage": "https://github.com/Nyholm"
                },
                {
                    "name": "Márk Sági-Kazár",
                    "email": "mark.sagikazar@gmail.com",
                    "homepage": "https://github.com/sagikazarmark"
                },
                {
                    "name": "Tobias Schultze",
                    "email": "webmaster@tubo-world.de",
                    "homepage": "https://github.com/Tobion"
                },
                {
                    "name": "Márk Sági-Kazár",
                    "email": "mark.sagikazar@gmail.com",
                    "homepage": "https://sagikazarmark.hu"
                }
            ],
            "description": "PSR-7 message implementation that also provides common utility methods",
            "keywords": [
                "http",
                "message",
                "psr-7",
                "request",
                "response",
                "stream",
                "uri",
                "url"
            ],
            "support": {
                "issues": "https://github.com/guzzle/psr7/issues",
                "source": "https://github.com/guzzle/psr7/tree/2.7.0"
            },
            "funding": [
                {
                    "url": "https://github.com/GrahamCampbell",
                    "type": "github"
                },
                {
                    "url": "https://github.com/Nyholm",
                    "type": "github"
                },
                {
                    "url": "https://tidelift.com/funding/github/packagist/guzzlehttp/psr7",
                    "type": "tidelift"
                }
            ],
            "time": "2024-07-18T11:15:46+00:00"
        },
        {
            "name": "illuminate/collections",
            "version": "v10.48.17",
            "source": {
                "type": "git",
                "url": "https://github.com/illuminate/collections.git",
                "reference": "37c863cffb345869dd134eff8e646bc82a19cc96"
            },
            "dist": {
                "type": "zip",
                "url": "https://api.github.com/repos/illuminate/collections/zipball/37c863cffb345869dd134eff8e646bc82a19cc96",
                "reference": "37c863cffb345869dd134eff8e646bc82a19cc96",
                "shasum": ""
            },
            "require": {
                "illuminate/conditionable": "^10.0",
                "illuminate/contracts": "^10.0",
                "illuminate/macroable": "^10.0",
                "php": "^8.1"
            },
            "suggest": {
                "symfony/var-dumper": "Required to use the dump method (^6.2)."
            },
            "type": "library",
            "extra": {
                "branch-alias": {
                    "dev-master": "10.x-dev"
                }
            },
            "autoload": {
                "files": [
                    "helpers.php"
                ],
                "psr-4": {
                    "Illuminate\\Support\\": ""
                }
            },
            "notification-url": "https://packagist.org/downloads/",
            "license": [
                "MIT"
            ],
            "authors": [
                {
                    "name": "Taylor Otwell",
                    "email": "taylor@laravel.com"
                }
            ],
            "description": "The Illuminate Collections package.",
            "homepage": "https://laravel.com",
            "support": {
                "issues": "https://github.com/laravel/framework/issues",
                "source": "https://github.com/laravel/framework"
            },
            "time": "2024-06-19T14:25:05+00:00"
        },
        {
            "name": "illuminate/conditionable",
            "version": "v10.48.17",
            "source": {
                "type": "git",
                "url": "https://github.com/illuminate/conditionable.git",
                "reference": "d0958e4741fc9d6f516a552060fd1b829a85e009"
            },
            "dist": {
                "type": "zip",
                "url": "https://api.github.com/repos/illuminate/conditionable/zipball/d0958e4741fc9d6f516a552060fd1b829a85e009",
                "reference": "d0958e4741fc9d6f516a552060fd1b829a85e009",
                "shasum": ""
            },
            "require": {
                "php": "^8.0.2"
            },
            "type": "library",
            "extra": {
                "branch-alias": {
                    "dev-master": "10.x-dev"
                }
            },
            "autoload": {
                "psr-4": {
                    "Illuminate\\Support\\": ""
                }
            },
            "notification-url": "https://packagist.org/downloads/",
            "license": [
                "MIT"
            ],
            "authors": [
                {
                    "name": "Taylor Otwell",
                    "email": "taylor@laravel.com"
                }
            ],
            "description": "The Illuminate Conditionable package.",
            "homepage": "https://laravel.com",
            "support": {
                "issues": "https://github.com/laravel/framework/issues",
                "source": "https://github.com/laravel/framework"
            },
            "time": "2023-02-03T08:06:17+00:00"
        },
        {
            "name": "illuminate/contracts",
            "version": "v10.48.17",
            "source": {
                "type": "git",
                "url": "https://github.com/illuminate/contracts.git",
                "reference": "8d7152c4a1f5d9cf7da3e8b71f23e4556f6138ac"
            },
            "dist": {
                "type": "zip",
                "url": "https://api.github.com/repos/illuminate/contracts/zipball/8d7152c4a1f5d9cf7da3e8b71f23e4556f6138ac",
                "reference": "8d7152c4a1f5d9cf7da3e8b71f23e4556f6138ac",
                "shasum": ""
            },
            "require": {
                "php": "^8.1",
                "psr/container": "^1.1.1|^2.0.1",
                "psr/simple-cache": "^1.0|^2.0|^3.0"
            },
            "type": "library",
            "extra": {
                "branch-alias": {
                    "dev-master": "10.x-dev"
                }
            },
            "autoload": {
                "psr-4": {
                    "Illuminate\\Contracts\\": ""
                }
            },
            "notification-url": "https://packagist.org/downloads/",
            "license": [
                "MIT"
            ],
            "authors": [
                {
                    "name": "Taylor Otwell",
                    "email": "taylor@laravel.com"
                }
            ],
            "description": "The Illuminate Contracts package.",
            "homepage": "https://laravel.com",
            "support": {
                "issues": "https://github.com/laravel/framework/issues",
                "source": "https://github.com/laravel/framework"
            },
            "time": "2024-01-15T18:52:32+00:00"
        },
        {
            "name": "illuminate/macroable",
            "version": "v10.48.17",
            "source": {
                "type": "git",
                "url": "https://github.com/illuminate/macroable.git",
                "reference": "dff667a46ac37b634dcf68909d9d41e94dc97c27"
            },
            "dist": {
                "type": "zip",
                "url": "https://api.github.com/repos/illuminate/macroable/zipball/dff667a46ac37b634dcf68909d9d41e94dc97c27",
                "reference": "dff667a46ac37b634dcf68909d9d41e94dc97c27",
                "shasum": ""
            },
            "require": {
                "php": "^8.1"
            },
            "type": "library",
            "extra": {
                "branch-alias": {
                    "dev-master": "10.x-dev"
                }
            },
            "autoload": {
                "psr-4": {
                    "Illuminate\\Support\\": ""
                }
            },
            "notification-url": "https://packagist.org/downloads/",
            "license": [
                "MIT"
            ],
            "authors": [
                {
                    "name": "Taylor Otwell",
                    "email": "taylor@laravel.com"
                }
            ],
            "description": "The Illuminate Macroable package.",
            "homepage": "https://laravel.com",
            "support": {
                "issues": "https://github.com/laravel/framework/issues",
                "source": "https://github.com/laravel/framework"
            },
            "time": "2023-06-05T12:46:42+00:00"
        },
        {
            "name": "lcobucci/clock",
            "version": "3.2.0",
            "source": {
                "type": "git",
                "url": "https://github.com/lcobucci/clock.git",
                "reference": "6f28b826ea01306b07980cb8320ab30b966cd715"
            },
            "dist": {
                "type": "zip",
                "url": "https://api.github.com/repos/lcobucci/clock/zipball/6f28b826ea01306b07980cb8320ab30b966cd715",
                "reference": "6f28b826ea01306b07980cb8320ab30b966cd715",
                "shasum": ""
            },
            "require": {
                "php": "~8.2.0 || ~8.3.0",
                "psr/clock": "^1.0"
            },
            "provide": {
                "psr/clock-implementation": "1.0"
            },
            "require-dev": {
                "infection/infection": "^0.27",
                "lcobucci/coding-standard": "^11.0.0",
                "phpstan/extension-installer": "^1.3.1",
                "phpstan/phpstan": "^1.10.25",
                "phpstan/phpstan-deprecation-rules": "^1.1.3",
                "phpstan/phpstan-phpunit": "^1.3.13",
                "phpstan/phpstan-strict-rules": "^1.5.1",
                "phpunit/phpunit": "^10.2.3"
            },
            "type": "library",
            "autoload": {
                "psr-4": {
                    "Lcobucci\\Clock\\": "src"
                }
            },
            "notification-url": "https://packagist.org/downloads/",
            "license": [
                "MIT"
            ],
            "authors": [
                {
                    "name": "Luís Cobucci",
                    "email": "lcobucci@gmail.com"
                }
            ],
            "description": "Yet another clock abstraction",
            "support": {
                "issues": "https://github.com/lcobucci/clock/issues",
                "source": "https://github.com/lcobucci/clock/tree/3.2.0"
            },
            "funding": [
                {
                    "url": "https://github.com/lcobucci",
                    "type": "github"
                },
                {
                    "url": "https://www.patreon.com/lcobucci",
                    "type": "patreon"
                }
            ],
            "time": "2023-11-17T17:00:27+00:00"
        },
        {
            "name": "mikehaertl/php-shellcommand",
            "version": "1.7.0",
            "source": {
                "type": "git",
                "url": "https://github.com/mikehaertl/php-shellcommand.git",
                "reference": "e79ea528be155ffdec6f3bf1a4a46307bb49e545"
            },
            "dist": {
                "type": "zip",
                "url": "https://api.github.com/repos/mikehaertl/php-shellcommand/zipball/e79ea528be155ffdec6f3bf1a4a46307bb49e545",
                "reference": "e79ea528be155ffdec6f3bf1a4a46307bb49e545",
                "shasum": ""
            },
            "require": {
                "php": ">= 5.3.0"
            },
            "require-dev": {
                "phpunit/phpunit": ">4.0 <=9.4"
            },
            "type": "library",
            "autoload": {
                "psr-4": {
                    "mikehaertl\\shellcommand\\": "src/"
                }
            },
            "notification-url": "https://packagist.org/downloads/",
            "license": [
                "MIT"
            ],
            "authors": [
                {
                    "name": "Michael Härtl",
                    "email": "haertl.mike@gmail.com"
                }
            ],
            "description": "An object oriented interface to shell commands",
            "keywords": [
                "shell"
            ],
            "support": {
                "issues": "https://github.com/mikehaertl/php-shellcommand/issues",
                "source": "https://github.com/mikehaertl/php-shellcommand/tree/1.7.0"
            },
            "time": "2023-04-19T08:25:22+00:00"
        },
        {
            "name": "moneyphp/money",
            "version": "v4.5.0",
            "source": {
                "type": "git",
                "url": "https://github.com/moneyphp/money.git",
                "reference": "a1daa7daf159b4044e3d0c34c41fe2be5860e850"
            },
            "dist": {
                "type": "zip",
                "url": "https://api.github.com/repos/moneyphp/money/zipball/a1daa7daf159b4044e3d0c34c41fe2be5860e850",
                "reference": "a1daa7daf159b4044e3d0c34c41fe2be5860e850",
                "shasum": ""
            },
            "require": {
                "ext-bcmath": "*",
                "ext-filter": "*",
                "ext-json": "*",
                "php": "~8.1.0 || ~8.2.0 || ~8.3.0"
            },
            "require-dev": {
                "cache/taggable-cache": "^1.1.0",
                "doctrine/coding-standard": "^12.0",
                "doctrine/instantiator": "^1.5.0 || ^2.0",
                "ext-gmp": "*",
                "ext-intl": "*",
                "florianv/exchanger": "^2.8.1",
                "florianv/swap": "^4.3.0",
                "moneyphp/crypto-currencies": "^1.1.0",
                "moneyphp/iso-currencies": "^3.4",
                "php-http/message": "^1.16.0",
                "php-http/mock-client": "^1.6.0",
                "phpbench/phpbench": "^1.2.5",
                "phpunit/phpunit": "^10.5.9",
                "psalm/plugin-phpunit": "^0.18.4",
                "psr/cache": "^1.0.1 || ^2.0 || ^3.0",
                "vimeo/psalm": "~5.20.0"
            },
            "suggest": {
                "ext-gmp": "Calculate without integer limits",
                "ext-intl": "Format Money objects with intl",
                "florianv/exchanger": "Exchange rates library for PHP",
                "florianv/swap": "Exchange rates library for PHP",
                "psr/cache-implementation": "Used for Currency caching"
            },
            "type": "library",
            "extra": {
                "branch-alias": {
                    "dev-master": "3.x-dev"
                }
            },
            "autoload": {
                "psr-4": {
                    "Money\\": "src/"
                }
            },
            "notification-url": "https://packagist.org/downloads/",
            "license": [
                "MIT"
            ],
            "authors": [
                {
                    "name": "Mathias Verraes",
                    "email": "mathias@verraes.net",
                    "homepage": "http://verraes.net"
                },
                {
                    "name": "Márk Sági-Kazár",
                    "email": "mark.sagikazar@gmail.com"
                },
                {
                    "name": "Frederik Bosch",
                    "email": "f.bosch@genkgo.nl"
                }
            ],
            "description": "PHP implementation of Fowler's Money pattern",
            "homepage": "http://moneyphp.org",
            "keywords": [
                "Value Object",
                "money",
                "vo"
            ],
            "support": {
                "issues": "https://github.com/moneyphp/money/issues",
                "source": "https://github.com/moneyphp/money/tree/v4.5.0"
            },
            "time": "2024-02-15T19:47:21+00:00"
        },
        {
            "name": "monolog/monolog",
            "version": "3.7.0",
            "source": {
                "type": "git",
                "url": "https://github.com/Seldaek/monolog.git",
                "reference": "f4393b648b78a5408747de94fca38beb5f7e9ef8"
            },
            "dist": {
                "type": "zip",
                "url": "https://api.github.com/repos/Seldaek/monolog/zipball/f4393b648b78a5408747de94fca38beb5f7e9ef8",
                "reference": "f4393b648b78a5408747de94fca38beb5f7e9ef8",
                "shasum": ""
            },
            "require": {
                "php": ">=8.1",
                "psr/log": "^2.0 || ^3.0"
            },
            "provide": {
                "psr/log-implementation": "3.0.0"
            },
            "require-dev": {
                "aws/aws-sdk-php": "^3.0",
                "doctrine/couchdb": "~1.0@dev",
                "elasticsearch/elasticsearch": "^7 || ^8",
                "ext-json": "*",
                "graylog2/gelf-php": "^1.4.2 || ^2.0",
                "guzzlehttp/guzzle": "^7.4.5",
                "guzzlehttp/psr7": "^2.2",
                "mongodb/mongodb": "^1.8",
                "php-amqplib/php-amqplib": "~2.4 || ^3",
                "phpstan/phpstan": "^1.9",
                "phpstan/phpstan-deprecation-rules": "^1.0",
                "phpstan/phpstan-strict-rules": "^1.4",
                "phpunit/phpunit": "^10.5.17",
                "predis/predis": "^1.1 || ^2",
                "ruflin/elastica": "^7",
                "symfony/mailer": "^5.4 || ^6",
                "symfony/mime": "^5.4 || ^6"
            },
            "suggest": {
                "aws/aws-sdk-php": "Allow sending log messages to AWS services like DynamoDB",
                "doctrine/couchdb": "Allow sending log messages to a CouchDB server",
                "elasticsearch/elasticsearch": "Allow sending log messages to an Elasticsearch server via official client",
                "ext-amqp": "Allow sending log messages to an AMQP server (1.0+ required)",
                "ext-curl": "Required to send log messages using the IFTTTHandler, the LogglyHandler, the SendGridHandler, the SlackWebhookHandler or the TelegramBotHandler",
                "ext-mbstring": "Allow to work properly with unicode symbols",
                "ext-mongodb": "Allow sending log messages to a MongoDB server (via driver)",
                "ext-openssl": "Required to send log messages using SSL",
                "ext-sockets": "Allow sending log messages to a Syslog server (via UDP driver)",
                "graylog2/gelf-php": "Allow sending log messages to a GrayLog2 server",
                "mongodb/mongodb": "Allow sending log messages to a MongoDB server (via library)",
                "php-amqplib/php-amqplib": "Allow sending log messages to an AMQP server using php-amqplib",
                "rollbar/rollbar": "Allow sending log messages to Rollbar",
                "ruflin/elastica": "Allow sending log messages to an Elastic Search server"
            },
            "type": "library",
            "extra": {
                "branch-alias": {
                    "dev-main": "3.x-dev"
                }
            },
            "autoload": {
                "psr-4": {
                    "Monolog\\": "src/Monolog"
                }
            },
            "notification-url": "https://packagist.org/downloads/",
            "license": [
                "MIT"
            ],
            "authors": [
                {
                    "name": "Jordi Boggiano",
                    "email": "j.boggiano@seld.be",
                    "homepage": "https://seld.be"
                }
            ],
            "description": "Sends your logs to files, sockets, inboxes, databases and various web services",
            "homepage": "https://github.com/Seldaek/monolog",
            "keywords": [
                "log",
                "logging",
                "psr-3"
            ],
            "support": {
                "issues": "https://github.com/Seldaek/monolog/issues",
                "source": "https://github.com/Seldaek/monolog/tree/3.7.0"
            },
            "funding": [
                {
                    "url": "https://github.com/Seldaek",
                    "type": "github"
                },
                {
                    "url": "https://tidelift.com/funding/github/packagist/monolog/monolog",
                    "type": "tidelift"
                }
            ],
            "time": "2024-06-28T09:40:51+00:00"
        },
        {
            "name": "paragonie/constant_time_encoding",
            "version": "v2.7.0",
            "source": {
                "type": "git",
                "url": "https://github.com/paragonie/constant_time_encoding.git",
                "reference": "52a0d99e69f56b9ec27ace92ba56897fe6993105"
            },
            "dist": {
                "type": "zip",
                "url": "https://api.github.com/repos/paragonie/constant_time_encoding/zipball/52a0d99e69f56b9ec27ace92ba56897fe6993105",
                "reference": "52a0d99e69f56b9ec27ace92ba56897fe6993105",
                "shasum": ""
            },
            "require": {
                "php": "^7|^8"
            },
            "require-dev": {
                "phpunit/phpunit": "^6|^7|^8|^9",
                "vimeo/psalm": "^1|^2|^3|^4"
            },
            "type": "library",
            "autoload": {
                "psr-4": {
                    "ParagonIE\\ConstantTime\\": "src/"
                }
            },
            "notification-url": "https://packagist.org/downloads/",
            "license": [
                "MIT"
            ],
            "authors": [
                {
                    "name": "Paragon Initiative Enterprises",
                    "email": "security@paragonie.com",
                    "homepage": "https://paragonie.com",
                    "role": "Maintainer"
                },
                {
                    "name": "Steve 'Sc00bz' Thomas",
                    "email": "steve@tobtu.com",
                    "homepage": "https://www.tobtu.com",
                    "role": "Original Developer"
                }
            ],
            "description": "Constant-time Implementations of RFC 4648 Encoding (Base-64, Base-32, Base-16)",
            "keywords": [
                "base16",
                "base32",
                "base32_decode",
                "base32_encode",
                "base64",
                "base64_decode",
                "base64_encode",
                "bin2hex",
                "encoding",
                "hex",
                "hex2bin",
                "rfc4648"
            ],
            "support": {
                "email": "info@paragonie.com",
                "issues": "https://github.com/paragonie/constant_time_encoding/issues",
                "source": "https://github.com/paragonie/constant_time_encoding"
            },
            "time": "2024-05-08T12:18:48+00:00"
        },
        {
            "name": "paragonie/random_compat",
            "version": "v9.99.100",
            "source": {
                "type": "git",
                "url": "https://github.com/paragonie/random_compat.git",
                "reference": "996434e5492cb4c3edcb9168db6fbb1359ef965a"
            },
            "dist": {
                "type": "zip",
                "url": "https://api.github.com/repos/paragonie/random_compat/zipball/996434e5492cb4c3edcb9168db6fbb1359ef965a",
                "reference": "996434e5492cb4c3edcb9168db6fbb1359ef965a",
                "shasum": ""
            },
            "require": {
                "php": ">= 7"
            },
            "require-dev": {
                "phpunit/phpunit": "4.*|5.*",
                "vimeo/psalm": "^1"
            },
            "suggest": {
                "ext-libsodium": "Provides a modern crypto API that can be used to generate random bytes."
            },
            "type": "library",
            "notification-url": "https://packagist.org/downloads/",
            "license": [
                "MIT"
            ],
            "authors": [
                {
                    "name": "Paragon Initiative Enterprises",
                    "email": "security@paragonie.com",
                    "homepage": "https://paragonie.com"
                }
            ],
            "description": "PHP 5.x polyfill for random_bytes() and random_int() from PHP 7",
            "keywords": [
                "csprng",
                "polyfill",
                "pseudorandom",
                "random"
            ],
            "support": {
                "email": "info@paragonie.com",
                "issues": "https://github.com/paragonie/random_compat/issues",
                "source": "https://github.com/paragonie/random_compat"
            },
            "time": "2020-10-15T08:29:30+00:00"
        },
        {
            "name": "phpdocumentor/reflection-common",
            "version": "2.2.0",
            "source": {
                "type": "git",
                "url": "https://github.com/phpDocumentor/ReflectionCommon.git",
                "reference": "1d01c49d4ed62f25aa84a747ad35d5a16924662b"
            },
            "dist": {
                "type": "zip",
                "url": "https://api.github.com/repos/phpDocumentor/ReflectionCommon/zipball/1d01c49d4ed62f25aa84a747ad35d5a16924662b",
                "reference": "1d01c49d4ed62f25aa84a747ad35d5a16924662b",
                "shasum": ""
            },
            "require": {
                "php": "^7.2 || ^8.0"
            },
            "type": "library",
            "extra": {
                "branch-alias": {
                    "dev-2.x": "2.x-dev"
                }
            },
            "autoload": {
                "psr-4": {
                    "phpDocumentor\\Reflection\\": "src/"
                }
            },
            "notification-url": "https://packagist.org/downloads/",
            "license": [
                "MIT"
            ],
            "authors": [
                {
                    "name": "Jaap van Otterdijk",
                    "email": "opensource@ijaap.nl"
                }
            ],
            "description": "Common reflection classes used by phpdocumentor to reflect the code structure",
            "homepage": "http://www.phpdoc.org",
            "keywords": [
                "FQSEN",
                "phpDocumentor",
                "phpdoc",
                "reflection",
                "static analysis"
            ],
            "support": {
                "issues": "https://github.com/phpDocumentor/ReflectionCommon/issues",
                "source": "https://github.com/phpDocumentor/ReflectionCommon/tree/2.x"
            },
            "time": "2020-06-27T09:03:43+00:00"
        },
        {
            "name": "phpdocumentor/reflection-docblock",
            "version": "5.4.1",
            "source": {
                "type": "git",
                "url": "https://github.com/phpDocumentor/ReflectionDocBlock.git",
                "reference": "9d07b3f7fdcf5efec5d1609cba3c19c5ea2bdc9c"
            },
            "dist": {
                "type": "zip",
                "url": "https://api.github.com/repos/phpDocumentor/ReflectionDocBlock/zipball/9d07b3f7fdcf5efec5d1609cba3c19c5ea2bdc9c",
                "reference": "9d07b3f7fdcf5efec5d1609cba3c19c5ea2bdc9c",
                "shasum": ""
            },
            "require": {
                "doctrine/deprecations": "^1.1",
                "ext-filter": "*",
                "php": "^7.4 || ^8.0",
                "phpdocumentor/reflection-common": "^2.2",
                "phpdocumentor/type-resolver": "^1.7",
                "phpstan/phpdoc-parser": "^1.7",
                "webmozart/assert": "^1.9.1"
            },
            "require-dev": {
                "mockery/mockery": "~1.3.5",
                "phpstan/extension-installer": "^1.1",
                "phpstan/phpstan": "^1.8",
                "phpstan/phpstan-mockery": "^1.1",
                "phpstan/phpstan-webmozart-assert": "^1.2",
                "phpunit/phpunit": "^9.5",
                "vimeo/psalm": "^5.13"
            },
            "type": "library",
            "extra": {
                "branch-alias": {
                    "dev-master": "5.x-dev"
                }
            },
            "autoload": {
                "psr-4": {
                    "phpDocumentor\\Reflection\\": "src"
                }
            },
            "notification-url": "https://packagist.org/downloads/",
            "license": [
                "MIT"
            ],
            "authors": [
                {
                    "name": "Mike van Riel",
                    "email": "me@mikevanriel.com"
                },
                {
                    "name": "Jaap van Otterdijk",
                    "email": "opensource@ijaap.nl"
                }
            ],
            "description": "With this component, a library can provide support for annotations via DocBlocks or otherwise retrieve information that is embedded in a DocBlock.",
            "support": {
                "issues": "https://github.com/phpDocumentor/ReflectionDocBlock/issues",
                "source": "https://github.com/phpDocumentor/ReflectionDocBlock/tree/5.4.1"
            },
            "time": "2024-05-21T05:55:05+00:00"
        },
        {
            "name": "phpdocumentor/type-resolver",
            "version": "1.8.2",
            "source": {
                "type": "git",
                "url": "https://github.com/phpDocumentor/TypeResolver.git",
                "reference": "153ae662783729388a584b4361f2545e4d841e3c"
            },
            "dist": {
                "type": "zip",
                "url": "https://api.github.com/repos/phpDocumentor/TypeResolver/zipball/153ae662783729388a584b4361f2545e4d841e3c",
                "reference": "153ae662783729388a584b4361f2545e4d841e3c",
                "shasum": ""
            },
            "require": {
                "doctrine/deprecations": "^1.0",
                "php": "^7.3 || ^8.0",
                "phpdocumentor/reflection-common": "^2.0",
                "phpstan/phpdoc-parser": "^1.13"
            },
            "require-dev": {
                "ext-tokenizer": "*",
                "phpbench/phpbench": "^1.2",
                "phpstan/extension-installer": "^1.1",
                "phpstan/phpstan": "^1.8",
                "phpstan/phpstan-phpunit": "^1.1",
                "phpunit/phpunit": "^9.5",
                "rector/rector": "^0.13.9",
                "vimeo/psalm": "^4.25"
            },
            "type": "library",
            "extra": {
                "branch-alias": {
                    "dev-1.x": "1.x-dev"
                }
            },
            "autoload": {
                "psr-4": {
                    "phpDocumentor\\Reflection\\": "src"
                }
            },
            "notification-url": "https://packagist.org/downloads/",
            "license": [
                "MIT"
            ],
            "authors": [
                {
                    "name": "Mike van Riel",
                    "email": "me@mikevanriel.com"
                }
            ],
            "description": "A PSR-5 based resolver of Class names, Types and Structural Element Names",
            "support": {
                "issues": "https://github.com/phpDocumentor/TypeResolver/issues",
                "source": "https://github.com/phpDocumentor/TypeResolver/tree/1.8.2"
            },
            "time": "2024-02-23T11:10:43+00:00"
        },
        {
            "name": "phpstan/phpdoc-parser",
            "version": "1.29.1",
            "source": {
                "type": "git",
                "url": "https://github.com/phpstan/phpdoc-parser.git",
                "reference": "fcaefacf2d5c417e928405b71b400d4ce10daaf4"
            },
            "dist": {
                "type": "zip",
                "url": "https://api.github.com/repos/phpstan/phpdoc-parser/zipball/fcaefacf2d5c417e928405b71b400d4ce10daaf4",
                "reference": "fcaefacf2d5c417e928405b71b400d4ce10daaf4",
                "shasum": ""
            },
            "require": {
                "php": "^7.2 || ^8.0"
            },
            "require-dev": {
                "doctrine/annotations": "^2.0",
                "nikic/php-parser": "^4.15",
                "php-parallel-lint/php-parallel-lint": "^1.2",
                "phpstan/extension-installer": "^1.0",
                "phpstan/phpstan": "^1.5",
                "phpstan/phpstan-phpunit": "^1.1",
                "phpstan/phpstan-strict-rules": "^1.0",
                "phpunit/phpunit": "^9.5",
                "symfony/process": "^5.2"
            },
            "type": "library",
            "autoload": {
                "psr-4": {
                    "PHPStan\\PhpDocParser\\": [
                        "src/"
                    ]
                }
            },
            "notification-url": "https://packagist.org/downloads/",
            "license": [
                "MIT"
            ],
            "description": "PHPDoc parser with support for nullable, intersection and generic types",
            "support": {
                "issues": "https://github.com/phpstan/phpdoc-parser/issues",
                "source": "https://github.com/phpstan/phpdoc-parser/tree/1.29.1"
            },
            "time": "2024-05-31T08:52:43+00:00"
        },
        {
            "name": "pixelandtonic/imagine",
            "version": "1.3.3.1",
            "source": {
                "type": "git",
                "url": "https://github.com/pixelandtonic/Imagine.git",
                "reference": "4d9bb596ff60504e37ccf9103c0bb705dba7fec6"
            },
            "dist": {
                "type": "zip",
                "url": "https://api.github.com/repos/pixelandtonic/Imagine/zipball/4d9bb596ff60504e37ccf9103c0bb705dba7fec6",
                "reference": "4d9bb596ff60504e37ccf9103c0bb705dba7fec6",
                "shasum": ""
            },
            "require": {
                "php": ">=5.5"
            },
            "require-dev": {
                "phpunit/phpunit": "^4.8 || ^5.7 || ^6.5 || ^7.5 || ^8.4 || ^9.3"
            },
            "suggest": {
                "ext-exif": "to read EXIF metadata",
                "ext-gd": "to use the GD implementation",
                "ext-gmagick": "to use the Gmagick implementation",
                "ext-imagick": "to use the Imagick implementation"
            },
            "type": "library",
            "extra": {
                "branch-alias": {
                    "dev-develop": "1.x-dev"
                }
            },
            "autoload": {
                "psr-4": {
                    "Imagine\\": "src/"
                }
            },
            "notification-url": "https://packagist.org/downloads/",
            "license": [
                "MIT"
            ],
            "authors": [
                {
                    "name": "Bulat Shakirzyanov",
                    "email": "mallluhuct@gmail.com",
                    "homepage": "http://avalanche123.com"
                }
            ],
            "description": "Image processing for PHP 5.3",
            "homepage": "http://imagine.readthedocs.org/",
            "keywords": [
                "drawing",
                "graphics",
                "image manipulation",
                "image processing"
            ],
            "support": {
                "source": "https://github.com/pixelandtonic/Imagine/tree/1.3.3.1"
            },
            "time": "2023-01-03T19:18:06+00:00"
        },
        {
            "name": "pragmarx/google2fa",
            "version": "v8.0.1",
            "source": {
                "type": "git",
                "url": "https://github.com/antonioribeiro/google2fa.git",
                "reference": "80c3d801b31fe165f8fe99ea085e0a37834e1be3"
            },
            "dist": {
                "type": "zip",
                "url": "https://api.github.com/repos/antonioribeiro/google2fa/zipball/80c3d801b31fe165f8fe99ea085e0a37834e1be3",
                "reference": "80c3d801b31fe165f8fe99ea085e0a37834e1be3",
                "shasum": ""
            },
            "require": {
                "paragonie/constant_time_encoding": "^1.0|^2.0",
                "php": "^7.1|^8.0"
            },
            "require-dev": {
                "phpstan/phpstan": "^0.12.18",
                "phpunit/phpunit": "^7.5.15|^8.5|^9.0"
            },
            "type": "library",
            "autoload": {
                "psr-4": {
                    "PragmaRX\\Google2FA\\": "src/"
                }
            },
            "notification-url": "https://packagist.org/downloads/",
            "license": [
                "MIT"
            ],
            "authors": [
                {
                    "name": "Antonio Carlos Ribeiro",
                    "email": "acr@antoniocarlosribeiro.com",
                    "role": "Creator & Designer"
                }
            ],
            "description": "A One Time Password Authentication package, compatible with Google Authenticator.",
            "keywords": [
                "2fa",
                "Authentication",
                "Two Factor Authentication",
                "google2fa"
            ],
            "support": {
                "issues": "https://github.com/antonioribeiro/google2fa/issues",
                "source": "https://github.com/antonioribeiro/google2fa/tree/v8.0.1"
            },
            "time": "2022-06-13T21:57:56+00:00"
        },
        {
            "name": "pragmarx/random",
            "version": "v0.2.2",
            "source": {
                "type": "git",
                "url": "https://github.com/antonioribeiro/random.git",
                "reference": "daf08a189c5d2d40d1a827db46364d3a741a51b7"
            },
            "dist": {
                "type": "zip",
                "url": "https://api.github.com/repos/antonioribeiro/random/zipball/daf08a189c5d2d40d1a827db46364d3a741a51b7",
                "reference": "daf08a189c5d2d40d1a827db46364d3a741a51b7",
                "shasum": ""
            },
            "require": {
                "php": ">=7.0"
            },
            "require-dev": {
                "fzaninotto/faker": "~1.7",
                "phpunit/phpunit": "~6.4",
                "pragmarx/trivia": "~0.1",
                "squizlabs/php_codesniffer": "^2.3"
            },
            "suggest": {
                "fzaninotto/faker": "Allows you to get dozens of randomized types",
                "pragmarx/trivia": "For the trivia database"
            },
            "type": "library",
            "extra": {
                "branch-alias": {
                    "dev-master": "1.0-dev"
                }
            },
            "autoload": {
                "psr-4": {
                    "PragmaRX\\Random\\": "src"
                }
            },
            "notification-url": "https://packagist.org/downloads/",
            "license": [
                "MIT"
            ],
            "authors": [
                {
                    "name": "Antonio Carlos Ribeiro",
                    "email": "acr@antoniocarlosribeiro.com",
                    "homepage": "https://antoniocarlosribeiro.com",
                    "role": "Developer"
                }
            ],
            "description": "Create random chars, numbers, strings",
            "homepage": "https://github.com/antonioribeiro/random",
            "keywords": [
                "Randomize",
                "faker",
                "pragmarx",
                "random",
                "random number",
                "random pattern",
                "random string"
            ],
            "support": {
                "issues": "https://github.com/antonioribeiro/random/issues",
                "source": "https://github.com/antonioribeiro/random/tree/master"
            },
            "time": "2017-11-21T05:26:22+00:00"
        },
        {
            "name": "pragmarx/recovery",
            "version": "v0.2.1",
            "source": {
                "type": "git",
                "url": "https://github.com/antonioribeiro/recovery.git",
                "reference": "b5ce4082f059afac6761714a84497816f45271cc"
            },
            "dist": {
                "type": "zip",
                "url": "https://api.github.com/repos/antonioribeiro/recovery/zipball/b5ce4082f059afac6761714a84497816f45271cc",
                "reference": "b5ce4082f059afac6761714a84497816f45271cc",
                "shasum": ""
            },
            "require": {
                "php": ">=7.0",
                "pragmarx/random": "~0.1"
            },
            "require-dev": {
                "phpunit/phpunit": ">=5.4.3",
                "squizlabs/php_codesniffer": "^2.3",
                "tightenco/collect": "^5.0"
            },
            "suggest": {
                "tightenco/collect": "Allows to generate recovery codes as collections"
            },
            "type": "library",
            "extra": {
                "branch-alias": {
                    "dev-master": "1.0-dev"
                }
            },
            "autoload": {
                "psr-4": {
                    "PragmaRX\\Recovery\\": "src"
                }
            },
            "notification-url": "https://packagist.org/downloads/",
            "license": [
                "MIT"
            ],
            "authors": [
                {
                    "name": "Antonio Carlos Ribeiro",
                    "email": "acr@antoniocarlosribeiro.com",
                    "homepage": "https://antoniocarlosribeiro.com",
                    "role": "Developer"
                }
            ],
            "description": "Create recovery codes for two factor auth",
            "homepage": "https://github.com/antonioribeiro/recovery",
            "keywords": [
                "2fa",
                "account recovery",
                "auth",
                "backup codes",
                "google2fa",
                "pragmarx",
                "recovery",
                "recovery codes",
                "two factor auth"
            ],
            "support": {
                "issues": "https://github.com/antonioribeiro/recovery/issues",
                "source": "https://github.com/antonioribeiro/recovery/tree/v0.2.1"
            },
            "time": "2021-08-15T12:26:51+00:00"
        },
        {
            "name": "psr/clock",
            "version": "1.0.0",
            "source": {
                "type": "git",
                "url": "https://github.com/php-fig/clock.git",
                "reference": "e41a24703d4560fd0acb709162f73b8adfc3aa0d"
            },
            "dist": {
                "type": "zip",
                "url": "https://api.github.com/repos/php-fig/clock/zipball/e41a24703d4560fd0acb709162f73b8adfc3aa0d",
                "reference": "e41a24703d4560fd0acb709162f73b8adfc3aa0d",
                "shasum": ""
            },
            "require": {
                "php": "^7.0 || ^8.0"
            },
            "type": "library",
            "autoload": {
                "psr-4": {
                    "Psr\\Clock\\": "src/"
                }
            },
            "notification-url": "https://packagist.org/downloads/",
            "license": [
                "MIT"
            ],
            "authors": [
                {
                    "name": "PHP-FIG",
                    "homepage": "https://www.php-fig.org/"
                }
            ],
            "description": "Common interface for reading the clock.",
            "homepage": "https://github.com/php-fig/clock",
            "keywords": [
                "clock",
                "now",
                "psr",
                "psr-20",
                "time"
            ],
            "support": {
                "issues": "https://github.com/php-fig/clock/issues",
                "source": "https://github.com/php-fig/clock/tree/1.0.0"
            },
            "time": "2022-11-25T14:36:26+00:00"
        },
        {
            "name": "psr/container",
            "version": "2.0.2",
            "source": {
                "type": "git",
                "url": "https://github.com/php-fig/container.git",
                "reference": "c71ecc56dfe541dbd90c5360474fbc405f8d5963"
            },
            "dist": {
                "type": "zip",
                "url": "https://api.github.com/repos/php-fig/container/zipball/c71ecc56dfe541dbd90c5360474fbc405f8d5963",
                "reference": "c71ecc56dfe541dbd90c5360474fbc405f8d5963",
                "shasum": ""
            },
            "require": {
                "php": ">=7.4.0"
            },
            "type": "library",
            "extra": {
                "branch-alias": {
                    "dev-master": "2.0.x-dev"
                }
            },
            "autoload": {
                "psr-4": {
                    "Psr\\Container\\": "src/"
                }
            },
            "notification-url": "https://packagist.org/downloads/",
            "license": [
                "MIT"
            ],
            "authors": [
                {
                    "name": "PHP-FIG",
                    "homepage": "https://www.php-fig.org/"
                }
            ],
            "description": "Common Container Interface (PHP FIG PSR-11)",
            "homepage": "https://github.com/php-fig/container",
            "keywords": [
                "PSR-11",
                "container",
                "container-interface",
                "container-interop",
                "psr"
            ],
            "support": {
                "issues": "https://github.com/php-fig/container/issues",
                "source": "https://github.com/php-fig/container/tree/2.0.2"
            },
            "time": "2021-11-05T16:47:00+00:00"
        },
        {
            "name": "psr/event-dispatcher",
            "version": "1.0.0",
            "source": {
                "type": "git",
                "url": "https://github.com/php-fig/event-dispatcher.git",
                "reference": "dbefd12671e8a14ec7f180cab83036ed26714bb0"
            },
            "dist": {
                "type": "zip",
                "url": "https://api.github.com/repos/php-fig/event-dispatcher/zipball/dbefd12671e8a14ec7f180cab83036ed26714bb0",
                "reference": "dbefd12671e8a14ec7f180cab83036ed26714bb0",
                "shasum": ""
            },
            "require": {
                "php": ">=7.2.0"
            },
            "type": "library",
            "extra": {
                "branch-alias": {
                    "dev-master": "1.0.x-dev"
                }
            },
            "autoload": {
                "psr-4": {
                    "Psr\\EventDispatcher\\": "src/"
                }
            },
            "notification-url": "https://packagist.org/downloads/",
            "license": [
                "MIT"
            ],
            "authors": [
                {
                    "name": "PHP-FIG",
                    "homepage": "http://www.php-fig.org/"
                }
            ],
            "description": "Standard interfaces for event handling.",
            "keywords": [
                "events",
                "psr",
                "psr-14"
            ],
            "support": {
                "issues": "https://github.com/php-fig/event-dispatcher/issues",
                "source": "https://github.com/php-fig/event-dispatcher/tree/1.0.0"
            },
            "time": "2019-01-08T18:20:26+00:00"
        },
        {
            "name": "psr/http-client",
            "version": "1.0.3",
            "source": {
                "type": "git",
                "url": "https://github.com/php-fig/http-client.git",
                "reference": "bb5906edc1c324c9a05aa0873d40117941e5fa90"
            },
            "dist": {
                "type": "zip",
                "url": "https://api.github.com/repos/php-fig/http-client/zipball/bb5906edc1c324c9a05aa0873d40117941e5fa90",
                "reference": "bb5906edc1c324c9a05aa0873d40117941e5fa90",
                "shasum": ""
            },
            "require": {
                "php": "^7.0 || ^8.0",
                "psr/http-message": "^1.0 || ^2.0"
            },
            "type": "library",
            "extra": {
                "branch-alias": {
                    "dev-master": "1.0.x-dev"
                }
            },
            "autoload": {
                "psr-4": {
                    "Psr\\Http\\Client\\": "src/"
                }
            },
            "notification-url": "https://packagist.org/downloads/",
            "license": [
                "MIT"
            ],
            "authors": [
                {
                    "name": "PHP-FIG",
                    "homepage": "https://www.php-fig.org/"
                }
            ],
            "description": "Common interface for HTTP clients",
            "homepage": "https://github.com/php-fig/http-client",
            "keywords": [
                "http",
                "http-client",
                "psr",
                "psr-18"
            ],
            "support": {
                "source": "https://github.com/php-fig/http-client"
            },
            "time": "2023-09-23T14:17:50+00:00"
        },
        {
            "name": "psr/http-factory",
            "version": "1.1.0",
            "source": {
                "type": "git",
                "url": "https://github.com/php-fig/http-factory.git",
                "reference": "2b4765fddfe3b508ac62f829e852b1501d3f6e8a"
            },
            "dist": {
                "type": "zip",
                "url": "https://api.github.com/repos/php-fig/http-factory/zipball/2b4765fddfe3b508ac62f829e852b1501d3f6e8a",
                "reference": "2b4765fddfe3b508ac62f829e852b1501d3f6e8a",
                "shasum": ""
            },
            "require": {
                "php": ">=7.1",
                "psr/http-message": "^1.0 || ^2.0"
            },
            "type": "library",
            "extra": {
                "branch-alias": {
                    "dev-master": "1.0.x-dev"
                }
            },
            "autoload": {
                "psr-4": {
                    "Psr\\Http\\Message\\": "src/"
                }
            },
            "notification-url": "https://packagist.org/downloads/",
            "license": [
                "MIT"
            ],
            "authors": [
                {
                    "name": "PHP-FIG",
                    "homepage": "https://www.php-fig.org/"
                }
            ],
            "description": "PSR-17: Common interfaces for PSR-7 HTTP message factories",
            "keywords": [
                "factory",
                "http",
                "message",
                "psr",
                "psr-17",
                "psr-7",
                "request",
                "response"
            ],
            "support": {
                "source": "https://github.com/php-fig/http-factory"
            },
            "time": "2024-04-15T12:06:14+00:00"
        },
        {
            "name": "psr/http-message",
            "version": "2.0",
            "source": {
                "type": "git",
                "url": "https://github.com/php-fig/http-message.git",
                "reference": "402d35bcb92c70c026d1a6a9883f06b2ead23d71"
            },
            "dist": {
                "type": "zip",
                "url": "https://api.github.com/repos/php-fig/http-message/zipball/402d35bcb92c70c026d1a6a9883f06b2ead23d71",
                "reference": "402d35bcb92c70c026d1a6a9883f06b2ead23d71",
                "shasum": ""
            },
            "require": {
                "php": "^7.2 || ^8.0"
            },
            "type": "library",
            "extra": {
                "branch-alias": {
                    "dev-master": "2.0.x-dev"
                }
            },
            "autoload": {
                "psr-4": {
                    "Psr\\Http\\Message\\": "src/"
                }
            },
            "notification-url": "https://packagist.org/downloads/",
            "license": [
                "MIT"
            ],
            "authors": [
                {
                    "name": "PHP-FIG",
                    "homepage": "https://www.php-fig.org/"
                }
            ],
            "description": "Common interface for HTTP messages",
            "homepage": "https://github.com/php-fig/http-message",
            "keywords": [
                "http",
                "http-message",
                "psr",
                "psr-7",
                "request",
                "response"
            ],
            "support": {
                "source": "https://github.com/php-fig/http-message/tree/2.0"
            },
            "time": "2023-04-04T09:54:51+00:00"
        },
        {
            "name": "psr/log",
            "version": "3.0.0",
            "source": {
                "type": "git",
                "url": "https://github.com/php-fig/log.git",
                "reference": "fe5ea303b0887d5caefd3d431c3e61ad47037001"
            },
            "dist": {
                "type": "zip",
                "url": "https://api.github.com/repos/php-fig/log/zipball/fe5ea303b0887d5caefd3d431c3e61ad47037001",
                "reference": "fe5ea303b0887d5caefd3d431c3e61ad47037001",
                "shasum": ""
            },
            "require": {
                "php": ">=8.0.0"
            },
            "type": "library",
            "extra": {
                "branch-alias": {
                    "dev-master": "3.x-dev"
                }
            },
            "autoload": {
                "psr-4": {
                    "Psr\\Log\\": "src"
                }
            },
            "notification-url": "https://packagist.org/downloads/",
            "license": [
                "MIT"
            ],
            "authors": [
                {
                    "name": "PHP-FIG",
                    "homepage": "https://www.php-fig.org/"
                }
            ],
            "description": "Common interface for logging libraries",
            "homepage": "https://github.com/php-fig/log",
            "keywords": [
                "log",
                "psr",
                "psr-3"
            ],
            "support": {
                "source": "https://github.com/php-fig/log/tree/3.0.0"
            },
            "time": "2021-07-14T16:46:02+00:00"
        },
        {
            "name": "psr/simple-cache",
            "version": "3.0.0",
            "source": {
                "type": "git",
                "url": "https://github.com/php-fig/simple-cache.git",
                "reference": "764e0b3939f5ca87cb904f570ef9be2d78a07865"
            },
            "dist": {
                "type": "zip",
                "url": "https://api.github.com/repos/php-fig/simple-cache/zipball/764e0b3939f5ca87cb904f570ef9be2d78a07865",
                "reference": "764e0b3939f5ca87cb904f570ef9be2d78a07865",
                "shasum": ""
            },
            "require": {
                "php": ">=8.0.0"
            },
            "type": "library",
            "extra": {
                "branch-alias": {
                    "dev-master": "3.0.x-dev"
                }
            },
            "autoload": {
                "psr-4": {
                    "Psr\\SimpleCache\\": "src/"
                }
            },
            "notification-url": "https://packagist.org/downloads/",
            "license": [
                "MIT"
            ],
            "authors": [
                {
                    "name": "PHP-FIG",
                    "homepage": "https://www.php-fig.org/"
                }
            ],
            "description": "Common interfaces for simple caching",
            "keywords": [
                "cache",
                "caching",
                "psr",
                "psr-16",
                "simple-cache"
            ],
            "support": {
                "source": "https://github.com/php-fig/simple-cache/tree/3.0.0"
            },
            "time": "2021-10-29T13:26:27+00:00"
        },
        {
            "name": "ralouphie/getallheaders",
            "version": "3.0.3",
            "source": {
                "type": "git",
                "url": "https://github.com/ralouphie/getallheaders.git",
                "reference": "120b605dfeb996808c31b6477290a714d356e822"
            },
            "dist": {
                "type": "zip",
                "url": "https://api.github.com/repos/ralouphie/getallheaders/zipball/120b605dfeb996808c31b6477290a714d356e822",
                "reference": "120b605dfeb996808c31b6477290a714d356e822",
                "shasum": ""
            },
            "require": {
                "php": ">=5.6"
            },
            "require-dev": {
                "php-coveralls/php-coveralls": "^2.1",
                "phpunit/phpunit": "^5 || ^6.5"
            },
            "type": "library",
            "autoload": {
                "files": [
                    "src/getallheaders.php"
                ]
            },
            "notification-url": "https://packagist.org/downloads/",
            "license": [
                "MIT"
            ],
            "authors": [
                {
                    "name": "Ralph Khattar",
                    "email": "ralph.khattar@gmail.com"
                }
            ],
            "description": "A polyfill for getallheaders.",
            "support": {
                "issues": "https://github.com/ralouphie/getallheaders/issues",
                "source": "https://github.com/ralouphie/getallheaders/tree/develop"
            },
            "time": "2019-03-08T08:55:37+00:00"
        },
        {
            "name": "samdark/yii2-psr-log-target",
            "version": "1.1.4",
            "source": {
                "type": "git",
                "url": "https://github.com/samdark/yii2-psr-log-target.git",
                "reference": "5f14f21d5ee4294fe9eb3e723ec8a3908ca082ea"
            },
            "dist": {
                "type": "zip",
                "url": "https://api.github.com/repos/samdark/yii2-psr-log-target/zipball/5f14f21d5ee4294fe9eb3e723ec8a3908ca082ea",
                "reference": "5f14f21d5ee4294fe9eb3e723ec8a3908ca082ea",
                "shasum": ""
            },
            "require": {
                "psr/log": "~1.0.2|~1.1.0|~3.0.0",
                "yiisoft/yii2": "~2.0.0"
            },
            "require-dev": {
                "phpunit/phpunit": "~4.4|~10.4.2"
            },
            "type": "yii2-extension",
            "autoload": {
                "psr-4": {
                    "samdark\\log\\": "src",
                    "samdark\\log\\tests\\": "tests"
                }
            },
            "notification-url": "https://packagist.org/downloads/",
            "license": [
                "BSD-3-Clause"
            ],
            "authors": [
                {
                    "name": "Alexander Makarov",
                    "email": "sam@rmcreative.ru"
                }
            ],
            "description": "Yii 2 log target which uses PSR-3 compatible logger",
            "homepage": "https://github.com/samdark/yii2-psr-log-target",
            "keywords": [
                "extension",
                "log",
                "psr-3",
                "yii"
            ],
            "support": {
                "issues": "https://github.com/samdark/yii2-psr-log-target/issues",
                "source": "https://github.com/samdark/yii2-psr-log-target"
            },
            "funding": [
                {
                    "url": "https://github.com/samdark",
                    "type": "github"
                },
                {
                    "url": "https://www.patreon.com/samdark",
                    "type": "patreon"
                }
            ],
            "time": "2023-11-23T14:11:29+00:00"
        },
        {
            "name": "seld/cli-prompt",
            "version": "1.0.4",
            "source": {
                "type": "git",
                "url": "https://github.com/Seldaek/cli-prompt.git",
                "reference": "b8dfcf02094b8c03b40322c229493bb2884423c5"
            },
            "dist": {
                "type": "zip",
                "url": "https://api.github.com/repos/Seldaek/cli-prompt/zipball/b8dfcf02094b8c03b40322c229493bb2884423c5",
                "reference": "b8dfcf02094b8c03b40322c229493bb2884423c5",
                "shasum": ""
            },
            "require": {
                "php": ">=5.3"
            },
            "require-dev": {
                "phpstan/phpstan": "^0.12.63"
            },
            "type": "library",
            "extra": {
                "branch-alias": {
                    "dev-master": "1.x-dev"
                }
            },
            "autoload": {
                "psr-4": {
                    "Seld\\CliPrompt\\": "src/"
                }
            },
            "notification-url": "https://packagist.org/downloads/",
            "license": [
                "MIT"
            ],
            "authors": [
                {
                    "name": "Jordi Boggiano",
                    "email": "j.boggiano@seld.be"
                }
            ],
            "description": "Allows you to prompt for user input on the command line, and optionally hide the characters they type",
            "keywords": [
                "cli",
                "console",
                "hidden",
                "input",
                "prompt"
            ],
            "support": {
                "issues": "https://github.com/Seldaek/cli-prompt/issues",
                "source": "https://github.com/Seldaek/cli-prompt/tree/1.0.4"
            },
            "time": "2020-12-15T21:32:01+00:00"
        },
        {
            "name": "spomky-labs/cbor-php",
            "version": "3.1.0",
            "source": {
                "type": "git",
                "url": "https://github.com/Spomky-Labs/cbor-php.git",
                "reference": "499d9bff0a6d59c4f1b813cc617fc3fd56d6dca4"
            },
            "dist": {
                "type": "zip",
                "url": "https://api.github.com/repos/Spomky-Labs/cbor-php/zipball/499d9bff0a6d59c4f1b813cc617fc3fd56d6dca4",
                "reference": "499d9bff0a6d59c4f1b813cc617fc3fd56d6dca4",
                "shasum": ""
            },
            "require": {
                "brick/math": "^0.9|^0.10|^0.11|^0.12",
                "ext-mbstring": "*",
                "php": ">=8.0"
            },
            "require-dev": {
                "ekino/phpstan-banned-code": "^1.0",
                "ext-json": "*",
                "infection/infection": "^0.29",
                "php-parallel-lint/php-parallel-lint": "^1.3",
                "phpstan/extension-installer": "^1.1",
                "phpstan/phpstan": "^1.0",
                "phpstan/phpstan-beberlei-assert": "^1.0",
                "phpstan/phpstan-deprecation-rules": "^1.0",
                "phpstan/phpstan-phpunit": "^1.0",
                "phpstan/phpstan-strict-rules": "^1.0",
                "phpunit/phpunit": "^10.1|^11.0",
                "qossmic/deptrac": "^2.0",
                "rector/rector": "^1.0",
                "roave/security-advisories": "dev-latest",
                "symfony/var-dumper": "^6.0|^7.0",
                "symplify/easy-coding-standard": "^12.0"
            },
            "suggest": {
                "ext-bcmath": "GMP or BCMath extensions will drastically improve the library performance. BCMath extension needed to handle the Big Float and Decimal Fraction Tags",
                "ext-gmp": "GMP or BCMath extensions will drastically improve the library performance"
            },
            "type": "library",
            "autoload": {
                "psr-4": {
                    "CBOR\\": "src/"
                }
            },
            "notification-url": "https://packagist.org/downloads/",
            "license": [
                "MIT"
            ],
            "authors": [
                {
                    "name": "Florent Morselli",
                    "homepage": "https://github.com/Spomky"
                },
                {
                    "name": "All contributors",
                    "homepage": "https://github.com/Spomky-Labs/cbor-php/contributors"
                }
            ],
            "description": "CBOR Encoder/Decoder for PHP",
            "keywords": [
                "Concise Binary Object Representation",
                "RFC7049",
                "cbor"
            ],
            "support": {
                "issues": "https://github.com/Spomky-Labs/cbor-php/issues",
                "source": "https://github.com/Spomky-Labs/cbor-php/tree/3.1.0"
            },
            "funding": [
                {
                    "url": "https://github.com/Spomky",
                    "type": "github"
                },
                {
                    "url": "https://www.patreon.com/FlorentMorselli",
                    "type": "patreon"
                }
            ],
            "time": "2024-07-18T08:37:03+00:00"
        },
        {
            "name": "spomky-labs/pki-framework",
            "version": "1.2.1",
            "source": {
                "type": "git",
                "url": "https://github.com/Spomky-Labs/pki-framework.git",
                "reference": "0b10c8b53366729417d6226ae89a665f9e2d61b6"
            },
            "dist": {
                "type": "zip",
                "url": "https://api.github.com/repos/Spomky-Labs/pki-framework/zipball/0b10c8b53366729417d6226ae89a665f9e2d61b6",
                "reference": "0b10c8b53366729417d6226ae89a665f9e2d61b6",
                "shasum": ""
            },
            "require": {
                "brick/math": "^0.10|^0.11|^0.12",
                "ext-mbstring": "*",
                "php": ">=8.1"
            },
            "require-dev": {
                "ekino/phpstan-banned-code": "^1.0",
                "ext-gmp": "*",
                "ext-openssl": "*",
                "infection/infection": "^0.28",
                "php-parallel-lint/php-parallel-lint": "^1.3",
                "phpstan/extension-installer": "^1.3",
                "phpstan/phpstan": "^1.8",
                "phpstan/phpstan-beberlei-assert": "^1.0",
                "phpstan/phpstan-deprecation-rules": "^1.0",
                "phpstan/phpstan-phpunit": "^1.1",
                "phpstan/phpstan-strict-rules": "^1.3",
                "phpunit/phpunit": "^10.1|^11.0",
                "rector/rector": "^1.0",
                "roave/security-advisories": "dev-latest",
                "symfony/phpunit-bridge": "^6.4|^7.0",
                "symfony/string": "^6.4|^7.0",
                "symfony/var-dumper": "^6.4|^7.0",
                "symplify/easy-coding-standard": "^12.0"
            },
            "suggest": {
                "ext-bcmath": "For better performance (or GMP)",
                "ext-gmp": "For better performance (or BCMath)",
                "ext-openssl": "For OpenSSL based cyphering"
            },
            "type": "library",
            "autoload": {
                "psr-4": {
                    "SpomkyLabs\\Pki\\": "src/"
                }
            },
            "notification-url": "https://packagist.org/downloads/",
            "license": [
                "MIT"
            ],
            "authors": [
                {
                    "name": "Joni Eskelinen",
                    "email": "jonieske@gmail.com",
                    "role": "Original developer"
                },
                {
                    "name": "Florent Morselli",
                    "email": "florent.morselli@spomky-labs.com",
                    "role": "Spomky-Labs PKI Framework developer"
                }
            ],
            "description": "A PHP framework for managing Public Key Infrastructures. It comprises X.509 public key certificates, attribute certificates, certification requests and certification path validation.",
            "homepage": "https://github.com/spomky-labs/pki-framework",
            "keywords": [
                "DER",
                "Private Key",
                "ac",
                "algorithm identifier",
                "asn.1",
                "asn1",
                "attribute certificate",
                "certificate",
                "certification request",
                "cryptography",
                "csr",
                "decrypt",
                "ec",
                "encrypt",
                "pem",
                "pkcs",
                "public key",
                "rsa",
                "sign",
                "signature",
                "verify",
                "x.509",
                "x.690",
                "x509",
                "x690"
            ],
            "support": {
                "issues": "https://github.com/Spomky-Labs/pki-framework/issues",
                "source": "https://github.com/Spomky-Labs/pki-framework/tree/1.2.1"
            },
            "funding": [
                {
                    "url": "https://github.com/Spomky",
                    "type": "github"
                },
                {
                    "url": "https://www.patreon.com/FlorentMorselli",
                    "type": "patreon"
                }
            ],
            "time": "2024-03-30T18:03:49+00:00"
        },
        {
            "name": "symfony/deprecation-contracts",
            "version": "v3.5.0",
            "source": {
                "type": "git",
                "url": "https://github.com/symfony/deprecation-contracts.git",
                "reference": "0e0d29ce1f20deffb4ab1b016a7257c4f1e789a1"
            },
            "dist": {
                "type": "zip",
                "url": "https://api.github.com/repos/symfony/deprecation-contracts/zipball/0e0d29ce1f20deffb4ab1b016a7257c4f1e789a1",
                "reference": "0e0d29ce1f20deffb4ab1b016a7257c4f1e789a1",
                "shasum": ""
            },
            "require": {
                "php": ">=8.1"
            },
            "type": "library",
            "extra": {
                "branch-alias": {
                    "dev-main": "3.5-dev"
                },
                "thanks": {
                    "name": "symfony/contracts",
                    "url": "https://github.com/symfony/contracts"
                }
            },
            "autoload": {
                "files": [
                    "function.php"
                ]
            },
            "notification-url": "https://packagist.org/downloads/",
            "license": [
                "MIT"
            ],
            "authors": [
                {
                    "name": "Nicolas Grekas",
                    "email": "p@tchwork.com"
                },
                {
                    "name": "Symfony Community",
                    "homepage": "https://symfony.com/contributors"
                }
            ],
            "description": "A generic function and convention to trigger deprecation notices",
            "homepage": "https://symfony.com",
            "support": {
                "source": "https://github.com/symfony/deprecation-contracts/tree/v3.5.0"
            },
            "funding": [
                {
                    "url": "https://symfony.com/sponsor",
                    "type": "custom"
                },
                {
                    "url": "https://github.com/fabpot",
                    "type": "github"
                },
                {
                    "url": "https://tidelift.com/funding/github/packagist/symfony/symfony",
                    "type": "tidelift"
                }
            ],
            "time": "2024-04-18T09:32:20+00:00"
        },
        {
            "name": "symfony/event-dispatcher",
            "version": "v7.1.1",
            "source": {
                "type": "git",
                "url": "https://github.com/symfony/event-dispatcher.git",
                "reference": "9fa7f7a21beb22a39a8f3f28618b29e50d7a55a7"
            },
            "dist": {
                "type": "zip",
                "url": "https://api.github.com/repos/symfony/event-dispatcher/zipball/9fa7f7a21beb22a39a8f3f28618b29e50d7a55a7",
                "reference": "9fa7f7a21beb22a39a8f3f28618b29e50d7a55a7",
                "shasum": ""
            },
            "require": {
                "php": ">=8.2",
                "symfony/event-dispatcher-contracts": "^2.5|^3"
            },
            "conflict": {
                "symfony/dependency-injection": "<6.4",
                "symfony/service-contracts": "<2.5"
            },
            "provide": {
                "psr/event-dispatcher-implementation": "1.0",
                "symfony/event-dispatcher-implementation": "2.0|3.0"
            },
            "require-dev": {
                "psr/log": "^1|^2|^3",
                "symfony/config": "^6.4|^7.0",
                "symfony/dependency-injection": "^6.4|^7.0",
                "symfony/error-handler": "^6.4|^7.0",
                "symfony/expression-language": "^6.4|^7.0",
                "symfony/http-foundation": "^6.4|^7.0",
                "symfony/service-contracts": "^2.5|^3",
                "symfony/stopwatch": "^6.4|^7.0"
            },
            "type": "library",
            "autoload": {
                "psr-4": {
                    "Symfony\\Component\\EventDispatcher\\": ""
                },
                "exclude-from-classmap": [
                    "/Tests/"
                ]
            },
            "notification-url": "https://packagist.org/downloads/",
            "license": [
                "MIT"
            ],
            "authors": [
                {
                    "name": "Fabien Potencier",
                    "email": "fabien@symfony.com"
                },
                {
                    "name": "Symfony Community",
                    "homepage": "https://symfony.com/contributors"
                }
            ],
            "description": "Provides tools that allow your application components to communicate with each other by dispatching events and listening to them",
            "homepage": "https://symfony.com",
            "support": {
                "source": "https://github.com/symfony/event-dispatcher/tree/v7.1.1"
            },
            "funding": [
                {
                    "url": "https://symfony.com/sponsor",
                    "type": "custom"
                },
                {
                    "url": "https://github.com/fabpot",
                    "type": "github"
                },
                {
                    "url": "https://tidelift.com/funding/github/packagist/symfony/symfony",
                    "type": "tidelift"
                }
            ],
            "time": "2024-05-31T14:57:53+00:00"
        },
        {
            "name": "symfony/event-dispatcher-contracts",
            "version": "v3.5.0",
            "source": {
                "type": "git",
                "url": "https://github.com/symfony/event-dispatcher-contracts.git",
                "reference": "8f93aec25d41b72493c6ddff14e916177c9efc50"
            },
            "dist": {
                "type": "zip",
                "url": "https://api.github.com/repos/symfony/event-dispatcher-contracts/zipball/8f93aec25d41b72493c6ddff14e916177c9efc50",
                "reference": "8f93aec25d41b72493c6ddff14e916177c9efc50",
                "shasum": ""
            },
            "require": {
                "php": ">=8.1",
                "psr/event-dispatcher": "^1"
            },
            "type": "library",
            "extra": {
                "branch-alias": {
                    "dev-main": "3.5-dev"
                },
                "thanks": {
                    "name": "symfony/contracts",
                    "url": "https://github.com/symfony/contracts"
                }
            },
            "autoload": {
                "psr-4": {
                    "Symfony\\Contracts\\EventDispatcher\\": ""
                }
            },
            "notification-url": "https://packagist.org/downloads/",
            "license": [
                "MIT"
            ],
            "authors": [
                {
                    "name": "Nicolas Grekas",
                    "email": "p@tchwork.com"
                },
                {
                    "name": "Symfony Community",
                    "homepage": "https://symfony.com/contributors"
                }
            ],
            "description": "Generic abstractions related to dispatching event",
            "homepage": "https://symfony.com",
            "keywords": [
                "abstractions",
                "contracts",
                "decoupling",
                "interfaces",
                "interoperability",
                "standards"
            ],
            "support": {
                "source": "https://github.com/symfony/event-dispatcher-contracts/tree/v3.5.0"
            },
            "funding": [
                {
                    "url": "https://symfony.com/sponsor",
                    "type": "custom"
                },
                {
                    "url": "https://github.com/fabpot",
                    "type": "github"
                },
                {
                    "url": "https://tidelift.com/funding/github/packagist/symfony/symfony",
                    "type": "tidelift"
                }
            ],
            "time": "2024-04-18T09:32:20+00:00"
        },
        {
            "name": "symfony/filesystem",
            "version": "v6.4.9",
            "source": {
                "type": "git",
                "url": "https://github.com/symfony/filesystem.git",
                "reference": "b51ef8059159330b74a4d52f68e671033c0fe463"
            },
            "dist": {
                "type": "zip",
                "url": "https://api.github.com/repos/symfony/filesystem/zipball/b51ef8059159330b74a4d52f68e671033c0fe463",
                "reference": "b51ef8059159330b74a4d52f68e671033c0fe463",
                "shasum": ""
            },
            "require": {
                "php": ">=8.1",
                "symfony/polyfill-ctype": "~1.8",
                "symfony/polyfill-mbstring": "~1.8"
            },
            "require-dev": {
                "symfony/process": "^5.4|^6.4|^7.0"
            },
            "type": "library",
            "autoload": {
                "psr-4": {
                    "Symfony\\Component\\Filesystem\\": ""
                },
                "exclude-from-classmap": [
                    "/Tests/"
                ]
            },
            "notification-url": "https://packagist.org/downloads/",
            "license": [
                "MIT"
            ],
            "authors": [
                {
                    "name": "Fabien Potencier",
                    "email": "fabien@symfony.com"
                },
                {
                    "name": "Symfony Community",
                    "homepage": "https://symfony.com/contributors"
                }
            ],
            "description": "Provides basic utilities for the filesystem",
            "homepage": "https://symfony.com",
            "support": {
                "source": "https://github.com/symfony/filesystem/tree/v6.4.9"
            },
            "funding": [
                {
                    "url": "https://symfony.com/sponsor",
                    "type": "custom"
                },
                {
                    "url": "https://github.com/fabpot",
                    "type": "github"
                },
                {
                    "url": "https://tidelift.com/funding/github/packagist/symfony/symfony",
                    "type": "tidelift"
                }
            ],
            "time": "2024-06-28T09:49:33+00:00"
        },
        {
            "name": "symfony/http-client",
            "version": "v6.4.10",
            "source": {
                "type": "git",
                "url": "https://github.com/symfony/http-client.git",
                "reference": "b5e498f763e0bf5eed8dcd946e50a3b3f71d4ded"
            },
            "dist": {
                "type": "zip",
                "url": "https://api.github.com/repos/symfony/http-client/zipball/b5e498f763e0bf5eed8dcd946e50a3b3f71d4ded",
                "reference": "b5e498f763e0bf5eed8dcd946e50a3b3f71d4ded",
                "shasum": ""
            },
            "require": {
                "php": ">=8.1",
                "psr/log": "^1|^2|^3",
                "symfony/deprecation-contracts": "^2.5|^3",
                "symfony/http-client-contracts": "^3.4.1",
                "symfony/service-contracts": "^2.5|^3"
            },
            "conflict": {
                "php-http/discovery": "<1.15",
                "symfony/http-foundation": "<6.3"
            },
            "provide": {
                "php-http/async-client-implementation": "*",
                "php-http/client-implementation": "*",
                "psr/http-client-implementation": "1.0",
                "symfony/http-client-implementation": "3.0"
            },
            "require-dev": {
                "amphp/amp": "^2.5",
                "amphp/http-client": "^4.2.1",
                "amphp/http-tunnel": "^1.0",
                "amphp/socket": "^1.1",
                "guzzlehttp/promises": "^1.4|^2.0",
                "nyholm/psr7": "^1.0",
                "php-http/httplug": "^1.0|^2.0",
                "psr/http-client": "^1.0",
                "symfony/dependency-injection": "^5.4|^6.0|^7.0",
                "symfony/http-kernel": "^5.4|^6.0|^7.0",
                "symfony/messenger": "^5.4|^6.0|^7.0",
                "symfony/process": "^5.4|^6.0|^7.0",
                "symfony/stopwatch": "^5.4|^6.0|^7.0"
            },
            "type": "library",
            "autoload": {
                "psr-4": {
                    "Symfony\\Component\\HttpClient\\": ""
                },
                "exclude-from-classmap": [
                    "/Tests/"
                ]
            },
            "notification-url": "https://packagist.org/downloads/",
            "license": [
                "MIT"
            ],
            "authors": [
                {
                    "name": "Nicolas Grekas",
                    "email": "p@tchwork.com"
                },
                {
                    "name": "Symfony Community",
                    "homepage": "https://symfony.com/contributors"
                }
            ],
            "description": "Provides powerful methods to fetch HTTP resources synchronously or asynchronously",
            "homepage": "https://symfony.com",
            "keywords": [
                "http"
            ],
            "support": {
                "source": "https://github.com/symfony/http-client/tree/v6.4.10"
            },
            "funding": [
                {
                    "url": "https://symfony.com/sponsor",
                    "type": "custom"
                },
                {
                    "url": "https://github.com/fabpot",
                    "type": "github"
                },
                {
                    "url": "https://tidelift.com/funding/github/packagist/symfony/symfony",
                    "type": "tidelift"
                }
            ],
            "time": "2024-07-15T09:26:24+00:00"
        },
        {
            "name": "symfony/http-client-contracts",
            "version": "v3.5.0",
            "source": {
                "type": "git",
                "url": "https://github.com/symfony/http-client-contracts.git",
                "reference": "20414d96f391677bf80078aa55baece78b82647d"
            },
            "dist": {
                "type": "zip",
                "url": "https://api.github.com/repos/symfony/http-client-contracts/zipball/20414d96f391677bf80078aa55baece78b82647d",
                "reference": "20414d96f391677bf80078aa55baece78b82647d",
                "shasum": ""
            },
            "require": {
                "php": ">=8.1"
            },
            "type": "library",
            "extra": {
                "branch-alias": {
                    "dev-main": "3.5-dev"
                },
                "thanks": {
                    "name": "symfony/contracts",
                    "url": "https://github.com/symfony/contracts"
                }
            },
            "autoload": {
                "psr-4": {
                    "Symfony\\Contracts\\HttpClient\\": ""
                },
                "exclude-from-classmap": [
                    "/Test/"
                ]
            },
            "notification-url": "https://packagist.org/downloads/",
            "license": [
                "MIT"
            ],
            "authors": [
                {
                    "name": "Nicolas Grekas",
                    "email": "p@tchwork.com"
                },
                {
                    "name": "Symfony Community",
                    "homepage": "https://symfony.com/contributors"
                }
            ],
            "description": "Generic abstractions related to HTTP clients",
            "homepage": "https://symfony.com",
            "keywords": [
                "abstractions",
                "contracts",
                "decoupling",
                "interfaces",
                "interoperability",
                "standards"
            ],
            "support": {
                "source": "https://github.com/symfony/http-client-contracts/tree/v3.5.0"
            },
            "funding": [
                {
                    "url": "https://symfony.com/sponsor",
                    "type": "custom"
                },
                {
                    "url": "https://github.com/fabpot",
                    "type": "github"
                },
                {
                    "url": "https://tidelift.com/funding/github/packagist/symfony/symfony",
                    "type": "tidelift"
                }
            ],
            "time": "2024-04-18T09:32:20+00:00"
        },
        {
            "name": "symfony/mailer",
            "version": "v7.1.2",
            "source": {
                "type": "git",
                "url": "https://github.com/symfony/mailer.git",
                "reference": "8fcff0af9043c8f8a8e229437cea363e282f9aee"
            },
            "dist": {
                "type": "zip",
                "url": "https://api.github.com/repos/symfony/mailer/zipball/8fcff0af9043c8f8a8e229437cea363e282f9aee",
                "reference": "8fcff0af9043c8f8a8e229437cea363e282f9aee",
                "shasum": ""
            },
            "require": {
                "egulias/email-validator": "^2.1.10|^3|^4",
                "php": ">=8.2",
                "psr/event-dispatcher": "^1",
                "psr/log": "^1|^2|^3",
                "symfony/event-dispatcher": "^6.4|^7.0",
                "symfony/mime": "^6.4|^7.0",
                "symfony/service-contracts": "^2.5|^3"
            },
            "conflict": {
                "symfony/http-client-contracts": "<2.5",
                "symfony/http-kernel": "<6.4",
                "symfony/messenger": "<6.4",
                "symfony/mime": "<6.4",
                "symfony/twig-bridge": "<6.4"
            },
            "require-dev": {
                "symfony/console": "^6.4|^7.0",
                "symfony/http-client": "^6.4|^7.0",
                "symfony/messenger": "^6.4|^7.0",
                "symfony/twig-bridge": "^6.4|^7.0"
            },
            "type": "library",
            "autoload": {
                "psr-4": {
                    "Symfony\\Component\\Mailer\\": ""
                },
                "exclude-from-classmap": [
                    "/Tests/"
                ]
            },
            "notification-url": "https://packagist.org/downloads/",
            "license": [
                "MIT"
            ],
            "authors": [
                {
                    "name": "Fabien Potencier",
                    "email": "fabien@symfony.com"
                },
                {
                    "name": "Symfony Community",
                    "homepage": "https://symfony.com/contributors"
                }
            ],
            "description": "Helps sending emails",
            "homepage": "https://symfony.com",
            "support": {
                "source": "https://github.com/symfony/mailer/tree/v7.1.2"
            },
            "funding": [
                {
                    "url": "https://symfony.com/sponsor",
                    "type": "custom"
                },
                {
                    "url": "https://github.com/fabpot",
                    "type": "github"
                },
                {
                    "url": "https://tidelift.com/funding/github/packagist/symfony/symfony",
                    "type": "tidelift"
                }
            ],
            "time": "2024-06-28T08:00:31+00:00"
        },
        {
            "name": "symfony/mime",
            "version": "v7.1.2",
            "source": {
                "type": "git",
                "url": "https://github.com/symfony/mime.git",
                "reference": "26a00b85477e69a4bab63b66c5dce64f18b0cbfc"
            },
            "dist": {
                "type": "zip",
                "url": "https://api.github.com/repos/symfony/mime/zipball/26a00b85477e69a4bab63b66c5dce64f18b0cbfc",
                "reference": "26a00b85477e69a4bab63b66c5dce64f18b0cbfc",
                "shasum": ""
            },
            "require": {
                "php": ">=8.2",
                "symfony/polyfill-intl-idn": "^1.10",
                "symfony/polyfill-mbstring": "^1.0"
            },
            "conflict": {
                "egulias/email-validator": "~3.0.0",
                "phpdocumentor/reflection-docblock": "<3.2.2",
                "phpdocumentor/type-resolver": "<1.4.0",
                "symfony/mailer": "<6.4",
                "symfony/serializer": "<6.4.3|>7.0,<7.0.3"
            },
            "require-dev": {
                "egulias/email-validator": "^2.1.10|^3.1|^4",
                "league/html-to-markdown": "^5.0",
                "phpdocumentor/reflection-docblock": "^3.0|^4.0|^5.0",
                "symfony/dependency-injection": "^6.4|^7.0",
                "symfony/process": "^6.4|^7.0",
                "symfony/property-access": "^6.4|^7.0",
                "symfony/property-info": "^6.4|^7.0",
                "symfony/serializer": "^6.4.3|^7.0.3"
            },
            "type": "library",
            "autoload": {
                "psr-4": {
                    "Symfony\\Component\\Mime\\": ""
                },
                "exclude-from-classmap": [
                    "/Tests/"
                ]
            },
            "notification-url": "https://packagist.org/downloads/",
            "license": [
                "MIT"
            ],
            "authors": [
                {
                    "name": "Fabien Potencier",
                    "email": "fabien@symfony.com"
                },
                {
                    "name": "Symfony Community",
                    "homepage": "https://symfony.com/contributors"
                }
            ],
            "description": "Allows manipulating MIME messages",
            "homepage": "https://symfony.com",
            "keywords": [
                "mime",
                "mime-type"
            ],
            "support": {
                "source": "https://github.com/symfony/mime/tree/v7.1.2"
            },
            "funding": [
                {
                    "url": "https://symfony.com/sponsor",
                    "type": "custom"
                },
                {
                    "url": "https://github.com/fabpot",
                    "type": "github"
                },
                {
                    "url": "https://tidelift.com/funding/github/packagist/symfony/symfony",
                    "type": "tidelift"
                }
            ],
            "time": "2024-06-28T10:03:55+00:00"
        },
        {
            "name": "symfony/polyfill-ctype",
            "version": "v1.30.0",
            "source": {
                "type": "git",
                "url": "https://github.com/symfony/polyfill-ctype.git",
                "reference": "0424dff1c58f028c451efff2045f5d92410bd540"
            },
            "dist": {
                "type": "zip",
                "url": "https://api.github.com/repos/symfony/polyfill-ctype/zipball/0424dff1c58f028c451efff2045f5d92410bd540",
                "reference": "0424dff1c58f028c451efff2045f5d92410bd540",
                "shasum": ""
            },
            "require": {
                "php": ">=7.1"
            },
            "provide": {
                "ext-ctype": "*"
            },
            "suggest": {
                "ext-ctype": "For best performance"
            },
            "type": "library",
            "extra": {
                "thanks": {
                    "name": "symfony/polyfill",
                    "url": "https://github.com/symfony/polyfill"
                }
            },
            "autoload": {
                "files": [
                    "bootstrap.php"
                ],
                "psr-4": {
                    "Symfony\\Polyfill\\Ctype\\": ""
                }
            },
            "notification-url": "https://packagist.org/downloads/",
            "license": [
                "MIT"
            ],
            "authors": [
                {
                    "name": "Gert de Pagter",
                    "email": "BackEndTea@gmail.com"
                },
                {
                    "name": "Symfony Community",
                    "homepage": "https://symfony.com/contributors"
                }
            ],
            "description": "Symfony polyfill for ctype functions",
            "homepage": "https://symfony.com",
            "keywords": [
                "compatibility",
                "ctype",
                "polyfill",
                "portable"
            ],
            "support": {
                "source": "https://github.com/symfony/polyfill-ctype/tree/v1.30.0"
            },
            "funding": [
                {
                    "url": "https://symfony.com/sponsor",
                    "type": "custom"
                },
                {
                    "url": "https://github.com/fabpot",
                    "type": "github"
                },
                {
                    "url": "https://tidelift.com/funding/github/packagist/symfony/symfony",
                    "type": "tidelift"
                }
            ],
            "time": "2024-05-31T15:07:36+00:00"
        },
        {
            "name": "symfony/polyfill-iconv",
            "version": "v1.30.0",
            "source": {
                "type": "git",
                "url": "https://github.com/symfony/polyfill-iconv.git",
                "reference": "c027e6a3c6aee334663ec21f5852e89738abc805"
            },
            "dist": {
                "type": "zip",
                "url": "https://api.github.com/repos/symfony/polyfill-iconv/zipball/c027e6a3c6aee334663ec21f5852e89738abc805",
                "reference": "c027e6a3c6aee334663ec21f5852e89738abc805",
                "shasum": ""
            },
            "require": {
                "php": ">=7.1"
            },
            "provide": {
                "ext-iconv": "*"
            },
            "suggest": {
                "ext-iconv": "For best performance"
            },
            "type": "library",
            "extra": {
                "thanks": {
                    "name": "symfony/polyfill",
                    "url": "https://github.com/symfony/polyfill"
                }
            },
            "autoload": {
                "files": [
                    "bootstrap.php"
                ],
                "psr-4": {
                    "Symfony\\Polyfill\\Iconv\\": ""
                }
            },
            "notification-url": "https://packagist.org/downloads/",
            "license": [
                "MIT"
            ],
            "authors": [
                {
                    "name": "Nicolas Grekas",
                    "email": "p@tchwork.com"
                },
                {
                    "name": "Symfony Community",
                    "homepage": "https://symfony.com/contributors"
                }
            ],
            "description": "Symfony polyfill for the Iconv extension",
            "homepage": "https://symfony.com",
            "keywords": [
                "compatibility",
                "iconv",
                "polyfill",
                "portable",
                "shim"
            ],
            "support": {
                "source": "https://github.com/symfony/polyfill-iconv/tree/v1.30.0"
            },
            "funding": [
                {
                    "url": "https://symfony.com/sponsor",
                    "type": "custom"
                },
                {
                    "url": "https://github.com/fabpot",
                    "type": "github"
                },
                {
                    "url": "https://tidelift.com/funding/github/packagist/symfony/symfony",
                    "type": "tidelift"
                }
            ],
            "time": "2024-05-31T15:07:36+00:00"
        },
        {
            "name": "symfony/polyfill-intl-grapheme",
            "version": "v1.30.0",
            "source": {
                "type": "git",
                "url": "https://github.com/symfony/polyfill-intl-grapheme.git",
                "reference": "64647a7c30b2283f5d49b874d84a18fc22054b7a"
            },
            "dist": {
                "type": "zip",
                "url": "https://api.github.com/repos/symfony/polyfill-intl-grapheme/zipball/64647a7c30b2283f5d49b874d84a18fc22054b7a",
                "reference": "64647a7c30b2283f5d49b874d84a18fc22054b7a",
                "shasum": ""
            },
            "require": {
                "php": ">=7.1"
            },
            "suggest": {
                "ext-intl": "For best performance"
            },
            "type": "library",
            "extra": {
                "thanks": {
                    "name": "symfony/polyfill",
                    "url": "https://github.com/symfony/polyfill"
                }
            },
            "autoload": {
                "files": [
                    "bootstrap.php"
                ],
                "psr-4": {
                    "Symfony\\Polyfill\\Intl\\Grapheme\\": ""
                }
            },
            "notification-url": "https://packagist.org/downloads/",
            "license": [
                "MIT"
            ],
            "authors": [
                {
                    "name": "Nicolas Grekas",
                    "email": "p@tchwork.com"
                },
                {
                    "name": "Symfony Community",
                    "homepage": "https://symfony.com/contributors"
                }
            ],
            "description": "Symfony polyfill for intl's grapheme_* functions",
            "homepage": "https://symfony.com",
            "keywords": [
                "compatibility",
                "grapheme",
                "intl",
                "polyfill",
                "portable",
                "shim"
            ],
            "support": {
                "source": "https://github.com/symfony/polyfill-intl-grapheme/tree/v1.30.0"
            },
            "funding": [
                {
                    "url": "https://symfony.com/sponsor",
                    "type": "custom"
                },
                {
                    "url": "https://github.com/fabpot",
                    "type": "github"
                },
                {
                    "url": "https://tidelift.com/funding/github/packagist/symfony/symfony",
                    "type": "tidelift"
                }
            ],
            "time": "2024-05-31T15:07:36+00:00"
        },
        {
            "name": "symfony/polyfill-intl-idn",
            "version": "v1.30.0",
            "source": {
                "type": "git",
                "url": "https://github.com/symfony/polyfill-intl-idn.git",
                "reference": "a6e83bdeb3c84391d1dfe16f42e40727ce524a5c"
            },
            "dist": {
                "type": "zip",
                "url": "https://api.github.com/repos/symfony/polyfill-intl-idn/zipball/a6e83bdeb3c84391d1dfe16f42e40727ce524a5c",
                "reference": "a6e83bdeb3c84391d1dfe16f42e40727ce524a5c",
                "shasum": ""
            },
            "require": {
                "php": ">=7.1",
                "symfony/polyfill-intl-normalizer": "^1.10",
                "symfony/polyfill-php72": "^1.10"
            },
            "suggest": {
                "ext-intl": "For best performance"
            },
            "type": "library",
            "extra": {
                "thanks": {
                    "name": "symfony/polyfill",
                    "url": "https://github.com/symfony/polyfill"
                }
            },
            "autoload": {
                "files": [
                    "bootstrap.php"
                ],
                "psr-4": {
                    "Symfony\\Polyfill\\Intl\\Idn\\": ""
                }
            },
            "notification-url": "https://packagist.org/downloads/",
            "license": [
                "MIT"
            ],
            "authors": [
                {
                    "name": "Laurent Bassin",
                    "email": "laurent@bassin.info"
                },
                {
                    "name": "Trevor Rowbotham",
                    "email": "trevor.rowbotham@pm.me"
                },
                {
                    "name": "Symfony Community",
                    "homepage": "https://symfony.com/contributors"
                }
            ],
            "description": "Symfony polyfill for intl's idn_to_ascii and idn_to_utf8 functions",
            "homepage": "https://symfony.com",
            "keywords": [
                "compatibility",
                "idn",
                "intl",
                "polyfill",
                "portable",
                "shim"
            ],
            "support": {
                "source": "https://github.com/symfony/polyfill-intl-idn/tree/v1.30.0"
            },
            "funding": [
                {
                    "url": "https://symfony.com/sponsor",
                    "type": "custom"
                },
                {
                    "url": "https://github.com/fabpot",
                    "type": "github"
                },
                {
                    "url": "https://tidelift.com/funding/github/packagist/symfony/symfony",
                    "type": "tidelift"
                }
            ],
            "time": "2024-05-31T15:07:36+00:00"
        },
        {
            "name": "symfony/polyfill-intl-normalizer",
            "version": "v1.30.0",
            "source": {
                "type": "git",
                "url": "https://github.com/symfony/polyfill-intl-normalizer.git",
                "reference": "a95281b0be0d9ab48050ebd988b967875cdb9fdb"
            },
            "dist": {
                "type": "zip",
                "url": "https://api.github.com/repos/symfony/polyfill-intl-normalizer/zipball/a95281b0be0d9ab48050ebd988b967875cdb9fdb",
                "reference": "a95281b0be0d9ab48050ebd988b967875cdb9fdb",
                "shasum": ""
            },
            "require": {
                "php": ">=7.1"
            },
            "suggest": {
                "ext-intl": "For best performance"
            },
            "type": "library",
            "extra": {
                "thanks": {
                    "name": "symfony/polyfill",
                    "url": "https://github.com/symfony/polyfill"
                }
            },
            "autoload": {
                "files": [
                    "bootstrap.php"
                ],
                "psr-4": {
                    "Symfony\\Polyfill\\Intl\\Normalizer\\": ""
                },
                "classmap": [
                    "Resources/stubs"
                ]
            },
            "notification-url": "https://packagist.org/downloads/",
            "license": [
                "MIT"
            ],
            "authors": [
                {
                    "name": "Nicolas Grekas",
                    "email": "p@tchwork.com"
                },
                {
                    "name": "Symfony Community",
                    "homepage": "https://symfony.com/contributors"
                }
            ],
            "description": "Symfony polyfill for intl's Normalizer class and related functions",
            "homepage": "https://symfony.com",
            "keywords": [
                "compatibility",
                "intl",
                "normalizer",
                "polyfill",
                "portable",
                "shim"
            ],
            "support": {
                "source": "https://github.com/symfony/polyfill-intl-normalizer/tree/v1.30.0"
            },
            "funding": [
                {
                    "url": "https://symfony.com/sponsor",
                    "type": "custom"
                },
                {
                    "url": "https://github.com/fabpot",
                    "type": "github"
                },
                {
                    "url": "https://tidelift.com/funding/github/packagist/symfony/symfony",
                    "type": "tidelift"
                }
            ],
            "time": "2024-05-31T15:07:36+00:00"
        },
        {
            "name": "symfony/polyfill-mbstring",
            "version": "v1.30.0",
            "source": {
                "type": "git",
                "url": "https://github.com/symfony/polyfill-mbstring.git",
                "reference": "fd22ab50000ef01661e2a31d850ebaa297f8e03c"
            },
            "dist": {
                "type": "zip",
                "url": "https://api.github.com/repos/symfony/polyfill-mbstring/zipball/fd22ab50000ef01661e2a31d850ebaa297f8e03c",
                "reference": "fd22ab50000ef01661e2a31d850ebaa297f8e03c",
                "shasum": ""
            },
            "require": {
                "php": ">=7.1"
            },
            "provide": {
                "ext-mbstring": "*"
            },
            "suggest": {
                "ext-mbstring": "For best performance"
            },
            "type": "library",
            "extra": {
                "thanks": {
                    "name": "symfony/polyfill",
                    "url": "https://github.com/symfony/polyfill"
                }
            },
            "autoload": {
                "files": [
                    "bootstrap.php"
                ],
                "psr-4": {
                    "Symfony\\Polyfill\\Mbstring\\": ""
                }
            },
            "notification-url": "https://packagist.org/downloads/",
            "license": [
                "MIT"
            ],
            "authors": [
                {
                    "name": "Nicolas Grekas",
                    "email": "p@tchwork.com"
                },
                {
                    "name": "Symfony Community",
                    "homepage": "https://symfony.com/contributors"
                }
            ],
            "description": "Symfony polyfill for the Mbstring extension",
            "homepage": "https://symfony.com",
            "keywords": [
                "compatibility",
                "mbstring",
                "polyfill",
                "portable",
                "shim"
            ],
            "support": {
                "source": "https://github.com/symfony/polyfill-mbstring/tree/v1.30.0"
            },
            "funding": [
                {
                    "url": "https://symfony.com/sponsor",
                    "type": "custom"
                },
                {
                    "url": "https://github.com/fabpot",
                    "type": "github"
                },
                {
                    "url": "https://tidelift.com/funding/github/packagist/symfony/symfony",
                    "type": "tidelift"
                }
            ],
            "time": "2024-06-19T12:30:46+00:00"
        },
        {
            "name": "symfony/polyfill-php72",
            "version": "v1.30.0",
            "source": {
                "type": "git",
                "url": "https://github.com/symfony/polyfill-php72.git",
                "reference": "10112722600777e02d2745716b70c5db4ca70442"
            },
            "dist": {
                "type": "zip",
                "url": "https://api.github.com/repos/symfony/polyfill-php72/zipball/10112722600777e02d2745716b70c5db4ca70442",
                "reference": "10112722600777e02d2745716b70c5db4ca70442",
                "shasum": ""
            },
            "require": {
                "php": ">=7.1"
            },
            "type": "library",
            "extra": {
                "thanks": {
                    "name": "symfony/polyfill",
                    "url": "https://github.com/symfony/polyfill"
                }
            },
            "autoload": {
                "files": [
                    "bootstrap.php"
                ],
                "psr-4": {
                    "Symfony\\Polyfill\\Php72\\": ""
                }
            },
            "notification-url": "https://packagist.org/downloads/",
            "license": [
                "MIT"
            ],
            "authors": [
                {
                    "name": "Nicolas Grekas",
                    "email": "p@tchwork.com"
                },
                {
                    "name": "Symfony Community",
                    "homepage": "https://symfony.com/contributors"
                }
            ],
            "description": "Symfony polyfill backporting some PHP 7.2+ features to lower PHP versions",
            "homepage": "https://symfony.com",
            "keywords": [
                "compatibility",
                "polyfill",
                "portable",
                "shim"
            ],
            "support": {
                "source": "https://github.com/symfony/polyfill-php72/tree/v1.30.0"
            },
            "funding": [
                {
                    "url": "https://symfony.com/sponsor",
                    "type": "custom"
                },
                {
                    "url": "https://github.com/fabpot",
                    "type": "github"
                },
                {
                    "url": "https://tidelift.com/funding/github/packagist/symfony/symfony",
                    "type": "tidelift"
                }
            ],
            "time": "2024-06-19T12:30:46+00:00"
        },
        {
            "name": "symfony/polyfill-php81",
            "version": "v1.30.0",
            "source": {
                "type": "git",
                "url": "https://github.com/symfony/polyfill-php81.git",
                "reference": "3fb075789fb91f9ad9af537c4012d523085bd5af"
            },
            "dist": {
                "type": "zip",
                "url": "https://api.github.com/repos/symfony/polyfill-php81/zipball/3fb075789fb91f9ad9af537c4012d523085bd5af",
                "reference": "3fb075789fb91f9ad9af537c4012d523085bd5af",
                "shasum": ""
            },
            "require": {
                "php": ">=7.1"
            },
            "type": "library",
            "extra": {
                "thanks": {
                    "name": "symfony/polyfill",
                    "url": "https://github.com/symfony/polyfill"
                }
            },
            "autoload": {
                "files": [
                    "bootstrap.php"
                ],
                "psr-4": {
                    "Symfony\\Polyfill\\Php81\\": ""
                },
                "classmap": [
                    "Resources/stubs"
                ]
            },
            "notification-url": "https://packagist.org/downloads/",
            "license": [
                "MIT"
            ],
            "authors": [
                {
                    "name": "Nicolas Grekas",
                    "email": "p@tchwork.com"
                },
                {
                    "name": "Symfony Community",
                    "homepage": "https://symfony.com/contributors"
                }
            ],
            "description": "Symfony polyfill backporting some PHP 8.1+ features to lower PHP versions",
            "homepage": "https://symfony.com",
            "keywords": [
                "compatibility",
                "polyfill",
                "portable",
                "shim"
            ],
            "support": {
                "source": "https://github.com/symfony/polyfill-php81/tree/v1.30.0"
            },
            "funding": [
                {
                    "url": "https://symfony.com/sponsor",
                    "type": "custom"
                },
                {
                    "url": "https://github.com/fabpot",
                    "type": "github"
                },
                {
                    "url": "https://tidelift.com/funding/github/packagist/symfony/symfony",
                    "type": "tidelift"
                }
            ],
            "time": "2024-06-19T12:30:46+00:00"
        },
        {
            "name": "symfony/polyfill-uuid",
            "version": "v1.30.0",
            "source": {
                "type": "git",
                "url": "https://github.com/symfony/polyfill-uuid.git",
                "reference": "2ba1f33797470debcda07fe9dce20a0003df18e9"
            },
            "dist": {
                "type": "zip",
                "url": "https://api.github.com/repos/symfony/polyfill-uuid/zipball/2ba1f33797470debcda07fe9dce20a0003df18e9",
                "reference": "2ba1f33797470debcda07fe9dce20a0003df18e9",
                "shasum": ""
            },
            "require": {
                "php": ">=7.1"
            },
            "provide": {
                "ext-uuid": "*"
            },
            "suggest": {
                "ext-uuid": "For best performance"
            },
            "type": "library",
            "extra": {
                "thanks": {
                    "name": "symfony/polyfill",
                    "url": "https://github.com/symfony/polyfill"
                }
            },
            "autoload": {
                "files": [
                    "bootstrap.php"
                ],
                "psr-4": {
                    "Symfony\\Polyfill\\Uuid\\": ""
                }
            },
            "notification-url": "https://packagist.org/downloads/",
            "license": [
                "MIT"
            ],
            "authors": [
                {
                    "name": "Grégoire Pineau",
                    "email": "lyrixx@lyrixx.info"
                },
                {
                    "name": "Symfony Community",
                    "homepage": "https://symfony.com/contributors"
                }
            ],
            "description": "Symfony polyfill for uuid functions",
            "homepage": "https://symfony.com",
            "keywords": [
                "compatibility",
                "polyfill",
                "portable",
                "uuid"
            ],
            "support": {
                "source": "https://github.com/symfony/polyfill-uuid/tree/v1.30.0"
            },
            "funding": [
                {
                    "url": "https://symfony.com/sponsor",
                    "type": "custom"
                },
                {
                    "url": "https://github.com/fabpot",
                    "type": "github"
                },
                {
                    "url": "https://tidelift.com/funding/github/packagist/symfony/symfony",
                    "type": "tidelift"
                }
            ],
            "time": "2024-05-31T15:07:36+00:00"
        },
        {
            "name": "symfony/process",
            "version": "v7.1.3",
            "source": {
                "type": "git",
                "url": "https://github.com/symfony/process.git",
                "reference": "7f2f542c668ad6c313dc4a5e9c3321f733197eca"
            },
            "dist": {
                "type": "zip",
                "url": "https://api.github.com/repos/symfony/process/zipball/7f2f542c668ad6c313dc4a5e9c3321f733197eca",
                "reference": "7f2f542c668ad6c313dc4a5e9c3321f733197eca",
                "shasum": ""
            },
            "require": {
                "php": ">=8.2"
            },
            "type": "library",
            "autoload": {
                "psr-4": {
                    "Symfony\\Component\\Process\\": ""
                },
                "exclude-from-classmap": [
                    "/Tests/"
                ]
            },
            "notification-url": "https://packagist.org/downloads/",
            "license": [
                "MIT"
            ],
            "authors": [
                {
                    "name": "Fabien Potencier",
                    "email": "fabien@symfony.com"
                },
                {
                    "name": "Symfony Community",
                    "homepage": "https://symfony.com/contributors"
                }
            ],
            "description": "Executes commands in sub-processes",
            "homepage": "https://symfony.com",
            "support": {
                "source": "https://github.com/symfony/process/tree/v7.1.3"
            },
            "funding": [
                {
                    "url": "https://symfony.com/sponsor",
                    "type": "custom"
                },
                {
                    "url": "https://github.com/fabpot",
                    "type": "github"
                },
                {
                    "url": "https://tidelift.com/funding/github/packagist/symfony/symfony",
                    "type": "tidelift"
                }
            ],
            "time": "2024-07-26T12:44:47+00:00"
        },
        {
            "name": "symfony/property-access",
            "version": "v7.1.1",
            "source": {
                "type": "git",
                "url": "https://github.com/symfony/property-access.git",
                "reference": "74e39e6a6276b8e384f34c6ddbc10a6c9a60193a"
            },
            "dist": {
                "type": "zip",
                "url": "https://api.github.com/repos/symfony/property-access/zipball/74e39e6a6276b8e384f34c6ddbc10a6c9a60193a",
                "reference": "74e39e6a6276b8e384f34c6ddbc10a6c9a60193a",
                "shasum": ""
            },
            "require": {
                "php": ">=8.2",
                "symfony/property-info": "^6.4|^7.0"
            },
            "require-dev": {
                "symfony/cache": "^6.4|^7.0"
            },
            "type": "library",
            "autoload": {
                "psr-4": {
                    "Symfony\\Component\\PropertyAccess\\": ""
                },
                "exclude-from-classmap": [
                    "/Tests/"
                ]
            },
            "notification-url": "https://packagist.org/downloads/",
            "license": [
                "MIT"
            ],
            "authors": [
                {
                    "name": "Fabien Potencier",
                    "email": "fabien@symfony.com"
                },
                {
                    "name": "Symfony Community",
                    "homepage": "https://symfony.com/contributors"
                }
            ],
            "description": "Provides functions to read and write from/to an object or array using a simple string notation",
            "homepage": "https://symfony.com",
            "keywords": [
                "access",
                "array",
                "extraction",
                "index",
                "injection",
                "object",
                "property",
                "property-path",
                "reflection"
            ],
            "support": {
                "source": "https://github.com/symfony/property-access/tree/v7.1.1"
            },
            "funding": [
                {
                    "url": "https://symfony.com/sponsor",
                    "type": "custom"
                },
                {
                    "url": "https://github.com/fabpot",
                    "type": "github"
                },
                {
                    "url": "https://tidelift.com/funding/github/packagist/symfony/symfony",
                    "type": "tidelift"
                }
            ],
            "time": "2024-05-31T14:57:53+00:00"
        },
        {
            "name": "symfony/property-info",
            "version": "v7.1.3",
            "source": {
                "type": "git",
                "url": "https://github.com/symfony/property-info.git",
                "reference": "88a279df2db5b7919cac6f35d6a5d1d7147e6a9b"
            },
            "dist": {
                "type": "zip",
                "url": "https://api.github.com/repos/symfony/property-info/zipball/88a279df2db5b7919cac6f35d6a5d1d7147e6a9b",
                "reference": "88a279df2db5b7919cac6f35d6a5d1d7147e6a9b",
                "shasum": ""
            },
            "require": {
                "php": ">=8.2",
                "symfony/string": "^6.4|^7.0",
                "symfony/type-info": "^7.1"
            },
            "conflict": {
                "phpdocumentor/reflection-docblock": "<5.2",
                "phpdocumentor/type-resolver": "<1.5.1",
                "symfony/dependency-injection": "<6.4",
                "symfony/serializer": "<6.4"
            },
            "require-dev": {
                "phpdocumentor/reflection-docblock": "^5.2",
                "phpstan/phpdoc-parser": "^1.0",
                "symfony/cache": "^6.4|^7.0",
                "symfony/dependency-injection": "^6.4|^7.0",
                "symfony/serializer": "^6.4|^7.0"
            },
            "type": "library",
            "autoload": {
                "psr-4": {
                    "Symfony\\Component\\PropertyInfo\\": ""
                },
                "exclude-from-classmap": [
                    "/Tests/"
                ]
            },
            "notification-url": "https://packagist.org/downloads/",
            "license": [
                "MIT"
            ],
            "authors": [
                {
                    "name": "Kévin Dunglas",
                    "email": "dunglas@gmail.com"
                },
                {
                    "name": "Symfony Community",
                    "homepage": "https://symfony.com/contributors"
                }
            ],
            "description": "Extracts information about PHP class' properties using metadata of popular sources",
            "homepage": "https://symfony.com",
            "keywords": [
                "doctrine",
                "phpdoc",
                "property",
                "symfony",
                "type",
                "validator"
            ],
            "support": {
                "source": "https://github.com/symfony/property-info/tree/v7.1.3"
            },
            "funding": [
                {
                    "url": "https://symfony.com/sponsor",
                    "type": "custom"
                },
                {
                    "url": "https://github.com/fabpot",
                    "type": "github"
                },
                {
                    "url": "https://tidelift.com/funding/github/packagist/symfony/symfony",
                    "type": "tidelift"
                }
            ],
            "time": "2024-07-26T07:36:36+00:00"
        },
        {
            "name": "symfony/serializer",
            "version": "v6.4.10",
            "source": {
                "type": "git",
                "url": "https://github.com/symfony/serializer.git",
                "reference": "9a67fcf320561e96f94d62bbe0e169ac534a5718"
            },
            "dist": {
                "type": "zip",
                "url": "https://api.github.com/repos/symfony/serializer/zipball/9a67fcf320561e96f94d62bbe0e169ac534a5718",
                "reference": "9a67fcf320561e96f94d62bbe0e169ac534a5718",
                "shasum": ""
            },
            "require": {
                "php": ">=8.1",
                "symfony/deprecation-contracts": "^2.5|^3",
                "symfony/polyfill-ctype": "~1.8"
            },
            "conflict": {
                "doctrine/annotations": "<1.12",
                "phpdocumentor/reflection-docblock": "<3.2.2",
                "phpdocumentor/type-resolver": "<1.4.0",
                "symfony/dependency-injection": "<5.4",
                "symfony/property-access": "<5.4",
                "symfony/property-info": "<5.4.24|>=6,<6.2.11",
                "symfony/uid": "<5.4",
                "symfony/validator": "<6.4",
                "symfony/yaml": "<5.4"
            },
            "require-dev": {
                "doctrine/annotations": "^1.12|^2",
                "phpdocumentor/reflection-docblock": "^3.2|^4.0|^5.0",
                "seld/jsonlint": "^1.10",
                "symfony/cache": "^5.4|^6.0|^7.0",
                "symfony/config": "^5.4|^6.0|^7.0",
                "symfony/console": "^5.4|^6.0|^7.0",
                "symfony/dependency-injection": "^5.4|^6.0|^7.0",
                "symfony/error-handler": "^5.4|^6.0|^7.0",
                "symfony/filesystem": "^5.4|^6.0|^7.0",
                "symfony/form": "^5.4|^6.0|^7.0",
                "symfony/http-foundation": "^5.4|^6.0|^7.0",
                "symfony/http-kernel": "^5.4|^6.0|^7.0",
                "symfony/messenger": "^5.4|^6.0|^7.0",
                "symfony/mime": "^5.4|^6.0|^7.0",
                "symfony/property-access": "^5.4.26|^6.3|^7.0",
                "symfony/property-info": "^5.4.24|^6.2.11|^7.0",
                "symfony/translation-contracts": "^2.5|^3",
                "symfony/uid": "^5.4|^6.0|^7.0",
                "symfony/validator": "^6.4|^7.0",
                "symfony/var-dumper": "^5.4|^6.0|^7.0",
                "symfony/var-exporter": "^5.4|^6.0|^7.0",
                "symfony/yaml": "^5.4|^6.0|^7.0"
            },
            "type": "library",
            "autoload": {
                "psr-4": {
                    "Symfony\\Component\\Serializer\\": ""
                },
                "exclude-from-classmap": [
                    "/Tests/"
                ]
            },
            "notification-url": "https://packagist.org/downloads/",
            "license": [
                "MIT"
            ],
            "authors": [
                {
                    "name": "Fabien Potencier",
                    "email": "fabien@symfony.com"
                },
                {
                    "name": "Symfony Community",
                    "homepage": "https://symfony.com/contributors"
                }
            ],
            "description": "Handles serializing and deserializing data structures, including object graphs, into array structures or other formats like XML and JSON.",
            "homepage": "https://symfony.com",
            "support": {
                "source": "https://github.com/symfony/serializer/tree/v6.4.10"
            },
            "funding": [
                {
                    "url": "https://symfony.com/sponsor",
                    "type": "custom"
                },
                {
                    "url": "https://github.com/fabpot",
                    "type": "github"
                },
                {
                    "url": "https://tidelift.com/funding/github/packagist/symfony/symfony",
                    "type": "tidelift"
                }
            ],
            "time": "2024-07-26T13:13:26+00:00"
        },
        {
            "name": "symfony/service-contracts",
            "version": "v3.5.0",
            "source": {
                "type": "git",
                "url": "https://github.com/symfony/service-contracts.git",
                "reference": "bd1d9e59a81d8fa4acdcea3f617c581f7475a80f"
            },
            "dist": {
                "type": "zip",
                "url": "https://api.github.com/repos/symfony/service-contracts/zipball/bd1d9e59a81d8fa4acdcea3f617c581f7475a80f",
                "reference": "bd1d9e59a81d8fa4acdcea3f617c581f7475a80f",
                "shasum": ""
            },
            "require": {
                "php": ">=8.1",
                "psr/container": "^1.1|^2.0",
                "symfony/deprecation-contracts": "^2.5|^3"
            },
            "conflict": {
                "ext-psr": "<1.1|>=2"
            },
            "type": "library",
            "extra": {
                "branch-alias": {
                    "dev-main": "3.5-dev"
                },
                "thanks": {
                    "name": "symfony/contracts",
                    "url": "https://github.com/symfony/contracts"
                }
            },
            "autoload": {
                "psr-4": {
                    "Symfony\\Contracts\\Service\\": ""
                },
                "exclude-from-classmap": [
                    "/Test/"
                ]
            },
            "notification-url": "https://packagist.org/downloads/",
            "license": [
                "MIT"
            ],
            "authors": [
                {
                    "name": "Nicolas Grekas",
                    "email": "p@tchwork.com"
                },
                {
                    "name": "Symfony Community",
                    "homepage": "https://symfony.com/contributors"
                }
            ],
            "description": "Generic abstractions related to writing services",
            "homepage": "https://symfony.com",
            "keywords": [
                "abstractions",
                "contracts",
                "decoupling",
                "interfaces",
                "interoperability",
                "standards"
            ],
            "support": {
                "source": "https://github.com/symfony/service-contracts/tree/v3.5.0"
            },
            "funding": [
                {
                    "url": "https://symfony.com/sponsor",
                    "type": "custom"
                },
                {
                    "url": "https://github.com/fabpot",
                    "type": "github"
                },
                {
                    "url": "https://tidelift.com/funding/github/packagist/symfony/symfony",
                    "type": "tidelift"
                }
            ],
            "time": "2024-04-18T09:32:20+00:00"
        },
        {
            "name": "symfony/string",
            "version": "v7.1.3",
            "source": {
                "type": "git",
                "url": "https://github.com/symfony/string.git",
                "reference": "ea272a882be7f20cad58d5d78c215001617b7f07"
            },
            "dist": {
                "type": "zip",
                "url": "https://api.github.com/repos/symfony/string/zipball/ea272a882be7f20cad58d5d78c215001617b7f07",
                "reference": "ea272a882be7f20cad58d5d78c215001617b7f07",
                "shasum": ""
            },
            "require": {
                "php": ">=8.2",
                "symfony/polyfill-ctype": "~1.8",
                "symfony/polyfill-intl-grapheme": "~1.0",
                "symfony/polyfill-intl-normalizer": "~1.0",
                "symfony/polyfill-mbstring": "~1.0"
            },
            "conflict": {
                "symfony/translation-contracts": "<2.5"
            },
            "require-dev": {
                "symfony/emoji": "^7.1",
                "symfony/error-handler": "^6.4|^7.0",
                "symfony/http-client": "^6.4|^7.0",
                "symfony/intl": "^6.4|^7.0",
                "symfony/translation-contracts": "^2.5|^3.0",
                "symfony/var-exporter": "^6.4|^7.0"
            },
            "type": "library",
            "autoload": {
                "files": [
                    "Resources/functions.php"
                ],
                "psr-4": {
                    "Symfony\\Component\\String\\": ""
                },
                "exclude-from-classmap": [
                    "/Tests/"
                ]
            },
            "notification-url": "https://packagist.org/downloads/",
            "license": [
                "MIT"
            ],
            "authors": [
                {
                    "name": "Nicolas Grekas",
                    "email": "p@tchwork.com"
                },
                {
                    "name": "Symfony Community",
                    "homepage": "https://symfony.com/contributors"
                }
            ],
            "description": "Provides an object-oriented API to strings and deals with bytes, UTF-8 code points and grapheme clusters in a unified way",
            "homepage": "https://symfony.com",
            "keywords": [
                "grapheme",
                "i18n",
                "string",
                "unicode",
                "utf-8",
                "utf8"
            ],
            "support": {
                "source": "https://github.com/symfony/string/tree/v7.1.3"
            },
            "funding": [
                {
                    "url": "https://symfony.com/sponsor",
                    "type": "custom"
                },
                {
                    "url": "https://github.com/fabpot",
                    "type": "github"
                },
                {
                    "url": "https://tidelift.com/funding/github/packagist/symfony/symfony",
                    "type": "tidelift"
                }
            ],
            "time": "2024-07-22T10:25:37+00:00"
        },
        {
            "name": "symfony/type-info",
            "version": "v7.1.1",
            "source": {
                "type": "git",
                "url": "https://github.com/symfony/type-info.git",
                "reference": "60b28eb733f1453287f1263ed305b96091e0d1dc"
            },
            "dist": {
                "type": "zip",
                "url": "https://api.github.com/repos/symfony/type-info/zipball/60b28eb733f1453287f1263ed305b96091e0d1dc",
                "reference": "60b28eb733f1453287f1263ed305b96091e0d1dc",
                "shasum": ""
            },
            "require": {
                "php": ">=8.2",
                "psr/container": "^1.1|^2.0"
            },
            "conflict": {
                "phpstan/phpdoc-parser": "<1.0",
                "symfony/dependency-injection": "<6.4",
                "symfony/property-info": "<6.4"
            },
            "require-dev": {
                "phpstan/phpdoc-parser": "^1.0",
                "symfony/dependency-injection": "^6.4|^7.0",
                "symfony/property-info": "^6.4|^7.0"
            },
            "type": "library",
            "autoload": {
                "psr-4": {
                    "Symfony\\Component\\TypeInfo\\": ""
                },
                "exclude-from-classmap": [
                    "/Tests/"
                ]
            },
            "notification-url": "https://packagist.org/downloads/",
            "license": [
                "MIT"
            ],
            "authors": [
                {
                    "name": "Mathias Arlaud",
                    "email": "mathias.arlaud@gmail.com"
                },
                {
                    "name": "Baptiste LEDUC",
                    "email": "baptiste.leduc@gmail.com"
                },
                {
                    "name": "Symfony Community",
                    "homepage": "https://symfony.com/contributors"
                }
            ],
            "description": "Extracts PHP types information.",
            "homepage": "https://symfony.com",
            "keywords": [
                "PHPStan",
                "phpdoc",
                "symfony",
                "type"
            ],
            "support": {
                "source": "https://github.com/symfony/type-info/tree/v7.1.1"
            },
            "funding": [
                {
                    "url": "https://symfony.com/sponsor",
                    "type": "custom"
                },
                {
                    "url": "https://github.com/fabpot",
                    "type": "github"
                },
                {
                    "url": "https://tidelift.com/funding/github/packagist/symfony/symfony",
                    "type": "tidelift"
                }
            ],
            "time": "2024-05-31T14:59:31+00:00"
        },
        {
            "name": "symfony/uid",
            "version": "v7.1.1",
            "source": {
                "type": "git",
                "url": "https://github.com/symfony/uid.git",
                "reference": "bb59febeecc81528ff672fad5dab7f06db8c8277"
            },
            "dist": {
                "type": "zip",
                "url": "https://api.github.com/repos/symfony/uid/zipball/bb59febeecc81528ff672fad5dab7f06db8c8277",
                "reference": "bb59febeecc81528ff672fad5dab7f06db8c8277",
                "shasum": ""
            },
            "require": {
                "php": ">=8.2",
                "symfony/polyfill-uuid": "^1.15"
            },
            "require-dev": {
                "symfony/console": "^6.4|^7.0"
            },
            "type": "library",
            "autoload": {
                "psr-4": {
                    "Symfony\\Component\\Uid\\": ""
                },
                "exclude-from-classmap": [
                    "/Tests/"
                ]
            },
            "notification-url": "https://packagist.org/downloads/",
            "license": [
                "MIT"
            ],
            "authors": [
                {
                    "name": "Grégoire Pineau",
                    "email": "lyrixx@lyrixx.info"
                },
                {
                    "name": "Nicolas Grekas",
                    "email": "p@tchwork.com"
                },
                {
                    "name": "Symfony Community",
                    "homepage": "https://symfony.com/contributors"
                }
            ],
            "description": "Provides an object-oriented API to generate and represent UIDs",
            "homepage": "https://symfony.com",
            "keywords": [
                "UID",
                "ulid",
                "uuid"
            ],
            "support": {
                "source": "https://github.com/symfony/uid/tree/v7.1.1"
            },
            "funding": [
                {
                    "url": "https://symfony.com/sponsor",
                    "type": "custom"
                },
                {
                    "url": "https://github.com/fabpot",
                    "type": "github"
                },
                {
                    "url": "https://tidelift.com/funding/github/packagist/symfony/symfony",
                    "type": "tidelift"
                }
            ],
            "time": "2024-05-31T14:57:53+00:00"
        },
        {
            "name": "symfony/var-dumper",
            "version": "v6.4.10",
            "source": {
                "type": "git",
                "url": "https://github.com/symfony/var-dumper.git",
                "reference": "a71cc3374f5fb9759da1961d28c452373b343dd4"
            },
            "dist": {
                "type": "zip",
                "url": "https://api.github.com/repos/symfony/var-dumper/zipball/a71cc3374f5fb9759da1961d28c452373b343dd4",
                "reference": "a71cc3374f5fb9759da1961d28c452373b343dd4",
                "shasum": ""
            },
            "require": {
                "php": ">=8.1",
                "symfony/deprecation-contracts": "^2.5|^3",
                "symfony/polyfill-mbstring": "~1.0"
            },
            "conflict": {
                "symfony/console": "<5.4"
            },
            "require-dev": {
                "ext-iconv": "*",
                "symfony/console": "^5.4|^6.0|^7.0",
                "symfony/error-handler": "^6.3|^7.0",
                "symfony/http-kernel": "^5.4|^6.0|^7.0",
                "symfony/process": "^5.4|^6.0|^7.0",
                "symfony/uid": "^5.4|^6.0|^7.0",
                "twig/twig": "^2.13|^3.0.4"
            },
            "bin": [
                "Resources/bin/var-dump-server"
            ],
            "type": "library",
            "autoload": {
                "files": [
                    "Resources/functions/dump.php"
                ],
                "psr-4": {
                    "Symfony\\Component\\VarDumper\\": ""
                },
                "exclude-from-classmap": [
                    "/Tests/"
                ]
            },
            "notification-url": "https://packagist.org/downloads/",
            "license": [
                "MIT"
            ],
            "authors": [
                {
                    "name": "Nicolas Grekas",
                    "email": "p@tchwork.com"
                },
                {
                    "name": "Symfony Community",
                    "homepage": "https://symfony.com/contributors"
                }
            ],
            "description": "Provides mechanisms for walking through any arbitrary PHP variable",
            "homepage": "https://symfony.com",
            "keywords": [
                "debug",
                "dump"
            ],
            "support": {
                "source": "https://github.com/symfony/var-dumper/tree/v6.4.10"
            },
            "funding": [
                {
                    "url": "https://symfony.com/sponsor",
                    "type": "custom"
                },
                {
                    "url": "https://github.com/fabpot",
                    "type": "github"
                },
                {
                    "url": "https://tidelift.com/funding/github/packagist/symfony/symfony",
                    "type": "tidelift"
                }
            ],
            "time": "2024-07-26T12:30:32+00:00"
        },
        {
            "name": "symfony/yaml",
            "version": "v5.4.40",
            "source": {
                "type": "git",
                "url": "https://github.com/symfony/yaml.git",
                "reference": "81cad0ceab3d61fe14fe941ff18a230ac9c80f83"
            },
            "dist": {
                "type": "zip",
                "url": "https://api.github.com/repos/symfony/yaml/zipball/81cad0ceab3d61fe14fe941ff18a230ac9c80f83",
                "reference": "81cad0ceab3d61fe14fe941ff18a230ac9c80f83",
                "shasum": ""
            },
            "require": {
                "php": ">=7.2.5",
                "symfony/deprecation-contracts": "^2.1|^3",
                "symfony/polyfill-ctype": "^1.8"
            },
            "conflict": {
                "symfony/console": "<5.3"
            },
            "require-dev": {
                "symfony/console": "^5.3|^6.0"
            },
            "suggest": {
                "symfony/console": "For validating YAML files using the lint command"
            },
            "bin": [
                "Resources/bin/yaml-lint"
            ],
            "type": "library",
            "autoload": {
                "psr-4": {
                    "Symfony\\Component\\Yaml\\": ""
                },
                "exclude-from-classmap": [
                    "/Tests/"
                ]
            },
            "notification-url": "https://packagist.org/downloads/",
            "license": [
                "MIT"
            ],
            "authors": [
                {
                    "name": "Fabien Potencier",
                    "email": "fabien@symfony.com"
                },
                {
                    "name": "Symfony Community",
                    "homepage": "https://symfony.com/contributors"
                }
            ],
            "description": "Loads and dumps YAML files",
            "homepage": "https://symfony.com",
            "support": {
                "source": "https://github.com/symfony/yaml/tree/v5.4.40"
            },
            "funding": [
                {
                    "url": "https://symfony.com/sponsor",
                    "type": "custom"
                },
                {
                    "url": "https://github.com/fabpot",
                    "type": "github"
                },
                {
                    "url": "https://tidelift.com/funding/github/packagist/symfony/symfony",
                    "type": "tidelift"
                }
            ],
            "time": "2024-05-31T14:33:22+00:00"
        },
        {
            "name": "theiconic/name-parser",
            "version": "v1.2.11",
            "source": {
                "type": "git",
                "url": "https://github.com/theiconic/name-parser.git",
                "reference": "9a54a713bf5b2e7fd990828147d42de16bf8a253"
            },
            "dist": {
                "type": "zip",
                "url": "https://api.github.com/repos/theiconic/name-parser/zipball/9a54a713bf5b2e7fd990828147d42de16bf8a253",
                "reference": "9a54a713bf5b2e7fd990828147d42de16bf8a253",
                "shasum": ""
            },
            "require": {
                "php": ">=7.1"
            },
            "require-dev": {
                "php-coveralls/php-coveralls": "^2.1",
                "php-mock/php-mock-phpunit": "^2.1",
                "phpunit/phpunit": "^7.0"
            },
            "type": "library",
            "autoload": {
                "psr-4": {
                    "TheIconic\\NameParser\\": [
                        "src/",
                        "tests/"
                    ]
                }
            },
            "notification-url": "https://packagist.org/downloads/",
            "license": [
                "MIT"
            ],
            "authors": [
                {
                    "name": "The Iconic",
                    "email": "engineering@theiconic.com.au"
                }
            ],
            "description": "PHP library for parsing a string containing a full name into its parts",
            "support": {
                "issues": "https://github.com/theiconic/name-parser/issues",
                "source": "https://github.com/theiconic/name-parser/tree/v1.2.11"
            },
            "time": "2019-11-14T14:08:48+00:00"
        },
        {
            "name": "twig/twig",
            "version": "v3.14.0",
            "source": {
                "type": "git",
                "url": "https://github.com/twigphp/Twig.git",
                "reference": "126b2c97818dbff0cdf3fbfc881aedb3d40aae72"
            },
            "dist": {
                "type": "zip",
                "url": "https://api.github.com/repos/twigphp/Twig/zipball/126b2c97818dbff0cdf3fbfc881aedb3d40aae72",
                "reference": "126b2c97818dbff0cdf3fbfc881aedb3d40aae72",
                "shasum": ""
            },
            "require": {
                "php": ">=8.0.2",
                "symfony/deprecation-contracts": "^2.5|^3",
                "symfony/polyfill-ctype": "^1.8",
                "symfony/polyfill-mbstring": "^1.3",
                "symfony/polyfill-php81": "^1.29"
            },
            "require-dev": {
                "psr/container": "^1.0|^2.0",
                "symfony/phpunit-bridge": "^5.4.9|^6.4|^7.0"
            },
            "type": "library",
            "autoload": {
                "files": [
                    "src/Resources/core.php",
                    "src/Resources/debug.php",
                    "src/Resources/escaper.php",
                    "src/Resources/string_loader.php"
                ],
                "psr-4": {
                    "Twig\\": "src/"
                }
            },
            "notification-url": "https://packagist.org/downloads/",
            "license": [
                "BSD-3-Clause"
            ],
            "authors": [
                {
                    "name": "Fabien Potencier",
                    "email": "fabien@symfony.com",
                    "homepage": "http://fabien.potencier.org",
                    "role": "Lead Developer"
                },
                {
                    "name": "Twig Team",
                    "role": "Contributors"
                },
                {
                    "name": "Armin Ronacher",
                    "email": "armin.ronacher@active-4.com",
                    "role": "Project Founder"
                }
            ],
            "description": "Twig, the flexible, fast, and secure template language for PHP",
            "homepage": "https://twig.symfony.com",
            "keywords": [
                "templating"
            ],
            "support": {
                "issues": "https://github.com/twigphp/Twig/issues",
                "source": "https://github.com/twigphp/Twig/tree/v3.14.0"
            },
            "funding": [
                {
                    "url": "https://github.com/fabpot",
                    "type": "github"
                },
                {
                    "url": "https://tidelift.com/funding/github/packagist/twig/twig",
                    "type": "tidelift"
                }
            ],
            "time": "2024-09-09T17:55:12+00:00"
        },
        {
            "name": "voku/anti-xss",
            "version": "4.1.42",
            "source": {
                "type": "git",
                "url": "https://github.com/voku/anti-xss.git",
                "reference": "bca1f8607e55a3c5077483615cd93bd8f11bd675"
            },
            "dist": {
                "type": "zip",
                "url": "https://api.github.com/repos/voku/anti-xss/zipball/bca1f8607e55a3c5077483615cd93bd8f11bd675",
                "reference": "bca1f8607e55a3c5077483615cd93bd8f11bd675",
                "shasum": ""
            },
            "require": {
                "php": ">=7.0.0",
                "voku/portable-utf8": "~6.0.2"
            },
            "require-dev": {
                "phpunit/phpunit": "~6.0 || ~7.0 || ~9.0"
            },
            "type": "library",
            "extra": {
                "branch-alias": {
                    "dev-master": "4.1.x-dev"
                }
            },
            "autoload": {
                "psr-4": {
                    "voku\\helper\\": "src/voku/helper/"
                }
            },
            "notification-url": "https://packagist.org/downloads/",
            "license": [
                "MIT"
            ],
            "authors": [
                {
                    "name": "EllisLab Dev Team",
                    "homepage": "http://ellislab.com/"
                },
                {
                    "name": "Lars Moelleken",
                    "email": "lars@moelleken.org",
                    "homepage": "https://www.moelleken.org/"
                }
            ],
            "description": "anti xss-library",
            "homepage": "https://github.com/voku/anti-xss",
            "keywords": [
                "anti-xss",
                "clean",
                "security",
                "xss"
            ],
            "support": {
                "issues": "https://github.com/voku/anti-xss/issues",
                "source": "https://github.com/voku/anti-xss/tree/4.1.42"
            },
            "funding": [
                {
                    "url": "https://www.paypal.me/moelleken",
                    "type": "custom"
                },
                {
                    "url": "https://github.com/voku",
                    "type": "github"
                },
                {
                    "url": "https://opencollective.com/anti-xss",
                    "type": "open_collective"
                },
                {
                    "url": "https://www.patreon.com/voku",
                    "type": "patreon"
                },
                {
                    "url": "https://tidelift.com/funding/github/packagist/voku/anti-xss",
                    "type": "tidelift"
                }
            ],
            "time": "2023-07-03T14:40:46+00:00"
        },
        {
            "name": "voku/arrayy",
            "version": "7.9.6",
            "source": {
                "type": "git",
                "url": "https://github.com/voku/Arrayy.git",
                "reference": "0e20b8c6eef7fc46694a2906e0eae2f9fc11cade"
            },
            "dist": {
                "type": "zip",
                "url": "https://api.github.com/repos/voku/Arrayy/zipball/0e20b8c6eef7fc46694a2906e0eae2f9fc11cade",
                "reference": "0e20b8c6eef7fc46694a2906e0eae2f9fc11cade",
                "shasum": ""
            },
            "require": {
                "ext-json": "*",
                "php": ">=7.0.0",
                "phpdocumentor/reflection-docblock": "~4.3 || ~5.0",
                "symfony/polyfill-mbstring": "~1.0"
            },
            "require-dev": {
                "phpunit/phpunit": "~6.0 || ~7.0 || ~9.0"
            },
            "type": "library",
            "autoload": {
                "files": [
                    "src/Create.php"
                ],
                "psr-4": {
                    "Arrayy\\": "src/"
                }
            },
            "notification-url": "https://packagist.org/downloads/",
            "license": [
                "MIT"
            ],
            "authors": [
                {
                    "name": "Lars Moelleken",
                    "email": "lars@moelleken.org",
                    "homepage": "https://www.moelleken.org/",
                    "role": "Maintainer"
                }
            ],
            "description": "Array manipulation library for PHP, called Arrayy!",
            "keywords": [
                "Arrayy",
                "array",
                "helpers",
                "manipulation",
                "methods",
                "utility",
                "utils"
            ],
            "support": {
                "docs": "https://voku.github.io/Arrayy/",
                "issues": "https://github.com/voku/Arrayy/issues",
                "source": "https://github.com/voku/Arrayy"
            },
            "funding": [
                {
                    "url": "https://www.paypal.me/moelleken",
                    "type": "custom"
                },
                {
                    "url": "https://github.com/voku",
                    "type": "github"
                },
                {
                    "url": "https://opencollective.com/arrayy",
                    "type": "open_collective"
                },
                {
                    "url": "https://www.patreon.com/voku",
                    "type": "patreon"
                },
                {
                    "url": "https://tidelift.com/funding/github/packagist/voku/arrayy",
                    "type": "tidelift"
                }
            ],
            "time": "2022-12-27T12:58:32+00:00"
        },
        {
            "name": "voku/email-check",
            "version": "3.1.0",
            "source": {
                "type": "git",
                "url": "https://github.com/voku/email-check.git",
                "reference": "6ea842920bbef6758b8c1e619fd1710e7a1a2cac"
            },
            "dist": {
                "type": "zip",
                "url": "https://api.github.com/repos/voku/email-check/zipball/6ea842920bbef6758b8c1e619fd1710e7a1a2cac",
                "reference": "6ea842920bbef6758b8c1e619fd1710e7a1a2cac",
                "shasum": ""
            },
            "require": {
                "php": ">=7.0.0",
                "symfony/polyfill-intl-idn": "~1.10"
            },
            "require-dev": {
                "fzaninotto/faker": "~1.7",
                "phpunit/phpunit": "~6.0 || ~7.0"
            },
            "suggest": {
                "ext-intl": "Use Intl for best performance"
            },
            "type": "library",
            "autoload": {
                "psr-4": {
                    "voku\\helper\\": "src/voku/helper/"
                }
            },
            "notification-url": "https://packagist.org/downloads/",
            "license": [
                "MIT"
            ],
            "authors": [
                {
                    "name": "Lars Moelleken",
                    "homepage": "http://www.moelleken.org/"
                }
            ],
            "description": "email-check (syntax, dns, trash, ...) library",
            "homepage": "https://github.com/voku/email-check",
            "keywords": [
                "check-email",
                "email",
                "mail",
                "mail-check",
                "validate-email",
                "validate-email-address",
                "validate-mail"
            ],
            "support": {
                "issues": "https://github.com/voku/email-check/issues",
                "source": "https://github.com/voku/email-check/tree/3.1.0"
            },
            "funding": [
                {
                    "url": "https://www.paypal.me/moelleken",
                    "type": "custom"
                },
                {
                    "url": "https://github.com/voku",
                    "type": "github"
                },
                {
                    "url": "https://www.patreon.com/voku",
                    "type": "patreon"
                },
                {
                    "url": "https://tidelift.com/funding/github/packagist/voku/email-check",
                    "type": "tidelift"
                }
            ],
            "time": "2021-01-27T14:14:33+00:00"
        },
        {
            "name": "voku/portable-ascii",
            "version": "2.0.1",
            "source": {
                "type": "git",
                "url": "https://github.com/voku/portable-ascii.git",
                "reference": "b56450eed252f6801410d810c8e1727224ae0743"
            },
            "dist": {
                "type": "zip",
                "url": "https://api.github.com/repos/voku/portable-ascii/zipball/b56450eed252f6801410d810c8e1727224ae0743",
                "reference": "b56450eed252f6801410d810c8e1727224ae0743",
                "shasum": ""
            },
            "require": {
                "php": ">=7.0.0"
            },
            "require-dev": {
                "phpunit/phpunit": "~6.0 || ~7.0 || ~9.0"
            },
            "suggest": {
                "ext-intl": "Use Intl for transliterator_transliterate() support"
            },
            "type": "library",
            "autoload": {
                "psr-4": {
                    "voku\\": "src/voku/"
                }
            },
            "notification-url": "https://packagist.org/downloads/",
            "license": [
                "MIT"
            ],
            "authors": [
                {
                    "name": "Lars Moelleken",
                    "homepage": "http://www.moelleken.org/"
                }
            ],
            "description": "Portable ASCII library - performance optimized (ascii) string functions for php.",
            "homepage": "https://github.com/voku/portable-ascii",
            "keywords": [
                "ascii",
                "clean",
                "php"
            ],
            "support": {
                "issues": "https://github.com/voku/portable-ascii/issues",
                "source": "https://github.com/voku/portable-ascii/tree/2.0.1"
            },
            "funding": [
                {
                    "url": "https://www.paypal.me/moelleken",
                    "type": "custom"
                },
                {
                    "url": "https://github.com/voku",
                    "type": "github"
                },
                {
                    "url": "https://opencollective.com/portable-ascii",
                    "type": "open_collective"
                },
                {
                    "url": "https://www.patreon.com/voku",
                    "type": "patreon"
                },
                {
                    "url": "https://tidelift.com/funding/github/packagist/voku/portable-ascii",
                    "type": "tidelift"
                }
            ],
            "time": "2022-03-08T17:03:00+00:00"
        },
        {
            "name": "voku/portable-utf8",
            "version": "6.0.13",
            "source": {
                "type": "git",
                "url": "https://github.com/voku/portable-utf8.git",
                "reference": "b8ce36bf26593e5c2e81b1850ef0ffb299d2043f"
            },
            "dist": {
                "type": "zip",
                "url": "https://api.github.com/repos/voku/portable-utf8/zipball/b8ce36bf26593e5c2e81b1850ef0ffb299d2043f",
                "reference": "b8ce36bf26593e5c2e81b1850ef0ffb299d2043f",
                "shasum": ""
            },
            "require": {
                "php": ">=7.0.0",
                "symfony/polyfill-iconv": "~1.0",
                "symfony/polyfill-intl-grapheme": "~1.0",
                "symfony/polyfill-intl-normalizer": "~1.0",
                "symfony/polyfill-mbstring": "~1.0",
                "symfony/polyfill-php72": "~1.0",
                "voku/portable-ascii": "~2.0.0"
            },
            "require-dev": {
                "phpstan/phpstan": "1.9.*@dev",
                "phpstan/phpstan-strict-rules": "1.4.*@dev",
                "phpunit/phpunit": "~6.0 || ~7.0 || ~9.0",
                "thecodingmachine/phpstan-strict-rules": "1.0.*@dev",
                "voku/phpstan-rules": "3.1.*@dev"
            },
            "suggest": {
                "ext-ctype": "Use Ctype for e.g. hexadecimal digit detection",
                "ext-fileinfo": "Use Fileinfo for better binary file detection",
                "ext-iconv": "Use iconv for best performance",
                "ext-intl": "Use Intl for best performance",
                "ext-json": "Use JSON for string detection",
                "ext-mbstring": "Use Mbstring for best performance"
            },
            "type": "library",
            "autoload": {
                "files": [
                    "bootstrap.php"
                ],
                "psr-4": {
                    "voku\\": "src/voku/"
                }
            },
            "notification-url": "https://packagist.org/downloads/",
            "license": [
                "(Apache-2.0 or GPL-2.0)"
            ],
            "authors": [
                {
                    "name": "Nicolas Grekas",
                    "email": "p@tchwork.com"
                },
                {
                    "name": "Hamid Sarfraz",
                    "homepage": "http://pageconfig.com/"
                },
                {
                    "name": "Lars Moelleken",
                    "homepage": "http://www.moelleken.org/"
                }
            ],
            "description": "Portable UTF-8 library - performance optimized (unicode) string functions for php.",
            "homepage": "https://github.com/voku/portable-utf8",
            "keywords": [
                "UTF",
                "clean",
                "php",
                "unicode",
                "utf-8",
                "utf8"
            ],
            "support": {
                "issues": "https://github.com/voku/portable-utf8/issues",
                "source": "https://github.com/voku/portable-utf8/tree/6.0.13"
            },
            "funding": [
                {
                    "url": "https://www.paypal.me/moelleken",
                    "type": "custom"
                },
                {
                    "url": "https://github.com/voku",
                    "type": "github"
                },
                {
                    "url": "https://opencollective.com/portable-utf8",
                    "type": "open_collective"
                },
                {
                    "url": "https://www.patreon.com/voku",
                    "type": "patreon"
                },
                {
                    "url": "https://tidelift.com/funding/github/packagist/voku/portable-utf8",
                    "type": "tidelift"
                }
            ],
            "time": "2023-03-08T08:35:38+00:00"
        },
        {
            "name": "voku/stop-words",
            "version": "2.0.1",
            "source": {
                "type": "git",
                "url": "https://github.com/voku/stop-words.git",
                "reference": "8e63c0af20f800b1600783764e0ce19e53969f71"
            },
            "dist": {
                "type": "zip",
                "url": "https://api.github.com/repos/voku/stop-words/zipball/8e63c0af20f800b1600783764e0ce19e53969f71",
                "reference": "8e63c0af20f800b1600783764e0ce19e53969f71",
                "shasum": ""
            },
            "require": {
                "php": ">=7.0.0"
            },
            "require-dev": {
                "phpunit/phpunit": "~6.0"
            },
            "type": "library",
            "autoload": {
                "psr-4": {
                    "voku\\": "src/voku/"
                }
            },
            "notification-url": "https://packagist.org/downloads/",
            "license": [
                "MIT"
            ],
            "authors": [
                {
                    "name": "Lars Moelleken",
                    "homepage": "http://www.moelleken.org/"
                }
            ],
            "description": "Stop-Words via PHP",
            "keywords": [
                "stop words",
                "stop-words"
            ],
            "support": {
                "issues": "https://github.com/voku/stop-words/issues",
                "source": "https://github.com/voku/stop-words/tree/master"
            },
            "time": "2018-11-23T01:37:27+00:00"
        },
        {
            "name": "voku/stringy",
            "version": "6.5.3",
            "source": {
                "type": "git",
                "url": "https://github.com/voku/Stringy.git",
                "reference": "c453c88fbff298f042c836ef44306f8703b2d537"
            },
            "dist": {
                "type": "zip",
                "url": "https://api.github.com/repos/voku/Stringy/zipball/c453c88fbff298f042c836ef44306f8703b2d537",
                "reference": "c453c88fbff298f042c836ef44306f8703b2d537",
                "shasum": ""
            },
            "require": {
                "defuse/php-encryption": "~2.0",
                "ext-json": "*",
                "php": ">=7.0.0",
                "voku/anti-xss": "~4.1",
                "voku/arrayy": "~7.8",
                "voku/email-check": "~3.1",
                "voku/portable-ascii": "~2.0",
                "voku/portable-utf8": "~6.0",
                "voku/urlify": "~5.0"
            },
            "replace": {
                "danielstjules/stringy": "~3.0"
            },
            "require-dev": {
                "phpunit/phpunit": "~6.0 || ~7.0 || ~9.0"
            },
            "type": "library",
            "autoload": {
                "files": [
                    "src/Create.php"
                ],
                "psr-4": {
                    "Stringy\\": "src/"
                }
            },
            "notification-url": "https://packagist.org/downloads/",
            "license": [
                "MIT"
            ],
            "authors": [
                {
                    "name": "Daniel St. Jules",
                    "email": "danielst.jules@gmail.com",
                    "homepage": "http://www.danielstjules.com",
                    "role": "Maintainer"
                },
                {
                    "name": "Lars Moelleken",
                    "email": "lars@moelleken.org",
                    "homepage": "https://www.moelleken.org/",
                    "role": "Fork-Maintainer"
                }
            ],
            "description": "A string manipulation library with multibyte support",
            "homepage": "https://github.com/danielstjules/Stringy",
            "keywords": [
                "UTF",
                "helpers",
                "manipulation",
                "methods",
                "multibyte",
                "string",
                "utf-8",
                "utility",
                "utils"
            ],
            "support": {
                "issues": "https://github.com/voku/Stringy/issues",
                "source": "https://github.com/voku/Stringy"
            },
            "funding": [
                {
                    "url": "https://www.paypal.me/moelleken",
                    "type": "custom"
                },
                {
                    "url": "https://github.com/voku",
                    "type": "github"
                },
                {
                    "url": "https://www.patreon.com/voku",
                    "type": "patreon"
                },
                {
                    "url": "https://tidelift.com/funding/github/packagist/voku/stringy",
                    "type": "tidelift"
                }
            ],
            "time": "2022-03-28T14:52:20+00:00"
        },
        {
            "name": "voku/urlify",
            "version": "5.0.7",
            "source": {
                "type": "git",
                "url": "https://github.com/voku/urlify.git",
                "reference": "014b2074407b5db5968f836c27d8731934b330e4"
            },
            "dist": {
                "type": "zip",
                "url": "https://api.github.com/repos/voku/urlify/zipball/014b2074407b5db5968f836c27d8731934b330e4",
                "reference": "014b2074407b5db5968f836c27d8731934b330e4",
                "shasum": ""
            },
            "require": {
                "php": ">=7.0.0",
                "voku/portable-ascii": "~2.0",
                "voku/portable-utf8": "~6.0",
                "voku/stop-words": "~2.0"
            },
            "require-dev": {
                "phpunit/phpunit": "~6.0 || ~7.0 || ~9.0"
            },
            "type": "library",
            "autoload": {
                "psr-4": {
                    "voku\\helper\\": "src/voku/helper/"
                }
            },
            "notification-url": "https://packagist.org/downloads/",
            "license": [
                "BSD-3-Clause"
            ],
            "authors": [
                {
                    "name": "Johnny Broadway",
                    "email": "johnny@johnnybroadway.com",
                    "homepage": "http://www.johnnybroadway.com/"
                },
                {
                    "name": "Lars Moelleken",
                    "email": "lars@moelleken.org",
                    "homepage": "https://moelleken.org/"
                }
            ],
            "description": "PHP port of URLify.js from the Django project. Transliterates non-ascii characters for use in URLs.",
            "homepage": "https://github.com/voku/urlify",
            "keywords": [
                "encode",
                "iconv",
                "link",
                "slug",
                "translit",
                "transliterate",
                "transliteration",
                "url",
                "urlify"
            ],
            "support": {
                "issues": "https://github.com/voku/urlify/issues",
                "source": "https://github.com/voku/urlify/tree/5.0.7"
            },
            "funding": [
                {
                    "url": "https://www.paypal.me/moelleken",
                    "type": "custom"
                },
                {
                    "url": "https://github.com/voku",
                    "type": "github"
                },
                {
                    "url": "https://www.patreon.com/voku",
                    "type": "patreon"
                },
                {
                    "url": "https://tidelift.com/funding/github/packagist/voku/urlify",
                    "type": "tidelift"
                }
            ],
            "time": "2022-01-24T19:08:46+00:00"
        },
        {
            "name": "web-auth/cose-lib",
            "version": "4.4.0",
            "source": {
                "type": "git",
                "url": "https://github.com/web-auth/cose-lib.git",
                "reference": "2166016e48e0214f4f63320a7758a9386d14c92a"
            },
            "dist": {
                "type": "zip",
                "url": "https://api.github.com/repos/web-auth/cose-lib/zipball/2166016e48e0214f4f63320a7758a9386d14c92a",
                "reference": "2166016e48e0214f4f63320a7758a9386d14c92a",
                "shasum": ""
            },
            "require": {
                "brick/math": "^0.9|^0.10|^0.11|^0.12",
                "ext-json": "*",
                "ext-openssl": "*",
                "php": ">=8.1",
                "spomky-labs/pki-framework": "^1.0"
            },
            "require-dev": {
                "ekino/phpstan-banned-code": "^1.0",
                "infection/infection": "^0.29",
                "php-parallel-lint/php-parallel-lint": "^1.3",
                "phpstan/extension-installer": "^1.3",
                "phpstan/phpstan": "^1.7",
                "phpstan/phpstan-deprecation-rules": "^1.0",
                "phpstan/phpstan-phpunit": "^1.1",
                "phpstan/phpstan-strict-rules": "^1.2",
                "phpunit/phpunit": "^10.1|^11.0",
                "qossmic/deptrac": "^2.0",
                "rector/rector": "^1.0",
                "symfony/phpunit-bridge": "^6.4|^7.0",
                "symplify/easy-coding-standard": "^12.0"
            },
            "suggest": {
                "ext-bcmath": "For better performance, please install either GMP (recommended) or BCMath extension",
                "ext-gmp": "For better performance, please install either GMP (recommended) or BCMath extension"
            },
            "type": "library",
            "autoload": {
                "psr-4": {
                    "Cose\\": "src/"
                }
            },
            "notification-url": "https://packagist.org/downloads/",
            "license": [
                "MIT"
            ],
            "authors": [
                {
                    "name": "Florent Morselli",
                    "homepage": "https://github.com/Spomky"
                },
                {
                    "name": "All contributors",
                    "homepage": "https://github.com/web-auth/cose/contributors"
                }
            ],
            "description": "CBOR Object Signing and Encryption (COSE) For PHP",
            "homepage": "https://github.com/web-auth",
            "keywords": [
                "COSE",
                "RFC8152"
            ],
            "support": {
                "issues": "https://github.com/web-auth/cose-lib/issues",
                "source": "https://github.com/web-auth/cose-lib/tree/4.4.0"
            },
            "funding": [
                {
                    "url": "https://github.com/Spomky",
                    "type": "github"
                },
                {
                    "url": "https://www.patreon.com/FlorentMorselli",
                    "type": "patreon"
                }
            ],
            "time": "2024-07-18T08:47:32+00:00"
        },
        {
            "name": "web-auth/webauthn-lib",
            "version": "4.9.1",
            "source": {
                "type": "git",
                "url": "https://github.com/web-auth/webauthn-lib.git",
                "reference": "fd7a0943c663b325e92ad562c2bcc943e77beeac"
            },
            "dist": {
                "type": "zip",
                "url": "https://api.github.com/repos/web-auth/webauthn-lib/zipball/fd7a0943c663b325e92ad562c2bcc943e77beeac",
                "reference": "fd7a0943c663b325e92ad562c2bcc943e77beeac",
                "shasum": ""
            },
            "require": {
                "ext-json": "*",
                "ext-mbstring": "*",
                "ext-openssl": "*",
                "lcobucci/clock": "^2.2|^3.0",
                "paragonie/constant_time_encoding": "^2.6|^3.0",
                "php": ">=8.1",
                "psr/clock": "^1.0",
                "psr/event-dispatcher": "^1.0",
                "psr/http-client": "^1.0",
                "psr/http-factory": "^1.0",
                "psr/log": "^1.0|^2.0|^3.0",
                "spomky-labs/cbor-php": "^3.0",
                "spomky-labs/pki-framework": "^1.0",
                "symfony/deprecation-contracts": "^3.2",
                "symfony/uid": "^6.1|^7.0",
                "web-auth/cose-lib": "^4.2.3"
            },
            "suggest": {
                "phpdocumentor/reflection-docblock": "As of 4.5.x, the phpdocumentor/reflection-docblock component will become mandatory for converting objects such as the Metadata Statement",
                "psr/clock-implementation": "As of 4.5.x, the PSR Clock implementation will replace lcobucci/clock",
                "psr/log-implementation": "Recommended to receive logs from the library",
                "symfony/event-dispatcher": "Recommended to use dispatched events",
                "symfony/property-access": "As of 4.5.x, the symfony/serializer component will become mandatory for converting objects such as the Metadata Statement",
                "symfony/property-info": "As of 4.5.x, the symfony/serializer component will become mandatory for converting objects such as the Metadata Statement",
                "symfony/serializer": "As of 4.5.x, the symfony/serializer component will become mandatory for converting objects such as the Metadata Statement",
                "web-token/jwt-library": "Mandatory for fetching Metadata Statement from distant sources"
            },
            "type": "library",
            "extra": {
                "thanks": {
                    "name": "web-auth/webauthn-framework",
                    "url": "https://github.com/web-auth/webauthn-framework"
                }
            },
            "autoload": {
                "psr-4": {
                    "Webauthn\\": "src/"
                }
            },
            "notification-url": "https://packagist.org/downloads/",
            "license": [
                "MIT"
            ],
            "authors": [
                {
                    "name": "Florent Morselli",
                    "homepage": "https://github.com/Spomky"
                },
                {
                    "name": "All contributors",
                    "homepage": "https://github.com/web-auth/webauthn-library/contributors"
                }
            ],
            "description": "FIDO2/Webauthn Support For PHP",
            "homepage": "https://github.com/web-auth",
            "keywords": [
                "FIDO2",
                "fido",
                "webauthn"
            ],
            "support": {
                "source": "https://github.com/web-auth/webauthn-lib/tree/4.9.1"
            },
            "funding": [
                {
                    "url": "https://github.com/Spomky",
                    "type": "github"
                },
                {
                    "url": "https://www.patreon.com/FlorentMorselli",
                    "type": "patreon"
                }
            ],
            "time": "2024-07-16T18:36:36+00:00"
        },
        {
            "name": "webmozart/assert",
            "version": "1.11.0",
            "source": {
                "type": "git",
                "url": "https://github.com/webmozarts/assert.git",
                "reference": "11cb2199493b2f8a3b53e7f19068fc6aac760991"
            },
            "dist": {
                "type": "zip",
                "url": "https://api.github.com/repos/webmozarts/assert/zipball/11cb2199493b2f8a3b53e7f19068fc6aac760991",
                "reference": "11cb2199493b2f8a3b53e7f19068fc6aac760991",
                "shasum": ""
            },
            "require": {
                "ext-ctype": "*",
                "php": "^7.2 || ^8.0"
            },
            "conflict": {
                "phpstan/phpstan": "<0.12.20",
                "vimeo/psalm": "<4.6.1 || 4.6.2"
            },
            "require-dev": {
                "phpunit/phpunit": "^8.5.13"
            },
            "type": "library",
            "extra": {
                "branch-alias": {
                    "dev-master": "1.10-dev"
                }
            },
            "autoload": {
                "psr-4": {
                    "Webmozart\\Assert\\": "src/"
                }
            },
            "notification-url": "https://packagist.org/downloads/",
            "license": [
                "MIT"
            ],
            "authors": [
                {
                    "name": "Bernhard Schussek",
                    "email": "bschussek@gmail.com"
                }
            ],
            "description": "Assertions to validate method input/output with nice error messages.",
            "keywords": [
                "assert",
                "check",
                "validate"
            ],
            "support": {
                "issues": "https://github.com/webmozarts/assert/issues",
                "source": "https://github.com/webmozarts/assert/tree/1.11.0"
            },
            "time": "2022-06-03T18:03:27+00:00"
        },
        {
            "name": "webonyx/graphql-php",
            "version": "v14.11.10",
            "source": {
                "type": "git",
                "url": "https://github.com/webonyx/graphql-php.git",
                "reference": "d9c2fdebc6aa01d831bc2969da00e8588cffef19"
            },
            "dist": {
                "type": "zip",
                "url": "https://api.github.com/repos/webonyx/graphql-php/zipball/d9c2fdebc6aa01d831bc2969da00e8588cffef19",
                "reference": "d9c2fdebc6aa01d831bc2969da00e8588cffef19",
                "shasum": ""
            },
            "require": {
                "ext-json": "*",
                "ext-mbstring": "*",
                "php": "^7.1 || ^8"
            },
            "require-dev": {
                "amphp/amp": "^2.3",
                "doctrine/coding-standard": "^6.0",
                "nyholm/psr7": "^1.2",
                "phpbench/phpbench": "^1.2",
                "phpstan/extension-installer": "^1.0",
                "phpstan/phpstan": "0.12.82",
                "phpstan/phpstan-phpunit": "0.12.18",
                "phpstan/phpstan-strict-rules": "0.12.9",
                "phpunit/phpunit": "^7.2 || ^8.5",
                "psr/http-message": "^1.0",
                "react/promise": "2.*",
                "simpod/php-coveralls-mirror": "^3.0"
            },
            "suggest": {
                "psr/http-message": "To use standard GraphQL server",
                "react/promise": "To leverage async resolving on React PHP platform"
            },
            "type": "library",
            "autoload": {
                "psr-4": {
                    "GraphQL\\": "src/"
                }
            },
            "notification-url": "https://packagist.org/downloads/",
            "license": [
                "MIT"
            ],
            "description": "A PHP port of GraphQL reference implementation",
            "homepage": "https://github.com/webonyx/graphql-php",
            "keywords": [
                "api",
                "graphql"
            ],
            "support": {
                "issues": "https://github.com/webonyx/graphql-php/issues",
                "source": "https://github.com/webonyx/graphql-php/tree/v14.11.10"
            },
            "funding": [
                {
                    "url": "https://opencollective.com/webonyx-graphql-php",
                    "type": "open_collective"
                }
            ],
            "time": "2023-07-05T14:23:37+00:00"
        },
        {
            "name": "yiisoft/yii2",
            "version": "2.0.51",
            "source": {
                "type": "git",
                "url": "https://github.com/yiisoft/yii2-framework.git",
                "reference": "ea1f112f4dc9a9824e77b788019e2d53325d823c"
            },
            "dist": {
                "type": "zip",
                "url": "https://api.github.com/repos/yiisoft/yii2-framework/zipball/ea1f112f4dc9a9824e77b788019e2d53325d823c",
                "reference": "ea1f112f4dc9a9824e77b788019e2d53325d823c",
                "shasum": ""
            },
            "require": {
                "bower-asset/inputmask": "^5.0.8 ",
                "bower-asset/jquery": "3.7.*@stable | 3.6.*@stable | 3.5.*@stable | 3.4.*@stable | 3.3.*@stable | 3.2.*@stable | 3.1.*@stable | 2.2.*@stable | 2.1.*@stable | 1.11.*@stable | 1.12.*@stable",
                "bower-asset/punycode": "^2.2",
                "bower-asset/yii2-pjax": "~2.0.1",
                "cebe/markdown": "~1.0.0 | ~1.1.0 | ~1.2.0",
                "ext-ctype": "*",
                "ext-mbstring": "*",
                "ezyang/htmlpurifier": "^4.17",
                "lib-pcre": "*",
                "paragonie/random_compat": ">=1",
                "php": ">=7.3.0",
                "yiisoft/yii2-composer": "~2.0.4"
            },
            "bin": [
                "yii"
            ],
            "type": "library",
            "extra": {
                "branch-alias": {
                    "dev-master": "2.0.x-dev"
                }
            },
            "autoload": {
                "psr-4": {
                    "yii\\": ""
                }
            },
            "notification-url": "https://packagist.org/downloads/",
            "license": [
                "BSD-3-Clause"
            ],
            "authors": [
                {
                    "name": "Qiang Xue",
                    "email": "qiang.xue@gmail.com",
                    "homepage": "https://www.yiiframework.com/",
                    "role": "Founder and project lead"
                },
                {
                    "name": "Alexander Makarov",
                    "email": "sam@rmcreative.ru",
                    "homepage": "https://rmcreative.ru/",
                    "role": "Core framework development"
                },
                {
                    "name": "Maurizio Domba",
                    "homepage": "http://mdomba.info/",
                    "role": "Core framework development"
                },
                {
                    "name": "Carsten Brandt",
                    "email": "mail@cebe.cc",
                    "homepage": "https://www.cebe.cc/",
                    "role": "Core framework development"
                },
                {
                    "name": "Timur Ruziev",
                    "email": "resurtm@gmail.com",
                    "homepage": "http://resurtm.com/",
                    "role": "Core framework development"
                },
                {
                    "name": "Paul Klimov",
                    "email": "klimov.paul@gmail.com",
                    "role": "Core framework development"
                },
                {
                    "name": "Dmitry Naumenko",
                    "email": "d.naumenko.a@gmail.com",
                    "role": "Core framework development"
                },
                {
                    "name": "Boudewijn Vahrmeijer",
                    "email": "info@dynasource.eu",
                    "homepage": "http://dynasource.eu",
                    "role": "Core framework development"
                }
            ],
            "description": "Yii PHP Framework Version 2",
            "homepage": "https://www.yiiframework.com/",
            "keywords": [
                "framework",
                "yii2"
            ],
            "support": {
                "forum": "https://forum.yiiframework.com/",
                "irc": "ircs://irc.libera.chat:6697/yii",
                "issues": "https://github.com/yiisoft/yii2/issues?state=open",
                "source": "https://github.com/yiisoft/yii2",
                "wiki": "https://www.yiiframework.com/wiki"
            },
            "funding": [
                {
                    "url": "https://github.com/yiisoft",
                    "type": "github"
                },
                {
                    "url": "https://opencollective.com/yiisoft",
                    "type": "open_collective"
                },
                {
                    "url": "https://tidelift.com/funding/github/packagist/yiisoft/yii2",
                    "type": "tidelift"
                }
            ],
            "time": "2024-07-18T19:50:00+00:00"
        },
        {
            "name": "yiisoft/yii2-composer",
            "version": "2.0.10",
            "source": {
                "type": "git",
                "url": "https://github.com/yiisoft/yii2-composer.git",
                "reference": "94bb3f66e779e2774f8776d6e1bdeab402940510"
            },
            "dist": {
                "type": "zip",
                "url": "https://api.github.com/repos/yiisoft/yii2-composer/zipball/94bb3f66e779e2774f8776d6e1bdeab402940510",
                "reference": "94bb3f66e779e2774f8776d6e1bdeab402940510",
                "shasum": ""
            },
            "require": {
                "composer-plugin-api": "^1.0 | ^2.0"
            },
            "require-dev": {
                "composer/composer": "^1.0 | ^2.0@dev",
                "phpunit/phpunit": "<7"
            },
            "type": "composer-plugin",
            "extra": {
                "class": "yii\\composer\\Plugin",
                "branch-alias": {
                    "dev-master": "2.0.x-dev"
                }
            },
            "autoload": {
                "psr-4": {
                    "yii\\composer\\": ""
                }
            },
            "notification-url": "https://packagist.org/downloads/",
            "license": [
                "BSD-3-Clause"
            ],
            "authors": [
                {
                    "name": "Qiang Xue",
                    "email": "qiang.xue@gmail.com"
                },
                {
                    "name": "Carsten Brandt",
                    "email": "mail@cebe.cc"
                }
            ],
            "description": "The composer plugin for Yii extension installer",
            "keywords": [
                "composer",
                "extension installer",
                "yii2"
            ],
            "support": {
                "forum": "http://www.yiiframework.com/forum/",
                "irc": "irc://irc.freenode.net/yii",
                "issues": "https://github.com/yiisoft/yii2-composer/issues",
                "source": "https://github.com/yiisoft/yii2-composer",
                "wiki": "http://www.yiiframework.com/wiki/"
            },
            "funding": [
                {
                    "url": "https://github.com/yiisoft",
                    "type": "github"
                },
                {
                    "url": "https://opencollective.com/yiisoft",
                    "type": "open_collective"
                },
                {
                    "url": "https://tidelift.com/funding/github/packagist/yiisoft/yii2-composer",
                    "type": "tidelift"
                }
            ],
            "time": "2020-06-24T00:04:01+00:00"
        },
        {
            "name": "yiisoft/yii2-debug",
            "version": "2.1.25",
            "source": {
                "type": "git",
                "url": "https://github.com/yiisoft/yii2-debug.git",
                "reference": "4d011b9bfc83bde71cde43c9f6837f5a74685ea7"
            },
            "dist": {
                "type": "zip",
                "url": "https://api.github.com/repos/yiisoft/yii2-debug/zipball/4d011b9bfc83bde71cde43c9f6837f5a74685ea7",
                "reference": "4d011b9bfc83bde71cde43c9f6837f5a74685ea7",
                "shasum": ""
            },
            "require": {
                "ext-mbstring": "*",
                "php": ">=5.4",
                "yiisoft/yii2": "~2.0.13"
            },
            "require-dev": {
                "cweagans/composer-patches": "^1.7",
                "phpunit/phpunit": "4.8.34",
                "yiisoft/yii2-coding-standards": "~2.0",
                "yiisoft/yii2-swiftmailer": "*"
            },
            "type": "yii2-extension",
            "extra": {
                "branch-alias": {
                    "dev-master": "2.0.x-dev"
                },
                "composer-exit-on-patch-failure": true,
                "patches": {
                    "phpunit/phpunit-mock-objects": {
                        "Fix PHP 7 and 8 compatibility": "https://yiisoft.github.io/phpunit-patches/phpunit_mock_objects.patch"
                    },
                    "phpunit/phpunit": {
                        "Fix PHP 7 compatibility": "https://yiisoft.github.io/phpunit-patches/phpunit_php7.patch",
                        "Fix PHP 8 compatibility": "https://yiisoft.github.io/phpunit-patches/phpunit_php8.patch",
                        "Fix PHP 8.1 compatibility": "https://yiisoft.github.io/phpunit-patches/phpunit_php81.patch"
                    }
                }
            },
            "autoload": {
                "psr-4": {
                    "yii\\debug\\": "src"
                }
            },
            "notification-url": "https://packagist.org/downloads/",
            "license": [
                "BSD-3-Clause"
            ],
            "authors": [
                {
                    "name": "Qiang Xue",
                    "email": "qiang.xue@gmail.com"
                },
                {
                    "name": "Simon Karlen",
                    "email": "simi.albi@outlook.com"
                }
            ],
            "description": "The debugger extension for the Yii framework",
            "keywords": [
                "debug",
                "debugger",
                "yii2"
            ],
            "support": {
                "forum": "http://www.yiiframework.com/forum/",
                "irc": "irc://irc.freenode.net/yii",
                "issues": "https://github.com/yiisoft/yii2-debug/issues",
                "source": "https://github.com/yiisoft/yii2-debug",
                "wiki": "http://www.yiiframework.com/wiki/"
            },
            "funding": [
                {
                    "url": "https://github.com/yiisoft",
                    "type": "github"
                },
                {
                    "url": "https://opencollective.com/yiisoft",
                    "type": "open_collective"
                },
                {
                    "url": "https://tidelift.com/funding/github/packagist/yiisoft/yii2-debug",
                    "type": "tidelift"
                }
            ],
            "time": "2023-09-26T15:50:00+00:00"
        },
        {
            "name": "yiisoft/yii2-queue",
            "version": "2.3.7",
            "source": {
                "type": "git",
                "url": "https://github.com/yiisoft/yii2-queue.git",
                "reference": "dbc9d4a7b2a6995cd19c3e334227482ef55e559b"
            },
            "dist": {
                "type": "zip",
                "url": "https://api.github.com/repos/yiisoft/yii2-queue/zipball/dbc9d4a7b2a6995cd19c3e334227482ef55e559b",
                "reference": "dbc9d4a7b2a6995cd19c3e334227482ef55e559b",
                "shasum": ""
            },
            "require": {
                "php": ">=5.5.0",
                "symfony/process": "^3.3||^4.0||^5.0||^6.0||^7.0",
                "yiisoft/yii2": "~2.0.14"
            },
            "require-dev": {
                "aws/aws-sdk-php": ">=2.4",
                "cweagans/composer-patches": "^1.7",
                "enqueue/amqp-lib": "^0.8||^0.9.10||^0.10.0",
                "enqueue/stomp": "^0.8.39||^0.10.0",
                "opis/closure": "*",
                "pda/pheanstalk": "~3.2.1",
                "php-amqplib/php-amqplib": "^2.8.0||^3.0.0",
                "phpunit/phpunit": "4.8.34",
                "yiisoft/yii2-debug": "~2.1.0",
                "yiisoft/yii2-gii": "~2.2.0",
                "yiisoft/yii2-redis": "~2.0.0"
            },
            "suggest": {
                "aws/aws-sdk-php": "Need for aws SQS.",
                "enqueue/amqp-lib": "Need for AMQP interop queue.",
                "enqueue/stomp": "Need for Stomp queue.",
                "ext-gearman": "Need for Gearman queue.",
                "ext-pcntl": "Need for process signals.",
                "pda/pheanstalk": "Need for Beanstalk queue.",
                "php-amqplib/php-amqplib": "Need for AMQP queue.",
                "yiisoft/yii2-redis": "Need for Redis queue."
            },
            "type": "yii2-extension",
            "extra": {
                "branch-alias": {
                    "dev-master": "2.x-dev"
                },
                "composer-exit-on-patch-failure": true,
                "patches": {
                    "phpunit/phpunit-mock-objects": {
                        "Fix PHP 7 and 8 compatibility": "https://yiisoft.github.io/phpunit-patches/phpunit_mock_objects.patch"
                    },
                    "phpunit/phpunit": {
                        "Fix PHP 7 compatibility": "https://yiisoft.github.io/phpunit-patches/phpunit_php7.patch",
                        "Fix PHP 8 compatibility": "https://yiisoft.github.io/phpunit-patches/phpunit_php8.patch"
                    }
                }
            },
            "autoload": {
                "psr-4": {
                    "yii\\queue\\": "src",
                    "yii\\queue\\db\\": "src/drivers/db",
                    "yii\\queue\\sqs\\": "src/drivers/sqs",
                    "yii\\queue\\amqp\\": "src/drivers/amqp",
                    "yii\\queue\\file\\": "src/drivers/file",
                    "yii\\queue\\sync\\": "src/drivers/sync",
                    "yii\\queue\\redis\\": "src/drivers/redis",
                    "yii\\queue\\stomp\\": "src/drivers/stomp",
                    "yii\\queue\\gearman\\": "src/drivers/gearman",
                    "yii\\queue\\beanstalk\\": "src/drivers/beanstalk",
                    "yii\\queue\\amqp_interop\\": "src/drivers/amqp_interop"
                }
            },
            "notification-url": "https://packagist.org/downloads/",
            "license": [
                "BSD-3-Clause"
            ],
            "authors": [
                {
                    "name": "Roman Zhuravlev",
                    "email": "zhuravljov@gmail.com"
                }
            ],
            "description": "Yii2 Queue Extension which supported DB, Redis, RabbitMQ, Beanstalk, SQS and Gearman",
            "keywords": [
                "async",
                "beanstalk",
                "db",
                "gearman",
                "gii",
                "queue",
                "rabbitmq",
                "redis",
                "sqs",
                "yii"
            ],
            "support": {
                "docs": "https://github.com/yiisoft/yii2-queue/blob/master/docs/guide",
                "issues": "https://github.com/yiisoft/yii2-queue/issues",
                "source": "https://github.com/yiisoft/yii2-queue"
            },
            "funding": [
                {
                    "url": "https://github.com/yiisoft",
                    "type": "github"
                },
                {
                    "url": "https://opencollective.com/yiisoft",
                    "type": "open_collective"
                },
                {
                    "url": "https://tidelift.com/funding/github/packagist/yiisoft/yii2-queue",
                    "type": "tidelift"
                }
            ],
            "time": "2024-04-29T09:40:52+00:00"
        },
        {
            "name": "yiisoft/yii2-symfonymailer",
            "version": "4.0.0",
            "source": {
                "type": "git",
                "url": "https://github.com/yiisoft/yii2-symfonymailer.git",
                "reference": "21f407239c51fc6d50d369e4469d006afa8c9b2c"
            },
            "dist": {
                "type": "zip",
                "url": "https://api.github.com/repos/yiisoft/yii2-symfonymailer/zipball/21f407239c51fc6d50d369e4469d006afa8c9b2c",
                "reference": "21f407239c51fc6d50d369e4469d006afa8c9b2c",
                "shasum": ""
            },
            "require": {
                "php": ">=8.1",
                "psr/event-dispatcher": "1.0.0",
                "symfony/mailer": "^6.4 || ^7.0",
                "symfony/mime": "^6.4 || ^7.0",
                "yiisoft/yii2": ">=2.0.4"
            },
            "require-dev": {
                "maglnet/composer-require-checker": "^4.7",
                "phpunit/phpunit": "^10.5",
                "roave/infection-static-analysis-plugin": "^1.34",
                "symplify/easy-coding-standard": "^12.1",
                "vimeo/psalm": "^5.20"
            },
            "suggest": {
                "yiisoft/yii2-psr-log-source": "Allows routing transport logs to your Yii2 logger"
            },
            "type": "yii2-extension",
            "extra": {
                "branch-alias": {
                    "dev-master": "3.0.x-dev"
                },
                "sort-packages": true
            },
            "autoload": {
                "psr-4": {
                    "yii\\symfonymailer\\": "src"
                }
            },
            "notification-url": "https://packagist.org/downloads/",
            "license": [
                "BSD-3-Clause"
            ],
            "authors": [
                {
                    "name": "Kirill Petrov",
                    "email": "archibeardrinker@gmail.com"
                }
            ],
            "description": "The SymfonyMailer integration for the Yii framework",
            "keywords": [
                "email",
                "mail",
                "mailer",
                "symfony",
                "symfonymailer",
                "yii2"
            ],
            "support": {
                "forum": "http://www.yiiframework.com/forum/",
                "irc": "irc://irc.freenode.net/yii",
                "issues": "https://github.com/yiisoft/yii2-symfonymailer/issues",
                "source": "https://github.com/yiisoft/yii2-symfonymailer",
                "wiki": "http://www.yiiframework.com/wiki/"
            },
            "funding": [
                {
                    "url": "https://github.com/yiisoft",
                    "type": "github"
                },
                {
                    "url": "https://opencollective.com/yiisoft",
                    "type": "open_collective"
                },
                {
                    "url": "https://tidelift.com/funding/github/packagist/yiisoft/yii2-symfonymailer",
                    "type": "tidelift"
                }
            ],
            "time": "2024-01-29T14:13:45+00:00"
        }
    ],
    "packages-dev": [
        {
            "name": "behat/gherkin",
            "version": "v4.9.0",
            "source": {
                "type": "git",
                "url": "https://github.com/Behat/Gherkin.git",
                "reference": "0bc8d1e30e96183e4f36db9dc79caead300beff4"
            },
            "dist": {
                "type": "zip",
                "url": "https://api.github.com/repos/Behat/Gherkin/zipball/0bc8d1e30e96183e4f36db9dc79caead300beff4",
                "reference": "0bc8d1e30e96183e4f36db9dc79caead300beff4",
                "shasum": ""
            },
            "require": {
                "php": "~7.2|~8.0"
            },
            "require-dev": {
                "cucumber/cucumber": "dev-gherkin-22.0.0",
                "phpunit/phpunit": "~8|~9",
                "symfony/yaml": "~3|~4|~5"
            },
            "suggest": {
                "symfony/yaml": "If you want to parse features, represented in YAML files"
            },
            "type": "library",
            "extra": {
                "branch-alias": {
                    "dev-master": "4.x-dev"
                }
            },
            "autoload": {
                "psr-0": {
                    "Behat\\Gherkin": "src/"
                }
            },
            "notification-url": "https://packagist.org/downloads/",
            "license": [
                "MIT"
            ],
            "authors": [
                {
                    "name": "Konstantin Kudryashov",
                    "email": "ever.zet@gmail.com",
                    "homepage": "http://everzet.com"
                }
            ],
            "description": "Gherkin DSL parser for PHP",
            "homepage": "http://behat.org/",
            "keywords": [
                "BDD",
                "Behat",
                "Cucumber",
                "DSL",
                "gherkin",
                "parser"
            ],
            "support": {
                "issues": "https://github.com/Behat/Gherkin/issues",
                "source": "https://github.com/Behat/Gherkin/tree/v4.9.0"
            },
            "time": "2021-10-12T13:05:09+00:00"
        },
        {
            "name": "codeception/codeception",
            "version": "5.1.2",
            "source": {
                "type": "git",
                "url": "https://github.com/Codeception/Codeception.git",
                "reference": "3b2d7d1a88e7e1d9dc0acb6d3c8f0acda0a37374"
            },
            "dist": {
                "type": "zip",
                "url": "https://api.github.com/repos/Codeception/Codeception/zipball/3b2d7d1a88e7e1d9dc0acb6d3c8f0acda0a37374",
                "reference": "3b2d7d1a88e7e1d9dc0acb6d3c8f0acda0a37374",
                "shasum": ""
            },
            "require": {
                "behat/gherkin": "^4.6.2",
                "codeception/lib-asserts": "^2.0",
                "codeception/stub": "^4.1",
                "ext-curl": "*",
                "ext-json": "*",
                "ext-mbstring": "*",
                "php": "^8.0",
                "phpunit/php-code-coverage": "^9.2 || ^10.0 || ^11.0",
                "phpunit/php-text-template": "^2.0 || ^3.0 || ^4.0",
                "phpunit/php-timer": "^5.0.3 || ^6.0 || ^7.0",
                "phpunit/phpunit": "^9.5.20 || ^10.0 || ^11.0",
                "psy/psysh": "^0.11.2 || ^0.12",
                "sebastian/comparator": "^4.0.5 || ^5.0 || ^6.0",
                "sebastian/diff": "^4.0.3 || ^5.0 || ^6.0",
                "symfony/console": ">=4.4.24 <8.0",
                "symfony/css-selector": ">=4.4.24 <8.0",
                "symfony/event-dispatcher": ">=4.4.24 <8.0",
                "symfony/finder": ">=4.4.24 <8.0",
                "symfony/var-dumper": ">=4.4.24 <8.0",
                "symfony/yaml": ">=4.4.24 <8.0"
            },
            "conflict": {
                "codeception/lib-innerbrowser": "<3.1.3",
                "codeception/module-filesystem": "<3.0",
                "codeception/module-phpbrowser": "<2.5"
            },
            "replace": {
                "codeception/phpunit-wrapper": "*"
            },
            "require-dev": {
                "codeception/lib-innerbrowser": "*@dev",
                "codeception/lib-web": "^1.0",
                "codeception/module-asserts": "*@dev",
                "codeception/module-cli": "*@dev",
                "codeception/module-db": "*@dev",
                "codeception/module-filesystem": "*@dev",
                "codeception/module-phpbrowser": "*@dev",
                "codeception/util-universalframework": "*@dev",
                "ext-simplexml": "*",
                "jetbrains/phpstorm-attributes": "^1.0",
                "symfony/dotenv": ">=4.4.24 <8.0",
                "symfony/process": ">=4.4.24 <8.0",
                "vlucas/phpdotenv": "^5.1"
            },
            "suggest": {
                "codeception/specify": "BDD-style code blocks",
                "codeception/verify": "BDD-style assertions",
                "ext-simplexml": "For loading params from XML files",
                "stecman/symfony-console-completion": "For BASH autocompletion",
                "symfony/dotenv": "For loading params from .env files",
                "symfony/phpunit-bridge": "For phpunit-bridge support",
                "vlucas/phpdotenv": "For loading params from .env files"
            },
            "bin": [
                "codecept"
            ],
            "type": "library",
            "autoload": {
                "files": [
                    "functions.php"
                ],
                "psr-4": {
                    "Codeception\\": "src/Codeception",
                    "Codeception\\Extension\\": "ext"
                },
                "classmap": [
                    "src/PHPUnit/TestCase.php"
                ]
            },
            "notification-url": "https://packagist.org/downloads/",
            "license": [
                "MIT"
            ],
            "authors": [
                {
                    "name": "Michael Bodnarchuk",
                    "email": "davert.ua@gmail.com",
                    "homepage": "https://codeception.com"
                }
            ],
            "description": "BDD-style testing framework",
            "homepage": "https://codeception.com/",
            "keywords": [
                "BDD",
                "TDD",
                "acceptance testing",
                "functional testing",
                "unit testing"
            ],
            "support": {
                "issues": "https://github.com/Codeception/Codeception/issues",
                "source": "https://github.com/Codeception/Codeception/tree/5.1.2"
            },
            "funding": [
                {
                    "url": "https://opencollective.com/codeception",
                    "type": "open_collective"
                }
            ],
            "time": "2024-03-07T07:19:42+00:00"
        },
        {
            "name": "codeception/lib-asserts",
            "version": "2.1.0",
            "source": {
                "type": "git",
                "url": "https://github.com/Codeception/lib-asserts.git",
                "reference": "b8c7dff552249e560879c682ba44a4b963af91bc"
            },
            "dist": {
                "type": "zip",
                "url": "https://api.github.com/repos/Codeception/lib-asserts/zipball/b8c7dff552249e560879c682ba44a4b963af91bc",
                "reference": "b8c7dff552249e560879c682ba44a4b963af91bc",
                "shasum": ""
            },
            "require": {
                "codeception/phpunit-wrapper": "^7.7.1 | ^8.0.3 | ^9.0",
                "ext-dom": "*",
                "php": "^7.4 | ^8.0"
            },
            "type": "library",
            "autoload": {
                "classmap": [
                    "src/"
                ]
            },
            "notification-url": "https://packagist.org/downloads/",
            "license": [
                "MIT"
            ],
            "authors": [
                {
                    "name": "Michael Bodnarchuk",
                    "email": "davert@mail.ua",
                    "homepage": "http://codegyre.com"
                },
                {
                    "name": "Gintautas Miselis"
                },
                {
                    "name": "Gustavo Nieves",
                    "homepage": "https://medium.com/@ganieves"
                }
            ],
            "description": "Assertion methods used by Codeception core and Asserts module",
            "homepage": "https://codeception.com/",
            "keywords": [
                "codeception"
            ],
            "support": {
                "issues": "https://github.com/Codeception/lib-asserts/issues",
                "source": "https://github.com/Codeception/lib-asserts/tree/2.1.0"
            },
            "time": "2023-02-10T18:36:23+00:00"
        },
        {
            "name": "codeception/lib-innerbrowser",
            "version": "4.0.1",
            "source": {
                "type": "git",
                "url": "https://github.com/Codeception/lib-innerbrowser.git",
                "reference": "ee5d25ee93444845d34dc78a73973016695df421"
            },
            "dist": {
                "type": "zip",
                "url": "https://api.github.com/repos/Codeception/lib-innerbrowser/zipball/ee5d25ee93444845d34dc78a73973016695df421",
                "reference": "ee5d25ee93444845d34dc78a73973016695df421",
                "shasum": ""
            },
            "require": {
                "codeception/codeception": "^5.0.8",
                "codeception/lib-web": "^1.0.1",
                "ext-dom": "*",
                "ext-json": "*",
                "ext-mbstring": "*",
                "php": "^8.1",
                "phpunit/phpunit": "^10.0",
                "symfony/browser-kit": "^4.4.24 || ^5.4 || ^6.0",
                "symfony/dom-crawler": "^4.4.30 || ^5.4 || ^6.0"
            },
            "require-dev": {
                "codeception/util-universalframework": "^1.0"
            },
            "type": "library",
            "autoload": {
                "classmap": [
                    "src/"
                ]
            },
            "notification-url": "https://packagist.org/downloads/",
            "license": [
                "MIT"
            ],
            "authors": [
                {
                    "name": "Michael Bodnarchuk",
                    "email": "davert@mail.ua",
                    "homepage": "https://codegyre.com"
                },
                {
                    "name": "Gintautas Miselis"
                }
            ],
            "description": "Parent library for all Codeception framework modules and PhpBrowser",
            "homepage": "https://codeception.com/",
            "keywords": [
                "codeception"
            ],
            "support": {
                "issues": "https://github.com/Codeception/lib-innerbrowser/issues",
                "source": "https://github.com/Codeception/lib-innerbrowser/tree/4.0.1"
            },
            "time": "2023-11-16T16:24:33+00:00"
        },
        {
            "name": "codeception/lib-web",
            "version": "1.0.6",
            "source": {
                "type": "git",
                "url": "https://github.com/Codeception/lib-web.git",
                "reference": "01ff7f9ed8760ba0b0805a0b3a843b4e74165a60"
            },
            "dist": {
                "type": "zip",
                "url": "https://api.github.com/repos/Codeception/lib-web/zipball/01ff7f9ed8760ba0b0805a0b3a843b4e74165a60",
                "reference": "01ff7f9ed8760ba0b0805a0b3a843b4e74165a60",
                "shasum": ""
            },
            "require": {
                "ext-mbstring": "*",
                "guzzlehttp/psr7": "^2.0",
                "php": "^8.0",
                "phpunit/phpunit": "^9.5 | ^10.0 | ^11.0",
                "symfony/css-selector": ">=4.4.24 <8.0"
            },
            "conflict": {
                "codeception/codeception": "<5.0.0-alpha3"
            },
            "require-dev": {
                "php-webdriver/webdriver": "^1.12"
            },
            "type": "library",
            "autoload": {
                "classmap": [
                    "src/"
                ]
            },
            "notification-url": "https://packagist.org/downloads/",
            "license": [
                "MIT"
            ],
            "authors": [
                {
                    "name": "Gintautas Miselis"
                }
            ],
            "description": "Library containing files used by module-webdriver and lib-innerbrowser or module-phpbrowser",
            "homepage": "https://codeception.com/",
            "keywords": [
                "codeception"
            ],
            "support": {
                "issues": "https://github.com/Codeception/lib-web/issues",
                "source": "https://github.com/Codeception/lib-web/tree/1.0.6"
            },
            "time": "2024-02-06T20:50:08+00:00"
        },
        {
            "name": "codeception/lib-xml",
            "version": "1.0.3",
            "source": {
                "type": "git",
                "url": "https://github.com/Codeception/lib-xml.git",
                "reference": "ba49213e60807e3612513f404a5c93aec63f4c72"
            },
            "dist": {
                "type": "zip",
                "url": "https://api.github.com/repos/Codeception/lib-xml/zipball/ba49213e60807e3612513f404a5c93aec63f4c72",
                "reference": "ba49213e60807e3612513f404a5c93aec63f4c72",
                "shasum": ""
            },
            "require": {
                "codeception/lib-web": "^1.0.6",
                "ext-dom": "*",
                "php": "^8.0",
                "symfony/css-selector": ">=4.4.24 <8.0"
            },
            "conflict": {
                "codeception/codeception": "<5.0.0-alpha3"
            },
            "type": "library",
            "autoload": {
                "classmap": [
                    "src/"
                ]
            },
            "notification-url": "https://packagist.org/downloads/",
            "license": [
                "MIT"
            ],
            "authors": [
                {
                    "name": "Gintautas Miselis"
                }
            ],
            "description": "Files used by module-rest and module-soap",
            "homepage": "https://codeception.com/",
            "keywords": [
                "codeception"
            ],
            "support": {
                "issues": "https://github.com/Codeception/lib-xml/issues",
                "source": "https://github.com/Codeception/lib-xml/tree/1.0.3"
            },
            "time": "2024-02-06T21:00:41+00:00"
        },
        {
            "name": "codeception/module-asserts",
            "version": "3.0.0",
            "source": {
                "type": "git",
                "url": "https://github.com/Codeception/module-asserts.git",
                "reference": "1b6b150b30586c3614e7e5761b31834ed7968603"
            },
            "dist": {
                "type": "zip",
                "url": "https://api.github.com/repos/Codeception/module-asserts/zipball/1b6b150b30586c3614e7e5761b31834ed7968603",
                "reference": "1b6b150b30586c3614e7e5761b31834ed7968603",
                "shasum": ""
            },
            "require": {
                "codeception/codeception": "*@dev",
                "codeception/lib-asserts": "^2.0",
                "php": "^8.0"
            },
            "conflict": {
                "codeception/codeception": "<5.0"
            },
            "type": "library",
            "autoload": {
                "classmap": [
                    "src/"
                ]
            },
            "notification-url": "https://packagist.org/downloads/",
            "license": [
                "MIT"
            ],
            "authors": [
                {
                    "name": "Michael Bodnarchuk"
                },
                {
                    "name": "Gintautas Miselis"
                },
                {
                    "name": "Gustavo Nieves",
                    "homepage": "https://medium.com/@ganieves"
                }
            ],
            "description": "Codeception module containing various assertions",
            "homepage": "https://codeception.com/",
            "keywords": [
                "assertions",
                "asserts",
                "codeception"
            ],
            "support": {
                "issues": "https://github.com/Codeception/module-asserts/issues",
                "source": "https://github.com/Codeception/module-asserts/tree/3.0.0"
            },
            "time": "2022-02-16T19:48:08+00:00"
        },
        {
            "name": "codeception/module-datafactory",
            "version": "3.0.0",
            "source": {
                "type": "git",
                "url": "https://github.com/Codeception/module-datafactory.git",
                "reference": "90b87b554cc8e254865f5e9dbb86d7ce112c51ab"
            },
            "dist": {
                "type": "zip",
                "url": "https://api.github.com/repos/Codeception/module-datafactory/zipball/90b87b554cc8e254865f5e9dbb86d7ce112c51ab",
                "reference": "90b87b554cc8e254865f5e9dbb86d7ce112c51ab",
                "shasum": ""
            },
            "require": {
                "codeception/codeception": "^5.0.0-RC6",
                "league/factory-muffin": "^3.3",
                "league/factory-muffin-faker": "^2.3",
                "php": "^8.0"
            },
            "type": "library",
            "autoload": {
                "classmap": [
                    "src/"
                ]
            },
            "notification-url": "https://packagist.org/downloads/",
            "license": [
                "MIT"
            ],
            "authors": [
                {
                    "name": "Michael Bodnarchuk"
                }
            ],
            "description": "DataFactory module for Codeception",
            "homepage": "https://codeception.com/",
            "keywords": [
                "codeception"
            ],
            "support": {
                "issues": "https://github.com/Codeception/module-datafactory/issues",
                "source": "https://github.com/Codeception/module-datafactory/tree/3.0.0"
            },
            "time": "2022-07-18T16:38:21+00:00"
        },
        {
            "name": "codeception/module-phpbrowser",
            "version": "3.0.1",
            "source": {
                "type": "git",
                "url": "https://github.com/Codeception/module-phpbrowser.git",
                "reference": "a972411f60cd00d00d5e5e3b35496ba4a23bcffc"
            },
            "dist": {
                "type": "zip",
                "url": "https://api.github.com/repos/Codeception/module-phpbrowser/zipball/a972411f60cd00d00d5e5e3b35496ba4a23bcffc",
                "reference": "a972411f60cd00d00d5e5e3b35496ba4a23bcffc",
                "shasum": ""
            },
            "require": {
                "codeception/codeception": "*@dev",
                "codeception/lib-innerbrowser": "*@dev",
                "ext-json": "*",
                "guzzlehttp/guzzle": "^7.4",
                "php": "^8.0",
                "symfony/browser-kit": "^5.4 || ^6.0 || ^7.0"
            },
            "conflict": {
                "codeception/codeception": "<5.0",
                "codeception/lib-innerbrowser": "<3.0"
            },
            "require-dev": {
                "aws/aws-sdk-php": "^3.199",
                "codeception/module-rest": "^2.0 || *@dev",
                "ext-curl": "*"
            },
            "suggest": {
                "codeception/phpbuiltinserver": "Start and stop PHP built-in web server for your tests"
            },
            "type": "library",
            "autoload": {
                "classmap": [
                    "src/"
                ]
            },
            "notification-url": "https://packagist.org/downloads/",
            "license": [
                "MIT"
            ],
            "authors": [
                {
                    "name": "Michael Bodnarchuk"
                },
                {
                    "name": "Gintautas Miselis"
                }
            ],
            "description": "Codeception module for testing web application over HTTP",
            "homepage": "https://codeception.com/",
            "keywords": [
                "codeception",
                "functional-testing",
                "http"
            ],
            "support": {
                "issues": "https://github.com/Codeception/module-phpbrowser/issues",
                "source": "https://github.com/Codeception/module-phpbrowser/tree/3.0.1"
            },
            "time": "2023-12-08T19:41:28+00:00"
        },
        {
            "name": "codeception/module-rest",
            "version": "3.4.0",
            "source": {
                "type": "git",
                "url": "https://github.com/Codeception/module-rest.git",
                "reference": "086762ee8a1686e954678b015a7dca4b922c6520"
            },
            "dist": {
                "type": "zip",
                "url": "https://api.github.com/repos/Codeception/module-rest/zipball/086762ee8a1686e954678b015a7dca4b922c6520",
                "reference": "086762ee8a1686e954678b015a7dca4b922c6520",
                "shasum": ""
            },
            "require": {
                "codeception/codeception": "^5.0.8",
                "codeception/lib-xml": "^1.0",
                "ext-dom": "*",
                "ext-json": "*",
                "justinrainbow/json-schema": "^5.2.9",
                "php": "^8.1",
                "softcreatr/jsonpath": "^0.8 || ^0.9"
            },
            "require-dev": {
                "codeception/lib-innerbrowser": "^3.0 | ^4.0",
                "codeception/stub": "^4.0",
                "codeception/util-universalframework": "^1.0",
                "ext-libxml": "*",
                "ext-simplexml": "*"
            },
            "suggest": {
                "aws/aws-sdk-php": "For using AWS Auth"
            },
            "type": "library",
            "autoload": {
                "classmap": [
                    "src/"
                ]
            },
            "notification-url": "https://packagist.org/downloads/",
            "license": [
                "MIT"
            ],
            "authors": [
                {
                    "name": "Gintautas Miselis"
                }
            ],
            "description": "REST module for Codeception",
            "homepage": "https://codeception.com/",
            "keywords": [
                "codeception",
                "rest"
            ],
            "support": {
                "issues": "https://github.com/Codeception/module-rest/issues",
                "source": "https://github.com/Codeception/module-rest/tree/3.4.0"
            },
            "time": "2024-07-12T06:28:28+00:00"
        },
        {
            "name": "codeception/module-yii2",
            "version": "1.1.10",
            "source": {
                "type": "git",
                "url": "https://github.com/Codeception/module-yii2.git",
                "reference": "2971f1fb44cd3088f7ecbe78bc51161c037a6551"
            },
            "dist": {
                "type": "zip",
                "url": "https://api.github.com/repos/Codeception/module-yii2/zipball/2971f1fb44cd3088f7ecbe78bc51161c037a6551",
                "reference": "2971f1fb44cd3088f7ecbe78bc51161c037a6551",
                "shasum": ""
            },
            "require": {
                "codeception/codeception": "^5.0.8",
                "codeception/lib-innerbrowser": "^3.0 | ^4.0",
                "php": "^8.0"
            },
            "require-dev": {
                "codeception/module-asserts": "^3.0",
                "codeception/module-filesystem": "^3.0",
                "codeception/verify": "^3.0",
                "codemix/yii2-localeurls": "^1.7",
                "yiisoft/yii2": "dev-master",
                "yiisoft/yii2-app-advanced": "dev-master"
            },
            "type": "library",
            "autoload": {
                "classmap": [
                    "src/"
                ]
            },
            "notification-url": "https://packagist.org/downloads/",
            "license": [
                "MIT"
            ],
            "authors": [
                {
                    "name": "Alexander Makarov"
                },
                {
                    "name": "Sam Mouse"
                },
                {
                    "name": "Michael Bodnarchuk"
                }
            ],
            "description": "Codeception module for Yii2 framework",
            "homepage": "https://codeception.com/",
            "keywords": [
                "codeception",
                "yii2"
            ],
            "support": {
                "issues": "https://github.com/Codeception/module-yii2/issues",
                "source": "https://github.com/Codeception/module-yii2/tree/1.1.10"
            },
            "time": "2023-12-04T09:18:47+00:00"
        },
        {
            "name": "codeception/stub",
            "version": "4.1.3",
            "source": {
                "type": "git",
                "url": "https://github.com/Codeception/Stub.git",
                "reference": "4fcad2c165f365377486dc3fd8703b07f1f2fcae"
            },
            "dist": {
                "type": "zip",
                "url": "https://api.github.com/repos/Codeception/Stub/zipball/4fcad2c165f365377486dc3fd8703b07f1f2fcae",
                "reference": "4fcad2c165f365377486dc3fd8703b07f1f2fcae",
                "shasum": ""
            },
            "require": {
                "php": "^7.4 | ^8.0",
                "phpunit/phpunit": "^8.4 | ^9.0 | ^10.0 | ^11"
            },
            "conflict": {
                "codeception/codeception": "<5.0.6"
            },
            "require-dev": {
                "consolidation/robo": "^3.0"
            },
            "type": "library",
            "autoload": {
                "psr-4": {
                    "Codeception\\": "src/"
                }
            },
            "notification-url": "https://packagist.org/downloads/",
            "license": [
                "MIT"
            ],
            "description": "Flexible Stub wrapper for PHPUnit's Mock Builder",
            "support": {
                "issues": "https://github.com/Codeception/Stub/issues",
                "source": "https://github.com/Codeception/Stub/tree/4.1.3"
            },
            "time": "2024-02-02T19:21:00+00:00"
        },
        {
            "name": "craftcms/ecs",
            "version": "dev-main",
            "source": {
                "type": "git",
                "url": "https://github.com/craftcms/ecs.git",
                "reference": "b4ef13140cd808feed5bfb857b3083d6c44ca2b4"
            },
            "dist": {
                "type": "zip",
                "url": "https://api.github.com/repos/craftcms/ecs/zipball/b4ef13140cd808feed5bfb857b3083d6c44ca2b4",
                "reference": "b4ef13140cd808feed5bfb857b3083d6c44ca2b4",
                "shasum": ""
            },
            "require": {
                "php": "^7.2.5|^8.0.2",
                "symplify/easy-coding-standard": "^10.3.3"
            },
            "default-branch": true,
            "type": "library",
            "autoload": {
                "psr-4": {
                    "craft\\ecs\\": "src"
                }
            },
            "notification-url": "https://packagist.org/downloads/",
            "description": "Easy Coding Standard configurations for Craft CMS projects",
            "support": {
                "issues": "https://github.com/craftcms/ecs/issues",
                "source": "https://github.com/craftcms/ecs/tree/main"
            },
            "time": "2022-06-30T16:27:12+00:00"
        },
        {
            "name": "fakerphp/faker",
            "version": "v1.23.1",
            "source": {
                "type": "git",
                "url": "https://github.com/FakerPHP/Faker.git",
                "reference": "bfb4fe148adbf78eff521199619b93a52ae3554b"
            },
            "dist": {
                "type": "zip",
                "url": "https://api.github.com/repos/FakerPHP/Faker/zipball/bfb4fe148adbf78eff521199619b93a52ae3554b",
                "reference": "bfb4fe148adbf78eff521199619b93a52ae3554b",
                "shasum": ""
            },
            "require": {
                "php": "^7.4 || ^8.0",
                "psr/container": "^1.0 || ^2.0",
                "symfony/deprecation-contracts": "^2.2 || ^3.0"
            },
            "conflict": {
                "fzaninotto/faker": "*"
            },
            "require-dev": {
                "bamarni/composer-bin-plugin": "^1.4.1",
                "doctrine/persistence": "^1.3 || ^2.0",
                "ext-intl": "*",
                "phpunit/phpunit": "^9.5.26",
                "symfony/phpunit-bridge": "^5.4.16"
            },
            "suggest": {
                "doctrine/orm": "Required to use Faker\\ORM\\Doctrine",
                "ext-curl": "Required by Faker\\Provider\\Image to download images.",
                "ext-dom": "Required by Faker\\Provider\\HtmlLorem for generating random HTML.",
                "ext-iconv": "Required by Faker\\Provider\\ru_RU\\Text::realText() for generating real Russian text.",
                "ext-mbstring": "Required for multibyte Unicode string functionality."
            },
            "type": "library",
            "autoload": {
                "psr-4": {
                    "Faker\\": "src/Faker/"
                }
            },
            "notification-url": "https://packagist.org/downloads/",
            "license": [
                "MIT"
            ],
            "authors": [
                {
                    "name": "François Zaninotto"
                }
            ],
            "description": "Faker is a PHP library that generates fake data for you.",
            "keywords": [
                "data",
                "faker",
                "fixtures"
            ],
            "support": {
                "issues": "https://github.com/FakerPHP/Faker/issues",
                "source": "https://github.com/FakerPHP/Faker/tree/v1.23.1"
            },
            "time": "2024-01-02T13:46:09+00:00"
        },
        {
            "name": "graham-campbell/result-type",
            "version": "v1.1.3",
            "source": {
                "type": "git",
                "url": "https://github.com/GrahamCampbell/Result-Type.git",
                "reference": "3ba905c11371512af9d9bdd27d99b782216b6945"
            },
            "dist": {
                "type": "zip",
                "url": "https://api.github.com/repos/GrahamCampbell/Result-Type/zipball/3ba905c11371512af9d9bdd27d99b782216b6945",
                "reference": "3ba905c11371512af9d9bdd27d99b782216b6945",
                "shasum": ""
            },
            "require": {
                "php": "^7.2.5 || ^8.0",
                "phpoption/phpoption": "^1.9.3"
            },
            "require-dev": {
                "phpunit/phpunit": "^8.5.39 || ^9.6.20 || ^10.5.28"
            },
            "type": "library",
            "autoload": {
                "psr-4": {
                    "GrahamCampbell\\ResultType\\": "src/"
                }
            },
            "notification-url": "https://packagist.org/downloads/",
            "license": [
                "MIT"
            ],
            "authors": [
                {
                    "name": "Graham Campbell",
                    "email": "hello@gjcampbell.co.uk",
                    "homepage": "https://github.com/GrahamCampbell"
                }
            ],
            "description": "An Implementation Of The Result Type",
            "keywords": [
                "Graham Campbell",
                "GrahamCampbell",
                "Result Type",
                "Result-Type",
                "result"
            ],
            "support": {
                "issues": "https://github.com/GrahamCampbell/Result-Type/issues",
                "source": "https://github.com/GrahamCampbell/Result-Type/tree/v1.1.3"
            },
            "funding": [
                {
                    "url": "https://github.com/GrahamCampbell",
                    "type": "github"
                },
                {
                    "url": "https://tidelift.com/funding/github/packagist/graham-campbell/result-type",
                    "type": "tidelift"
                }
            ],
            "time": "2024-07-20T21:45:45+00:00"
        },
        {
            "name": "justinrainbow/json-schema",
            "version": "5.3.0",
            "source": {
                "type": "git",
                "url": "https://github.com/jsonrainbow/json-schema.git",
                "reference": "feb2ca6dd1cebdaf1ed60a4c8de2e53ce11c4fd8"
            },
            "dist": {
                "type": "zip",
                "url": "https://api.github.com/repos/jsonrainbow/json-schema/zipball/feb2ca6dd1cebdaf1ed60a4c8de2e53ce11c4fd8",
                "reference": "feb2ca6dd1cebdaf1ed60a4c8de2e53ce11c4fd8",
                "shasum": ""
            },
            "require": {
                "php": ">=7.1"
            },
            "require-dev": {
                "friendsofphp/php-cs-fixer": "~2.2.20||~2.15.1",
                "json-schema/json-schema-test-suite": "1.2.0",
                "phpunit/phpunit": "^4.8.35"
            },
            "bin": [
                "bin/validate-json"
            ],
            "type": "library",
            "autoload": {
                "psr-4": {
                    "JsonSchema\\": "src/JsonSchema/"
                }
            },
            "notification-url": "https://packagist.org/downloads/",
            "license": [
                "MIT"
            ],
            "authors": [
                {
                    "name": "Bruno Prieto Reis",
                    "email": "bruno.p.reis@gmail.com"
                },
                {
                    "name": "Justin Rainbow",
                    "email": "justin.rainbow@gmail.com"
                },
                {
                    "name": "Igor Wiedler",
                    "email": "igor@wiedler.ch"
                },
                {
                    "name": "Robert Schönthal",
                    "email": "seroscho@googlemail.com"
                }
            ],
            "description": "A library to validate a json schema.",
            "homepage": "https://github.com/justinrainbow/json-schema",
            "keywords": [
                "json",
                "schema"
            ],
            "support": {
                "issues": "https://github.com/jsonrainbow/json-schema/issues",
                "source": "https://github.com/jsonrainbow/json-schema/tree/5.3.0"
            },
            "time": "2024-07-06T21:00:26+00:00"
        },
        {
            "name": "league/factory-muffin",
            "version": "v3.3.0",
            "source": {
                "type": "git",
                "url": "https://github.com/thephpleague/factory-muffin.git",
                "reference": "62c8c31d47667523da14e83df36cc897d34173cd"
            },
            "dist": {
                "type": "zip",
                "url": "https://api.github.com/repos/thephpleague/factory-muffin/zipball/62c8c31d47667523da14e83df36cc897d34173cd",
                "reference": "62c8c31d47667523da14e83df36cc897d34173cd",
                "shasum": ""
            },
            "require": {
                "php": ">=5.4.0"
            },
            "replace": {
                "zizaco/factory-muff": "self.version"
            },
            "require-dev": {
                "doctrine/orm": "^2.5",
                "illuminate/database": "5.0.* || 5.1.* || 5.5.* || ^6.0",
                "league/factory-muffin-faker": "^2.3",
                "phpunit/phpunit": "^4.8.36 || ^5.7.27 || ^6.5.14 || ^7.5.20"
            },
            "suggest": {
                "doctrine/orm": "Factory Muffin supports doctrine through the repository store.",
                "illuminate/database": "Factory Muffin supports eloquent through the model store.",
                "league/factory-muffin-faker": "Factory Muffin is very powerful together with faker."
            },
            "type": "library",
            "extra": {
                "branch-alias": {
                    "dev-master": "3.3-dev"
                }
            },
            "autoload": {
                "psr-4": {
                    "League\\FactoryMuffin\\": "src/"
                }
            },
            "notification-url": "https://packagist.org/downloads/",
            "license": [
                "MIT"
            ],
            "authors": [
                {
                    "name": "Graham Campbell",
                    "email": "graham@alt-three.com"
                },
                {
                    "name": "Scott Robertson",
                    "email": "scottymeuk@gmail.com"
                }
            ],
            "description": "The goal of this package is to enable the rapid creation of objects for the purpose of testing.",
            "homepage": "http://factory-muffin.thephpleague.com/",
            "keywords": [
                "factory",
                "testing"
            ],
            "support": {
                "issues": "https://github.com/thephpleague/factory-muffin/issues",
                "source": "https://github.com/thephpleague/factory-muffin/tree/v3.3.0"
            },
            "funding": [
                {
                    "url": "https://github.com/GrahamCampbell",
                    "type": "github"
                },
                {
                    "url": "https://tidelift.com/funding/github/packagist/league/factory-muffin",
                    "type": "tidelift"
                }
            ],
            "time": "2020-12-13T18:38:47+00:00"
        },
        {
            "name": "league/factory-muffin-faker",
            "version": "v2.3.0",
            "source": {
                "type": "git",
                "url": "https://github.com/thephpleague/factory-muffin-faker.git",
                "reference": "258068c840e8fdc45d1cb1636a0890e92f2e864a"
            },
            "dist": {
                "type": "zip",
                "url": "https://api.github.com/repos/thephpleague/factory-muffin-faker/zipball/258068c840e8fdc45d1cb1636a0890e92f2e864a",
                "reference": "258068c840e8fdc45d1cb1636a0890e92f2e864a",
                "shasum": ""
            },
            "require": {
                "fakerphp/faker": "^1.9.1",
                "php": ">=5.4.0"
            },
            "require-dev": {
                "phpunit/phpunit": "^4.8.36 || ^5.7.27 || ^6.5.14 || ^7.5.20"
            },
            "type": "library",
            "extra": {
                "branch-alias": {
                    "dev-master": "2.3-dev"
                }
            },
            "autoload": {
                "psr-4": {
                    "League\\FactoryMuffin\\Faker\\": "src/"
                }
            },
            "notification-url": "https://packagist.org/downloads/",
            "license": [
                "MIT"
            ],
            "authors": [
                {
                    "name": "Graham Campbell",
                    "email": "graham@alt-three.com"
                }
            ],
            "description": "The goal of this package is to wrap faker to make it super easy to use with factory muffin.",
            "homepage": "http://factory-muffin.thephpleague.com/",
            "keywords": [
                "factory",
                "faker",
                "testing"
            ],
            "support": {
                "issues": "https://github.com/thephpleague/factory-muffin-faker/issues",
                "source": "https://github.com/thephpleague/factory-muffin-faker/tree/v2.3.0"
            },
            "funding": [
                {
                    "url": "https://github.com/GrahamCampbell",
                    "type": "github"
                },
                {
                    "url": "https://tidelift.com/funding/github/packagist/league/factory-muffin-faker",
                    "type": "tidelift"
                }
            ],
            "time": "2020-12-13T15:53:28+00:00"
        },
        {
            "name": "masterminds/html5",
            "version": "2.9.0",
            "source": {
                "type": "git",
                "url": "https://github.com/Masterminds/html5-php.git",
                "reference": "f5ac2c0b0a2eefca70b2ce32a5809992227e75a6"
            },
            "dist": {
                "type": "zip",
                "url": "https://api.github.com/repos/Masterminds/html5-php/zipball/f5ac2c0b0a2eefca70b2ce32a5809992227e75a6",
                "reference": "f5ac2c0b0a2eefca70b2ce32a5809992227e75a6",
                "shasum": ""
            },
            "require": {
                "ext-dom": "*",
                "php": ">=5.3.0"
            },
            "require-dev": {
                "phpunit/phpunit": "^4.8.35 || ^5.7.21 || ^6 || ^7 || ^8 || ^9"
            },
            "type": "library",
            "extra": {
                "branch-alias": {
                    "dev-master": "2.7-dev"
                }
            },
            "autoload": {
                "psr-4": {
                    "Masterminds\\": "src"
                }
            },
            "notification-url": "https://packagist.org/downloads/",
            "license": [
                "MIT"
            ],
            "authors": [
                {
                    "name": "Matt Butcher",
                    "email": "technosophos@gmail.com"
                },
                {
                    "name": "Matt Farina",
                    "email": "matt@mattfarina.com"
                },
                {
                    "name": "Asmir Mustafic",
                    "email": "goetas@gmail.com"
                }
            ],
            "description": "An HTML5 parser and serializer.",
            "homepage": "http://masterminds.github.io/html5-php",
            "keywords": [
                "HTML5",
                "dom",
                "html",
                "parser",
                "querypath",
                "serializer",
                "xml"
            ],
            "support": {
                "issues": "https://github.com/Masterminds/html5-php/issues",
                "source": "https://github.com/Masterminds/html5-php/tree/2.9.0"
            },
            "time": "2024-03-31T07:05:07+00:00"
        },
        {
            "name": "myclabs/deep-copy",
            "version": "1.12.0",
            "source": {
                "type": "git",
                "url": "https://github.com/myclabs/DeepCopy.git",
                "reference": "3a6b9a42cd8f8771bd4295d13e1423fa7f3d942c"
            },
            "dist": {
                "type": "zip",
                "url": "https://api.github.com/repos/myclabs/DeepCopy/zipball/3a6b9a42cd8f8771bd4295d13e1423fa7f3d942c",
                "reference": "3a6b9a42cd8f8771bd4295d13e1423fa7f3d942c",
                "shasum": ""
            },
            "require": {
                "php": "^7.1 || ^8.0"
            },
            "conflict": {
                "doctrine/collections": "<1.6.8",
                "doctrine/common": "<2.13.3 || >=3 <3.2.2"
            },
            "require-dev": {
                "doctrine/collections": "^1.6.8",
                "doctrine/common": "^2.13.3 || ^3.2.2",
                "phpspec/prophecy": "^1.10",
                "phpunit/phpunit": "^7.5.20 || ^8.5.23 || ^9.5.13"
            },
            "type": "library",
            "autoload": {
                "files": [
                    "src/DeepCopy/deep_copy.php"
                ],
                "psr-4": {
                    "DeepCopy\\": "src/DeepCopy/"
                }
            },
            "notification-url": "https://packagist.org/downloads/",
            "license": [
                "MIT"
            ],
            "description": "Create deep copies (clones) of your objects",
            "keywords": [
                "clone",
                "copy",
                "duplicate",
                "object",
                "object graph"
            ],
            "support": {
                "issues": "https://github.com/myclabs/DeepCopy/issues",
                "source": "https://github.com/myclabs/DeepCopy/tree/1.12.0"
            },
            "funding": [
                {
                    "url": "https://tidelift.com/funding/github/packagist/myclabs/deep-copy",
                    "type": "tidelift"
                }
            ],
            "time": "2024-06-12T14:39:25+00:00"
        },
        {
            "name": "nikic/php-parser",
            "version": "v5.1.0",
            "source": {
                "type": "git",
                "url": "https://github.com/nikic/PHP-Parser.git",
                "reference": "683130c2ff8c2739f4822ff7ac5c873ec529abd1"
            },
            "dist": {
                "type": "zip",
                "url": "https://api.github.com/repos/nikic/PHP-Parser/zipball/683130c2ff8c2739f4822ff7ac5c873ec529abd1",
                "reference": "683130c2ff8c2739f4822ff7ac5c873ec529abd1",
                "shasum": ""
            },
            "require": {
                "ext-ctype": "*",
                "ext-json": "*",
                "ext-tokenizer": "*",
                "php": ">=7.4"
            },
            "require-dev": {
                "ircmaxell/php-yacc": "^0.0.7",
                "phpunit/phpunit": "^9.0"
            },
            "bin": [
                "bin/php-parse"
            ],
            "type": "library",
            "extra": {
                "branch-alias": {
                    "dev-master": "5.0-dev"
                }
            },
            "autoload": {
                "psr-4": {
                    "PhpParser\\": "lib/PhpParser"
                }
            },
            "notification-url": "https://packagist.org/downloads/",
            "license": [
                "BSD-3-Clause"
            ],
            "authors": [
                {
                    "name": "Nikita Popov"
                }
            ],
            "description": "A PHP parser written in PHP",
            "keywords": [
                "parser",
                "php"
            ],
            "support": {
                "issues": "https://github.com/nikic/PHP-Parser/issues",
                "source": "https://github.com/nikic/PHP-Parser/tree/v5.1.0"
            },
            "time": "2024-07-01T20:03:41+00:00"
        },
        {
            "name": "phar-io/manifest",
            "version": "2.0.4",
            "source": {
                "type": "git",
                "url": "https://github.com/phar-io/manifest.git",
                "reference": "54750ef60c58e43759730615a392c31c80e23176"
            },
            "dist": {
                "type": "zip",
                "url": "https://api.github.com/repos/phar-io/manifest/zipball/54750ef60c58e43759730615a392c31c80e23176",
                "reference": "54750ef60c58e43759730615a392c31c80e23176",
                "shasum": ""
            },
            "require": {
                "ext-dom": "*",
                "ext-libxml": "*",
                "ext-phar": "*",
                "ext-xmlwriter": "*",
                "phar-io/version": "^3.0.1",
                "php": "^7.2 || ^8.0"
            },
            "type": "library",
            "extra": {
                "branch-alias": {
                    "dev-master": "2.0.x-dev"
                }
            },
            "autoload": {
                "classmap": [
                    "src/"
                ]
            },
            "notification-url": "https://packagist.org/downloads/",
            "license": [
                "BSD-3-Clause"
            ],
            "authors": [
                {
                    "name": "Arne Blankerts",
                    "email": "arne@blankerts.de",
                    "role": "Developer"
                },
                {
                    "name": "Sebastian Heuer",
                    "email": "sebastian@phpeople.de",
                    "role": "Developer"
                },
                {
                    "name": "Sebastian Bergmann",
                    "email": "sebastian@phpunit.de",
                    "role": "Developer"
                }
            ],
            "description": "Component for reading phar.io manifest information from a PHP Archive (PHAR)",
            "support": {
                "issues": "https://github.com/phar-io/manifest/issues",
                "source": "https://github.com/phar-io/manifest/tree/2.0.4"
            },
            "funding": [
                {
                    "url": "https://github.com/theseer",
                    "type": "github"
                }
            ],
            "time": "2024-03-03T12:33:53+00:00"
        },
        {
            "name": "phar-io/version",
            "version": "3.2.1",
            "source": {
                "type": "git",
                "url": "https://github.com/phar-io/version.git",
                "reference": "4f7fd7836c6f332bb2933569e566a0d6c4cbed74"
            },
            "dist": {
                "type": "zip",
                "url": "https://api.github.com/repos/phar-io/version/zipball/4f7fd7836c6f332bb2933569e566a0d6c4cbed74",
                "reference": "4f7fd7836c6f332bb2933569e566a0d6c4cbed74",
                "shasum": ""
            },
            "require": {
                "php": "^7.2 || ^8.0"
            },
            "type": "library",
            "autoload": {
                "classmap": [
                    "src/"
                ]
            },
            "notification-url": "https://packagist.org/downloads/",
            "license": [
                "BSD-3-Clause"
            ],
            "authors": [
                {
                    "name": "Arne Blankerts",
                    "email": "arne@blankerts.de",
                    "role": "Developer"
                },
                {
                    "name": "Sebastian Heuer",
                    "email": "sebastian@phpeople.de",
                    "role": "Developer"
                },
                {
                    "name": "Sebastian Bergmann",
                    "email": "sebastian@phpunit.de",
                    "role": "Developer"
                }
            ],
            "description": "Library for handling version information and constraints",
            "support": {
                "issues": "https://github.com/phar-io/version/issues",
                "source": "https://github.com/phar-io/version/tree/3.2.1"
            },
            "time": "2022-02-21T01:04:05+00:00"
        },
        {
            "name": "phpoption/phpoption",
            "version": "1.9.3",
            "source": {
                "type": "git",
                "url": "https://github.com/schmittjoh/php-option.git",
                "reference": "e3fac8b24f56113f7cb96af14958c0dd16330f54"
            },
            "dist": {
                "type": "zip",
                "url": "https://api.github.com/repos/schmittjoh/php-option/zipball/e3fac8b24f56113f7cb96af14958c0dd16330f54",
                "reference": "e3fac8b24f56113f7cb96af14958c0dd16330f54",
                "shasum": ""
            },
            "require": {
                "php": "^7.2.5 || ^8.0"
            },
            "require-dev": {
                "bamarni/composer-bin-plugin": "^1.8.2",
                "phpunit/phpunit": "^8.5.39 || ^9.6.20 || ^10.5.28"
            },
            "type": "library",
            "extra": {
                "bamarni-bin": {
                    "bin-links": true,
                    "forward-command": false
                },
                "branch-alias": {
                    "dev-master": "1.9-dev"
                }
            },
            "autoload": {
                "psr-4": {
                    "PhpOption\\": "src/PhpOption/"
                }
            },
            "notification-url": "https://packagist.org/downloads/",
            "license": [
                "Apache-2.0"
            ],
            "authors": [
                {
                    "name": "Johannes M. Schmitt",
                    "email": "schmittjoh@gmail.com",
                    "homepage": "https://github.com/schmittjoh"
                },
                {
                    "name": "Graham Campbell",
                    "email": "hello@gjcampbell.co.uk",
                    "homepage": "https://github.com/GrahamCampbell"
                }
            ],
            "description": "Option Type for PHP",
            "keywords": [
                "language",
                "option",
                "php",
                "type"
            ],
            "support": {
                "issues": "https://github.com/schmittjoh/php-option/issues",
                "source": "https://github.com/schmittjoh/php-option/tree/1.9.3"
            },
            "funding": [
                {
                    "url": "https://github.com/GrahamCampbell",
                    "type": "github"
                },
                {
                    "url": "https://tidelift.com/funding/github/packagist/phpoption/phpoption",
                    "type": "tidelift"
                }
            ],
            "time": "2024-07-20T21:41:07+00:00"
        },
        {
            "name": "phpstan/phpstan",
            "version": "1.11.8",
            "source": {
                "type": "git",
                "url": "https://github.com/phpstan/phpstan.git",
                "reference": "6adbd118e6c0515dd2f36b06cde1d6da40f1b8ec"
            },
            "dist": {
                "type": "zip",
                "url": "https://api.github.com/repos/phpstan/phpstan/zipball/6adbd118e6c0515dd2f36b06cde1d6da40f1b8ec",
                "reference": "6adbd118e6c0515dd2f36b06cde1d6da40f1b8ec",
                "shasum": ""
            },
            "require": {
                "php": "^7.2|^8.0"
            },
            "conflict": {
                "phpstan/phpstan-shim": "*"
            },
            "bin": [
                "phpstan",
                "phpstan.phar"
            ],
            "type": "library",
            "autoload": {
                "files": [
                    "bootstrap.php"
                ]
            },
            "notification-url": "https://packagist.org/downloads/",
            "license": [
                "MIT"
            ],
            "description": "PHPStan - PHP Static Analysis Tool",
            "keywords": [
                "dev",
                "static analysis"
            ],
            "support": {
                "docs": "https://phpstan.org/user-guide/getting-started",
                "forum": "https://github.com/phpstan/phpstan/discussions",
                "issues": "https://github.com/phpstan/phpstan/issues",
                "security": "https://github.com/phpstan/phpstan/security/policy",
                "source": "https://github.com/phpstan/phpstan-src"
            },
            "funding": [
                {
                    "url": "https://github.com/ondrejmirtes",
                    "type": "github"
                },
                {
                    "url": "https://github.com/phpstan",
                    "type": "github"
                }
            ],
            "time": "2024-07-24T07:01:22+00:00"
        },
        {
            "name": "phpunit/php-code-coverage",
            "version": "10.1.15",
            "source": {
                "type": "git",
                "url": "https://github.com/sebastianbergmann/php-code-coverage.git",
                "reference": "5da8b1728acd1e6ffdf2ff32ffbdfd04307f26ae"
            },
            "dist": {
                "type": "zip",
                "url": "https://api.github.com/repos/sebastianbergmann/php-code-coverage/zipball/5da8b1728acd1e6ffdf2ff32ffbdfd04307f26ae",
                "reference": "5da8b1728acd1e6ffdf2ff32ffbdfd04307f26ae",
                "shasum": ""
            },
            "require": {
                "ext-dom": "*",
                "ext-libxml": "*",
                "ext-xmlwriter": "*",
                "nikic/php-parser": "^4.18 || ^5.0",
                "php": ">=8.1",
                "phpunit/php-file-iterator": "^4.0",
                "phpunit/php-text-template": "^3.0",
                "sebastian/code-unit-reverse-lookup": "^3.0",
                "sebastian/complexity": "^3.0",
                "sebastian/environment": "^6.0",
                "sebastian/lines-of-code": "^2.0",
                "sebastian/version": "^4.0",
                "theseer/tokenizer": "^1.2.0"
            },
            "require-dev": {
                "phpunit/phpunit": "^10.1"
            },
            "suggest": {
                "ext-pcov": "PHP extension that provides line coverage",
                "ext-xdebug": "PHP extension that provides line coverage as well as branch and path coverage"
            },
            "type": "library",
            "extra": {
                "branch-alias": {
                    "dev-main": "10.1-dev"
                }
            },
            "autoload": {
                "classmap": [
                    "src/"
                ]
            },
            "notification-url": "https://packagist.org/downloads/",
            "license": [
                "BSD-3-Clause"
            ],
            "authors": [
                {
                    "name": "Sebastian Bergmann",
                    "email": "sebastian@phpunit.de",
                    "role": "lead"
                }
            ],
            "description": "Library that provides collection, processing, and rendering functionality for PHP code coverage information.",
            "homepage": "https://github.com/sebastianbergmann/php-code-coverage",
            "keywords": [
                "coverage",
                "testing",
                "xunit"
            ],
            "support": {
                "issues": "https://github.com/sebastianbergmann/php-code-coverage/issues",
                "security": "https://github.com/sebastianbergmann/php-code-coverage/security/policy",
                "source": "https://github.com/sebastianbergmann/php-code-coverage/tree/10.1.15"
            },
            "funding": [
                {
                    "url": "https://github.com/sebastianbergmann",
                    "type": "github"
                }
            ],
            "time": "2024-06-29T08:25:15+00:00"
        },
        {
            "name": "phpunit/php-file-iterator",
            "version": "4.1.0",
            "source": {
                "type": "git",
                "url": "https://github.com/sebastianbergmann/php-file-iterator.git",
                "reference": "a95037b6d9e608ba092da1b23931e537cadc3c3c"
            },
            "dist": {
                "type": "zip",
                "url": "https://api.github.com/repos/sebastianbergmann/php-file-iterator/zipball/a95037b6d9e608ba092da1b23931e537cadc3c3c",
                "reference": "a95037b6d9e608ba092da1b23931e537cadc3c3c",
                "shasum": ""
            },
            "require": {
                "php": ">=8.1"
            },
            "require-dev": {
                "phpunit/phpunit": "^10.0"
            },
            "type": "library",
            "extra": {
                "branch-alias": {
                    "dev-main": "4.0-dev"
                }
            },
            "autoload": {
                "classmap": [
                    "src/"
                ]
            },
            "notification-url": "https://packagist.org/downloads/",
            "license": [
                "BSD-3-Clause"
            ],
            "authors": [
                {
                    "name": "Sebastian Bergmann",
                    "email": "sebastian@phpunit.de",
                    "role": "lead"
                }
            ],
            "description": "FilterIterator implementation that filters files based on a list of suffixes.",
            "homepage": "https://github.com/sebastianbergmann/php-file-iterator/",
            "keywords": [
                "filesystem",
                "iterator"
            ],
            "support": {
                "issues": "https://github.com/sebastianbergmann/php-file-iterator/issues",
                "security": "https://github.com/sebastianbergmann/php-file-iterator/security/policy",
                "source": "https://github.com/sebastianbergmann/php-file-iterator/tree/4.1.0"
            },
            "funding": [
                {
                    "url": "https://github.com/sebastianbergmann",
                    "type": "github"
                }
            ],
            "time": "2023-08-31T06:24:48+00:00"
        },
        {
            "name": "phpunit/php-invoker",
            "version": "4.0.0",
            "source": {
                "type": "git",
                "url": "https://github.com/sebastianbergmann/php-invoker.git",
                "reference": "f5e568ba02fa5ba0ddd0f618391d5a9ea50b06d7"
            },
            "dist": {
                "type": "zip",
                "url": "https://api.github.com/repos/sebastianbergmann/php-invoker/zipball/f5e568ba02fa5ba0ddd0f618391d5a9ea50b06d7",
                "reference": "f5e568ba02fa5ba0ddd0f618391d5a9ea50b06d7",
                "shasum": ""
            },
            "require": {
                "php": ">=8.1"
            },
            "require-dev": {
                "ext-pcntl": "*",
                "phpunit/phpunit": "^10.0"
            },
            "suggest": {
                "ext-pcntl": "*"
            },
            "type": "library",
            "extra": {
                "branch-alias": {
                    "dev-main": "4.0-dev"
                }
            },
            "autoload": {
                "classmap": [
                    "src/"
                ]
            },
            "notification-url": "https://packagist.org/downloads/",
            "license": [
                "BSD-3-Clause"
            ],
            "authors": [
                {
                    "name": "Sebastian Bergmann",
                    "email": "sebastian@phpunit.de",
                    "role": "lead"
                }
            ],
            "description": "Invoke callables with a timeout",
            "homepage": "https://github.com/sebastianbergmann/php-invoker/",
            "keywords": [
                "process"
            ],
            "support": {
                "issues": "https://github.com/sebastianbergmann/php-invoker/issues",
                "source": "https://github.com/sebastianbergmann/php-invoker/tree/4.0.0"
            },
            "funding": [
                {
                    "url": "https://github.com/sebastianbergmann",
                    "type": "github"
                }
            ],
            "time": "2023-02-03T06:56:09+00:00"
        },
        {
            "name": "phpunit/php-text-template",
            "version": "3.0.1",
            "source": {
                "type": "git",
                "url": "https://github.com/sebastianbergmann/php-text-template.git",
                "reference": "0c7b06ff49e3d5072f057eb1fa59258bf287a748"
            },
            "dist": {
                "type": "zip",
                "url": "https://api.github.com/repos/sebastianbergmann/php-text-template/zipball/0c7b06ff49e3d5072f057eb1fa59258bf287a748",
                "reference": "0c7b06ff49e3d5072f057eb1fa59258bf287a748",
                "shasum": ""
            },
            "require": {
                "php": ">=8.1"
            },
            "require-dev": {
                "phpunit/phpunit": "^10.0"
            },
            "type": "library",
            "extra": {
                "branch-alias": {
                    "dev-main": "3.0-dev"
                }
            },
            "autoload": {
                "classmap": [
                    "src/"
                ]
            },
            "notification-url": "https://packagist.org/downloads/",
            "license": [
                "BSD-3-Clause"
            ],
            "authors": [
                {
                    "name": "Sebastian Bergmann",
                    "email": "sebastian@phpunit.de",
                    "role": "lead"
                }
            ],
            "description": "Simple template engine.",
            "homepage": "https://github.com/sebastianbergmann/php-text-template/",
            "keywords": [
                "template"
            ],
            "support": {
                "issues": "https://github.com/sebastianbergmann/php-text-template/issues",
                "security": "https://github.com/sebastianbergmann/php-text-template/security/policy",
                "source": "https://github.com/sebastianbergmann/php-text-template/tree/3.0.1"
            },
            "funding": [
                {
                    "url": "https://github.com/sebastianbergmann",
                    "type": "github"
                }
            ],
            "time": "2023-08-31T14:07:24+00:00"
        },
        {
            "name": "phpunit/php-timer",
            "version": "6.0.0",
            "source": {
                "type": "git",
                "url": "https://github.com/sebastianbergmann/php-timer.git",
                "reference": "e2a2d67966e740530f4a3343fe2e030ffdc1161d"
            },
            "dist": {
                "type": "zip",
                "url": "https://api.github.com/repos/sebastianbergmann/php-timer/zipball/e2a2d67966e740530f4a3343fe2e030ffdc1161d",
                "reference": "e2a2d67966e740530f4a3343fe2e030ffdc1161d",
                "shasum": ""
            },
            "require": {
                "php": ">=8.1"
            },
            "require-dev": {
                "phpunit/phpunit": "^10.0"
            },
            "type": "library",
            "extra": {
                "branch-alias": {
                    "dev-main": "6.0-dev"
                }
            },
            "autoload": {
                "classmap": [
                    "src/"
                ]
            },
            "notification-url": "https://packagist.org/downloads/",
            "license": [
                "BSD-3-Clause"
            ],
            "authors": [
                {
                    "name": "Sebastian Bergmann",
                    "email": "sebastian@phpunit.de",
                    "role": "lead"
                }
            ],
            "description": "Utility class for timing",
            "homepage": "https://github.com/sebastianbergmann/php-timer/",
            "keywords": [
                "timer"
            ],
            "support": {
                "issues": "https://github.com/sebastianbergmann/php-timer/issues",
                "source": "https://github.com/sebastianbergmann/php-timer/tree/6.0.0"
            },
            "funding": [
                {
                    "url": "https://github.com/sebastianbergmann",
                    "type": "github"
                }
            ],
            "time": "2023-02-03T06:57:52+00:00"
        },
        {
            "name": "phpunit/phpunit",
            "version": "10.5.28",
            "source": {
                "type": "git",
                "url": "https://github.com/sebastianbergmann/phpunit.git",
                "reference": "ff7fb85cdf88131b83e721fb2a327b664dbed275"
            },
            "dist": {
                "type": "zip",
                "url": "https://api.github.com/repos/sebastianbergmann/phpunit/zipball/ff7fb85cdf88131b83e721fb2a327b664dbed275",
                "reference": "ff7fb85cdf88131b83e721fb2a327b664dbed275",
                "shasum": ""
            },
            "require": {
                "ext-dom": "*",
                "ext-json": "*",
                "ext-libxml": "*",
                "ext-mbstring": "*",
                "ext-xml": "*",
                "ext-xmlwriter": "*",
                "myclabs/deep-copy": "^1.12.0",
                "phar-io/manifest": "^2.0.4",
                "phar-io/version": "^3.2.1",
                "php": ">=8.1",
                "phpunit/php-code-coverage": "^10.1.15",
                "phpunit/php-file-iterator": "^4.1.0",
                "phpunit/php-invoker": "^4.0.0",
                "phpunit/php-text-template": "^3.0.1",
                "phpunit/php-timer": "^6.0.0",
                "sebastian/cli-parser": "^2.0.1",
                "sebastian/code-unit": "^2.0.0",
                "sebastian/comparator": "^5.0.1",
                "sebastian/diff": "^5.1.1",
                "sebastian/environment": "^6.1.0",
                "sebastian/exporter": "^5.1.2",
                "sebastian/global-state": "^6.0.2",
                "sebastian/object-enumerator": "^5.0.0",
                "sebastian/recursion-context": "^5.0.0",
                "sebastian/type": "^4.0.0",
                "sebastian/version": "^4.0.1"
            },
            "suggest": {
                "ext-soap": "To be able to generate mocks based on WSDL files"
            },
            "bin": [
                "phpunit"
            ],
            "type": "library",
            "extra": {
                "branch-alias": {
                    "dev-main": "10.5-dev"
                }
            },
            "autoload": {
                "files": [
                    "src/Framework/Assert/Functions.php"
                ],
                "classmap": [
                    "src/"
                ]
            },
            "notification-url": "https://packagist.org/downloads/",
            "license": [
                "BSD-3-Clause"
            ],
            "authors": [
                {
                    "name": "Sebastian Bergmann",
                    "email": "sebastian@phpunit.de",
                    "role": "lead"
                }
            ],
            "description": "The PHP Unit Testing framework.",
            "homepage": "https://phpunit.de/",
            "keywords": [
                "phpunit",
                "testing",
                "xunit"
            ],
            "support": {
                "issues": "https://github.com/sebastianbergmann/phpunit/issues",
                "security": "https://github.com/sebastianbergmann/phpunit/security/policy",
                "source": "https://github.com/sebastianbergmann/phpunit/tree/10.5.28"
            },
            "funding": [
                {
                    "url": "https://phpunit.de/sponsors.html",
                    "type": "custom"
                },
                {
                    "url": "https://github.com/sebastianbergmann",
                    "type": "github"
                },
                {
                    "url": "https://tidelift.com/funding/github/packagist/phpunit/phpunit",
                    "type": "tidelift"
                }
            ],
            "time": "2024-07-18T14:54:16+00:00"
        },
        {
            "name": "psy/psysh",
            "version": "v0.12.4",
            "source": {
                "type": "git",
                "url": "https://github.com/bobthecow/psysh.git",
                "reference": "2fd717afa05341b4f8152547f142cd2f130f6818"
            },
            "dist": {
                "type": "zip",
                "url": "https://api.github.com/repos/bobthecow/psysh/zipball/2fd717afa05341b4f8152547f142cd2f130f6818",
                "reference": "2fd717afa05341b4f8152547f142cd2f130f6818",
                "shasum": ""
            },
            "require": {
                "ext-json": "*",
                "ext-tokenizer": "*",
                "nikic/php-parser": "^5.0 || ^4.0",
                "php": "^8.0 || ^7.4",
                "symfony/console": "^7.0 || ^6.0 || ^5.0 || ^4.0 || ^3.4",
                "symfony/var-dumper": "^7.0 || ^6.0 || ^5.0 || ^4.0 || ^3.4"
            },
            "conflict": {
                "symfony/console": "4.4.37 || 5.3.14 || 5.3.15 || 5.4.3 || 5.4.4 || 6.0.3 || 6.0.4"
            },
            "require-dev": {
                "bamarni/composer-bin-plugin": "^1.2"
            },
            "suggest": {
                "ext-pcntl": "Enabling the PCNTL extension makes PsySH a lot happier :)",
                "ext-pdo-sqlite": "The doc command requires SQLite to work.",
                "ext-posix": "If you have PCNTL, you'll want the POSIX extension as well."
            },
            "bin": [
                "bin/psysh"
            ],
            "type": "library",
            "extra": {
                "branch-alias": {
                    "dev-main": "0.12.x-dev"
                },
                "bamarni-bin": {
                    "bin-links": false,
                    "forward-command": false
                }
            },
            "autoload": {
                "files": [
                    "src/functions.php"
                ],
                "psr-4": {
                    "Psy\\": "src/"
                }
            },
            "notification-url": "https://packagist.org/downloads/",
            "license": [
                "MIT"
            ],
            "authors": [
                {
                    "name": "Justin Hileman",
                    "email": "justin@justinhileman.info",
                    "homepage": "http://justinhileman.com"
                }
            ],
            "description": "An interactive shell for modern PHP.",
            "homepage": "http://psysh.org",
            "keywords": [
                "REPL",
                "console",
                "interactive",
                "shell"
            ],
            "support": {
                "issues": "https://github.com/bobthecow/psysh/issues",
                "source": "https://github.com/bobthecow/psysh/tree/v0.12.4"
            },
            "time": "2024-06-10T01:18:23+00:00"
        },
        {
            "name": "sebastian/cli-parser",
            "version": "2.0.1",
            "source": {
                "type": "git",
                "url": "https://github.com/sebastianbergmann/cli-parser.git",
                "reference": "c34583b87e7b7a8055bf6c450c2c77ce32a24084"
            },
            "dist": {
                "type": "zip",
                "url": "https://api.github.com/repos/sebastianbergmann/cli-parser/zipball/c34583b87e7b7a8055bf6c450c2c77ce32a24084",
                "reference": "c34583b87e7b7a8055bf6c450c2c77ce32a24084",
                "shasum": ""
            },
            "require": {
                "php": ">=8.1"
            },
            "require-dev": {
                "phpunit/phpunit": "^10.0"
            },
            "type": "library",
            "extra": {
                "branch-alias": {
                    "dev-main": "2.0-dev"
                }
            },
            "autoload": {
                "classmap": [
                    "src/"
                ]
            },
            "notification-url": "https://packagist.org/downloads/",
            "license": [
                "BSD-3-Clause"
            ],
            "authors": [
                {
                    "name": "Sebastian Bergmann",
                    "email": "sebastian@phpunit.de",
                    "role": "lead"
                }
            ],
            "description": "Library for parsing CLI options",
            "homepage": "https://github.com/sebastianbergmann/cli-parser",
            "support": {
                "issues": "https://github.com/sebastianbergmann/cli-parser/issues",
                "security": "https://github.com/sebastianbergmann/cli-parser/security/policy",
                "source": "https://github.com/sebastianbergmann/cli-parser/tree/2.0.1"
            },
            "funding": [
                {
                    "url": "https://github.com/sebastianbergmann",
                    "type": "github"
                }
            ],
            "time": "2024-03-02T07:12:49+00:00"
        },
        {
            "name": "sebastian/code-unit",
            "version": "2.0.0",
            "source": {
                "type": "git",
                "url": "https://github.com/sebastianbergmann/code-unit.git",
                "reference": "a81fee9eef0b7a76af11d121767abc44c104e503"
            },
            "dist": {
                "type": "zip",
                "url": "https://api.github.com/repos/sebastianbergmann/code-unit/zipball/a81fee9eef0b7a76af11d121767abc44c104e503",
                "reference": "a81fee9eef0b7a76af11d121767abc44c104e503",
                "shasum": ""
            },
            "require": {
                "php": ">=8.1"
            },
            "require-dev": {
                "phpunit/phpunit": "^10.0"
            },
            "type": "library",
            "extra": {
                "branch-alias": {
                    "dev-main": "2.0-dev"
                }
            },
            "autoload": {
                "classmap": [
                    "src/"
                ]
            },
            "notification-url": "https://packagist.org/downloads/",
            "license": [
                "BSD-3-Clause"
            ],
            "authors": [
                {
                    "name": "Sebastian Bergmann",
                    "email": "sebastian@phpunit.de",
                    "role": "lead"
                }
            ],
            "description": "Collection of value objects that represent the PHP code units",
            "homepage": "https://github.com/sebastianbergmann/code-unit",
            "support": {
                "issues": "https://github.com/sebastianbergmann/code-unit/issues",
                "source": "https://github.com/sebastianbergmann/code-unit/tree/2.0.0"
            },
            "funding": [
                {
                    "url": "https://github.com/sebastianbergmann",
                    "type": "github"
                }
            ],
            "time": "2023-02-03T06:58:43+00:00"
        },
        {
            "name": "sebastian/code-unit-reverse-lookup",
            "version": "3.0.0",
            "source": {
                "type": "git",
                "url": "https://github.com/sebastianbergmann/code-unit-reverse-lookup.git",
                "reference": "5e3a687f7d8ae33fb362c5c0743794bbb2420a1d"
            },
            "dist": {
                "type": "zip",
                "url": "https://api.github.com/repos/sebastianbergmann/code-unit-reverse-lookup/zipball/5e3a687f7d8ae33fb362c5c0743794bbb2420a1d",
                "reference": "5e3a687f7d8ae33fb362c5c0743794bbb2420a1d",
                "shasum": ""
            },
            "require": {
                "php": ">=8.1"
            },
            "require-dev": {
                "phpunit/phpunit": "^10.0"
            },
            "type": "library",
            "extra": {
                "branch-alias": {
                    "dev-main": "3.0-dev"
                }
            },
            "autoload": {
                "classmap": [
                    "src/"
                ]
            },
            "notification-url": "https://packagist.org/downloads/",
            "license": [
                "BSD-3-Clause"
            ],
            "authors": [
                {
                    "name": "Sebastian Bergmann",
                    "email": "sebastian@phpunit.de"
                }
            ],
            "description": "Looks up which function or method a line of code belongs to",
            "homepage": "https://github.com/sebastianbergmann/code-unit-reverse-lookup/",
            "support": {
                "issues": "https://github.com/sebastianbergmann/code-unit-reverse-lookup/issues",
                "source": "https://github.com/sebastianbergmann/code-unit-reverse-lookup/tree/3.0.0"
            },
            "funding": [
                {
                    "url": "https://github.com/sebastianbergmann",
                    "type": "github"
                }
            ],
            "time": "2023-02-03T06:59:15+00:00"
        },
        {
            "name": "sebastian/comparator",
            "version": "5.0.1",
            "source": {
                "type": "git",
                "url": "https://github.com/sebastianbergmann/comparator.git",
                "reference": "2db5010a484d53ebf536087a70b4a5423c102372"
            },
            "dist": {
                "type": "zip",
                "url": "https://api.github.com/repos/sebastianbergmann/comparator/zipball/2db5010a484d53ebf536087a70b4a5423c102372",
                "reference": "2db5010a484d53ebf536087a70b4a5423c102372",
                "shasum": ""
            },
            "require": {
                "ext-dom": "*",
                "ext-mbstring": "*",
                "php": ">=8.1",
                "sebastian/diff": "^5.0",
                "sebastian/exporter": "^5.0"
            },
            "require-dev": {
                "phpunit/phpunit": "^10.3"
            },
            "type": "library",
            "extra": {
                "branch-alias": {
                    "dev-main": "5.0-dev"
                }
            },
            "autoload": {
                "classmap": [
                    "src/"
                ]
            },
            "notification-url": "https://packagist.org/downloads/",
            "license": [
                "BSD-3-Clause"
            ],
            "authors": [
                {
                    "name": "Sebastian Bergmann",
                    "email": "sebastian@phpunit.de"
                },
                {
                    "name": "Jeff Welch",
                    "email": "whatthejeff@gmail.com"
                },
                {
                    "name": "Volker Dusch",
                    "email": "github@wallbash.com"
                },
                {
                    "name": "Bernhard Schussek",
                    "email": "bschussek@2bepublished.at"
                }
            ],
            "description": "Provides the functionality to compare PHP values for equality",
            "homepage": "https://github.com/sebastianbergmann/comparator",
            "keywords": [
                "comparator",
                "compare",
                "equality"
            ],
            "support": {
                "issues": "https://github.com/sebastianbergmann/comparator/issues",
                "security": "https://github.com/sebastianbergmann/comparator/security/policy",
                "source": "https://github.com/sebastianbergmann/comparator/tree/5.0.1"
            },
            "funding": [
                {
                    "url": "https://github.com/sebastianbergmann",
                    "type": "github"
                }
            ],
            "time": "2023-08-14T13:18:12+00:00"
        },
        {
            "name": "sebastian/complexity",
            "version": "3.2.0",
            "source": {
                "type": "git",
                "url": "https://github.com/sebastianbergmann/complexity.git",
                "reference": "68ff824baeae169ec9f2137158ee529584553799"
            },
            "dist": {
                "type": "zip",
                "url": "https://api.github.com/repos/sebastianbergmann/complexity/zipball/68ff824baeae169ec9f2137158ee529584553799",
                "reference": "68ff824baeae169ec9f2137158ee529584553799",
                "shasum": ""
            },
            "require": {
                "nikic/php-parser": "^4.18 || ^5.0",
                "php": ">=8.1"
            },
            "require-dev": {
                "phpunit/phpunit": "^10.0"
            },
            "type": "library",
            "extra": {
                "branch-alias": {
                    "dev-main": "3.2-dev"
                }
            },
            "autoload": {
                "classmap": [
                    "src/"
                ]
            },
            "notification-url": "https://packagist.org/downloads/",
            "license": [
                "BSD-3-Clause"
            ],
            "authors": [
                {
                    "name": "Sebastian Bergmann",
                    "email": "sebastian@phpunit.de",
                    "role": "lead"
                }
            ],
            "description": "Library for calculating the complexity of PHP code units",
            "homepage": "https://github.com/sebastianbergmann/complexity",
            "support": {
                "issues": "https://github.com/sebastianbergmann/complexity/issues",
                "security": "https://github.com/sebastianbergmann/complexity/security/policy",
                "source": "https://github.com/sebastianbergmann/complexity/tree/3.2.0"
            },
            "funding": [
                {
                    "url": "https://github.com/sebastianbergmann",
                    "type": "github"
                }
            ],
            "time": "2023-12-21T08:37:17+00:00"
        },
        {
            "name": "sebastian/diff",
            "version": "5.1.1",
            "source": {
                "type": "git",
                "url": "https://github.com/sebastianbergmann/diff.git",
                "reference": "c41e007b4b62af48218231d6c2275e4c9b975b2e"
            },
            "dist": {
                "type": "zip",
                "url": "https://api.github.com/repos/sebastianbergmann/diff/zipball/c41e007b4b62af48218231d6c2275e4c9b975b2e",
                "reference": "c41e007b4b62af48218231d6c2275e4c9b975b2e",
                "shasum": ""
            },
            "require": {
                "php": ">=8.1"
            },
            "require-dev": {
                "phpunit/phpunit": "^10.0",
                "symfony/process": "^6.4"
            },
            "type": "library",
            "extra": {
                "branch-alias": {
                    "dev-main": "5.1-dev"
                }
            },
            "autoload": {
                "classmap": [
                    "src/"
                ]
            },
            "notification-url": "https://packagist.org/downloads/",
            "license": [
                "BSD-3-Clause"
            ],
            "authors": [
                {
                    "name": "Sebastian Bergmann",
                    "email": "sebastian@phpunit.de"
                },
                {
                    "name": "Kore Nordmann",
                    "email": "mail@kore-nordmann.de"
                }
            ],
            "description": "Diff implementation",
            "homepage": "https://github.com/sebastianbergmann/diff",
            "keywords": [
                "diff",
                "udiff",
                "unidiff",
                "unified diff"
            ],
            "support": {
                "issues": "https://github.com/sebastianbergmann/diff/issues",
                "security": "https://github.com/sebastianbergmann/diff/security/policy",
                "source": "https://github.com/sebastianbergmann/diff/tree/5.1.1"
            },
            "funding": [
                {
                    "url": "https://github.com/sebastianbergmann",
                    "type": "github"
                }
            ],
            "time": "2024-03-02T07:15:17+00:00"
        },
        {
            "name": "sebastian/environment",
            "version": "6.1.0",
            "source": {
                "type": "git",
                "url": "https://github.com/sebastianbergmann/environment.git",
                "reference": "8074dbcd93529b357029f5cc5058fd3e43666984"
            },
            "dist": {
                "type": "zip",
                "url": "https://api.github.com/repos/sebastianbergmann/environment/zipball/8074dbcd93529b357029f5cc5058fd3e43666984",
                "reference": "8074dbcd93529b357029f5cc5058fd3e43666984",
                "shasum": ""
            },
            "require": {
                "php": ">=8.1"
            },
            "require-dev": {
                "phpunit/phpunit": "^10.0"
            },
            "suggest": {
                "ext-posix": "*"
            },
            "type": "library",
            "extra": {
                "branch-alias": {
                    "dev-main": "6.1-dev"
                }
            },
            "autoload": {
                "classmap": [
                    "src/"
                ]
            },
            "notification-url": "https://packagist.org/downloads/",
            "license": [
                "BSD-3-Clause"
            ],
            "authors": [
                {
                    "name": "Sebastian Bergmann",
                    "email": "sebastian@phpunit.de"
                }
            ],
            "description": "Provides functionality to handle HHVM/PHP environments",
            "homepage": "https://github.com/sebastianbergmann/environment",
            "keywords": [
                "Xdebug",
                "environment",
                "hhvm"
            ],
            "support": {
                "issues": "https://github.com/sebastianbergmann/environment/issues",
                "security": "https://github.com/sebastianbergmann/environment/security/policy",
                "source": "https://github.com/sebastianbergmann/environment/tree/6.1.0"
            },
            "funding": [
                {
                    "url": "https://github.com/sebastianbergmann",
                    "type": "github"
                }
            ],
            "time": "2024-03-23T08:47:14+00:00"
        },
        {
            "name": "sebastian/exporter",
            "version": "5.1.2",
            "source": {
                "type": "git",
                "url": "https://github.com/sebastianbergmann/exporter.git",
                "reference": "955288482d97c19a372d3f31006ab3f37da47adf"
            },
            "dist": {
                "type": "zip",
                "url": "https://api.github.com/repos/sebastianbergmann/exporter/zipball/955288482d97c19a372d3f31006ab3f37da47adf",
                "reference": "955288482d97c19a372d3f31006ab3f37da47adf",
                "shasum": ""
            },
            "require": {
                "ext-mbstring": "*",
                "php": ">=8.1",
                "sebastian/recursion-context": "^5.0"
            },
            "require-dev": {
                "phpunit/phpunit": "^10.0"
            },
            "type": "library",
            "extra": {
                "branch-alias": {
                    "dev-main": "5.1-dev"
                }
            },
            "autoload": {
                "classmap": [
                    "src/"
                ]
            },
            "notification-url": "https://packagist.org/downloads/",
            "license": [
                "BSD-3-Clause"
            ],
            "authors": [
                {
                    "name": "Sebastian Bergmann",
                    "email": "sebastian@phpunit.de"
                },
                {
                    "name": "Jeff Welch",
                    "email": "whatthejeff@gmail.com"
                },
                {
                    "name": "Volker Dusch",
                    "email": "github@wallbash.com"
                },
                {
                    "name": "Adam Harvey",
                    "email": "aharvey@php.net"
                },
                {
                    "name": "Bernhard Schussek",
                    "email": "bschussek@gmail.com"
                }
            ],
            "description": "Provides the functionality to export PHP variables for visualization",
            "homepage": "https://www.github.com/sebastianbergmann/exporter",
            "keywords": [
                "export",
                "exporter"
            ],
            "support": {
                "issues": "https://github.com/sebastianbergmann/exporter/issues",
                "security": "https://github.com/sebastianbergmann/exporter/security/policy",
                "source": "https://github.com/sebastianbergmann/exporter/tree/5.1.2"
            },
            "funding": [
                {
                    "url": "https://github.com/sebastianbergmann",
                    "type": "github"
                }
            ],
            "time": "2024-03-02T07:17:12+00:00"
        },
        {
            "name": "sebastian/global-state",
            "version": "6.0.2",
            "source": {
                "type": "git",
                "url": "https://github.com/sebastianbergmann/global-state.git",
                "reference": "987bafff24ecc4c9ac418cab1145b96dd6e9cbd9"
            },
            "dist": {
                "type": "zip",
                "url": "https://api.github.com/repos/sebastianbergmann/global-state/zipball/987bafff24ecc4c9ac418cab1145b96dd6e9cbd9",
                "reference": "987bafff24ecc4c9ac418cab1145b96dd6e9cbd9",
                "shasum": ""
            },
            "require": {
                "php": ">=8.1",
                "sebastian/object-reflector": "^3.0",
                "sebastian/recursion-context": "^5.0"
            },
            "require-dev": {
                "ext-dom": "*",
                "phpunit/phpunit": "^10.0"
            },
            "type": "library",
            "extra": {
                "branch-alias": {
                    "dev-main": "6.0-dev"
                }
            },
            "autoload": {
                "classmap": [
                    "src/"
                ]
            },
            "notification-url": "https://packagist.org/downloads/",
            "license": [
                "BSD-3-Clause"
            ],
            "authors": [
                {
                    "name": "Sebastian Bergmann",
                    "email": "sebastian@phpunit.de"
                }
            ],
            "description": "Snapshotting of global state",
            "homepage": "https://www.github.com/sebastianbergmann/global-state",
            "keywords": [
                "global state"
            ],
            "support": {
                "issues": "https://github.com/sebastianbergmann/global-state/issues",
                "security": "https://github.com/sebastianbergmann/global-state/security/policy",
                "source": "https://github.com/sebastianbergmann/global-state/tree/6.0.2"
            },
            "funding": [
                {
                    "url": "https://github.com/sebastianbergmann",
                    "type": "github"
                }
            ],
            "time": "2024-03-02T07:19:19+00:00"
        },
        {
            "name": "sebastian/lines-of-code",
            "version": "2.0.2",
            "source": {
                "type": "git",
                "url": "https://github.com/sebastianbergmann/lines-of-code.git",
                "reference": "856e7f6a75a84e339195d48c556f23be2ebf75d0"
            },
            "dist": {
                "type": "zip",
                "url": "https://api.github.com/repos/sebastianbergmann/lines-of-code/zipball/856e7f6a75a84e339195d48c556f23be2ebf75d0",
                "reference": "856e7f6a75a84e339195d48c556f23be2ebf75d0",
                "shasum": ""
            },
            "require": {
                "nikic/php-parser": "^4.18 || ^5.0",
                "php": ">=8.1"
            },
            "require-dev": {
                "phpunit/phpunit": "^10.0"
            },
            "type": "library",
            "extra": {
                "branch-alias": {
                    "dev-main": "2.0-dev"
                }
            },
            "autoload": {
                "classmap": [
                    "src/"
                ]
            },
            "notification-url": "https://packagist.org/downloads/",
            "license": [
                "BSD-3-Clause"
            ],
            "authors": [
                {
                    "name": "Sebastian Bergmann",
                    "email": "sebastian@phpunit.de",
                    "role": "lead"
                }
            ],
            "description": "Library for counting the lines of code in PHP source code",
            "homepage": "https://github.com/sebastianbergmann/lines-of-code",
            "support": {
                "issues": "https://github.com/sebastianbergmann/lines-of-code/issues",
                "security": "https://github.com/sebastianbergmann/lines-of-code/security/policy",
                "source": "https://github.com/sebastianbergmann/lines-of-code/tree/2.0.2"
            },
            "funding": [
                {
                    "url": "https://github.com/sebastianbergmann",
                    "type": "github"
                }
            ],
            "time": "2023-12-21T08:38:20+00:00"
        },
        {
            "name": "sebastian/object-enumerator",
            "version": "5.0.0",
            "source": {
                "type": "git",
                "url": "https://github.com/sebastianbergmann/object-enumerator.git",
                "reference": "202d0e344a580d7f7d04b3fafce6933e59dae906"
            },
            "dist": {
                "type": "zip",
                "url": "https://api.github.com/repos/sebastianbergmann/object-enumerator/zipball/202d0e344a580d7f7d04b3fafce6933e59dae906",
                "reference": "202d0e344a580d7f7d04b3fafce6933e59dae906",
                "shasum": ""
            },
            "require": {
                "php": ">=8.1",
                "sebastian/object-reflector": "^3.0",
                "sebastian/recursion-context": "^5.0"
            },
            "require-dev": {
                "phpunit/phpunit": "^10.0"
            },
            "type": "library",
            "extra": {
                "branch-alias": {
                    "dev-main": "5.0-dev"
                }
            },
            "autoload": {
                "classmap": [
                    "src/"
                ]
            },
            "notification-url": "https://packagist.org/downloads/",
            "license": [
                "BSD-3-Clause"
            ],
            "authors": [
                {
                    "name": "Sebastian Bergmann",
                    "email": "sebastian@phpunit.de"
                }
            ],
            "description": "Traverses array structures and object graphs to enumerate all referenced objects",
            "homepage": "https://github.com/sebastianbergmann/object-enumerator/",
            "support": {
                "issues": "https://github.com/sebastianbergmann/object-enumerator/issues",
                "source": "https://github.com/sebastianbergmann/object-enumerator/tree/5.0.0"
            },
            "funding": [
                {
                    "url": "https://github.com/sebastianbergmann",
                    "type": "github"
                }
            ],
            "time": "2023-02-03T07:08:32+00:00"
        },
        {
            "name": "sebastian/object-reflector",
            "version": "3.0.0",
            "source": {
                "type": "git",
                "url": "https://github.com/sebastianbergmann/object-reflector.git",
                "reference": "24ed13d98130f0e7122df55d06c5c4942a577957"
            },
            "dist": {
                "type": "zip",
                "url": "https://api.github.com/repos/sebastianbergmann/object-reflector/zipball/24ed13d98130f0e7122df55d06c5c4942a577957",
                "reference": "24ed13d98130f0e7122df55d06c5c4942a577957",
                "shasum": ""
            },
            "require": {
                "php": ">=8.1"
            },
            "require-dev": {
                "phpunit/phpunit": "^10.0"
            },
            "type": "library",
            "extra": {
                "branch-alias": {
                    "dev-main": "3.0-dev"
                }
            },
            "autoload": {
                "classmap": [
                    "src/"
                ]
            },
            "notification-url": "https://packagist.org/downloads/",
            "license": [
                "BSD-3-Clause"
            ],
            "authors": [
                {
                    "name": "Sebastian Bergmann",
                    "email": "sebastian@phpunit.de"
                }
            ],
            "description": "Allows reflection of object attributes, including inherited and non-public ones",
            "homepage": "https://github.com/sebastianbergmann/object-reflector/",
            "support": {
                "issues": "https://github.com/sebastianbergmann/object-reflector/issues",
                "source": "https://github.com/sebastianbergmann/object-reflector/tree/3.0.0"
            },
            "funding": [
                {
                    "url": "https://github.com/sebastianbergmann",
                    "type": "github"
                }
            ],
            "time": "2023-02-03T07:06:18+00:00"
        },
        {
            "name": "sebastian/recursion-context",
            "version": "5.0.0",
            "source": {
                "type": "git",
                "url": "https://github.com/sebastianbergmann/recursion-context.git",
                "reference": "05909fb5bc7df4c52992396d0116aed689f93712"
            },
            "dist": {
                "type": "zip",
                "url": "https://api.github.com/repos/sebastianbergmann/recursion-context/zipball/05909fb5bc7df4c52992396d0116aed689f93712",
                "reference": "05909fb5bc7df4c52992396d0116aed689f93712",
                "shasum": ""
            },
            "require": {
                "php": ">=8.1"
            },
            "require-dev": {
                "phpunit/phpunit": "^10.0"
            },
            "type": "library",
            "extra": {
                "branch-alias": {
                    "dev-main": "5.0-dev"
                }
            },
            "autoload": {
                "classmap": [
                    "src/"
                ]
            },
            "notification-url": "https://packagist.org/downloads/",
            "license": [
                "BSD-3-Clause"
            ],
            "authors": [
                {
                    "name": "Sebastian Bergmann",
                    "email": "sebastian@phpunit.de"
                },
                {
                    "name": "Jeff Welch",
                    "email": "whatthejeff@gmail.com"
                },
                {
                    "name": "Adam Harvey",
                    "email": "aharvey@php.net"
                }
            ],
            "description": "Provides functionality to recursively process PHP variables",
            "homepage": "https://github.com/sebastianbergmann/recursion-context",
            "support": {
                "issues": "https://github.com/sebastianbergmann/recursion-context/issues",
                "source": "https://github.com/sebastianbergmann/recursion-context/tree/5.0.0"
            },
            "funding": [
                {
                    "url": "https://github.com/sebastianbergmann",
                    "type": "github"
                }
            ],
            "time": "2023-02-03T07:05:40+00:00"
        },
        {
            "name": "sebastian/type",
            "version": "4.0.0",
            "source": {
                "type": "git",
                "url": "https://github.com/sebastianbergmann/type.git",
                "reference": "462699a16464c3944eefc02ebdd77882bd3925bf"
            },
            "dist": {
                "type": "zip",
                "url": "https://api.github.com/repos/sebastianbergmann/type/zipball/462699a16464c3944eefc02ebdd77882bd3925bf",
                "reference": "462699a16464c3944eefc02ebdd77882bd3925bf",
                "shasum": ""
            },
            "require": {
                "php": ">=8.1"
            },
            "require-dev": {
                "phpunit/phpunit": "^10.0"
            },
            "type": "library",
            "extra": {
                "branch-alias": {
                    "dev-main": "4.0-dev"
                }
            },
            "autoload": {
                "classmap": [
                    "src/"
                ]
            },
            "notification-url": "https://packagist.org/downloads/",
            "license": [
                "BSD-3-Clause"
            ],
            "authors": [
                {
                    "name": "Sebastian Bergmann",
                    "email": "sebastian@phpunit.de",
                    "role": "lead"
                }
            ],
            "description": "Collection of value objects that represent the types of the PHP type system",
            "homepage": "https://github.com/sebastianbergmann/type",
            "support": {
                "issues": "https://github.com/sebastianbergmann/type/issues",
                "source": "https://github.com/sebastianbergmann/type/tree/4.0.0"
            },
            "funding": [
                {
                    "url": "https://github.com/sebastianbergmann",
                    "type": "github"
                }
            ],
            "time": "2023-02-03T07:10:45+00:00"
        },
        {
            "name": "sebastian/version",
            "version": "4.0.1",
            "source": {
                "type": "git",
                "url": "https://github.com/sebastianbergmann/version.git",
                "reference": "c51fa83a5d8f43f1402e3f32a005e6262244ef17"
            },
            "dist": {
                "type": "zip",
                "url": "https://api.github.com/repos/sebastianbergmann/version/zipball/c51fa83a5d8f43f1402e3f32a005e6262244ef17",
                "reference": "c51fa83a5d8f43f1402e3f32a005e6262244ef17",
                "shasum": ""
            },
            "require": {
                "php": ">=8.1"
            },
            "type": "library",
            "extra": {
                "branch-alias": {
                    "dev-main": "4.0-dev"
                }
            },
            "autoload": {
                "classmap": [
                    "src/"
                ]
            },
            "notification-url": "https://packagist.org/downloads/",
            "license": [
                "BSD-3-Clause"
            ],
            "authors": [
                {
                    "name": "Sebastian Bergmann",
                    "email": "sebastian@phpunit.de",
                    "role": "lead"
                }
            ],
            "description": "Library that helps with managing the version number of Git-hosted PHP projects",
            "homepage": "https://github.com/sebastianbergmann/version",
            "support": {
                "issues": "https://github.com/sebastianbergmann/version/issues",
                "source": "https://github.com/sebastianbergmann/version/tree/4.0.1"
            },
            "funding": [
                {
                    "url": "https://github.com/sebastianbergmann",
                    "type": "github"
                }
            ],
            "time": "2023-02-07T11:34:05+00:00"
        },
        {
            "name": "softcreatr/jsonpath",
            "version": "0.9.1",
            "source": {
                "type": "git",
                "url": "https://github.com/SoftCreatR/JSONPath.git",
                "reference": "272173a65fd16b25010dbd54d04dd34c0c5a8500"
            },
            "dist": {
                "type": "zip",
                "url": "https://api.github.com/repos/SoftCreatR/JSONPath/zipball/272173a65fd16b25010dbd54d04dd34c0c5a8500",
                "reference": "272173a65fd16b25010dbd54d04dd34c0c5a8500",
                "shasum": ""
            },
            "require": {
                "ext-json": "*",
                "php": "8.1 - 8.4"
            },
            "replace": {
                "flow/jsonpath": "*"
            },
            "require-dev": {
                "friendsofphp/php-cs-fixer": "^3.58",
                "phpunit/phpunit": "10 - 12",
                "squizlabs/php_codesniffer": "^3.10"
            },
            "type": "library",
            "autoload": {
                "psr-4": {
                    "Flow\\JSONPath\\": "src/"
                }
            },
            "notification-url": "https://packagist.org/downloads/",
            "license": [
                "MIT"
            ],
            "authors": [
                {
                    "name": "Stephen Frank",
                    "email": "stephen@flowsa.com",
                    "homepage": "https://prismaticbytes.com",
                    "role": "Developer"
                },
                {
                    "name": "Sascha Greuel",
                    "email": "hello@1-2.dev",
                    "homepage": "https://1-2.dev",
                    "role": "Developer"
                }
            ],
            "description": "JSONPath implementation for parsing, searching and flattening arrays",
            "support": {
                "email": "hello@1-2.dev",
                "forum": "https://github.com/SoftCreatR/JSONPath/discussions",
                "issues": "https://github.com/SoftCreatR/JSONPath/issues",
                "source": "https://github.com/SoftCreatR/JSONPath"
            },
            "funding": [
                {
                    "url": "https://ecologi.com/softcreatr?r=61212ab3fc69b8eb8a2014f4",
                    "type": "custom"
                },
                {
                    "url": "https://github.com/softcreatr",
                    "type": "github"
                }
            ],
            "time": "2024-06-01T09:15:21+00:00"
        },
        {
            "name": "symfony/browser-kit",
            "version": "v6.4.8",
            "source": {
                "type": "git",
                "url": "https://github.com/symfony/browser-kit.git",
                "reference": "62ab90b92066ef6cce5e79365625b4b1432464c8"
            },
            "dist": {
                "type": "zip",
                "url": "https://api.github.com/repos/symfony/browser-kit/zipball/62ab90b92066ef6cce5e79365625b4b1432464c8",
                "reference": "62ab90b92066ef6cce5e79365625b4b1432464c8",
                "shasum": ""
            },
            "require": {
                "php": ">=8.1",
                "symfony/dom-crawler": "^5.4|^6.0|^7.0"
            },
            "require-dev": {
                "symfony/css-selector": "^5.4|^6.0|^7.0",
                "symfony/http-client": "^5.4|^6.0|^7.0",
                "symfony/mime": "^5.4|^6.0|^7.0",
                "symfony/process": "^5.4|^6.0|^7.0"
            },
            "type": "library",
            "autoload": {
                "psr-4": {
                    "Symfony\\Component\\BrowserKit\\": ""
                },
                "exclude-from-classmap": [
                    "/Tests/"
                ]
            },
            "notification-url": "https://packagist.org/downloads/",
            "license": [
                "MIT"
            ],
            "authors": [
                {
                    "name": "Fabien Potencier",
                    "email": "fabien@symfony.com"
                },
                {
                    "name": "Symfony Community",
                    "homepage": "https://symfony.com/contributors"
                }
            ],
            "description": "Simulates the behavior of a web browser, allowing you to make requests, click on links and submit forms programmatically",
            "homepage": "https://symfony.com",
            "support": {
                "source": "https://github.com/symfony/browser-kit/tree/v6.4.8"
            },
            "funding": [
                {
                    "url": "https://symfony.com/sponsor",
                    "type": "custom"
                },
                {
                    "url": "https://github.com/fabpot",
                    "type": "github"
                },
                {
                    "url": "https://tidelift.com/funding/github/packagist/symfony/symfony",
                    "type": "tidelift"
                }
            ],
            "time": "2024-05-31T14:49:08+00:00"
        },
        {
            "name": "symfony/console",
            "version": "v7.1.3",
            "source": {
                "type": "git",
                "url": "https://github.com/symfony/console.git",
                "reference": "cb1dcb30ebc7005c29864ee78adb47b5fb7c3cd9"
            },
            "dist": {
                "type": "zip",
                "url": "https://api.github.com/repos/symfony/console/zipball/cb1dcb30ebc7005c29864ee78adb47b5fb7c3cd9",
                "reference": "cb1dcb30ebc7005c29864ee78adb47b5fb7c3cd9",
                "shasum": ""
            },
            "require": {
                "php": ">=8.2",
                "symfony/polyfill-mbstring": "~1.0",
                "symfony/service-contracts": "^2.5|^3",
                "symfony/string": "^6.4|^7.0"
            },
            "conflict": {
                "symfony/dependency-injection": "<6.4",
                "symfony/dotenv": "<6.4",
                "symfony/event-dispatcher": "<6.4",
                "symfony/lock": "<6.4",
                "symfony/process": "<6.4"
            },
            "provide": {
                "psr/log-implementation": "1.0|2.0|3.0"
            },
            "require-dev": {
                "psr/log": "^1|^2|^3",
                "symfony/config": "^6.4|^7.0",
                "symfony/dependency-injection": "^6.4|^7.0",
                "symfony/event-dispatcher": "^6.4|^7.0",
                "symfony/http-foundation": "^6.4|^7.0",
                "symfony/http-kernel": "^6.4|^7.0",
                "symfony/lock": "^6.4|^7.0",
                "symfony/messenger": "^6.4|^7.0",
                "symfony/process": "^6.4|^7.0",
                "symfony/stopwatch": "^6.4|^7.0",
                "symfony/var-dumper": "^6.4|^7.0"
            },
            "type": "library",
            "autoload": {
                "psr-4": {
                    "Symfony\\Component\\Console\\": ""
                },
                "exclude-from-classmap": [
                    "/Tests/"
                ]
            },
            "notification-url": "https://packagist.org/downloads/",
            "license": [
                "MIT"
            ],
            "authors": [
                {
                    "name": "Fabien Potencier",
                    "email": "fabien@symfony.com"
                },
                {
                    "name": "Symfony Community",
                    "homepage": "https://symfony.com/contributors"
                }
            ],
            "description": "Eases the creation of beautiful and testable command line interfaces",
            "homepage": "https://symfony.com",
            "keywords": [
                "cli",
                "command-line",
                "console",
                "terminal"
            ],
            "support": {
                "source": "https://github.com/symfony/console/tree/v7.1.3"
            },
            "funding": [
                {
                    "url": "https://symfony.com/sponsor",
                    "type": "custom"
                },
                {
                    "url": "https://github.com/fabpot",
                    "type": "github"
                },
                {
                    "url": "https://tidelift.com/funding/github/packagist/symfony/symfony",
                    "type": "tidelift"
                }
            ],
            "time": "2024-07-26T12:41:01+00:00"
        },
        {
            "name": "symfony/css-selector",
            "version": "v7.1.1",
            "source": {
                "type": "git",
                "url": "https://github.com/symfony/css-selector.git",
                "reference": "1c7cee86c6f812896af54434f8ce29c8d94f9ff4"
            },
            "dist": {
                "type": "zip",
                "url": "https://api.github.com/repos/symfony/css-selector/zipball/1c7cee86c6f812896af54434f8ce29c8d94f9ff4",
                "reference": "1c7cee86c6f812896af54434f8ce29c8d94f9ff4",
                "shasum": ""
            },
            "require": {
                "php": ">=8.2"
            },
            "type": "library",
            "autoload": {
                "psr-4": {
                    "Symfony\\Component\\CssSelector\\": ""
                },
                "exclude-from-classmap": [
                    "/Tests/"
                ]
            },
            "notification-url": "https://packagist.org/downloads/",
            "license": [
                "MIT"
            ],
            "authors": [
                {
                    "name": "Fabien Potencier",
                    "email": "fabien@symfony.com"
                },
                {
                    "name": "Jean-François Simon",
                    "email": "jeanfrancois.simon@sensiolabs.com"
                },
                {
                    "name": "Symfony Community",
                    "homepage": "https://symfony.com/contributors"
                }
            ],
            "description": "Converts CSS selectors to XPath expressions",
            "homepage": "https://symfony.com",
            "support": {
                "source": "https://github.com/symfony/css-selector/tree/v7.1.1"
            },
            "funding": [
                {
                    "url": "https://symfony.com/sponsor",
                    "type": "custom"
                },
                {
                    "url": "https://github.com/fabpot",
                    "type": "github"
                },
                {
                    "url": "https://tidelift.com/funding/github/packagist/symfony/symfony",
                    "type": "tidelift"
                }
            ],
            "time": "2024-05-31T14:57:53+00:00"
        },
        {
            "name": "symfony/dom-crawler",
            "version": "v6.4.8",
            "source": {
                "type": "git",
                "url": "https://github.com/symfony/dom-crawler.git",
                "reference": "105b56a0305d219349edeb60a800082eca864e4b"
            },
            "dist": {
                "type": "zip",
                "url": "https://api.github.com/repos/symfony/dom-crawler/zipball/105b56a0305d219349edeb60a800082eca864e4b",
                "reference": "105b56a0305d219349edeb60a800082eca864e4b",
                "shasum": ""
            },
            "require": {
                "masterminds/html5": "^2.6",
                "php": ">=8.1",
                "symfony/polyfill-ctype": "~1.8",
                "symfony/polyfill-mbstring": "~1.0"
            },
            "require-dev": {
                "symfony/css-selector": "^5.4|^6.0|^7.0"
            },
            "type": "library",
            "autoload": {
                "psr-4": {
                    "Symfony\\Component\\DomCrawler\\": ""
                },
                "exclude-from-classmap": [
                    "/Tests/"
                ]
            },
            "notification-url": "https://packagist.org/downloads/",
            "license": [
                "MIT"
            ],
            "authors": [
                {
                    "name": "Fabien Potencier",
                    "email": "fabien@symfony.com"
                },
                {
                    "name": "Symfony Community",
                    "homepage": "https://symfony.com/contributors"
                }
            ],
            "description": "Eases DOM navigation for HTML and XML documents",
            "homepage": "https://symfony.com",
            "support": {
                "source": "https://github.com/symfony/dom-crawler/tree/v6.4.8"
            },
            "funding": [
                {
                    "url": "https://symfony.com/sponsor",
                    "type": "custom"
                },
                {
                    "url": "https://github.com/fabpot",
                    "type": "github"
                },
                {
                    "url": "https://tidelift.com/funding/github/packagist/symfony/symfony",
                    "type": "tidelift"
                }
            ],
            "time": "2024-05-31T14:49:08+00:00"
        },
        {
            "name": "symfony/finder",
            "version": "v7.1.3",
            "source": {
                "type": "git",
                "url": "https://github.com/symfony/finder.git",
                "reference": "717c6329886f32dc65e27461f80f2a465412fdca"
            },
            "dist": {
                "type": "zip",
                "url": "https://api.github.com/repos/symfony/finder/zipball/717c6329886f32dc65e27461f80f2a465412fdca",
                "reference": "717c6329886f32dc65e27461f80f2a465412fdca",
                "shasum": ""
            },
            "require": {
                "php": ">=8.2"
            },
            "require-dev": {
                "symfony/filesystem": "^6.4|^7.0"
            },
            "type": "library",
            "autoload": {
                "psr-4": {
                    "Symfony\\Component\\Finder\\": ""
                },
                "exclude-from-classmap": [
                    "/Tests/"
                ]
            },
            "notification-url": "https://packagist.org/downloads/",
            "license": [
                "MIT"
            ],
            "authors": [
                {
                    "name": "Fabien Potencier",
                    "email": "fabien@symfony.com"
                },
                {
                    "name": "Symfony Community",
                    "homepage": "https://symfony.com/contributors"
                }
            ],
            "description": "Finds files and directories via an intuitive fluent interface",
            "homepage": "https://symfony.com",
            "support": {
                "source": "https://github.com/symfony/finder/tree/v7.1.3"
            },
            "funding": [
                {
                    "url": "https://symfony.com/sponsor",
                    "type": "custom"
                },
                {
                    "url": "https://github.com/fabpot",
                    "type": "github"
                },
                {
                    "url": "https://tidelift.com/funding/github/packagist/symfony/symfony",
                    "type": "tidelift"
                }
            ],
            "time": "2024-07-24T07:08:44+00:00"
        },
        {
            "name": "symfony/polyfill-php80",
            "version": "v1.30.0",
            "source": {
                "type": "git",
                "url": "https://github.com/symfony/polyfill-php80.git",
                "reference": "77fa7995ac1b21ab60769b7323d600a991a90433"
            },
            "dist": {
                "type": "zip",
                "url": "https://api.github.com/repos/symfony/polyfill-php80/zipball/77fa7995ac1b21ab60769b7323d600a991a90433",
                "reference": "77fa7995ac1b21ab60769b7323d600a991a90433",
                "shasum": ""
            },
            "require": {
                "php": ">=7.1"
            },
            "type": "library",
            "extra": {
                "thanks": {
                    "name": "symfony/polyfill",
                    "url": "https://github.com/symfony/polyfill"
                }
            },
            "autoload": {
                "files": [
                    "bootstrap.php"
                ],
                "psr-4": {
                    "Symfony\\Polyfill\\Php80\\": ""
                },
                "classmap": [
                    "Resources/stubs"
                ]
            },
            "notification-url": "https://packagist.org/downloads/",
            "license": [
                "MIT"
            ],
            "authors": [
                {
                    "name": "Ion Bazan",
                    "email": "ion.bazan@gmail.com"
                },
                {
                    "name": "Nicolas Grekas",
                    "email": "p@tchwork.com"
                },
                {
                    "name": "Symfony Community",
                    "homepage": "https://symfony.com/contributors"
                }
            ],
            "description": "Symfony polyfill backporting some PHP 8.0+ features to lower PHP versions",
            "homepage": "https://symfony.com",
            "keywords": [
                "compatibility",
                "polyfill",
                "portable",
                "shim"
            ],
            "support": {
                "source": "https://github.com/symfony/polyfill-php80/tree/v1.30.0"
            },
            "funding": [
                {
                    "url": "https://symfony.com/sponsor",
                    "type": "custom"
                },
                {
                    "url": "https://github.com/fabpot",
                    "type": "github"
                },
                {
                    "url": "https://tidelift.com/funding/github/packagist/symfony/symfony",
                    "type": "tidelift"
                }
            ],
            "time": "2024-05-31T15:07:36+00:00"
        },
        {
            "name": "symplify/easy-coding-standard",
            "version": "10.3.3",
            "source": {
                "type": "git",
                "url": "https://github.com/symplify/easy-coding-standard.git",
                "reference": "c93878b3c052321231519b6540e227380f90be17"
            },
            "dist": {
                "type": "zip",
                "url": "https://api.github.com/repos/symplify/easy-coding-standard/zipball/c93878b3c052321231519b6540e227380f90be17",
                "reference": "c93878b3c052321231519b6540e227380f90be17",
                "shasum": ""
            },
            "require": {
                "php": ">=7.2"
            },
            "conflict": {
                "friendsofphp/php-cs-fixer": "<3.0",
                "squizlabs/php_codesniffer": "<3.6"
            },
            "bin": [
                "bin/ecs"
            ],
            "type": "library",
            "extra": {
                "branch-alias": {
                    "dev-main": "10.3-dev"
                }
            },
            "autoload": {
                "files": [
                    "bootstrap.php"
                ]
            },
            "notification-url": "https://packagist.org/downloads/",
            "license": [
                "MIT"
            ],
            "description": "Prefixed scoped version of ECS package",
            "support": {
                "source": "https://github.com/symplify/easy-coding-standard/tree/10.3.3"
            },
            "funding": [
                {
                    "url": "https://www.paypal.me/rectorphp",
                    "type": "custom"
                },
                {
                    "url": "https://github.com/tomasvotruba",
                    "type": "github"
                }
            ],
            "time": "2022-06-13T14:03:37+00:00"
        },
        {
            "name": "theseer/tokenizer",
            "version": "1.2.3",
            "source": {
                "type": "git",
                "url": "https://github.com/theseer/tokenizer.git",
                "reference": "737eda637ed5e28c3413cb1ebe8bb52cbf1ca7a2"
            },
            "dist": {
                "type": "zip",
                "url": "https://api.github.com/repos/theseer/tokenizer/zipball/737eda637ed5e28c3413cb1ebe8bb52cbf1ca7a2",
                "reference": "737eda637ed5e28c3413cb1ebe8bb52cbf1ca7a2",
                "shasum": ""
            },
            "require": {
                "ext-dom": "*",
                "ext-tokenizer": "*",
                "ext-xmlwriter": "*",
                "php": "^7.2 || ^8.0"
            },
            "type": "library",
            "autoload": {
                "classmap": [
                    "src/"
                ]
            },
            "notification-url": "https://packagist.org/downloads/",
            "license": [
                "BSD-3-Clause"
            ],
            "authors": [
                {
                    "name": "Arne Blankerts",
                    "email": "arne@blankerts.de",
                    "role": "Developer"
                }
            ],
            "description": "A small library for converting tokenized PHP source code into XML and potentially other formats",
            "support": {
                "issues": "https://github.com/theseer/tokenizer/issues",
                "source": "https://github.com/theseer/tokenizer/tree/1.2.3"
            },
            "funding": [
                {
                    "url": "https://github.com/theseer",
                    "type": "github"
                }
            ],
            "time": "2024-03-03T12:36:25+00:00"
        },
        {
            "name": "vlucas/phpdotenv",
            "version": "v5.6.1",
            "source": {
                "type": "git",
                "url": "https://github.com/vlucas/phpdotenv.git",
                "reference": "a59a13791077fe3d44f90e7133eb68e7d22eaff2"
            },
            "dist": {
                "type": "zip",
                "url": "https://api.github.com/repos/vlucas/phpdotenv/zipball/a59a13791077fe3d44f90e7133eb68e7d22eaff2",
                "reference": "a59a13791077fe3d44f90e7133eb68e7d22eaff2",
                "shasum": ""
            },
            "require": {
                "ext-pcre": "*",
                "graham-campbell/result-type": "^1.1.3",
                "php": "^7.2.5 || ^8.0",
                "phpoption/phpoption": "^1.9.3",
                "symfony/polyfill-ctype": "^1.24",
                "symfony/polyfill-mbstring": "^1.24",
                "symfony/polyfill-php80": "^1.24"
            },
            "require-dev": {
                "bamarni/composer-bin-plugin": "^1.8.2",
                "ext-filter": "*",
                "phpunit/phpunit": "^8.5.34 || ^9.6.13 || ^10.4.2"
            },
            "suggest": {
                "ext-filter": "Required to use the boolean validator."
            },
            "type": "library",
            "extra": {
                "bamarni-bin": {
                    "bin-links": true,
                    "forward-command": false
                },
                "branch-alias": {
                    "dev-master": "5.6-dev"
                }
            },
            "autoload": {
                "psr-4": {
                    "Dotenv\\": "src/"
                }
            },
            "notification-url": "https://packagist.org/downloads/",
            "license": [
                "BSD-3-Clause"
            ],
            "authors": [
                {
                    "name": "Graham Campbell",
                    "email": "hello@gjcampbell.co.uk",
                    "homepage": "https://github.com/GrahamCampbell"
                },
                {
                    "name": "Vance Lucas",
                    "email": "vance@vancelucas.com",
                    "homepage": "https://github.com/vlucas"
                }
            ],
            "description": "Loads environment variables from `.env` to `getenv()`, `$_ENV` and `$_SERVER` automagically.",
            "keywords": [
                "dotenv",
                "env",
                "environment"
            ],
            "support": {
                "issues": "https://github.com/vlucas/phpdotenv/issues",
                "source": "https://github.com/vlucas/phpdotenv/tree/v5.6.1"
            },
            "funding": [
                {
                    "url": "https://github.com/GrahamCampbell",
                    "type": "github"
                },
                {
                    "url": "https://tidelift.com/funding/github/packagist/vlucas/phpdotenv",
                    "type": "tidelift"
                }
            ],
            "time": "2024-07-20T21:52:34+00:00"
        },
        {
            "name": "yiisoft/yii2-redis",
            "version": "2.0.18",
            "source": {
                "type": "git",
                "url": "https://github.com/yiisoft/yii2-redis.git",
                "reference": "08aecdf44e091c5fae3411e719ac0fdb803ef594"
            },
            "dist": {
                "type": "zip",
                "url": "https://api.github.com/repos/yiisoft/yii2-redis/zipball/08aecdf44e091c5fae3411e719ac0fdb803ef594",
                "reference": "08aecdf44e091c5fae3411e719ac0fdb803ef594",
                "shasum": ""
            },
            "require": {
                "ext-openssl": "*",
                "yiisoft/yii2": "~2.0.39"
            },
            "require-dev": {
                "phpunit/phpunit": "<7",
                "yiisoft/yii2-dev": "~2.0.39"
            },
            "type": "yii2-extension",
            "extra": {
                "branch-alias": {
                    "dev-master": "2.0.x-dev"
                }
            },
            "autoload": {
                "psr-4": {
                    "yii\\redis\\": "src"
                }
            },
            "notification-url": "https://packagist.org/downloads/",
            "license": [
                "BSD-3-Clause"
            ],
            "authors": [
                {
                    "name": "Carsten Brandt",
                    "email": "mail@cebe.cc"
                }
            ],
            "description": "Redis Cache, Session and ActiveRecord for the Yii framework",
            "keywords": [
                "active-record",
                "cache",
                "redis",
                "session",
                "yii2"
            ],
            "support": {
                "forum": "http://www.yiiframework.com/forum/",
                "irc": "irc://irc.freenode.net/yii",
                "issues": "https://github.com/yiisoft/yii2-redis/issues",
                "source": "https://github.com/yiisoft/yii2-redis",
                "wiki": "http://www.yiiframework.com/wiki/"
            },
            "funding": [
                {
                    "url": "https://github.com/yiisoft",
                    "type": "github"
                },
                {
                    "url": "https://opencollective.com/yiisoft",
                    "type": "open_collective"
                },
                {
                    "url": "https://tidelift.com/funding/github/packagist/yiisoft/yii2-redis",
                    "type": "tidelift"
                }
            ],
            "time": "2022-09-04T10:34:42+00:00"
        }
    ],
    "aliases": [],
    "minimum-stability": "stable",
    "stability-flags": {
        "craftcms/ecs": 20
    },
    "prefer-stable": false,
    "prefer-lowest": false,
    "platform": {
        "php": "^8.2",
        "ext-bcmath": "*",
        "ext-curl": "*",
        "ext-dom": "*",
        "ext-intl": "*",
        "ext-json": "*",
        "ext-mbstring": "*",
        "ext-openssl": "*",
        "ext-pcre": "*",
        "ext-pdo": "*",
        "ext-zip": "*"
    },
    "platform-dev": [],
    "platform-overrides": {
        "php": "8.2"
    },
    "plugin-api-version": "2.3.0"
}<|MERGE_RESOLUTION|>--- conflicted
+++ resolved
@@ -4,11 +4,7 @@
         "Read more about it at https://getcomposer.org/doc/01-basic-usage.md#installing-dependencies",
         "This file is @generated automatically"
     ],
-<<<<<<< HEAD
-    "content-hash": "5ba3c87d22579d8107f46e08c367892b",
-=======
-    "content-hash": "57bf9fc56114c7fa8dccb28d10127e97",
->>>>>>> 123e48a6
+    "content-hash": "ce335bddf24bc8e764bd3ab91fa16695",
     "packages": [
         {
             "name": "bacon/bacon-qr-code",
