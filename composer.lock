--- conflicted
+++ resolved
@@ -4,11 +4,7 @@
         "Read more about it at https://getcomposer.org/doc/01-basic-usage.md#installing-dependencies",
         "This file is @generated automatically"
     ],
-<<<<<<< HEAD
-    "content-hash": "1d2ecf568567401e5037bcc997796545",
-=======
     "content-hash": "e5fa3350307ae4d9a3883814da353d68",
->>>>>>> 72a38731
     "packages": [
         {
             "name": "cebe/markdown",
