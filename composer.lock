{
    "_readme": [
        "This file locks the dependencies of your project to a known state",
        "Read more about it at https://getcomposer.org/doc/01-basic-usage.md#installing-dependencies",
        "This file is @generated automatically"
    ],
<<<<<<< HEAD
    "content-hash": "7c53975eb2620c4da1628af34fad3bfc",
=======
    "content-hash": "a9c2bb7c8eecd9be2d7ad11bd30e76e8",
>>>>>>> 7abb81b8
    "packages": [
        {
            "name": "cebe/markdown",
            "version": "1.2.1",
            "source": {
                "type": "git",
                "url": "https://github.com/cebe/markdown.git",
                "reference": "9bac5e971dd391e2802dca5400bbeacbaea9eb86"
            },
            "dist": {
                "type": "zip",
                "url": "https://api.github.com/repos/cebe/markdown/zipball/9bac5e971dd391e2802dca5400bbeacbaea9eb86",
                "reference": "9bac5e971dd391e2802dca5400bbeacbaea9eb86",
                "shasum": ""
            },
            "require": {
                "lib-pcre": "*",
                "php": ">=5.4.0"
            },
            "require-dev": {
                "cebe/indent": "*",
                "facebook/xhprof": "*@dev",
                "phpunit/phpunit": "4.1.*"
            },
            "bin": [
                "bin/markdown"
            ],
            "type": "library",
            "extra": {
                "branch-alias": {
                    "dev-master": "1.2.x-dev"
                }
            },
            "autoload": {
                "psr-4": {
                    "cebe\\markdown\\": ""
                }
            },
            "notification-url": "https://packagist.org/downloads/",
            "license": [
                "MIT"
            ],
            "authors": [
                {
                    "name": "Carsten Brandt",
                    "email": "mail@cebe.cc",
                    "homepage": "http://cebe.cc/",
                    "role": "Creator"
                }
            ],
            "description": "A super fast, highly extensible markdown parser for PHP",
            "homepage": "https://github.com/cebe/markdown#readme",
            "keywords": [
                "extensible",
                "fast",
                "gfm",
                "markdown",
                "markdown-extra"
            ],
            "support": {
                "issues": "https://github.com/cebe/markdown/issues",
                "source": "https://github.com/cebe/markdown"
            },
            "time": "2018-03-26T11:24:36+00:00"
        },
        {
            "name": "commerceguys/addressing",
            "version": "v1.4.1",
            "source": {
                "type": "git",
                "url": "https://github.com/commerceguys/addressing.git",
                "reference": "8b1bcd45971733e8f4224e539cb92838f18c4d06"
            },
            "dist": {
                "type": "zip",
                "url": "https://api.github.com/repos/commerceguys/addressing/zipball/8b1bcd45971733e8f4224e539cb92838f18c4d06",
                "reference": "8b1bcd45971733e8f4224e539cb92838f18c4d06",
                "shasum": ""
            },
            "require": {
                "doctrine/collections": "^1.2",
                "php": ">=7.3"
            },
            "require-dev": {
                "ext-json": "*",
                "mikey179/vfsstream": "^1.6.10",
                "phpunit/phpunit": "^9.5",
                "squizlabs/php_codesniffer": "^3.6",
                "symfony/validator": "^4.4 || ^5.4 || ^6.0"
            },
            "suggest": {
                "symfony/validator": "to validate addresses"
            },
            "type": "library",
            "extra": {
                "branch-alias": {
                    "dev-master": "1.x-dev"
                }
            },
            "autoload": {
                "psr-4": {
                    "CommerceGuys\\Addressing\\": "src"
                }
            },
            "notification-url": "https://packagist.org/downloads/",
            "license": [
                "MIT"
            ],
            "authors": [
                {
                    "name": "Bojan Zivanovic"
                },
                {
                    "name": "Damien Tournoud"
                }
            ],
            "description": "Addressing library powered by CLDR and Google's address data.",
            "keywords": [
                "address",
                "internationalization",
                "localization",
                "postal"
            ],
            "support": {
                "issues": "https://github.com/commerceguys/addressing/issues",
                "source": "https://github.com/commerceguys/addressing/tree/v1.4.1"
            },
            "time": "2022-08-09T11:42:51+00:00"
        },
        {
            "name": "composer/ca-bundle",
            "version": "1.3.4",
            "source": {
                "type": "git",
                "url": "https://github.com/composer/ca-bundle.git",
                "reference": "69098eca243998b53eed7a48d82dedd28b447cd5"
            },
            "dist": {
                "type": "zip",
                "url": "https://api.github.com/repos/composer/ca-bundle/zipball/69098eca243998b53eed7a48d82dedd28b447cd5",
                "reference": "69098eca243998b53eed7a48d82dedd28b447cd5",
                "shasum": ""
            },
            "require": {
                "ext-openssl": "*",
                "ext-pcre": "*",
                "php": "^5.3.2 || ^7.0 || ^8.0"
            },
            "require-dev": {
                "phpstan/phpstan": "^0.12.55",
                "psr/log": "^1.0",
                "symfony/phpunit-bridge": "^4.2 || ^5",
                "symfony/process": "^2.5 || ^3.0 || ^4.0 || ^5.0 || ^6.0"
            },
            "type": "library",
            "extra": {
                "branch-alias": {
                    "dev-main": "1.x-dev"
                }
            },
            "autoload": {
                "psr-4": {
                    "Composer\\CaBundle\\": "src"
                }
            },
            "notification-url": "https://packagist.org/downloads/",
            "license": [
                "MIT"
            ],
            "authors": [
                {
                    "name": "Jordi Boggiano",
                    "email": "j.boggiano@seld.be",
                    "homepage": "http://seld.be"
                }
            ],
            "description": "Lets you find a path to the system CA bundle, and includes a fallback to the Mozilla CA bundle.",
            "keywords": [
                "cabundle",
                "cacert",
                "certificate",
                "ssl",
                "tls"
            ],
            "support": {
                "irc": "irc://irc.freenode.org/composer",
                "issues": "https://github.com/composer/ca-bundle/issues",
                "source": "https://github.com/composer/ca-bundle/tree/1.3.4"
            },
            "funding": [
                {
                    "url": "https://packagist.com",
                    "type": "custom"
                },
                {
                    "url": "https://github.com/composer",
                    "type": "github"
                },
                {
                    "url": "https://tidelift.com/funding/github/packagist/composer/composer",
                    "type": "tidelift"
                }
            ],
            "time": "2022-10-12T12:08:29+00:00"
        },
        {
            "name": "composer/composer",
            "version": "2.2.15",
            "source": {
                "type": "git",
                "url": "https://github.com/composer/composer.git",
                "reference": "509dcbd4f8d459e0ef2ef223a231b8c31bceed78"
            },
            "dist": {
                "type": "zip",
                "url": "https://api.github.com/repos/composer/composer/zipball/509dcbd4f8d459e0ef2ef223a231b8c31bceed78",
                "reference": "509dcbd4f8d459e0ef2ef223a231b8c31bceed78",
                "shasum": ""
            },
            "require": {
                "composer/ca-bundle": "^1.0",
                "composer/metadata-minifier": "^1.0",
                "composer/pcre": "^1.0",
                "composer/semver": "^3.0",
                "composer/spdx-licenses": "^1.2",
                "composer/xdebug-handler": "^2.0 || ^3.0",
                "justinrainbow/json-schema": "^5.2.11",
                "php": "^5.3.2 || ^7.0 || ^8.0",
                "psr/log": "^1.0 || ^2.0",
                "react/promise": "^1.2 || ^2.7",
                "seld/jsonlint": "^1.4",
                "seld/phar-utils": "^1.0",
                "symfony/console": "^2.8.52 || ^3.4.35 || ^4.4 || ^5.0",
                "symfony/filesystem": "^2.8.52 || ^3.4.35 || ^4.4 || ^5.0 || ^6.0",
                "symfony/finder": "^2.8.52 || ^3.4.35 || ^4.4 || ^5.0 || ^6.0",
                "symfony/process": "^2.8.52 || ^3.4.35 || ^4.4 || ^5.0 || ^6.0"
            },
            "require-dev": {
                "phpspec/prophecy": "^1.10",
                "symfony/phpunit-bridge": "^4.2 || ^5.0 || ^6.0"
            },
            "suggest": {
                "ext-openssl": "Enabling the openssl extension allows you to access https URLs for repositories and packages",
                "ext-zip": "Enabling the zip extension allows you to unzip archives",
                "ext-zlib": "Allow gzip compression of HTTP requests"
            },
            "bin": [
                "bin/composer"
            ],
            "type": "library",
            "extra": {
                "branch-alias": {
                    "dev-main": "2.2-dev"
                }
            },
            "autoload": {
                "psr-4": {
                    "Composer\\": "src/Composer"
                }
            },
            "notification-url": "https://packagist.org/downloads/",
            "license": [
                "MIT"
            ],
            "authors": [
                {
                    "name": "Nils Adermann",
                    "email": "naderman@naderman.de",
                    "homepage": "https://www.naderman.de"
                },
                {
                    "name": "Jordi Boggiano",
                    "email": "j.boggiano@seld.be",
                    "homepage": "https://seld.be"
                }
            ],
            "description": "Composer helps you declare, manage and install dependencies of PHP projects. It ensures you have the right stack everywhere.",
            "homepage": "https://getcomposer.org/",
            "keywords": [
                "autoload",
                "dependency",
                "package"
            ],
            "support": {
                "irc": "ircs://irc.libera.chat:6697/composer",
                "issues": "https://github.com/composer/composer/issues",
                "source": "https://github.com/composer/composer/tree/2.2.15"
            },
            "funding": [
                {
                    "url": "https://packagist.com",
                    "type": "custom"
                },
                {
                    "url": "https://github.com/composer",
                    "type": "github"
                },
                {
                    "url": "https://tidelift.com/funding/github/packagist/composer/composer",
                    "type": "tidelift"
                }
            ],
            "time": "2022-07-01T10:01:26+00:00"
        },
        {
            "name": "composer/metadata-minifier",
            "version": "1.0.0",
            "source": {
                "type": "git",
                "url": "https://github.com/composer/metadata-minifier.git",
                "reference": "c549d23829536f0d0e984aaabbf02af91f443207"
            },
            "dist": {
                "type": "zip",
                "url": "https://api.github.com/repos/composer/metadata-minifier/zipball/c549d23829536f0d0e984aaabbf02af91f443207",
                "reference": "c549d23829536f0d0e984aaabbf02af91f443207",
                "shasum": ""
            },
            "require": {
                "php": "^5.3.2 || ^7.0 || ^8.0"
            },
            "require-dev": {
                "composer/composer": "^2",
                "phpstan/phpstan": "^0.12.55",
                "symfony/phpunit-bridge": "^4.2 || ^5"
            },
            "type": "library",
            "extra": {
                "branch-alias": {
                    "dev-main": "1.x-dev"
                }
            },
            "autoload": {
                "psr-4": {
                    "Composer\\MetadataMinifier\\": "src"
                }
            },
            "notification-url": "https://packagist.org/downloads/",
            "license": [
                "MIT"
            ],
            "authors": [
                {
                    "name": "Jordi Boggiano",
                    "email": "j.boggiano@seld.be",
                    "homepage": "http://seld.be"
                }
            ],
            "description": "Small utility library that handles metadata minification and expansion.",
            "keywords": [
                "composer",
                "compression"
            ],
            "support": {
                "issues": "https://github.com/composer/metadata-minifier/issues",
                "source": "https://github.com/composer/metadata-minifier/tree/1.0.0"
            },
            "funding": [
                {
                    "url": "https://packagist.com",
                    "type": "custom"
                },
                {
                    "url": "https://github.com/composer",
                    "type": "github"
                },
                {
                    "url": "https://tidelift.com/funding/github/packagist/composer/composer",
                    "type": "tidelift"
                }
            ],
            "time": "2021-04-07T13:37:33+00:00"
        },
        {
            "name": "composer/pcre",
            "version": "1.0.1",
            "source": {
                "type": "git",
                "url": "https://github.com/composer/pcre.git",
                "reference": "67a32d7d6f9f560b726ab25a061b38ff3a80c560"
            },
            "dist": {
                "type": "zip",
                "url": "https://api.github.com/repos/composer/pcre/zipball/67a32d7d6f9f560b726ab25a061b38ff3a80c560",
                "reference": "67a32d7d6f9f560b726ab25a061b38ff3a80c560",
                "shasum": ""
            },
            "require": {
                "php": "^5.3.2 || ^7.0 || ^8.0"
            },
            "require-dev": {
                "phpstan/phpstan": "^1.3",
                "phpstan/phpstan-strict-rules": "^1.1",
                "symfony/phpunit-bridge": "^4.2 || ^5"
            },
            "type": "library",
            "extra": {
                "branch-alias": {
                    "dev-main": "1.x-dev"
                }
            },
            "autoload": {
                "psr-4": {
                    "Composer\\Pcre\\": "src"
                }
            },
            "notification-url": "https://packagist.org/downloads/",
            "license": [
                "MIT"
            ],
            "authors": [
                {
                    "name": "Jordi Boggiano",
                    "email": "j.boggiano@seld.be",
                    "homepage": "http://seld.be"
                }
            ],
            "description": "PCRE wrapping library that offers type-safe preg_* replacements.",
            "keywords": [
                "PCRE",
                "preg",
                "regex",
                "regular expression"
            ],
            "support": {
                "issues": "https://github.com/composer/pcre/issues",
                "source": "https://github.com/composer/pcre/tree/1.0.1"
            },
            "funding": [
                {
                    "url": "https://packagist.com",
                    "type": "custom"
                },
                {
                    "url": "https://github.com/composer",
                    "type": "github"
                },
                {
                    "url": "https://tidelift.com/funding/github/packagist/composer/composer",
                    "type": "tidelift"
                }
            ],
            "time": "2022-01-21T20:24:37+00:00"
        },
        {
            "name": "composer/semver",
            "version": "3.3.2",
            "source": {
                "type": "git",
                "url": "https://github.com/composer/semver.git",
                "reference": "3953f23262f2bff1919fc82183ad9acb13ff62c9"
            },
            "dist": {
                "type": "zip",
                "url": "https://api.github.com/repos/composer/semver/zipball/3953f23262f2bff1919fc82183ad9acb13ff62c9",
                "reference": "3953f23262f2bff1919fc82183ad9acb13ff62c9",
                "shasum": ""
            },
            "require": {
                "php": "^5.3.2 || ^7.0 || ^8.0"
            },
            "require-dev": {
                "phpstan/phpstan": "^1.4",
                "symfony/phpunit-bridge": "^4.2 || ^5"
            },
            "type": "library",
            "extra": {
                "branch-alias": {
                    "dev-main": "3.x-dev"
                }
            },
            "autoload": {
                "psr-4": {
                    "Composer\\Semver\\": "src"
                }
            },
            "notification-url": "https://packagist.org/downloads/",
            "license": [
                "MIT"
            ],
            "authors": [
                {
                    "name": "Nils Adermann",
                    "email": "naderman@naderman.de",
                    "homepage": "http://www.naderman.de"
                },
                {
                    "name": "Jordi Boggiano",
                    "email": "j.boggiano@seld.be",
                    "homepage": "http://seld.be"
                },
                {
                    "name": "Rob Bast",
                    "email": "rob.bast@gmail.com",
                    "homepage": "http://robbast.nl"
                }
            ],
            "description": "Semver library that offers utilities, version constraint parsing and validation.",
            "keywords": [
                "semantic",
                "semver",
                "validation",
                "versioning"
            ],
            "support": {
                "irc": "irc://irc.freenode.org/composer",
                "issues": "https://github.com/composer/semver/issues",
                "source": "https://github.com/composer/semver/tree/3.3.2"
            },
            "funding": [
                {
                    "url": "https://packagist.com",
                    "type": "custom"
                },
                {
                    "url": "https://github.com/composer",
                    "type": "github"
                },
                {
                    "url": "https://tidelift.com/funding/github/packagist/composer/composer",
                    "type": "tidelift"
                }
            ],
            "time": "2022-04-01T19:23:25+00:00"
        },
        {
            "name": "composer/spdx-licenses",
            "version": "1.5.7",
            "source": {
                "type": "git",
                "url": "https://github.com/composer/spdx-licenses.git",
                "reference": "c848241796da2abf65837d51dce1fae55a960149"
            },
            "dist": {
                "type": "zip",
                "url": "https://api.github.com/repos/composer/spdx-licenses/zipball/c848241796da2abf65837d51dce1fae55a960149",
                "reference": "c848241796da2abf65837d51dce1fae55a960149",
                "shasum": ""
            },
            "require": {
                "php": "^5.3.2 || ^7.0 || ^8.0"
            },
            "require-dev": {
                "phpstan/phpstan": "^0.12.55",
                "symfony/phpunit-bridge": "^4.2 || ^5"
            },
            "type": "library",
            "extra": {
                "branch-alias": {
                    "dev-main": "1.x-dev"
                }
            },
            "autoload": {
                "psr-4": {
                    "Composer\\Spdx\\": "src"
                }
            },
            "notification-url": "https://packagist.org/downloads/",
            "license": [
                "MIT"
            ],
            "authors": [
                {
                    "name": "Nils Adermann",
                    "email": "naderman@naderman.de",
                    "homepage": "http://www.naderman.de"
                },
                {
                    "name": "Jordi Boggiano",
                    "email": "j.boggiano@seld.be",
                    "homepage": "http://seld.be"
                },
                {
                    "name": "Rob Bast",
                    "email": "rob.bast@gmail.com",
                    "homepage": "http://robbast.nl"
                }
            ],
            "description": "SPDX licenses list and validation library.",
            "keywords": [
                "license",
                "spdx",
                "validator"
            ],
            "support": {
                "irc": "irc://irc.freenode.org/composer",
                "issues": "https://github.com/composer/spdx-licenses/issues",
                "source": "https://github.com/composer/spdx-licenses/tree/1.5.7"
            },
            "funding": [
                {
                    "url": "https://packagist.com",
                    "type": "custom"
                },
                {
                    "url": "https://github.com/composer",
                    "type": "github"
                },
                {
                    "url": "https://tidelift.com/funding/github/packagist/composer/composer",
                    "type": "tidelift"
                }
            ],
            "time": "2022-05-23T07:37:50+00:00"
        },
        {
            "name": "composer/xdebug-handler",
            "version": "3.0.3",
            "source": {
                "type": "git",
                "url": "https://github.com/composer/xdebug-handler.git",
                "reference": "ced299686f41dce890debac69273b47ffe98a40c"
            },
            "dist": {
                "type": "zip",
                "url": "https://api.github.com/repos/composer/xdebug-handler/zipball/ced299686f41dce890debac69273b47ffe98a40c",
                "reference": "ced299686f41dce890debac69273b47ffe98a40c",
                "shasum": ""
            },
            "require": {
                "composer/pcre": "^1 || ^2 || ^3",
                "php": "^7.2.5 || ^8.0",
                "psr/log": "^1 || ^2 || ^3"
            },
            "require-dev": {
                "phpstan/phpstan": "^1.0",
                "phpstan/phpstan-strict-rules": "^1.1",
                "symfony/phpunit-bridge": "^6.0"
            },
            "type": "library",
            "autoload": {
                "psr-4": {
                    "Composer\\XdebugHandler\\": "src"
                }
            },
            "notification-url": "https://packagist.org/downloads/",
            "license": [
                "MIT"
            ],
            "authors": [
                {
                    "name": "John Stevenson",
                    "email": "john-stevenson@blueyonder.co.uk"
                }
            ],
            "description": "Restarts a process without Xdebug.",
            "keywords": [
                "Xdebug",
                "performance"
            ],
            "support": {
                "irc": "irc://irc.freenode.org/composer",
                "issues": "https://github.com/composer/xdebug-handler/issues",
                "source": "https://github.com/composer/xdebug-handler/tree/3.0.3"
            },
            "funding": [
                {
                    "url": "https://packagist.com",
                    "type": "custom"
                },
                {
                    "url": "https://github.com/composer",
                    "type": "github"
                },
                {
                    "url": "https://tidelift.com/funding/github/packagist/composer/composer",
                    "type": "tidelift"
                }
            ],
            "time": "2022-02-25T21:32:43+00:00"
        },
        {
            "name": "craftcms/oauth2-craftid",
            "version": "1.0.0.1",
            "source": {
                "type": "git",
                "url": "https://github.com/craftcms/oauth2-craftid.git",
                "reference": "3f18364139d72d83fb50546d85130beaaa868836"
            },
            "dist": {
                "type": "zip",
                "url": "https://api.github.com/repos/craftcms/oauth2-craftid/zipball/3f18364139d72d83fb50546d85130beaaa868836",
                "reference": "3f18364139d72d83fb50546d85130beaaa868836",
                "shasum": ""
            },
            "require": {
                "league/oauth2-client": "^2.2.1"
            },
            "require-dev": {
                "phpunit/phpunit": "^5.0",
                "satooshi/php-coveralls": "^1.0",
                "squizlabs/php_codesniffer": "^2.0"
            },
            "type": "library",
            "autoload": {
                "psr-4": {
                    "craftcms\\oauth2\\client\\": "src/"
                }
            },
            "notification-url": "https://packagist.org/downloads/",
            "license": [
                "MIT"
            ],
            "authors": [
                {
                    "name": "Pixel & Tonic",
                    "homepage": "https://pixelandtonic.com/"
                }
            ],
            "description": "Craft OAuth 2.0 Client Provider for The PHP League OAuth2-Client",
            "keywords": [
                "Authentication",
                "authorization",
                "client",
                "cms",
                "craftcms",
                "craftid",
                "oauth",
                "oauth2"
            ],
            "support": {
                "issues": "https://github.com/craftcms/oauth2-craftid/issues",
                "source": "https://github.com/craftcms/oauth2-craftid/tree/1.0.0.1"
            },
            "time": "2017-11-22T19:46:18+00:00"
        },
        {
            "name": "craftcms/plugin-installer",
            "version": "1.5.7",
            "source": {
                "type": "git",
                "url": "https://github.com/craftcms/plugin-installer.git",
                "reference": "23ec472acd4410b70b07d5a02b2b82db9ee3f66b"
            },
            "dist": {
                "type": "zip",
                "url": "https://api.github.com/repos/craftcms/plugin-installer/zipball/23ec472acd4410b70b07d5a02b2b82db9ee3f66b",
                "reference": "23ec472acd4410b70b07d5a02b2b82db9ee3f66b",
                "shasum": ""
            },
            "require": {
                "composer-plugin-api": "^1.0 || ^2.0",
                "php": ">=5.4"
            },
            "require-dev": {
                "composer/composer": "^1.0 || ^2.0"
            },
            "type": "composer-plugin",
            "extra": {
                "class": "craft\\composer\\Plugin"
            },
            "autoload": {
                "psr-4": {
                    "craft\\composer\\": "src/"
                }
            },
            "notification-url": "https://packagist.org/downloads/",
            "license": [
                "MIT"
            ],
            "description": "Craft CMS Plugin Installer",
            "homepage": "https://craftcms.com/",
            "keywords": [
                "cms",
                "composer",
                "craftcms",
                "installer",
                "plugin"
            ],
            "support": {
                "docs": "https://craftcms.com/docs",
                "email": "support@craftcms.com",
                "forum": "https://craftcms.stackexchange.com/",
                "issues": "https://github.com/craftcms/cms/issues?state=open",
                "rss": "https://craftcms.com/changelog.rss",
                "source": "https://github.com/craftcms/cms"
            },
            "time": "2021-02-18T02:01:38+00:00"
        },
        {
            "name": "craftcms/server-check",
            "version": "2.1.4",
            "source": {
                "type": "git",
                "url": "https://github.com/craftcms/server-check.git",
                "reference": "c262ebd39572902bdf4fe3ea570e11cd6725b381"
            },
            "dist": {
                "type": "zip",
                "url": "https://api.github.com/repos/craftcms/server-check/zipball/c262ebd39572902bdf4fe3ea570e11cd6725b381",
                "reference": "c262ebd39572902bdf4fe3ea570e11cd6725b381",
                "shasum": ""
            },
            "type": "library",
            "autoload": {
                "classmap": [
                    "server/requirements"
                ]
            },
            "notification-url": "https://packagist.org/downloads/",
            "license": [
                "MIT"
            ],
            "description": "Craft CMS Server Check",
            "homepage": "https://craftcms.com/",
            "keywords": [
                "cms",
                "craftcms",
                "requirements",
                "yii2"
            ],
            "support": {
                "docs": "https://github.com/craftcms/docs",
                "email": "support@craftcms.com",
                "forum": "https://craftcms.stackexchange.com/",
                "issues": "https://github.com/craftcms/server-check/issues?state=open",
                "rss": "https://github.com/craftcms/server-check/releases.atom",
                "source": "https://github.com/craftcms/server-check"
            },
            "time": "2022-04-17T02:14:46+00:00"
        },
        {
            "name": "creocoder/yii2-nested-sets",
            "version": "0.9.0",
            "source": {
                "type": "git",
                "url": "https://github.com/creocoder/yii2-nested-sets.git",
                "reference": "cb8635a459b6246e5a144f096b992dcc30cf9954"
            },
            "dist": {
                "type": "zip",
                "url": "https://api.github.com/repos/creocoder/yii2-nested-sets/zipball/cb8635a459b6246e5a144f096b992dcc30cf9954",
                "reference": "cb8635a459b6246e5a144f096b992dcc30cf9954",
                "shasum": ""
            },
            "require": {
                "yiisoft/yii2": "*"
            },
            "type": "yii2-extension",
            "autoload": {
                "psr-4": {
                    "creocoder\\nestedsets\\": "src"
                }
            },
            "notification-url": "https://packagist.org/downloads/",
            "license": [
                "BSD-3-Clause"
            ],
            "authors": [
                {
                    "name": "Alexander Kochetov",
                    "email": "creocoder@gmail.com"
                }
            ],
            "description": "The nested sets behavior for the Yii framework",
            "keywords": [
                "nested sets",
                "yii2"
            ],
            "support": {
                "issues": "https://github.com/creocoder/yii2-nested-sets/issues",
                "source": "https://github.com/creocoder/yii2-nested-sets/tree/master"
            },
            "time": "2015-01-27T10:53:51+00:00"
        },
        {
            "name": "defuse/php-encryption",
            "version": "v2.3.1",
            "source": {
                "type": "git",
                "url": "https://github.com/defuse/php-encryption.git",
                "reference": "77880488b9954b7884c25555c2a0ea9e7053f9d2"
            },
            "dist": {
                "type": "zip",
                "url": "https://api.github.com/repos/defuse/php-encryption/zipball/77880488b9954b7884c25555c2a0ea9e7053f9d2",
                "reference": "77880488b9954b7884c25555c2a0ea9e7053f9d2",
                "shasum": ""
            },
            "require": {
                "ext-openssl": "*",
                "paragonie/random_compat": ">= 2",
                "php": ">=5.6.0"
            },
            "require-dev": {
                "phpunit/phpunit": "^4|^5|^6|^7|^8|^9"
            },
            "bin": [
                "bin/generate-defuse-key"
            ],
            "type": "library",
            "autoload": {
                "psr-4": {
                    "Defuse\\Crypto\\": "src"
                }
            },
            "notification-url": "https://packagist.org/downloads/",
            "license": [
                "MIT"
            ],
            "authors": [
                {
                    "name": "Taylor Hornby",
                    "email": "taylor@defuse.ca",
                    "homepage": "https://defuse.ca/"
                },
                {
                    "name": "Scott Arciszewski",
                    "email": "info@paragonie.com",
                    "homepage": "https://paragonie.com"
                }
            ],
            "description": "Secure PHP Encryption Library",
            "keywords": [
                "aes",
                "authenticated encryption",
                "cipher",
                "crypto",
                "cryptography",
                "encrypt",
                "encryption",
                "openssl",
                "security",
                "symmetric key cryptography"
            ],
            "support": {
                "issues": "https://github.com/defuse/php-encryption/issues",
                "source": "https://github.com/defuse/php-encryption/tree/v2.3.1"
            },
            "time": "2021-04-09T23:57:26+00:00"
        },
        {
            "name": "doctrine/collections",
            "version": "1.8.0",
            "source": {
                "type": "git",
                "url": "https://github.com/doctrine/collections.git",
                "reference": "2b44dd4cbca8b5744327de78bafef5945c7e7b5e"
            },
            "dist": {
                "type": "zip",
                "url": "https://api.github.com/repos/doctrine/collections/zipball/2b44dd4cbca8b5744327de78bafef5945c7e7b5e",
                "reference": "2b44dd4cbca8b5744327de78bafef5945c7e7b5e",
                "shasum": ""
            },
            "require": {
                "doctrine/deprecations": "^0.5.3 || ^1",
                "php": "^7.1.3 || ^8.0"
            },
            "require-dev": {
                "doctrine/coding-standard": "^9.0 || ^10.0",
                "phpstan/phpstan": "^1.4.8",
                "phpunit/phpunit": "^7.5 || ^8.5 || ^9.1.5",
                "vimeo/psalm": "^4.22"
            },
            "type": "library",
            "autoload": {
                "psr-4": {
                    "Doctrine\\Common\\Collections\\": "lib/Doctrine/Common/Collections"
                }
            },
            "notification-url": "https://packagist.org/downloads/",
            "license": [
                "MIT"
            ],
            "authors": [
                {
                    "name": "Guilherme Blanco",
                    "email": "guilhermeblanco@gmail.com"
                },
                {
                    "name": "Roman Borschel",
                    "email": "roman@code-factory.org"
                },
                {
                    "name": "Benjamin Eberlei",
                    "email": "kontakt@beberlei.de"
                },
                {
                    "name": "Jonathan Wage",
                    "email": "jonwage@gmail.com"
                },
                {
                    "name": "Johannes Schmitt",
                    "email": "schmittjoh@gmail.com"
                }
            ],
            "description": "PHP Doctrine Collections library that adds additional functionality on top of PHP arrays.",
            "homepage": "https://www.doctrine-project.org/projects/collections.html",
            "keywords": [
                "array",
                "collections",
                "iterators",
                "php"
            ],
            "support": {
                "issues": "https://github.com/doctrine/collections/issues",
                "source": "https://github.com/doctrine/collections/tree/1.8.0"
            },
            "time": "2022-09-01T20:12:10+00:00"
        },
        {
            "name": "doctrine/deprecations",
            "version": "v1.0.0",
            "source": {
                "type": "git",
                "url": "https://github.com/doctrine/deprecations.git",
                "reference": "0e2a4f1f8cdfc7a92ec3b01c9334898c806b30de"
            },
            "dist": {
                "type": "zip",
                "url": "https://api.github.com/repos/doctrine/deprecations/zipball/0e2a4f1f8cdfc7a92ec3b01c9334898c806b30de",
                "reference": "0e2a4f1f8cdfc7a92ec3b01c9334898c806b30de",
                "shasum": ""
            },
            "require": {
                "php": "^7.1|^8.0"
            },
            "require-dev": {
                "doctrine/coding-standard": "^9",
                "phpunit/phpunit": "^7.5|^8.5|^9.5",
                "psr/log": "^1|^2|^3"
            },
            "suggest": {
                "psr/log": "Allows logging deprecations via PSR-3 logger implementation"
            },
            "type": "library",
            "autoload": {
                "psr-4": {
                    "Doctrine\\Deprecations\\": "lib/Doctrine/Deprecations"
                }
            },
            "notification-url": "https://packagist.org/downloads/",
            "license": [
                "MIT"
            ],
            "description": "A small layer on top of trigger_error(E_USER_DEPRECATED) or PSR-3 logging with options to disable all deprecations or selectively for packages.",
            "homepage": "https://www.doctrine-project.org/",
            "support": {
                "issues": "https://github.com/doctrine/deprecations/issues",
                "source": "https://github.com/doctrine/deprecations/tree/v1.0.0"
            },
            "time": "2022-05-02T15:47:09+00:00"
        },
        {
            "name": "doctrine/lexer",
            "version": "2.1.0",
            "source": {
                "type": "git",
                "url": "https://github.com/doctrine/lexer.git",
                "reference": "39ab8fcf5a51ce4b85ca97c7a7d033eb12831124"
            },
            "dist": {
                "type": "zip",
                "url": "https://api.github.com/repos/doctrine/lexer/zipball/39ab8fcf5a51ce4b85ca97c7a7d033eb12831124",
                "reference": "39ab8fcf5a51ce4b85ca97c7a7d033eb12831124",
                "shasum": ""
            },
            "require": {
                "doctrine/deprecations": "^1.0",
                "php": "^7.1 || ^8.0"
            },
            "require-dev": {
                "doctrine/coding-standard": "^9 || ^10",
                "phpstan/phpstan": "^1.3",
                "phpunit/phpunit": "^7.5 || ^8.5 || ^9.5",
                "psalm/plugin-phpunit": "^0.18.3",
                "vimeo/psalm": "^4.11 || ^5.0"
            },
            "type": "library",
            "autoload": {
                "psr-4": {
                    "Doctrine\\Common\\Lexer\\": "src"
                }
            },
            "notification-url": "https://packagist.org/downloads/",
            "license": [
                "MIT"
            ],
            "authors": [
                {
                    "name": "Guilherme Blanco",
                    "email": "guilhermeblanco@gmail.com"
                },
                {
                    "name": "Roman Borschel",
                    "email": "roman@code-factory.org"
                },
                {
                    "name": "Johannes Schmitt",
                    "email": "schmittjoh@gmail.com"
                }
            ],
            "description": "PHP Doctrine Lexer parser library that can be used in Top-Down, Recursive Descent Parsers.",
            "homepage": "https://www.doctrine-project.org/projects/lexer.html",
            "keywords": [
                "annotations",
                "docblock",
                "lexer",
                "parser",
                "php"
            ],
            "support": {
                "issues": "https://github.com/doctrine/lexer/issues",
                "source": "https://github.com/doctrine/lexer/tree/2.1.0"
            },
            "funding": [
                {
                    "url": "https://www.doctrine-project.org/sponsorship.html",
                    "type": "custom"
                },
                {
                    "url": "https://www.patreon.com/phpdoctrine",
                    "type": "patreon"
                },
                {
                    "url": "https://tidelift.com/funding/github/packagist/doctrine%2Flexer",
                    "type": "tidelift"
                }
            ],
            "time": "2022-12-14T08:49:07+00:00"
        },
        {
            "name": "egulias/email-validator",
            "version": "3.2.5",
            "source": {
                "type": "git",
                "url": "https://github.com/egulias/EmailValidator.git",
                "reference": "b531a2311709443320c786feb4519cfaf94af796"
            },
            "dist": {
                "type": "zip",
                "url": "https://api.github.com/repos/egulias/EmailValidator/zipball/b531a2311709443320c786feb4519cfaf94af796",
                "reference": "b531a2311709443320c786feb4519cfaf94af796",
                "shasum": ""
            },
            "require": {
                "doctrine/lexer": "^1.2|^2",
                "php": ">=7.2",
                "symfony/polyfill-intl-idn": "^1.15"
            },
            "require-dev": {
                "phpunit/phpunit": "^8.5.8|^9.3.3",
                "vimeo/psalm": "^4"
            },
            "suggest": {
                "ext-intl": "PHP Internationalization Libraries are required to use the SpoofChecking validation"
            },
            "type": "library",
            "extra": {
                "branch-alias": {
                    "dev-master": "3.0.x-dev"
                }
            },
            "autoload": {
                "psr-4": {
                    "Egulias\\EmailValidator\\": "src"
                }
            },
            "notification-url": "https://packagist.org/downloads/",
            "license": [
                "MIT"
            ],
            "authors": [
                {
                    "name": "Eduardo Gulias Davis"
                }
            ],
            "description": "A library for validating emails against several RFCs",
            "homepage": "https://github.com/egulias/EmailValidator",
            "keywords": [
                "email",
                "emailvalidation",
                "emailvalidator",
                "validation",
                "validator"
            ],
            "support": {
                "issues": "https://github.com/egulias/EmailValidator/issues",
                "source": "https://github.com/egulias/EmailValidator/tree/3.2.5"
            },
            "funding": [
                {
                    "url": "https://github.com/egulias",
                    "type": "github"
                }
            ],
            "time": "2023-01-02T17:26:14+00:00"
        },
        {
            "name": "elvanto/litemoji",
            "version": "4.3.0",
            "source": {
                "type": "git",
                "url": "https://github.com/elvanto/litemoji.git",
                "reference": "f13cf10686f7110a3b17d09de03050d0708840b8"
            },
            "dist": {
                "type": "zip",
                "url": "https://api.github.com/repos/elvanto/litemoji/zipball/f13cf10686f7110a3b17d09de03050d0708840b8",
                "reference": "f13cf10686f7110a3b17d09de03050d0708840b8",
                "shasum": ""
            },
            "require": {
                "ext-mbstring": "*",
                "php": ">=7.3"
            },
            "require-dev": {
                "milesj/emojibase": "7.0.*",
                "phpunit/phpunit": "^9.0"
            },
            "type": "library",
            "autoload": {
                "psr-4": {
                    "LitEmoji\\": "src/"
                }
            },
            "notification-url": "https://packagist.org/downloads/",
            "license": [
                "MIT"
            ],
            "description": "A PHP library simplifying the conversion of unicode, HTML and shortcode emoji.",
            "keywords": [
                "emoji",
                "php-emoji"
            ],
            "support": {
                "issues": "https://github.com/elvanto/litemoji/issues",
                "source": "https://github.com/elvanto/litemoji/tree/4.3.0"
            },
            "time": "2022-10-28T02:32:19+00:00"
        },
        {
            "name": "enshrined/svg-sanitize",
            "version": "0.15.4",
            "source": {
                "type": "git",
                "url": "https://github.com/darylldoyle/svg-sanitizer.git",
                "reference": "e50b83a2f1f296ca61394fe88fbfe3e896a84cf4"
            },
            "dist": {
                "type": "zip",
                "url": "https://api.github.com/repos/darylldoyle/svg-sanitizer/zipball/e50b83a2f1f296ca61394fe88fbfe3e896a84cf4",
                "reference": "e50b83a2f1f296ca61394fe88fbfe3e896a84cf4",
                "shasum": ""
            },
            "require": {
                "ext-dom": "*",
                "ext-libxml": "*",
                "php": "^7.0 || ^8.0"
            },
            "require-dev": {
                "phpunit/phpunit": "^6.5 || ^8.5"
            },
            "type": "library",
            "autoload": {
                "psr-4": {
                    "enshrined\\svgSanitize\\": "src"
                }
            },
            "notification-url": "https://packagist.org/downloads/",
            "license": [
                "GPL-2.0-or-later"
            ],
            "authors": [
                {
                    "name": "Daryll Doyle",
                    "email": "daryll@enshrined.co.uk"
                }
            ],
            "description": "An SVG sanitizer for PHP",
            "support": {
                "issues": "https://github.com/darylldoyle/svg-sanitizer/issues",
                "source": "https://github.com/darylldoyle/svg-sanitizer/tree/0.15.4"
            },
            "time": "2022-02-21T09:13:59+00:00"
        },
        {
            "name": "ezyang/htmlpurifier",
            "version": "v4.16.0",
            "source": {
                "type": "git",
                "url": "https://github.com/ezyang/htmlpurifier.git",
                "reference": "523407fb06eb9e5f3d59889b3978d5bfe94299c8"
            },
            "dist": {
                "type": "zip",
                "url": "https://api.github.com/repos/ezyang/htmlpurifier/zipball/523407fb06eb9e5f3d59889b3978d5bfe94299c8",
                "reference": "523407fb06eb9e5f3d59889b3978d5bfe94299c8",
                "shasum": ""
            },
            "require": {
                "php": "~5.6.0 || ~7.0.0 || ~7.1.0 || ~7.2.0 || ~7.3.0 || ~7.4.0 || ~8.0.0 || ~8.1.0 || ~8.2.0"
            },
            "require-dev": {
                "cerdic/css-tidy": "^1.7 || ^2.0",
                "simpletest/simpletest": "dev-master"
            },
            "suggest": {
                "cerdic/css-tidy": "If you want to use the filter 'Filter.ExtractStyleBlocks'.",
                "ext-bcmath": "Used for unit conversion and imagecrash protection",
                "ext-iconv": "Converts text to and from non-UTF-8 encodings",
                "ext-tidy": "Used for pretty-printing HTML"
            },
            "type": "library",
            "autoload": {
                "files": [
                    "library/HTMLPurifier.composer.php"
                ],
                "psr-0": {
                    "HTMLPurifier": "library/"
                },
                "exclude-from-classmap": [
                    "/library/HTMLPurifier/Language/"
                ]
            },
            "notification-url": "https://packagist.org/downloads/",
            "license": [
                "LGPL-2.1-or-later"
            ],
            "authors": [
                {
                    "name": "Edward Z. Yang",
                    "email": "admin@htmlpurifier.org",
                    "homepage": "http://ezyang.com"
                }
            ],
            "description": "Standards compliant HTML filter written in PHP",
            "homepage": "http://htmlpurifier.org/",
            "keywords": [
                "html"
            ],
            "support": {
                "issues": "https://github.com/ezyang/htmlpurifier/issues",
                "source": "https://github.com/ezyang/htmlpurifier/tree/v4.16.0"
            },
            "time": "2022-09-18T07:06:19+00:00"
        },
        {
            "name": "guzzlehttp/guzzle",
            "version": "7.5.0",
            "source": {
                "type": "git",
                "url": "https://github.com/guzzle/guzzle.git",
                "reference": "b50a2a1251152e43f6a37f0fa053e730a67d25ba"
            },
            "dist": {
                "type": "zip",
                "url": "https://api.github.com/repos/guzzle/guzzle/zipball/b50a2a1251152e43f6a37f0fa053e730a67d25ba",
                "reference": "b50a2a1251152e43f6a37f0fa053e730a67d25ba",
                "shasum": ""
            },
            "require": {
                "ext-json": "*",
                "guzzlehttp/promises": "^1.5",
                "guzzlehttp/psr7": "^1.9 || ^2.4",
                "php": "^7.2.5 || ^8.0",
                "psr/http-client": "^1.0",
                "symfony/deprecation-contracts": "^2.2 || ^3.0"
            },
            "provide": {
                "psr/http-client-implementation": "1.0"
            },
            "require-dev": {
                "bamarni/composer-bin-plugin": "^1.8.1",
                "ext-curl": "*",
                "php-http/client-integration-tests": "^3.0",
                "phpunit/phpunit": "^8.5.29 || ^9.5.23",
                "psr/log": "^1.1 || ^2.0 || ^3.0"
            },
            "suggest": {
                "ext-curl": "Required for CURL handler support",
                "ext-intl": "Required for Internationalized Domain Name (IDN) support",
                "psr/log": "Required for using the Log middleware"
            },
            "type": "library",
            "extra": {
                "bamarni-bin": {
                    "bin-links": true,
                    "forward-command": false
                },
                "branch-alias": {
                    "dev-master": "7.5-dev"
                }
            },
            "autoload": {
                "files": [
                    "src/functions_include.php"
                ],
                "psr-4": {
                    "GuzzleHttp\\": "src/"
                }
            },
            "notification-url": "https://packagist.org/downloads/",
            "license": [
                "MIT"
            ],
            "authors": [
                {
                    "name": "Graham Campbell",
                    "email": "hello@gjcampbell.co.uk",
                    "homepage": "https://github.com/GrahamCampbell"
                },
                {
                    "name": "Michael Dowling",
                    "email": "mtdowling@gmail.com",
                    "homepage": "https://github.com/mtdowling"
                },
                {
                    "name": "Jeremy Lindblom",
                    "email": "jeremeamia@gmail.com",
                    "homepage": "https://github.com/jeremeamia"
                },
                {
                    "name": "George Mponos",
                    "email": "gmponos@gmail.com",
                    "homepage": "https://github.com/gmponos"
                },
                {
                    "name": "Tobias Nyholm",
                    "email": "tobias.nyholm@gmail.com",
                    "homepage": "https://github.com/Nyholm"
                },
                {
                    "name": "Márk Sági-Kazár",
                    "email": "mark.sagikazar@gmail.com",
                    "homepage": "https://github.com/sagikazarmark"
                },
                {
                    "name": "Tobias Schultze",
                    "email": "webmaster@tubo-world.de",
                    "homepage": "https://github.com/Tobion"
                }
            ],
            "description": "Guzzle is a PHP HTTP client library",
            "keywords": [
                "client",
                "curl",
                "framework",
                "http",
                "http client",
                "psr-18",
                "psr-7",
                "rest",
                "web service"
            ],
            "support": {
                "issues": "https://github.com/guzzle/guzzle/issues",
                "source": "https://github.com/guzzle/guzzle/tree/7.5.0"
            },
            "funding": [
                {
                    "url": "https://github.com/GrahamCampbell",
                    "type": "github"
                },
                {
                    "url": "https://github.com/Nyholm",
                    "type": "github"
                },
                {
                    "url": "https://tidelift.com/funding/github/packagist/guzzlehttp/guzzle",
                    "type": "tidelift"
                }
            ],
            "time": "2022-08-28T15:39:27+00:00"
        },
        {
            "name": "guzzlehttp/promises",
            "version": "1.5.2",
            "source": {
                "type": "git",
                "url": "https://github.com/guzzle/promises.git",
                "reference": "b94b2807d85443f9719887892882d0329d1e2598"
            },
            "dist": {
                "type": "zip",
                "url": "https://api.github.com/repos/guzzle/promises/zipball/b94b2807d85443f9719887892882d0329d1e2598",
                "reference": "b94b2807d85443f9719887892882d0329d1e2598",
                "shasum": ""
            },
            "require": {
                "php": ">=5.5"
            },
            "require-dev": {
                "symfony/phpunit-bridge": "^4.4 || ^5.1"
            },
            "type": "library",
            "extra": {
                "branch-alias": {
                    "dev-master": "1.5-dev"
                }
            },
            "autoload": {
                "files": [
                    "src/functions_include.php"
                ],
                "psr-4": {
                    "GuzzleHttp\\Promise\\": "src/"
                }
            },
            "notification-url": "https://packagist.org/downloads/",
            "license": [
                "MIT"
            ],
            "authors": [
                {
                    "name": "Graham Campbell",
                    "email": "hello@gjcampbell.co.uk",
                    "homepage": "https://github.com/GrahamCampbell"
                },
                {
                    "name": "Michael Dowling",
                    "email": "mtdowling@gmail.com",
                    "homepage": "https://github.com/mtdowling"
                },
                {
                    "name": "Tobias Nyholm",
                    "email": "tobias.nyholm@gmail.com",
                    "homepage": "https://github.com/Nyholm"
                },
                {
                    "name": "Tobias Schultze",
                    "email": "webmaster@tubo-world.de",
                    "homepage": "https://github.com/Tobion"
                }
            ],
            "description": "Guzzle promises library",
            "keywords": [
                "promise"
            ],
            "support": {
                "issues": "https://github.com/guzzle/promises/issues",
                "source": "https://github.com/guzzle/promises/tree/1.5.2"
            },
            "funding": [
                {
                    "url": "https://github.com/GrahamCampbell",
                    "type": "github"
                },
                {
                    "url": "https://github.com/Nyholm",
                    "type": "github"
                },
                {
                    "url": "https://tidelift.com/funding/github/packagist/guzzlehttp/promises",
                    "type": "tidelift"
                }
            ],
            "time": "2022-08-28T14:55:35+00:00"
        },
        {
            "name": "guzzlehttp/psr7",
            "version": "2.4.3",
            "source": {
                "type": "git",
                "url": "https://github.com/guzzle/psr7.git",
                "reference": "67c26b443f348a51926030c83481b85718457d3d"
            },
            "dist": {
                "type": "zip",
                "url": "https://api.github.com/repos/guzzle/psr7/zipball/67c26b443f348a51926030c83481b85718457d3d",
                "reference": "67c26b443f348a51926030c83481b85718457d3d",
                "shasum": ""
            },
            "require": {
                "php": "^7.2.5 || ^8.0",
                "psr/http-factory": "^1.0",
                "psr/http-message": "^1.0",
                "ralouphie/getallheaders": "^3.0"
            },
            "provide": {
                "psr/http-factory-implementation": "1.0",
                "psr/http-message-implementation": "1.0"
            },
            "require-dev": {
                "bamarni/composer-bin-plugin": "^1.8.1",
                "http-interop/http-factory-tests": "^0.9",
                "phpunit/phpunit": "^8.5.29 || ^9.5.23"
            },
            "suggest": {
                "laminas/laminas-httphandlerrunner": "Emit PSR-7 responses"
            },
            "type": "library",
            "extra": {
                "bamarni-bin": {
                    "bin-links": true,
                    "forward-command": false
                },
                "branch-alias": {
                    "dev-master": "2.4-dev"
                }
            },
            "autoload": {
                "psr-4": {
                    "GuzzleHttp\\Psr7\\": "src/"
                }
            },
            "notification-url": "https://packagist.org/downloads/",
            "license": [
                "MIT"
            ],
            "authors": [
                {
                    "name": "Graham Campbell",
                    "email": "hello@gjcampbell.co.uk",
                    "homepage": "https://github.com/GrahamCampbell"
                },
                {
                    "name": "Michael Dowling",
                    "email": "mtdowling@gmail.com",
                    "homepage": "https://github.com/mtdowling"
                },
                {
                    "name": "George Mponos",
                    "email": "gmponos@gmail.com",
                    "homepage": "https://github.com/gmponos"
                },
                {
                    "name": "Tobias Nyholm",
                    "email": "tobias.nyholm@gmail.com",
                    "homepage": "https://github.com/Nyholm"
                },
                {
                    "name": "Márk Sági-Kazár",
                    "email": "mark.sagikazar@gmail.com",
                    "homepage": "https://github.com/sagikazarmark"
                },
                {
                    "name": "Tobias Schultze",
                    "email": "webmaster@tubo-world.de",
                    "homepage": "https://github.com/Tobion"
                },
                {
                    "name": "Márk Sági-Kazár",
                    "email": "mark.sagikazar@gmail.com",
                    "homepage": "https://sagikazarmark.hu"
                }
            ],
            "description": "PSR-7 message implementation that also provides common utility methods",
            "keywords": [
                "http",
                "message",
                "psr-7",
                "request",
                "response",
                "stream",
                "uri",
                "url"
            ],
            "support": {
                "issues": "https://github.com/guzzle/psr7/issues",
                "source": "https://github.com/guzzle/psr7/tree/2.4.3"
            },
            "funding": [
                {
                    "url": "https://github.com/GrahamCampbell",
                    "type": "github"
                },
                {
                    "url": "https://github.com/Nyholm",
                    "type": "github"
                },
                {
                    "url": "https://tidelift.com/funding/github/packagist/guzzlehttp/psr7",
                    "type": "tidelift"
                }
            ],
            "time": "2022-10-26T14:07:24+00:00"
        },
        {
            "name": "illuminate/collections",
            "version": "v9.46.0",
            "source": {
                "type": "git",
                "url": "https://github.com/illuminate/collections.git",
                "reference": "03777893d04776c2491c7b85fff3e4dd6723d928"
            },
            "dist": {
                "type": "zip",
                "url": "https://api.github.com/repos/illuminate/collections/zipball/03777893d04776c2491c7b85fff3e4dd6723d928",
                "reference": "03777893d04776c2491c7b85fff3e4dd6723d928",
                "shasum": ""
            },
            "require": {
                "illuminate/conditionable": "^9.0",
                "illuminate/contracts": "^9.0",
                "illuminate/macroable": "^9.0",
                "php": "^8.0.2"
            },
            "suggest": {
                "symfony/var-dumper": "Required to use the dump method (^6.0)."
            },
            "type": "library",
            "extra": {
                "branch-alias": {
                    "dev-master": "9.x-dev"
                }
            },
            "autoload": {
                "files": [
                    "helpers.php"
                ],
                "psr-4": {
                    "Illuminate\\Support\\": ""
                }
            },
            "notification-url": "https://packagist.org/downloads/",
            "license": [
                "MIT"
            ],
            "authors": [
                {
                    "name": "Taylor Otwell",
                    "email": "taylor@laravel.com"
                }
            ],
            "description": "The Illuminate Collections package.",
            "homepage": "https://laravel.com",
            "support": {
                "issues": "https://github.com/laravel/framework/issues",
                "source": "https://github.com/laravel/framework"
            },
            "time": "2022-12-24T19:41:01+00:00"
        },
        {
            "name": "illuminate/conditionable",
            "version": "v9.46.0",
            "source": {
                "type": "git",
                "url": "https://github.com/illuminate/conditionable.git",
                "reference": "5b40f51ccb07e0e7b1ec5559d8db9e0e2dc51883"
            },
            "dist": {
                "type": "zip",
                "url": "https://api.github.com/repos/illuminate/conditionable/zipball/5b40f51ccb07e0e7b1ec5559d8db9e0e2dc51883",
                "reference": "5b40f51ccb07e0e7b1ec5559d8db9e0e2dc51883",
                "shasum": ""
            },
            "require": {
                "php": "^8.0.2"
            },
            "type": "library",
            "extra": {
                "branch-alias": {
                    "dev-master": "9.x-dev"
                }
            },
            "autoload": {
                "psr-4": {
                    "Illuminate\\Support\\": ""
                }
            },
            "notification-url": "https://packagist.org/downloads/",
            "license": [
                "MIT"
            ],
            "authors": [
                {
                    "name": "Taylor Otwell",
                    "email": "taylor@laravel.com"
                }
            ],
            "description": "The Illuminate Conditionable package.",
            "homepage": "https://laravel.com",
            "support": {
                "issues": "https://github.com/laravel/framework/issues",
                "source": "https://github.com/laravel/framework"
            },
            "time": "2022-07-29T19:44:19+00:00"
        },
        {
            "name": "illuminate/contracts",
            "version": "v9.46.0",
            "source": {
                "type": "git",
                "url": "https://github.com/illuminate/contracts.git",
                "reference": "856ad15be8d80a2f217d30cfe2df3fc3a5c886fd"
            },
            "dist": {
                "type": "zip",
                "url": "https://api.github.com/repos/illuminate/contracts/zipball/856ad15be8d80a2f217d30cfe2df3fc3a5c886fd",
                "reference": "856ad15be8d80a2f217d30cfe2df3fc3a5c886fd",
                "shasum": ""
            },
            "require": {
                "php": "^8.0.2",
                "psr/container": "^1.1.1|^2.0.1",
                "psr/simple-cache": "^1.0|^2.0|^3.0"
            },
            "type": "library",
            "extra": {
                "branch-alias": {
                    "dev-master": "9.x-dev"
                }
            },
            "autoload": {
                "psr-4": {
                    "Illuminate\\Contracts\\": ""
                }
            },
            "notification-url": "https://packagist.org/downloads/",
            "license": [
                "MIT"
            ],
            "authors": [
                {
                    "name": "Taylor Otwell",
                    "email": "taylor@laravel.com"
                }
            ],
            "description": "The Illuminate Contracts package.",
            "homepage": "https://laravel.com",
            "support": {
                "issues": "https://github.com/laravel/framework/issues",
                "source": "https://github.com/laravel/framework"
            },
            "time": "2022-12-31T20:34:28+00:00"
        },
        {
            "name": "illuminate/macroable",
            "version": "v9.46.0",
            "source": {
                "type": "git",
                "url": "https://github.com/illuminate/macroable.git",
                "reference": "e3bfaf6401742a9c6abca61b9b10e998e5b6449a"
            },
            "dist": {
                "type": "zip",
                "url": "https://api.github.com/repos/illuminate/macroable/zipball/e3bfaf6401742a9c6abca61b9b10e998e5b6449a",
                "reference": "e3bfaf6401742a9c6abca61b9b10e998e5b6449a",
                "shasum": ""
            },
            "require": {
                "php": "^8.0.2"
            },
            "type": "library",
            "extra": {
                "branch-alias": {
                    "dev-master": "9.x-dev"
                }
            },
            "autoload": {
                "psr-4": {
                    "Illuminate\\Support\\": ""
                }
            },
            "notification-url": "https://packagist.org/downloads/",
            "license": [
                "MIT"
            ],
            "authors": [
                {
                    "name": "Taylor Otwell",
                    "email": "taylor@laravel.com"
                }
            ],
            "description": "The Illuminate Macroable package.",
            "homepage": "https://laravel.com",
            "support": {
                "issues": "https://github.com/laravel/framework/issues",
                "source": "https://github.com/laravel/framework"
            },
            "time": "2022-08-09T13:29:29+00:00"
        },
        {
            "name": "justinrainbow/json-schema",
            "version": "5.2.12",
            "source": {
                "type": "git",
                "url": "https://github.com/justinrainbow/json-schema.git",
                "reference": "ad87d5a5ca981228e0e205c2bc7dfb8e24559b60"
            },
            "dist": {
                "type": "zip",
                "url": "https://api.github.com/repos/justinrainbow/json-schema/zipball/ad87d5a5ca981228e0e205c2bc7dfb8e24559b60",
                "reference": "ad87d5a5ca981228e0e205c2bc7dfb8e24559b60",
                "shasum": ""
            },
            "require": {
                "php": ">=5.3.3"
            },
            "require-dev": {
                "friendsofphp/php-cs-fixer": "~2.2.20||~2.15.1",
                "json-schema/json-schema-test-suite": "1.2.0",
                "phpunit/phpunit": "^4.8.35"
            },
            "bin": [
                "bin/validate-json"
            ],
            "type": "library",
            "extra": {
                "branch-alias": {
                    "dev-master": "5.0.x-dev"
                }
            },
            "autoload": {
                "psr-4": {
                    "JsonSchema\\": "src/JsonSchema/"
                }
            },
            "notification-url": "https://packagist.org/downloads/",
            "license": [
                "MIT"
            ],
            "authors": [
                {
                    "name": "Bruno Prieto Reis",
                    "email": "bruno.p.reis@gmail.com"
                },
                {
                    "name": "Justin Rainbow",
                    "email": "justin.rainbow@gmail.com"
                },
                {
                    "name": "Igor Wiedler",
                    "email": "igor@wiedler.ch"
                },
                {
                    "name": "Robert Schönthal",
                    "email": "seroscho@googlemail.com"
                }
            ],
            "description": "A library to validate a json schema.",
            "homepage": "https://github.com/justinrainbow/json-schema",
            "keywords": [
                "json",
                "schema"
            ],
            "support": {
                "issues": "https://github.com/justinrainbow/json-schema/issues",
                "source": "https://github.com/justinrainbow/json-schema/tree/5.2.12"
            },
            "time": "2022-04-13T08:02:27+00:00"
        },
        {
            "name": "league/oauth2-client",
            "version": "2.6.1",
            "source": {
                "type": "git",
                "url": "https://github.com/thephpleague/oauth2-client.git",
                "reference": "2334c249907190c132364f5dae0287ab8666aa19"
            },
            "dist": {
                "type": "zip",
                "url": "https://api.github.com/repos/thephpleague/oauth2-client/zipball/2334c249907190c132364f5dae0287ab8666aa19",
                "reference": "2334c249907190c132364f5dae0287ab8666aa19",
                "shasum": ""
            },
            "require": {
                "guzzlehttp/guzzle": "^6.0 || ^7.0",
                "paragonie/random_compat": "^1 || ^2 || ^9.99",
                "php": "^5.6 || ^7.0 || ^8.0"
            },
            "require-dev": {
                "mockery/mockery": "^1.3.5",
                "php-parallel-lint/php-parallel-lint": "^1.3.1",
                "phpunit/phpunit": "^5.7 || ^6.0 || ^9.5",
                "squizlabs/php_codesniffer": "^2.3 || ^3.0"
            },
            "type": "library",
            "extra": {
                "branch-alias": {
                    "dev-2.x": "2.0.x-dev"
                }
            },
            "autoload": {
                "psr-4": {
                    "League\\OAuth2\\Client\\": "src/"
                }
            },
            "notification-url": "https://packagist.org/downloads/",
            "license": [
                "MIT"
            ],
            "authors": [
                {
                    "name": "Alex Bilbie",
                    "email": "hello@alexbilbie.com",
                    "homepage": "http://www.alexbilbie.com",
                    "role": "Developer"
                },
                {
                    "name": "Woody Gilk",
                    "homepage": "https://github.com/shadowhand",
                    "role": "Contributor"
                }
            ],
            "description": "OAuth 2.0 Client Library",
            "keywords": [
                "Authentication",
                "SSO",
                "authorization",
                "identity",
                "idp",
                "oauth",
                "oauth2",
                "single sign on"
            ],
            "support": {
                "issues": "https://github.com/thephpleague/oauth2-client/issues",
                "source": "https://github.com/thephpleague/oauth2-client/tree/2.6.1"
            },
            "time": "2021-12-22T16:42:49+00:00"
        },
        {
            "name": "mikehaertl/php-shellcommand",
            "version": "1.6.4",
            "source": {
                "type": "git",
                "url": "https://github.com/mikehaertl/php-shellcommand.git",
                "reference": "3488d7803df1e8f1a343d3d0ca452d527ad8d5e5"
            },
            "dist": {
                "type": "zip",
                "url": "https://api.github.com/repos/mikehaertl/php-shellcommand/zipball/3488d7803df1e8f1a343d3d0ca452d527ad8d5e5",
                "reference": "3488d7803df1e8f1a343d3d0ca452d527ad8d5e5",
                "shasum": ""
            },
            "require": {
                "php": ">= 5.3.0"
            },
            "require-dev": {
                "phpunit/phpunit": ">4.0 <=9.4"
            },
            "type": "library",
            "autoload": {
                "psr-4": {
                    "mikehaertl\\shellcommand\\": "src/"
                }
            },
            "notification-url": "https://packagist.org/downloads/",
            "license": [
                "MIT"
            ],
            "authors": [
                {
                    "name": "Michael Härtl",
                    "email": "haertl.mike@gmail.com"
                }
            ],
            "description": "An object oriented interface to shell commands",
            "keywords": [
                "shell"
            ],
            "support": {
                "issues": "https://github.com/mikehaertl/php-shellcommand/issues",
                "source": "https://github.com/mikehaertl/php-shellcommand/tree/1.6.4"
            },
            "time": "2021-03-17T06:54:33+00:00"
        },
        {
            "name": "moneyphp/money",
            "version": "v4.1.0",
            "source": {
                "type": "git",
                "url": "https://github.com/moneyphp/money.git",
                "reference": "c8eeeb1f7b7e6ca95490b94a301dc9cb8cb76c2d"
            },
            "dist": {
                "type": "zip",
                "url": "https://api.github.com/repos/moneyphp/money/zipball/c8eeeb1f7b7e6ca95490b94a301dc9cb8cb76c2d",
                "reference": "c8eeeb1f7b7e6ca95490b94a301dc9cb8cb76c2d",
                "shasum": ""
            },
            "require": {
                "ext-bcmath": "*",
                "ext-filter": "*",
                "ext-json": "*",
                "php": "~8.0.0 || ~8.1.0 || ~8.2.0"
            },
            "require-dev": {
                "cache/taggable-cache": "^1.1.0",
                "doctrine/coding-standard": "^9.0",
                "doctrine/instantiator": "^1.4.0",
                "ext-gmp": "*",
                "ext-intl": "*",
                "florianv/exchanger": "^2.6.3",
                "florianv/swap": "^4.3.0",
                "moneyphp/crypto-currencies": "^1.0.0",
                "moneyphp/iso-currencies": "^3.2.1",
                "php-http/message": "^1.11.0",
                "php-http/mock-client": "^1.4.1",
                "phpbench/phpbench": "^1.2.5",
                "phpspec/phpspec": "^7.3",
                "phpunit/phpunit": "^9.5.4",
                "psalm/plugin-phpunit": "^0.18.4",
                "psr/cache": "^1.0.1",
                "vimeo/psalm": "~5.3.0"
            },
            "suggest": {
                "ext-gmp": "Calculate without integer limits",
                "ext-intl": "Format Money objects with intl",
                "florianv/exchanger": "Exchange rates library for PHP",
                "florianv/swap": "Exchange rates library for PHP",
                "psr/cache-implementation": "Used for Currency caching"
            },
            "type": "library",
            "extra": {
                "branch-alias": {
                    "dev-master": "3.x-dev"
                }
            },
            "autoload": {
                "psr-4": {
                    "Money\\": "src/"
                }
            },
            "notification-url": "https://packagist.org/downloads/",
            "license": [
                "MIT"
            ],
            "authors": [
                {
                    "name": "Mathias Verraes",
                    "email": "mathias@verraes.net",
                    "homepage": "http://verraes.net"
                },
                {
                    "name": "Márk Sági-Kazár",
                    "email": "mark.sagikazar@gmail.com"
                },
                {
                    "name": "Frederik Bosch",
                    "email": "f.bosch@genkgo.nl"
                }
            ],
            "description": "PHP implementation of Fowler's Money pattern",
            "homepage": "http://moneyphp.org",
            "keywords": [
                "Value Object",
                "money",
                "vo"
            ],
            "support": {
                "issues": "https://github.com/moneyphp/money/issues",
                "source": "https://github.com/moneyphp/money/tree/v4.1.0"
            },
            "time": "2022-12-19T20:35:32+00:00"
        },
        {
            "name": "monolog/monolog",
            "version": "2.8.0",
            "source": {
                "type": "git",
                "url": "https://github.com/Seldaek/monolog.git",
                "reference": "720488632c590286b88b80e62aa3d3d551ad4a50"
            },
            "dist": {
                "type": "zip",
                "url": "https://api.github.com/repos/Seldaek/monolog/zipball/720488632c590286b88b80e62aa3d3d551ad4a50",
                "reference": "720488632c590286b88b80e62aa3d3d551ad4a50",
                "shasum": ""
            },
            "require": {
                "php": ">=7.2",
                "psr/log": "^1.0.1 || ^2.0 || ^3.0"
            },
            "provide": {
                "psr/log-implementation": "1.0.0 || 2.0.0 || 3.0.0"
            },
            "require-dev": {
                "aws/aws-sdk-php": "^2.4.9 || ^3.0",
                "doctrine/couchdb": "~1.0@dev",
                "elasticsearch/elasticsearch": "^7 || ^8",
                "ext-json": "*",
                "graylog2/gelf-php": "^1.4.2",
                "guzzlehttp/guzzle": "^7.4",
                "guzzlehttp/psr7": "^2.2",
                "mongodb/mongodb": "^1.8",
                "php-amqplib/php-amqplib": "~2.4 || ^3",
                "phpspec/prophecy": "^1.15",
                "phpstan/phpstan": "^0.12.91",
                "phpunit/phpunit": "^8.5.14",
                "predis/predis": "^1.1 || ^2.0",
                "rollbar/rollbar": "^1.3 || ^2 || ^3",
                "ruflin/elastica": "^7",
                "swiftmailer/swiftmailer": "^5.3|^6.0",
                "symfony/mailer": "^5.4 || ^6",
                "symfony/mime": "^5.4 || ^6"
            },
            "suggest": {
                "aws/aws-sdk-php": "Allow sending log messages to AWS services like DynamoDB",
                "doctrine/couchdb": "Allow sending log messages to a CouchDB server",
                "elasticsearch/elasticsearch": "Allow sending log messages to an Elasticsearch server via official client",
                "ext-amqp": "Allow sending log messages to an AMQP server (1.0+ required)",
                "ext-curl": "Required to send log messages using the IFTTTHandler, the LogglyHandler, the SendGridHandler, the SlackWebhookHandler or the TelegramBotHandler",
                "ext-mbstring": "Allow to work properly with unicode symbols",
                "ext-mongodb": "Allow sending log messages to a MongoDB server (via driver)",
                "ext-openssl": "Required to send log messages using SSL",
                "ext-sockets": "Allow sending log messages to a Syslog server (via UDP driver)",
                "graylog2/gelf-php": "Allow sending log messages to a GrayLog2 server",
                "mongodb/mongodb": "Allow sending log messages to a MongoDB server (via library)",
                "php-amqplib/php-amqplib": "Allow sending log messages to an AMQP server using php-amqplib",
                "rollbar/rollbar": "Allow sending log messages to Rollbar",
                "ruflin/elastica": "Allow sending log messages to an Elastic Search server"
            },
            "type": "library",
            "extra": {
                "branch-alias": {
                    "dev-main": "2.x-dev"
                }
            },
            "autoload": {
                "psr-4": {
                    "Monolog\\": "src/Monolog"
                }
            },
            "notification-url": "https://packagist.org/downloads/",
            "license": [
                "MIT"
            ],
            "authors": [
                {
                    "name": "Jordi Boggiano",
                    "email": "j.boggiano@seld.be",
                    "homepage": "https://seld.be"
                }
            ],
            "description": "Sends your logs to files, sockets, inboxes, databases and various web services",
            "homepage": "https://github.com/Seldaek/monolog",
            "keywords": [
                "log",
                "logging",
                "psr-3"
            ],
            "support": {
                "issues": "https://github.com/Seldaek/monolog/issues",
                "source": "https://github.com/Seldaek/monolog/tree/2.8.0"
            },
            "funding": [
                {
                    "url": "https://github.com/Seldaek",
                    "type": "github"
                },
                {
                    "url": "https://tidelift.com/funding/github/packagist/monolog/monolog",
                    "type": "tidelift"
                }
            ],
            "time": "2022-07-24T11:55:47+00:00"
        },
        {
            "name": "paragonie/random_compat",
            "version": "v9.99.100",
            "source": {
                "type": "git",
                "url": "https://github.com/paragonie/random_compat.git",
                "reference": "996434e5492cb4c3edcb9168db6fbb1359ef965a"
            },
            "dist": {
                "type": "zip",
                "url": "https://api.github.com/repos/paragonie/random_compat/zipball/996434e5492cb4c3edcb9168db6fbb1359ef965a",
                "reference": "996434e5492cb4c3edcb9168db6fbb1359ef965a",
                "shasum": ""
            },
            "require": {
                "php": ">= 7"
            },
            "require-dev": {
                "phpunit/phpunit": "4.*|5.*",
                "vimeo/psalm": "^1"
            },
            "suggest": {
                "ext-libsodium": "Provides a modern crypto API that can be used to generate random bytes."
            },
            "type": "library",
            "notification-url": "https://packagist.org/downloads/",
            "license": [
                "MIT"
            ],
            "authors": [
                {
                    "name": "Paragon Initiative Enterprises",
                    "email": "security@paragonie.com",
                    "homepage": "https://paragonie.com"
                }
            ],
            "description": "PHP 5.x polyfill for random_bytes() and random_int() from PHP 7",
            "keywords": [
                "csprng",
                "polyfill",
                "pseudorandom",
                "random"
            ],
            "support": {
                "email": "info@paragonie.com",
                "issues": "https://github.com/paragonie/random_compat/issues",
                "source": "https://github.com/paragonie/random_compat"
            },
            "time": "2020-10-15T08:29:30+00:00"
        },
        {
            "name": "phpdocumentor/reflection-common",
            "version": "2.2.0",
            "source": {
                "type": "git",
                "url": "https://github.com/phpDocumentor/ReflectionCommon.git",
                "reference": "1d01c49d4ed62f25aa84a747ad35d5a16924662b"
            },
            "dist": {
                "type": "zip",
                "url": "https://api.github.com/repos/phpDocumentor/ReflectionCommon/zipball/1d01c49d4ed62f25aa84a747ad35d5a16924662b",
                "reference": "1d01c49d4ed62f25aa84a747ad35d5a16924662b",
                "shasum": ""
            },
            "require": {
                "php": "^7.2 || ^8.0"
            },
            "type": "library",
            "extra": {
                "branch-alias": {
                    "dev-2.x": "2.x-dev"
                }
            },
            "autoload": {
                "psr-4": {
                    "phpDocumentor\\Reflection\\": "src/"
                }
            },
            "notification-url": "https://packagist.org/downloads/",
            "license": [
                "MIT"
            ],
            "authors": [
                {
                    "name": "Jaap van Otterdijk",
                    "email": "opensource@ijaap.nl"
                }
            ],
            "description": "Common reflection classes used by phpdocumentor to reflect the code structure",
            "homepage": "http://www.phpdoc.org",
            "keywords": [
                "FQSEN",
                "phpDocumentor",
                "phpdoc",
                "reflection",
                "static analysis"
            ],
            "support": {
                "issues": "https://github.com/phpDocumentor/ReflectionCommon/issues",
                "source": "https://github.com/phpDocumentor/ReflectionCommon/tree/2.x"
            },
            "time": "2020-06-27T09:03:43+00:00"
        },
        {
            "name": "phpdocumentor/reflection-docblock",
            "version": "5.3.0",
            "source": {
                "type": "git",
                "url": "https://github.com/phpDocumentor/ReflectionDocBlock.git",
                "reference": "622548b623e81ca6d78b721c5e029f4ce664f170"
            },
            "dist": {
                "type": "zip",
                "url": "https://api.github.com/repos/phpDocumentor/ReflectionDocBlock/zipball/622548b623e81ca6d78b721c5e029f4ce664f170",
                "reference": "622548b623e81ca6d78b721c5e029f4ce664f170",
                "shasum": ""
            },
            "require": {
                "ext-filter": "*",
                "php": "^7.2 || ^8.0",
                "phpdocumentor/reflection-common": "^2.2",
                "phpdocumentor/type-resolver": "^1.3",
                "webmozart/assert": "^1.9.1"
            },
            "require-dev": {
                "mockery/mockery": "~1.3.2",
                "psalm/phar": "^4.8"
            },
            "type": "library",
            "extra": {
                "branch-alias": {
                    "dev-master": "5.x-dev"
                }
            },
            "autoload": {
                "psr-4": {
                    "phpDocumentor\\Reflection\\": "src"
                }
            },
            "notification-url": "https://packagist.org/downloads/",
            "license": [
                "MIT"
            ],
            "authors": [
                {
                    "name": "Mike van Riel",
                    "email": "me@mikevanriel.com"
                },
                {
                    "name": "Jaap van Otterdijk",
                    "email": "account@ijaap.nl"
                }
            ],
            "description": "With this component, a library can provide support for annotations via DocBlocks or otherwise retrieve information that is embedded in a DocBlock.",
            "support": {
                "issues": "https://github.com/phpDocumentor/ReflectionDocBlock/issues",
                "source": "https://github.com/phpDocumentor/ReflectionDocBlock/tree/5.3.0"
            },
            "time": "2021-10-19T17:43:47+00:00"
        },
        {
            "name": "phpdocumentor/type-resolver",
            "version": "1.6.2",
            "source": {
                "type": "git",
                "url": "https://github.com/phpDocumentor/TypeResolver.git",
                "reference": "48f445a408c131e38cab1c235aa6d2bb7a0bb20d"
            },
            "dist": {
                "type": "zip",
                "url": "https://api.github.com/repos/phpDocumentor/TypeResolver/zipball/48f445a408c131e38cab1c235aa6d2bb7a0bb20d",
                "reference": "48f445a408c131e38cab1c235aa6d2bb7a0bb20d",
                "shasum": ""
            },
            "require": {
                "php": "^7.4 || ^8.0",
                "phpdocumentor/reflection-common": "^2.0"
            },
            "require-dev": {
                "ext-tokenizer": "*",
                "phpstan/extension-installer": "^1.1",
                "phpstan/phpstan": "^1.8",
                "phpstan/phpstan-phpunit": "^1.1",
                "phpunit/phpunit": "^9.5",
                "rector/rector": "^0.13.9",
                "vimeo/psalm": "^4.25"
            },
            "type": "library",
            "extra": {
                "branch-alias": {
                    "dev-1.x": "1.x-dev"
                }
            },
            "autoload": {
                "psr-4": {
                    "phpDocumentor\\Reflection\\": "src"
                }
            },
            "notification-url": "https://packagist.org/downloads/",
            "license": [
                "MIT"
            ],
            "authors": [
                {
                    "name": "Mike van Riel",
                    "email": "me@mikevanriel.com"
                }
            ],
            "description": "A PSR-5 based resolver of Class names, Types and Structural Element Names",
            "support": {
                "issues": "https://github.com/phpDocumentor/TypeResolver/issues",
                "source": "https://github.com/phpDocumentor/TypeResolver/tree/1.6.2"
            },
            "time": "2022-10-14T12:47:21+00:00"
        },
        {
            "name": "pixelandtonic/imagine",
            "version": "1.3.3.1",
            "source": {
                "type": "git",
                "url": "https://github.com/pixelandtonic/Imagine.git",
                "reference": "4d9bb596ff60504e37ccf9103c0bb705dba7fec6"
            },
            "dist": {
                "type": "zip",
                "url": "https://api.github.com/repos/pixelandtonic/Imagine/zipball/4d9bb596ff60504e37ccf9103c0bb705dba7fec6",
                "reference": "4d9bb596ff60504e37ccf9103c0bb705dba7fec6",
                "shasum": ""
            },
            "require": {
                "php": ">=5.5"
            },
            "require-dev": {
                "phpunit/phpunit": "^4.8 || ^5.7 || ^6.5 || ^7.5 || ^8.4 || ^9.3"
            },
            "suggest": {
                "ext-exif": "to read EXIF metadata",
                "ext-gd": "to use the GD implementation",
                "ext-gmagick": "to use the Gmagick implementation",
                "ext-imagick": "to use the Imagick implementation"
            },
            "type": "library",
            "extra": {
                "branch-alias": {
                    "dev-develop": "1.x-dev"
                }
            },
            "autoload": {
                "psr-4": {
                    "Imagine\\": "src/"
                }
            },
            "notification-url": "https://packagist.org/downloads/",
            "license": [
                "MIT"
            ],
            "authors": [
                {
                    "name": "Bulat Shakirzyanov",
                    "email": "mallluhuct@gmail.com",
                    "homepage": "http://avalanche123.com"
                }
            ],
            "description": "Image processing for PHP 5.3",
            "homepage": "http://imagine.readthedocs.org/",
            "keywords": [
                "drawing",
                "graphics",
                "image manipulation",
                "image processing"
            ],
            "support": {
                "source": "https://github.com/pixelandtonic/Imagine/tree/1.3.3.1"
            },
            "time": "2023-01-03T19:18:06+00:00"
        },
        {
            "name": "psr/container",
            "version": "2.0.2",
            "source": {
                "type": "git",
                "url": "https://github.com/php-fig/container.git",
                "reference": "c71ecc56dfe541dbd90c5360474fbc405f8d5963"
            },
            "dist": {
                "type": "zip",
                "url": "https://api.github.com/repos/php-fig/container/zipball/c71ecc56dfe541dbd90c5360474fbc405f8d5963",
                "reference": "c71ecc56dfe541dbd90c5360474fbc405f8d5963",
                "shasum": ""
            },
            "require": {
                "php": ">=7.4.0"
            },
            "type": "library",
            "extra": {
                "branch-alias": {
                    "dev-master": "2.0.x-dev"
                }
            },
            "autoload": {
                "psr-4": {
                    "Psr\\Container\\": "src/"
                }
            },
            "notification-url": "https://packagist.org/downloads/",
            "license": [
                "MIT"
            ],
            "authors": [
                {
                    "name": "PHP-FIG",
                    "homepage": "https://www.php-fig.org/"
                }
            ],
            "description": "Common Container Interface (PHP FIG PSR-11)",
            "homepage": "https://github.com/php-fig/container",
            "keywords": [
                "PSR-11",
                "container",
                "container-interface",
                "container-interop",
                "psr"
            ],
            "support": {
                "issues": "https://github.com/php-fig/container/issues",
                "source": "https://github.com/php-fig/container/tree/2.0.2"
            },
            "time": "2021-11-05T16:47:00+00:00"
        },
        {
            "name": "psr/event-dispatcher",
            "version": "1.0.0",
            "source": {
                "type": "git",
                "url": "https://github.com/php-fig/event-dispatcher.git",
                "reference": "dbefd12671e8a14ec7f180cab83036ed26714bb0"
            },
            "dist": {
                "type": "zip",
                "url": "https://api.github.com/repos/php-fig/event-dispatcher/zipball/dbefd12671e8a14ec7f180cab83036ed26714bb0",
                "reference": "dbefd12671e8a14ec7f180cab83036ed26714bb0",
                "shasum": ""
            },
            "require": {
                "php": ">=7.2.0"
            },
            "type": "library",
            "extra": {
                "branch-alias": {
                    "dev-master": "1.0.x-dev"
                }
            },
            "autoload": {
                "psr-4": {
                    "Psr\\EventDispatcher\\": "src/"
                }
            },
            "notification-url": "https://packagist.org/downloads/",
            "license": [
                "MIT"
            ],
            "authors": [
                {
                    "name": "PHP-FIG",
                    "homepage": "http://www.php-fig.org/"
                }
            ],
            "description": "Standard interfaces for event handling.",
            "keywords": [
                "events",
                "psr",
                "psr-14"
            ],
            "support": {
                "issues": "https://github.com/php-fig/event-dispatcher/issues",
                "source": "https://github.com/php-fig/event-dispatcher/tree/1.0.0"
            },
            "time": "2019-01-08T18:20:26+00:00"
        },
        {
            "name": "psr/http-client",
            "version": "1.0.1",
            "source": {
                "type": "git",
                "url": "https://github.com/php-fig/http-client.git",
                "reference": "2dfb5f6c5eff0e91e20e913f8c5452ed95b86621"
            },
            "dist": {
                "type": "zip",
                "url": "https://api.github.com/repos/php-fig/http-client/zipball/2dfb5f6c5eff0e91e20e913f8c5452ed95b86621",
                "reference": "2dfb5f6c5eff0e91e20e913f8c5452ed95b86621",
                "shasum": ""
            },
            "require": {
                "php": "^7.0 || ^8.0",
                "psr/http-message": "^1.0"
            },
            "type": "library",
            "extra": {
                "branch-alias": {
                    "dev-master": "1.0.x-dev"
                }
            },
            "autoload": {
                "psr-4": {
                    "Psr\\Http\\Client\\": "src/"
                }
            },
            "notification-url": "https://packagist.org/downloads/",
            "license": [
                "MIT"
            ],
            "authors": [
                {
                    "name": "PHP-FIG",
                    "homepage": "http://www.php-fig.org/"
                }
            ],
            "description": "Common interface for HTTP clients",
            "homepage": "https://github.com/php-fig/http-client",
            "keywords": [
                "http",
                "http-client",
                "psr",
                "psr-18"
            ],
            "support": {
                "source": "https://github.com/php-fig/http-client/tree/master"
            },
            "time": "2020-06-29T06:28:15+00:00"
        },
        {
            "name": "psr/http-factory",
            "version": "1.0.1",
            "source": {
                "type": "git",
                "url": "https://github.com/php-fig/http-factory.git",
                "reference": "12ac7fcd07e5b077433f5f2bee95b3a771bf61be"
            },
            "dist": {
                "type": "zip",
                "url": "https://api.github.com/repos/php-fig/http-factory/zipball/12ac7fcd07e5b077433f5f2bee95b3a771bf61be",
                "reference": "12ac7fcd07e5b077433f5f2bee95b3a771bf61be",
                "shasum": ""
            },
            "require": {
                "php": ">=7.0.0",
                "psr/http-message": "^1.0"
            },
            "type": "library",
            "extra": {
                "branch-alias": {
                    "dev-master": "1.0.x-dev"
                }
            },
            "autoload": {
                "psr-4": {
                    "Psr\\Http\\Message\\": "src/"
                }
            },
            "notification-url": "https://packagist.org/downloads/",
            "license": [
                "MIT"
            ],
            "authors": [
                {
                    "name": "PHP-FIG",
                    "homepage": "http://www.php-fig.org/"
                }
            ],
            "description": "Common interfaces for PSR-7 HTTP message factories",
            "keywords": [
                "factory",
                "http",
                "message",
                "psr",
                "psr-17",
                "psr-7",
                "request",
                "response"
            ],
            "support": {
                "source": "https://github.com/php-fig/http-factory/tree/master"
            },
            "time": "2019-04-30T12:38:16+00:00"
        },
        {
            "name": "psr/http-message",
            "version": "1.0.1",
            "source": {
                "type": "git",
                "url": "https://github.com/php-fig/http-message.git",
                "reference": "f6561bf28d520154e4b0ec72be95418abe6d9363"
            },
            "dist": {
                "type": "zip",
                "url": "https://api.github.com/repos/php-fig/http-message/zipball/f6561bf28d520154e4b0ec72be95418abe6d9363",
                "reference": "f6561bf28d520154e4b0ec72be95418abe6d9363",
                "shasum": ""
            },
            "require": {
                "php": ">=5.3.0"
            },
            "type": "library",
            "extra": {
                "branch-alias": {
                    "dev-master": "1.0.x-dev"
                }
            },
            "autoload": {
                "psr-4": {
                    "Psr\\Http\\Message\\": "src/"
                }
            },
            "notification-url": "https://packagist.org/downloads/",
            "license": [
                "MIT"
            ],
            "authors": [
                {
                    "name": "PHP-FIG",
                    "homepage": "http://www.php-fig.org/"
                }
            ],
            "description": "Common interface for HTTP messages",
            "homepage": "https://github.com/php-fig/http-message",
            "keywords": [
                "http",
                "http-message",
                "psr",
                "psr-7",
                "request",
                "response"
            ],
            "support": {
                "source": "https://github.com/php-fig/http-message/tree/master"
            },
            "time": "2016-08-06T14:39:51+00:00"
        },
        {
            "name": "psr/log",
            "version": "1.1.4",
            "source": {
                "type": "git",
                "url": "https://github.com/php-fig/log.git",
                "reference": "d49695b909c3b7628b6289db5479a1c204601f11"
            },
            "dist": {
                "type": "zip",
                "url": "https://api.github.com/repos/php-fig/log/zipball/d49695b909c3b7628b6289db5479a1c204601f11",
                "reference": "d49695b909c3b7628b6289db5479a1c204601f11",
                "shasum": ""
            },
            "require": {
                "php": ">=5.3.0"
            },
            "type": "library",
            "extra": {
                "branch-alias": {
                    "dev-master": "1.1.x-dev"
                }
            },
            "autoload": {
                "psr-4": {
                    "Psr\\Log\\": "Psr/Log/"
                }
            },
            "notification-url": "https://packagist.org/downloads/",
            "license": [
                "MIT"
            ],
            "authors": [
                {
                    "name": "PHP-FIG",
                    "homepage": "https://www.php-fig.org/"
                }
            ],
            "description": "Common interface for logging libraries",
            "homepage": "https://github.com/php-fig/log",
            "keywords": [
                "log",
                "psr",
                "psr-3"
            ],
            "support": {
                "source": "https://github.com/php-fig/log/tree/1.1.4"
            },
            "time": "2021-05-03T11:20:27+00:00"
        },
        {
            "name": "psr/simple-cache",
            "version": "3.0.0",
            "source": {
                "type": "git",
                "url": "https://github.com/php-fig/simple-cache.git",
                "reference": "764e0b3939f5ca87cb904f570ef9be2d78a07865"
            },
            "dist": {
                "type": "zip",
                "url": "https://api.github.com/repos/php-fig/simple-cache/zipball/764e0b3939f5ca87cb904f570ef9be2d78a07865",
                "reference": "764e0b3939f5ca87cb904f570ef9be2d78a07865",
                "shasum": ""
            },
            "require": {
                "php": ">=8.0.0"
            },
            "type": "library",
            "extra": {
                "branch-alias": {
                    "dev-master": "3.0.x-dev"
                }
            },
            "autoload": {
                "psr-4": {
                    "Psr\\SimpleCache\\": "src/"
                }
            },
            "notification-url": "https://packagist.org/downloads/",
            "license": [
                "MIT"
            ],
            "authors": [
                {
                    "name": "PHP-FIG",
                    "homepage": "https://www.php-fig.org/"
                }
            ],
            "description": "Common interfaces for simple caching",
            "keywords": [
                "cache",
                "caching",
                "psr",
                "psr-16",
                "simple-cache"
            ],
            "support": {
                "source": "https://github.com/php-fig/simple-cache/tree/3.0.0"
            },
            "time": "2021-10-29T13:26:27+00:00"
        },
        {
            "name": "ralouphie/getallheaders",
            "version": "3.0.3",
            "source": {
                "type": "git",
                "url": "https://github.com/ralouphie/getallheaders.git",
                "reference": "120b605dfeb996808c31b6477290a714d356e822"
            },
            "dist": {
                "type": "zip",
                "url": "https://api.github.com/repos/ralouphie/getallheaders/zipball/120b605dfeb996808c31b6477290a714d356e822",
                "reference": "120b605dfeb996808c31b6477290a714d356e822",
                "shasum": ""
            },
            "require": {
                "php": ">=5.6"
            },
            "require-dev": {
                "php-coveralls/php-coveralls": "^2.1",
                "phpunit/phpunit": "^5 || ^6.5"
            },
            "type": "library",
            "autoload": {
                "files": [
                    "src/getallheaders.php"
                ]
            },
            "notification-url": "https://packagist.org/downloads/",
            "license": [
                "MIT"
            ],
            "authors": [
                {
                    "name": "Ralph Khattar",
                    "email": "ralph.khattar@gmail.com"
                }
            ],
            "description": "A polyfill for getallheaders.",
            "support": {
                "issues": "https://github.com/ralouphie/getallheaders/issues",
                "source": "https://github.com/ralouphie/getallheaders/tree/develop"
            },
            "time": "2019-03-08T08:55:37+00:00"
        },
        {
            "name": "react/promise",
            "version": "v2.9.0",
            "source": {
                "type": "git",
                "url": "https://github.com/reactphp/promise.git",
                "reference": "234f8fd1023c9158e2314fa9d7d0e6a83db42910"
            },
            "dist": {
                "type": "zip",
                "url": "https://api.github.com/repos/reactphp/promise/zipball/234f8fd1023c9158e2314fa9d7d0e6a83db42910",
                "reference": "234f8fd1023c9158e2314fa9d7d0e6a83db42910",
                "shasum": ""
            },
            "require": {
                "php": ">=5.4.0"
            },
            "require-dev": {
                "phpunit/phpunit": "^9.3 || ^5.7 || ^4.8.36"
            },
            "type": "library",
            "autoload": {
                "files": [
                    "src/functions_include.php"
                ],
                "psr-4": {
                    "React\\Promise\\": "src/"
                }
            },
            "notification-url": "https://packagist.org/downloads/",
            "license": [
                "MIT"
            ],
            "authors": [
                {
                    "name": "Jan Sorgalla",
                    "email": "jsorgalla@gmail.com",
                    "homepage": "https://sorgalla.com/"
                },
                {
                    "name": "Christian Lück",
                    "email": "christian@clue.engineering",
                    "homepage": "https://clue.engineering/"
                },
                {
                    "name": "Cees-Jan Kiewiet",
                    "email": "reactphp@ceesjankiewiet.nl",
                    "homepage": "https://wyrihaximus.net/"
                },
                {
                    "name": "Chris Boden",
                    "email": "cboden@gmail.com",
                    "homepage": "https://cboden.dev/"
                }
            ],
            "description": "A lightweight implementation of CommonJS Promises/A for PHP",
            "keywords": [
                "promise",
                "promises"
            ],
            "support": {
                "issues": "https://github.com/reactphp/promise/issues",
                "source": "https://github.com/reactphp/promise/tree/v2.9.0"
            },
            "funding": [
                {
                    "url": "https://github.com/WyriHaximus",
                    "type": "github"
                },
                {
                    "url": "https://github.com/clue",
                    "type": "github"
                }
            ],
            "time": "2022-02-11T10:27:51+00:00"
        },
        {
            "name": "samdark/yii2-psr-log-target",
            "version": "1.1.3",
            "source": {
                "type": "git",
                "url": "https://github.com/samdark/yii2-psr-log-target.git",
                "reference": "ccb29ecb7140c4eb81c3dfad38f61b21a9c1ed30"
            },
            "dist": {
                "type": "zip",
                "url": "https://api.github.com/repos/samdark/yii2-psr-log-target/zipball/ccb29ecb7140c4eb81c3dfad38f61b21a9c1ed30",
                "reference": "ccb29ecb7140c4eb81c3dfad38f61b21a9c1ed30",
                "shasum": ""
            },
            "require": {
                "psr/log": "~1.0.2|~1.1.0",
                "yiisoft/yii2": "~2.0.0"
            },
            "require-dev": {
                "phpunit/phpunit": "~4.4"
            },
            "type": "yii2-extension",
            "autoload": {
                "psr-4": {
                    "samdark\\log\\": "src",
                    "samdark\\log\\tests\\": "tests"
                }
            },
            "notification-url": "https://packagist.org/downloads/",
            "license": [
                "BSD-3-Clause"
            ],
            "authors": [
                {
                    "name": "Alexander Makarov",
                    "email": "sam@rmcreative.ru"
                }
            ],
            "description": "Yii 2 log target which uses PSR-3 compatible logger",
            "homepage": "https://github.com/samdark/yii2-psr-log-target",
            "keywords": [
                "extension",
                "log",
                "psr-3",
                "yii"
            ],
            "support": {
                "issues": "https://github.com/samdark/yii2-psr-log-target/issues",
                "source": "https://github.com/samdark/yii2-psr-log-target"
            },
            "funding": [
                {
                    "url": "https://github.com/samdark",
                    "type": "github"
                },
                {
                    "url": "https://www.patreon.com/samdark",
                    "type": "patreon"
                }
            ],
            "time": "2020-07-16T12:34:01+00:00"
        },
        {
            "name": "seld/cli-prompt",
            "version": "1.0.4",
            "source": {
                "type": "git",
                "url": "https://github.com/Seldaek/cli-prompt.git",
                "reference": "b8dfcf02094b8c03b40322c229493bb2884423c5"
            },
            "dist": {
                "type": "zip",
                "url": "https://api.github.com/repos/Seldaek/cli-prompt/zipball/b8dfcf02094b8c03b40322c229493bb2884423c5",
                "reference": "b8dfcf02094b8c03b40322c229493bb2884423c5",
                "shasum": ""
            },
            "require": {
                "php": ">=5.3"
            },
            "require-dev": {
                "phpstan/phpstan": "^0.12.63"
            },
            "type": "library",
            "extra": {
                "branch-alias": {
                    "dev-master": "1.x-dev"
                }
            },
            "autoload": {
                "psr-4": {
                    "Seld\\CliPrompt\\": "src/"
                }
            },
            "notification-url": "https://packagist.org/downloads/",
            "license": [
                "MIT"
            ],
            "authors": [
                {
                    "name": "Jordi Boggiano",
                    "email": "j.boggiano@seld.be"
                }
            ],
            "description": "Allows you to prompt for user input on the command line, and optionally hide the characters they type",
            "keywords": [
                "cli",
                "console",
                "hidden",
                "input",
                "prompt"
            ],
            "support": {
                "issues": "https://github.com/Seldaek/cli-prompt/issues",
                "source": "https://github.com/Seldaek/cli-prompt/tree/1.0.4"
            },
            "time": "2020-12-15T21:32:01+00:00"
        },
        {
            "name": "seld/jsonlint",
            "version": "1.9.0",
            "source": {
                "type": "git",
                "url": "https://github.com/Seldaek/jsonlint.git",
                "reference": "4211420d25eba80712bff236a98960ef68b866b7"
            },
            "dist": {
                "type": "zip",
                "url": "https://api.github.com/repos/Seldaek/jsonlint/zipball/4211420d25eba80712bff236a98960ef68b866b7",
                "reference": "4211420d25eba80712bff236a98960ef68b866b7",
                "shasum": ""
            },
            "require": {
                "php": "^5.3 || ^7.0 || ^8.0"
            },
            "require-dev": {
                "phpstan/phpstan": "^1.5",
                "phpunit/phpunit": "^4.8.35 || ^5.7 || ^6.0 || ^8.5.13"
            },
            "bin": [
                "bin/jsonlint"
            ],
            "type": "library",
            "autoload": {
                "psr-4": {
                    "Seld\\JsonLint\\": "src/Seld/JsonLint/"
                }
            },
            "notification-url": "https://packagist.org/downloads/",
            "license": [
                "MIT"
            ],
            "authors": [
                {
                    "name": "Jordi Boggiano",
                    "email": "j.boggiano@seld.be",
                    "homepage": "http://seld.be"
                }
            ],
            "description": "JSON Linter",
            "keywords": [
                "json",
                "linter",
                "parser",
                "validator"
            ],
            "support": {
                "issues": "https://github.com/Seldaek/jsonlint/issues",
                "source": "https://github.com/Seldaek/jsonlint/tree/1.9.0"
            },
            "funding": [
                {
                    "url": "https://github.com/Seldaek",
                    "type": "github"
                },
                {
                    "url": "https://tidelift.com/funding/github/packagist/seld/jsonlint",
                    "type": "tidelift"
                }
            ],
            "time": "2022-04-01T13:37:23+00:00"
        },
        {
            "name": "seld/phar-utils",
            "version": "1.2.1",
            "source": {
                "type": "git",
                "url": "https://github.com/Seldaek/phar-utils.git",
                "reference": "ea2f4014f163c1be4c601b9b7bd6af81ba8d701c"
            },
            "dist": {
                "type": "zip",
                "url": "https://api.github.com/repos/Seldaek/phar-utils/zipball/ea2f4014f163c1be4c601b9b7bd6af81ba8d701c",
                "reference": "ea2f4014f163c1be4c601b9b7bd6af81ba8d701c",
                "shasum": ""
            },
            "require": {
                "php": ">=5.3"
            },
            "type": "library",
            "extra": {
                "branch-alias": {
                    "dev-master": "1.x-dev"
                }
            },
            "autoload": {
                "psr-4": {
                    "Seld\\PharUtils\\": "src/"
                }
            },
            "notification-url": "https://packagist.org/downloads/",
            "license": [
                "MIT"
            ],
            "authors": [
                {
                    "name": "Jordi Boggiano",
                    "email": "j.boggiano@seld.be"
                }
            ],
            "description": "PHAR file format utilities, for when PHP phars you up",
            "keywords": [
                "phar"
            ],
            "support": {
                "issues": "https://github.com/Seldaek/phar-utils/issues",
                "source": "https://github.com/Seldaek/phar-utils/tree/1.2.1"
            },
            "time": "2022-08-31T10:31:18+00:00"
        },
        {
            "name": "symfony/console",
            "version": "v5.4.17",
            "source": {
                "type": "git",
                "url": "https://github.com/symfony/console.git",
                "reference": "58422fdcb0e715ed05b385f70d3e8b5ed4bbd45f"
            },
            "dist": {
                "type": "zip",
                "url": "https://api.github.com/repos/symfony/console/zipball/58422fdcb0e715ed05b385f70d3e8b5ed4bbd45f",
                "reference": "58422fdcb0e715ed05b385f70d3e8b5ed4bbd45f",
                "shasum": ""
            },
            "require": {
                "php": ">=7.2.5",
                "symfony/deprecation-contracts": "^2.1|^3",
                "symfony/polyfill-mbstring": "~1.0",
                "symfony/polyfill-php73": "^1.9",
                "symfony/polyfill-php80": "^1.16",
                "symfony/service-contracts": "^1.1|^2|^3",
                "symfony/string": "^5.1|^6.0"
            },
            "conflict": {
                "psr/log": ">=3",
                "symfony/dependency-injection": "<4.4",
                "symfony/dotenv": "<5.1",
                "symfony/event-dispatcher": "<4.4",
                "symfony/lock": "<4.4",
                "symfony/process": "<4.4"
            },
            "provide": {
                "psr/log-implementation": "1.0|2.0"
            },
            "require-dev": {
                "psr/log": "^1|^2",
                "symfony/config": "^4.4|^5.0|^6.0",
                "symfony/dependency-injection": "^4.4|^5.0|^6.0",
                "symfony/event-dispatcher": "^4.4|^5.0|^6.0",
                "symfony/lock": "^4.4|^5.0|^6.0",
                "symfony/process": "^4.4|^5.0|^6.0",
                "symfony/var-dumper": "^4.4|^5.0|^6.0"
            },
            "suggest": {
                "psr/log": "For using the console logger",
                "symfony/event-dispatcher": "",
                "symfony/lock": "",
                "symfony/process": ""
            },
            "type": "library",
            "autoload": {
                "psr-4": {
                    "Symfony\\Component\\Console\\": ""
                },
                "exclude-from-classmap": [
                    "/Tests/"
                ]
            },
            "notification-url": "https://packagist.org/downloads/",
            "license": [
                "MIT"
            ],
            "authors": [
                {
                    "name": "Fabien Potencier",
                    "email": "fabien@symfony.com"
                },
                {
                    "name": "Symfony Community",
                    "homepage": "https://symfony.com/contributors"
                }
            ],
            "description": "Eases the creation of beautiful and testable command line interfaces",
            "homepage": "https://symfony.com",
            "keywords": [
                "cli",
                "command line",
                "console",
                "terminal"
            ],
            "support": {
                "source": "https://github.com/symfony/console/tree/v5.4.17"
            },
            "funding": [
                {
                    "url": "https://symfony.com/sponsor",
                    "type": "custom"
                },
                {
                    "url": "https://github.com/fabpot",
                    "type": "github"
                },
                {
                    "url": "https://tidelift.com/funding/github/packagist/symfony/symfony",
                    "type": "tidelift"
                }
            ],
            "time": "2022-12-28T14:15:31+00:00"
        },
        {
            "name": "symfony/deprecation-contracts",
            "version": "v3.0.2",
            "source": {
                "type": "git",
                "url": "https://github.com/symfony/deprecation-contracts.git",
                "reference": "26954b3d62a6c5fd0ea8a2a00c0353a14978d05c"
            },
            "dist": {
                "type": "zip",
                "url": "https://api.github.com/repos/symfony/deprecation-contracts/zipball/26954b3d62a6c5fd0ea8a2a00c0353a14978d05c",
                "reference": "26954b3d62a6c5fd0ea8a2a00c0353a14978d05c",
                "shasum": ""
            },
            "require": {
                "php": ">=8.0.2"
            },
            "type": "library",
            "extra": {
                "branch-alias": {
                    "dev-main": "3.0-dev"
                },
                "thanks": {
                    "name": "symfony/contracts",
                    "url": "https://github.com/symfony/contracts"
                }
            },
            "autoload": {
                "files": [
                    "function.php"
                ]
            },
            "notification-url": "https://packagist.org/downloads/",
            "license": [
                "MIT"
            ],
            "authors": [
                {
                    "name": "Nicolas Grekas",
                    "email": "p@tchwork.com"
                },
                {
                    "name": "Symfony Community",
                    "homepage": "https://symfony.com/contributors"
                }
            ],
            "description": "A generic function and convention to trigger deprecation notices",
            "homepage": "https://symfony.com",
            "support": {
                "source": "https://github.com/symfony/deprecation-contracts/tree/v3.0.2"
            },
            "funding": [
                {
                    "url": "https://symfony.com/sponsor",
                    "type": "custom"
                },
                {
                    "url": "https://github.com/fabpot",
                    "type": "github"
                },
                {
                    "url": "https://tidelift.com/funding/github/packagist/symfony/symfony",
                    "type": "tidelift"
                }
            ],
            "time": "2022-01-02T09:55:41+00:00"
        },
        {
            "name": "symfony/event-dispatcher",
            "version": "v5.4.17",
            "source": {
                "type": "git",
                "url": "https://github.com/symfony/event-dispatcher.git",
                "reference": "8e18a9d559eb8ebc2220588f1faa726a2fcd31c9"
            },
            "dist": {
                "type": "zip",
                "url": "https://api.github.com/repos/symfony/event-dispatcher/zipball/8e18a9d559eb8ebc2220588f1faa726a2fcd31c9",
                "reference": "8e18a9d559eb8ebc2220588f1faa726a2fcd31c9",
                "shasum": ""
            },
            "require": {
                "php": ">=7.2.5",
                "symfony/deprecation-contracts": "^2.1|^3",
                "symfony/event-dispatcher-contracts": "^2|^3",
                "symfony/polyfill-php80": "^1.16"
            },
            "conflict": {
                "symfony/dependency-injection": "<4.4"
            },
            "provide": {
                "psr/event-dispatcher-implementation": "1.0",
                "symfony/event-dispatcher-implementation": "2.0"
            },
            "require-dev": {
                "psr/log": "^1|^2|^3",
                "symfony/config": "^4.4|^5.0|^6.0",
                "symfony/dependency-injection": "^4.4|^5.0|^6.0",
                "symfony/error-handler": "^4.4|^5.0|^6.0",
                "symfony/expression-language": "^4.4|^5.0|^6.0",
                "symfony/http-foundation": "^4.4|^5.0|^6.0",
                "symfony/service-contracts": "^1.1|^2|^3",
                "symfony/stopwatch": "^4.4|^5.0|^6.0"
            },
            "suggest": {
                "symfony/dependency-injection": "",
                "symfony/http-kernel": ""
            },
            "type": "library",
            "autoload": {
                "psr-4": {
                    "Symfony\\Component\\EventDispatcher\\": ""
                },
                "exclude-from-classmap": [
                    "/Tests/"
                ]
            },
            "notification-url": "https://packagist.org/downloads/",
            "license": [
                "MIT"
            ],
            "authors": [
                {
                    "name": "Fabien Potencier",
                    "email": "fabien@symfony.com"
                },
                {
                    "name": "Symfony Community",
                    "homepage": "https://symfony.com/contributors"
                }
            ],
            "description": "Provides tools that allow your application components to communicate with each other by dispatching events and listening to them",
            "homepage": "https://symfony.com",
            "support": {
                "source": "https://github.com/symfony/event-dispatcher/tree/v5.4.17"
            },
            "funding": [
                {
                    "url": "https://symfony.com/sponsor",
                    "type": "custom"
                },
                {
                    "url": "https://github.com/fabpot",
                    "type": "github"
                },
                {
                    "url": "https://tidelift.com/funding/github/packagist/symfony/symfony",
                    "type": "tidelift"
                }
            ],
            "time": "2022-12-12T15:54:21+00:00"
        },
        {
            "name": "symfony/event-dispatcher-contracts",
            "version": "v3.0.2",
            "source": {
                "type": "git",
                "url": "https://github.com/symfony/event-dispatcher-contracts.git",
                "reference": "7bc61cc2db649b4637d331240c5346dcc7708051"
            },
            "dist": {
                "type": "zip",
                "url": "https://api.github.com/repos/symfony/event-dispatcher-contracts/zipball/7bc61cc2db649b4637d331240c5346dcc7708051",
                "reference": "7bc61cc2db649b4637d331240c5346dcc7708051",
                "shasum": ""
            },
            "require": {
                "php": ">=8.0.2",
                "psr/event-dispatcher": "^1"
            },
            "suggest": {
                "symfony/event-dispatcher-implementation": ""
            },
            "type": "library",
            "extra": {
                "branch-alias": {
                    "dev-main": "3.0-dev"
                },
                "thanks": {
                    "name": "symfony/contracts",
                    "url": "https://github.com/symfony/contracts"
                }
            },
            "autoload": {
                "psr-4": {
                    "Symfony\\Contracts\\EventDispatcher\\": ""
                }
            },
            "notification-url": "https://packagist.org/downloads/",
            "license": [
                "MIT"
            ],
            "authors": [
                {
                    "name": "Nicolas Grekas",
                    "email": "p@tchwork.com"
                },
                {
                    "name": "Symfony Community",
                    "homepage": "https://symfony.com/contributors"
                }
            ],
            "description": "Generic abstractions related to dispatching event",
            "homepage": "https://symfony.com",
            "keywords": [
                "abstractions",
                "contracts",
                "decoupling",
                "interfaces",
                "interoperability",
                "standards"
            ],
            "support": {
                "source": "https://github.com/symfony/event-dispatcher-contracts/tree/v3.0.2"
            },
            "funding": [
                {
                    "url": "https://symfony.com/sponsor",
                    "type": "custom"
                },
                {
                    "url": "https://github.com/fabpot",
                    "type": "github"
                },
                {
                    "url": "https://tidelift.com/funding/github/packagist/symfony/symfony",
                    "type": "tidelift"
                }
            ],
            "time": "2022-01-02T09:55:41+00:00"
        },
        {
            "name": "symfony/filesystem",
            "version": "v6.0.13",
            "source": {
                "type": "git",
                "url": "https://github.com/symfony/filesystem.git",
                "reference": "3adca49133bd055ebe6011ed1e012be3c908af79"
            },
            "dist": {
                "type": "zip",
                "url": "https://api.github.com/repos/symfony/filesystem/zipball/3adca49133bd055ebe6011ed1e012be3c908af79",
                "reference": "3adca49133bd055ebe6011ed1e012be3c908af79",
                "shasum": ""
            },
            "require": {
                "php": ">=8.0.2",
                "symfony/polyfill-ctype": "~1.8",
                "symfony/polyfill-mbstring": "~1.8"
            },
            "type": "library",
            "autoload": {
                "psr-4": {
                    "Symfony\\Component\\Filesystem\\": ""
                },
                "exclude-from-classmap": [
                    "/Tests/"
                ]
            },
            "notification-url": "https://packagist.org/downloads/",
            "license": [
                "MIT"
            ],
            "authors": [
                {
                    "name": "Fabien Potencier",
                    "email": "fabien@symfony.com"
                },
                {
                    "name": "Symfony Community",
                    "homepage": "https://symfony.com/contributors"
                }
            ],
            "description": "Provides basic utilities for the filesystem",
            "homepage": "https://symfony.com",
            "support": {
                "source": "https://github.com/symfony/filesystem/tree/v6.0.13"
            },
            "funding": [
                {
                    "url": "https://symfony.com/sponsor",
                    "type": "custom"
                },
                {
                    "url": "https://github.com/fabpot",
                    "type": "github"
                },
                {
                    "url": "https://tidelift.com/funding/github/packagist/symfony/symfony",
                    "type": "tidelift"
                }
            ],
            "time": "2022-09-21T20:25:27+00:00"
        },
        {
            "name": "symfony/finder",
            "version": "v5.4.17",
            "source": {
                "type": "git",
                "url": "https://github.com/symfony/finder.git",
                "reference": "40c08632019838dfb3350f18cf5563b8080055fc"
            },
            "dist": {
                "type": "zip",
                "url": "https://api.github.com/repos/symfony/finder/zipball/40c08632019838dfb3350f18cf5563b8080055fc",
                "reference": "40c08632019838dfb3350f18cf5563b8080055fc",
                "shasum": ""
            },
            "require": {
                "php": ">=7.2.5",
                "symfony/deprecation-contracts": "^2.1|^3",
                "symfony/polyfill-php80": "^1.16"
            },
            "type": "library",
            "autoload": {
                "psr-4": {
                    "Symfony\\Component\\Finder\\": ""
                },
                "exclude-from-classmap": [
                    "/Tests/"
                ]
            },
            "notification-url": "https://packagist.org/downloads/",
            "license": [
                "MIT"
            ],
            "authors": [
                {
                    "name": "Fabien Potencier",
                    "email": "fabien@symfony.com"
                },
                {
                    "name": "Symfony Community",
                    "homepage": "https://symfony.com/contributors"
                }
            ],
            "description": "Finds files and directories via an intuitive fluent interface",
            "homepage": "https://symfony.com",
            "support": {
                "source": "https://github.com/symfony/finder/tree/v5.4.17"
            },
            "funding": [
                {
                    "url": "https://symfony.com/sponsor",
                    "type": "custom"
                },
                {
                    "url": "https://github.com/fabpot",
                    "type": "github"
                },
                {
                    "url": "https://tidelift.com/funding/github/packagist/symfony/symfony",
                    "type": "tidelift"
                }
            ],
            "time": "2022-12-22T10:31:03+00:00"
        },
        {
            "name": "symfony/http-client",
            "version": "v6.0.17",
            "source": {
                "type": "git",
                "url": "https://github.com/symfony/http-client.git",
                "reference": "d104286d135d29a17ead777888087e7f0fd11771"
            },
            "dist": {
                "type": "zip",
                "url": "https://api.github.com/repos/symfony/http-client/zipball/d104286d135d29a17ead777888087e7f0fd11771",
                "reference": "d104286d135d29a17ead777888087e7f0fd11771",
                "shasum": ""
            },
            "require": {
                "php": ">=8.0.2",
                "psr/log": "^1|^2|^3",
                "symfony/http-client-contracts": "^3",
                "symfony/service-contracts": "^1.0|^2|^3"
            },
            "provide": {
                "php-http/async-client-implementation": "*",
                "php-http/client-implementation": "*",
                "psr/http-client-implementation": "1.0",
                "symfony/http-client-implementation": "3.0"
            },
            "require-dev": {
                "amphp/amp": "^2.5",
                "amphp/http-client": "^4.2.1",
                "amphp/http-tunnel": "^1.0",
                "amphp/socket": "^1.1",
                "guzzlehttp/promises": "^1.4",
                "nyholm/psr7": "^1.0",
                "php-http/httplug": "^1.0|^2.0",
                "psr/http-client": "^1.0",
                "symfony/dependency-injection": "^5.4|^6.0",
                "symfony/http-kernel": "^5.4|^6.0",
                "symfony/process": "^5.4|^6.0",
                "symfony/stopwatch": "^5.4|^6.0"
            },
            "type": "library",
            "autoload": {
                "psr-4": {
                    "Symfony\\Component\\HttpClient\\": ""
                },
                "exclude-from-classmap": [
                    "/Tests/"
                ]
            },
            "notification-url": "https://packagist.org/downloads/",
            "license": [
                "MIT"
            ],
            "authors": [
                {
                    "name": "Nicolas Grekas",
                    "email": "p@tchwork.com"
                },
                {
                    "name": "Symfony Community",
                    "homepage": "https://symfony.com/contributors"
                }
            ],
            "description": "Provides powerful methods to fetch HTTP resources synchronously or asynchronously",
            "homepage": "https://symfony.com",
            "support": {
                "source": "https://github.com/symfony/http-client/tree/v6.0.17"
            },
            "funding": [
                {
                    "url": "https://symfony.com/sponsor",
                    "type": "custom"
                },
                {
                    "url": "https://github.com/fabpot",
                    "type": "github"
                },
                {
                    "url": "https://tidelift.com/funding/github/packagist/symfony/symfony",
                    "type": "tidelift"
                }
            ],
            "time": "2022-12-14T15:52:41+00:00"
        },
        {
            "name": "symfony/http-client-contracts",
            "version": "v3.0.2",
            "source": {
                "type": "git",
                "url": "https://github.com/symfony/http-client-contracts.git",
                "reference": "4184b9b63af1edaf35b6a7974c6f1f9f33294129"
            },
            "dist": {
                "type": "zip",
                "url": "https://api.github.com/repos/symfony/http-client-contracts/zipball/4184b9b63af1edaf35b6a7974c6f1f9f33294129",
                "reference": "4184b9b63af1edaf35b6a7974c6f1f9f33294129",
                "shasum": ""
            },
            "require": {
                "php": ">=8.0.2"
            },
            "suggest": {
                "symfony/http-client-implementation": ""
            },
            "type": "library",
            "extra": {
                "branch-alias": {
                    "dev-main": "3.0-dev"
                },
                "thanks": {
                    "name": "symfony/contracts",
                    "url": "https://github.com/symfony/contracts"
                }
            },
            "autoload": {
                "psr-4": {
                    "Symfony\\Contracts\\HttpClient\\": ""
                }
            },
            "notification-url": "https://packagist.org/downloads/",
            "license": [
                "MIT"
            ],
            "authors": [
                {
                    "name": "Nicolas Grekas",
                    "email": "p@tchwork.com"
                },
                {
                    "name": "Symfony Community",
                    "homepage": "https://symfony.com/contributors"
                }
            ],
            "description": "Generic abstractions related to HTTP clients",
            "homepage": "https://symfony.com",
            "keywords": [
                "abstractions",
                "contracts",
                "decoupling",
                "interfaces",
                "interoperability",
                "standards"
            ],
            "support": {
                "source": "https://github.com/symfony/http-client-contracts/tree/v3.0.2"
            },
            "funding": [
                {
                    "url": "https://symfony.com/sponsor",
                    "type": "custom"
                },
                {
                    "url": "https://github.com/fabpot",
                    "type": "github"
                },
                {
                    "url": "https://tidelift.com/funding/github/packagist/symfony/symfony",
                    "type": "tidelift"
                }
            ],
            "time": "2022-04-12T16:11:42+00:00"
        },
        {
            "name": "symfony/mailer",
            "version": "v6.0.17",
            "source": {
                "type": "git",
                "url": "https://github.com/symfony/mailer.git",
                "reference": "0d4562cd13f1e5b78b578120ae5cbd5527ec1534"
            },
            "dist": {
                "type": "zip",
                "url": "https://api.github.com/repos/symfony/mailer/zipball/0d4562cd13f1e5b78b578120ae5cbd5527ec1534",
                "reference": "0d4562cd13f1e5b78b578120ae5cbd5527ec1534",
                "shasum": ""
            },
            "require": {
                "egulias/email-validator": "^2.1.10|^3",
                "php": ">=8.0.2",
                "psr/event-dispatcher": "^1",
                "psr/log": "^1|^2|^3",
                "symfony/event-dispatcher": "^5.4|^6.0",
                "symfony/mime": "^5.4|^6.0",
                "symfony/service-contracts": "^1.1|^2|^3"
            },
            "conflict": {
                "symfony/http-kernel": "<5.4"
            },
            "require-dev": {
                "symfony/http-client-contracts": "^1.1|^2|^3",
                "symfony/messenger": "^5.4|^6.0"
            },
            "type": "library",
            "autoload": {
                "psr-4": {
                    "Symfony\\Component\\Mailer\\": ""
                },
                "exclude-from-classmap": [
                    "/Tests/"
                ]
            },
            "notification-url": "https://packagist.org/downloads/",
            "license": [
                "MIT"
            ],
            "authors": [
                {
                    "name": "Fabien Potencier",
                    "email": "fabien@symfony.com"
                },
                {
                    "name": "Symfony Community",
                    "homepage": "https://symfony.com/contributors"
                }
            ],
            "description": "Helps sending emails",
            "homepage": "https://symfony.com",
            "support": {
                "source": "https://github.com/symfony/mailer/tree/v6.0.17"
            },
            "funding": [
                {
                    "url": "https://symfony.com/sponsor",
                    "type": "custom"
                },
                {
                    "url": "https://github.com/fabpot",
                    "type": "github"
                },
                {
                    "url": "https://tidelift.com/funding/github/packagist/symfony/symfony",
                    "type": "tidelift"
                }
            ],
            "time": "2022-12-14T15:52:41+00:00"
        },
        {
            "name": "symfony/mime",
            "version": "v6.0.17",
            "source": {
                "type": "git",
                "url": "https://github.com/symfony/mime.git",
                "reference": "3e6a7ba15997020778312ed576ad01ab60dc2336"
            },
            "dist": {
                "type": "zip",
                "url": "https://api.github.com/repos/symfony/mime/zipball/3e6a7ba15997020778312ed576ad01ab60dc2336",
                "reference": "3e6a7ba15997020778312ed576ad01ab60dc2336",
                "shasum": ""
            },
            "require": {
                "php": ">=8.0.2",
                "symfony/polyfill-intl-idn": "^1.10",
                "symfony/polyfill-mbstring": "^1.0"
            },
            "conflict": {
                "egulias/email-validator": "~3.0.0",
                "phpdocumentor/reflection-docblock": "<3.2.2",
                "phpdocumentor/type-resolver": "<1.4.0",
                "symfony/mailer": "<5.4",
                "symfony/serializer": "<5.4.14|>=6.0,<6.0.14|>=6.1,<6.1.6"
            },
            "require-dev": {
                "egulias/email-validator": "^2.1.10|^3.1",
                "phpdocumentor/reflection-docblock": "^3.0|^4.0|^5.0",
                "symfony/dependency-injection": "^5.4|^6.0",
                "symfony/property-access": "^5.4|^6.0",
                "symfony/property-info": "^5.4|^6.0",
                "symfony/serializer": "^5.4.14|~6.0.14|^6.1.6"
            },
            "type": "library",
            "autoload": {
                "psr-4": {
                    "Symfony\\Component\\Mime\\": ""
                },
                "exclude-from-classmap": [
                    "/Tests/"
                ]
            },
            "notification-url": "https://packagist.org/downloads/",
            "license": [
                "MIT"
            ],
            "authors": [
                {
                    "name": "Fabien Potencier",
                    "email": "fabien@symfony.com"
                },
                {
                    "name": "Symfony Community",
                    "homepage": "https://symfony.com/contributors"
                }
            ],
            "description": "Allows manipulating MIME messages",
            "homepage": "https://symfony.com",
            "keywords": [
                "mime",
                "mime-type"
            ],
            "support": {
                "source": "https://github.com/symfony/mime/tree/v6.0.17"
            },
            "funding": [
                {
                    "url": "https://symfony.com/sponsor",
                    "type": "custom"
                },
                {
                    "url": "https://github.com/fabpot",
                    "type": "github"
                },
                {
                    "url": "https://tidelift.com/funding/github/packagist/symfony/symfony",
                    "type": "tidelift"
                }
            ],
            "time": "2022-12-14T16:19:02+00:00"
        },
        {
            "name": "symfony/polyfill-ctype",
            "version": "v1.27.0",
            "source": {
                "type": "git",
                "url": "https://github.com/symfony/polyfill-ctype.git",
                "reference": "5bbc823adecdae860bb64756d639ecfec17b050a"
            },
            "dist": {
                "type": "zip",
                "url": "https://api.github.com/repos/symfony/polyfill-ctype/zipball/5bbc823adecdae860bb64756d639ecfec17b050a",
                "reference": "5bbc823adecdae860bb64756d639ecfec17b050a",
                "shasum": ""
            },
            "require": {
                "php": ">=7.1"
            },
            "provide": {
                "ext-ctype": "*"
            },
            "suggest": {
                "ext-ctype": "For best performance"
            },
            "type": "library",
            "extra": {
                "branch-alias": {
                    "dev-main": "1.27-dev"
                },
                "thanks": {
                    "name": "symfony/polyfill",
                    "url": "https://github.com/symfony/polyfill"
                }
            },
            "autoload": {
                "files": [
                    "bootstrap.php"
                ],
                "psr-4": {
                    "Symfony\\Polyfill\\Ctype\\": ""
                }
            },
            "notification-url": "https://packagist.org/downloads/",
            "license": [
                "MIT"
            ],
            "authors": [
                {
                    "name": "Gert de Pagter",
                    "email": "BackEndTea@gmail.com"
                },
                {
                    "name": "Symfony Community",
                    "homepage": "https://symfony.com/contributors"
                }
            ],
            "description": "Symfony polyfill for ctype functions",
            "homepage": "https://symfony.com",
            "keywords": [
                "compatibility",
                "ctype",
                "polyfill",
                "portable"
            ],
            "support": {
                "source": "https://github.com/symfony/polyfill-ctype/tree/v1.27.0"
            },
            "funding": [
                {
                    "url": "https://symfony.com/sponsor",
                    "type": "custom"
                },
                {
                    "url": "https://github.com/fabpot",
                    "type": "github"
                },
                {
                    "url": "https://tidelift.com/funding/github/packagist/symfony/symfony",
                    "type": "tidelift"
                }
            ],
            "time": "2022-11-03T14:55:06+00:00"
        },
        {
            "name": "symfony/polyfill-iconv",
            "version": "v1.27.0",
            "source": {
                "type": "git",
                "url": "https://github.com/symfony/polyfill-iconv.git",
                "reference": "927013f3aac555983a5059aada98e1907d842695"
            },
            "dist": {
                "type": "zip",
                "url": "https://api.github.com/repos/symfony/polyfill-iconv/zipball/927013f3aac555983a5059aada98e1907d842695",
                "reference": "927013f3aac555983a5059aada98e1907d842695",
                "shasum": ""
            },
            "require": {
                "php": ">=7.1"
            },
            "provide": {
                "ext-iconv": "*"
            },
            "suggest": {
                "ext-iconv": "For best performance"
            },
            "type": "library",
            "extra": {
                "branch-alias": {
                    "dev-main": "1.27-dev"
                },
                "thanks": {
                    "name": "symfony/polyfill",
                    "url": "https://github.com/symfony/polyfill"
                }
            },
            "autoload": {
                "files": [
                    "bootstrap.php"
                ],
                "psr-4": {
                    "Symfony\\Polyfill\\Iconv\\": ""
                }
            },
            "notification-url": "https://packagist.org/downloads/",
            "license": [
                "MIT"
            ],
            "authors": [
                {
                    "name": "Nicolas Grekas",
                    "email": "p@tchwork.com"
                },
                {
                    "name": "Symfony Community",
                    "homepage": "https://symfony.com/contributors"
                }
            ],
            "description": "Symfony polyfill for the Iconv extension",
            "homepage": "https://symfony.com",
            "keywords": [
                "compatibility",
                "iconv",
                "polyfill",
                "portable",
                "shim"
            ],
            "support": {
                "source": "https://github.com/symfony/polyfill-iconv/tree/v1.27.0"
            },
            "funding": [
                {
                    "url": "https://symfony.com/sponsor",
                    "type": "custom"
                },
                {
                    "url": "https://github.com/fabpot",
                    "type": "github"
                },
                {
                    "url": "https://tidelift.com/funding/github/packagist/symfony/symfony",
                    "type": "tidelift"
                }
            ],
            "time": "2022-11-03T14:55:06+00:00"
        },
        {
            "name": "symfony/polyfill-intl-grapheme",
            "version": "v1.27.0",
            "source": {
                "type": "git",
                "url": "https://github.com/symfony/polyfill-intl-grapheme.git",
                "reference": "511a08c03c1960e08a883f4cffcacd219b758354"
            },
            "dist": {
                "type": "zip",
                "url": "https://api.github.com/repos/symfony/polyfill-intl-grapheme/zipball/511a08c03c1960e08a883f4cffcacd219b758354",
                "reference": "511a08c03c1960e08a883f4cffcacd219b758354",
                "shasum": ""
            },
            "require": {
                "php": ">=7.1"
            },
            "suggest": {
                "ext-intl": "For best performance"
            },
            "type": "library",
            "extra": {
                "branch-alias": {
                    "dev-main": "1.27-dev"
                },
                "thanks": {
                    "name": "symfony/polyfill",
                    "url": "https://github.com/symfony/polyfill"
                }
            },
            "autoload": {
                "files": [
                    "bootstrap.php"
                ],
                "psr-4": {
                    "Symfony\\Polyfill\\Intl\\Grapheme\\": ""
                }
            },
            "notification-url": "https://packagist.org/downloads/",
            "license": [
                "MIT"
            ],
            "authors": [
                {
                    "name": "Nicolas Grekas",
                    "email": "p@tchwork.com"
                },
                {
                    "name": "Symfony Community",
                    "homepage": "https://symfony.com/contributors"
                }
            ],
            "description": "Symfony polyfill for intl's grapheme_* functions",
            "homepage": "https://symfony.com",
            "keywords": [
                "compatibility",
                "grapheme",
                "intl",
                "polyfill",
                "portable",
                "shim"
            ],
            "support": {
                "source": "https://github.com/symfony/polyfill-intl-grapheme/tree/v1.27.0"
            },
            "funding": [
                {
                    "url": "https://symfony.com/sponsor",
                    "type": "custom"
                },
                {
                    "url": "https://github.com/fabpot",
                    "type": "github"
                },
                {
                    "url": "https://tidelift.com/funding/github/packagist/symfony/symfony",
                    "type": "tidelift"
                }
            ],
            "time": "2022-11-03T14:55:06+00:00"
        },
        {
            "name": "symfony/polyfill-intl-idn",
            "version": "v1.27.0",
            "source": {
                "type": "git",
                "url": "https://github.com/symfony/polyfill-intl-idn.git",
                "reference": "639084e360537a19f9ee352433b84ce831f3d2da"
            },
            "dist": {
                "type": "zip",
                "url": "https://api.github.com/repos/symfony/polyfill-intl-idn/zipball/639084e360537a19f9ee352433b84ce831f3d2da",
                "reference": "639084e360537a19f9ee352433b84ce831f3d2da",
                "shasum": ""
            },
            "require": {
                "php": ">=7.1",
                "symfony/polyfill-intl-normalizer": "^1.10",
                "symfony/polyfill-php72": "^1.10"
            },
            "suggest": {
                "ext-intl": "For best performance"
            },
            "type": "library",
            "extra": {
                "branch-alias": {
                    "dev-main": "1.27-dev"
                },
                "thanks": {
                    "name": "symfony/polyfill",
                    "url": "https://github.com/symfony/polyfill"
                }
            },
            "autoload": {
                "files": [
                    "bootstrap.php"
                ],
                "psr-4": {
                    "Symfony\\Polyfill\\Intl\\Idn\\": ""
                }
            },
            "notification-url": "https://packagist.org/downloads/",
            "license": [
                "MIT"
            ],
            "authors": [
                {
                    "name": "Laurent Bassin",
                    "email": "laurent@bassin.info"
                },
                {
                    "name": "Trevor Rowbotham",
                    "email": "trevor.rowbotham@pm.me"
                },
                {
                    "name": "Symfony Community",
                    "homepage": "https://symfony.com/contributors"
                }
            ],
            "description": "Symfony polyfill for intl's idn_to_ascii and idn_to_utf8 functions",
            "homepage": "https://symfony.com",
            "keywords": [
                "compatibility",
                "idn",
                "intl",
                "polyfill",
                "portable",
                "shim"
            ],
            "support": {
                "source": "https://github.com/symfony/polyfill-intl-idn/tree/v1.27.0"
            },
            "funding": [
                {
                    "url": "https://symfony.com/sponsor",
                    "type": "custom"
                },
                {
                    "url": "https://github.com/fabpot",
                    "type": "github"
                },
                {
                    "url": "https://tidelift.com/funding/github/packagist/symfony/symfony",
                    "type": "tidelift"
                }
            ],
            "time": "2022-11-03T14:55:06+00:00"
        },
        {
            "name": "symfony/polyfill-intl-normalizer",
            "version": "v1.27.0",
            "source": {
                "type": "git",
                "url": "https://github.com/symfony/polyfill-intl-normalizer.git",
                "reference": "19bd1e4fcd5b91116f14d8533c57831ed00571b6"
            },
            "dist": {
                "type": "zip",
                "url": "https://api.github.com/repos/symfony/polyfill-intl-normalizer/zipball/19bd1e4fcd5b91116f14d8533c57831ed00571b6",
                "reference": "19bd1e4fcd5b91116f14d8533c57831ed00571b6",
                "shasum": ""
            },
            "require": {
                "php": ">=7.1"
            },
            "suggest": {
                "ext-intl": "For best performance"
            },
            "type": "library",
            "extra": {
                "branch-alias": {
                    "dev-main": "1.27-dev"
                },
                "thanks": {
                    "name": "symfony/polyfill",
                    "url": "https://github.com/symfony/polyfill"
                }
            },
            "autoload": {
                "files": [
                    "bootstrap.php"
                ],
                "psr-4": {
                    "Symfony\\Polyfill\\Intl\\Normalizer\\": ""
                },
                "classmap": [
                    "Resources/stubs"
                ]
            },
            "notification-url": "https://packagist.org/downloads/",
            "license": [
                "MIT"
            ],
            "authors": [
                {
                    "name": "Nicolas Grekas",
                    "email": "p@tchwork.com"
                },
                {
                    "name": "Symfony Community",
                    "homepage": "https://symfony.com/contributors"
                }
            ],
            "description": "Symfony polyfill for intl's Normalizer class and related functions",
            "homepage": "https://symfony.com",
            "keywords": [
                "compatibility",
                "intl",
                "normalizer",
                "polyfill",
                "portable",
                "shim"
            ],
            "support": {
                "source": "https://github.com/symfony/polyfill-intl-normalizer/tree/v1.27.0"
            },
            "funding": [
                {
                    "url": "https://symfony.com/sponsor",
                    "type": "custom"
                },
                {
                    "url": "https://github.com/fabpot",
                    "type": "github"
                },
                {
                    "url": "https://tidelift.com/funding/github/packagist/symfony/symfony",
                    "type": "tidelift"
                }
            ],
            "time": "2022-11-03T14:55:06+00:00"
        },
        {
            "name": "symfony/polyfill-mbstring",
            "version": "v1.27.0",
            "source": {
                "type": "git",
                "url": "https://github.com/symfony/polyfill-mbstring.git",
                "reference": "8ad114f6b39e2c98a8b0e3bd907732c207c2b534"
            },
            "dist": {
                "type": "zip",
                "url": "https://api.github.com/repos/symfony/polyfill-mbstring/zipball/8ad114f6b39e2c98a8b0e3bd907732c207c2b534",
                "reference": "8ad114f6b39e2c98a8b0e3bd907732c207c2b534",
                "shasum": ""
            },
            "require": {
                "php": ">=7.1"
            },
            "provide": {
                "ext-mbstring": "*"
            },
            "suggest": {
                "ext-mbstring": "For best performance"
            },
            "type": "library",
            "extra": {
                "branch-alias": {
                    "dev-main": "1.27-dev"
                },
                "thanks": {
                    "name": "symfony/polyfill",
                    "url": "https://github.com/symfony/polyfill"
                }
            },
            "autoload": {
                "files": [
                    "bootstrap.php"
                ],
                "psr-4": {
                    "Symfony\\Polyfill\\Mbstring\\": ""
                }
            },
            "notification-url": "https://packagist.org/downloads/",
            "license": [
                "MIT"
            ],
            "authors": [
                {
                    "name": "Nicolas Grekas",
                    "email": "p@tchwork.com"
                },
                {
                    "name": "Symfony Community",
                    "homepage": "https://symfony.com/contributors"
                }
            ],
            "description": "Symfony polyfill for the Mbstring extension",
            "homepage": "https://symfony.com",
            "keywords": [
                "compatibility",
                "mbstring",
                "polyfill",
                "portable",
                "shim"
            ],
            "support": {
                "source": "https://github.com/symfony/polyfill-mbstring/tree/v1.27.0"
            },
            "funding": [
                {
                    "url": "https://symfony.com/sponsor",
                    "type": "custom"
                },
                {
                    "url": "https://github.com/fabpot",
                    "type": "github"
                },
                {
                    "url": "https://tidelift.com/funding/github/packagist/symfony/symfony",
                    "type": "tidelift"
                }
            ],
            "time": "2022-11-03T14:55:06+00:00"
        },
        {
            "name": "symfony/polyfill-php72",
            "version": "v1.27.0",
            "source": {
                "type": "git",
                "url": "https://github.com/symfony/polyfill-php72.git",
                "reference": "869329b1e9894268a8a61dabb69153029b7a8c97"
            },
            "dist": {
                "type": "zip",
                "url": "https://api.github.com/repos/symfony/polyfill-php72/zipball/869329b1e9894268a8a61dabb69153029b7a8c97",
                "reference": "869329b1e9894268a8a61dabb69153029b7a8c97",
                "shasum": ""
            },
            "require": {
                "php": ">=7.1"
            },
            "type": "library",
            "extra": {
                "branch-alias": {
                    "dev-main": "1.27-dev"
                },
                "thanks": {
                    "name": "symfony/polyfill",
                    "url": "https://github.com/symfony/polyfill"
                }
            },
            "autoload": {
                "files": [
                    "bootstrap.php"
                ],
                "psr-4": {
                    "Symfony\\Polyfill\\Php72\\": ""
                }
            },
            "notification-url": "https://packagist.org/downloads/",
            "license": [
                "MIT"
            ],
            "authors": [
                {
                    "name": "Nicolas Grekas",
                    "email": "p@tchwork.com"
                },
                {
                    "name": "Symfony Community",
                    "homepage": "https://symfony.com/contributors"
                }
            ],
            "description": "Symfony polyfill backporting some PHP 7.2+ features to lower PHP versions",
            "homepage": "https://symfony.com",
            "keywords": [
                "compatibility",
                "polyfill",
                "portable",
                "shim"
            ],
            "support": {
                "source": "https://github.com/symfony/polyfill-php72/tree/v1.27.0"
            },
            "funding": [
                {
                    "url": "https://symfony.com/sponsor",
                    "type": "custom"
                },
                {
                    "url": "https://github.com/fabpot",
                    "type": "github"
                },
                {
                    "url": "https://tidelift.com/funding/github/packagist/symfony/symfony",
                    "type": "tidelift"
                }
            ],
            "time": "2022-11-03T14:55:06+00:00"
        },
        {
            "name": "symfony/polyfill-php73",
            "version": "v1.27.0",
            "source": {
                "type": "git",
                "url": "https://github.com/symfony/polyfill-php73.git",
                "reference": "9e8ecb5f92152187c4799efd3c96b78ccab18ff9"
            },
            "dist": {
                "type": "zip",
                "url": "https://api.github.com/repos/symfony/polyfill-php73/zipball/9e8ecb5f92152187c4799efd3c96b78ccab18ff9",
                "reference": "9e8ecb5f92152187c4799efd3c96b78ccab18ff9",
                "shasum": ""
            },
            "require": {
                "php": ">=7.1"
            },
            "type": "library",
            "extra": {
                "branch-alias": {
                    "dev-main": "1.27-dev"
                },
                "thanks": {
                    "name": "symfony/polyfill",
                    "url": "https://github.com/symfony/polyfill"
                }
            },
            "autoload": {
                "files": [
                    "bootstrap.php"
                ],
                "psr-4": {
                    "Symfony\\Polyfill\\Php73\\": ""
                },
                "classmap": [
                    "Resources/stubs"
                ]
            },
            "notification-url": "https://packagist.org/downloads/",
            "license": [
                "MIT"
            ],
            "authors": [
                {
                    "name": "Nicolas Grekas",
                    "email": "p@tchwork.com"
                },
                {
                    "name": "Symfony Community",
                    "homepage": "https://symfony.com/contributors"
                }
            ],
            "description": "Symfony polyfill backporting some PHP 7.3+ features to lower PHP versions",
            "homepage": "https://symfony.com",
            "keywords": [
                "compatibility",
                "polyfill",
                "portable",
                "shim"
            ],
            "support": {
                "source": "https://github.com/symfony/polyfill-php73/tree/v1.27.0"
            },
            "funding": [
                {
                    "url": "https://symfony.com/sponsor",
                    "type": "custom"
                },
                {
                    "url": "https://github.com/fabpot",
                    "type": "github"
                },
                {
                    "url": "https://tidelift.com/funding/github/packagist/symfony/symfony",
                    "type": "tidelift"
                }
            ],
            "time": "2022-11-03T14:55:06+00:00"
        },
        {
            "name": "symfony/polyfill-php80",
            "version": "v1.27.0",
            "source": {
                "type": "git",
                "url": "https://github.com/symfony/polyfill-php80.git",
                "reference": "7a6ff3f1959bb01aefccb463a0f2cd3d3d2fd936"
            },
            "dist": {
                "type": "zip",
                "url": "https://api.github.com/repos/symfony/polyfill-php80/zipball/7a6ff3f1959bb01aefccb463a0f2cd3d3d2fd936",
                "reference": "7a6ff3f1959bb01aefccb463a0f2cd3d3d2fd936",
                "shasum": ""
            },
            "require": {
                "php": ">=7.1"
            },
            "type": "library",
            "extra": {
                "branch-alias": {
                    "dev-main": "1.27-dev"
                },
                "thanks": {
                    "name": "symfony/polyfill",
                    "url": "https://github.com/symfony/polyfill"
                }
            },
            "autoload": {
                "files": [
                    "bootstrap.php"
                ],
                "psr-4": {
                    "Symfony\\Polyfill\\Php80\\": ""
                },
                "classmap": [
                    "Resources/stubs"
                ]
            },
            "notification-url": "https://packagist.org/downloads/",
            "license": [
                "MIT"
            ],
            "authors": [
                {
                    "name": "Ion Bazan",
                    "email": "ion.bazan@gmail.com"
                },
                {
                    "name": "Nicolas Grekas",
                    "email": "p@tchwork.com"
                },
                {
                    "name": "Symfony Community",
                    "homepage": "https://symfony.com/contributors"
                }
            ],
            "description": "Symfony polyfill backporting some PHP 8.0+ features to lower PHP versions",
            "homepage": "https://symfony.com",
            "keywords": [
                "compatibility",
                "polyfill",
                "portable",
                "shim"
            ],
            "support": {
                "source": "https://github.com/symfony/polyfill-php80/tree/v1.27.0"
            },
            "funding": [
                {
                    "url": "https://symfony.com/sponsor",
                    "type": "custom"
                },
                {
                    "url": "https://github.com/fabpot",
                    "type": "github"
                },
                {
                    "url": "https://tidelift.com/funding/github/packagist/symfony/symfony",
                    "type": "tidelift"
                }
            ],
            "time": "2022-11-03T14:55:06+00:00"
        },
        {
            "name": "symfony/process",
            "version": "v6.0.11",
            "source": {
                "type": "git",
                "url": "https://github.com/symfony/process.git",
                "reference": "44270a08ccb664143dede554ff1c00aaa2247a43"
            },
            "dist": {
                "type": "zip",
                "url": "https://api.github.com/repos/symfony/process/zipball/44270a08ccb664143dede554ff1c00aaa2247a43",
                "reference": "44270a08ccb664143dede554ff1c00aaa2247a43",
                "shasum": ""
            },
            "require": {
                "php": ">=8.0.2"
            },
            "type": "library",
            "autoload": {
                "psr-4": {
                    "Symfony\\Component\\Process\\": ""
                },
                "exclude-from-classmap": [
                    "/Tests/"
                ]
            },
            "notification-url": "https://packagist.org/downloads/",
            "license": [
                "MIT"
            ],
            "authors": [
                {
                    "name": "Fabien Potencier",
                    "email": "fabien@symfony.com"
                },
                {
                    "name": "Symfony Community",
                    "homepage": "https://symfony.com/contributors"
                }
            ],
            "description": "Executes commands in sub-processes",
            "homepage": "https://symfony.com",
            "support": {
                "source": "https://github.com/symfony/process/tree/v6.0.11"
            },
            "funding": [
                {
                    "url": "https://symfony.com/sponsor",
                    "type": "custom"
                },
                {
                    "url": "https://github.com/fabpot",
                    "type": "github"
                },
                {
                    "url": "https://tidelift.com/funding/github/packagist/symfony/symfony",
                    "type": "tidelift"
                }
            ],
            "time": "2022-06-27T17:10:44+00:00"
        },
        {
            "name": "symfony/service-contracts",
            "version": "v3.0.2",
            "source": {
                "type": "git",
                "url": "https://github.com/symfony/service-contracts.git",
                "reference": "d78d39c1599bd1188b8e26bb341da52c3c6d8a66"
            },
            "dist": {
                "type": "zip",
                "url": "https://api.github.com/repos/symfony/service-contracts/zipball/d78d39c1599bd1188b8e26bb341da52c3c6d8a66",
                "reference": "d78d39c1599bd1188b8e26bb341da52c3c6d8a66",
                "shasum": ""
            },
            "require": {
                "php": ">=8.0.2",
                "psr/container": "^2.0"
            },
            "conflict": {
                "ext-psr": "<1.1|>=2"
            },
            "suggest": {
                "symfony/service-implementation": ""
            },
            "type": "library",
            "extra": {
                "branch-alias": {
                    "dev-main": "3.0-dev"
                },
                "thanks": {
                    "name": "symfony/contracts",
                    "url": "https://github.com/symfony/contracts"
                }
            },
            "autoload": {
                "psr-4": {
                    "Symfony\\Contracts\\Service\\": ""
                }
            },
            "notification-url": "https://packagist.org/downloads/",
            "license": [
                "MIT"
            ],
            "authors": [
                {
                    "name": "Nicolas Grekas",
                    "email": "p@tchwork.com"
                },
                {
                    "name": "Symfony Community",
                    "homepage": "https://symfony.com/contributors"
                }
            ],
            "description": "Generic abstractions related to writing services",
            "homepage": "https://symfony.com",
            "keywords": [
                "abstractions",
                "contracts",
                "decoupling",
                "interfaces",
                "interoperability",
                "standards"
            ],
            "support": {
                "source": "https://github.com/symfony/service-contracts/tree/v3.0.2"
            },
            "funding": [
                {
                    "url": "https://symfony.com/sponsor",
                    "type": "custom"
                },
                {
                    "url": "https://github.com/fabpot",
                    "type": "github"
                },
                {
                    "url": "https://tidelift.com/funding/github/packagist/symfony/symfony",
                    "type": "tidelift"
                }
            ],
            "time": "2022-05-30T19:17:58+00:00"
        },
        {
            "name": "symfony/string",
            "version": "v6.0.17",
            "source": {
                "type": "git",
                "url": "https://github.com/symfony/string.git",
                "reference": "3f57003dd8a67ed76870cc03092f8501db7788d9"
            },
            "dist": {
                "type": "zip",
                "url": "https://api.github.com/repos/symfony/string/zipball/3f57003dd8a67ed76870cc03092f8501db7788d9",
                "reference": "3f57003dd8a67ed76870cc03092f8501db7788d9",
                "shasum": ""
            },
            "require": {
                "php": ">=8.0.2",
                "symfony/polyfill-ctype": "~1.8",
                "symfony/polyfill-intl-grapheme": "~1.0",
                "symfony/polyfill-intl-normalizer": "~1.0",
                "symfony/polyfill-mbstring": "~1.0"
            },
            "conflict": {
                "symfony/translation-contracts": "<2.0"
            },
            "require-dev": {
                "symfony/error-handler": "^5.4|^6.0",
                "symfony/http-client": "^5.4|^6.0",
                "symfony/translation-contracts": "^2.0|^3.0",
                "symfony/var-exporter": "^5.4|^6.0"
            },
            "type": "library",
            "autoload": {
                "files": [
                    "Resources/functions.php"
                ],
                "psr-4": {
                    "Symfony\\Component\\String\\": ""
                },
                "exclude-from-classmap": [
                    "/Tests/"
                ]
            },
            "notification-url": "https://packagist.org/downloads/",
            "license": [
                "MIT"
            ],
            "authors": [
                {
                    "name": "Nicolas Grekas",
                    "email": "p@tchwork.com"
                },
                {
                    "name": "Symfony Community",
                    "homepage": "https://symfony.com/contributors"
                }
            ],
            "description": "Provides an object-oriented API to strings and deals with bytes, UTF-8 code points and grapheme clusters in a unified way",
            "homepage": "https://symfony.com",
            "keywords": [
                "grapheme",
                "i18n",
                "string",
                "unicode",
                "utf-8",
                "utf8"
            ],
            "support": {
                "source": "https://github.com/symfony/string/tree/v6.0.17"
            },
            "funding": [
                {
                    "url": "https://symfony.com/sponsor",
                    "type": "custom"
                },
                {
                    "url": "https://github.com/fabpot",
                    "type": "github"
                },
                {
                    "url": "https://tidelift.com/funding/github/packagist/symfony/symfony",
                    "type": "tidelift"
                }
            ],
            "time": "2022-12-14T15:52:41+00:00"
        },
        {
            "name": "symfony/var-dumper",
            "version": "v6.0.17",
            "source": {
                "type": "git",
                "url": "https://github.com/symfony/var-dumper.git",
                "reference": "7d8e7c3c67c77790425ebe33691419dada154e65"
            },
            "dist": {
                "type": "zip",
                "url": "https://api.github.com/repos/symfony/var-dumper/zipball/7d8e7c3c67c77790425ebe33691419dada154e65",
                "reference": "7d8e7c3c67c77790425ebe33691419dada154e65",
                "shasum": ""
            },
            "require": {
                "php": ">=8.0.2",
                "symfony/polyfill-mbstring": "~1.0"
            },
            "conflict": {
                "phpunit/phpunit": "<5.4.3",
                "symfony/console": "<5.4"
            },
            "require-dev": {
                "ext-iconv": "*",
                "symfony/console": "^5.4|^6.0",
                "symfony/process": "^5.4|^6.0",
                "symfony/uid": "^5.4|^6.0",
                "twig/twig": "^2.13|^3.0.4"
            },
            "suggest": {
                "ext-iconv": "To convert non-UTF-8 strings to UTF-8 (or symfony/polyfill-iconv in case ext-iconv cannot be used).",
                "ext-intl": "To show region name in time zone dump",
                "symfony/console": "To use the ServerDumpCommand and/or the bin/var-dump-server script"
            },
            "bin": [
                "Resources/bin/var-dump-server"
            ],
            "type": "library",
            "autoload": {
                "files": [
                    "Resources/functions/dump.php"
                ],
                "psr-4": {
                    "Symfony\\Component\\VarDumper\\": ""
                },
                "exclude-from-classmap": [
                    "/Tests/"
                ]
            },
            "notification-url": "https://packagist.org/downloads/",
            "license": [
                "MIT"
            ],
            "authors": [
                {
                    "name": "Nicolas Grekas",
                    "email": "p@tchwork.com"
                },
                {
                    "name": "Symfony Community",
                    "homepage": "https://symfony.com/contributors"
                }
            ],
            "description": "Provides mechanisms for walking through any arbitrary PHP variable",
            "homepage": "https://symfony.com",
            "keywords": [
                "debug",
                "dump"
            ],
            "support": {
                "source": "https://github.com/symfony/var-dumper/tree/v6.0.17"
            },
            "funding": [
                {
                    "url": "https://symfony.com/sponsor",
                    "type": "custom"
                },
                {
                    "url": "https://github.com/fabpot",
                    "type": "github"
                },
                {
                    "url": "https://tidelift.com/funding/github/packagist/symfony/symfony",
                    "type": "tidelift"
                }
            ],
            "time": "2022-12-22T17:53:58+00:00"
        },
        {
            "name": "symfony/yaml",
            "version": "v5.4.17",
            "source": {
                "type": "git",
                "url": "https://github.com/symfony/yaml.git",
                "reference": "edcdc11498108f8967fe95118a7ec8624b94760e"
            },
            "dist": {
                "type": "zip",
                "url": "https://api.github.com/repos/symfony/yaml/zipball/edcdc11498108f8967fe95118a7ec8624b94760e",
                "reference": "edcdc11498108f8967fe95118a7ec8624b94760e",
                "shasum": ""
            },
            "require": {
                "php": ">=7.2.5",
                "symfony/deprecation-contracts": "^2.1|^3",
                "symfony/polyfill-ctype": "^1.8"
            },
            "conflict": {
                "symfony/console": "<5.3"
            },
            "require-dev": {
                "symfony/console": "^5.3|^6.0"
            },
            "suggest": {
                "symfony/console": "For validating YAML files using the lint command"
            },
            "bin": [
                "Resources/bin/yaml-lint"
            ],
            "type": "library",
            "autoload": {
                "psr-4": {
                    "Symfony\\Component\\Yaml\\": ""
                },
                "exclude-from-classmap": [
                    "/Tests/"
                ]
            },
            "notification-url": "https://packagist.org/downloads/",
            "license": [
                "MIT"
            ],
            "authors": [
                {
                    "name": "Fabien Potencier",
                    "email": "fabien@symfony.com"
                },
                {
                    "name": "Symfony Community",
                    "homepage": "https://symfony.com/contributors"
                }
            ],
            "description": "Loads and dumps YAML files",
            "homepage": "https://symfony.com",
            "support": {
                "source": "https://github.com/symfony/yaml/tree/v5.4.17"
            },
            "funding": [
                {
                    "url": "https://symfony.com/sponsor",
                    "type": "custom"
                },
                {
                    "url": "https://github.com/fabpot",
                    "type": "github"
                },
                {
                    "url": "https://tidelift.com/funding/github/packagist/symfony/symfony",
                    "type": "tidelift"
                }
            ],
            "time": "2022-12-13T09:57:04+00:00"
        },
        {
            "name": "theiconic/name-parser",
            "version": "v1.2.11",
            "source": {
                "type": "git",
                "url": "https://github.com/theiconic/name-parser.git",
                "reference": "9a54a713bf5b2e7fd990828147d42de16bf8a253"
            },
            "dist": {
                "type": "zip",
                "url": "https://api.github.com/repos/theiconic/name-parser/zipball/9a54a713bf5b2e7fd990828147d42de16bf8a253",
                "reference": "9a54a713bf5b2e7fd990828147d42de16bf8a253",
                "shasum": ""
            },
            "require": {
                "php": ">=7.1"
            },
            "require-dev": {
                "php-coveralls/php-coveralls": "^2.1",
                "php-mock/php-mock-phpunit": "^2.1",
                "phpunit/phpunit": "^7.0"
            },
            "type": "library",
            "autoload": {
                "psr-4": {
                    "TheIconic\\NameParser\\": [
                        "src/",
                        "tests/"
                    ]
                }
            },
            "notification-url": "https://packagist.org/downloads/",
            "license": [
                "MIT"
            ],
            "authors": [
                {
                    "name": "The Iconic",
                    "email": "engineering@theiconic.com.au"
                }
            ],
            "description": "PHP library for parsing a string containing a full name into its parts",
            "support": {
                "issues": "https://github.com/theiconic/name-parser/issues",
                "source": "https://github.com/theiconic/name-parser/tree/v1.2.11"
            },
            "time": "2019-11-14T14:08:48+00:00"
        },
        {
            "name": "twig/twig",
            "version": "v3.4.3",
            "source": {
                "type": "git",
                "url": "https://github.com/twigphp/Twig.git",
                "reference": "c38fd6b0b7f370c198db91ffd02e23b517426b58"
            },
            "dist": {
                "type": "zip",
                "url": "https://api.github.com/repos/twigphp/Twig/zipball/c38fd6b0b7f370c198db91ffd02e23b517426b58",
                "reference": "c38fd6b0b7f370c198db91ffd02e23b517426b58",
                "shasum": ""
            },
            "require": {
                "php": ">=7.2.5",
                "symfony/polyfill-ctype": "^1.8",
                "symfony/polyfill-mbstring": "^1.3"
            },
            "require-dev": {
                "psr/container": "^1.0",
                "symfony/phpunit-bridge": "^4.4.9|^5.0.9|^6.0"
            },
            "type": "library",
            "extra": {
                "branch-alias": {
                    "dev-master": "3.4-dev"
                }
            },
            "autoload": {
                "psr-4": {
                    "Twig\\": "src/"
                }
            },
            "notification-url": "https://packagist.org/downloads/",
            "license": [
                "BSD-3-Clause"
            ],
            "authors": [
                {
                    "name": "Fabien Potencier",
                    "email": "fabien@symfony.com",
                    "homepage": "http://fabien.potencier.org",
                    "role": "Lead Developer"
                },
                {
                    "name": "Twig Team",
                    "role": "Contributors"
                },
                {
                    "name": "Armin Ronacher",
                    "email": "armin.ronacher@active-4.com",
                    "role": "Project Founder"
                }
            ],
            "description": "Twig, the flexible, fast, and secure template language for PHP",
            "homepage": "https://twig.symfony.com",
            "keywords": [
                "templating"
            ],
            "support": {
                "issues": "https://github.com/twigphp/Twig/issues",
                "source": "https://github.com/twigphp/Twig/tree/v3.4.3"
            },
            "funding": [
                {
                    "url": "https://github.com/fabpot",
                    "type": "github"
                },
                {
                    "url": "https://tidelift.com/funding/github/packagist/twig/twig",
                    "type": "tidelift"
                }
            ],
            "time": "2022-09-28T08:42:51+00:00"
        },
        {
            "name": "voku/anti-xss",
            "version": "4.1.39",
            "source": {
                "type": "git",
                "url": "https://github.com/voku/anti-xss.git",
                "reference": "64a59ba4744e6722866ff3440d93561da9e85cd0"
            },
            "dist": {
                "type": "zip",
                "url": "https://api.github.com/repos/voku/anti-xss/zipball/64a59ba4744e6722866ff3440d93561da9e85cd0",
                "reference": "64a59ba4744e6722866ff3440d93561da9e85cd0",
                "shasum": ""
            },
            "require": {
                "php": ">=7.0.0",
                "voku/portable-utf8": "~6.0.2"
            },
            "require-dev": {
                "phpunit/phpunit": "~6.0 || ~7.0 || ~9.0"
            },
            "type": "library",
            "extra": {
                "branch-alias": {
                    "dev-master": "4.1.x-dev"
                }
            },
            "autoload": {
                "psr-4": {
                    "voku\\helper\\": "src/voku/helper/"
                }
            },
            "notification-url": "https://packagist.org/downloads/",
            "license": [
                "MIT"
            ],
            "authors": [
                {
                    "name": "EllisLab Dev Team",
                    "homepage": "http://ellislab.com/"
                },
                {
                    "name": "Lars Moelleken",
                    "email": "lars@moelleken.org",
                    "homepage": "https://www.moelleken.org/"
                }
            ],
            "description": "anti xss-library",
            "homepage": "https://github.com/voku/anti-xss",
            "keywords": [
                "anti-xss",
                "clean",
                "security",
                "xss"
            ],
            "support": {
                "issues": "https://github.com/voku/anti-xss/issues",
                "source": "https://github.com/voku/anti-xss/tree/4.1.39"
            },
            "funding": [
                {
                    "url": "https://www.paypal.me/moelleken",
                    "type": "custom"
                },
                {
                    "url": "https://github.com/voku",
                    "type": "github"
                },
                {
                    "url": "https://opencollective.com/anti-xss",
                    "type": "open_collective"
                },
                {
                    "url": "https://www.patreon.com/voku",
                    "type": "patreon"
                },
                {
                    "url": "https://tidelift.com/funding/github/packagist/voku/anti-xss",
                    "type": "tidelift"
                }
            ],
            "time": "2022-03-08T17:03:58+00:00"
        },
        {
            "name": "voku/arrayy",
            "version": "7.9.6",
            "source": {
                "type": "git",
                "url": "https://github.com/voku/Arrayy.git",
                "reference": "0e20b8c6eef7fc46694a2906e0eae2f9fc11cade"
            },
            "dist": {
                "type": "zip",
                "url": "https://api.github.com/repos/voku/Arrayy/zipball/0e20b8c6eef7fc46694a2906e0eae2f9fc11cade",
                "reference": "0e20b8c6eef7fc46694a2906e0eae2f9fc11cade",
                "shasum": ""
            },
            "require": {
                "ext-json": "*",
                "php": ">=7.0.0",
                "phpdocumentor/reflection-docblock": "~4.3 || ~5.0",
                "symfony/polyfill-mbstring": "~1.0"
            },
            "require-dev": {
                "phpunit/phpunit": "~6.0 || ~7.0 || ~9.0"
            },
            "type": "library",
            "autoload": {
                "files": [
                    "src/Create.php"
                ],
                "psr-4": {
                    "Arrayy\\": "src/"
                }
            },
            "notification-url": "https://packagist.org/downloads/",
            "license": [
                "MIT"
            ],
            "authors": [
                {
                    "name": "Lars Moelleken",
                    "email": "lars@moelleken.org",
                    "homepage": "https://www.moelleken.org/",
                    "role": "Maintainer"
                }
            ],
            "description": "Array manipulation library for PHP, called Arrayy!",
            "keywords": [
                "Arrayy",
                "array",
                "helpers",
                "manipulation",
                "methods",
                "utility",
                "utils"
            ],
            "support": {
                "docs": "https://voku.github.io/Arrayy/",
                "issues": "https://github.com/voku/Arrayy/issues",
                "source": "https://github.com/voku/Arrayy"
            },
            "funding": [
                {
                    "url": "https://www.paypal.me/moelleken",
                    "type": "custom"
                },
                {
                    "url": "https://github.com/voku",
                    "type": "github"
                },
                {
                    "url": "https://opencollective.com/arrayy",
                    "type": "open_collective"
                },
                {
                    "url": "https://www.patreon.com/voku",
                    "type": "patreon"
                },
                {
                    "url": "https://tidelift.com/funding/github/packagist/voku/arrayy",
                    "type": "tidelift"
                }
            ],
            "time": "2022-12-27T12:58:32+00:00"
        },
        {
            "name": "voku/email-check",
            "version": "3.1.0",
            "source": {
                "type": "git",
                "url": "https://github.com/voku/email-check.git",
                "reference": "6ea842920bbef6758b8c1e619fd1710e7a1a2cac"
            },
            "dist": {
                "type": "zip",
                "url": "https://api.github.com/repos/voku/email-check/zipball/6ea842920bbef6758b8c1e619fd1710e7a1a2cac",
                "reference": "6ea842920bbef6758b8c1e619fd1710e7a1a2cac",
                "shasum": ""
            },
            "require": {
                "php": ">=7.0.0",
                "symfony/polyfill-intl-idn": "~1.10"
            },
            "require-dev": {
                "fzaninotto/faker": "~1.7",
                "phpunit/phpunit": "~6.0 || ~7.0"
            },
            "suggest": {
                "ext-intl": "Use Intl for best performance"
            },
            "type": "library",
            "autoload": {
                "psr-4": {
                    "voku\\helper\\": "src/voku/helper/"
                }
            },
            "notification-url": "https://packagist.org/downloads/",
            "license": [
                "MIT"
            ],
            "authors": [
                {
                    "name": "Lars Moelleken",
                    "homepage": "http://www.moelleken.org/"
                }
            ],
            "description": "email-check (syntax, dns, trash, ...) library",
            "homepage": "https://github.com/voku/email-check",
            "keywords": [
                "check-email",
                "email",
                "mail",
                "mail-check",
                "validate-email",
                "validate-email-address",
                "validate-mail"
            ],
            "support": {
                "issues": "https://github.com/voku/email-check/issues",
                "source": "https://github.com/voku/email-check/tree/3.1.0"
            },
            "funding": [
                {
                    "url": "https://www.paypal.me/moelleken",
                    "type": "custom"
                },
                {
                    "url": "https://github.com/voku",
                    "type": "github"
                },
                {
                    "url": "https://www.patreon.com/voku",
                    "type": "patreon"
                },
                {
                    "url": "https://tidelift.com/funding/github/packagist/voku/email-check",
                    "type": "tidelift"
                }
            ],
            "time": "2021-01-27T14:14:33+00:00"
        },
        {
            "name": "voku/portable-ascii",
            "version": "2.0.1",
            "source": {
                "type": "git",
                "url": "https://github.com/voku/portable-ascii.git",
                "reference": "b56450eed252f6801410d810c8e1727224ae0743"
            },
            "dist": {
                "type": "zip",
                "url": "https://api.github.com/repos/voku/portable-ascii/zipball/b56450eed252f6801410d810c8e1727224ae0743",
                "reference": "b56450eed252f6801410d810c8e1727224ae0743",
                "shasum": ""
            },
            "require": {
                "php": ">=7.0.0"
            },
            "require-dev": {
                "phpunit/phpunit": "~6.0 || ~7.0 || ~9.0"
            },
            "suggest": {
                "ext-intl": "Use Intl for transliterator_transliterate() support"
            },
            "type": "library",
            "autoload": {
                "psr-4": {
                    "voku\\": "src/voku/"
                }
            },
            "notification-url": "https://packagist.org/downloads/",
            "license": [
                "MIT"
            ],
            "authors": [
                {
                    "name": "Lars Moelleken",
                    "homepage": "http://www.moelleken.org/"
                }
            ],
            "description": "Portable ASCII library - performance optimized (ascii) string functions for php.",
            "homepage": "https://github.com/voku/portable-ascii",
            "keywords": [
                "ascii",
                "clean",
                "php"
            ],
            "support": {
                "issues": "https://github.com/voku/portable-ascii/issues",
                "source": "https://github.com/voku/portable-ascii/tree/2.0.1"
            },
            "funding": [
                {
                    "url": "https://www.paypal.me/moelleken",
                    "type": "custom"
                },
                {
                    "url": "https://github.com/voku",
                    "type": "github"
                },
                {
                    "url": "https://opencollective.com/portable-ascii",
                    "type": "open_collective"
                },
                {
                    "url": "https://www.patreon.com/voku",
                    "type": "patreon"
                },
                {
                    "url": "https://tidelift.com/funding/github/packagist/voku/portable-ascii",
                    "type": "tidelift"
                }
            ],
            "time": "2022-03-08T17:03:00+00:00"
        },
        {
            "name": "voku/portable-utf8",
            "version": "6.0.11",
            "source": {
                "type": "git",
                "url": "https://github.com/voku/portable-utf8.git",
                "reference": "a768656da0b8e42d236b325a4ebfc56ad6d0e111"
            },
            "dist": {
                "type": "zip",
                "url": "https://api.github.com/repos/voku/portable-utf8/zipball/a768656da0b8e42d236b325a4ebfc56ad6d0e111",
                "reference": "a768656da0b8e42d236b325a4ebfc56ad6d0e111",
                "shasum": ""
            },
            "require": {
                "php": ">=7.0.0",
                "symfony/polyfill-iconv": "~1.0",
                "symfony/polyfill-intl-grapheme": "~1.0",
                "symfony/polyfill-intl-normalizer": "~1.0",
                "symfony/polyfill-mbstring": "~1.0",
                "symfony/polyfill-php72": "~1.0",
                "voku/portable-ascii": "~2.0.0"
            },
            "require-dev": {
                "phpstan/phpstan": "1.8.*@dev",
                "phpstan/phpstan-strict-rules": "1.4.*@dev",
                "phpunit/phpunit": "~6.0 || ~7.0 || ~9.0",
                "thecodingmachine/phpstan-strict-rules": "1.0.*@dev",
                "voku/phpstan-rules": "3.1.*@dev"
            },
            "suggest": {
                "ext-ctype": "Use Ctype for e.g. hexadecimal digit detection",
                "ext-fileinfo": "Use Fileinfo for better binary file detection",
                "ext-iconv": "Use iconv for best performance",
                "ext-intl": "Use Intl for best performance",
                "ext-json": "Use JSON for string detection",
                "ext-mbstring": "Use Mbstring for best performance"
            },
            "type": "library",
            "autoload": {
                "files": [
                    "bootstrap.php"
                ],
                "psr-4": {
                    "voku\\": "src/voku/"
                }
            },
            "notification-url": "https://packagist.org/downloads/",
            "license": [
                "(Apache-2.0 or GPL-2.0)"
            ],
            "authors": [
                {
                    "name": "Nicolas Grekas",
                    "email": "p@tchwork.com"
                },
                {
                    "name": "Hamid Sarfraz",
                    "homepage": "http://pageconfig.com/"
                },
                {
                    "name": "Lars Moelleken",
                    "homepage": "http://www.moelleken.org/"
                }
            ],
            "description": "Portable UTF-8 library - performance optimized (unicode) string functions for php.",
            "homepage": "https://github.com/voku/portable-utf8",
            "keywords": [
                "UTF",
                "clean",
                "php",
                "unicode",
                "utf-8",
                "utf8"
            ],
            "support": {
                "issues": "https://github.com/voku/portable-utf8/issues",
                "source": "https://github.com/voku/portable-utf8/tree/6.0.11"
            },
            "funding": [
                {
                    "url": "https://www.paypal.me/moelleken",
                    "type": "custom"
                },
                {
                    "url": "https://github.com/voku",
                    "type": "github"
                },
                {
                    "url": "https://opencollective.com/portable-utf8",
                    "type": "open_collective"
                },
                {
                    "url": "https://www.patreon.com/voku",
                    "type": "patreon"
                },
                {
                    "url": "https://tidelift.com/funding/github/packagist/voku/portable-utf8",
                    "type": "tidelift"
                }
            ],
            "time": "2022-12-16T00:56:34+00:00"
        },
        {
            "name": "voku/stop-words",
            "version": "2.0.1",
            "source": {
                "type": "git",
                "url": "https://github.com/voku/stop-words.git",
                "reference": "8e63c0af20f800b1600783764e0ce19e53969f71"
            },
            "dist": {
                "type": "zip",
                "url": "https://api.github.com/repos/voku/stop-words/zipball/8e63c0af20f800b1600783764e0ce19e53969f71",
                "reference": "8e63c0af20f800b1600783764e0ce19e53969f71",
                "shasum": ""
            },
            "require": {
                "php": ">=7.0.0"
            },
            "require-dev": {
                "phpunit/phpunit": "~6.0"
            },
            "type": "library",
            "autoload": {
                "psr-4": {
                    "voku\\": "src/voku/"
                }
            },
            "notification-url": "https://packagist.org/downloads/",
            "license": [
                "MIT"
            ],
            "authors": [
                {
                    "name": "Lars Moelleken",
                    "homepage": "http://www.moelleken.org/"
                }
            ],
            "description": "Stop-Words via PHP",
            "keywords": [
                "stop words",
                "stop-words"
            ],
            "support": {
                "issues": "https://github.com/voku/stop-words/issues",
                "source": "https://github.com/voku/stop-words/tree/master"
            },
            "time": "2018-11-23T01:37:27+00:00"
        },
        {
            "name": "voku/stringy",
            "version": "6.5.3",
            "source": {
                "type": "git",
                "url": "https://github.com/voku/Stringy.git",
                "reference": "c453c88fbff298f042c836ef44306f8703b2d537"
            },
            "dist": {
                "type": "zip",
                "url": "https://api.github.com/repos/voku/Stringy/zipball/c453c88fbff298f042c836ef44306f8703b2d537",
                "reference": "c453c88fbff298f042c836ef44306f8703b2d537",
                "shasum": ""
            },
            "require": {
                "defuse/php-encryption": "~2.0",
                "ext-json": "*",
                "php": ">=7.0.0",
                "voku/anti-xss": "~4.1",
                "voku/arrayy": "~7.8",
                "voku/email-check": "~3.1",
                "voku/portable-ascii": "~2.0",
                "voku/portable-utf8": "~6.0",
                "voku/urlify": "~5.0"
            },
            "replace": {
                "danielstjules/stringy": "~3.0"
            },
            "require-dev": {
                "phpunit/phpunit": "~6.0 || ~7.0 || ~9.0"
            },
            "type": "library",
            "autoload": {
                "files": [
                    "src/Create.php"
                ],
                "psr-4": {
                    "Stringy\\": "src/"
                }
            },
            "notification-url": "https://packagist.org/downloads/",
            "license": [
                "MIT"
            ],
            "authors": [
                {
                    "name": "Daniel St. Jules",
                    "email": "danielst.jules@gmail.com",
                    "homepage": "http://www.danielstjules.com",
                    "role": "Maintainer"
                },
                {
                    "name": "Lars Moelleken",
                    "email": "lars@moelleken.org",
                    "homepage": "https://www.moelleken.org/",
                    "role": "Fork-Maintainer"
                }
            ],
            "description": "A string manipulation library with multibyte support",
            "homepage": "https://github.com/danielstjules/Stringy",
            "keywords": [
                "UTF",
                "helpers",
                "manipulation",
                "methods",
                "multibyte",
                "string",
                "utf-8",
                "utility",
                "utils"
            ],
            "support": {
                "issues": "https://github.com/voku/Stringy/issues",
                "source": "https://github.com/voku/Stringy"
            },
            "funding": [
                {
                    "url": "https://www.paypal.me/moelleken",
                    "type": "custom"
                },
                {
                    "url": "https://github.com/voku",
                    "type": "github"
                },
                {
                    "url": "https://www.patreon.com/voku",
                    "type": "patreon"
                },
                {
                    "url": "https://tidelift.com/funding/github/packagist/voku/stringy",
                    "type": "tidelift"
                }
            ],
            "time": "2022-03-28T14:52:20+00:00"
        },
        {
            "name": "voku/urlify",
            "version": "5.0.7",
            "source": {
                "type": "git",
                "url": "https://github.com/voku/urlify.git",
                "reference": "014b2074407b5db5968f836c27d8731934b330e4"
            },
            "dist": {
                "type": "zip",
                "url": "https://api.github.com/repos/voku/urlify/zipball/014b2074407b5db5968f836c27d8731934b330e4",
                "reference": "014b2074407b5db5968f836c27d8731934b330e4",
                "shasum": ""
            },
            "require": {
                "php": ">=7.0.0",
                "voku/portable-ascii": "~2.0",
                "voku/portable-utf8": "~6.0",
                "voku/stop-words": "~2.0"
            },
            "require-dev": {
                "phpunit/phpunit": "~6.0 || ~7.0 || ~9.0"
            },
            "type": "library",
            "autoload": {
                "psr-4": {
                    "voku\\helper\\": "src/voku/helper/"
                }
            },
            "notification-url": "https://packagist.org/downloads/",
            "license": [
                "BSD-3-Clause"
            ],
            "authors": [
                {
                    "name": "Johnny Broadway",
                    "email": "johnny@johnnybroadway.com",
                    "homepage": "http://www.johnnybroadway.com/"
                },
                {
                    "name": "Lars Moelleken",
                    "email": "lars@moelleken.org",
                    "homepage": "https://moelleken.org/"
                }
            ],
            "description": "PHP port of URLify.js from the Django project. Transliterates non-ascii characters for use in URLs.",
            "homepage": "https://github.com/voku/urlify",
            "keywords": [
                "encode",
                "iconv",
                "link",
                "slug",
                "translit",
                "transliterate",
                "transliteration",
                "url",
                "urlify"
            ],
            "support": {
                "issues": "https://github.com/voku/urlify/issues",
                "source": "https://github.com/voku/urlify/tree/5.0.7"
            },
            "funding": [
                {
                    "url": "https://www.paypal.me/moelleken",
                    "type": "custom"
                },
                {
                    "url": "https://github.com/voku",
                    "type": "github"
                },
                {
                    "url": "https://www.patreon.com/voku",
                    "type": "patreon"
                },
                {
                    "url": "https://tidelift.com/funding/github/packagist/voku/urlify",
                    "type": "tidelift"
                }
            ],
            "time": "2022-01-24T19:08:46+00:00"
        },
        {
            "name": "webmozart/assert",
            "version": "1.11.0",
            "source": {
                "type": "git",
                "url": "https://github.com/webmozarts/assert.git",
                "reference": "11cb2199493b2f8a3b53e7f19068fc6aac760991"
            },
            "dist": {
                "type": "zip",
                "url": "https://api.github.com/repos/webmozarts/assert/zipball/11cb2199493b2f8a3b53e7f19068fc6aac760991",
                "reference": "11cb2199493b2f8a3b53e7f19068fc6aac760991",
                "shasum": ""
            },
            "require": {
                "ext-ctype": "*",
                "php": "^7.2 || ^8.0"
            },
            "conflict": {
                "phpstan/phpstan": "<0.12.20",
                "vimeo/psalm": "<4.6.1 || 4.6.2"
            },
            "require-dev": {
                "phpunit/phpunit": "^8.5.13"
            },
            "type": "library",
            "extra": {
                "branch-alias": {
                    "dev-master": "1.10-dev"
                }
            },
            "autoload": {
                "psr-4": {
                    "Webmozart\\Assert\\": "src/"
                }
            },
            "notification-url": "https://packagist.org/downloads/",
            "license": [
                "MIT"
            ],
            "authors": [
                {
                    "name": "Bernhard Schussek",
                    "email": "bschussek@gmail.com"
                }
            ],
            "description": "Assertions to validate method input/output with nice error messages.",
            "keywords": [
                "assert",
                "check",
                "validate"
            ],
            "support": {
                "issues": "https://github.com/webmozarts/assert/issues",
                "source": "https://github.com/webmozarts/assert/tree/1.11.0"
            },
            "time": "2022-06-03T18:03:27+00:00"
        },
        {
            "name": "webonyx/graphql-php",
            "version": "v14.11.8",
            "source": {
                "type": "git",
                "url": "https://github.com/webonyx/graphql-php.git",
                "reference": "04a48693acd785330eefd3b0e4fa67df8dfee7c3"
            },
            "dist": {
                "type": "zip",
                "url": "https://api.github.com/repos/webonyx/graphql-php/zipball/04a48693acd785330eefd3b0e4fa67df8dfee7c3",
                "reference": "04a48693acd785330eefd3b0e4fa67df8dfee7c3",
                "shasum": ""
            },
            "require": {
                "ext-json": "*",
                "ext-mbstring": "*",
                "php": "^7.1 || ^8"
            },
            "require-dev": {
                "amphp/amp": "^2.3",
                "doctrine/coding-standard": "^6.0",
                "nyholm/psr7": "^1.2",
                "phpbench/phpbench": "^1.2",
                "phpstan/extension-installer": "^1.0",
                "phpstan/phpstan": "0.12.82",
                "phpstan/phpstan-phpunit": "0.12.18",
                "phpstan/phpstan-strict-rules": "0.12.9",
                "phpunit/phpunit": "^7.2 || ^8.5",
                "psr/http-message": "^1.0",
                "react/promise": "2.*",
                "simpod/php-coveralls-mirror": "^3.0",
                "squizlabs/php_codesniffer": "3.5.4"
            },
            "suggest": {
                "psr/http-message": "To use standard GraphQL server",
                "react/promise": "To leverage async resolving on React PHP platform"
            },
            "type": "library",
            "autoload": {
                "psr-4": {
                    "GraphQL\\": "src/"
                }
            },
            "notification-url": "https://packagist.org/downloads/",
            "license": [
                "MIT"
            ],
            "description": "A PHP port of GraphQL reference implementation",
            "homepage": "https://github.com/webonyx/graphql-php",
            "keywords": [
                "api",
                "graphql"
            ],
            "support": {
                "issues": "https://github.com/webonyx/graphql-php/issues",
                "source": "https://github.com/webonyx/graphql-php/tree/v14.11.8"
            },
            "funding": [
                {
                    "url": "https://opencollective.com/webonyx-graphql-php",
                    "type": "open_collective"
                }
            ],
            "time": "2022-09-21T15:35:03+00:00"
        },
        {
            "name": "yiisoft/yii2",
            "version": "2.0.47",
            "source": {
                "type": "git",
                "url": "https://github.com/yiisoft/yii2-framework.git",
                "reference": "8ecf57895d9c4b29cf9658ffe57af5f3d0e25254"
            },
            "dist": {
                "type": "zip",
                "url": "https://api.github.com/repos/yiisoft/yii2-framework/zipball/8ecf57895d9c4b29cf9658ffe57af5f3d0e25254",
                "reference": "8ecf57895d9c4b29cf9658ffe57af5f3d0e25254",
                "shasum": ""
            },
            "require": {
                "bower-asset/inputmask": "~3.2.2 | ~3.3.5",
                "bower-asset/jquery": "3.6.*@stable | 3.5.*@stable | 3.4.*@stable | 3.3.*@stable | 3.2.*@stable | 3.1.*@stable | 2.2.*@stable | 2.1.*@stable | 1.11.*@stable | 1.12.*@stable",
                "bower-asset/punycode": "1.3.*",
                "bower-asset/yii2-pjax": "~2.0.1",
                "cebe/markdown": "~1.0.0 | ~1.1.0 | ~1.2.0",
                "ext-ctype": "*",
                "ext-mbstring": "*",
                "ezyang/htmlpurifier": "~4.6",
                "lib-pcre": "*",
                "paragonie/random_compat": ">=1",
                "php": ">=5.4.0",
                "yiisoft/yii2-composer": "~2.0.4"
            },
            "bin": [
                "yii"
            ],
            "type": "library",
            "extra": {
                "branch-alias": {
                    "dev-master": "2.0.x-dev"
                }
            },
            "autoload": {
                "psr-4": {
                    "yii\\": ""
                }
            },
            "notification-url": "https://packagist.org/downloads/",
            "license": [
                "BSD-3-Clause"
            ],
            "authors": [
                {
                    "name": "Qiang Xue",
                    "email": "qiang.xue@gmail.com",
                    "homepage": "https://www.yiiframework.com/",
                    "role": "Founder and project lead"
                },
                {
                    "name": "Alexander Makarov",
                    "email": "sam@rmcreative.ru",
                    "homepage": "https://rmcreative.ru/",
                    "role": "Core framework development"
                },
                {
                    "name": "Maurizio Domba",
                    "homepage": "http://mdomba.info/",
                    "role": "Core framework development"
                },
                {
                    "name": "Carsten Brandt",
                    "email": "mail@cebe.cc",
                    "homepage": "https://www.cebe.cc/",
                    "role": "Core framework development"
                },
                {
                    "name": "Timur Ruziev",
                    "email": "resurtm@gmail.com",
                    "homepage": "http://resurtm.com/",
                    "role": "Core framework development"
                },
                {
                    "name": "Paul Klimov",
                    "email": "klimov.paul@gmail.com",
                    "role": "Core framework development"
                },
                {
                    "name": "Dmitry Naumenko",
                    "email": "d.naumenko.a@gmail.com",
                    "role": "Core framework development"
                },
                {
                    "name": "Boudewijn Vahrmeijer",
                    "email": "info@dynasource.eu",
                    "homepage": "http://dynasource.eu",
                    "role": "Core framework development"
                }
            ],
            "description": "Yii PHP Framework Version 2",
            "homepage": "https://www.yiiframework.com/",
            "keywords": [
                "framework",
                "yii2"
            ],
            "support": {
                "forum": "https://forum.yiiframework.com/",
                "irc": "ircs://irc.libera.chat:6697/yii",
                "issues": "https://github.com/yiisoft/yii2/issues?state=open",
                "source": "https://github.com/yiisoft/yii2",
                "wiki": "https://www.yiiframework.com/wiki"
            },
            "funding": [
                {
                    "url": "https://github.com/yiisoft",
                    "type": "github"
                },
                {
                    "url": "https://opencollective.com/yiisoft",
                    "type": "open_collective"
                },
                {
                    "url": "https://tidelift.com/funding/github/packagist/yiisoft/yii2",
                    "type": "tidelift"
                }
            ],
            "time": "2022-11-18T16:21:58+00:00"
        },
        {
            "name": "yiisoft/yii2-composer",
            "version": "2.0.10",
            "source": {
                "type": "git",
                "url": "https://github.com/yiisoft/yii2-composer.git",
                "reference": "94bb3f66e779e2774f8776d6e1bdeab402940510"
            },
            "dist": {
                "type": "zip",
                "url": "https://api.github.com/repos/yiisoft/yii2-composer/zipball/94bb3f66e779e2774f8776d6e1bdeab402940510",
                "reference": "94bb3f66e779e2774f8776d6e1bdeab402940510",
                "shasum": ""
            },
            "require": {
                "composer-plugin-api": "^1.0 | ^2.0"
            },
            "require-dev": {
                "composer/composer": "^1.0 | ^2.0@dev",
                "phpunit/phpunit": "<7"
            },
            "type": "composer-plugin",
            "extra": {
                "class": "yii\\composer\\Plugin",
                "branch-alias": {
                    "dev-master": "2.0.x-dev"
                }
            },
            "autoload": {
                "psr-4": {
                    "yii\\composer\\": ""
                }
            },
            "notification-url": "https://packagist.org/downloads/",
            "license": [
                "BSD-3-Clause"
            ],
            "authors": [
                {
                    "name": "Qiang Xue",
                    "email": "qiang.xue@gmail.com"
                },
                {
                    "name": "Carsten Brandt",
                    "email": "mail@cebe.cc"
                }
            ],
            "description": "The composer plugin for Yii extension installer",
            "keywords": [
                "composer",
                "extension installer",
                "yii2"
            ],
            "support": {
                "forum": "http://www.yiiframework.com/forum/",
                "irc": "irc://irc.freenode.net/yii",
                "issues": "https://github.com/yiisoft/yii2-composer/issues",
                "source": "https://github.com/yiisoft/yii2-composer",
                "wiki": "http://www.yiiframework.com/wiki/"
            },
            "funding": [
                {
                    "url": "https://github.com/yiisoft",
                    "type": "github"
                },
                {
                    "url": "https://opencollective.com/yiisoft",
                    "type": "open_collective"
                },
                {
                    "url": "https://tidelift.com/funding/github/packagist/yiisoft/yii2-composer",
                    "type": "tidelift"
                }
            ],
            "time": "2020-06-24T00:04:01+00:00"
        },
        {
            "name": "yiisoft/yii2-debug",
            "version": "2.1.19",
            "source": {
                "type": "git",
                "url": "https://github.com/yiisoft/yii2-debug.git",
                "reference": "84d20d738b0698298f851fcb6fc25e748d759223"
            },
            "dist": {
                "type": "zip",
                "url": "https://api.github.com/repos/yiisoft/yii2-debug/zipball/84d20d738b0698298f851fcb6fc25e748d759223",
                "reference": "84d20d738b0698298f851fcb6fc25e748d759223",
                "shasum": ""
            },
            "require": {
                "ext-mbstring": "*",
                "php": ">=5.4",
                "yiisoft/yii2": "~2.0.13"
            },
            "require-dev": {
                "cweagans/composer-patches": "^1.7",
                "phpunit/phpunit": "4.8.34",
                "yiisoft/yii2-coding-standards": "~2.0",
                "yiisoft/yii2-swiftmailer": "*"
            },
            "type": "yii2-extension",
            "extra": {
                "branch-alias": {
                    "dev-master": "2.0.x-dev"
                },
                "composer-exit-on-patch-failure": true,
                "patches": {
                    "phpunit/phpunit-mock-objects": {
                        "Fix PHP 7 and 8 compatibility": "https://yiisoft.github.io/phpunit-patches/phpunit_mock_objects.patch"
                    },
                    "phpunit/phpunit": {
                        "Fix PHP 7 compatibility": "https://yiisoft.github.io/phpunit-patches/phpunit_php7.patch",
                        "Fix PHP 8 compatibility": "https://yiisoft.github.io/phpunit-patches/phpunit_php8.patch",
                        "Fix PHP 8.1 compatibility": "https://yiisoft.github.io/phpunit-patches/phpunit_php81.patch"
                    }
                }
            },
            "autoload": {
                "psr-4": {
                    "yii\\debug\\": "src"
                }
            },
            "notification-url": "https://packagist.org/downloads/",
            "license": [
                "BSD-3-Clause"
            ],
            "authors": [
                {
                    "name": "Qiang Xue",
                    "email": "qiang.xue@gmail.com"
                },
                {
                    "name": "Simon Karlen",
                    "email": "simi.albi@outlook.com"
                }
            ],
            "description": "The debugger extension for the Yii framework",
            "keywords": [
                "debug",
                "debugger",
                "yii2"
            ],
            "support": {
                "forum": "http://www.yiiframework.com/forum/",
                "irc": "irc://irc.freenode.net/yii",
                "issues": "https://github.com/yiisoft/yii2-debug/issues",
                "source": "https://github.com/yiisoft/yii2-debug",
                "wiki": "http://www.yiiframework.com/wiki/"
            },
            "funding": [
                {
                    "url": "https://github.com/yiisoft",
                    "type": "github"
                },
                {
                    "url": "https://opencollective.com/yiisoft",
                    "type": "open_collective"
                },
                {
                    "url": "https://tidelift.com/funding/github/packagist/yiisoft/yii2-debug",
                    "type": "tidelift"
                }
            ],
            "time": "2022-04-05T20:35:14+00:00"
        },
        {
            "name": "yiisoft/yii2-queue",
            "version": "2.3.5",
            "source": {
                "type": "git",
                "url": "https://github.com/yiisoft/yii2-queue.git",
                "reference": "c1bf0ef5dbe107dc1cf692c1349b9ddd2485a399"
            },
            "dist": {
                "type": "zip",
                "url": "https://api.github.com/repos/yiisoft/yii2-queue/zipball/c1bf0ef5dbe107dc1cf692c1349b9ddd2485a399",
                "reference": "c1bf0ef5dbe107dc1cf692c1349b9ddd2485a399",
                "shasum": ""
            },
            "require": {
                "php": ">=5.5.0",
                "symfony/process": "^3.3||^4.0||^5.0||^6.0",
                "yiisoft/yii2": "~2.0.14"
            },
            "require-dev": {
                "aws/aws-sdk-php": ">=2.4",
                "enqueue/amqp-lib": "^0.8||^0.9.10",
                "enqueue/stomp": "^0.8.39",
                "opis/closure": "*",
                "pda/pheanstalk": "v3.*",
                "php-amqplib/php-amqplib": "*",
                "phpunit/phpunit": "~4.4",
                "yiisoft/yii2-debug": "*",
                "yiisoft/yii2-gii": "*",
                "yiisoft/yii2-redis": "*"
            },
            "suggest": {
                "aws/aws-sdk-php": "Need for aws SQS.",
                "enqueue/amqp-lib": "Need for AMQP interop queue.",
                "enqueue/stomp": "Need for Stomp queue.",
                "ext-gearman": "Need for Gearman queue.",
                "ext-pcntl": "Need for process signals.",
                "pda/pheanstalk": "Need for Beanstalk queue.",
                "php-amqplib/php-amqplib": "Need for AMQP queue.",
                "yiisoft/yii2-redis": "Need for Redis queue."
            },
            "type": "yii2-extension",
            "extra": {
                "branch-alias": {
                    "dev-master": "2.x-dev"
                }
            },
            "autoload": {
                "psr-4": {
                    "yii\\queue\\": "src",
                    "yii\\queue\\db\\": "src/drivers/db",
                    "yii\\queue\\sqs\\": "src/drivers/sqs",
                    "yii\\queue\\amqp\\": "src/drivers/amqp",
                    "yii\\queue\\file\\": "src/drivers/file",
                    "yii\\queue\\sync\\": "src/drivers/sync",
                    "yii\\queue\\redis\\": "src/drivers/redis",
                    "yii\\queue\\stomp\\": "src/drivers/stomp",
                    "yii\\queue\\gearman\\": "src/drivers/gearman",
                    "yii\\queue\\beanstalk\\": "src/drivers/beanstalk",
                    "yii\\queue\\amqp_interop\\": "src/drivers/amqp_interop"
                }
            },
            "notification-url": "https://packagist.org/downloads/",
            "license": [
                "BSD-3-Clause"
            ],
            "authors": [
                {
                    "name": "Roman Zhuravlev",
                    "email": "zhuravljov@gmail.com"
                }
            ],
            "description": "Yii2 Queue Extension which supported DB, Redis, RabbitMQ, Beanstalk, SQS and Gearman",
            "keywords": [
                "async",
                "beanstalk",
                "db",
                "gearman",
                "gii",
                "queue",
                "rabbitmq",
                "redis",
                "sqs",
                "yii"
            ],
            "support": {
                "docs": "https://github.com/yiisoft/yii2-queue/blob/master/docs/guide",
                "issues": "https://github.com/yiisoft/yii2-queue/issues",
                "source": "https://github.com/yiisoft/yii2-queue"
            },
            "funding": [
                {
                    "url": "https://github.com/yiisoft",
                    "type": "github"
                },
                {
                    "url": "https://opencollective.com/yiisoft",
                    "type": "open_collective"
                },
                {
                    "url": "https://tidelift.com/funding/github/packagist/yiisoft/yii2-queue",
                    "type": "tidelift"
                }
            ],
            "time": "2022-11-18T17:16:47+00:00"
        },
        {
            "name": "yiisoft/yii2-symfonymailer",
            "version": "2.0.4",
            "source": {
                "type": "git",
                "url": "https://github.com/yiisoft/yii2-symfonymailer.git",
                "reference": "82f5902551a160633c4734b5096977ce76a809d9"
            },
            "dist": {
                "type": "zip",
                "url": "https://api.github.com/repos/yiisoft/yii2-symfonymailer/zipball/82f5902551a160633c4734b5096977ce76a809d9",
                "reference": "82f5902551a160633c4734b5096977ce76a809d9",
                "shasum": ""
            },
            "require": {
                "php": ">=7.4.0",
                "symfony/mailer": ">=5.4.0",
                "yiisoft/yii2": ">=2.0.4"
            },
            "require-dev": {
                "phpunit/phpunit": "9.5.10"
            },
            "type": "yii2-extension",
            "extra": {
                "branch-alias": {
                    "dev-master": "2.0.x-dev"
                }
            },
            "autoload": {
                "psr-4": {
                    "yii\\symfonymailer\\": "src"
                }
            },
            "notification-url": "https://packagist.org/downloads/",
            "license": [
                "BSD-3-Clause"
            ],
            "authors": [
                {
                    "name": "Kirill Petrov",
                    "email": "archibeardrinker@gmail.com"
                }
            ],
            "description": "The SymfonyMailer integration for the Yii framework",
            "keywords": [
                "email",
                "mail",
                "mailer",
                "symfony",
                "symfonymailer",
                "yii2"
            ],
            "support": {
                "forum": "http://www.yiiframework.com/forum/",
                "irc": "irc://irc.freenode.net/yii",
                "issues": "https://github.com/yiisoft/yii2-symfonymailer/issues",
                "source": "https://github.com/yiisoft/yii2-symfonymailer",
                "wiki": "http://www.yiiframework.com/wiki/"
            },
            "funding": [
                {
                    "url": "https://github.com/yiisoft",
                    "type": "github"
                },
                {
                    "url": "https://opencollective.com/yiisoft",
                    "type": "open_collective"
                },
                {
                    "url": "https://tidelift.com/funding/github/packagist/yiisoft/yii2-symfonymailer",
                    "type": "tidelift"
                }
            ],
            "time": "2022-09-04T10:48:21+00:00"
        }
    ],
    "packages-dev": [
        {
            "name": "behat/gherkin",
            "version": "v4.9.0",
            "source": {
                "type": "git",
                "url": "https://github.com/Behat/Gherkin.git",
                "reference": "0bc8d1e30e96183e4f36db9dc79caead300beff4"
            },
            "dist": {
                "type": "zip",
                "url": "https://api.github.com/repos/Behat/Gherkin/zipball/0bc8d1e30e96183e4f36db9dc79caead300beff4",
                "reference": "0bc8d1e30e96183e4f36db9dc79caead300beff4",
                "shasum": ""
            },
            "require": {
                "php": "~7.2|~8.0"
            },
            "require-dev": {
                "cucumber/cucumber": "dev-gherkin-22.0.0",
                "phpunit/phpunit": "~8|~9",
                "symfony/yaml": "~3|~4|~5"
            },
            "suggest": {
                "symfony/yaml": "If you want to parse features, represented in YAML files"
            },
            "type": "library",
            "extra": {
                "branch-alias": {
                    "dev-master": "4.x-dev"
                }
            },
            "autoload": {
                "psr-0": {
                    "Behat\\Gherkin": "src/"
                }
            },
            "notification-url": "https://packagist.org/downloads/",
            "license": [
                "MIT"
            ],
            "authors": [
                {
                    "name": "Konstantin Kudryashov",
                    "email": "ever.zet@gmail.com",
                    "homepage": "http://everzet.com"
                }
            ],
            "description": "Gherkin DSL parser for PHP",
            "homepage": "http://behat.org/",
            "keywords": [
                "BDD",
                "Behat",
                "Cucumber",
                "DSL",
                "gherkin",
                "parser"
            ],
            "support": {
                "issues": "https://github.com/Behat/Gherkin/issues",
                "source": "https://github.com/Behat/Gherkin/tree/v4.9.0"
            },
            "time": "2021-10-12T13:05:09+00:00"
        },
        {
            "name": "codeception/codeception",
            "version": "4.2.2",
            "source": {
                "type": "git",
                "url": "https://github.com/Codeception/Codeception.git",
                "reference": "b88014f3348c93f3df99dc6d0967b0dbfa804474"
            },
            "dist": {
                "type": "zip",
                "url": "https://api.github.com/repos/Codeception/Codeception/zipball/b88014f3348c93f3df99dc6d0967b0dbfa804474",
                "reference": "b88014f3348c93f3df99dc6d0967b0dbfa804474",
                "shasum": ""
            },
            "require": {
                "behat/gherkin": "^4.4.0",
                "codeception/lib-asserts": "^1.0 | 2.0.*@dev",
                "codeception/phpunit-wrapper": ">6.0.15 <6.1.0 | ^6.6.1 | ^7.7.1 | ^8.1.1 | ^9.0",
                "codeception/stub": "^2.0 | ^3.0 | ^4.0",
                "ext-curl": "*",
                "ext-json": "*",
                "ext-mbstring": "*",
                "guzzlehttp/psr7": "^1.4 | ^2.0",
                "php": ">=5.6.0 <9.0",
                "symfony/console": ">=2.7 <6.0",
                "symfony/css-selector": ">=2.7 <6.0",
                "symfony/event-dispatcher": ">=2.7 <6.0",
                "symfony/finder": ">=2.7 <6.0",
                "symfony/yaml": ">=2.7 <6.0"
            },
            "require-dev": {
                "codeception/module-asserts": "^1.0 | 2.0.*@dev",
                "codeception/module-cli": "^1.0 | 2.0.*@dev",
                "codeception/module-db": "^1.0 | 2.0.*@dev",
                "codeception/module-filesystem": "^1.0 | 2.0.*@dev",
                "codeception/module-phpbrowser": "^1.0 | 2.0.*@dev",
                "codeception/specify": "~0.3",
                "codeception/util-universalframework": "*@dev",
                "monolog/monolog": "~1.8",
                "squizlabs/php_codesniffer": "~2.0",
                "symfony/process": ">=2.7 <6.0",
                "vlucas/phpdotenv": "^2.0 | ^3.0 | ^4.0 | ^5.0"
            },
            "suggest": {
                "codeception/specify": "BDD-style code blocks",
                "codeception/verify": "BDD-style assertions",
                "hoa/console": "For interactive console functionality",
                "stecman/symfony-console-completion": "For BASH autocompletion",
                "symfony/phpunit-bridge": "For phpunit-bridge support"
            },
            "bin": [
                "codecept"
            ],
            "type": "library",
            "extra": {
                "branch-alias": []
            },
            "autoload": {
                "files": [
                    "functions.php"
                ],
                "psr-4": {
                    "Codeception\\": "src/Codeception",
                    "Codeception\\Extension\\": "ext"
                }
            },
            "notification-url": "https://packagist.org/downloads/",
            "license": [
                "MIT"
            ],
            "authors": [
                {
                    "name": "Michael Bodnarchuk",
                    "email": "davert@mail.ua",
                    "homepage": "https://codegyre.com"
                }
            ],
            "description": "BDD-style testing framework",
            "homepage": "https://codeception.com/",
            "keywords": [
                "BDD",
                "TDD",
                "acceptance testing",
                "functional testing",
                "unit testing"
            ],
            "support": {
                "issues": "https://github.com/Codeception/Codeception/issues",
                "source": "https://github.com/Codeception/Codeception/tree/4.2.2"
            },
            "funding": [
                {
                    "url": "https://opencollective.com/codeception",
                    "type": "open_collective"
                }
            ],
            "time": "2022-08-13T13:28:25+00:00"
        },
        {
            "name": "codeception/lib-asserts",
            "version": "1.13.2",
            "source": {
                "type": "git",
                "url": "https://github.com/Codeception/lib-asserts.git",
                "reference": "184231d5eab66bc69afd6b9429344d80c67a33b6"
            },
            "dist": {
                "type": "zip",
                "url": "https://api.github.com/repos/Codeception/lib-asserts/zipball/184231d5eab66bc69afd6b9429344d80c67a33b6",
                "reference": "184231d5eab66bc69afd6b9429344d80c67a33b6",
                "shasum": ""
            },
            "require": {
                "codeception/phpunit-wrapper": ">6.0.15 <6.1.0 | ^6.6.1 | ^7.7.1 | ^8.0.3 | ^9.0",
                "ext-dom": "*",
                "php": ">=5.6.0 <9.0"
            },
            "type": "library",
            "autoload": {
                "classmap": [
                    "src/"
                ]
            },
            "notification-url": "https://packagist.org/downloads/",
            "license": [
                "MIT"
            ],
            "authors": [
                {
                    "name": "Michael Bodnarchuk",
                    "email": "davert@mail.ua",
                    "homepage": "http://codegyre.com"
                },
                {
                    "name": "Gintautas Miselis"
                },
                {
                    "name": "Gustavo Nieves",
                    "homepage": "https://medium.com/@ganieves"
                }
            ],
            "description": "Assertion methods used by Codeception core and Asserts module",
            "homepage": "https://codeception.com/",
            "keywords": [
                "codeception"
            ],
            "support": {
                "issues": "https://github.com/Codeception/lib-asserts/issues",
                "source": "https://github.com/Codeception/lib-asserts/tree/1.13.2"
            },
            "time": "2020-10-21T16:26:20+00:00"
        },
        {
            "name": "codeception/lib-innerbrowser",
            "version": "1.5.1",
            "source": {
                "type": "git",
                "url": "https://github.com/Codeception/lib-innerbrowser.git",
                "reference": "31b4b56ad53c3464fcb2c0a14d55a51a201bd3c2"
            },
            "dist": {
                "type": "zip",
                "url": "https://api.github.com/repos/Codeception/lib-innerbrowser/zipball/31b4b56ad53c3464fcb2c0a14d55a51a201bd3c2",
                "reference": "31b4b56ad53c3464fcb2c0a14d55a51a201bd3c2",
                "shasum": ""
            },
            "require": {
                "codeception/codeception": "4.*@dev",
                "ext-dom": "*",
                "ext-json": "*",
                "ext-mbstring": "*",
                "php": ">=5.6.0 <9.0",
                "symfony/browser-kit": ">=2.7 <6.0",
                "symfony/dom-crawler": ">=2.7 <6.0"
            },
            "conflict": {
                "codeception/codeception": "<4.0"
            },
            "require-dev": {
                "codeception/util-universalframework": "dev-master"
            },
            "type": "library",
            "autoload": {
                "classmap": [
                    "src/"
                ]
            },
            "notification-url": "https://packagist.org/downloads/",
            "license": [
                "MIT"
            ],
            "authors": [
                {
                    "name": "Michael Bodnarchuk",
                    "email": "davert@mail.ua",
                    "homepage": "http://codegyre.com"
                },
                {
                    "name": "Gintautas Miselis"
                }
            ],
            "description": "Parent library for all Codeception framework modules and PhpBrowser",
            "homepage": "https://codeception.com/",
            "keywords": [
                "codeception"
            ],
            "support": {
                "issues": "https://github.com/Codeception/lib-innerbrowser/issues",
                "source": "https://github.com/Codeception/lib-innerbrowser/tree/1.5.1"
            },
            "time": "2021-08-30T15:21:42+00:00"
        },
        {
            "name": "codeception/module-asserts",
            "version": "1.3.1",
            "source": {
                "type": "git",
                "url": "https://github.com/Codeception/module-asserts.git",
                "reference": "59374f2fef0cabb9e8ddb53277e85cdca74328de"
            },
            "dist": {
                "type": "zip",
                "url": "https://api.github.com/repos/Codeception/module-asserts/zipball/59374f2fef0cabb9e8ddb53277e85cdca74328de",
                "reference": "59374f2fef0cabb9e8ddb53277e85cdca74328de",
                "shasum": ""
            },
            "require": {
                "codeception/codeception": "*@dev",
                "codeception/lib-asserts": "^1.13.1",
                "php": ">=5.6.0 <9.0"
            },
            "conflict": {
                "codeception/codeception": "<4.0"
            },
            "type": "library",
            "autoload": {
                "classmap": [
                    "src/"
                ]
            },
            "notification-url": "https://packagist.org/downloads/",
            "license": [
                "MIT"
            ],
            "authors": [
                {
                    "name": "Michael Bodnarchuk"
                },
                {
                    "name": "Gintautas Miselis"
                },
                {
                    "name": "Gustavo Nieves",
                    "homepage": "https://medium.com/@ganieves"
                }
            ],
            "description": "Codeception module containing various assertions",
            "homepage": "https://codeception.com/",
            "keywords": [
                "assertions",
                "asserts",
                "codeception"
            ],
            "support": {
                "issues": "https://github.com/Codeception/module-asserts/issues",
                "source": "https://github.com/Codeception/module-asserts/tree/1.3.1"
            },
            "time": "2020-10-21T16:48:15+00:00"
        },
        {
            "name": "codeception/module-datafactory",
            "version": "1.1.0",
            "source": {
                "type": "git",
                "url": "https://github.com/Codeception/module-datafactory.git",
                "reference": "cf66d54f4084969659ef7fb86409c11d451d7af6"
            },
            "dist": {
                "type": "zip",
                "url": "https://api.github.com/repos/Codeception/module-datafactory/zipball/cf66d54f4084969659ef7fb86409c11d451d7af6",
                "reference": "cf66d54f4084969659ef7fb86409c11d451d7af6",
                "shasum": ""
            },
            "require": {
                "codeception/codeception": "^4.0",
                "league/factory-muffin": "^3.0",
                "league/factory-muffin-faker": "^2.1",
                "php": ">=5.6.0 <9.0"
            },
            "type": "library",
            "autoload": {
                "classmap": [
                    "src/"
                ]
            },
            "notification-url": "https://packagist.org/downloads/",
            "license": [
                "MIT"
            ],
            "authors": [
                {
                    "name": "Michael Bodnarchuk"
                }
            ],
            "description": "DataFactory module for Codeception",
            "homepage": "http://codeception.com/",
            "keywords": [
                "codeception"
            ],
            "support": {
                "issues": "https://github.com/Codeception/module-datafactory/issues",
                "source": "https://github.com/Codeception/module-datafactory/tree/1.1.0"
            },
            "time": "2021-03-16T19:42:07+00:00"
        },
        {
            "name": "codeception/module-phpbrowser",
            "version": "1.0.3",
            "source": {
                "type": "git",
                "url": "https://github.com/Codeception/module-phpbrowser.git",
                "reference": "8ba6bede11d0914e74d98691f427fd8f397f192e"
            },
            "dist": {
                "type": "zip",
                "url": "https://api.github.com/repos/Codeception/module-phpbrowser/zipball/8ba6bede11d0914e74d98691f427fd8f397f192e",
                "reference": "8ba6bede11d0914e74d98691f427fd8f397f192e",
                "shasum": ""
            },
            "require": {
                "codeception/codeception": "^4.1",
                "codeception/lib-innerbrowser": "^1.3",
                "guzzlehttp/guzzle": "^6.3|^7.0",
                "php": ">=5.6.0 <9.0"
            },
            "conflict": {
                "codeception/codeception": "<4.0"
            },
            "require-dev": {
                "codeception/module-rest": "^1.0"
            },
            "suggest": {
                "codeception/phpbuiltinserver": "Start and stop PHP built-in web server for your tests"
            },
            "type": "library",
            "autoload": {
                "classmap": [
                    "src/"
                ]
            },
            "notification-url": "https://packagist.org/downloads/",
            "license": [
                "MIT"
            ],
            "authors": [
                {
                    "name": "Michael Bodnarchuk"
                },
                {
                    "name": "Gintautas Miselis"
                }
            ],
            "description": "Codeception module for testing web application over HTTP",
            "homepage": "http://codeception.com/",
            "keywords": [
                "codeception",
                "functional-testing",
                "http"
            ],
            "support": {
                "issues": "https://github.com/Codeception/module-phpbrowser/issues",
                "source": "https://github.com/Codeception/module-phpbrowser/tree/1.0.3"
            },
            "time": "2022-05-21T13:50:41+00:00"
        },
        {
            "name": "codeception/module-rest",
            "version": "1.4.2",
            "source": {
                "type": "git",
                "url": "https://github.com/Codeception/module-rest.git",
                "reference": "9cd7a87fd9343494e7782f7bdb51687c25046917"
            },
            "dist": {
                "type": "zip",
                "url": "https://api.github.com/repos/Codeception/module-rest/zipball/9cd7a87fd9343494e7782f7bdb51687c25046917",
                "reference": "9cd7a87fd9343494e7782f7bdb51687c25046917",
                "shasum": ""
            },
            "require": {
                "codeception/codeception": "^4.0",
                "justinrainbow/json-schema": "~5.2.9",
                "php": ">=5.6.6 <9.0",
                "softcreatr/jsonpath": "^0.5 || ^0.7"
            },
            "require-dev": {
                "codeception/lib-innerbrowser": "^1.0",
                "codeception/util-universalframework": "^1.0"
            },
            "suggest": {
                "aws/aws-sdk-php": "For using AWS Auth"
            },
            "type": "library",
            "autoload": {
                "classmap": [
                    "src/"
                ]
            },
            "notification-url": "https://packagist.org/downloads/",
            "license": [
                "MIT"
            ],
            "authors": [
                {
                    "name": "Gintautas Miselis"
                }
            ],
            "description": "REST module for Codeception",
            "homepage": "http://codeception.com/",
            "keywords": [
                "codeception",
                "rest"
            ],
            "support": {
                "issues": "https://github.com/Codeception/module-rest/issues",
                "source": "https://github.com/Codeception/module-rest/tree/1.4.2"
            },
            "time": "2021-11-18T18:58:15+00:00"
        },
        {
            "name": "codeception/module-yii2",
            "version": "1.1.5",
            "source": {
                "type": "git",
                "url": "https://github.com/Codeception/module-yii2.git",
                "reference": "14269d059b8eaedf3d414a673907bd874cd4ed04"
            },
            "dist": {
                "type": "zip",
                "url": "https://api.github.com/repos/Codeception/module-yii2/zipball/14269d059b8eaedf3d414a673907bd874cd4ed04",
                "reference": "14269d059b8eaedf3d414a673907bd874cd4ed04",
                "shasum": ""
            },
            "require": {
                "codeception/codeception": "^4.0",
                "codeception/lib-innerbrowser": "^1.0",
                "php": ">=5.6.0 <=8.1 | ~8.1.0"
            },
            "require-dev": {
                "codeception/module-asserts": "^1.3",
                "codeception/module-filesystem": "^1.0",
                "codeception/verify": "<2",
                "codemix/yii2-localeurls": "^1.7",
                "yiisoft/yii2": "dev-master",
                "yiisoft/yii2-app-advanced": "dev-master"
            },
            "type": "library",
            "autoload": {
                "classmap": [
                    "src/"
                ]
            },
            "notification-url": "https://packagist.org/downloads/",
            "license": [
                "MIT"
            ],
            "authors": [
                {
                    "name": "Alexander Makarov"
                },
                {
                    "name": "Sam Mouse"
                },
                {
                    "name": "Michael Bodnarchuk"
                }
            ],
            "description": "Codeception module for Yii2 framework",
            "homepage": "http://codeception.com/",
            "keywords": [
                "codeception",
                "yii2"
            ],
            "support": {
                "issues": "https://github.com/Codeception/module-yii2/issues",
                "source": "https://github.com/Codeception/module-yii2/tree/1.1.5"
            },
            "time": "2021-12-30T09:16:01+00:00"
        },
        {
            "name": "codeception/phpunit-wrapper",
            "version": "9.0.9",
            "source": {
                "type": "git",
                "url": "https://github.com/Codeception/phpunit-wrapper.git",
                "reference": "7439a53ae367986e9c22b2ac00f9d7376bb2f8cf"
            },
            "dist": {
                "type": "zip",
                "url": "https://api.github.com/repos/Codeception/phpunit-wrapper/zipball/7439a53ae367986e9c22b2ac00f9d7376bb2f8cf",
                "reference": "7439a53ae367986e9c22b2ac00f9d7376bb2f8cf",
                "shasum": ""
            },
            "require": {
                "php": ">=7.2",
                "phpunit/phpunit": "^9.0"
            },
            "require-dev": {
                "codeception/specify": "*",
                "consolidation/robo": "^3.0.0-alpha3",
                "vlucas/phpdotenv": "^3.0"
            },
            "type": "library",
            "autoload": {
                "psr-4": {
                    "Codeception\\PHPUnit\\": "src/"
                }
            },
            "notification-url": "https://packagist.org/downloads/",
            "license": [
                "MIT"
            ],
            "authors": [
                {
                    "name": "Davert",
                    "email": "davert.php@resend.cc"
                },
                {
                    "name": "Naktibalda"
                }
            ],
            "description": "PHPUnit classes used by Codeception",
            "support": {
                "issues": "https://github.com/Codeception/phpunit-wrapper/issues",
                "source": "https://github.com/Codeception/phpunit-wrapper/tree/9.0.9"
            },
            "time": "2022-05-23T06:24:11+00:00"
        },
        {
            "name": "codeception/stub",
            "version": "4.0.2",
            "source": {
                "type": "git",
                "url": "https://github.com/Codeception/Stub.git",
                "reference": "18a148dacd293fc7b044042f5aa63a82b08bff5d"
            },
            "dist": {
                "type": "zip",
                "url": "https://api.github.com/repos/Codeception/Stub/zipball/18a148dacd293fc7b044042f5aa63a82b08bff5d",
                "reference": "18a148dacd293fc7b044042f5aa63a82b08bff5d",
                "shasum": ""
            },
            "require": {
                "php": "^7.4 | ^8.0",
                "phpunit/phpunit": "^8.4 | ^9.0 | ^10.0 | 10.0.x-dev"
            },
            "require-dev": {
                "consolidation/robo": "^3.0"
            },
            "type": "library",
            "autoload": {
                "psr-4": {
                    "Codeception\\": "src/"
                }
            },
            "notification-url": "https://packagist.org/downloads/",
            "license": [
                "MIT"
            ],
            "description": "Flexible Stub wrapper for PHPUnit's Mock Builder",
            "support": {
                "issues": "https://github.com/Codeception/Stub/issues",
                "source": "https://github.com/Codeception/Stub/tree/4.0.2"
            },
            "time": "2022-01-31T19:25:15+00:00"
        },
        {
            "name": "craftcms/ecs",
            "version": "dev-main",
            "source": {
                "type": "git",
                "url": "https://github.com/craftcms/ecs.git",
                "reference": "b4ef13140cd808feed5bfb857b3083d6c44ca2b4"
            },
            "dist": {
                "type": "zip",
                "url": "https://api.github.com/repos/craftcms/ecs/zipball/b4ef13140cd808feed5bfb857b3083d6c44ca2b4",
                "reference": "b4ef13140cd808feed5bfb857b3083d6c44ca2b4",
                "shasum": ""
            },
            "require": {
                "php": "^7.2.5|^8.0.2",
                "symplify/easy-coding-standard": "^10.3.3"
            },
            "default-branch": true,
            "type": "library",
            "autoload": {
                "psr-4": {
                    "craft\\ecs\\": "src"
                }
            },
            "notification-url": "https://packagist.org/downloads/",
            "description": "Easy Coding Standard configurations for Craft CMS projects",
            "support": {
                "issues": "https://github.com/craftcms/ecs/issues",
                "source": "https://github.com/craftcms/ecs/tree/main"
            },
            "time": "2022-06-30T16:27:12+00:00"
        },
        {
            "name": "doctrine/instantiator",
            "version": "1.5.0",
            "source": {
                "type": "git",
                "url": "https://github.com/doctrine/instantiator.git",
                "reference": "0a0fa9780f5d4e507415a065172d26a98d02047b"
            },
            "dist": {
                "type": "zip",
                "url": "https://api.github.com/repos/doctrine/instantiator/zipball/0a0fa9780f5d4e507415a065172d26a98d02047b",
                "reference": "0a0fa9780f5d4e507415a065172d26a98d02047b",
                "shasum": ""
            },
            "require": {
                "php": "^7.1 || ^8.0"
            },
            "require-dev": {
                "doctrine/coding-standard": "^9 || ^11",
                "ext-pdo": "*",
                "ext-phar": "*",
                "phpbench/phpbench": "^0.16 || ^1",
                "phpstan/phpstan": "^1.4",
                "phpstan/phpstan-phpunit": "^1",
                "phpunit/phpunit": "^7.5 || ^8.5 || ^9.5",
                "vimeo/psalm": "^4.30 || ^5.4"
            },
            "type": "library",
            "autoload": {
                "psr-4": {
                    "Doctrine\\Instantiator\\": "src/Doctrine/Instantiator/"
                }
            },
            "notification-url": "https://packagist.org/downloads/",
            "license": [
                "MIT"
            ],
            "authors": [
                {
                    "name": "Marco Pivetta",
                    "email": "ocramius@gmail.com",
                    "homepage": "https://ocramius.github.io/"
                }
            ],
            "description": "A small, lightweight utility to instantiate objects in PHP without invoking their constructors",
            "homepage": "https://www.doctrine-project.org/projects/instantiator.html",
            "keywords": [
                "constructor",
                "instantiate"
            ],
            "support": {
                "issues": "https://github.com/doctrine/instantiator/issues",
                "source": "https://github.com/doctrine/instantiator/tree/1.5.0"
            },
            "funding": [
                {
                    "url": "https://www.doctrine-project.org/sponsorship.html",
                    "type": "custom"
                },
                {
                    "url": "https://www.patreon.com/phpdoctrine",
                    "type": "patreon"
                },
                {
                    "url": "https://tidelift.com/funding/github/packagist/doctrine%2Finstantiator",
                    "type": "tidelift"
                }
            ],
            "time": "2022-12-30T00:15:36+00:00"
        },
        {
            "name": "fakerphp/faker",
            "version": "v1.21.0",
            "source": {
                "type": "git",
                "url": "https://github.com/FakerPHP/Faker.git",
                "reference": "92efad6a967f0b79c499705c69b662f738cc9e4d"
            },
            "dist": {
                "type": "zip",
                "url": "https://api.github.com/repos/FakerPHP/Faker/zipball/92efad6a967f0b79c499705c69b662f738cc9e4d",
                "reference": "92efad6a967f0b79c499705c69b662f738cc9e4d",
                "shasum": ""
            },
            "require": {
                "php": "^7.4 || ^8.0",
                "psr/container": "^1.0 || ^2.0",
                "symfony/deprecation-contracts": "^2.2 || ^3.0"
            },
            "conflict": {
                "fzaninotto/faker": "*"
            },
            "require-dev": {
                "bamarni/composer-bin-plugin": "^1.4.1",
                "doctrine/persistence": "^1.3 || ^2.0",
                "ext-intl": "*",
                "phpunit/phpunit": "^9.5.26",
                "symfony/phpunit-bridge": "^5.4.16"
            },
            "suggest": {
                "doctrine/orm": "Required to use Faker\\ORM\\Doctrine",
                "ext-curl": "Required by Faker\\Provider\\Image to download images.",
                "ext-dom": "Required by Faker\\Provider\\HtmlLorem for generating random HTML.",
                "ext-iconv": "Required by Faker\\Provider\\ru_RU\\Text::realText() for generating real Russian text.",
                "ext-mbstring": "Required for multibyte Unicode string functionality."
            },
            "type": "library",
            "extra": {
                "branch-alias": {
                    "dev-main": "v1.21-dev"
                }
            },
            "autoload": {
                "psr-4": {
                    "Faker\\": "src/Faker/"
                }
            },
            "notification-url": "https://packagist.org/downloads/",
            "license": [
                "MIT"
            ],
            "authors": [
                {
                    "name": "François Zaninotto"
                }
            ],
            "description": "Faker is a PHP library that generates fake data for you.",
            "keywords": [
                "data",
                "faker",
                "fixtures"
            ],
            "support": {
                "issues": "https://github.com/FakerPHP/Faker/issues",
                "source": "https://github.com/FakerPHP/Faker/tree/v1.21.0"
            },
            "time": "2022-12-13T13:54:32+00:00"
        },
        {
            "name": "graham-campbell/result-type",
            "version": "v1.1.0",
            "source": {
                "type": "git",
                "url": "https://github.com/GrahamCampbell/Result-Type.git",
                "reference": "a878d45c1914464426dc94da61c9e1d36ae262a8"
            },
            "dist": {
                "type": "zip",
                "url": "https://api.github.com/repos/GrahamCampbell/Result-Type/zipball/a878d45c1914464426dc94da61c9e1d36ae262a8",
                "reference": "a878d45c1914464426dc94da61c9e1d36ae262a8",
                "shasum": ""
            },
            "require": {
                "php": "^7.2.5 || ^8.0",
                "phpoption/phpoption": "^1.9"
            },
            "require-dev": {
                "phpunit/phpunit": "^8.5.28 || ^9.5.21"
            },
            "type": "library",
            "autoload": {
                "psr-4": {
                    "GrahamCampbell\\ResultType\\": "src/"
                }
            },
            "notification-url": "https://packagist.org/downloads/",
            "license": [
                "MIT"
            ],
            "authors": [
                {
                    "name": "Graham Campbell",
                    "email": "hello@gjcampbell.co.uk",
                    "homepage": "https://github.com/GrahamCampbell"
                }
            ],
            "description": "An Implementation Of The Result Type",
            "keywords": [
                "Graham Campbell",
                "GrahamCampbell",
                "Result Type",
                "Result-Type",
                "result"
            ],
            "support": {
                "issues": "https://github.com/GrahamCampbell/Result-Type/issues",
                "source": "https://github.com/GrahamCampbell/Result-Type/tree/v1.1.0"
            },
            "funding": [
                {
                    "url": "https://github.com/GrahamCampbell",
                    "type": "github"
                },
                {
                    "url": "https://tidelift.com/funding/github/packagist/graham-campbell/result-type",
                    "type": "tidelift"
                }
            ],
            "time": "2022-07-30T15:56:11+00:00"
        },
        {
            "name": "league/factory-muffin",
            "version": "v3.3.0",
            "source": {
                "type": "git",
                "url": "https://github.com/thephpleague/factory-muffin.git",
                "reference": "62c8c31d47667523da14e83df36cc897d34173cd"
            },
            "dist": {
                "type": "zip",
                "url": "https://api.github.com/repos/thephpleague/factory-muffin/zipball/62c8c31d47667523da14e83df36cc897d34173cd",
                "reference": "62c8c31d47667523da14e83df36cc897d34173cd",
                "shasum": ""
            },
            "require": {
                "php": ">=5.4.0"
            },
            "replace": {
                "zizaco/factory-muff": "self.version"
            },
            "require-dev": {
                "doctrine/orm": "^2.5",
                "illuminate/database": "5.0.* || 5.1.* || 5.5.* || ^6.0",
                "league/factory-muffin-faker": "^2.3",
                "phpunit/phpunit": "^4.8.36 || ^5.7.27 || ^6.5.14 || ^7.5.20"
            },
            "suggest": {
                "doctrine/orm": "Factory Muffin supports doctrine through the repository store.",
                "illuminate/database": "Factory Muffin supports eloquent through the model store.",
                "league/factory-muffin-faker": "Factory Muffin is very powerful together with faker."
            },
            "type": "library",
            "extra": {
                "branch-alias": {
                    "dev-master": "3.3-dev"
                }
            },
            "autoload": {
                "psr-4": {
                    "League\\FactoryMuffin\\": "src/"
                }
            },
            "notification-url": "https://packagist.org/downloads/",
            "license": [
                "MIT"
            ],
            "authors": [
                {
                    "name": "Graham Campbell",
                    "email": "graham@alt-three.com"
                },
                {
                    "name": "Scott Robertson",
                    "email": "scottymeuk@gmail.com"
                }
            ],
            "description": "The goal of this package is to enable the rapid creation of objects for the purpose of testing.",
            "homepage": "http://factory-muffin.thephpleague.com/",
            "keywords": [
                "factory",
                "testing"
            ],
            "support": {
                "issues": "https://github.com/thephpleague/factory-muffin/issues",
                "source": "https://github.com/thephpleague/factory-muffin/tree/v3.3.0"
            },
            "funding": [
                {
                    "url": "https://github.com/GrahamCampbell",
                    "type": "github"
                },
                {
                    "url": "https://tidelift.com/funding/github/packagist/league/factory-muffin",
                    "type": "tidelift"
                }
            ],
            "time": "2020-12-13T18:38:47+00:00"
        },
        {
            "name": "league/factory-muffin-faker",
            "version": "v2.3.0",
            "source": {
                "type": "git",
                "url": "https://github.com/thephpleague/factory-muffin-faker.git",
                "reference": "258068c840e8fdc45d1cb1636a0890e92f2e864a"
            },
            "dist": {
                "type": "zip",
                "url": "https://api.github.com/repos/thephpleague/factory-muffin-faker/zipball/258068c840e8fdc45d1cb1636a0890e92f2e864a",
                "reference": "258068c840e8fdc45d1cb1636a0890e92f2e864a",
                "shasum": ""
            },
            "require": {
                "fakerphp/faker": "^1.9.1",
                "php": ">=5.4.0"
            },
            "require-dev": {
                "phpunit/phpunit": "^4.8.36 || ^5.7.27 || ^6.5.14 || ^7.5.20"
            },
            "type": "library",
            "extra": {
                "branch-alias": {
                    "dev-master": "2.3-dev"
                }
            },
            "autoload": {
                "psr-4": {
                    "League\\FactoryMuffin\\Faker\\": "src/"
                }
            },
            "notification-url": "https://packagist.org/downloads/",
            "license": [
                "MIT"
            ],
            "authors": [
                {
                    "name": "Graham Campbell",
                    "email": "graham@alt-three.com"
                }
            ],
            "description": "The goal of this package is to wrap faker to make it super easy to use with factory muffin.",
            "homepage": "http://factory-muffin.thephpleague.com/",
            "keywords": [
                "factory",
                "faker",
                "testing"
            ],
            "support": {
                "issues": "https://github.com/thephpleague/factory-muffin-faker/issues",
                "source": "https://github.com/thephpleague/factory-muffin-faker/tree/v2.3.0"
            },
            "funding": [
                {
                    "url": "https://github.com/GrahamCampbell",
                    "type": "github"
                },
                {
                    "url": "https://tidelift.com/funding/github/packagist/league/factory-muffin-faker",
                    "type": "tidelift"
                }
            ],
            "time": "2020-12-13T15:53:28+00:00"
        },
        {
            "name": "myclabs/deep-copy",
            "version": "1.11.0",
            "source": {
                "type": "git",
                "url": "https://github.com/myclabs/DeepCopy.git",
                "reference": "14daed4296fae74d9e3201d2c4925d1acb7aa614"
            },
            "dist": {
                "type": "zip",
                "url": "https://api.github.com/repos/myclabs/DeepCopy/zipball/14daed4296fae74d9e3201d2c4925d1acb7aa614",
                "reference": "14daed4296fae74d9e3201d2c4925d1acb7aa614",
                "shasum": ""
            },
            "require": {
                "php": "^7.1 || ^8.0"
            },
            "conflict": {
                "doctrine/collections": "<1.6.8",
                "doctrine/common": "<2.13.3 || >=3,<3.2.2"
            },
            "require-dev": {
                "doctrine/collections": "^1.6.8",
                "doctrine/common": "^2.13.3 || ^3.2.2",
                "phpunit/phpunit": "^7.5.20 || ^8.5.23 || ^9.5.13"
            },
            "type": "library",
            "autoload": {
                "files": [
                    "src/DeepCopy/deep_copy.php"
                ],
                "psr-4": {
                    "DeepCopy\\": "src/DeepCopy/"
                }
            },
            "notification-url": "https://packagist.org/downloads/",
            "license": [
                "MIT"
            ],
            "description": "Create deep copies (clones) of your objects",
            "keywords": [
                "clone",
                "copy",
                "duplicate",
                "object",
                "object graph"
            ],
            "support": {
                "issues": "https://github.com/myclabs/DeepCopy/issues",
                "source": "https://github.com/myclabs/DeepCopy/tree/1.11.0"
            },
            "funding": [
                {
                    "url": "https://tidelift.com/funding/github/packagist/myclabs/deep-copy",
                    "type": "tidelift"
                }
            ],
            "time": "2022-03-03T13:19:32+00:00"
        },
        {
            "name": "nikic/php-parser",
            "version": "v4.15.2",
            "source": {
                "type": "git",
                "url": "https://github.com/nikic/PHP-Parser.git",
                "reference": "f59bbe44bf7d96f24f3e2b4ddc21cd52c1d2adbc"
            },
            "dist": {
                "type": "zip",
                "url": "https://api.github.com/repos/nikic/PHP-Parser/zipball/f59bbe44bf7d96f24f3e2b4ddc21cd52c1d2adbc",
                "reference": "f59bbe44bf7d96f24f3e2b4ddc21cd52c1d2adbc",
                "shasum": ""
            },
            "require": {
                "ext-tokenizer": "*",
                "php": ">=7.0"
            },
            "require-dev": {
                "ircmaxell/php-yacc": "^0.0.7",
                "phpunit/phpunit": "^6.5 || ^7.0 || ^8.0 || ^9.0"
            },
            "bin": [
                "bin/php-parse"
            ],
            "type": "library",
            "extra": {
                "branch-alias": {
                    "dev-master": "4.9-dev"
                }
            },
            "autoload": {
                "psr-4": {
                    "PhpParser\\": "lib/PhpParser"
                }
            },
            "notification-url": "https://packagist.org/downloads/",
            "license": [
                "BSD-3-Clause"
            ],
            "authors": [
                {
                    "name": "Nikita Popov"
                }
            ],
            "description": "A PHP parser written in PHP",
            "keywords": [
                "parser",
                "php"
            ],
            "support": {
                "issues": "https://github.com/nikic/PHP-Parser/issues",
                "source": "https://github.com/nikic/PHP-Parser/tree/v4.15.2"
            },
            "time": "2022-11-12T15:38:23+00:00"
        },
        {
            "name": "phar-io/manifest",
            "version": "2.0.3",
            "source": {
                "type": "git",
                "url": "https://github.com/phar-io/manifest.git",
                "reference": "97803eca37d319dfa7826cc2437fc020857acb53"
            },
            "dist": {
                "type": "zip",
                "url": "https://api.github.com/repos/phar-io/manifest/zipball/97803eca37d319dfa7826cc2437fc020857acb53",
                "reference": "97803eca37d319dfa7826cc2437fc020857acb53",
                "shasum": ""
            },
            "require": {
                "ext-dom": "*",
                "ext-phar": "*",
                "ext-xmlwriter": "*",
                "phar-io/version": "^3.0.1",
                "php": "^7.2 || ^8.0"
            },
            "type": "library",
            "extra": {
                "branch-alias": {
                    "dev-master": "2.0.x-dev"
                }
            },
            "autoload": {
                "classmap": [
                    "src/"
                ]
            },
            "notification-url": "https://packagist.org/downloads/",
            "license": [
                "BSD-3-Clause"
            ],
            "authors": [
                {
                    "name": "Arne Blankerts",
                    "email": "arne@blankerts.de",
                    "role": "Developer"
                },
                {
                    "name": "Sebastian Heuer",
                    "email": "sebastian@phpeople.de",
                    "role": "Developer"
                },
                {
                    "name": "Sebastian Bergmann",
                    "email": "sebastian@phpunit.de",
                    "role": "Developer"
                }
            ],
            "description": "Component for reading phar.io manifest information from a PHP Archive (PHAR)",
            "support": {
                "issues": "https://github.com/phar-io/manifest/issues",
                "source": "https://github.com/phar-io/manifest/tree/2.0.3"
            },
            "time": "2021-07-20T11:28:43+00:00"
        },
        {
            "name": "phar-io/version",
            "version": "3.2.1",
            "source": {
                "type": "git",
                "url": "https://github.com/phar-io/version.git",
                "reference": "4f7fd7836c6f332bb2933569e566a0d6c4cbed74"
            },
            "dist": {
                "type": "zip",
                "url": "https://api.github.com/repos/phar-io/version/zipball/4f7fd7836c6f332bb2933569e566a0d6c4cbed74",
                "reference": "4f7fd7836c6f332bb2933569e566a0d6c4cbed74",
                "shasum": ""
            },
            "require": {
                "php": "^7.2 || ^8.0"
            },
            "type": "library",
            "autoload": {
                "classmap": [
                    "src/"
                ]
            },
            "notification-url": "https://packagist.org/downloads/",
            "license": [
                "BSD-3-Clause"
            ],
            "authors": [
                {
                    "name": "Arne Blankerts",
                    "email": "arne@blankerts.de",
                    "role": "Developer"
                },
                {
                    "name": "Sebastian Heuer",
                    "email": "sebastian@phpeople.de",
                    "role": "Developer"
                },
                {
                    "name": "Sebastian Bergmann",
                    "email": "sebastian@phpunit.de",
                    "role": "Developer"
                }
            ],
            "description": "Library for handling version information and constraints",
            "support": {
                "issues": "https://github.com/phar-io/version/issues",
                "source": "https://github.com/phar-io/version/tree/3.2.1"
            },
            "time": "2022-02-21T01:04:05+00:00"
        },
        {
            "name": "phpoption/phpoption",
            "version": "1.9.0",
            "source": {
                "type": "git",
                "url": "https://github.com/schmittjoh/php-option.git",
                "reference": "dc5ff11e274a90cc1c743f66c9ad700ce50db9ab"
            },
            "dist": {
                "type": "zip",
                "url": "https://api.github.com/repos/schmittjoh/php-option/zipball/dc5ff11e274a90cc1c743f66c9ad700ce50db9ab",
                "reference": "dc5ff11e274a90cc1c743f66c9ad700ce50db9ab",
                "shasum": ""
            },
            "require": {
                "php": "^7.2.5 || ^8.0"
            },
            "require-dev": {
                "bamarni/composer-bin-plugin": "^1.8",
                "phpunit/phpunit": "^8.5.28 || ^9.5.21"
            },
            "type": "library",
            "extra": {
                "bamarni-bin": {
                    "bin-links": true,
                    "forward-command": true
                },
                "branch-alias": {
                    "dev-master": "1.9-dev"
                }
            },
            "autoload": {
                "psr-4": {
                    "PhpOption\\": "src/PhpOption/"
                }
            },
            "notification-url": "https://packagist.org/downloads/",
            "license": [
                "Apache-2.0"
            ],
            "authors": [
                {
                    "name": "Johannes M. Schmitt",
                    "email": "schmittjoh@gmail.com",
                    "homepage": "https://github.com/schmittjoh"
                },
                {
                    "name": "Graham Campbell",
                    "email": "hello@gjcampbell.co.uk",
                    "homepage": "https://github.com/GrahamCampbell"
                }
            ],
            "description": "Option Type for PHP",
            "keywords": [
                "language",
                "option",
                "php",
                "type"
            ],
            "support": {
                "issues": "https://github.com/schmittjoh/php-option/issues",
                "source": "https://github.com/schmittjoh/php-option/tree/1.9.0"
            },
            "funding": [
                {
                    "url": "https://github.com/GrahamCampbell",
                    "type": "github"
                },
                {
                    "url": "https://tidelift.com/funding/github/packagist/phpoption/phpoption",
                    "type": "tidelift"
                }
            ],
            "time": "2022-07-30T15:51:26+00:00"
        },
        {
            "name": "phpstan/phpstan",
            "version": "1.9.6",
            "source": {
                "type": "git",
                "url": "https://github.com/phpstan/phpstan.git",
                "reference": "ef38a25950e5d0e6c95eedf49d8a784272f8dc5e"
            },
            "dist": {
                "type": "zip",
                "url": "https://api.github.com/repos/phpstan/phpstan/zipball/ef38a25950e5d0e6c95eedf49d8a784272f8dc5e",
                "reference": "ef38a25950e5d0e6c95eedf49d8a784272f8dc5e",
                "shasum": ""
            },
            "require": {
                "php": "^7.2|^8.0"
            },
            "conflict": {
                "phpstan/phpstan-shim": "*"
            },
            "bin": [
                "phpstan",
                "phpstan.phar"
            ],
            "type": "library",
            "autoload": {
                "files": [
                    "bootstrap.php"
                ]
            },
            "notification-url": "https://packagist.org/downloads/",
            "license": [
                "MIT"
            ],
            "description": "PHPStan - PHP Static Analysis Tool",
            "keywords": [
                "dev",
                "static analysis"
            ],
            "support": {
                "issues": "https://github.com/phpstan/phpstan/issues",
                "source": "https://github.com/phpstan/phpstan/tree/1.9.6"
            },
            "funding": [
                {
                    "url": "https://github.com/ondrejmirtes",
                    "type": "github"
                },
                {
                    "url": "https://github.com/phpstan",
                    "type": "github"
                },
                {
                    "url": "https://tidelift.com/funding/github/packagist/phpstan/phpstan",
                    "type": "tidelift"
                }
            ],
            "time": "2023-01-03T13:40:32+00:00"
        },
        {
            "name": "phpunit/php-code-coverage",
            "version": "9.2.23",
            "source": {
                "type": "git",
                "url": "https://github.com/sebastianbergmann/php-code-coverage.git",
                "reference": "9f1f0f9a2fbb680b26d1cf9b61b6eac43a6e4e9c"
            },
            "dist": {
                "type": "zip",
                "url": "https://api.github.com/repos/sebastianbergmann/php-code-coverage/zipball/9f1f0f9a2fbb680b26d1cf9b61b6eac43a6e4e9c",
                "reference": "9f1f0f9a2fbb680b26d1cf9b61b6eac43a6e4e9c",
                "shasum": ""
            },
            "require": {
                "ext-dom": "*",
                "ext-libxml": "*",
                "ext-xmlwriter": "*",
                "nikic/php-parser": "^4.14",
                "php": ">=7.3",
                "phpunit/php-file-iterator": "^3.0.3",
                "phpunit/php-text-template": "^2.0.2",
                "sebastian/code-unit-reverse-lookup": "^2.0.2",
                "sebastian/complexity": "^2.0",
                "sebastian/environment": "^5.1.2",
                "sebastian/lines-of-code": "^1.0.3",
                "sebastian/version": "^3.0.1",
                "theseer/tokenizer": "^1.2.0"
            },
            "require-dev": {
                "phpunit/phpunit": "^9.3"
            },
            "suggest": {
                "ext-pcov": "*",
                "ext-xdebug": "*"
            },
            "type": "library",
            "extra": {
                "branch-alias": {
                    "dev-master": "9.2-dev"
                }
            },
            "autoload": {
                "classmap": [
                    "src/"
                ]
            },
            "notification-url": "https://packagist.org/downloads/",
            "license": [
                "BSD-3-Clause"
            ],
            "authors": [
                {
                    "name": "Sebastian Bergmann",
                    "email": "sebastian@phpunit.de",
                    "role": "lead"
                }
            ],
            "description": "Library that provides collection, processing, and rendering functionality for PHP code coverage information.",
            "homepage": "https://github.com/sebastianbergmann/php-code-coverage",
            "keywords": [
                "coverage",
                "testing",
                "xunit"
            ],
            "support": {
                "issues": "https://github.com/sebastianbergmann/php-code-coverage/issues",
                "source": "https://github.com/sebastianbergmann/php-code-coverage/tree/9.2.23"
            },
            "funding": [
                {
                    "url": "https://github.com/sebastianbergmann",
                    "type": "github"
                }
            ],
            "time": "2022-12-28T12:41:10+00:00"
        },
        {
            "name": "phpunit/php-file-iterator",
            "version": "3.0.6",
            "source": {
                "type": "git",
                "url": "https://github.com/sebastianbergmann/php-file-iterator.git",
                "reference": "cf1c2e7c203ac650e352f4cc675a7021e7d1b3cf"
            },
            "dist": {
                "type": "zip",
                "url": "https://api.github.com/repos/sebastianbergmann/php-file-iterator/zipball/cf1c2e7c203ac650e352f4cc675a7021e7d1b3cf",
                "reference": "cf1c2e7c203ac650e352f4cc675a7021e7d1b3cf",
                "shasum": ""
            },
            "require": {
                "php": ">=7.3"
            },
            "require-dev": {
                "phpunit/phpunit": "^9.3"
            },
            "type": "library",
            "extra": {
                "branch-alias": {
                    "dev-master": "3.0-dev"
                }
            },
            "autoload": {
                "classmap": [
                    "src/"
                ]
            },
            "notification-url": "https://packagist.org/downloads/",
            "license": [
                "BSD-3-Clause"
            ],
            "authors": [
                {
                    "name": "Sebastian Bergmann",
                    "email": "sebastian@phpunit.de",
                    "role": "lead"
                }
            ],
            "description": "FilterIterator implementation that filters files based on a list of suffixes.",
            "homepage": "https://github.com/sebastianbergmann/php-file-iterator/",
            "keywords": [
                "filesystem",
                "iterator"
            ],
            "support": {
                "issues": "https://github.com/sebastianbergmann/php-file-iterator/issues",
                "source": "https://github.com/sebastianbergmann/php-file-iterator/tree/3.0.6"
            },
            "funding": [
                {
                    "url": "https://github.com/sebastianbergmann",
                    "type": "github"
                }
            ],
            "time": "2021-12-02T12:48:52+00:00"
        },
        {
            "name": "phpunit/php-invoker",
            "version": "3.1.1",
            "source": {
                "type": "git",
                "url": "https://github.com/sebastianbergmann/php-invoker.git",
                "reference": "5a10147d0aaf65b58940a0b72f71c9ac0423cc67"
            },
            "dist": {
                "type": "zip",
                "url": "https://api.github.com/repos/sebastianbergmann/php-invoker/zipball/5a10147d0aaf65b58940a0b72f71c9ac0423cc67",
                "reference": "5a10147d0aaf65b58940a0b72f71c9ac0423cc67",
                "shasum": ""
            },
            "require": {
                "php": ">=7.3"
            },
            "require-dev": {
                "ext-pcntl": "*",
                "phpunit/phpunit": "^9.3"
            },
            "suggest": {
                "ext-pcntl": "*"
            },
            "type": "library",
            "extra": {
                "branch-alias": {
                    "dev-master": "3.1-dev"
                }
            },
            "autoload": {
                "classmap": [
                    "src/"
                ]
            },
            "notification-url": "https://packagist.org/downloads/",
            "license": [
                "BSD-3-Clause"
            ],
            "authors": [
                {
                    "name": "Sebastian Bergmann",
                    "email": "sebastian@phpunit.de",
                    "role": "lead"
                }
            ],
            "description": "Invoke callables with a timeout",
            "homepage": "https://github.com/sebastianbergmann/php-invoker/",
            "keywords": [
                "process"
            ],
            "support": {
                "issues": "https://github.com/sebastianbergmann/php-invoker/issues",
                "source": "https://github.com/sebastianbergmann/php-invoker/tree/3.1.1"
            },
            "funding": [
                {
                    "url": "https://github.com/sebastianbergmann",
                    "type": "github"
                }
            ],
            "time": "2020-09-28T05:58:55+00:00"
        },
        {
            "name": "phpunit/php-text-template",
            "version": "2.0.4",
            "source": {
                "type": "git",
                "url": "https://github.com/sebastianbergmann/php-text-template.git",
                "reference": "5da5f67fc95621df9ff4c4e5a84d6a8a2acf7c28"
            },
            "dist": {
                "type": "zip",
                "url": "https://api.github.com/repos/sebastianbergmann/php-text-template/zipball/5da5f67fc95621df9ff4c4e5a84d6a8a2acf7c28",
                "reference": "5da5f67fc95621df9ff4c4e5a84d6a8a2acf7c28",
                "shasum": ""
            },
            "require": {
                "php": ">=7.3"
            },
            "require-dev": {
                "phpunit/phpunit": "^9.3"
            },
            "type": "library",
            "extra": {
                "branch-alias": {
                    "dev-master": "2.0-dev"
                }
            },
            "autoload": {
                "classmap": [
                    "src/"
                ]
            },
            "notification-url": "https://packagist.org/downloads/",
            "license": [
                "BSD-3-Clause"
            ],
            "authors": [
                {
                    "name": "Sebastian Bergmann",
                    "email": "sebastian@phpunit.de",
                    "role": "lead"
                }
            ],
            "description": "Simple template engine.",
            "homepage": "https://github.com/sebastianbergmann/php-text-template/",
            "keywords": [
                "template"
            ],
            "support": {
                "issues": "https://github.com/sebastianbergmann/php-text-template/issues",
                "source": "https://github.com/sebastianbergmann/php-text-template/tree/2.0.4"
            },
            "funding": [
                {
                    "url": "https://github.com/sebastianbergmann",
                    "type": "github"
                }
            ],
            "time": "2020-10-26T05:33:50+00:00"
        },
        {
            "name": "phpunit/php-timer",
            "version": "5.0.3",
            "source": {
                "type": "git",
                "url": "https://github.com/sebastianbergmann/php-timer.git",
                "reference": "5a63ce20ed1b5bf577850e2c4e87f4aa902afbd2"
            },
            "dist": {
                "type": "zip",
                "url": "https://api.github.com/repos/sebastianbergmann/php-timer/zipball/5a63ce20ed1b5bf577850e2c4e87f4aa902afbd2",
                "reference": "5a63ce20ed1b5bf577850e2c4e87f4aa902afbd2",
                "shasum": ""
            },
            "require": {
                "php": ">=7.3"
            },
            "require-dev": {
                "phpunit/phpunit": "^9.3"
            },
            "type": "library",
            "extra": {
                "branch-alias": {
                    "dev-master": "5.0-dev"
                }
            },
            "autoload": {
                "classmap": [
                    "src/"
                ]
            },
            "notification-url": "https://packagist.org/downloads/",
            "license": [
                "BSD-3-Clause"
            ],
            "authors": [
                {
                    "name": "Sebastian Bergmann",
                    "email": "sebastian@phpunit.de",
                    "role": "lead"
                }
            ],
            "description": "Utility class for timing",
            "homepage": "https://github.com/sebastianbergmann/php-timer/",
            "keywords": [
                "timer"
            ],
            "support": {
                "issues": "https://github.com/sebastianbergmann/php-timer/issues",
                "source": "https://github.com/sebastianbergmann/php-timer/tree/5.0.3"
            },
            "funding": [
                {
                    "url": "https://github.com/sebastianbergmann",
                    "type": "github"
                }
            ],
            "time": "2020-10-26T13:16:10+00:00"
        },
        {
            "name": "phpunit/phpunit",
            "version": "9.5.27",
            "source": {
                "type": "git",
                "url": "https://github.com/sebastianbergmann/phpunit.git",
                "reference": "a2bc7ffdca99f92d959b3f2270529334030bba38"
            },
            "dist": {
                "type": "zip",
                "url": "https://api.github.com/repos/sebastianbergmann/phpunit/zipball/a2bc7ffdca99f92d959b3f2270529334030bba38",
                "reference": "a2bc7ffdca99f92d959b3f2270529334030bba38",
                "shasum": ""
            },
            "require": {
                "doctrine/instantiator": "^1.3.1",
                "ext-dom": "*",
                "ext-json": "*",
                "ext-libxml": "*",
                "ext-mbstring": "*",
                "ext-xml": "*",
                "ext-xmlwriter": "*",
                "myclabs/deep-copy": "^1.10.1",
                "phar-io/manifest": "^2.0.3",
                "phar-io/version": "^3.0.2",
                "php": ">=7.3",
                "phpunit/php-code-coverage": "^9.2.13",
                "phpunit/php-file-iterator": "^3.0.5",
                "phpunit/php-invoker": "^3.1.1",
                "phpunit/php-text-template": "^2.0.3",
                "phpunit/php-timer": "^5.0.2",
                "sebastian/cli-parser": "^1.0.1",
                "sebastian/code-unit": "^1.0.6",
                "sebastian/comparator": "^4.0.8",
                "sebastian/diff": "^4.0.3",
                "sebastian/environment": "^5.1.3",
                "sebastian/exporter": "^4.0.5",
                "sebastian/global-state": "^5.0.1",
                "sebastian/object-enumerator": "^4.0.3",
                "sebastian/resource-operations": "^3.0.3",
                "sebastian/type": "^3.2",
                "sebastian/version": "^3.0.2"
            },
            "suggest": {
                "ext-soap": "*",
                "ext-xdebug": "*"
            },
            "bin": [
                "phpunit"
            ],
            "type": "library",
            "extra": {
                "branch-alias": {
                    "dev-master": "9.5-dev"
                }
            },
            "autoload": {
                "files": [
                    "src/Framework/Assert/Functions.php"
                ],
                "classmap": [
                    "src/"
                ]
            },
            "notification-url": "https://packagist.org/downloads/",
            "license": [
                "BSD-3-Clause"
            ],
            "authors": [
                {
                    "name": "Sebastian Bergmann",
                    "email": "sebastian@phpunit.de",
                    "role": "lead"
                }
            ],
            "description": "The PHP Unit Testing framework.",
            "homepage": "https://phpunit.de/",
            "keywords": [
                "phpunit",
                "testing",
                "xunit"
            ],
            "support": {
                "issues": "https://github.com/sebastianbergmann/phpunit/issues",
                "source": "https://github.com/sebastianbergmann/phpunit/tree/9.5.27"
            },
            "funding": [
                {
                    "url": "https://phpunit.de/sponsors.html",
                    "type": "custom"
                },
                {
                    "url": "https://github.com/sebastianbergmann",
                    "type": "github"
                },
                {
                    "url": "https://tidelift.com/funding/github/packagist/phpunit/phpunit",
                    "type": "tidelift"
                }
            ],
            "time": "2022-12-09T07:31:23+00:00"
        },
        {
            "name": "sebastian/cli-parser",
            "version": "1.0.1",
            "source": {
                "type": "git",
                "url": "https://github.com/sebastianbergmann/cli-parser.git",
                "reference": "442e7c7e687e42adc03470c7b668bc4b2402c0b2"
            },
            "dist": {
                "type": "zip",
                "url": "https://api.github.com/repos/sebastianbergmann/cli-parser/zipball/442e7c7e687e42adc03470c7b668bc4b2402c0b2",
                "reference": "442e7c7e687e42adc03470c7b668bc4b2402c0b2",
                "shasum": ""
            },
            "require": {
                "php": ">=7.3"
            },
            "require-dev": {
                "phpunit/phpunit": "^9.3"
            },
            "type": "library",
            "extra": {
                "branch-alias": {
                    "dev-master": "1.0-dev"
                }
            },
            "autoload": {
                "classmap": [
                    "src/"
                ]
            },
            "notification-url": "https://packagist.org/downloads/",
            "license": [
                "BSD-3-Clause"
            ],
            "authors": [
                {
                    "name": "Sebastian Bergmann",
                    "email": "sebastian@phpunit.de",
                    "role": "lead"
                }
            ],
            "description": "Library for parsing CLI options",
            "homepage": "https://github.com/sebastianbergmann/cli-parser",
            "support": {
                "issues": "https://github.com/sebastianbergmann/cli-parser/issues",
                "source": "https://github.com/sebastianbergmann/cli-parser/tree/1.0.1"
            },
            "funding": [
                {
                    "url": "https://github.com/sebastianbergmann",
                    "type": "github"
                }
            ],
            "time": "2020-09-28T06:08:49+00:00"
        },
        {
            "name": "sebastian/code-unit",
            "version": "1.0.8",
            "source": {
                "type": "git",
                "url": "https://github.com/sebastianbergmann/code-unit.git",
                "reference": "1fc9f64c0927627ef78ba436c9b17d967e68e120"
            },
            "dist": {
                "type": "zip",
                "url": "https://api.github.com/repos/sebastianbergmann/code-unit/zipball/1fc9f64c0927627ef78ba436c9b17d967e68e120",
                "reference": "1fc9f64c0927627ef78ba436c9b17d967e68e120",
                "shasum": ""
            },
            "require": {
                "php": ">=7.3"
            },
            "require-dev": {
                "phpunit/phpunit": "^9.3"
            },
            "type": "library",
            "extra": {
                "branch-alias": {
                    "dev-master": "1.0-dev"
                }
            },
            "autoload": {
                "classmap": [
                    "src/"
                ]
            },
            "notification-url": "https://packagist.org/downloads/",
            "license": [
                "BSD-3-Clause"
            ],
            "authors": [
                {
                    "name": "Sebastian Bergmann",
                    "email": "sebastian@phpunit.de",
                    "role": "lead"
                }
            ],
            "description": "Collection of value objects that represent the PHP code units",
            "homepage": "https://github.com/sebastianbergmann/code-unit",
            "support": {
                "issues": "https://github.com/sebastianbergmann/code-unit/issues",
                "source": "https://github.com/sebastianbergmann/code-unit/tree/1.0.8"
            },
            "funding": [
                {
                    "url": "https://github.com/sebastianbergmann",
                    "type": "github"
                }
            ],
            "time": "2020-10-26T13:08:54+00:00"
        },
        {
            "name": "sebastian/code-unit-reverse-lookup",
            "version": "2.0.3",
            "source": {
                "type": "git",
                "url": "https://github.com/sebastianbergmann/code-unit-reverse-lookup.git",
                "reference": "ac91f01ccec49fb77bdc6fd1e548bc70f7faa3e5"
            },
            "dist": {
                "type": "zip",
                "url": "https://api.github.com/repos/sebastianbergmann/code-unit-reverse-lookup/zipball/ac91f01ccec49fb77bdc6fd1e548bc70f7faa3e5",
                "reference": "ac91f01ccec49fb77bdc6fd1e548bc70f7faa3e5",
                "shasum": ""
            },
            "require": {
                "php": ">=7.3"
            },
            "require-dev": {
                "phpunit/phpunit": "^9.3"
            },
            "type": "library",
            "extra": {
                "branch-alias": {
                    "dev-master": "2.0-dev"
                }
            },
            "autoload": {
                "classmap": [
                    "src/"
                ]
            },
            "notification-url": "https://packagist.org/downloads/",
            "license": [
                "BSD-3-Clause"
            ],
            "authors": [
                {
                    "name": "Sebastian Bergmann",
                    "email": "sebastian@phpunit.de"
                }
            ],
            "description": "Looks up which function or method a line of code belongs to",
            "homepage": "https://github.com/sebastianbergmann/code-unit-reverse-lookup/",
            "support": {
                "issues": "https://github.com/sebastianbergmann/code-unit-reverse-lookup/issues",
                "source": "https://github.com/sebastianbergmann/code-unit-reverse-lookup/tree/2.0.3"
            },
            "funding": [
                {
                    "url": "https://github.com/sebastianbergmann",
                    "type": "github"
                }
            ],
            "time": "2020-09-28T05:30:19+00:00"
        },
        {
            "name": "sebastian/comparator",
            "version": "4.0.8",
            "source": {
                "type": "git",
                "url": "https://github.com/sebastianbergmann/comparator.git",
                "reference": "fa0f136dd2334583309d32b62544682ee972b51a"
            },
            "dist": {
                "type": "zip",
                "url": "https://api.github.com/repos/sebastianbergmann/comparator/zipball/fa0f136dd2334583309d32b62544682ee972b51a",
                "reference": "fa0f136dd2334583309d32b62544682ee972b51a",
                "shasum": ""
            },
            "require": {
                "php": ">=7.3",
                "sebastian/diff": "^4.0",
                "sebastian/exporter": "^4.0"
            },
            "require-dev": {
                "phpunit/phpunit": "^9.3"
            },
            "type": "library",
            "extra": {
                "branch-alias": {
                    "dev-master": "4.0-dev"
                }
            },
            "autoload": {
                "classmap": [
                    "src/"
                ]
            },
            "notification-url": "https://packagist.org/downloads/",
            "license": [
                "BSD-3-Clause"
            ],
            "authors": [
                {
                    "name": "Sebastian Bergmann",
                    "email": "sebastian@phpunit.de"
                },
                {
                    "name": "Jeff Welch",
                    "email": "whatthejeff@gmail.com"
                },
                {
                    "name": "Volker Dusch",
                    "email": "github@wallbash.com"
                },
                {
                    "name": "Bernhard Schussek",
                    "email": "bschussek@2bepublished.at"
                }
            ],
            "description": "Provides the functionality to compare PHP values for equality",
            "homepage": "https://github.com/sebastianbergmann/comparator",
            "keywords": [
                "comparator",
                "compare",
                "equality"
            ],
            "support": {
                "issues": "https://github.com/sebastianbergmann/comparator/issues",
                "source": "https://github.com/sebastianbergmann/comparator/tree/4.0.8"
            },
            "funding": [
                {
                    "url": "https://github.com/sebastianbergmann",
                    "type": "github"
                }
            ],
            "time": "2022-09-14T12:41:17+00:00"
        },
        {
            "name": "sebastian/complexity",
            "version": "2.0.2",
            "source": {
                "type": "git",
                "url": "https://github.com/sebastianbergmann/complexity.git",
                "reference": "739b35e53379900cc9ac327b2147867b8b6efd88"
            },
            "dist": {
                "type": "zip",
                "url": "https://api.github.com/repos/sebastianbergmann/complexity/zipball/739b35e53379900cc9ac327b2147867b8b6efd88",
                "reference": "739b35e53379900cc9ac327b2147867b8b6efd88",
                "shasum": ""
            },
            "require": {
                "nikic/php-parser": "^4.7",
                "php": ">=7.3"
            },
            "require-dev": {
                "phpunit/phpunit": "^9.3"
            },
            "type": "library",
            "extra": {
                "branch-alias": {
                    "dev-master": "2.0-dev"
                }
            },
            "autoload": {
                "classmap": [
                    "src/"
                ]
            },
            "notification-url": "https://packagist.org/downloads/",
            "license": [
                "BSD-3-Clause"
            ],
            "authors": [
                {
                    "name": "Sebastian Bergmann",
                    "email": "sebastian@phpunit.de",
                    "role": "lead"
                }
            ],
            "description": "Library for calculating the complexity of PHP code units",
            "homepage": "https://github.com/sebastianbergmann/complexity",
            "support": {
                "issues": "https://github.com/sebastianbergmann/complexity/issues",
                "source": "https://github.com/sebastianbergmann/complexity/tree/2.0.2"
            },
            "funding": [
                {
                    "url": "https://github.com/sebastianbergmann",
                    "type": "github"
                }
            ],
            "time": "2020-10-26T15:52:27+00:00"
        },
        {
            "name": "sebastian/diff",
            "version": "4.0.4",
            "source": {
                "type": "git",
                "url": "https://github.com/sebastianbergmann/diff.git",
                "reference": "3461e3fccc7cfdfc2720be910d3bd73c69be590d"
            },
            "dist": {
                "type": "zip",
                "url": "https://api.github.com/repos/sebastianbergmann/diff/zipball/3461e3fccc7cfdfc2720be910d3bd73c69be590d",
                "reference": "3461e3fccc7cfdfc2720be910d3bd73c69be590d",
                "shasum": ""
            },
            "require": {
                "php": ">=7.3"
            },
            "require-dev": {
                "phpunit/phpunit": "^9.3",
                "symfony/process": "^4.2 || ^5"
            },
            "type": "library",
            "extra": {
                "branch-alias": {
                    "dev-master": "4.0-dev"
                }
            },
            "autoload": {
                "classmap": [
                    "src/"
                ]
            },
            "notification-url": "https://packagist.org/downloads/",
            "license": [
                "BSD-3-Clause"
            ],
            "authors": [
                {
                    "name": "Sebastian Bergmann",
                    "email": "sebastian@phpunit.de"
                },
                {
                    "name": "Kore Nordmann",
                    "email": "mail@kore-nordmann.de"
                }
            ],
            "description": "Diff implementation",
            "homepage": "https://github.com/sebastianbergmann/diff",
            "keywords": [
                "diff",
                "udiff",
                "unidiff",
                "unified diff"
            ],
            "support": {
                "issues": "https://github.com/sebastianbergmann/diff/issues",
                "source": "https://github.com/sebastianbergmann/diff/tree/4.0.4"
            },
            "funding": [
                {
                    "url": "https://github.com/sebastianbergmann",
                    "type": "github"
                }
            ],
            "time": "2020-10-26T13:10:38+00:00"
        },
        {
            "name": "sebastian/environment",
            "version": "5.1.4",
            "source": {
                "type": "git",
                "url": "https://github.com/sebastianbergmann/environment.git",
                "reference": "1b5dff7bb151a4db11d49d90e5408e4e938270f7"
            },
            "dist": {
                "type": "zip",
                "url": "https://api.github.com/repos/sebastianbergmann/environment/zipball/1b5dff7bb151a4db11d49d90e5408e4e938270f7",
                "reference": "1b5dff7bb151a4db11d49d90e5408e4e938270f7",
                "shasum": ""
            },
            "require": {
                "php": ">=7.3"
            },
            "require-dev": {
                "phpunit/phpunit": "^9.3"
            },
            "suggest": {
                "ext-posix": "*"
            },
            "type": "library",
            "extra": {
                "branch-alias": {
                    "dev-master": "5.1-dev"
                }
            },
            "autoload": {
                "classmap": [
                    "src/"
                ]
            },
            "notification-url": "https://packagist.org/downloads/",
            "license": [
                "BSD-3-Clause"
            ],
            "authors": [
                {
                    "name": "Sebastian Bergmann",
                    "email": "sebastian@phpunit.de"
                }
            ],
            "description": "Provides functionality to handle HHVM/PHP environments",
            "homepage": "http://www.github.com/sebastianbergmann/environment",
            "keywords": [
                "Xdebug",
                "environment",
                "hhvm"
            ],
            "support": {
                "issues": "https://github.com/sebastianbergmann/environment/issues",
                "source": "https://github.com/sebastianbergmann/environment/tree/5.1.4"
            },
            "funding": [
                {
                    "url": "https://github.com/sebastianbergmann",
                    "type": "github"
                }
            ],
            "time": "2022-04-03T09:37:03+00:00"
        },
        {
            "name": "sebastian/exporter",
            "version": "4.0.5",
            "source": {
                "type": "git",
                "url": "https://github.com/sebastianbergmann/exporter.git",
                "reference": "ac230ed27f0f98f597c8a2b6eb7ac563af5e5b9d"
            },
            "dist": {
                "type": "zip",
                "url": "https://api.github.com/repos/sebastianbergmann/exporter/zipball/ac230ed27f0f98f597c8a2b6eb7ac563af5e5b9d",
                "reference": "ac230ed27f0f98f597c8a2b6eb7ac563af5e5b9d",
                "shasum": ""
            },
            "require": {
                "php": ">=7.3",
                "sebastian/recursion-context": "^4.0"
            },
            "require-dev": {
                "ext-mbstring": "*",
                "phpunit/phpunit": "^9.3"
            },
            "type": "library",
            "extra": {
                "branch-alias": {
                    "dev-master": "4.0-dev"
                }
            },
            "autoload": {
                "classmap": [
                    "src/"
                ]
            },
            "notification-url": "https://packagist.org/downloads/",
            "license": [
                "BSD-3-Clause"
            ],
            "authors": [
                {
                    "name": "Sebastian Bergmann",
                    "email": "sebastian@phpunit.de"
                },
                {
                    "name": "Jeff Welch",
                    "email": "whatthejeff@gmail.com"
                },
                {
                    "name": "Volker Dusch",
                    "email": "github@wallbash.com"
                },
                {
                    "name": "Adam Harvey",
                    "email": "aharvey@php.net"
                },
                {
                    "name": "Bernhard Schussek",
                    "email": "bschussek@gmail.com"
                }
            ],
            "description": "Provides the functionality to export PHP variables for visualization",
            "homepage": "https://www.github.com/sebastianbergmann/exporter",
            "keywords": [
                "export",
                "exporter"
            ],
            "support": {
                "issues": "https://github.com/sebastianbergmann/exporter/issues",
                "source": "https://github.com/sebastianbergmann/exporter/tree/4.0.5"
            },
            "funding": [
                {
                    "url": "https://github.com/sebastianbergmann",
                    "type": "github"
                }
            ],
            "time": "2022-09-14T06:03:37+00:00"
        },
        {
            "name": "sebastian/global-state",
            "version": "5.0.5",
            "source": {
                "type": "git",
                "url": "https://github.com/sebastianbergmann/global-state.git",
                "reference": "0ca8db5a5fc9c8646244e629625ac486fa286bf2"
            },
            "dist": {
                "type": "zip",
                "url": "https://api.github.com/repos/sebastianbergmann/global-state/zipball/0ca8db5a5fc9c8646244e629625ac486fa286bf2",
                "reference": "0ca8db5a5fc9c8646244e629625ac486fa286bf2",
                "shasum": ""
            },
            "require": {
                "php": ">=7.3",
                "sebastian/object-reflector": "^2.0",
                "sebastian/recursion-context": "^4.0"
            },
            "require-dev": {
                "ext-dom": "*",
                "phpunit/phpunit": "^9.3"
            },
            "suggest": {
                "ext-uopz": "*"
            },
            "type": "library",
            "extra": {
                "branch-alias": {
                    "dev-master": "5.0-dev"
                }
            },
            "autoload": {
                "classmap": [
                    "src/"
                ]
            },
            "notification-url": "https://packagist.org/downloads/",
            "license": [
                "BSD-3-Clause"
            ],
            "authors": [
                {
                    "name": "Sebastian Bergmann",
                    "email": "sebastian@phpunit.de"
                }
            ],
            "description": "Snapshotting of global state",
            "homepage": "http://www.github.com/sebastianbergmann/global-state",
            "keywords": [
                "global state"
            ],
            "support": {
                "issues": "https://github.com/sebastianbergmann/global-state/issues",
                "source": "https://github.com/sebastianbergmann/global-state/tree/5.0.5"
            },
            "funding": [
                {
                    "url": "https://github.com/sebastianbergmann",
                    "type": "github"
                }
            ],
            "time": "2022-02-14T08:28:10+00:00"
        },
        {
            "name": "sebastian/lines-of-code",
            "version": "1.0.3",
            "source": {
                "type": "git",
                "url": "https://github.com/sebastianbergmann/lines-of-code.git",
                "reference": "c1c2e997aa3146983ed888ad08b15470a2e22ecc"
            },
            "dist": {
                "type": "zip",
                "url": "https://api.github.com/repos/sebastianbergmann/lines-of-code/zipball/c1c2e997aa3146983ed888ad08b15470a2e22ecc",
                "reference": "c1c2e997aa3146983ed888ad08b15470a2e22ecc",
                "shasum": ""
            },
            "require": {
                "nikic/php-parser": "^4.6",
                "php": ">=7.3"
            },
            "require-dev": {
                "phpunit/phpunit": "^9.3"
            },
            "type": "library",
            "extra": {
                "branch-alias": {
                    "dev-master": "1.0-dev"
                }
            },
            "autoload": {
                "classmap": [
                    "src/"
                ]
            },
            "notification-url": "https://packagist.org/downloads/",
            "license": [
                "BSD-3-Clause"
            ],
            "authors": [
                {
                    "name": "Sebastian Bergmann",
                    "email": "sebastian@phpunit.de",
                    "role": "lead"
                }
            ],
            "description": "Library for counting the lines of code in PHP source code",
            "homepage": "https://github.com/sebastianbergmann/lines-of-code",
            "support": {
                "issues": "https://github.com/sebastianbergmann/lines-of-code/issues",
                "source": "https://github.com/sebastianbergmann/lines-of-code/tree/1.0.3"
            },
            "funding": [
                {
                    "url": "https://github.com/sebastianbergmann",
                    "type": "github"
                }
            ],
            "time": "2020-11-28T06:42:11+00:00"
        },
        {
            "name": "sebastian/object-enumerator",
            "version": "4.0.4",
            "source": {
                "type": "git",
                "url": "https://github.com/sebastianbergmann/object-enumerator.git",
                "reference": "5c9eeac41b290a3712d88851518825ad78f45c71"
            },
            "dist": {
                "type": "zip",
                "url": "https://api.github.com/repos/sebastianbergmann/object-enumerator/zipball/5c9eeac41b290a3712d88851518825ad78f45c71",
                "reference": "5c9eeac41b290a3712d88851518825ad78f45c71",
                "shasum": ""
            },
            "require": {
                "php": ">=7.3",
                "sebastian/object-reflector": "^2.0",
                "sebastian/recursion-context": "^4.0"
            },
            "require-dev": {
                "phpunit/phpunit": "^9.3"
            },
            "type": "library",
            "extra": {
                "branch-alias": {
                    "dev-master": "4.0-dev"
                }
            },
            "autoload": {
                "classmap": [
                    "src/"
                ]
            },
            "notification-url": "https://packagist.org/downloads/",
            "license": [
                "BSD-3-Clause"
            ],
            "authors": [
                {
                    "name": "Sebastian Bergmann",
                    "email": "sebastian@phpunit.de"
                }
            ],
            "description": "Traverses array structures and object graphs to enumerate all referenced objects",
            "homepage": "https://github.com/sebastianbergmann/object-enumerator/",
            "support": {
                "issues": "https://github.com/sebastianbergmann/object-enumerator/issues",
                "source": "https://github.com/sebastianbergmann/object-enumerator/tree/4.0.4"
            },
            "funding": [
                {
                    "url": "https://github.com/sebastianbergmann",
                    "type": "github"
                }
            ],
            "time": "2020-10-26T13:12:34+00:00"
        },
        {
            "name": "sebastian/object-reflector",
            "version": "2.0.4",
            "source": {
                "type": "git",
                "url": "https://github.com/sebastianbergmann/object-reflector.git",
                "reference": "b4f479ebdbf63ac605d183ece17d8d7fe49c15c7"
            },
            "dist": {
                "type": "zip",
                "url": "https://api.github.com/repos/sebastianbergmann/object-reflector/zipball/b4f479ebdbf63ac605d183ece17d8d7fe49c15c7",
                "reference": "b4f479ebdbf63ac605d183ece17d8d7fe49c15c7",
                "shasum": ""
            },
            "require": {
                "php": ">=7.3"
            },
            "require-dev": {
                "phpunit/phpunit": "^9.3"
            },
            "type": "library",
            "extra": {
                "branch-alias": {
                    "dev-master": "2.0-dev"
                }
            },
            "autoload": {
                "classmap": [
                    "src/"
                ]
            },
            "notification-url": "https://packagist.org/downloads/",
            "license": [
                "BSD-3-Clause"
            ],
            "authors": [
                {
                    "name": "Sebastian Bergmann",
                    "email": "sebastian@phpunit.de"
                }
            ],
            "description": "Allows reflection of object attributes, including inherited and non-public ones",
            "homepage": "https://github.com/sebastianbergmann/object-reflector/",
            "support": {
                "issues": "https://github.com/sebastianbergmann/object-reflector/issues",
                "source": "https://github.com/sebastianbergmann/object-reflector/tree/2.0.4"
            },
            "funding": [
                {
                    "url": "https://github.com/sebastianbergmann",
                    "type": "github"
                }
            ],
            "time": "2020-10-26T13:14:26+00:00"
        },
        {
            "name": "sebastian/recursion-context",
            "version": "4.0.4",
            "source": {
                "type": "git",
                "url": "https://github.com/sebastianbergmann/recursion-context.git",
                "reference": "cd9d8cf3c5804de4341c283ed787f099f5506172"
            },
            "dist": {
                "type": "zip",
                "url": "https://api.github.com/repos/sebastianbergmann/recursion-context/zipball/cd9d8cf3c5804de4341c283ed787f099f5506172",
                "reference": "cd9d8cf3c5804de4341c283ed787f099f5506172",
                "shasum": ""
            },
            "require": {
                "php": ">=7.3"
            },
            "require-dev": {
                "phpunit/phpunit": "^9.3"
            },
            "type": "library",
            "extra": {
                "branch-alias": {
                    "dev-master": "4.0-dev"
                }
            },
            "autoload": {
                "classmap": [
                    "src/"
                ]
            },
            "notification-url": "https://packagist.org/downloads/",
            "license": [
                "BSD-3-Clause"
            ],
            "authors": [
                {
                    "name": "Sebastian Bergmann",
                    "email": "sebastian@phpunit.de"
                },
                {
                    "name": "Jeff Welch",
                    "email": "whatthejeff@gmail.com"
                },
                {
                    "name": "Adam Harvey",
                    "email": "aharvey@php.net"
                }
            ],
            "description": "Provides functionality to recursively process PHP variables",
            "homepage": "http://www.github.com/sebastianbergmann/recursion-context",
            "support": {
                "issues": "https://github.com/sebastianbergmann/recursion-context/issues",
                "source": "https://github.com/sebastianbergmann/recursion-context/tree/4.0.4"
            },
            "funding": [
                {
                    "url": "https://github.com/sebastianbergmann",
                    "type": "github"
                }
            ],
            "time": "2020-10-26T13:17:30+00:00"
        },
        {
            "name": "sebastian/resource-operations",
            "version": "3.0.3",
            "source": {
                "type": "git",
                "url": "https://github.com/sebastianbergmann/resource-operations.git",
                "reference": "0f4443cb3a1d92ce809899753bc0d5d5a8dd19a8"
            },
            "dist": {
                "type": "zip",
                "url": "https://api.github.com/repos/sebastianbergmann/resource-operations/zipball/0f4443cb3a1d92ce809899753bc0d5d5a8dd19a8",
                "reference": "0f4443cb3a1d92ce809899753bc0d5d5a8dd19a8",
                "shasum": ""
            },
            "require": {
                "php": ">=7.3"
            },
            "require-dev": {
                "phpunit/phpunit": "^9.0"
            },
            "type": "library",
            "extra": {
                "branch-alias": {
                    "dev-master": "3.0-dev"
                }
            },
            "autoload": {
                "classmap": [
                    "src/"
                ]
            },
            "notification-url": "https://packagist.org/downloads/",
            "license": [
                "BSD-3-Clause"
            ],
            "authors": [
                {
                    "name": "Sebastian Bergmann",
                    "email": "sebastian@phpunit.de"
                }
            ],
            "description": "Provides a list of PHP built-in functions that operate on resources",
            "homepage": "https://www.github.com/sebastianbergmann/resource-operations",
            "support": {
                "issues": "https://github.com/sebastianbergmann/resource-operations/issues",
                "source": "https://github.com/sebastianbergmann/resource-operations/tree/3.0.3"
            },
            "funding": [
                {
                    "url": "https://github.com/sebastianbergmann",
                    "type": "github"
                }
            ],
            "time": "2020-09-28T06:45:17+00:00"
        },
        {
            "name": "sebastian/type",
            "version": "3.2.0",
            "source": {
                "type": "git",
                "url": "https://github.com/sebastianbergmann/type.git",
                "reference": "fb3fe09c5f0bae6bc27ef3ce933a1e0ed9464b6e"
            },
            "dist": {
                "type": "zip",
                "url": "https://api.github.com/repos/sebastianbergmann/type/zipball/fb3fe09c5f0bae6bc27ef3ce933a1e0ed9464b6e",
                "reference": "fb3fe09c5f0bae6bc27ef3ce933a1e0ed9464b6e",
                "shasum": ""
            },
            "require": {
                "php": ">=7.3"
            },
            "require-dev": {
                "phpunit/phpunit": "^9.5"
            },
            "type": "library",
            "extra": {
                "branch-alias": {
                    "dev-master": "3.2-dev"
                }
            },
            "autoload": {
                "classmap": [
                    "src/"
                ]
            },
            "notification-url": "https://packagist.org/downloads/",
            "license": [
                "BSD-3-Clause"
            ],
            "authors": [
                {
                    "name": "Sebastian Bergmann",
                    "email": "sebastian@phpunit.de",
                    "role": "lead"
                }
            ],
            "description": "Collection of value objects that represent the types of the PHP type system",
            "homepage": "https://github.com/sebastianbergmann/type",
            "support": {
                "issues": "https://github.com/sebastianbergmann/type/issues",
                "source": "https://github.com/sebastianbergmann/type/tree/3.2.0"
            },
            "funding": [
                {
                    "url": "https://github.com/sebastianbergmann",
                    "type": "github"
                }
            ],
            "time": "2022-09-12T14:47:03+00:00"
        },
        {
            "name": "sebastian/version",
            "version": "3.0.2",
            "source": {
                "type": "git",
                "url": "https://github.com/sebastianbergmann/version.git",
                "reference": "c6c1022351a901512170118436c764e473f6de8c"
            },
            "dist": {
                "type": "zip",
                "url": "https://api.github.com/repos/sebastianbergmann/version/zipball/c6c1022351a901512170118436c764e473f6de8c",
                "reference": "c6c1022351a901512170118436c764e473f6de8c",
                "shasum": ""
            },
            "require": {
                "php": ">=7.3"
            },
            "type": "library",
            "extra": {
                "branch-alias": {
                    "dev-master": "3.0-dev"
                }
            },
            "autoload": {
                "classmap": [
                    "src/"
                ]
            },
            "notification-url": "https://packagist.org/downloads/",
            "license": [
                "BSD-3-Clause"
            ],
            "authors": [
                {
                    "name": "Sebastian Bergmann",
                    "email": "sebastian@phpunit.de",
                    "role": "lead"
                }
            ],
            "description": "Library that helps with managing the version number of Git-hosted PHP projects",
            "homepage": "https://github.com/sebastianbergmann/version",
            "support": {
                "issues": "https://github.com/sebastianbergmann/version/issues",
                "source": "https://github.com/sebastianbergmann/version/tree/3.0.2"
            },
            "funding": [
                {
                    "url": "https://github.com/sebastianbergmann",
                    "type": "github"
                }
            ],
            "time": "2020-09-28T06:39:44+00:00"
        },
        {
            "name": "softcreatr/jsonpath",
            "version": "0.7.5",
            "source": {
                "type": "git",
                "url": "https://github.com/SoftCreatR/JSONPath.git",
                "reference": "008569bf80aa3584834f7890781576bc7b65afa7"
            },
            "dist": {
                "type": "zip",
                "url": "https://api.github.com/repos/SoftCreatR/JSONPath/zipball/008569bf80aa3584834f7890781576bc7b65afa7",
                "reference": "008569bf80aa3584834f7890781576bc7b65afa7",
                "shasum": ""
            },
            "require": {
                "ext-json": "*",
                "php": ">=7.1"
            },
            "replace": {
                "flow/jsonpath": "*"
            },
            "require-dev": {
                "phpunit/phpunit": ">=7.0",
                "roave/security-advisories": "dev-master",
                "squizlabs/php_codesniffer": "^3.5"
            },
            "type": "library",
            "autoload": {
                "psr-4": {
                    "Flow\\JSONPath\\": "src/"
                }
            },
            "notification-url": "https://packagist.org/downloads/",
            "license": [
                "MIT"
            ],
            "authors": [
                {
                    "name": "Stephen Frank",
                    "email": "stephen@flowsa.com",
                    "homepage": "https://prismaticbytes.com",
                    "role": "Developer"
                },
                {
                    "name": "Sascha Greuel",
                    "email": "hello@1-2.dev",
                    "homepage": "http://1-2.dev",
                    "role": "Developer"
                }
            ],
            "description": "JSONPath implementation for parsing, searching and flattening arrays",
            "support": {
                "email": "hello@1-2.dev",
                "forum": "https://github.com/SoftCreatR/JSONPath/discussions",
                "issues": "https://github.com/SoftCreatR/JSONPath/issues",
                "source": "https://github.com/SoftCreatR/JSONPath"
            },
            "funding": [
                {
                    "url": "https://github.com/softcreatr",
                    "type": "github"
                }
            ],
            "time": "2021-06-02T22:15:26+00:00"
        },
        {
            "name": "symfony/browser-kit",
            "version": "v5.4.11",
            "source": {
                "type": "git",
                "url": "https://github.com/symfony/browser-kit.git",
                "reference": "081fe28a26b6bd671dea85ef3a4b5003f3c88027"
            },
            "dist": {
                "type": "zip",
                "url": "https://api.github.com/repos/symfony/browser-kit/zipball/081fe28a26b6bd671dea85ef3a4b5003f3c88027",
                "reference": "081fe28a26b6bd671dea85ef3a4b5003f3c88027",
                "shasum": ""
            },
            "require": {
                "php": ">=7.2.5",
                "symfony/dom-crawler": "^4.4|^5.0|^6.0",
                "symfony/polyfill-php80": "^1.16"
            },
            "require-dev": {
                "symfony/css-selector": "^4.4|^5.0|^6.0",
                "symfony/http-client": "^4.4|^5.0|^6.0",
                "symfony/mime": "^4.4|^5.0|^6.0",
                "symfony/process": "^4.4|^5.0|^6.0"
            },
            "suggest": {
                "symfony/process": ""
            },
            "type": "library",
            "autoload": {
                "psr-4": {
                    "Symfony\\Component\\BrowserKit\\": ""
                },
                "exclude-from-classmap": [
                    "/Tests/"
                ]
            },
            "notification-url": "https://packagist.org/downloads/",
            "license": [
                "MIT"
            ],
            "authors": [
                {
                    "name": "Fabien Potencier",
                    "email": "fabien@symfony.com"
                },
                {
                    "name": "Symfony Community",
                    "homepage": "https://symfony.com/contributors"
                }
            ],
            "description": "Simulates the behavior of a web browser, allowing you to make requests, click on links and submit forms programmatically",
            "homepage": "https://symfony.com",
            "support": {
                "source": "https://github.com/symfony/browser-kit/tree/v5.4.11"
            },
            "funding": [
                {
                    "url": "https://symfony.com/sponsor",
                    "type": "custom"
                },
                {
                    "url": "https://github.com/fabpot",
                    "type": "github"
                },
                {
                    "url": "https://tidelift.com/funding/github/packagist/symfony/symfony",
                    "type": "tidelift"
                }
            ],
            "time": "2022-07-27T15:50:05+00:00"
        },
        {
            "name": "symfony/css-selector",
            "version": "v5.4.17",
            "source": {
                "type": "git",
                "url": "https://github.com/symfony/css-selector.git",
                "reference": "052ef49b660f9ad2a3adb311c555c9bc11ba61f4"
            },
            "dist": {
                "type": "zip",
                "url": "https://api.github.com/repos/symfony/css-selector/zipball/052ef49b660f9ad2a3adb311c555c9bc11ba61f4",
                "reference": "052ef49b660f9ad2a3adb311c555c9bc11ba61f4",
                "shasum": ""
            },
            "require": {
                "php": ">=7.2.5",
                "symfony/polyfill-php80": "^1.16"
            },
            "type": "library",
            "autoload": {
                "psr-4": {
                    "Symfony\\Component\\CssSelector\\": ""
                },
                "exclude-from-classmap": [
                    "/Tests/"
                ]
            },
            "notification-url": "https://packagist.org/downloads/",
            "license": [
                "MIT"
            ],
            "authors": [
                {
                    "name": "Fabien Potencier",
                    "email": "fabien@symfony.com"
                },
                {
                    "name": "Jean-François Simon",
                    "email": "jeanfrancois.simon@sensiolabs.com"
                },
                {
                    "name": "Symfony Community",
                    "homepage": "https://symfony.com/contributors"
                }
            ],
            "description": "Converts CSS selectors to XPath expressions",
            "homepage": "https://symfony.com",
            "support": {
                "source": "https://github.com/symfony/css-selector/tree/v5.4.17"
            },
            "funding": [
                {
                    "url": "https://symfony.com/sponsor",
                    "type": "custom"
                },
                {
                    "url": "https://github.com/fabpot",
                    "type": "github"
                },
                {
                    "url": "https://tidelift.com/funding/github/packagist/symfony/symfony",
                    "type": "tidelift"
                }
            ],
            "time": "2022-12-23T11:40:44+00:00"
        },
        {
            "name": "symfony/dom-crawler",
            "version": "v5.4.17",
            "source": {
                "type": "git",
                "url": "https://github.com/symfony/dom-crawler.git",
                "reference": "32a07d910edc138a1dd5508c17c6b9bc1eb27a1b"
            },
            "dist": {
                "type": "zip",
                "url": "https://api.github.com/repos/symfony/dom-crawler/zipball/32a07d910edc138a1dd5508c17c6b9bc1eb27a1b",
                "reference": "32a07d910edc138a1dd5508c17c6b9bc1eb27a1b",
                "shasum": ""
            },
            "require": {
                "php": ">=7.2.5",
                "symfony/deprecation-contracts": "^2.1|^3",
                "symfony/polyfill-ctype": "~1.8",
                "symfony/polyfill-mbstring": "~1.0",
                "symfony/polyfill-php80": "^1.16"
            },
            "conflict": {
                "masterminds/html5": "<2.6"
            },
            "require-dev": {
                "masterminds/html5": "^2.6",
                "symfony/css-selector": "^4.4|^5.0|^6.0"
            },
            "suggest": {
                "symfony/css-selector": ""
            },
            "type": "library",
            "autoload": {
                "psr-4": {
                    "Symfony\\Component\\DomCrawler\\": ""
                },
                "exclude-from-classmap": [
                    "/Tests/"
                ]
            },
            "notification-url": "https://packagist.org/downloads/",
            "license": [
                "MIT"
            ],
            "authors": [
                {
                    "name": "Fabien Potencier",
                    "email": "fabien@symfony.com"
                },
                {
                    "name": "Symfony Community",
                    "homepage": "https://symfony.com/contributors"
                }
            ],
            "description": "Eases DOM navigation for HTML and XML documents",
            "homepage": "https://symfony.com",
            "support": {
                "source": "https://github.com/symfony/dom-crawler/tree/v5.4.17"
            },
            "funding": [
                {
                    "url": "https://symfony.com/sponsor",
                    "type": "custom"
                },
                {
                    "url": "https://github.com/fabpot",
                    "type": "github"
                },
                {
                    "url": "https://tidelift.com/funding/github/packagist/symfony/symfony",
                    "type": "tidelift"
                }
            ],
            "time": "2022-12-22T10:31:03+00:00"
        },
        {
            "name": "symplify/easy-coding-standard",
            "version": "10.3.3",
            "source": {
                "type": "git",
                "url": "https://github.com/symplify/easy-coding-standard.git",
                "reference": "c93878b3c052321231519b6540e227380f90be17"
            },
            "dist": {
                "type": "zip",
                "url": "https://api.github.com/repos/symplify/easy-coding-standard/zipball/c93878b3c052321231519b6540e227380f90be17",
                "reference": "c93878b3c052321231519b6540e227380f90be17",
                "shasum": ""
            },
            "require": {
                "php": ">=7.2"
            },
            "conflict": {
                "friendsofphp/php-cs-fixer": "<3.0",
                "squizlabs/php_codesniffer": "<3.6"
            },
            "bin": [
                "bin/ecs"
            ],
            "type": "library",
            "extra": {
                "branch-alias": {
                    "dev-main": "10.3-dev"
                }
            },
            "autoload": {
                "files": [
                    "bootstrap.php"
                ]
            },
            "notification-url": "https://packagist.org/downloads/",
            "license": [
                "MIT"
            ],
            "description": "Prefixed scoped version of ECS package",
            "support": {
                "source": "https://github.com/symplify/easy-coding-standard/tree/10.3.3"
            },
            "funding": [
                {
                    "url": "https://www.paypal.me/rectorphp",
                    "type": "custom"
                },
                {
                    "url": "https://github.com/tomasvotruba",
                    "type": "github"
                }
            ],
            "time": "2022-06-13T14:03:37+00:00"
        },
        {
            "name": "theseer/tokenizer",
            "version": "1.2.1",
            "source": {
                "type": "git",
                "url": "https://github.com/theseer/tokenizer.git",
                "reference": "34a41e998c2183e22995f158c581e7b5e755ab9e"
            },
            "dist": {
                "type": "zip",
                "url": "https://api.github.com/repos/theseer/tokenizer/zipball/34a41e998c2183e22995f158c581e7b5e755ab9e",
                "reference": "34a41e998c2183e22995f158c581e7b5e755ab9e",
                "shasum": ""
            },
            "require": {
                "ext-dom": "*",
                "ext-tokenizer": "*",
                "ext-xmlwriter": "*",
                "php": "^7.2 || ^8.0"
            },
            "type": "library",
            "autoload": {
                "classmap": [
                    "src/"
                ]
            },
            "notification-url": "https://packagist.org/downloads/",
            "license": [
                "BSD-3-Clause"
            ],
            "authors": [
                {
                    "name": "Arne Blankerts",
                    "email": "arne@blankerts.de",
                    "role": "Developer"
                }
            ],
            "description": "A small library for converting tokenized PHP source code into XML and potentially other formats",
            "support": {
                "issues": "https://github.com/theseer/tokenizer/issues",
                "source": "https://github.com/theseer/tokenizer/tree/1.2.1"
            },
            "funding": [
                {
                    "url": "https://github.com/theseer",
                    "type": "github"
                }
            ],
            "time": "2021-07-28T10:34:58+00:00"
        },
        {
            "name": "vlucas/phpdotenv",
            "version": "v5.5.0",
            "source": {
                "type": "git",
                "url": "https://github.com/vlucas/phpdotenv.git",
                "reference": "1a7ea2afc49c3ee6d87061f5a233e3a035d0eae7"
            },
            "dist": {
                "type": "zip",
                "url": "https://api.github.com/repos/vlucas/phpdotenv/zipball/1a7ea2afc49c3ee6d87061f5a233e3a035d0eae7",
                "reference": "1a7ea2afc49c3ee6d87061f5a233e3a035d0eae7",
                "shasum": ""
            },
            "require": {
                "ext-pcre": "*",
                "graham-campbell/result-type": "^1.0.2",
                "php": "^7.1.3 || ^8.0",
                "phpoption/phpoption": "^1.8",
                "symfony/polyfill-ctype": "^1.23",
                "symfony/polyfill-mbstring": "^1.23.1",
                "symfony/polyfill-php80": "^1.23.1"
            },
            "require-dev": {
                "bamarni/composer-bin-plugin": "^1.4.1",
                "ext-filter": "*",
                "phpunit/phpunit": "^7.5.20 || ^8.5.30 || ^9.5.25"
            },
            "suggest": {
                "ext-filter": "Required to use the boolean validator."
            },
            "type": "library",
            "extra": {
                "bamarni-bin": {
                    "bin-links": true,
                    "forward-command": true
                },
                "branch-alias": {
                    "dev-master": "5.5-dev"
                }
            },
            "autoload": {
                "psr-4": {
                    "Dotenv\\": "src/"
                }
            },
            "notification-url": "https://packagist.org/downloads/",
            "license": [
                "BSD-3-Clause"
            ],
            "authors": [
                {
                    "name": "Graham Campbell",
                    "email": "hello@gjcampbell.co.uk",
                    "homepage": "https://github.com/GrahamCampbell"
                },
                {
                    "name": "Vance Lucas",
                    "email": "vance@vancelucas.com",
                    "homepage": "https://github.com/vlucas"
                }
            ],
            "description": "Loads environment variables from `.env` to `getenv()`, `$_ENV` and `$_SERVER` automagically.",
            "keywords": [
                "dotenv",
                "env",
                "environment"
            ],
            "support": {
                "issues": "https://github.com/vlucas/phpdotenv/issues",
                "source": "https://github.com/vlucas/phpdotenv/tree/v5.5.0"
            },
            "funding": [
                {
                    "url": "https://github.com/GrahamCampbell",
                    "type": "github"
                },
                {
                    "url": "https://tidelift.com/funding/github/packagist/vlucas/phpdotenv",
                    "type": "tidelift"
                }
            ],
            "time": "2022-10-16T01:01:54+00:00"
        }
    ],
    "aliases": [],
    "minimum-stability": "stable",
    "stability-flags": {
        "craftcms/ecs": 20
    },
    "prefer-stable": false,
    "prefer-lowest": false,
    "platform": {
        "php": "^8.0.2",
        "ext-bcmath": "*",
        "ext-curl": "*",
        "ext-dom": "*",
        "ext-intl": "*",
        "ext-json": "*",
        "ext-mbstring": "*",
        "ext-openssl": "*",
        "ext-pcre": "*",
        "ext-pdo": "*",
        "ext-zip": "*"
    },
    "platform-dev": [],
    "platform-overrides": {
        "php": "8.0.2"
    },
    "plugin-api-version": "2.3.0"
}<|MERGE_RESOLUTION|>--- conflicted
+++ resolved
@@ -4,11 +4,7 @@
         "Read more about it at https://getcomposer.org/doc/01-basic-usage.md#installing-dependencies",
         "This file is @generated automatically"
     ],
-<<<<<<< HEAD
-    "content-hash": "7c53975eb2620c4da1628af34fad3bfc",
-=======
-    "content-hash": "a9c2bb7c8eecd9be2d7ad11bd30e76e8",
->>>>>>> 7abb81b8
+    "content-hash": "1fc8a0b3e817f435a86360de387ba6ef",
     "packages": [
         {
             "name": "cebe/markdown",
@@ -7822,16 +7818,16 @@
         },
         {
             "name": "phpstan/phpstan",
-            "version": "1.9.6",
+            "version": "1.9.7",
             "source": {
                 "type": "git",
                 "url": "https://github.com/phpstan/phpstan.git",
-                "reference": "ef38a25950e5d0e6c95eedf49d8a784272f8dc5e"
-            },
-            "dist": {
-                "type": "zip",
-                "url": "https://api.github.com/repos/phpstan/phpstan/zipball/ef38a25950e5d0e6c95eedf49d8a784272f8dc5e",
-                "reference": "ef38a25950e5d0e6c95eedf49d8a784272f8dc5e",
+                "reference": "0501435cd342eac7664bd62155b1ef907fc60b6f"
+            },
+            "dist": {
+                "type": "zip",
+                "url": "https://api.github.com/repos/phpstan/phpstan/zipball/0501435cd342eac7664bd62155b1ef907fc60b6f",
+                "reference": "0501435cd342eac7664bd62155b1ef907fc60b6f",
                 "shasum": ""
             },
             "require": {
@@ -7861,7 +7857,7 @@
             ],
             "support": {
                 "issues": "https://github.com/phpstan/phpstan/issues",
-                "source": "https://github.com/phpstan/phpstan/tree/1.9.6"
+                "source": "https://github.com/phpstan/phpstan/tree/1.9.7"
             },
             "funding": [
                 {
@@ -7877,7 +7873,7 @@
                     "type": "tidelift"
                 }
             ],
-            "time": "2023-01-03T13:40:32+00:00"
+            "time": "2023-01-04T21:59:57+00:00"
         },
         {
             "name": "phpunit/php-code-coverage",
