--- conflicted
+++ resolved
@@ -4,11 +4,7 @@
         "Read more about it at https://getcomposer.org/doc/01-basic-usage.md#installing-dependencies",
         "This file is @generated automatically"
     ],
-<<<<<<< HEAD
-    "content-hash": "3efd06bb5b8d1b6932142244d539eeb5",
-=======
-    "content-hash": "38bd2d682f942684bd7fd045dce19027",
->>>>>>> caf3fc3b
+    "content-hash": "d2009f4961388934c1743fbc296ebba7",
     "packages": [
         {
             "name": "cebe/markdown",
@@ -942,18 +938,6 @@
         },
         {
             "name": "doctrine/collections",
-<<<<<<< HEAD
-            "version": "1.7.2",
-            "source": {
-                "type": "git",
-                "url": "https://github.com/doctrine/collections.git",
-                "reference": "3fe77330f5591108bbf1315da7377a7e704ed8a0"
-            },
-            "dist": {
-                "type": "zip",
-                "url": "https://api.github.com/repos/doctrine/collections/zipball/3fe77330f5591108bbf1315da7377a7e704ed8a0",
-                "reference": "3fe77330f5591108bbf1315da7377a7e704ed8a0",
-=======
             "version": "1.7.3",
             "source": {
                 "type": "git",
@@ -964,7 +948,6 @@
                 "type": "zip",
                 "url": "https://api.github.com/repos/doctrine/collections/zipball/09dde3eb237756190f2de738d3c97cff10a8407b",
                 "reference": "09dde3eb237756190f2de738d3c97cff10a8407b",
->>>>>>> caf3fc3b
                 "shasum": ""
             },
             "require": {
@@ -1019,10 +1002,9 @@
             ],
             "support": {
                 "issues": "https://github.com/doctrine/collections/issues",
-<<<<<<< HEAD
-                "source": "https://github.com/doctrine/collections/tree/1.7.2"
-            },
-            "time": "2022-08-27T16:08:58+00:00"
+                "source": "https://github.com/doctrine/collections/tree/1.7.3"
+            },
+            "time": "2022-09-01T19:34:23+00:00"
         },
         {
             "name": "doctrine/deprecations",
@@ -1065,53 +1047,6 @@
                 "issues": "https://github.com/doctrine/deprecations/issues",
                 "source": "https://github.com/doctrine/deprecations/tree/v1.0.0"
             },
-=======
-                "source": "https://github.com/doctrine/collections/tree/1.7.3"
-            },
-            "time": "2022-09-01T19:34:23+00:00"
-        },
-        {
-            "name": "doctrine/deprecations",
-            "version": "v1.0.0",
-            "source": {
-                "type": "git",
-                "url": "https://github.com/doctrine/deprecations.git",
-                "reference": "0e2a4f1f8cdfc7a92ec3b01c9334898c806b30de"
-            },
-            "dist": {
-                "type": "zip",
-                "url": "https://api.github.com/repos/doctrine/deprecations/zipball/0e2a4f1f8cdfc7a92ec3b01c9334898c806b30de",
-                "reference": "0e2a4f1f8cdfc7a92ec3b01c9334898c806b30de",
-                "shasum": ""
-            },
-            "require": {
-                "php": "^7.1|^8.0"
-            },
-            "require-dev": {
-                "doctrine/coding-standard": "^9",
-                "phpunit/phpunit": "^7.5|^8.5|^9.5",
-                "psr/log": "^1|^2|^3"
-            },
-            "suggest": {
-                "psr/log": "Allows logging deprecations via PSR-3 logger implementation"
-            },
-            "type": "library",
-            "autoload": {
-                "psr-4": {
-                    "Doctrine\\Deprecations\\": "lib/Doctrine/Deprecations"
-                }
-            },
-            "notification-url": "https://packagist.org/downloads/",
-            "license": [
-                "MIT"
-            ],
-            "description": "A small layer on top of trigger_error(E_USER_DEPRECATED) or PSR-3 logging with options to disable all deprecations or selectively for packages.",
-            "homepage": "https://www.doctrine-project.org/",
-            "support": {
-                "issues": "https://github.com/doctrine/deprecations/issues",
-                "source": "https://github.com/doctrine/deprecations/tree/v1.0.0"
-            },
->>>>>>> caf3fc3b
             "time": "2022-05-02T15:47:09+00:00"
         },
         {
@@ -1739,18 +1674,6 @@
         },
         {
             "name": "illuminate/collections",
-<<<<<<< HEAD
-            "version": "v9.26.1",
-            "source": {
-                "type": "git",
-                "url": "https://github.com/illuminate/collections.git",
-                "reference": "3bda212d2c245b3261cd9af690dfd47d9878cebf"
-            },
-            "dist": {
-                "type": "zip",
-                "url": "https://api.github.com/repos/illuminate/collections/zipball/3bda212d2c245b3261cd9af690dfd47d9878cebf",
-                "reference": "3bda212d2c245b3261cd9af690dfd47d9878cebf",
-=======
             "version": "v9.30.1",
             "source": {
                 "type": "git",
@@ -1761,7 +1684,6 @@
                 "type": "zip",
                 "url": "https://api.github.com/repos/illuminate/collections/zipball/75c6da8dae581e37943ddc864a8fc6830fae9065",
                 "reference": "75c6da8dae581e37943ddc864a8fc6830fae9065",
->>>>>>> caf3fc3b
                 "shasum": ""
             },
             "require": {
@@ -1803,19 +1725,11 @@
                 "issues": "https://github.com/laravel/framework/issues",
                 "source": "https://github.com/laravel/framework"
             },
-<<<<<<< HEAD
-            "time": "2022-08-22T14:29:59+00:00"
-        },
-        {
-            "name": "illuminate/conditionable",
-            "version": "v9.26.1",
-=======
             "time": "2022-09-12T13:46:55+00:00"
         },
         {
             "name": "illuminate/conditionable",
             "version": "v9.30.1",
->>>>>>> caf3fc3b
             "source": {
                 "type": "git",
                 "url": "https://github.com/illuminate/conditionable.git",
@@ -1861,11 +1775,7 @@
         },
         {
             "name": "illuminate/contracts",
-<<<<<<< HEAD
-            "version": "v9.26.1",
-=======
             "version": "v9.30.1",
->>>>>>> caf3fc3b
             "source": {
                 "type": "git",
                 "url": "https://github.com/illuminate/contracts.git",
@@ -1913,11 +1823,7 @@
         },
         {
             "name": "illuminate/macroable",
-<<<<<<< HEAD
-            "version": "v9.26.1",
-=======
             "version": "v9.30.1",
->>>>>>> caf3fc3b
             "source": {
                 "type": "git",
                 "url": "https://github.com/illuminate/macroable.git",
@@ -5273,60 +5179,6 @@
             "time": "2019-11-14T14:08:48+00:00"
         },
         {
-<<<<<<< HEAD
-            "name": "true/punycode",
-            "version": "v2.1.1",
-            "source": {
-                "type": "git",
-                "url": "https://github.com/true/php-punycode.git",
-                "reference": "a4d0c11a36dd7f4e7cd7096076cab6d3378a071e"
-            },
-            "dist": {
-                "type": "zip",
-                "url": "https://api.github.com/repos/true/php-punycode/zipball/a4d0c11a36dd7f4e7cd7096076cab6d3378a071e",
-                "reference": "a4d0c11a36dd7f4e7cd7096076cab6d3378a071e",
-                "shasum": ""
-            },
-            "require": {
-                "php": ">=5.3.0",
-                "symfony/polyfill-mbstring": "^1.3"
-            },
-            "require-dev": {
-                "phpunit/phpunit": "~4.7",
-                "squizlabs/php_codesniffer": "~2.0"
-            },
-            "type": "library",
-            "autoload": {
-                "psr-4": {
-                    "TrueBV\\": "src/"
-                }
-            },
-            "notification-url": "https://packagist.org/downloads/",
-            "license": [
-                "MIT"
-            ],
-            "authors": [
-                {
-                    "name": "Renan Gonçalves",
-                    "email": "renan.saddam@gmail.com"
-                }
-            ],
-            "description": "A Bootstring encoding of Unicode for Internationalized Domain Names in Applications (IDNA)",
-            "homepage": "https://github.com/true/php-punycode",
-            "keywords": [
-                "idna",
-                "punycode"
-            ],
-            "support": {
-                "issues": "https://github.com/true/php-punycode/issues",
-                "source": "https://github.com/true/php-punycode/tree/master"
-            },
-            "abandoned": true,
-            "time": "2016-11-16T10:37:54+00:00"
-        },
-        {
-=======
->>>>>>> caf3fc3b
             "name": "twig/twig",
             "version": "v3.3.10",
             "source": {
@@ -5720,18 +5572,6 @@
         },
         {
             "name": "voku/portable-utf8",
-<<<<<<< HEAD
-            "version": "6.0.5",
-            "source": {
-                "type": "git",
-                "url": "https://github.com/voku/portable-utf8.git",
-                "reference": "6c764c2c4fcad451a0f6622260a4934cfea08aa4"
-            },
-            "dist": {
-                "type": "zip",
-                "url": "https://api.github.com/repos/voku/portable-utf8/zipball/6c764c2c4fcad451a0f6622260a4934cfea08aa4",
-                "reference": "6c764c2c4fcad451a0f6622260a4934cfea08aa4",
-=======
             "version": "6.0.9",
             "source": {
                 "type": "git",
@@ -5742,7 +5582,6 @@
                 "type": "zip",
                 "url": "https://api.github.com/repos/voku/portable-utf8/zipball/eb2861c34203a9c2a7c275cba7014d6816604e89",
                 "reference": "eb2861c34203a9c2a7c275cba7014d6816604e89",
->>>>>>> caf3fc3b
                 "shasum": ""
             },
             "require": {
@@ -5808,11 +5647,7 @@
             ],
             "support": {
                 "issues": "https://github.com/voku/portable-utf8/issues",
-<<<<<<< HEAD
-                "source": "https://github.com/voku/portable-utf8/tree/6.0.5"
-=======
                 "source": "https://github.com/voku/portable-utf8/tree/6.0.9"
->>>>>>> caf3fc3b
             },
             "funding": [
                 {
@@ -5836,11 +5671,7 @@
                     "type": "tidelift"
                 }
             ],
-<<<<<<< HEAD
-            "time": "2022-08-10T12:32:31+00:00"
-=======
             "time": "2022-09-01T09:54:03+00:00"
->>>>>>> caf3fc3b
         },
         {
             "name": "voku/stop-words",
@@ -8037,18 +7868,6 @@
         },
         {
             "name": "phpunit/php-code-coverage",
-<<<<<<< HEAD
-            "version": "9.2.16",
-            "source": {
-                "type": "git",
-                "url": "https://github.com/sebastianbergmann/php-code-coverage.git",
-                "reference": "2593003befdcc10db5e213f9f28814f5aa8ac073"
-            },
-            "dist": {
-                "type": "zip",
-                "url": "https://api.github.com/repos/sebastianbergmann/php-code-coverage/zipball/2593003befdcc10db5e213f9f28814f5aa8ac073",
-                "reference": "2593003befdcc10db5e213f9f28814f5aa8ac073",
-=======
             "version": "9.2.17",
             "source": {
                 "type": "git",
@@ -8059,7 +7878,6 @@
                 "type": "zip",
                 "url": "https://api.github.com/repos/sebastianbergmann/php-code-coverage/zipball/aa94dc41e8661fe90c7316849907cba3007b10d8",
                 "reference": "aa94dc41e8661fe90c7316849907cba3007b10d8",
->>>>>>> caf3fc3b
                 "shasum": ""
             },
             "require": {
@@ -8115,11 +7933,7 @@
             ],
             "support": {
                 "issues": "https://github.com/sebastianbergmann/php-code-coverage/issues",
-<<<<<<< HEAD
-                "source": "https://github.com/sebastianbergmann/php-code-coverage/tree/9.2.16"
-=======
                 "source": "https://github.com/sebastianbergmann/php-code-coverage/tree/9.2.17"
->>>>>>> caf3fc3b
             },
             "funding": [
                 {
@@ -8127,11 +7941,7 @@
                     "type": "github"
                 }
             ],
-<<<<<<< HEAD
-            "time": "2022-08-20T05:26:47+00:00"
-=======
             "time": "2022-08-30T12:24:04+00:00"
->>>>>>> caf3fc3b
         },
         {
             "name": "phpunit/php-file-iterator",
@@ -9329,18 +9139,6 @@
         },
         {
             "name": "sebastian/type",
-<<<<<<< HEAD
-            "version": "3.1.0",
-            "source": {
-                "type": "git",
-                "url": "https://github.com/sebastianbergmann/type.git",
-                "reference": "fb44e1cc6e557418387ad815780360057e40753e"
-            },
-            "dist": {
-                "type": "zip",
-                "url": "https://api.github.com/repos/sebastianbergmann/type/zipball/fb44e1cc6e557418387ad815780360057e40753e",
-                "reference": "fb44e1cc6e557418387ad815780360057e40753e",
-=======
             "version": "3.2.0",
             "source": {
                 "type": "git",
@@ -9351,7 +9149,6 @@
                 "type": "zip",
                 "url": "https://api.github.com/repos/sebastianbergmann/type/zipball/fb3fe09c5f0bae6bc27ef3ce933a1e0ed9464b6e",
                 "reference": "fb3fe09c5f0bae6bc27ef3ce933a1e0ed9464b6e",
->>>>>>> caf3fc3b
                 "shasum": ""
             },
             "require": {
@@ -9363,11 +9160,7 @@
             "type": "library",
             "extra": {
                 "branch-alias": {
-<<<<<<< HEAD
-                    "dev-master": "3.1-dev"
-=======
                     "dev-master": "3.2-dev"
->>>>>>> caf3fc3b
                 }
             },
             "autoload": {
@@ -9390,11 +9183,7 @@
             "homepage": "https://github.com/sebastianbergmann/type",
             "support": {
                 "issues": "https://github.com/sebastianbergmann/type/issues",
-<<<<<<< HEAD
-                "source": "https://github.com/sebastianbergmann/type/tree/3.1.0"
-=======
                 "source": "https://github.com/sebastianbergmann/type/tree/3.2.0"
->>>>>>> caf3fc3b
             },
             "funding": [
                 {
@@ -9402,11 +9191,7 @@
                     "type": "github"
                 }
             ],
-<<<<<<< HEAD
-            "time": "2022-08-29T06:55:37+00:00"
-=======
             "time": "2022-09-12T14:47:03+00:00"
->>>>>>> caf3fc3b
         },
         {
             "name": "sebastian/version",
