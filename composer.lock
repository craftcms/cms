{
    "_readme": [
        "This file locks the dependencies of your project to a known state",
        "Read more about it at https://getcomposer.org/doc/01-basic-usage.md#installing-dependencies",
        "This file is @generated automatically"
    ],
<<<<<<< HEAD
    "content-hash": "2a670bf13d83373764360b9ba84a1862",
=======
    "content-hash": "89ca443c188ac679be2c6b74353cfbeb",
>>>>>>> 391ed2d9
    "packages": [
        {
            "name": "cebe/markdown",
            "version": "1.2.1",
            "source": {
                "type": "git",
                "url": "https://github.com/cebe/markdown.git",
                "reference": "9bac5e971dd391e2802dca5400bbeacbaea9eb86"
            },
            "dist": {
                "type": "zip",
                "url": "https://api.github.com/repos/cebe/markdown/zipball/9bac5e971dd391e2802dca5400bbeacbaea9eb86",
                "reference": "9bac5e971dd391e2802dca5400bbeacbaea9eb86",
                "shasum": ""
            },
            "require": {
                "lib-pcre": "*",
                "php": ">=5.4.0"
            },
            "require-dev": {
                "cebe/indent": "*",
                "facebook/xhprof": "*@dev",
                "phpunit/phpunit": "4.1.*"
            },
            "bin": [
                "bin/markdown"
            ],
            "type": "library",
            "extra": {
                "branch-alias": {
                    "dev-master": "1.2.x-dev"
                }
            },
            "autoload": {
                "psr-4": {
                    "cebe\\markdown\\": ""
                }
            },
            "notification-url": "https://packagist.org/downloads/",
            "license": [
                "MIT"
            ],
            "authors": [
                {
                    "name": "Carsten Brandt",
                    "email": "mail@cebe.cc",
                    "homepage": "http://cebe.cc/",
                    "role": "Creator"
                }
            ],
            "description": "A super fast, highly extensible markdown parser for PHP",
            "homepage": "https://github.com/cebe/markdown#readme",
            "keywords": [
                "extensible",
                "fast",
                "gfm",
                "markdown",
                "markdown-extra"
            ],
            "support": {
                "issues": "https://github.com/cebe/markdown/issues",
                "source": "https://github.com/cebe/markdown"
            },
            "time": "2018-03-26T11:24:36+00:00"
        },
        {
            "name": "composer/ca-bundle",
            "version": "1.3.1",
            "source": {
                "type": "git",
                "url": "https://github.com/composer/ca-bundle.git",
                "reference": "4c679186f2aca4ab6a0f1b0b9cf9252decb44d0b"
            },
            "dist": {
                "type": "zip",
                "url": "https://api.github.com/repos/composer/ca-bundle/zipball/4c679186f2aca4ab6a0f1b0b9cf9252decb44d0b",
                "reference": "4c679186f2aca4ab6a0f1b0b9cf9252decb44d0b",
                "shasum": ""
            },
            "require": {
                "ext-openssl": "*",
                "ext-pcre": "*",
                "php": "^5.3.2 || ^7.0 || ^8.0"
            },
            "require-dev": {
                "phpstan/phpstan": "^0.12.55",
                "psr/log": "^1.0",
                "symfony/phpunit-bridge": "^4.2 || ^5",
                "symfony/process": "^2.5 || ^3.0 || ^4.0 || ^5.0 || ^6.0"
            },
            "type": "library",
            "extra": {
                "branch-alias": {
                    "dev-main": "1.x-dev"
                }
            },
            "autoload": {
                "psr-4": {
                    "Composer\\CaBundle\\": "src"
                }
            },
            "notification-url": "https://packagist.org/downloads/",
            "license": [
                "MIT"
            ],
            "authors": [
                {
                    "name": "Jordi Boggiano",
                    "email": "j.boggiano@seld.be",
                    "homepage": "http://seld.be"
                }
            ],
            "description": "Lets you find a path to the system CA bundle, and includes a fallback to the Mozilla CA bundle.",
            "keywords": [
                "cabundle",
                "cacert",
                "certificate",
                "ssl",
                "tls"
            ],
            "support": {
                "irc": "irc://irc.freenode.org/composer",
                "issues": "https://github.com/composer/ca-bundle/issues",
                "source": "https://github.com/composer/ca-bundle/tree/1.3.1"
            },
            "funding": [
                {
                    "url": "https://packagist.com",
                    "type": "custom"
                },
                {
                    "url": "https://github.com/composer",
                    "type": "github"
                },
                {
                    "url": "https://tidelift.com/funding/github/packagist/composer/composer",
                    "type": "tidelift"
                }
            ],
            "time": "2021-10-28T20:44:15+00:00"
        },
        {
            "name": "composer/composer",
            "version": "2.1.9",
            "source": {
                "type": "git",
                "url": "https://github.com/composer/composer.git",
                "reference": "e558c88f28d102d497adec4852802c0dc14c7077"
            },
            "dist": {
                "type": "zip",
                "url": "https://api.github.com/repos/composer/composer/zipball/e558c88f28d102d497adec4852802c0dc14c7077",
                "reference": "e558c88f28d102d497adec4852802c0dc14c7077",
                "shasum": ""
            },
            "require": {
                "composer/ca-bundle": "^1.0",
                "composer/metadata-minifier": "^1.0",
                "composer/semver": "^3.0",
                "composer/spdx-licenses": "^1.2",
                "composer/xdebug-handler": "^2.0",
                "justinrainbow/json-schema": "^5.2.11",
                "php": "^5.3.2 || ^7.0 || ^8.0",
                "psr/log": "^1.0",
                "react/promise": "^1.2 || ^2.7",
                "seld/jsonlint": "^1.4",
                "seld/phar-utils": "^1.0",
                "symfony/console": "^2.8.52 || ^3.4.35 || ^4.4 || ^5.0 || ^6.0",
                "symfony/filesystem": "^2.8.52 || ^3.4.35 || ^4.4 || ^5.0 || ^6.0",
                "symfony/finder": "^2.8.52 || ^3.4.35 || ^4.4 || ^5.0 || ^6.0",
                "symfony/process": "^2.8.52 || ^3.4.35 || ^4.4 || ^5.0 || ^6.0"
            },
            "require-dev": {
                "phpspec/prophecy": "^1.10",
                "symfony/phpunit-bridge": "^4.2 || ^5.0 || ^6.0"
            },
            "suggest": {
                "ext-openssl": "Enabling the openssl extension allows you to access https URLs for repositories and packages",
                "ext-zip": "Enabling the zip extension allows you to unzip archives",
                "ext-zlib": "Allow gzip compression of HTTP requests"
            },
            "bin": [
                "bin/composer"
            ],
            "type": "library",
            "extra": {
                "branch-alias": {
                    "dev-master": "2.1-dev"
                }
            },
            "autoload": {
                "psr-4": {
                    "Composer\\": "src/Composer"
                }
            },
            "notification-url": "https://packagist.org/downloads/",
            "license": [
                "MIT"
            ],
            "authors": [
                {
                    "name": "Nils Adermann",
                    "email": "naderman@naderman.de",
                    "homepage": "https://www.naderman.de"
                },
                {
                    "name": "Jordi Boggiano",
                    "email": "j.boggiano@seld.be",
                    "homepage": "https://seld.be"
                }
            ],
            "description": "Composer helps you declare, manage and install dependencies of PHP projects. It ensures you have the right stack everywhere.",
            "homepage": "https://getcomposer.org/",
            "keywords": [
                "autoload",
                "dependency",
                "package"
            ],
            "support": {
                "irc": "ircs://irc.libera.chat:6697/composer",
                "issues": "https://github.com/composer/composer/issues",
                "source": "https://github.com/composer/composer/tree/2.1.9"
            },
            "funding": [
                {
                    "url": "https://packagist.com",
                    "type": "custom"
                },
                {
                    "url": "https://github.com/composer",
                    "type": "github"
                },
                {
                    "url": "https://tidelift.com/funding/github/packagist/composer/composer",
                    "type": "tidelift"
                }
            ],
            "time": "2021-10-05T07:47:38+00:00"
        },
        {
            "name": "composer/metadata-minifier",
            "version": "1.0.0",
            "source": {
                "type": "git",
                "url": "https://github.com/composer/metadata-minifier.git",
                "reference": "c549d23829536f0d0e984aaabbf02af91f443207"
            },
            "dist": {
                "type": "zip",
                "url": "https://api.github.com/repos/composer/metadata-minifier/zipball/c549d23829536f0d0e984aaabbf02af91f443207",
                "reference": "c549d23829536f0d0e984aaabbf02af91f443207",
                "shasum": ""
            },
            "require": {
                "php": "^5.3.2 || ^7.0 || ^8.0"
            },
            "require-dev": {
                "composer/composer": "^2",
                "phpstan/phpstan": "^0.12.55",
                "symfony/phpunit-bridge": "^4.2 || ^5"
            },
            "type": "library",
            "extra": {
                "branch-alias": {
                    "dev-main": "1.x-dev"
                }
            },
            "autoload": {
                "psr-4": {
                    "Composer\\MetadataMinifier\\": "src"
                }
            },
            "notification-url": "https://packagist.org/downloads/",
            "license": [
                "MIT"
            ],
            "authors": [
                {
                    "name": "Jordi Boggiano",
                    "email": "j.boggiano@seld.be",
                    "homepage": "http://seld.be"
                }
            ],
            "description": "Small utility library that handles metadata minification and expansion.",
            "keywords": [
                "composer",
                "compression"
            ],
            "support": {
                "issues": "https://github.com/composer/metadata-minifier/issues",
                "source": "https://github.com/composer/metadata-minifier/tree/1.0.0"
            },
            "funding": [
                {
                    "url": "https://packagist.com",
                    "type": "custom"
                },
                {
                    "url": "https://github.com/composer",
                    "type": "github"
                },
                {
                    "url": "https://tidelift.com/funding/github/packagist/composer/composer",
                    "type": "tidelift"
                }
            ],
            "time": "2021-04-07T13:37:33+00:00"
        },
        {
            "name": "composer/pcre",
            "version": "1.0.1",
            "source": {
                "type": "git",
                "url": "https://github.com/composer/pcre.git",
                "reference": "67a32d7d6f9f560b726ab25a061b38ff3a80c560"
            },
            "dist": {
                "type": "zip",
                "url": "https://api.github.com/repos/composer/pcre/zipball/67a32d7d6f9f560b726ab25a061b38ff3a80c560",
                "reference": "67a32d7d6f9f560b726ab25a061b38ff3a80c560",
                "shasum": ""
            },
            "require": {
                "php": "^5.3.2 || ^7.0 || ^8.0"
            },
            "require-dev": {
                "phpstan/phpstan": "^1.3",
                "phpstan/phpstan-strict-rules": "^1.1",
                "symfony/phpunit-bridge": "^4.2 || ^5"
            },
            "type": "library",
            "extra": {
                "branch-alias": {
                    "dev-main": "1.x-dev"
                }
            },
            "autoload": {
                "psr-4": {
                    "Composer\\Pcre\\": "src"
                }
            },
            "notification-url": "https://packagist.org/downloads/",
            "license": [
                "MIT"
            ],
            "authors": [
                {
                    "name": "Jordi Boggiano",
                    "email": "j.boggiano@seld.be",
                    "homepage": "http://seld.be"
                }
            ],
            "description": "PCRE wrapping library that offers type-safe preg_* replacements.",
            "keywords": [
                "PCRE",
                "preg",
                "regex",
                "regular expression"
            ],
            "support": {
                "issues": "https://github.com/composer/pcre/issues",
                "source": "https://github.com/composer/pcre/tree/1.0.1"
            },
            "funding": [
                {
                    "url": "https://packagist.com",
                    "type": "custom"
                },
                {
                    "url": "https://github.com/composer",
                    "type": "github"
                },
                {
                    "url": "https://tidelift.com/funding/github/packagist/composer/composer",
                    "type": "tidelift"
                }
            ],
            "time": "2022-01-21T20:24:37+00:00"
        },
        {
            "name": "composer/semver",
            "version": "3.2.9",
            "source": {
                "type": "git",
                "url": "https://github.com/composer/semver.git",
                "reference": "a951f614bd64dcd26137bc9b7b2637ddcfc57649"
            },
            "dist": {
                "type": "zip",
                "url": "https://api.github.com/repos/composer/semver/zipball/a951f614bd64dcd26137bc9b7b2637ddcfc57649",
                "reference": "a951f614bd64dcd26137bc9b7b2637ddcfc57649",
                "shasum": ""
            },
            "require": {
                "php": "^5.3.2 || ^7.0 || ^8.0"
            },
            "require-dev": {
                "phpstan/phpstan": "^1.4",
                "symfony/phpunit-bridge": "^4.2 || ^5"
            },
            "type": "library",
            "extra": {
                "branch-alias": {
                    "dev-main": "3.x-dev"
                }
            },
            "autoload": {
                "psr-4": {
                    "Composer\\Semver\\": "src"
                }
            },
            "notification-url": "https://packagist.org/downloads/",
            "license": [
                "MIT"
            ],
            "authors": [
                {
                    "name": "Nils Adermann",
                    "email": "naderman@naderman.de",
                    "homepage": "http://www.naderman.de"
                },
                {
                    "name": "Jordi Boggiano",
                    "email": "j.boggiano@seld.be",
                    "homepage": "http://seld.be"
                },
                {
                    "name": "Rob Bast",
                    "email": "rob.bast@gmail.com",
                    "homepage": "http://robbast.nl"
                }
            ],
            "description": "Semver library that offers utilities, version constraint parsing and validation.",
            "keywords": [
                "semantic",
                "semver",
                "validation",
                "versioning"
            ],
            "support": {
                "irc": "irc://irc.freenode.org/composer",
                "issues": "https://github.com/composer/semver/issues",
                "source": "https://github.com/composer/semver/tree/3.2.9"
            },
            "funding": [
                {
                    "url": "https://packagist.com",
                    "type": "custom"
                },
                {
                    "url": "https://github.com/composer",
                    "type": "github"
                },
                {
                    "url": "https://tidelift.com/funding/github/packagist/composer/composer",
                    "type": "tidelift"
                }
            ],
            "time": "2022-02-04T13:58:43+00:00"
        },
        {
            "name": "composer/spdx-licenses",
            "version": "1.5.6",
            "source": {
                "type": "git",
                "url": "https://github.com/composer/spdx-licenses.git",
                "reference": "a30d487169d799745ca7280bc90fdfa693536901"
            },
            "dist": {
                "type": "zip",
                "url": "https://api.github.com/repos/composer/spdx-licenses/zipball/a30d487169d799745ca7280bc90fdfa693536901",
                "reference": "a30d487169d799745ca7280bc90fdfa693536901",
                "shasum": ""
            },
            "require": {
                "php": "^5.3.2 || ^7.0 || ^8.0"
            },
            "require-dev": {
                "phpstan/phpstan": "^0.12.55",
                "symfony/phpunit-bridge": "^4.2 || ^5"
            },
            "type": "library",
            "extra": {
                "branch-alias": {
                    "dev-main": "1.x-dev"
                }
            },
            "autoload": {
                "psr-4": {
                    "Composer\\Spdx\\": "src"
                }
            },
            "notification-url": "https://packagist.org/downloads/",
            "license": [
                "MIT"
            ],
            "authors": [
                {
                    "name": "Nils Adermann",
                    "email": "naderman@naderman.de",
                    "homepage": "http://www.naderman.de"
                },
                {
                    "name": "Jordi Boggiano",
                    "email": "j.boggiano@seld.be",
                    "homepage": "http://seld.be"
                },
                {
                    "name": "Rob Bast",
                    "email": "rob.bast@gmail.com",
                    "homepage": "http://robbast.nl"
                }
            ],
            "description": "SPDX licenses list and validation library.",
            "keywords": [
                "license",
                "spdx",
                "validator"
            ],
            "support": {
                "irc": "irc://irc.freenode.org/composer",
                "issues": "https://github.com/composer/spdx-licenses/issues",
                "source": "https://github.com/composer/spdx-licenses/tree/1.5.6"
            },
            "funding": [
                {
                    "url": "https://packagist.com",
                    "type": "custom"
                },
                {
                    "url": "https://github.com/composer",
                    "type": "github"
                },
                {
                    "url": "https://tidelift.com/funding/github/packagist/composer/composer",
                    "type": "tidelift"
                }
            ],
            "time": "2021-11-18T10:14:14+00:00"
        },
        {
            "name": "composer/xdebug-handler",
            "version": "2.0.4",
            "source": {
                "type": "git",
                "url": "https://github.com/composer/xdebug-handler.git",
                "reference": "0c1a3925ec58a4ec98e992b9c7d171e9e184be0a"
            },
            "dist": {
                "type": "zip",
                "url": "https://api.github.com/repos/composer/xdebug-handler/zipball/0c1a3925ec58a4ec98e992b9c7d171e9e184be0a",
                "reference": "0c1a3925ec58a4ec98e992b9c7d171e9e184be0a",
                "shasum": ""
            },
            "require": {
                "composer/pcre": "^1",
                "php": "^5.3.2 || ^7.0 || ^8.0",
                "psr/log": "^1 || ^2 || ^3"
            },
            "require-dev": {
                "phpstan/phpstan": "^1.0",
                "phpstan/phpstan-strict-rules": "^1.1",
                "symfony/phpunit-bridge": "^4.2 || ^5.0 || ^6.0"
            },
            "type": "library",
            "autoload": {
                "psr-4": {
                    "Composer\\XdebugHandler\\": "src"
                }
            },
            "notification-url": "https://packagist.org/downloads/",
            "license": [
                "MIT"
            ],
            "authors": [
                {
                    "name": "John Stevenson",
                    "email": "john-stevenson@blueyonder.co.uk"
                }
            ],
            "description": "Restarts a process without Xdebug.",
            "keywords": [
                "Xdebug",
                "performance"
            ],
            "support": {
                "irc": "irc://irc.freenode.org/composer",
                "issues": "https://github.com/composer/xdebug-handler/issues",
                "source": "https://github.com/composer/xdebug-handler/tree/2.0.4"
            },
            "funding": [
                {
                    "url": "https://packagist.com",
                    "type": "custom"
                },
                {
                    "url": "https://github.com/composer",
                    "type": "github"
                },
                {
                    "url": "https://tidelift.com/funding/github/packagist/composer/composer",
                    "type": "tidelift"
                }
            ],
            "time": "2022-01-04T17:06:45+00:00"
        },
        {
            "name": "craftcms/oauth2-craftid",
            "version": "1.0.0.1",
            "source": {
                "type": "git",
                "url": "https://github.com/craftcms/oauth2-craftid.git",
                "reference": "3f18364139d72d83fb50546d85130beaaa868836"
            },
            "dist": {
                "type": "zip",
                "url": "https://api.github.com/repos/craftcms/oauth2-craftid/zipball/3f18364139d72d83fb50546d85130beaaa868836",
                "reference": "3f18364139d72d83fb50546d85130beaaa868836",
                "shasum": ""
            },
            "require": {
                "league/oauth2-client": "^2.2.1"
            },
            "require-dev": {
                "phpunit/phpunit": "^5.0",
                "satooshi/php-coveralls": "^1.0",
                "squizlabs/php_codesniffer": "^2.0"
            },
            "type": "library",
            "autoload": {
                "psr-4": {
                    "craftcms\\oauth2\\client\\": "src/"
                }
            },
            "notification-url": "https://packagist.org/downloads/",
            "license": [
                "MIT"
            ],
            "authors": [
                {
                    "name": "Pixel & Tonic",
                    "homepage": "https://pixelandtonic.com/"
                }
            ],
            "description": "Craft OAuth 2.0 Client Provider for The PHP League OAuth2-Client",
            "keywords": [
                "Authentication",
                "authorization",
                "client",
                "cms",
                "craftcms",
                "craftid",
                "oauth",
                "oauth2"
            ],
            "support": {
                "issues": "https://github.com/craftcms/oauth2-craftid/issues",
                "source": "https://github.com/craftcms/oauth2-craftid/tree/1.0.0.1"
            },
            "time": "2017-11-22T19:46:18+00:00"
        },
        {
            "name": "craftcms/plugin-installer",
            "version": "1.5.7",
            "source": {
                "type": "git",
                "url": "https://github.com/craftcms/plugin-installer.git",
                "reference": "23ec472acd4410b70b07d5a02b2b82db9ee3f66b"
            },
            "dist": {
                "type": "zip",
                "url": "https://api.github.com/repos/craftcms/plugin-installer/zipball/23ec472acd4410b70b07d5a02b2b82db9ee3f66b",
                "reference": "23ec472acd4410b70b07d5a02b2b82db9ee3f66b",
                "shasum": ""
            },
            "require": {
                "composer-plugin-api": "^1.0 || ^2.0",
                "php": ">=5.4"
            },
            "require-dev": {
                "composer/composer": "^1.0 || ^2.0"
            },
            "type": "composer-plugin",
            "extra": {
                "class": "craft\\composer\\Plugin"
            },
            "autoload": {
                "psr-4": {
                    "craft\\composer\\": "src/"
                }
            },
            "notification-url": "https://packagist.org/downloads/",
            "license": [
                "MIT"
            ],
            "description": "Craft CMS Plugin Installer",
            "homepage": "https://craftcms.com/",
            "keywords": [
                "cms",
                "composer",
                "craftcms",
                "installer",
                "plugin"
            ],
            "support": {
                "docs": "https://craftcms.com/docs",
                "email": "support@craftcms.com",
                "forum": "https://craftcms.stackexchange.com/",
                "issues": "https://github.com/craftcms/cms/issues?state=open",
                "rss": "https://craftcms.com/changelog.rss",
                "source": "https://github.com/craftcms/cms"
            },
            "time": "2021-02-18T02:01:38+00:00"
        },
        {
            "name": "craftcms/server-check",
            "version": "2.1.3",
            "source": {
                "type": "git",
                "url": "https://github.com/craftcms/server-check.git",
                "reference": "1e052b2a4dc5751b7fe6f96fff5b89e4b1bba9d9"
            },
            "dist": {
                "type": "zip",
                "url": "https://api.github.com/repos/craftcms/server-check/zipball/1e052b2a4dc5751b7fe6f96fff5b89e4b1bba9d9",
                "reference": "1e052b2a4dc5751b7fe6f96fff5b89e4b1bba9d9",
                "shasum": ""
            },
            "type": "library",
            "autoload": {
                "classmap": [
                    "server/requirements"
                ]
            },
            "notification-url": "https://packagist.org/downloads/",
            "license": [
                "MIT"
            ],
            "description": "Craft CMS Server Check",
            "homepage": "https://craftcms.com/",
            "keywords": [
                "cms",
                "craftcms",
                "requirements",
                "yii2"
            ],
            "support": {
                "docs": "https://github.com/craftcms/docs",
                "email": "support@craftcms.com",
                "forum": "https://craftcms.stackexchange.com/",
                "issues": "https://github.com/craftcms/server-check/issues?state=open",
                "rss": "https://github.com/craftcms/server-check/releases.atom",
                "source": "https://github.com/craftcms/server-check"
            },
            "time": "2022-02-15T17:25:51+00:00"
        },
        {
            "name": "creocoder/yii2-nested-sets",
            "version": "0.9.0",
            "source": {
                "type": "git",
                "url": "https://github.com/creocoder/yii2-nested-sets.git",
                "reference": "cb8635a459b6246e5a144f096b992dcc30cf9954"
            },
            "dist": {
                "type": "zip",
                "url": "https://api.github.com/repos/creocoder/yii2-nested-sets/zipball/cb8635a459b6246e5a144f096b992dcc30cf9954",
                "reference": "cb8635a459b6246e5a144f096b992dcc30cf9954",
                "shasum": ""
            },
            "require": {
                "yiisoft/yii2": "*"
            },
            "type": "yii2-extension",
            "autoload": {
                "psr-4": {
                    "creocoder\\nestedsets\\": "src"
                }
            },
            "notification-url": "https://packagist.org/downloads/",
            "license": [
                "BSD-3-Clause"
            ],
            "authors": [
                {
                    "name": "Alexander Kochetov",
                    "email": "creocoder@gmail.com"
                }
            ],
            "description": "The nested sets behavior for the Yii framework",
            "keywords": [
                "nested sets",
                "yii2"
            ],
            "support": {
                "issues": "https://github.com/creocoder/yii2-nested-sets/issues",
                "source": "https://github.com/creocoder/yii2-nested-sets/tree/master"
            },
            "time": "2015-01-27T10:53:51+00:00"
        },
        {
            "name": "defuse/php-encryption",
            "version": "v2.3.1",
            "source": {
                "type": "git",
                "url": "https://github.com/defuse/php-encryption.git",
                "reference": "77880488b9954b7884c25555c2a0ea9e7053f9d2"
            },
            "dist": {
                "type": "zip",
                "url": "https://api.github.com/repos/defuse/php-encryption/zipball/77880488b9954b7884c25555c2a0ea9e7053f9d2",
                "reference": "77880488b9954b7884c25555c2a0ea9e7053f9d2",
                "shasum": ""
            },
            "require": {
                "ext-openssl": "*",
                "paragonie/random_compat": ">= 2",
                "php": ">=5.6.0"
            },
            "require-dev": {
                "phpunit/phpunit": "^4|^5|^6|^7|^8|^9"
            },
            "bin": [
                "bin/generate-defuse-key"
            ],
            "type": "library",
            "autoload": {
                "psr-4": {
                    "Defuse\\Crypto\\": "src"
                }
            },
            "notification-url": "https://packagist.org/downloads/",
            "license": [
                "MIT"
            ],
            "authors": [
                {
                    "name": "Taylor Hornby",
                    "email": "taylor@defuse.ca",
                    "homepage": "https://defuse.ca/"
                },
                {
                    "name": "Scott Arciszewski",
                    "email": "info@paragonie.com",
                    "homepage": "https://paragonie.com"
                }
            ],
            "description": "Secure PHP Encryption Library",
            "keywords": [
                "aes",
                "authenticated encryption",
                "cipher",
                "crypto",
                "cryptography",
                "encrypt",
                "encryption",
                "openssl",
                "security",
                "symmetric key cryptography"
            ],
            "support": {
                "issues": "https://github.com/defuse/php-encryption/issues",
                "source": "https://github.com/defuse/php-encryption/tree/v2.3.1"
            },
            "time": "2021-04-09T23:57:26+00:00"
        },
        {
            "name": "doctrine/lexer",
            "version": "1.2.2",
            "source": {
                "type": "git",
                "url": "https://github.com/doctrine/lexer.git",
                "reference": "9c50f840f257bbb941e6f4a0e94ccf5db5c3f76c"
            },
            "dist": {
                "type": "zip",
                "url": "https://api.github.com/repos/doctrine/lexer/zipball/9c50f840f257bbb941e6f4a0e94ccf5db5c3f76c",
                "reference": "9c50f840f257bbb941e6f4a0e94ccf5db5c3f76c",
                "shasum": ""
            },
            "require": {
                "php": "^7.1 || ^8.0"
            },
            "require-dev": {
                "doctrine/coding-standard": "^9.0",
                "phpstan/phpstan": "1.3",
                "phpunit/phpunit": "^7.5 || ^8.5 || ^9.5",
                "vimeo/psalm": "^4.11"
            },
            "type": "library",
            "autoload": {
                "psr-4": {
                    "Doctrine\\Common\\Lexer\\": "lib/Doctrine/Common/Lexer"
                }
            },
            "notification-url": "https://packagist.org/downloads/",
            "license": [
                "MIT"
            ],
            "authors": [
                {
                    "name": "Guilherme Blanco",
                    "email": "guilhermeblanco@gmail.com"
                },
                {
                    "name": "Roman Borschel",
                    "email": "roman@code-factory.org"
                },
                {
                    "name": "Johannes Schmitt",
                    "email": "schmittjoh@gmail.com"
                }
            ],
            "description": "PHP Doctrine Lexer parser library that can be used in Top-Down, Recursive Descent Parsers.",
            "homepage": "https://www.doctrine-project.org/projects/lexer.html",
            "keywords": [
                "annotations",
                "docblock",
                "lexer",
                "parser",
                "php"
            ],
            "support": {
                "issues": "https://github.com/doctrine/lexer/issues",
                "source": "https://github.com/doctrine/lexer/tree/1.2.2"
            },
            "funding": [
                {
                    "url": "https://www.doctrine-project.org/sponsorship.html",
                    "type": "custom"
                },
                {
                    "url": "https://www.patreon.com/phpdoctrine",
                    "type": "patreon"
                },
                {
                    "url": "https://tidelift.com/funding/github/packagist/doctrine%2Flexer",
                    "type": "tidelift"
                }
            ],
            "time": "2022-01-12T08:27:12+00:00"
        },
        {
            "name": "egulias/email-validator",
            "version": "3.1.2",
            "source": {
                "type": "git",
                "url": "https://github.com/egulias/EmailValidator.git",
                "reference": "ee0db30118f661fb166bcffbf5d82032df484697"
            },
            "dist": {
                "type": "zip",
                "url": "https://api.github.com/repos/egulias/EmailValidator/zipball/ee0db30118f661fb166bcffbf5d82032df484697",
                "reference": "ee0db30118f661fb166bcffbf5d82032df484697",
                "shasum": ""
            },
            "require": {
                "doctrine/lexer": "^1.2",
                "php": ">=7.2",
                "symfony/polyfill-intl-idn": "^1.15"
            },
            "require-dev": {
                "php-coveralls/php-coveralls": "^2.2",
                "phpunit/phpunit": "^8.5.8|^9.3.3",
                "vimeo/psalm": "^4"
            },
            "suggest": {
                "ext-intl": "PHP Internationalization Libraries are required to use the SpoofChecking validation"
            },
            "type": "library",
            "extra": {
                "branch-alias": {
                    "dev-master": "3.0.x-dev"
                }
            },
            "autoload": {
                "psr-4": {
                    "Egulias\\EmailValidator\\": "src"
                }
            },
            "notification-url": "https://packagist.org/downloads/",
            "license": [
                "MIT"
            ],
            "authors": [
                {
                    "name": "Eduardo Gulias Davis"
                }
            ],
            "description": "A library for validating emails against several RFCs",
            "homepage": "https://github.com/egulias/EmailValidator",
            "keywords": [
                "email",
                "emailvalidation",
                "emailvalidator",
                "validation",
                "validator"
            ],
            "support": {
                "issues": "https://github.com/egulias/EmailValidator/issues",
                "source": "https://github.com/egulias/EmailValidator/tree/3.1.2"
            },
            "funding": [
                {
                    "url": "https://github.com/egulias",
                    "type": "github"
                }
            ],
            "time": "2021-10-11T09:18:27+00:00"
        },
        {
            "name": "elvanto/litemoji",
            "version": "3.0.1",
            "source": {
                "type": "git",
                "url": "https://github.com/elvanto/litemoji.git",
                "reference": "acd6fd944814683983dcdfcf4d33f24430631b77"
            },
            "dist": {
                "type": "zip",
                "url": "https://api.github.com/repos/elvanto/litemoji/zipball/acd6fd944814683983dcdfcf4d33f24430631b77",
                "reference": "acd6fd944814683983dcdfcf4d33f24430631b77",
                "shasum": ""
            },
            "require": {
                "php": ">=7.0"
            },
            "require-dev": {
                "milesj/emojibase": "6.0.*",
                "phpunit/phpunit": "^6.0"
            },
            "type": "library",
            "autoload": {
                "psr-4": {
                    "LitEmoji\\": "src/"
                }
            },
            "notification-url": "https://packagist.org/downloads/",
            "license": [
                "MIT"
            ],
            "description": "A PHP library simplifying the conversion of unicode, HTML and shortcode emoji.",
            "keywords": [
                "emoji",
                "php-emoji"
            ],
            "support": {
                "issues": "https://github.com/elvanto/litemoji/issues",
                "source": "https://github.com/elvanto/litemoji/tree/3.0.1"
            },
            "time": "2020-11-27T05:08:33+00:00"
        },
        {
            "name": "enshrined/svg-sanitize",
            "version": "0.15.2",
            "source": {
                "type": "git",
                "url": "https://github.com/darylldoyle/svg-sanitizer.git",
                "reference": "454682a67b335bb918952b93c4e699a36012c568"
            },
            "dist": {
                "type": "zip",
                "url": "https://api.github.com/repos/darylldoyle/svg-sanitizer/zipball/454682a67b335bb918952b93c4e699a36012c568",
                "reference": "454682a67b335bb918952b93c4e699a36012c568",
                "shasum": ""
            },
            "require": {
                "ext-dom": "*",
                "ext-libxml": "*",
                "php": "^7.0 || ^8.0"
            },
            "require-dev": {
                "phpunit/phpunit": "^6.5 || ^8.5"
            },
            "type": "library",
            "autoload": {
                "psr-4": {
                    "enshrined\\svgSanitize\\": "src"
                }
            },
            "notification-url": "https://packagist.org/downloads/",
            "license": [
                "GPL-2.0-or-later"
            ],
            "authors": [
                {
                    "name": "Daryll Doyle",
                    "email": "daryll@enshrined.co.uk"
                }
            ],
            "description": "An SVG sanitizer for PHP",
            "support": {
                "issues": "https://github.com/darylldoyle/svg-sanitizer/issues",
                "source": "https://github.com/darylldoyle/svg-sanitizer/tree/0.15.2"
            },
            "time": "2022-02-14T00:53:22+00:00"
        },
        {
            "name": "ezyang/htmlpurifier",
            "version": "v4.14.0",
            "source": {
                "type": "git",
                "url": "https://github.com/ezyang/htmlpurifier.git",
                "reference": "12ab42bd6e742c70c0a52f7b82477fcd44e64b75"
            },
            "dist": {
                "type": "zip",
                "url": "https://api.github.com/repos/ezyang/htmlpurifier/zipball/12ab42bd6e742c70c0a52f7b82477fcd44e64b75",
                "reference": "12ab42bd6e742c70c0a52f7b82477fcd44e64b75",
                "shasum": ""
            },
            "require": {
                "php": ">=5.2"
            },
            "type": "library",
            "autoload": {
                "psr-0": {
                    "HTMLPurifier": "library/"
                },
                "files": [
                    "library/HTMLPurifier.composer.php"
                ],
                "exclude-from-classmap": [
                    "/library/HTMLPurifier/Language/"
                ]
            },
            "notification-url": "https://packagist.org/downloads/",
            "license": [
                "LGPL-2.1-or-later"
            ],
            "authors": [
                {
                    "name": "Edward Z. Yang",
                    "email": "admin@htmlpurifier.org",
                    "homepage": "http://ezyang.com"
                }
            ],
            "description": "Standards compliant HTML filter written in PHP",
            "homepage": "http://htmlpurifier.org/",
            "keywords": [
                "html"
            ],
            "support": {
                "issues": "https://github.com/ezyang/htmlpurifier/issues",
                "source": "https://github.com/ezyang/htmlpurifier/tree/v4.14.0"
            },
            "time": "2021-12-25T01:21:49+00:00"
        },
        {
            "name": "guzzlehttp/guzzle",
            "version": "7.4.1",
            "source": {
                "type": "git",
                "url": "https://github.com/guzzle/guzzle.git",
                "reference": "ee0a041b1760e6a53d2a39c8c34115adc2af2c79"
            },
            "dist": {
                "type": "zip",
                "url": "https://api.github.com/repos/guzzle/guzzle/zipball/ee0a041b1760e6a53d2a39c8c34115adc2af2c79",
                "reference": "ee0a041b1760e6a53d2a39c8c34115adc2af2c79",
                "shasum": ""
            },
            "require": {
                "ext-json": "*",
                "guzzlehttp/promises": "^1.5",
                "guzzlehttp/psr7": "^1.8.3 || ^2.1",
                "php": "^7.2.5 || ^8.0",
                "psr/http-client": "^1.0",
                "symfony/deprecation-contracts": "^2.2 || ^3.0"
            },
            "provide": {
                "psr/http-client-implementation": "1.0"
            },
            "require-dev": {
                "bamarni/composer-bin-plugin": "^1.4.1",
                "ext-curl": "*",
                "php-http/client-integration-tests": "^3.0",
                "phpunit/phpunit": "^8.5.5 || ^9.3.5",
                "psr/log": "^1.1 || ^2.0 || ^3.0"
            },
            "suggest": {
                "ext-curl": "Required for CURL handler support",
                "ext-intl": "Required for Internationalized Domain Name (IDN) support",
                "psr/log": "Required for using the Log middleware"
            },
            "type": "library",
            "extra": {
                "branch-alias": {
                    "dev-master": "7.4-dev"
                }
            },
            "autoload": {
                "files": [
                    "src/functions_include.php"
                ],
                "psr-4": {
                    "GuzzleHttp\\": "src/"
                }
            },
            "notification-url": "https://packagist.org/downloads/",
            "license": [
                "MIT"
            ],
            "authors": [
                {
                    "name": "Graham Campbell",
                    "email": "hello@gjcampbell.co.uk",
                    "homepage": "https://github.com/GrahamCampbell"
                },
                {
                    "name": "Michael Dowling",
                    "email": "mtdowling@gmail.com",
                    "homepage": "https://github.com/mtdowling"
                },
                {
                    "name": "Jeremy Lindblom",
                    "email": "jeremeamia@gmail.com",
                    "homepage": "https://github.com/jeremeamia"
                },
                {
                    "name": "George Mponos",
                    "email": "gmponos@gmail.com",
                    "homepage": "https://github.com/gmponos"
                },
                {
                    "name": "Tobias Nyholm",
                    "email": "tobias.nyholm@gmail.com",
                    "homepage": "https://github.com/Nyholm"
                },
                {
                    "name": "Márk Sági-Kazár",
                    "email": "mark.sagikazar@gmail.com",
                    "homepage": "https://github.com/sagikazarmark"
                },
                {
                    "name": "Tobias Schultze",
                    "email": "webmaster@tubo-world.de",
                    "homepage": "https://github.com/Tobion"
                }
            ],
            "description": "Guzzle is a PHP HTTP client library",
            "keywords": [
                "client",
                "curl",
                "framework",
                "http",
                "http client",
                "psr-18",
                "psr-7",
                "rest",
                "web service"
            ],
            "support": {
                "issues": "https://github.com/guzzle/guzzle/issues",
                "source": "https://github.com/guzzle/guzzle/tree/7.4.1"
            },
            "funding": [
                {
                    "url": "https://github.com/GrahamCampbell",
                    "type": "github"
                },
                {
                    "url": "https://github.com/Nyholm",
                    "type": "github"
                },
                {
                    "url": "https://tidelift.com/funding/github/packagist/guzzlehttp/guzzle",
                    "type": "tidelift"
                }
            ],
            "time": "2021-12-06T18:43:05+00:00"
        },
        {
            "name": "guzzlehttp/promises",
            "version": "1.5.1",
            "source": {
                "type": "git",
                "url": "https://github.com/guzzle/promises.git",
                "reference": "fe752aedc9fd8fcca3fe7ad05d419d32998a06da"
            },
            "dist": {
                "type": "zip",
                "url": "https://api.github.com/repos/guzzle/promises/zipball/fe752aedc9fd8fcca3fe7ad05d419d32998a06da",
                "reference": "fe752aedc9fd8fcca3fe7ad05d419d32998a06da",
                "shasum": ""
            },
            "require": {
                "php": ">=5.5"
            },
            "require-dev": {
                "symfony/phpunit-bridge": "^4.4 || ^5.1"
            },
            "type": "library",
            "extra": {
                "branch-alias": {
                    "dev-master": "1.5-dev"
                }
            },
            "autoload": {
                "psr-4": {
                    "GuzzleHttp\\Promise\\": "src/"
                },
                "files": [
                    "src/functions_include.php"
                ]
            },
            "notification-url": "https://packagist.org/downloads/",
            "license": [
                "MIT"
            ],
            "authors": [
                {
                    "name": "Graham Campbell",
                    "email": "hello@gjcampbell.co.uk",
                    "homepage": "https://github.com/GrahamCampbell"
                },
                {
                    "name": "Michael Dowling",
                    "email": "mtdowling@gmail.com",
                    "homepage": "https://github.com/mtdowling"
                },
                {
                    "name": "Tobias Nyholm",
                    "email": "tobias.nyholm@gmail.com",
                    "homepage": "https://github.com/Nyholm"
                },
                {
                    "name": "Tobias Schultze",
                    "email": "webmaster@tubo-world.de",
                    "homepage": "https://github.com/Tobion"
                }
            ],
            "description": "Guzzle promises library",
            "keywords": [
                "promise"
            ],
            "support": {
                "issues": "https://github.com/guzzle/promises/issues",
                "source": "https://github.com/guzzle/promises/tree/1.5.1"
            },
            "funding": [
                {
                    "url": "https://github.com/GrahamCampbell",
                    "type": "github"
                },
                {
                    "url": "https://github.com/Nyholm",
                    "type": "github"
                },
                {
                    "url": "https://tidelift.com/funding/github/packagist/guzzlehttp/promises",
                    "type": "tidelift"
                }
            ],
            "time": "2021-10-22T20:56:57+00:00"
        },
        {
            "name": "guzzlehttp/psr7",
            "version": "2.1.0",
            "source": {
                "type": "git",
                "url": "https://github.com/guzzle/psr7.git",
                "reference": "089edd38f5b8abba6cb01567c2a8aaa47cec4c72"
            },
            "dist": {
                "type": "zip",
                "url": "https://api.github.com/repos/guzzle/psr7/zipball/089edd38f5b8abba6cb01567c2a8aaa47cec4c72",
                "reference": "089edd38f5b8abba6cb01567c2a8aaa47cec4c72",
                "shasum": ""
            },
            "require": {
                "php": "^7.2.5 || ^8.0",
                "psr/http-factory": "^1.0",
                "psr/http-message": "^1.0",
                "ralouphie/getallheaders": "^3.0"
            },
            "provide": {
                "psr/http-factory-implementation": "1.0",
                "psr/http-message-implementation": "1.0"
            },
            "require-dev": {
                "bamarni/composer-bin-plugin": "^1.4.1",
                "http-interop/http-factory-tests": "^0.9",
                "phpunit/phpunit": "^8.5.8 || ^9.3.10"
            },
            "suggest": {
                "laminas/laminas-httphandlerrunner": "Emit PSR-7 responses"
            },
            "type": "library",
            "extra": {
                "branch-alias": {
                    "dev-master": "2.1-dev"
                }
            },
            "autoload": {
                "psr-4": {
                    "GuzzleHttp\\Psr7\\": "src/"
                }
            },
            "notification-url": "https://packagist.org/downloads/",
            "license": [
                "MIT"
            ],
            "authors": [
                {
                    "name": "Graham Campbell",
                    "email": "hello@gjcampbell.co.uk",
                    "homepage": "https://github.com/GrahamCampbell"
                },
                {
                    "name": "Michael Dowling",
                    "email": "mtdowling@gmail.com",
                    "homepage": "https://github.com/mtdowling"
                },
                {
                    "name": "George Mponos",
                    "email": "gmponos@gmail.com",
                    "homepage": "https://github.com/gmponos"
                },
                {
                    "name": "Tobias Nyholm",
                    "email": "tobias.nyholm@gmail.com",
                    "homepage": "https://github.com/Nyholm"
                },
                {
                    "name": "Márk Sági-Kazár",
                    "email": "mark.sagikazar@gmail.com",
                    "homepage": "https://github.com/sagikazarmark"
                },
                {
                    "name": "Tobias Schultze",
                    "email": "webmaster@tubo-world.de",
                    "homepage": "https://github.com/Tobion"
                },
                {
                    "name": "Márk Sági-Kazár",
                    "email": "mark.sagikazar@gmail.com",
                    "homepage": "https://sagikazarmark.hu"
                }
            ],
            "description": "PSR-7 message implementation that also provides common utility methods",
            "keywords": [
                "http",
                "message",
                "psr-7",
                "request",
                "response",
                "stream",
                "uri",
                "url"
            ],
            "support": {
                "issues": "https://github.com/guzzle/psr7/issues",
                "source": "https://github.com/guzzle/psr7/tree/2.1.0"
            },
            "funding": [
                {
                    "url": "https://github.com/GrahamCampbell",
                    "type": "github"
                },
                {
                    "url": "https://github.com/Nyholm",
                    "type": "github"
                },
                {
                    "url": "https://tidelift.com/funding/github/packagist/guzzlehttp/psr7",
                    "type": "tidelift"
                }
            ],
            "time": "2021-10-06T17:43:30+00:00"
        },
        {
            "name": "illuminate/collections",
            "version": "v8.83.1",
            "source": {
                "type": "git",
                "url": "https://github.com/illuminate/collections.git",
                "reference": "5cf7ed1c0a1b8049576b29f5cab5c822149aaa91"
            },
            "dist": {
                "type": "zip",
                "url": "https://api.github.com/repos/illuminate/collections/zipball/5cf7ed1c0a1b8049576b29f5cab5c822149aaa91",
                "reference": "5cf7ed1c0a1b8049576b29f5cab5c822149aaa91",
                "shasum": ""
            },
            "require": {
                "illuminate/contracts": "^8.0",
                "illuminate/macroable": "^8.0",
                "php": "^7.3|^8.0"
            },
            "suggest": {
                "symfony/var-dumper": "Required to use the dump method (^5.4)."
            },
            "type": "library",
            "extra": {
                "branch-alias": {
                    "dev-master": "8.x-dev"
                }
            },
            "autoload": {
                "files": [
                    "helpers.php"
                ],
                "psr-4": {
                    "Illuminate\\Support\\": ""
                }
            },
            "notification-url": "https://packagist.org/downloads/",
            "license": [
                "MIT"
            ],
            "authors": [
                {
                    "name": "Taylor Otwell",
                    "email": "taylor@laravel.com"
                }
            ],
            "description": "The Illuminate Collections package.",
            "homepage": "https://laravel.com",
            "support": {
                "issues": "https://github.com/laravel/framework/issues",
                "source": "https://github.com/laravel/framework"
            },
            "time": "2022-02-15T14:40:58+00:00"
        },
        {
            "name": "illuminate/contracts",
            "version": "v8.83.1",
            "source": {
                "type": "git",
                "url": "https://github.com/illuminate/contracts.git",
                "reference": "5e0fd287a1b22a6b346a9f7cd484d8cf0234585d"
            },
            "dist": {
                "type": "zip",
                "url": "https://api.github.com/repos/illuminate/contracts/zipball/5e0fd287a1b22a6b346a9f7cd484d8cf0234585d",
                "reference": "5e0fd287a1b22a6b346a9f7cd484d8cf0234585d",
                "shasum": ""
            },
            "require": {
                "php": "^7.3|^8.0",
                "psr/container": "^1.0",
                "psr/simple-cache": "^1.0"
            },
            "type": "library",
            "extra": {
                "branch-alias": {
                    "dev-master": "8.x-dev"
                }
            },
            "autoload": {
                "psr-4": {
                    "Illuminate\\Contracts\\": ""
                }
            },
            "notification-url": "https://packagist.org/downloads/",
            "license": [
                "MIT"
            ],
            "authors": [
                {
                    "name": "Taylor Otwell",
                    "email": "taylor@laravel.com"
                }
            ],
            "description": "The Illuminate Contracts package.",
            "homepage": "https://laravel.com",
            "support": {
                "issues": "https://github.com/laravel/framework/issues",
                "source": "https://github.com/laravel/framework"
            },
            "time": "2022-01-13T14:47:47+00:00"
        },
        {
            "name": "illuminate/macroable",
            "version": "v8.83.1",
            "source": {
                "type": "git",
                "url": "https://github.com/illuminate/macroable.git",
                "reference": "aed81891a6e046fdee72edd497f822190f61c162"
            },
            "dist": {
                "type": "zip",
                "url": "https://api.github.com/repos/illuminate/macroable/zipball/aed81891a6e046fdee72edd497f822190f61c162",
                "reference": "aed81891a6e046fdee72edd497f822190f61c162",
                "shasum": ""
            },
            "require": {
                "php": "^7.3|^8.0"
            },
            "type": "library",
            "extra": {
                "branch-alias": {
                    "dev-master": "8.x-dev"
                }
            },
            "autoload": {
                "psr-4": {
                    "Illuminate\\Support\\": ""
                }
            },
            "notification-url": "https://packagist.org/downloads/",
            "license": [
                "MIT"
            ],
            "authors": [
                {
                    "name": "Taylor Otwell",
                    "email": "taylor@laravel.com"
                }
            ],
            "description": "The Illuminate Macroable package.",
            "homepage": "https://laravel.com",
            "support": {
                "issues": "https://github.com/laravel/framework/issues",
                "source": "https://github.com/laravel/framework"
            },
            "time": "2021-11-16T13:57:03+00:00"
        },
        {
            "name": "justinrainbow/json-schema",
            "version": "5.2.11",
            "source": {
                "type": "git",
                "url": "https://github.com/justinrainbow/json-schema.git",
                "reference": "2ab6744b7296ded80f8cc4f9509abbff393399aa"
            },
            "dist": {
                "type": "zip",
                "url": "https://api.github.com/repos/justinrainbow/json-schema/zipball/2ab6744b7296ded80f8cc4f9509abbff393399aa",
                "reference": "2ab6744b7296ded80f8cc4f9509abbff393399aa",
                "shasum": ""
            },
            "require": {
                "php": ">=5.3.3"
            },
            "require-dev": {
                "friendsofphp/php-cs-fixer": "~2.2.20||~2.15.1",
                "json-schema/json-schema-test-suite": "1.2.0",
                "phpunit/phpunit": "^4.8.35"
            },
            "bin": [
                "bin/validate-json"
            ],
            "type": "library",
            "extra": {
                "branch-alias": {
                    "dev-master": "5.0.x-dev"
                }
            },
            "autoload": {
                "psr-4": {
                    "JsonSchema\\": "src/JsonSchema/"
                }
            },
            "notification-url": "https://packagist.org/downloads/",
            "license": [
                "MIT"
            ],
            "authors": [
                {
                    "name": "Bruno Prieto Reis",
                    "email": "bruno.p.reis@gmail.com"
                },
                {
                    "name": "Justin Rainbow",
                    "email": "justin.rainbow@gmail.com"
                },
                {
                    "name": "Igor Wiedler",
                    "email": "igor@wiedler.ch"
                },
                {
                    "name": "Robert Schönthal",
                    "email": "seroscho@googlemail.com"
                }
            ],
            "description": "A library to validate a json schema.",
            "homepage": "https://github.com/justinrainbow/json-schema",
            "keywords": [
                "json",
                "schema"
            ],
            "support": {
                "issues": "https://github.com/justinrainbow/json-schema/issues",
                "source": "https://github.com/justinrainbow/json-schema/tree/5.2.11"
            },
            "time": "2021-07-22T09:24:00+00:00"
        },
        {
            "name": "league/oauth2-client",
            "version": "2.6.1",
            "source": {
                "type": "git",
                "url": "https://github.com/thephpleague/oauth2-client.git",
                "reference": "2334c249907190c132364f5dae0287ab8666aa19"
            },
            "dist": {
                "type": "zip",
                "url": "https://api.github.com/repos/thephpleague/oauth2-client/zipball/2334c249907190c132364f5dae0287ab8666aa19",
                "reference": "2334c249907190c132364f5dae0287ab8666aa19",
                "shasum": ""
            },
            "require": {
                "guzzlehttp/guzzle": "^6.0 || ^7.0",
                "paragonie/random_compat": "^1 || ^2 || ^9.99",
                "php": "^5.6 || ^7.0 || ^8.0"
            },
            "require-dev": {
                "mockery/mockery": "^1.3.5",
                "php-parallel-lint/php-parallel-lint": "^1.3.1",
                "phpunit/phpunit": "^5.7 || ^6.0 || ^9.5",
                "squizlabs/php_codesniffer": "^2.3 || ^3.0"
            },
            "type": "library",
            "extra": {
                "branch-alias": {
                    "dev-2.x": "2.0.x-dev"
                }
            },
            "autoload": {
                "psr-4": {
                    "League\\OAuth2\\Client\\": "src/"
                }
            },
            "notification-url": "https://packagist.org/downloads/",
            "license": [
                "MIT"
            ],
            "authors": [
                {
                    "name": "Alex Bilbie",
                    "email": "hello@alexbilbie.com",
                    "homepage": "http://www.alexbilbie.com",
                    "role": "Developer"
                },
                {
                    "name": "Woody Gilk",
                    "homepage": "https://github.com/shadowhand",
                    "role": "Contributor"
                }
            ],
            "description": "OAuth 2.0 Client Library",
            "keywords": [
                "Authentication",
                "SSO",
                "authorization",
                "identity",
                "idp",
                "oauth",
                "oauth2",
                "single sign on"
            ],
            "support": {
                "issues": "https://github.com/thephpleague/oauth2-client/issues",
                "source": "https://github.com/thephpleague/oauth2-client/tree/2.6.1"
            },
            "time": "2021-12-22T16:42:49+00:00"
        },
        {
            "name": "mikehaertl/php-shellcommand",
            "version": "1.6.4",
            "source": {
                "type": "git",
                "url": "https://github.com/mikehaertl/php-shellcommand.git",
                "reference": "3488d7803df1e8f1a343d3d0ca452d527ad8d5e5"
            },
            "dist": {
                "type": "zip",
                "url": "https://api.github.com/repos/mikehaertl/php-shellcommand/zipball/3488d7803df1e8f1a343d3d0ca452d527ad8d5e5",
                "reference": "3488d7803df1e8f1a343d3d0ca452d527ad8d5e5",
                "shasum": ""
            },
            "require": {
                "php": ">= 5.3.0"
            },
            "require-dev": {
                "phpunit/phpunit": ">4.0 <=9.4"
            },
            "type": "library",
            "autoload": {
                "psr-4": {
                    "mikehaertl\\shellcommand\\": "src/"
                }
            },
            "notification-url": "https://packagist.org/downloads/",
            "license": [
                "MIT"
            ],
            "authors": [
                {
                    "name": "Michael Härtl",
                    "email": "haertl.mike@gmail.com"
                }
            ],
            "description": "An object oriented interface to shell commands",
            "keywords": [
                "shell"
            ],
            "support": {
                "issues": "https://github.com/mikehaertl/php-shellcommand/issues",
                "source": "https://github.com/mikehaertl/php-shellcommand/tree/1.6.4"
            },
            "time": "2021-03-17T06:54:33+00:00"
        },
        {
            "name": "moneyphp/money",
            "version": "v4.0.3",
            "source": {
                "type": "git",
                "url": "https://github.com/moneyphp/money.git",
                "reference": "d945f775bd6ab0920d9d205813d8831a899a8844"
            },
            "dist": {
                "type": "zip",
                "url": "https://api.github.com/repos/moneyphp/money/zipball/d945f775bd6ab0920d9d205813d8831a899a8844",
                "reference": "d945f775bd6ab0920d9d205813d8831a899a8844",
                "shasum": ""
            },
            "require": {
                "ext-bcmath": "*",
                "ext-filter": "*",
                "ext-json": "*",
                "php": "^8.0"
            },
            "require-dev": {
                "cache/taggable-cache": "^1.1.0",
                "doctrine/coding-standard": "^9.0",
                "doctrine/instantiator": "^1.4.0",
                "ext-gmp": "*",
                "ext-intl": "*",
                "florianv/exchanger": "^2.6.3",
                "florianv/swap": "^4.3.0",
                "moneyphp/iso-currencies": "^3.2.1",
                "php-http/message": "^1.11.0",
                "php-http/mock-client": "^1.4.1",
                "phpbench/phpbench": "1.0.0-beta1@BETA",
                "phpspec/phpspec": "^7.0.1",
                "phpunit/phpunit": "^9.5.4",
                "psalm/plugin-phpunit": "^0.15.1",
                "psr/cache": "^1.0.1",
                "roave/infection-static-analysis-plugin": "^1.7",
                "vimeo/psalm": "~4.7.0 || ^4.8.2"
            },
            "suggest": {
                "ext-gmp": "Calculate without integer limits",
                "ext-intl": "Format Money objects with intl",
                "florianv/exchanger": "Exchange rates library for PHP",
                "florianv/swap": "Exchange rates library for PHP",
                "psr/cache-implementation": "Used for Currency caching"
            },
            "type": "library",
            "extra": {
                "branch-alias": {
                    "dev-master": "3.x-dev"
                }
            },
            "autoload": {
                "psr-4": {
                    "Money\\": "src/"
                }
            },
            "notification-url": "https://packagist.org/downloads/",
            "license": [
                "MIT"
            ],
            "authors": [
                {
                    "name": "Mathias Verraes",
                    "email": "mathias@verraes.net",
                    "homepage": "http://verraes.net"
                },
                {
                    "name": "Márk Sági-Kazár",
                    "email": "mark.sagikazar@gmail.com"
                },
                {
                    "name": "Frederik Bosch",
                    "email": "f.bosch@genkgo.nl"
                }
            ],
            "description": "PHP implementation of Fowler's Money pattern",
            "homepage": "http://moneyphp.org",
            "keywords": [
                "Value Object",
                "money",
                "vo"
            ],
            "support": {
                "issues": "https://github.com/moneyphp/money/issues",
                "source": "https://github.com/moneyphp/money/tree/v4.0.3"
            },
            "time": "2021-12-01T10:39:00+00:00"
        },
        {
            "name": "opis/closure",
            "version": "3.6.3",
            "source": {
                "type": "git",
                "url": "https://github.com/opis/closure.git",
                "reference": "3d81e4309d2a927abbe66df935f4bb60082805ad"
            },
            "dist": {
                "type": "zip",
                "url": "https://api.github.com/repos/opis/closure/zipball/3d81e4309d2a927abbe66df935f4bb60082805ad",
                "reference": "3d81e4309d2a927abbe66df935f4bb60082805ad",
                "shasum": ""
            },
            "require": {
                "php": "^5.4 || ^7.0 || ^8.0"
            },
            "require-dev": {
                "jeremeamia/superclosure": "^2.0",
                "phpunit/phpunit": "^4.0 || ^5.0 || ^6.0 || ^7.0 || ^8.0 || ^9.0"
            },
            "type": "library",
            "extra": {
                "branch-alias": {
                    "dev-master": "3.6.x-dev"
                }
            },
            "autoload": {
                "psr-4": {
                    "Opis\\Closure\\": "src/"
                },
                "files": [
                    "functions.php"
                ]
            },
            "notification-url": "https://packagist.org/downloads/",
            "license": [
                "MIT"
            ],
            "authors": [
                {
                    "name": "Marius Sarca",
                    "email": "marius.sarca@gmail.com"
                },
                {
                    "name": "Sorin Sarca",
                    "email": "sarca_sorin@hotmail.com"
                }
            ],
            "description": "A library that can be used to serialize closures (anonymous functions) and arbitrary objects.",
            "homepage": "https://opis.io/closure",
            "keywords": [
                "anonymous functions",
                "closure",
                "function",
                "serializable",
                "serialization",
                "serialize"
            ],
            "support": {
                "issues": "https://github.com/opis/closure/issues",
                "source": "https://github.com/opis/closure/tree/3.6.3"
            },
            "time": "2022-01-27T09:35:39+00:00"
        },
        {
            "name": "paragonie/random_compat",
            "version": "v9.99.100",
            "source": {
                "type": "git",
                "url": "https://github.com/paragonie/random_compat.git",
                "reference": "996434e5492cb4c3edcb9168db6fbb1359ef965a"
            },
            "dist": {
                "type": "zip",
                "url": "https://api.github.com/repos/paragonie/random_compat/zipball/996434e5492cb4c3edcb9168db6fbb1359ef965a",
                "reference": "996434e5492cb4c3edcb9168db6fbb1359ef965a",
                "shasum": ""
            },
            "require": {
                "php": ">= 7"
            },
            "require-dev": {
                "phpunit/phpunit": "4.*|5.*",
                "vimeo/psalm": "^1"
            },
            "suggest": {
                "ext-libsodium": "Provides a modern crypto API that can be used to generate random bytes."
            },
            "type": "library",
            "notification-url": "https://packagist.org/downloads/",
            "license": [
                "MIT"
            ],
            "authors": [
                {
                    "name": "Paragon Initiative Enterprises",
                    "email": "security@paragonie.com",
                    "homepage": "https://paragonie.com"
                }
            ],
            "description": "PHP 5.x polyfill for random_bytes() and random_int() from PHP 7",
            "keywords": [
                "csprng",
                "polyfill",
                "pseudorandom",
                "random"
            ],
            "support": {
                "email": "info@paragonie.com",
                "issues": "https://github.com/paragonie/random_compat/issues",
                "source": "https://github.com/paragonie/random_compat"
            },
            "time": "2020-10-15T08:29:30+00:00"
        },
        {
            "name": "phpdocumentor/reflection-common",
            "version": "2.2.0",
            "source": {
                "type": "git",
                "url": "https://github.com/phpDocumentor/ReflectionCommon.git",
                "reference": "1d01c49d4ed62f25aa84a747ad35d5a16924662b"
            },
            "dist": {
                "type": "zip",
                "url": "https://api.github.com/repos/phpDocumentor/ReflectionCommon/zipball/1d01c49d4ed62f25aa84a747ad35d5a16924662b",
                "reference": "1d01c49d4ed62f25aa84a747ad35d5a16924662b",
                "shasum": ""
            },
            "require": {
                "php": "^7.2 || ^8.0"
            },
            "type": "library",
            "extra": {
                "branch-alias": {
                    "dev-2.x": "2.x-dev"
                }
            },
            "autoload": {
                "psr-4": {
                    "phpDocumentor\\Reflection\\": "src/"
                }
            },
            "notification-url": "https://packagist.org/downloads/",
            "license": [
                "MIT"
            ],
            "authors": [
                {
                    "name": "Jaap van Otterdijk",
                    "email": "opensource@ijaap.nl"
                }
            ],
            "description": "Common reflection classes used by phpdocumentor to reflect the code structure",
            "homepage": "http://www.phpdoc.org",
            "keywords": [
                "FQSEN",
                "phpDocumentor",
                "phpdoc",
                "reflection",
                "static analysis"
            ],
            "support": {
                "issues": "https://github.com/phpDocumentor/ReflectionCommon/issues",
                "source": "https://github.com/phpDocumentor/ReflectionCommon/tree/2.x"
            },
            "time": "2020-06-27T09:03:43+00:00"
        },
        {
            "name": "phpdocumentor/reflection-docblock",
            "version": "5.3.0",
            "source": {
                "type": "git",
                "url": "https://github.com/phpDocumentor/ReflectionDocBlock.git",
                "reference": "622548b623e81ca6d78b721c5e029f4ce664f170"
            },
            "dist": {
                "type": "zip",
                "url": "https://api.github.com/repos/phpDocumentor/ReflectionDocBlock/zipball/622548b623e81ca6d78b721c5e029f4ce664f170",
                "reference": "622548b623e81ca6d78b721c5e029f4ce664f170",
                "shasum": ""
            },
            "require": {
                "ext-filter": "*",
                "php": "^7.2 || ^8.0",
                "phpdocumentor/reflection-common": "^2.2",
                "phpdocumentor/type-resolver": "^1.3",
                "webmozart/assert": "^1.9.1"
            },
            "require-dev": {
                "mockery/mockery": "~1.3.2",
                "psalm/phar": "^4.8"
            },
            "type": "library",
            "extra": {
                "branch-alias": {
                    "dev-master": "5.x-dev"
                }
            },
            "autoload": {
                "psr-4": {
                    "phpDocumentor\\Reflection\\": "src"
                }
            },
            "notification-url": "https://packagist.org/downloads/",
            "license": [
                "MIT"
            ],
            "authors": [
                {
                    "name": "Mike van Riel",
                    "email": "me@mikevanriel.com"
                },
                {
                    "name": "Jaap van Otterdijk",
                    "email": "account@ijaap.nl"
                }
            ],
            "description": "With this component, a library can provide support for annotations via DocBlocks or otherwise retrieve information that is embedded in a DocBlock.",
            "support": {
                "issues": "https://github.com/phpDocumentor/ReflectionDocBlock/issues",
                "source": "https://github.com/phpDocumentor/ReflectionDocBlock/tree/5.3.0"
            },
            "time": "2021-10-19T17:43:47+00:00"
        },
        {
            "name": "phpdocumentor/type-resolver",
            "version": "1.6.0",
            "source": {
                "type": "git",
                "url": "https://github.com/phpDocumentor/TypeResolver.git",
                "reference": "93ebd0014cab80c4ea9f5e297ea48672f1b87706"
            },
            "dist": {
                "type": "zip",
                "url": "https://api.github.com/repos/phpDocumentor/TypeResolver/zipball/93ebd0014cab80c4ea9f5e297ea48672f1b87706",
                "reference": "93ebd0014cab80c4ea9f5e297ea48672f1b87706",
                "shasum": ""
            },
            "require": {
                "php": "^7.2 || ^8.0",
                "phpdocumentor/reflection-common": "^2.0"
            },
            "require-dev": {
                "ext-tokenizer": "*",
                "psalm/phar": "^4.8"
            },
            "type": "library",
            "extra": {
                "branch-alias": {
                    "dev-1.x": "1.x-dev"
                }
            },
            "autoload": {
                "psr-4": {
                    "phpDocumentor\\Reflection\\": "src"
                }
            },
            "notification-url": "https://packagist.org/downloads/",
            "license": [
                "MIT"
            ],
            "authors": [
                {
                    "name": "Mike van Riel",
                    "email": "me@mikevanriel.com"
                }
            ],
            "description": "A PSR-5 based resolver of Class names, Types and Structural Element Names",
            "support": {
                "issues": "https://github.com/phpDocumentor/TypeResolver/issues",
                "source": "https://github.com/phpDocumentor/TypeResolver/tree/1.6.0"
            },
            "time": "2022-01-04T19:58:01+00:00"
        },
        {
            "name": "pixelandtonic/imagine",
            "version": "1.2.4.2",
            "source": {
                "type": "git",
                "url": "https://github.com/pixelandtonic/Imagine.git",
                "reference": "5ee4b6a365497818815ba50738c8dcbb555c9fd3"
            },
            "dist": {
                "type": "zip",
                "url": "https://api.github.com/repos/pixelandtonic/Imagine/zipball/5ee4b6a365497818815ba50738c8dcbb555c9fd3",
                "reference": "5ee4b6a365497818815ba50738c8dcbb555c9fd3",
                "shasum": ""
            },
            "require": {
                "php": ">=5.3.2"
            },
            "require-dev": {
                "friendsofphp/php-cs-fixer": "^2.2",
                "phpunit/phpunit": "^4.8 || ^5.7 || ^6.5 || ^7.5 || ^8.4 || ^9.3"
            },
            "suggest": {
                "ext-gd": "to use the GD implementation",
                "ext-gmagick": "to use the Gmagick implementation",
                "ext-imagick": "to use the Imagick implementation"
            },
            "type": "library",
            "extra": {
                "branch-alias": {
                    "dev-develop": "0.7-dev"
                }
            },
            "autoload": {
                "psr-4": {
                    "Imagine\\": "src/"
                }
            },
            "notification-url": "https://packagist.org/downloads/",
            "license": [
                "MIT"
            ],
            "authors": [
                {
                    "name": "Bulat Shakirzyanov",
                    "email": "mallluhuct@gmail.com",
                    "homepage": "http://avalanche123.com"
                }
            ],
            "description": "Image processing for PHP 5.3",
            "homepage": "http://imagine.readthedocs.org/",
            "keywords": [
                "drawing",
                "graphics",
                "image manipulation",
                "image processing"
            ],
            "support": {
                "source": "https://github.com/pixelandtonic/Imagine/tree/1.2.4.2"
            },
            "time": "2021-06-22T18:26:46+00:00"
        },
        {
            "name": "psr/container",
            "version": "1.1.2",
            "source": {
                "type": "git",
                "url": "https://github.com/php-fig/container.git",
                "reference": "513e0666f7216c7459170d56df27dfcefe1689ea"
            },
            "dist": {
                "type": "zip",
                "url": "https://api.github.com/repos/php-fig/container/zipball/513e0666f7216c7459170d56df27dfcefe1689ea",
                "reference": "513e0666f7216c7459170d56df27dfcefe1689ea",
                "shasum": ""
            },
            "require": {
                "php": ">=7.4.0"
            },
            "type": "library",
            "autoload": {
                "psr-4": {
                    "Psr\\Container\\": "src/"
                }
            },
            "notification-url": "https://packagist.org/downloads/",
            "license": [
                "MIT"
            ],
            "authors": [
                {
                    "name": "PHP-FIG",
                    "homepage": "https://www.php-fig.org/"
                }
            ],
            "description": "Common Container Interface (PHP FIG PSR-11)",
            "homepage": "https://github.com/php-fig/container",
            "keywords": [
                "PSR-11",
                "container",
                "container-interface",
                "container-interop",
                "psr"
            ],
            "support": {
                "issues": "https://github.com/php-fig/container/issues",
                "source": "https://github.com/php-fig/container/tree/1.1.2"
            },
            "time": "2021-11-05T16:50:12+00:00"
        },
        {
            "name": "psr/event-dispatcher",
            "version": "1.0.0",
            "source": {
                "type": "git",
                "url": "https://github.com/php-fig/event-dispatcher.git",
                "reference": "dbefd12671e8a14ec7f180cab83036ed26714bb0"
            },
            "dist": {
                "type": "zip",
                "url": "https://api.github.com/repos/php-fig/event-dispatcher/zipball/dbefd12671e8a14ec7f180cab83036ed26714bb0",
                "reference": "dbefd12671e8a14ec7f180cab83036ed26714bb0",
                "shasum": ""
            },
            "require": {
                "php": ">=7.2.0"
            },
            "type": "library",
            "extra": {
                "branch-alias": {
                    "dev-master": "1.0.x-dev"
                }
            },
            "autoload": {
                "psr-4": {
                    "Psr\\EventDispatcher\\": "src/"
                }
            },
            "notification-url": "https://packagist.org/downloads/",
            "license": [
                "MIT"
            ],
            "authors": [
                {
                    "name": "PHP-FIG",
                    "homepage": "http://www.php-fig.org/"
                }
            ],
            "description": "Standard interfaces for event handling.",
            "keywords": [
                "events",
                "psr",
                "psr-14"
            ],
            "support": {
                "issues": "https://github.com/php-fig/event-dispatcher/issues",
                "source": "https://github.com/php-fig/event-dispatcher/tree/1.0.0"
            },
            "time": "2019-01-08T18:20:26+00:00"
        },
        {
            "name": "psr/http-client",
            "version": "1.0.1",
            "source": {
                "type": "git",
                "url": "https://github.com/php-fig/http-client.git",
                "reference": "2dfb5f6c5eff0e91e20e913f8c5452ed95b86621"
            },
            "dist": {
                "type": "zip",
                "url": "https://api.github.com/repos/php-fig/http-client/zipball/2dfb5f6c5eff0e91e20e913f8c5452ed95b86621",
                "reference": "2dfb5f6c5eff0e91e20e913f8c5452ed95b86621",
                "shasum": ""
            },
            "require": {
                "php": "^7.0 || ^8.0",
                "psr/http-message": "^1.0"
            },
            "type": "library",
            "extra": {
                "branch-alias": {
                    "dev-master": "1.0.x-dev"
                }
            },
            "autoload": {
                "psr-4": {
                    "Psr\\Http\\Client\\": "src/"
                }
            },
            "notification-url": "https://packagist.org/downloads/",
            "license": [
                "MIT"
            ],
            "authors": [
                {
                    "name": "PHP-FIG",
                    "homepage": "http://www.php-fig.org/"
                }
            ],
            "description": "Common interface for HTTP clients",
            "homepage": "https://github.com/php-fig/http-client",
            "keywords": [
                "http",
                "http-client",
                "psr",
                "psr-18"
            ],
            "support": {
                "source": "https://github.com/php-fig/http-client/tree/master"
            },
            "time": "2020-06-29T06:28:15+00:00"
        },
        {
            "name": "psr/http-factory",
            "version": "1.0.1",
            "source": {
                "type": "git",
                "url": "https://github.com/php-fig/http-factory.git",
                "reference": "12ac7fcd07e5b077433f5f2bee95b3a771bf61be"
            },
            "dist": {
                "type": "zip",
                "url": "https://api.github.com/repos/php-fig/http-factory/zipball/12ac7fcd07e5b077433f5f2bee95b3a771bf61be",
                "reference": "12ac7fcd07e5b077433f5f2bee95b3a771bf61be",
                "shasum": ""
            },
            "require": {
                "php": ">=7.0.0",
                "psr/http-message": "^1.0"
            },
            "type": "library",
            "extra": {
                "branch-alias": {
                    "dev-master": "1.0.x-dev"
                }
            },
            "autoload": {
                "psr-4": {
                    "Psr\\Http\\Message\\": "src/"
                }
            },
            "notification-url": "https://packagist.org/downloads/",
            "license": [
                "MIT"
            ],
            "authors": [
                {
                    "name": "PHP-FIG",
                    "homepage": "http://www.php-fig.org/"
                }
            ],
            "description": "Common interfaces for PSR-7 HTTP message factories",
            "keywords": [
                "factory",
                "http",
                "message",
                "psr",
                "psr-17",
                "psr-7",
                "request",
                "response"
            ],
            "support": {
                "source": "https://github.com/php-fig/http-factory/tree/master"
            },
            "time": "2019-04-30T12:38:16+00:00"
        },
        {
            "name": "psr/http-message",
            "version": "1.0.1",
            "source": {
                "type": "git",
                "url": "https://github.com/php-fig/http-message.git",
                "reference": "f6561bf28d520154e4b0ec72be95418abe6d9363"
            },
            "dist": {
                "type": "zip",
                "url": "https://api.github.com/repos/php-fig/http-message/zipball/f6561bf28d520154e4b0ec72be95418abe6d9363",
                "reference": "f6561bf28d520154e4b0ec72be95418abe6d9363",
                "shasum": ""
            },
            "require": {
                "php": ">=5.3.0"
            },
            "type": "library",
            "extra": {
                "branch-alias": {
                    "dev-master": "1.0.x-dev"
                }
            },
            "autoload": {
                "psr-4": {
                    "Psr\\Http\\Message\\": "src/"
                }
            },
            "notification-url": "https://packagist.org/downloads/",
            "license": [
                "MIT"
            ],
            "authors": [
                {
                    "name": "PHP-FIG",
                    "homepage": "http://www.php-fig.org/"
                }
            ],
            "description": "Common interface for HTTP messages",
            "homepage": "https://github.com/php-fig/http-message",
            "keywords": [
                "http",
                "http-message",
                "psr",
                "psr-7",
                "request",
                "response"
            ],
            "support": {
                "source": "https://github.com/php-fig/http-message/tree/master"
            },
            "time": "2016-08-06T14:39:51+00:00"
        },
        {
            "name": "psr/log",
            "version": "1.1.4",
            "source": {
                "type": "git",
                "url": "https://github.com/php-fig/log.git",
                "reference": "d49695b909c3b7628b6289db5479a1c204601f11"
            },
            "dist": {
                "type": "zip",
                "url": "https://api.github.com/repos/php-fig/log/zipball/d49695b909c3b7628b6289db5479a1c204601f11",
                "reference": "d49695b909c3b7628b6289db5479a1c204601f11",
                "shasum": ""
            },
            "require": {
                "php": ">=5.3.0"
            },
            "type": "library",
            "extra": {
                "branch-alias": {
                    "dev-master": "1.1.x-dev"
                }
            },
            "autoload": {
                "psr-4": {
                    "Psr\\Log\\": "Psr/Log/"
                }
            },
            "notification-url": "https://packagist.org/downloads/",
            "license": [
                "MIT"
            ],
            "authors": [
                {
                    "name": "PHP-FIG",
                    "homepage": "https://www.php-fig.org/"
                }
            ],
            "description": "Common interface for logging libraries",
            "homepage": "https://github.com/php-fig/log",
            "keywords": [
                "log",
                "psr",
                "psr-3"
            ],
            "support": {
                "source": "https://github.com/php-fig/log/tree/1.1.4"
            },
            "time": "2021-05-03T11:20:27+00:00"
        },
        {
            "name": "psr/simple-cache",
            "version": "1.0.1",
            "source": {
                "type": "git",
                "url": "https://github.com/php-fig/simple-cache.git",
                "reference": "408d5eafb83c57f6365a3ca330ff23aa4a5fa39b"
            },
            "dist": {
                "type": "zip",
                "url": "https://api.github.com/repos/php-fig/simple-cache/zipball/408d5eafb83c57f6365a3ca330ff23aa4a5fa39b",
                "reference": "408d5eafb83c57f6365a3ca330ff23aa4a5fa39b",
                "shasum": ""
            },
            "require": {
                "php": ">=5.3.0"
            },
            "type": "library",
            "extra": {
                "branch-alias": {
                    "dev-master": "1.0.x-dev"
                }
            },
            "autoload": {
                "psr-4": {
                    "Psr\\SimpleCache\\": "src/"
                }
            },
            "notification-url": "https://packagist.org/downloads/",
            "license": [
                "MIT"
            ],
            "authors": [
                {
                    "name": "PHP-FIG",
                    "homepage": "http://www.php-fig.org/"
                }
            ],
            "description": "Common interfaces for simple caching",
            "keywords": [
                "cache",
                "caching",
                "psr",
                "psr-16",
                "simple-cache"
            ],
            "support": {
                "source": "https://github.com/php-fig/simple-cache/tree/master"
            },
            "time": "2017-10-23T01:57:42+00:00"
        },
        {
            "name": "ralouphie/getallheaders",
            "version": "3.0.3",
            "source": {
                "type": "git",
                "url": "https://github.com/ralouphie/getallheaders.git",
                "reference": "120b605dfeb996808c31b6477290a714d356e822"
            },
            "dist": {
                "type": "zip",
                "url": "https://api.github.com/repos/ralouphie/getallheaders/zipball/120b605dfeb996808c31b6477290a714d356e822",
                "reference": "120b605dfeb996808c31b6477290a714d356e822",
                "shasum": ""
            },
            "require": {
                "php": ">=5.6"
            },
            "require-dev": {
                "php-coveralls/php-coveralls": "^2.1",
                "phpunit/phpunit": "^5 || ^6.5"
            },
            "type": "library",
            "autoload": {
                "files": [
                    "src/getallheaders.php"
                ]
            },
            "notification-url": "https://packagist.org/downloads/",
            "license": [
                "MIT"
            ],
            "authors": [
                {
                    "name": "Ralph Khattar",
                    "email": "ralph.khattar@gmail.com"
                }
            ],
            "description": "A polyfill for getallheaders.",
            "support": {
                "issues": "https://github.com/ralouphie/getallheaders/issues",
                "source": "https://github.com/ralouphie/getallheaders/tree/develop"
            },
            "time": "2019-03-08T08:55:37+00:00"
        },
        {
            "name": "react/promise",
            "version": "v2.9.0",
            "source": {
                "type": "git",
                "url": "https://github.com/reactphp/promise.git",
                "reference": "234f8fd1023c9158e2314fa9d7d0e6a83db42910"
            },
            "dist": {
                "type": "zip",
                "url": "https://api.github.com/repos/reactphp/promise/zipball/234f8fd1023c9158e2314fa9d7d0e6a83db42910",
                "reference": "234f8fd1023c9158e2314fa9d7d0e6a83db42910",
                "shasum": ""
            },
            "require": {
                "php": ">=5.4.0"
            },
            "require-dev": {
                "phpunit/phpunit": "^9.3 || ^5.7 || ^4.8.36"
            },
            "type": "library",
            "autoload": {
                "files": [
                    "src/functions_include.php"
                ],
                "psr-4": {
                    "React\\Promise\\": "src/"
                }
            },
            "notification-url": "https://packagist.org/downloads/",
            "license": [
                "MIT"
            ],
            "authors": [
                {
                    "name": "Jan Sorgalla",
                    "email": "jsorgalla@gmail.com",
                    "homepage": "https://sorgalla.com/"
                },
                {
                    "name": "Christian Lück",
                    "email": "christian@clue.engineering",
                    "homepage": "https://clue.engineering/"
                },
                {
                    "name": "Cees-Jan Kiewiet",
                    "email": "reactphp@ceesjankiewiet.nl",
                    "homepage": "https://wyrihaximus.net/"
                },
                {
                    "name": "Chris Boden",
                    "email": "cboden@gmail.com",
                    "homepage": "https://cboden.dev/"
                }
            ],
            "description": "A lightweight implementation of CommonJS Promises/A for PHP",
            "keywords": [
                "promise",
                "promises"
            ],
            "support": {
                "issues": "https://github.com/reactphp/promise/issues",
                "source": "https://github.com/reactphp/promise/tree/v2.9.0"
            },
            "funding": [
                {
                    "url": "https://github.com/WyriHaximus",
                    "type": "github"
                },
                {
                    "url": "https://github.com/clue",
                    "type": "github"
                }
            ],
            "time": "2022-02-11T10:27:51+00:00"
        },
        {
            "name": "seld/cli-prompt",
            "version": "1.0.4",
            "source": {
                "type": "git",
                "url": "https://github.com/Seldaek/cli-prompt.git",
                "reference": "b8dfcf02094b8c03b40322c229493bb2884423c5"
            },
            "dist": {
                "type": "zip",
                "url": "https://api.github.com/repos/Seldaek/cli-prompt/zipball/b8dfcf02094b8c03b40322c229493bb2884423c5",
                "reference": "b8dfcf02094b8c03b40322c229493bb2884423c5",
                "shasum": ""
            },
            "require": {
                "php": ">=5.3"
            },
            "require-dev": {
                "phpstan/phpstan": "^0.12.63"
            },
            "type": "library",
            "extra": {
                "branch-alias": {
                    "dev-master": "1.x-dev"
                }
            },
            "autoload": {
                "psr-4": {
                    "Seld\\CliPrompt\\": "src/"
                }
            },
            "notification-url": "https://packagist.org/downloads/",
            "license": [
                "MIT"
            ],
            "authors": [
                {
                    "name": "Jordi Boggiano",
                    "email": "j.boggiano@seld.be"
                }
            ],
            "description": "Allows you to prompt for user input on the command line, and optionally hide the characters they type",
            "keywords": [
                "cli",
                "console",
                "hidden",
                "input",
                "prompt"
            ],
            "support": {
                "issues": "https://github.com/Seldaek/cli-prompt/issues",
                "source": "https://github.com/Seldaek/cli-prompt/tree/1.0.4"
            },
            "time": "2020-12-15T21:32:01+00:00"
        },
        {
            "name": "seld/jsonlint",
            "version": "1.8.3",
            "source": {
                "type": "git",
                "url": "https://github.com/Seldaek/jsonlint.git",
                "reference": "9ad6ce79c342fbd44df10ea95511a1b24dee5b57"
            },
            "dist": {
                "type": "zip",
                "url": "https://api.github.com/repos/Seldaek/jsonlint/zipball/9ad6ce79c342fbd44df10ea95511a1b24dee5b57",
                "reference": "9ad6ce79c342fbd44df10ea95511a1b24dee5b57",
                "shasum": ""
            },
            "require": {
                "php": "^5.3 || ^7.0 || ^8.0"
            },
            "require-dev": {
                "phpunit/phpunit": "^4.8.35 || ^5.7 || ^6.0"
            },
            "bin": [
                "bin/jsonlint"
            ],
            "type": "library",
            "autoload": {
                "psr-4": {
                    "Seld\\JsonLint\\": "src/Seld/JsonLint/"
                }
            },
            "notification-url": "https://packagist.org/downloads/",
            "license": [
                "MIT"
            ],
            "authors": [
                {
                    "name": "Jordi Boggiano",
                    "email": "j.boggiano@seld.be",
                    "homepage": "http://seld.be"
                }
            ],
            "description": "JSON Linter",
            "keywords": [
                "json",
                "linter",
                "parser",
                "validator"
            ],
            "support": {
                "issues": "https://github.com/Seldaek/jsonlint/issues",
                "source": "https://github.com/Seldaek/jsonlint/tree/1.8.3"
            },
            "funding": [
                {
                    "url": "https://github.com/Seldaek",
                    "type": "github"
                },
                {
                    "url": "https://tidelift.com/funding/github/packagist/seld/jsonlint",
                    "type": "tidelift"
                }
            ],
            "time": "2020-11-11T09:19:24+00:00"
        },
        {
            "name": "seld/phar-utils",
            "version": "1.2.0",
            "source": {
                "type": "git",
                "url": "https://github.com/Seldaek/phar-utils.git",
                "reference": "9f3452c93ff423469c0d56450431562ca423dcee"
            },
            "dist": {
                "type": "zip",
                "url": "https://api.github.com/repos/Seldaek/phar-utils/zipball/9f3452c93ff423469c0d56450431562ca423dcee",
                "reference": "9f3452c93ff423469c0d56450431562ca423dcee",
                "shasum": ""
            },
            "require": {
                "php": ">=5.3"
            },
            "type": "library",
            "extra": {
                "branch-alias": {
                    "dev-master": "1.x-dev"
                }
            },
            "autoload": {
                "psr-4": {
                    "Seld\\PharUtils\\": "src/"
                }
            },
            "notification-url": "https://packagist.org/downloads/",
            "license": [
                "MIT"
            ],
            "authors": [
                {
                    "name": "Jordi Boggiano",
                    "email": "j.boggiano@seld.be"
                }
            ],
            "description": "PHAR file format utilities, for when PHP phars you up",
            "keywords": [
                "phar"
            ],
            "support": {
                "issues": "https://github.com/Seldaek/phar-utils/issues",
                "source": "https://github.com/Seldaek/phar-utils/tree/1.2.0"
            },
            "time": "2021-12-10T11:20:11+00:00"
        },
        {
            "name": "symfony/console",
            "version": "v5.4.3",
            "source": {
                "type": "git",
                "url": "https://github.com/symfony/console.git",
                "reference": "a2a86ec353d825c75856c6fd14fac416a7bdb6b8"
            },
            "dist": {
                "type": "zip",
                "url": "https://api.github.com/repos/symfony/console/zipball/a2a86ec353d825c75856c6fd14fac416a7bdb6b8",
                "reference": "a2a86ec353d825c75856c6fd14fac416a7bdb6b8",
                "shasum": ""
            },
            "require": {
                "php": ">=7.2.5",
                "symfony/deprecation-contracts": "^2.1|^3",
                "symfony/polyfill-mbstring": "~1.0",
                "symfony/polyfill-php73": "^1.9",
                "symfony/polyfill-php80": "^1.16",
                "symfony/service-contracts": "^1.1|^2|^3",
                "symfony/string": "^5.1|^6.0"
            },
            "conflict": {
                "psr/log": ">=3",
                "symfony/dependency-injection": "<4.4",
                "symfony/dotenv": "<5.1",
                "symfony/event-dispatcher": "<4.4",
                "symfony/lock": "<4.4",
                "symfony/process": "<4.4"
            },
            "provide": {
                "psr/log-implementation": "1.0|2.0"
            },
            "require-dev": {
                "psr/log": "^1|^2",
                "symfony/config": "^4.4|^5.0|^6.0",
                "symfony/dependency-injection": "^4.4|^5.0|^6.0",
                "symfony/event-dispatcher": "^4.4|^5.0|^6.0",
                "symfony/lock": "^4.4|^5.0|^6.0",
                "symfony/process": "^4.4|^5.0|^6.0",
                "symfony/var-dumper": "^4.4|^5.0|^6.0"
            },
            "suggest": {
                "psr/log": "For using the console logger",
                "symfony/event-dispatcher": "",
                "symfony/lock": "",
                "symfony/process": ""
            },
            "type": "library",
            "autoload": {
                "psr-4": {
                    "Symfony\\Component\\Console\\": ""
                },
                "exclude-from-classmap": [
                    "/Tests/"
                ]
            },
            "notification-url": "https://packagist.org/downloads/",
            "license": [
                "MIT"
            ],
            "authors": [
                {
                    "name": "Fabien Potencier",
                    "email": "fabien@symfony.com"
                },
                {
                    "name": "Symfony Community",
                    "homepage": "https://symfony.com/contributors"
                }
            ],
            "description": "Eases the creation of beautiful and testable command line interfaces",
            "homepage": "https://symfony.com",
            "keywords": [
                "cli",
                "command line",
                "console",
                "terminal"
            ],
            "support": {
                "source": "https://github.com/symfony/console/tree/v5.4.3"
            },
            "funding": [
                {
                    "url": "https://symfony.com/sponsor",
                    "type": "custom"
                },
                {
                    "url": "https://github.com/fabpot",
                    "type": "github"
                },
                {
                    "url": "https://tidelift.com/funding/github/packagist/symfony/symfony",
                    "type": "tidelift"
                }
            ],
            "time": "2022-01-26T16:28:35+00:00"
        },
        {
            "name": "symfony/deprecation-contracts",
            "version": "v3.0.0",
            "source": {
                "type": "git",
                "url": "https://github.com/symfony/deprecation-contracts.git",
                "reference": "c726b64c1ccfe2896cb7df2e1331c357ad1c8ced"
            },
            "dist": {
                "type": "zip",
                "url": "https://api.github.com/repos/symfony/deprecation-contracts/zipball/c726b64c1ccfe2896cb7df2e1331c357ad1c8ced",
                "reference": "c726b64c1ccfe2896cb7df2e1331c357ad1c8ced",
                "shasum": ""
            },
            "require": {
                "php": ">=8.0.2"
            },
            "type": "library",
            "extra": {
                "branch-alias": {
                    "dev-main": "3.0-dev"
                },
                "thanks": {
                    "name": "symfony/contracts",
                    "url": "https://github.com/symfony/contracts"
                }
            },
            "autoload": {
                "files": [
                    "function.php"
                ]
            },
            "notification-url": "https://packagist.org/downloads/",
            "license": [
                "MIT"
            ],
            "authors": [
                {
                    "name": "Nicolas Grekas",
                    "email": "p@tchwork.com"
                },
                {
                    "name": "Symfony Community",
                    "homepage": "https://symfony.com/contributors"
                }
            ],
            "description": "A generic function and convention to trigger deprecation notices",
            "homepage": "https://symfony.com",
            "support": {
                "source": "https://github.com/symfony/deprecation-contracts/tree/v3.0.0"
            },
            "funding": [
                {
                    "url": "https://symfony.com/sponsor",
                    "type": "custom"
                },
                {
                    "url": "https://github.com/fabpot",
                    "type": "github"
                },
                {
                    "url": "https://tidelift.com/funding/github/packagist/symfony/symfony",
                    "type": "tidelift"
                }
            ],
            "time": "2021-11-01T23:48:49+00:00"
        },
        {
            "name": "symfony/event-dispatcher",
            "version": "v5.4.3",
            "source": {
                "type": "git",
                "url": "https://github.com/symfony/event-dispatcher.git",
                "reference": "dec8a9f58d20df252b9cd89f1c6c1530f747685d"
            },
            "dist": {
                "type": "zip",
                "url": "https://api.github.com/repos/symfony/event-dispatcher/zipball/dec8a9f58d20df252b9cd89f1c6c1530f747685d",
                "reference": "dec8a9f58d20df252b9cd89f1c6c1530f747685d",
                "shasum": ""
            },
            "require": {
                "php": ">=7.2.5",
                "symfony/deprecation-contracts": "^2.1|^3",
                "symfony/event-dispatcher-contracts": "^2|^3",
                "symfony/polyfill-php80": "^1.16"
            },
            "conflict": {
                "symfony/dependency-injection": "<4.4"
            },
            "provide": {
                "psr/event-dispatcher-implementation": "1.0",
                "symfony/event-dispatcher-implementation": "2.0"
            },
            "require-dev": {
                "psr/log": "^1|^2|^3",
                "symfony/config": "^4.4|^5.0|^6.0",
                "symfony/dependency-injection": "^4.4|^5.0|^6.0",
                "symfony/error-handler": "^4.4|^5.0|^6.0",
                "symfony/expression-language": "^4.4|^5.0|^6.0",
                "symfony/http-foundation": "^4.4|^5.0|^6.0",
                "symfony/service-contracts": "^1.1|^2|^3",
                "symfony/stopwatch": "^4.4|^5.0|^6.0"
            },
            "suggest": {
                "symfony/dependency-injection": "",
                "symfony/http-kernel": ""
            },
            "type": "library",
            "autoload": {
                "psr-4": {
                    "Symfony\\Component\\EventDispatcher\\": ""
                },
                "exclude-from-classmap": [
                    "/Tests/"
                ]
            },
            "notification-url": "https://packagist.org/downloads/",
            "license": [
                "MIT"
            ],
            "authors": [
                {
                    "name": "Fabien Potencier",
                    "email": "fabien@symfony.com"
                },
                {
                    "name": "Symfony Community",
                    "homepage": "https://symfony.com/contributors"
                }
            ],
            "description": "Provides tools that allow your application components to communicate with each other by dispatching events and listening to them",
            "homepage": "https://symfony.com",
            "support": {
                "source": "https://github.com/symfony/event-dispatcher/tree/v5.4.3"
            },
            "funding": [
                {
                    "url": "https://symfony.com/sponsor",
                    "type": "custom"
                },
                {
                    "url": "https://github.com/fabpot",
                    "type": "github"
                },
                {
                    "url": "https://tidelift.com/funding/github/packagist/symfony/symfony",
                    "type": "tidelift"
                }
            ],
            "time": "2022-01-02T09:53:40+00:00"
        },
        {
            "name": "symfony/event-dispatcher-contracts",
            "version": "v3.0.0",
            "source": {
                "type": "git",
                "url": "https://github.com/symfony/event-dispatcher-contracts.git",
                "reference": "aa5422287b75594b90ee9cd807caf8f0df491385"
            },
            "dist": {
                "type": "zip",
                "url": "https://api.github.com/repos/symfony/event-dispatcher-contracts/zipball/aa5422287b75594b90ee9cd807caf8f0df491385",
                "reference": "aa5422287b75594b90ee9cd807caf8f0df491385",
                "shasum": ""
            },
            "require": {
                "php": ">=8.0.2",
                "psr/event-dispatcher": "^1"
            },
            "suggest": {
                "symfony/event-dispatcher-implementation": ""
            },
            "type": "library",
            "extra": {
                "branch-alias": {
                    "dev-main": "3.0-dev"
                },
                "thanks": {
                    "name": "symfony/contracts",
                    "url": "https://github.com/symfony/contracts"
                }
            },
            "autoload": {
                "psr-4": {
                    "Symfony\\Contracts\\EventDispatcher\\": ""
                }
            },
            "notification-url": "https://packagist.org/downloads/",
            "license": [
                "MIT"
            ],
            "authors": [
                {
                    "name": "Nicolas Grekas",
                    "email": "p@tchwork.com"
                },
                {
                    "name": "Symfony Community",
                    "homepage": "https://symfony.com/contributors"
                }
            ],
            "description": "Generic abstractions related to dispatching event",
            "homepage": "https://symfony.com",
            "keywords": [
                "abstractions",
                "contracts",
                "decoupling",
                "interfaces",
                "interoperability",
                "standards"
            ],
            "support": {
                "source": "https://github.com/symfony/event-dispatcher-contracts/tree/v3.0.0"
            },
            "funding": [
                {
                    "url": "https://symfony.com/sponsor",
                    "type": "custom"
                },
                {
                    "url": "https://github.com/fabpot",
                    "type": "github"
                },
                {
                    "url": "https://tidelift.com/funding/github/packagist/symfony/symfony",
                    "type": "tidelift"
                }
            ],
            "time": "2021-07-15T12:33:35+00:00"
        },
        {
            "name": "symfony/filesystem",
            "version": "v6.0.3",
            "source": {
                "type": "git",
                "url": "https://github.com/symfony/filesystem.git",
                "reference": "6ae49c4fda17322171a2b8dc5f70bc6edbc498e1"
            },
            "dist": {
                "type": "zip",
                "url": "https://api.github.com/repos/symfony/filesystem/zipball/6ae49c4fda17322171a2b8dc5f70bc6edbc498e1",
                "reference": "6ae49c4fda17322171a2b8dc5f70bc6edbc498e1",
                "shasum": ""
            },
            "require": {
                "php": ">=8.0.2",
                "symfony/polyfill-ctype": "~1.8",
                "symfony/polyfill-mbstring": "~1.8"
            },
            "type": "library",
            "autoload": {
                "psr-4": {
                    "Symfony\\Component\\Filesystem\\": ""
                },
                "exclude-from-classmap": [
                    "/Tests/"
                ]
            },
            "notification-url": "https://packagist.org/downloads/",
            "license": [
                "MIT"
            ],
            "authors": [
                {
                    "name": "Fabien Potencier",
                    "email": "fabien@symfony.com"
                },
                {
                    "name": "Symfony Community",
                    "homepage": "https://symfony.com/contributors"
                }
            ],
            "description": "Provides basic utilities for the filesystem",
            "homepage": "https://symfony.com",
            "support": {
                "source": "https://github.com/symfony/filesystem/tree/v6.0.3"
            },
            "funding": [
                {
                    "url": "https://symfony.com/sponsor",
                    "type": "custom"
                },
                {
                    "url": "https://github.com/fabpot",
                    "type": "github"
                },
                {
                    "url": "https://tidelift.com/funding/github/packagist/symfony/symfony",
                    "type": "tidelift"
                }
            ],
            "time": "2022-01-02T09:55:41+00:00"
        },
        {
            "name": "symfony/finder",
            "version": "v5.4.3",
            "source": {
                "type": "git",
                "url": "https://github.com/symfony/finder.git",
                "reference": "231313534dded84c7ecaa79d14bc5da4ccb69b7d"
            },
            "dist": {
                "type": "zip",
                "url": "https://api.github.com/repos/symfony/finder/zipball/231313534dded84c7ecaa79d14bc5da4ccb69b7d",
                "reference": "231313534dded84c7ecaa79d14bc5da4ccb69b7d",
                "shasum": ""
            },
            "require": {
                "php": ">=7.2.5",
                "symfony/deprecation-contracts": "^2.1|^3",
                "symfony/polyfill-php80": "^1.16"
            },
            "type": "library",
            "autoload": {
                "psr-4": {
                    "Symfony\\Component\\Finder\\": ""
                },
                "exclude-from-classmap": [
                    "/Tests/"
                ]
            },
            "notification-url": "https://packagist.org/downloads/",
            "license": [
                "MIT"
            ],
            "authors": [
                {
                    "name": "Fabien Potencier",
                    "email": "fabien@symfony.com"
                },
                {
                    "name": "Symfony Community",
                    "homepage": "https://symfony.com/contributors"
                }
            ],
            "description": "Finds files and directories via an intuitive fluent interface",
            "homepage": "https://symfony.com",
            "support": {
                "source": "https://github.com/symfony/finder/tree/v5.4.3"
            },
            "funding": [
                {
                    "url": "https://symfony.com/sponsor",
                    "type": "custom"
                },
                {
                    "url": "https://github.com/fabpot",
                    "type": "github"
                },
                {
                    "url": "https://tidelift.com/funding/github/packagist/symfony/symfony",
                    "type": "tidelift"
                }
            ],
            "time": "2022-01-26T16:34:36+00:00"
        },
        {
            "name": "symfony/mailer",
            "version": "v6.0.3",
            "source": {
                "type": "git",
                "url": "https://github.com/symfony/mailer.git",
                "reference": "d958befe7dbee9d2b2157ef6dfa9b103efa94f82"
            },
            "dist": {
                "type": "zip",
                "url": "https://api.github.com/repos/symfony/mailer/zipball/d958befe7dbee9d2b2157ef6dfa9b103efa94f82",
                "reference": "d958befe7dbee9d2b2157ef6dfa9b103efa94f82",
                "shasum": ""
            },
            "require": {
                "egulias/email-validator": "^2.1.10|^3",
                "php": ">=8.0.2",
                "psr/event-dispatcher": "^1",
                "psr/log": "^1|^2|^3",
                "symfony/event-dispatcher": "^5.4|^6.0",
                "symfony/mime": "^5.4|^6.0",
                "symfony/service-contracts": "^1.1|^2|^3"
            },
            "conflict": {
                "symfony/http-kernel": "<5.4"
            },
            "require-dev": {
                "symfony/http-client-contracts": "^1.1|^2|^3",
                "symfony/messenger": "^5.4|^6.0"
            },
            "type": "library",
            "autoload": {
                "psr-4": {
                    "Symfony\\Component\\Mailer\\": ""
                },
                "exclude-from-classmap": [
                    "/Tests/"
                ]
            },
            "notification-url": "https://packagist.org/downloads/",
            "license": [
                "MIT"
            ],
            "authors": [
                {
                    "name": "Fabien Potencier",
                    "email": "fabien@symfony.com"
                },
                {
                    "name": "Symfony Community",
                    "homepage": "https://symfony.com/contributors"
                }
            ],
            "description": "Helps sending emails",
            "homepage": "https://symfony.com",
            "support": {
                "source": "https://github.com/symfony/mailer/tree/v6.0.3"
            },
            "funding": [
                {
                    "url": "https://symfony.com/sponsor",
                    "type": "custom"
                },
                {
                    "url": "https://github.com/fabpot",
                    "type": "github"
                },
                {
                    "url": "https://tidelift.com/funding/github/packagist/symfony/symfony",
                    "type": "tidelift"
                }
            ],
            "time": "2022-01-02T09:55:41+00:00"
        },
        {
            "name": "symfony/mime",
            "version": "v6.0.3",
            "source": {
                "type": "git",
                "url": "https://github.com/symfony/mime.git",
                "reference": "2cd9601efd040e56f43360daa68f3c6b0534923a"
            },
            "dist": {
                "type": "zip",
                "url": "https://api.github.com/repos/symfony/mime/zipball/2cd9601efd040e56f43360daa68f3c6b0534923a",
                "reference": "2cd9601efd040e56f43360daa68f3c6b0534923a",
                "shasum": ""
            },
            "require": {
                "php": ">=8.0.2",
                "symfony/polyfill-intl-idn": "^1.10",
                "symfony/polyfill-mbstring": "^1.0"
            },
            "conflict": {
                "egulias/email-validator": "~3.0.0",
                "phpdocumentor/reflection-docblock": "<3.2.2",
                "phpdocumentor/type-resolver": "<1.4.0",
                "symfony/mailer": "<5.4"
            },
            "require-dev": {
                "egulias/email-validator": "^2.1.10|^3.1",
                "phpdocumentor/reflection-docblock": "^3.0|^4.0|^5.0",
                "symfony/dependency-injection": "^5.4|^6.0",
                "symfony/property-access": "^5.4|^6.0",
                "symfony/property-info": "^5.4|^6.0",
                "symfony/serializer": "^5.4|^6.0"
            },
            "type": "library",
            "autoload": {
                "psr-4": {
                    "Symfony\\Component\\Mime\\": ""
                },
                "exclude-from-classmap": [
                    "/Tests/"
                ]
            },
            "notification-url": "https://packagist.org/downloads/",
            "license": [
                "MIT"
            ],
            "authors": [
                {
                    "name": "Fabien Potencier",
                    "email": "fabien@symfony.com"
                },
                {
                    "name": "Symfony Community",
                    "homepage": "https://symfony.com/contributors"
                }
            ],
            "description": "Allows manipulating MIME messages",
            "homepage": "https://symfony.com",
            "keywords": [
                "mime",
                "mime-type"
            ],
            "support": {
                "source": "https://github.com/symfony/mime/tree/v6.0.3"
            },
            "funding": [
                {
                    "url": "https://symfony.com/sponsor",
                    "type": "custom"
                },
                {
                    "url": "https://github.com/fabpot",
                    "type": "github"
                },
                {
                    "url": "https://tidelift.com/funding/github/packagist/symfony/symfony",
                    "type": "tidelift"
                }
            ],
            "time": "2022-01-02T09:55:41+00:00"
        },
        {
            "name": "symfony/polyfill-ctype",
            "version": "v1.24.0",
            "source": {
                "type": "git",
                "url": "https://github.com/symfony/polyfill-ctype.git",
                "reference": "30885182c981ab175d4d034db0f6f469898070ab"
            },
            "dist": {
                "type": "zip",
                "url": "https://api.github.com/repos/symfony/polyfill-ctype/zipball/30885182c981ab175d4d034db0f6f469898070ab",
                "reference": "30885182c981ab175d4d034db0f6f469898070ab",
                "shasum": ""
            },
            "require": {
                "php": ">=7.1"
            },
            "provide": {
                "ext-ctype": "*"
            },
            "suggest": {
                "ext-ctype": "For best performance"
            },
            "type": "library",
            "extra": {
                "branch-alias": {
                    "dev-main": "1.23-dev"
                },
                "thanks": {
                    "name": "symfony/polyfill",
                    "url": "https://github.com/symfony/polyfill"
                }
            },
            "autoload": {
                "psr-4": {
                    "Symfony\\Polyfill\\Ctype\\": ""
                },
                "files": [
                    "bootstrap.php"
                ]
            },
            "notification-url": "https://packagist.org/downloads/",
            "license": [
                "MIT"
            ],
            "authors": [
                {
                    "name": "Gert de Pagter",
                    "email": "BackEndTea@gmail.com"
                },
                {
                    "name": "Symfony Community",
                    "homepage": "https://symfony.com/contributors"
                }
            ],
            "description": "Symfony polyfill for ctype functions",
            "homepage": "https://symfony.com",
            "keywords": [
                "compatibility",
                "ctype",
                "polyfill",
                "portable"
            ],
            "support": {
                "source": "https://github.com/symfony/polyfill-ctype/tree/v1.24.0"
            },
            "funding": [
                {
                    "url": "https://symfony.com/sponsor",
                    "type": "custom"
                },
                {
                    "url": "https://github.com/fabpot",
                    "type": "github"
                },
                {
                    "url": "https://tidelift.com/funding/github/packagist/symfony/symfony",
                    "type": "tidelift"
                }
            ],
            "time": "2021-10-20T20:35:02+00:00"
        },
        {
            "name": "symfony/polyfill-iconv",
            "version": "v1.24.0",
            "source": {
                "type": "git",
                "url": "https://github.com/symfony/polyfill-iconv.git",
                "reference": "f1aed619e28cb077fc83fac8c4c0383578356e40"
            },
            "dist": {
                "type": "zip",
                "url": "https://api.github.com/repos/symfony/polyfill-iconv/zipball/f1aed619e28cb077fc83fac8c4c0383578356e40",
                "reference": "f1aed619e28cb077fc83fac8c4c0383578356e40",
                "shasum": ""
            },
            "require": {
                "php": ">=7.1"
            },
            "provide": {
                "ext-iconv": "*"
            },
            "suggest": {
                "ext-iconv": "For best performance"
            },
            "type": "library",
            "extra": {
                "branch-alias": {
                    "dev-main": "1.23-dev"
                },
                "thanks": {
                    "name": "symfony/polyfill",
                    "url": "https://github.com/symfony/polyfill"
                }
            },
            "autoload": {
                "files": [
                    "bootstrap.php"
                ],
                "psr-4": {
                    "Symfony\\Polyfill\\Iconv\\": ""
                }
            },
            "notification-url": "https://packagist.org/downloads/",
            "license": [
                "MIT"
            ],
            "authors": [
                {
                    "name": "Nicolas Grekas",
                    "email": "p@tchwork.com"
                },
                {
                    "name": "Symfony Community",
                    "homepage": "https://symfony.com/contributors"
                }
            ],
            "description": "Symfony polyfill for the Iconv extension",
            "homepage": "https://symfony.com",
            "keywords": [
                "compatibility",
                "iconv",
                "polyfill",
                "portable",
                "shim"
            ],
            "support": {
                "source": "https://github.com/symfony/polyfill-iconv/tree/v1.24.0"
            },
            "funding": [
                {
                    "url": "https://symfony.com/sponsor",
                    "type": "custom"
                },
                {
                    "url": "https://github.com/fabpot",
                    "type": "github"
                },
                {
                    "url": "https://tidelift.com/funding/github/packagist/symfony/symfony",
                    "type": "tidelift"
                }
            ],
            "time": "2022-01-04T09:04:05+00:00"
        },
        {
            "name": "symfony/polyfill-intl-grapheme",
            "version": "v1.24.0",
            "source": {
                "type": "git",
                "url": "https://github.com/symfony/polyfill-intl-grapheme.git",
                "reference": "81b86b50cf841a64252b439e738e97f4a34e2783"
            },
            "dist": {
                "type": "zip",
                "url": "https://api.github.com/repos/symfony/polyfill-intl-grapheme/zipball/81b86b50cf841a64252b439e738e97f4a34e2783",
                "reference": "81b86b50cf841a64252b439e738e97f4a34e2783",
                "shasum": ""
            },
            "require": {
                "php": ">=7.1"
            },
            "suggest": {
                "ext-intl": "For best performance"
            },
            "type": "library",
            "extra": {
                "branch-alias": {
                    "dev-main": "1.23-dev"
                },
                "thanks": {
                    "name": "symfony/polyfill",
                    "url": "https://github.com/symfony/polyfill"
                }
            },
            "autoload": {
                "files": [
                    "bootstrap.php"
                ],
                "psr-4": {
                    "Symfony\\Polyfill\\Intl\\Grapheme\\": ""
                }
            },
            "notification-url": "https://packagist.org/downloads/",
            "license": [
                "MIT"
            ],
            "authors": [
                {
                    "name": "Nicolas Grekas",
                    "email": "p@tchwork.com"
                },
                {
                    "name": "Symfony Community",
                    "homepage": "https://symfony.com/contributors"
                }
            ],
            "description": "Symfony polyfill for intl's grapheme_* functions",
            "homepage": "https://symfony.com",
            "keywords": [
                "compatibility",
                "grapheme",
                "intl",
                "polyfill",
                "portable",
                "shim"
            ],
            "support": {
                "source": "https://github.com/symfony/polyfill-intl-grapheme/tree/v1.24.0"
            },
            "funding": [
                {
                    "url": "https://symfony.com/sponsor",
                    "type": "custom"
                },
                {
                    "url": "https://github.com/fabpot",
                    "type": "github"
                },
                {
                    "url": "https://tidelift.com/funding/github/packagist/symfony/symfony",
                    "type": "tidelift"
                }
            ],
            "time": "2021-11-23T21:10:46+00:00"
        },
        {
            "name": "symfony/polyfill-intl-idn",
            "version": "v1.24.0",
            "source": {
                "type": "git",
                "url": "https://github.com/symfony/polyfill-intl-idn.git",
                "reference": "749045c69efb97c70d25d7463abba812e91f3a44"
            },
            "dist": {
                "type": "zip",
                "url": "https://api.github.com/repos/symfony/polyfill-intl-idn/zipball/749045c69efb97c70d25d7463abba812e91f3a44",
                "reference": "749045c69efb97c70d25d7463abba812e91f3a44",
                "shasum": ""
            },
            "require": {
                "php": ">=7.1",
                "symfony/polyfill-intl-normalizer": "^1.10",
                "symfony/polyfill-php72": "^1.10"
            },
            "suggest": {
                "ext-intl": "For best performance"
            },
            "type": "library",
            "extra": {
                "branch-alias": {
                    "dev-main": "1.23-dev"
                },
                "thanks": {
                    "name": "symfony/polyfill",
                    "url": "https://github.com/symfony/polyfill"
                }
            },
            "autoload": {
                "files": [
                    "bootstrap.php"
                ],
                "psr-4": {
                    "Symfony\\Polyfill\\Intl\\Idn\\": ""
                }
            },
            "notification-url": "https://packagist.org/downloads/",
            "license": [
                "MIT"
            ],
            "authors": [
                {
                    "name": "Laurent Bassin",
                    "email": "laurent@bassin.info"
                },
                {
                    "name": "Trevor Rowbotham",
                    "email": "trevor.rowbotham@pm.me"
                },
                {
                    "name": "Symfony Community",
                    "homepage": "https://symfony.com/contributors"
                }
            ],
            "description": "Symfony polyfill for intl's idn_to_ascii and idn_to_utf8 functions",
            "homepage": "https://symfony.com",
            "keywords": [
                "compatibility",
                "idn",
                "intl",
                "polyfill",
                "portable",
                "shim"
            ],
            "support": {
                "source": "https://github.com/symfony/polyfill-intl-idn/tree/v1.24.0"
            },
            "funding": [
                {
                    "url": "https://symfony.com/sponsor",
                    "type": "custom"
                },
                {
                    "url": "https://github.com/fabpot",
                    "type": "github"
                },
                {
                    "url": "https://tidelift.com/funding/github/packagist/symfony/symfony",
                    "type": "tidelift"
                }
            ],
            "time": "2021-09-14T14:02:44+00:00"
        },
        {
            "name": "symfony/polyfill-intl-normalizer",
            "version": "v1.24.0",
            "source": {
                "type": "git",
                "url": "https://github.com/symfony/polyfill-intl-normalizer.git",
                "reference": "8590a5f561694770bdcd3f9b5c69dde6945028e8"
            },
            "dist": {
                "type": "zip",
                "url": "https://api.github.com/repos/symfony/polyfill-intl-normalizer/zipball/8590a5f561694770bdcd3f9b5c69dde6945028e8",
                "reference": "8590a5f561694770bdcd3f9b5c69dde6945028e8",
                "shasum": ""
            },
            "require": {
                "php": ">=7.1"
            },
            "suggest": {
                "ext-intl": "For best performance"
            },
            "type": "library",
            "extra": {
                "branch-alias": {
                    "dev-main": "1.23-dev"
                },
                "thanks": {
                    "name": "symfony/polyfill",
                    "url": "https://github.com/symfony/polyfill"
                }
            },
            "autoload": {
                "files": [
                    "bootstrap.php"
                ],
                "psr-4": {
                    "Symfony\\Polyfill\\Intl\\Normalizer\\": ""
                },
                "classmap": [
                    "Resources/stubs"
                ]
            },
            "notification-url": "https://packagist.org/downloads/",
            "license": [
                "MIT"
            ],
            "authors": [
                {
                    "name": "Nicolas Grekas",
                    "email": "p@tchwork.com"
                },
                {
                    "name": "Symfony Community",
                    "homepage": "https://symfony.com/contributors"
                }
            ],
            "description": "Symfony polyfill for intl's Normalizer class and related functions",
            "homepage": "https://symfony.com",
            "keywords": [
                "compatibility",
                "intl",
                "normalizer",
                "polyfill",
                "portable",
                "shim"
            ],
            "support": {
                "source": "https://github.com/symfony/polyfill-intl-normalizer/tree/v1.24.0"
            },
            "funding": [
                {
                    "url": "https://symfony.com/sponsor",
                    "type": "custom"
                },
                {
                    "url": "https://github.com/fabpot",
                    "type": "github"
                },
                {
                    "url": "https://tidelift.com/funding/github/packagist/symfony/symfony",
                    "type": "tidelift"
                }
            ],
            "time": "2021-02-19T12:13:01+00:00"
        },
        {
            "name": "symfony/polyfill-mbstring",
            "version": "v1.24.0",
            "source": {
                "type": "git",
                "url": "https://github.com/symfony/polyfill-mbstring.git",
                "reference": "0abb51d2f102e00a4eefcf46ba7fec406d245825"
            },
            "dist": {
                "type": "zip",
                "url": "https://api.github.com/repos/symfony/polyfill-mbstring/zipball/0abb51d2f102e00a4eefcf46ba7fec406d245825",
                "reference": "0abb51d2f102e00a4eefcf46ba7fec406d245825",
                "shasum": ""
            },
            "require": {
                "php": ">=7.1"
            },
            "provide": {
                "ext-mbstring": "*"
            },
            "suggest": {
                "ext-mbstring": "For best performance"
            },
            "type": "library",
            "extra": {
                "branch-alias": {
                    "dev-main": "1.23-dev"
                },
                "thanks": {
                    "name": "symfony/polyfill",
                    "url": "https://github.com/symfony/polyfill"
                }
            },
            "autoload": {
                "files": [
                    "bootstrap.php"
                ],
                "psr-4": {
                    "Symfony\\Polyfill\\Mbstring\\": ""
                }
            },
            "notification-url": "https://packagist.org/downloads/",
            "license": [
                "MIT"
            ],
            "authors": [
                {
                    "name": "Nicolas Grekas",
                    "email": "p@tchwork.com"
                },
                {
                    "name": "Symfony Community",
                    "homepage": "https://symfony.com/contributors"
                }
            ],
            "description": "Symfony polyfill for the Mbstring extension",
            "homepage": "https://symfony.com",
            "keywords": [
                "compatibility",
                "mbstring",
                "polyfill",
                "portable",
                "shim"
            ],
            "support": {
                "source": "https://github.com/symfony/polyfill-mbstring/tree/v1.24.0"
            },
            "funding": [
                {
                    "url": "https://symfony.com/sponsor",
                    "type": "custom"
                },
                {
                    "url": "https://github.com/fabpot",
                    "type": "github"
                },
                {
                    "url": "https://tidelift.com/funding/github/packagist/symfony/symfony",
                    "type": "tidelift"
                }
            ],
            "time": "2021-11-30T18:21:41+00:00"
        },
        {
            "name": "symfony/polyfill-php72",
            "version": "v1.24.0",
            "source": {
                "type": "git",
                "url": "https://github.com/symfony/polyfill-php72.git",
                "reference": "9a142215a36a3888e30d0a9eeea9766764e96976"
            },
            "dist": {
                "type": "zip",
                "url": "https://api.github.com/repos/symfony/polyfill-php72/zipball/9a142215a36a3888e30d0a9eeea9766764e96976",
                "reference": "9a142215a36a3888e30d0a9eeea9766764e96976",
                "shasum": ""
            },
            "require": {
                "php": ">=7.1"
            },
            "type": "library",
            "extra": {
                "branch-alias": {
                    "dev-main": "1.23-dev"
                },
                "thanks": {
                    "name": "symfony/polyfill",
                    "url": "https://github.com/symfony/polyfill"
                }
            },
            "autoload": {
                "files": [
                    "bootstrap.php"
                ],
                "psr-4": {
                    "Symfony\\Polyfill\\Php72\\": ""
                }
            },
            "notification-url": "https://packagist.org/downloads/",
            "license": [
                "MIT"
            ],
            "authors": [
                {
                    "name": "Nicolas Grekas",
                    "email": "p@tchwork.com"
                },
                {
                    "name": "Symfony Community",
                    "homepage": "https://symfony.com/contributors"
                }
            ],
            "description": "Symfony polyfill backporting some PHP 7.2+ features to lower PHP versions",
            "homepage": "https://symfony.com",
            "keywords": [
                "compatibility",
                "polyfill",
                "portable",
                "shim"
            ],
            "support": {
                "source": "https://github.com/symfony/polyfill-php72/tree/v1.24.0"
            },
            "funding": [
                {
                    "url": "https://symfony.com/sponsor",
                    "type": "custom"
                },
                {
                    "url": "https://github.com/fabpot",
                    "type": "github"
                },
                {
                    "url": "https://tidelift.com/funding/github/packagist/symfony/symfony",
                    "type": "tidelift"
                }
            ],
            "time": "2021-05-27T09:17:38+00:00"
        },
        {
            "name": "symfony/polyfill-php73",
            "version": "v1.24.0",
            "source": {
                "type": "git",
                "url": "https://github.com/symfony/polyfill-php73.git",
                "reference": "cc5db0e22b3cb4111010e48785a97f670b350ca5"
            },
            "dist": {
                "type": "zip",
                "url": "https://api.github.com/repos/symfony/polyfill-php73/zipball/cc5db0e22b3cb4111010e48785a97f670b350ca5",
                "reference": "cc5db0e22b3cb4111010e48785a97f670b350ca5",
                "shasum": ""
            },
            "require": {
                "php": ">=7.1"
            },
            "type": "library",
            "extra": {
                "branch-alias": {
                    "dev-main": "1.23-dev"
                },
                "thanks": {
                    "name": "symfony/polyfill",
                    "url": "https://github.com/symfony/polyfill"
                }
            },
            "autoload": {
                "files": [
                    "bootstrap.php"
                ],
                "psr-4": {
                    "Symfony\\Polyfill\\Php73\\": ""
                },
                "classmap": [
                    "Resources/stubs"
                ]
            },
            "notification-url": "https://packagist.org/downloads/",
            "license": [
                "MIT"
            ],
            "authors": [
                {
                    "name": "Nicolas Grekas",
                    "email": "p@tchwork.com"
                },
                {
                    "name": "Symfony Community",
                    "homepage": "https://symfony.com/contributors"
                }
            ],
            "description": "Symfony polyfill backporting some PHP 7.3+ features to lower PHP versions",
            "homepage": "https://symfony.com",
            "keywords": [
                "compatibility",
                "polyfill",
                "portable",
                "shim"
            ],
            "support": {
                "source": "https://github.com/symfony/polyfill-php73/tree/v1.24.0"
            },
            "funding": [
                {
                    "url": "https://symfony.com/sponsor",
                    "type": "custom"
                },
                {
                    "url": "https://github.com/fabpot",
                    "type": "github"
                },
                {
                    "url": "https://tidelift.com/funding/github/packagist/symfony/symfony",
                    "type": "tidelift"
                }
            ],
            "time": "2021-06-05T21:20:04+00:00"
        },
        {
            "name": "symfony/polyfill-php80",
            "version": "v1.24.0",
            "source": {
                "type": "git",
                "url": "https://github.com/symfony/polyfill-php80.git",
                "reference": "57b712b08eddb97c762a8caa32c84e037892d2e9"
            },
            "dist": {
                "type": "zip",
                "url": "https://api.github.com/repos/symfony/polyfill-php80/zipball/57b712b08eddb97c762a8caa32c84e037892d2e9",
                "reference": "57b712b08eddb97c762a8caa32c84e037892d2e9",
                "shasum": ""
            },
            "require": {
                "php": ">=7.1"
            },
            "type": "library",
            "extra": {
                "branch-alias": {
                    "dev-main": "1.23-dev"
                },
                "thanks": {
                    "name": "symfony/polyfill",
                    "url": "https://github.com/symfony/polyfill"
                }
            },
            "autoload": {
                "files": [
                    "bootstrap.php"
                ],
                "psr-4": {
                    "Symfony\\Polyfill\\Php80\\": ""
                },
                "classmap": [
                    "Resources/stubs"
                ]
            },
            "notification-url": "https://packagist.org/downloads/",
            "license": [
                "MIT"
            ],
            "authors": [
                {
                    "name": "Ion Bazan",
                    "email": "ion.bazan@gmail.com"
                },
                {
                    "name": "Nicolas Grekas",
                    "email": "p@tchwork.com"
                },
                {
                    "name": "Symfony Community",
                    "homepage": "https://symfony.com/contributors"
                }
            ],
            "description": "Symfony polyfill backporting some PHP 8.0+ features to lower PHP versions",
            "homepage": "https://symfony.com",
            "keywords": [
                "compatibility",
                "polyfill",
                "portable",
                "shim"
            ],
            "support": {
                "source": "https://github.com/symfony/polyfill-php80/tree/v1.24.0"
            },
            "funding": [
                {
                    "url": "https://symfony.com/sponsor",
                    "type": "custom"
                },
                {
                    "url": "https://github.com/fabpot",
                    "type": "github"
                },
                {
                    "url": "https://tidelift.com/funding/github/packagist/symfony/symfony",
                    "type": "tidelift"
                }
            ],
            "time": "2021-09-13T13:58:33+00:00"
        },
        {
            "name": "symfony/process",
            "version": "v5.4.3",
            "source": {
                "type": "git",
                "url": "https://github.com/symfony/process.git",
                "reference": "553f50487389a977eb31cf6b37faae56da00f753"
            },
            "dist": {
                "type": "zip",
                "url": "https://api.github.com/repos/symfony/process/zipball/553f50487389a977eb31cf6b37faae56da00f753",
                "reference": "553f50487389a977eb31cf6b37faae56da00f753",
                "shasum": ""
            },
            "require": {
                "php": ">=7.2.5",
                "symfony/polyfill-php80": "^1.16"
            },
            "type": "library",
            "autoload": {
                "psr-4": {
                    "Symfony\\Component\\Process\\": ""
                },
                "exclude-from-classmap": [
                    "/Tests/"
                ]
            },
            "notification-url": "https://packagist.org/downloads/",
            "license": [
                "MIT"
            ],
            "authors": [
                {
                    "name": "Fabien Potencier",
                    "email": "fabien@symfony.com"
                },
                {
                    "name": "Symfony Community",
                    "homepage": "https://symfony.com/contributors"
                }
            ],
            "description": "Executes commands in sub-processes",
            "homepage": "https://symfony.com",
            "support": {
                "source": "https://github.com/symfony/process/tree/v5.4.3"
            },
            "funding": [
                {
                    "url": "https://symfony.com/sponsor",
                    "type": "custom"
                },
                {
                    "url": "https://github.com/fabpot",
                    "type": "github"
                },
                {
                    "url": "https://tidelift.com/funding/github/packagist/symfony/symfony",
                    "type": "tidelift"
                }
            ],
            "time": "2022-01-26T16:28:35+00:00"
        },
        {
            "name": "symfony/service-contracts",
            "version": "v2.4.1",
            "source": {
                "type": "git",
                "url": "https://github.com/symfony/service-contracts.git",
                "reference": "d664541b99d6fb0247ec5ff32e87238582236204"
            },
            "dist": {
                "type": "zip",
                "url": "https://api.github.com/repos/symfony/service-contracts/zipball/d664541b99d6fb0247ec5ff32e87238582236204",
                "reference": "d664541b99d6fb0247ec5ff32e87238582236204",
                "shasum": ""
            },
            "require": {
                "php": ">=7.2.5",
                "psr/container": "^1.1"
            },
            "conflict": {
                "ext-psr": "<1.1|>=2"
            },
            "suggest": {
                "symfony/service-implementation": ""
            },
            "type": "library",
            "extra": {
                "branch-alias": {
                    "dev-main": "2.4-dev"
                },
                "thanks": {
                    "name": "symfony/contracts",
                    "url": "https://github.com/symfony/contracts"
                }
            },
            "autoload": {
                "psr-4": {
                    "Symfony\\Contracts\\Service\\": ""
                }
            },
            "notification-url": "https://packagist.org/downloads/",
            "license": [
                "MIT"
            ],
            "authors": [
                {
                    "name": "Nicolas Grekas",
                    "email": "p@tchwork.com"
                },
                {
                    "name": "Symfony Community",
                    "homepage": "https://symfony.com/contributors"
                }
            ],
            "description": "Generic abstractions related to writing services",
            "homepage": "https://symfony.com",
            "keywords": [
                "abstractions",
                "contracts",
                "decoupling",
                "interfaces",
                "interoperability",
                "standards"
            ],
            "support": {
                "source": "https://github.com/symfony/service-contracts/tree/v2.4.1"
            },
            "funding": [
                {
                    "url": "https://symfony.com/sponsor",
                    "type": "custom"
                },
                {
                    "url": "https://github.com/fabpot",
                    "type": "github"
                },
                {
                    "url": "https://tidelift.com/funding/github/packagist/symfony/symfony",
                    "type": "tidelift"
                }
            ],
            "time": "2021-11-04T16:37:19+00:00"
        },
        {
            "name": "symfony/string",
            "version": "v6.0.3",
            "source": {
                "type": "git",
                "url": "https://github.com/symfony/string.git",
                "reference": "522144f0c4c004c80d56fa47e40e17028e2eefc2"
            },
            "dist": {
                "type": "zip",
                "url": "https://api.github.com/repos/symfony/string/zipball/522144f0c4c004c80d56fa47e40e17028e2eefc2",
                "reference": "522144f0c4c004c80d56fa47e40e17028e2eefc2",
                "shasum": ""
            },
            "require": {
                "php": ">=8.0.2",
                "symfony/polyfill-ctype": "~1.8",
                "symfony/polyfill-intl-grapheme": "~1.0",
                "symfony/polyfill-intl-normalizer": "~1.0",
                "symfony/polyfill-mbstring": "~1.0"
            },
            "conflict": {
                "symfony/translation-contracts": "<2.0"
            },
            "require-dev": {
                "symfony/error-handler": "^5.4|^6.0",
                "symfony/http-client": "^5.4|^6.0",
                "symfony/translation-contracts": "^2.0|^3.0",
                "symfony/var-exporter": "^5.4|^6.0"
            },
            "type": "library",
            "autoload": {
                "psr-4": {
                    "Symfony\\Component\\String\\": ""
                },
                "files": [
                    "Resources/functions.php"
                ],
                "exclude-from-classmap": [
                    "/Tests/"
                ]
            },
            "notification-url": "https://packagist.org/downloads/",
            "license": [
                "MIT"
            ],
            "authors": [
                {
                    "name": "Nicolas Grekas",
                    "email": "p@tchwork.com"
                },
                {
                    "name": "Symfony Community",
                    "homepage": "https://symfony.com/contributors"
                }
            ],
            "description": "Provides an object-oriented API to strings and deals with bytes, UTF-8 code points and grapheme clusters in a unified way",
            "homepage": "https://symfony.com",
            "keywords": [
                "grapheme",
                "i18n",
                "string",
                "unicode",
                "utf-8",
                "utf8"
            ],
            "support": {
                "source": "https://github.com/symfony/string/tree/v6.0.3"
            },
            "funding": [
                {
                    "url": "https://symfony.com/sponsor",
                    "type": "custom"
                },
                {
                    "url": "https://github.com/fabpot",
                    "type": "github"
                },
                {
                    "url": "https://tidelift.com/funding/github/packagist/symfony/symfony",
                    "type": "tidelift"
                }
            ],
            "time": "2022-01-02T09:55:41+00:00"
        },
        {
            "name": "symfony/yaml",
            "version": "v5.4.3",
            "source": {
                "type": "git",
                "url": "https://github.com/symfony/yaml.git",
                "reference": "e80f87d2c9495966768310fc531b487ce64237a2"
            },
            "dist": {
                "type": "zip",
                "url": "https://api.github.com/repos/symfony/yaml/zipball/e80f87d2c9495966768310fc531b487ce64237a2",
                "reference": "e80f87d2c9495966768310fc531b487ce64237a2",
                "shasum": ""
            },
            "require": {
                "php": ">=7.2.5",
                "symfony/deprecation-contracts": "^2.1|^3",
                "symfony/polyfill-ctype": "^1.8"
            },
            "conflict": {
                "symfony/console": "<5.3"
            },
            "require-dev": {
                "symfony/console": "^5.3|^6.0"
            },
            "suggest": {
                "symfony/console": "For validating YAML files using the lint command"
            },
            "bin": [
                "Resources/bin/yaml-lint"
            ],
            "type": "library",
            "autoload": {
                "psr-4": {
                    "Symfony\\Component\\Yaml\\": ""
                },
                "exclude-from-classmap": [
                    "/Tests/"
                ]
            },
            "notification-url": "https://packagist.org/downloads/",
            "license": [
                "MIT"
            ],
            "authors": [
                {
                    "name": "Fabien Potencier",
                    "email": "fabien@symfony.com"
                },
                {
                    "name": "Symfony Community",
                    "homepage": "https://symfony.com/contributors"
                }
            ],
            "description": "Loads and dumps YAML files",
            "homepage": "https://symfony.com",
            "support": {
                "source": "https://github.com/symfony/yaml/tree/v5.4.3"
            },
            "funding": [
                {
                    "url": "https://symfony.com/sponsor",
                    "type": "custom"
                },
                {
                    "url": "https://github.com/fabpot",
                    "type": "github"
                },
                {
                    "url": "https://tidelift.com/funding/github/packagist/symfony/symfony",
                    "type": "tidelift"
                }
            ],
            "time": "2022-01-26T16:32:32+00:00"
        },
        {
            "name": "true/punycode",
            "version": "v2.1.1",
            "source": {
                "type": "git",
                "url": "https://github.com/true/php-punycode.git",
                "reference": "a4d0c11a36dd7f4e7cd7096076cab6d3378a071e"
            },
            "dist": {
                "type": "zip",
                "url": "https://api.github.com/repos/true/php-punycode/zipball/a4d0c11a36dd7f4e7cd7096076cab6d3378a071e",
                "reference": "a4d0c11a36dd7f4e7cd7096076cab6d3378a071e",
                "shasum": ""
            },
            "require": {
                "php": ">=5.3.0",
                "symfony/polyfill-mbstring": "^1.3"
            },
            "require-dev": {
                "phpunit/phpunit": "~4.7",
                "squizlabs/php_codesniffer": "~2.0"
            },
            "type": "library",
            "autoload": {
                "psr-4": {
                    "TrueBV\\": "src/"
                }
            },
            "notification-url": "https://packagist.org/downloads/",
            "license": [
                "MIT"
            ],
            "authors": [
                {
                    "name": "Renan Gonçalves",
                    "email": "renan.saddam@gmail.com"
                }
            ],
            "description": "A Bootstring encoding of Unicode for Internationalized Domain Names in Applications (IDNA)",
            "homepage": "https://github.com/true/php-punycode",
            "keywords": [
                "idna",
                "punycode"
            ],
            "support": {
                "issues": "https://github.com/true/php-punycode/issues",
                "source": "https://github.com/true/php-punycode/tree/master"
            },
            "time": "2016-11-16T10:37:54+00:00"
        },
        {
            "name": "twig/twig",
            "version": "v3.3.8",
            "source": {
                "type": "git",
                "url": "https://github.com/twigphp/Twig.git",
                "reference": "972d8604a92b7054828b539f2febb0211dd5945c"
            },
            "dist": {
                "type": "zip",
                "url": "https://api.github.com/repos/twigphp/Twig/zipball/972d8604a92b7054828b539f2febb0211dd5945c",
                "reference": "972d8604a92b7054828b539f2febb0211dd5945c",
                "shasum": ""
            },
            "require": {
                "php": ">=7.2.5",
                "symfony/polyfill-ctype": "^1.8",
                "symfony/polyfill-mbstring": "^1.3"
            },
            "require-dev": {
                "psr/container": "^1.0",
                "symfony/phpunit-bridge": "^4.4.9|^5.0.9|^6.0"
            },
            "type": "library",
            "extra": {
                "branch-alias": {
                    "dev-master": "3.3-dev"
                }
            },
            "autoload": {
                "psr-4": {
                    "Twig\\": "src/"
                }
            },
            "notification-url": "https://packagist.org/downloads/",
            "license": [
                "BSD-3-Clause"
            ],
            "authors": [
                {
                    "name": "Fabien Potencier",
                    "email": "fabien@symfony.com",
                    "homepage": "http://fabien.potencier.org",
                    "role": "Lead Developer"
                },
                {
                    "name": "Twig Team",
                    "role": "Contributors"
                },
                {
                    "name": "Armin Ronacher",
                    "email": "armin.ronacher@active-4.com",
                    "role": "Project Founder"
                }
            ],
            "description": "Twig, the flexible, fast, and secure template language for PHP",
            "homepage": "https://twig.symfony.com",
            "keywords": [
                "templating"
            ],
            "support": {
                "issues": "https://github.com/twigphp/Twig/issues",
                "source": "https://github.com/twigphp/Twig/tree/v3.3.8"
            },
            "funding": [
                {
                    "url": "https://github.com/fabpot",
                    "type": "github"
                },
                {
                    "url": "https://tidelift.com/funding/github/packagist/twig/twig",
                    "type": "tidelift"
                }
            ],
            "time": "2022-02-04T06:59:48+00:00"
        },
        {
            "name": "voku/anti-xss",
            "version": "4.1.37",
            "source": {
                "type": "git",
                "url": "https://github.com/voku/anti-xss.git",
                "reference": "728e158427a263917f33b0a29eb75d866bd18d17"
            },
            "dist": {
                "type": "zip",
                "url": "https://api.github.com/repos/voku/anti-xss/zipball/728e158427a263917f33b0a29eb75d866bd18d17",
                "reference": "728e158427a263917f33b0a29eb75d866bd18d17",
                "shasum": ""
            },
            "require": {
                "php": ">=7.0.0",
                "voku/portable-utf8": "~6.0.2"
            },
            "require-dev": {
                "phpunit/phpunit": "~6.0 || ~7.0 || ~9.0"
            },
            "type": "library",
            "extra": {
                "branch-alias": {
                    "dev-master": "4.1.x-dev"
                }
            },
            "autoload": {
                "psr-4": {
                    "voku\\helper\\": "src/voku/helper/"
                }
            },
            "notification-url": "https://packagist.org/downloads/",
            "license": [
                "MIT"
            ],
            "authors": [
                {
                    "name": "EllisLab Dev Team",
                    "homepage": "http://ellislab.com/"
                },
                {
                    "name": "Lars Moelleken",
                    "email": "lars@moelleken.org",
                    "homepage": "https://www.moelleken.org/"
                }
            ],
            "description": "anti xss-library",
            "homepage": "https://github.com/voku/anti-xss",
            "keywords": [
                "anti-xss",
                "clean",
                "security",
                "xss"
            ],
            "support": {
                "issues": "https://github.com/voku/anti-xss/issues",
                "source": "https://github.com/voku/anti-xss/tree/4.1.37"
            },
            "funding": [
                {
                    "url": "https://www.paypal.me/moelleken",
                    "type": "custom"
                },
                {
                    "url": "https://github.com/voku",
                    "type": "github"
                },
                {
                    "url": "https://opencollective.com/anti-xss",
                    "type": "open_collective"
                },
                {
                    "url": "https://www.patreon.com/voku",
                    "type": "patreon"
                },
                {
                    "url": "https://tidelift.com/funding/github/packagist/voku/anti-xss",
                    "type": "tidelift"
                }
            ],
            "time": "2022-02-15T01:57:51+00:00"
        },
        {
            "name": "voku/arrayy",
            "version": "7.9.0",
            "source": {
                "type": "git",
                "url": "https://github.com/voku/Arrayy.git",
                "reference": "8c56970123b8c6d62d3583f0ba1eb6846b62d913"
            },
            "dist": {
                "type": "zip",
                "url": "https://api.github.com/repos/voku/Arrayy/zipball/8c56970123b8c6d62d3583f0ba1eb6846b62d913",
                "reference": "8c56970123b8c6d62d3583f0ba1eb6846b62d913",
                "shasum": ""
            },
            "require": {
                "ext-json": "*",
                "php": ">=7.0.0",
                "phpdocumentor/reflection-docblock": "~4.3 || ~5.0",
                "symfony/polyfill-mbstring": "~1.0"
            },
            "require-dev": {
                "phpunit/phpunit": "~6.0 || ~7.0 || ~9.0"
            },
            "type": "library",
            "autoload": {
                "files": [
                    "src/Create.php"
                ],
                "psr-4": {
                    "Arrayy\\": "src/"
                }
            },
            "notification-url": "https://packagist.org/downloads/",
            "license": [
                "MIT"
            ],
            "authors": [
                {
                    "name": "Lars Moelleken",
                    "email": "lars@moelleken.org",
                    "homepage": "https://www.moelleken.org/",
                    "role": "Maintainer"
                }
            ],
            "description": "Array manipulation library for PHP, called Arrayy!",
            "keywords": [
                "Arrayy",
                "array",
                "helpers",
                "manipulation",
                "methods",
                "utility",
                "utils"
            ],
            "support": {
                "docs": "http://voku.github.io/Arrayy/index.html",
                "issues": "https://github.com/voku/Arrayy/issues",
                "source": "https://github.com/voku/Arrayy"
            },
            "funding": [
                {
                    "url": "https://www.paypal.me/moelleken",
                    "type": "custom"
                },
                {
                    "url": "https://github.com/voku",
                    "type": "github"
                },
                {
                    "url": "https://opencollective.com/arrayy",
                    "type": "open_collective"
                },
                {
                    "url": "https://www.patreon.com/voku",
                    "type": "patreon"
                },
                {
                    "url": "https://tidelift.com/funding/github/packagist/voku/arrayy",
                    "type": "tidelift"
                }
            ],
            "time": "2022-02-15T10:43:00+00:00"
        },
        {
            "name": "voku/email-check",
            "version": "3.1.0",
            "source": {
                "type": "git",
                "url": "https://github.com/voku/email-check.git",
                "reference": "6ea842920bbef6758b8c1e619fd1710e7a1a2cac"
            },
            "dist": {
                "type": "zip",
                "url": "https://api.github.com/repos/voku/email-check/zipball/6ea842920bbef6758b8c1e619fd1710e7a1a2cac",
                "reference": "6ea842920bbef6758b8c1e619fd1710e7a1a2cac",
                "shasum": ""
            },
            "require": {
                "php": ">=7.0.0",
                "symfony/polyfill-intl-idn": "~1.10"
            },
            "require-dev": {
                "fzaninotto/faker": "~1.7",
                "phpunit/phpunit": "~6.0 || ~7.0"
            },
            "suggest": {
                "ext-intl": "Use Intl for best performance"
            },
            "type": "library",
            "autoload": {
                "psr-4": {
                    "voku\\helper\\": "src/voku/helper/"
                }
            },
            "notification-url": "https://packagist.org/downloads/",
            "license": [
                "MIT"
            ],
            "authors": [
                {
                    "name": "Lars Moelleken",
                    "homepage": "http://www.moelleken.org/"
                }
            ],
            "description": "email-check (syntax, dns, trash, ...) library",
            "homepage": "https://github.com/voku/email-check",
            "keywords": [
                "check-email",
                "email",
                "mail",
                "mail-check",
                "validate-email",
                "validate-email-address",
                "validate-mail"
            ],
            "support": {
                "issues": "https://github.com/voku/email-check/issues",
                "source": "https://github.com/voku/email-check/tree/3.1.0"
            },
            "funding": [
                {
                    "url": "https://www.paypal.me/moelleken",
                    "type": "custom"
                },
                {
                    "url": "https://github.com/voku",
                    "type": "github"
                },
                {
                    "url": "https://www.patreon.com/voku",
                    "type": "patreon"
                },
                {
                    "url": "https://tidelift.com/funding/github/packagist/voku/email-check",
                    "type": "tidelift"
                }
            ],
            "time": "2021-01-27T14:14:33+00:00"
        },
        {
            "name": "voku/portable-ascii",
            "version": "2.0.0",
            "source": {
                "type": "git",
                "url": "https://github.com/voku/portable-ascii.git",
                "reference": "9bd89e83cecdf8c37b64909454249eaed98b2c89"
            },
            "dist": {
                "type": "zip",
                "url": "https://api.github.com/repos/voku/portable-ascii/zipball/9bd89e83cecdf8c37b64909454249eaed98b2c89",
                "reference": "9bd89e83cecdf8c37b64909454249eaed98b2c89",
                "shasum": ""
            },
            "require": {
                "php": ">=7.0.0"
            },
            "require-dev": {
                "phpunit/phpunit": "~6.0 || ~7.0 || ~9.0"
            },
            "suggest": {
                "ext-intl": "Use Intl for transliterator_transliterate() support"
            },
            "type": "library",
            "autoload": {
                "psr-4": {
                    "voku\\": "src/voku/"
                }
            },
            "notification-url": "https://packagist.org/downloads/",
            "license": [
                "MIT"
            ],
            "authors": [
                {
                    "name": "Lars Moelleken",
                    "homepage": "http://www.moelleken.org/"
                }
            ],
            "description": "Portable ASCII library - performance optimized (ascii) string functions for php.",
            "homepage": "https://github.com/voku/portable-ascii",
            "keywords": [
                "ascii",
                "clean",
                "php"
            ],
            "support": {
                "issues": "https://github.com/voku/portable-ascii/issues",
                "source": "https://github.com/voku/portable-ascii/tree/2.0.0"
            },
            "funding": [
                {
                    "url": "https://www.paypal.me/moelleken",
                    "type": "custom"
                },
                {
                    "url": "https://github.com/voku",
                    "type": "github"
                },
                {
                    "url": "https://opencollective.com/portable-ascii",
                    "type": "open_collective"
                },
                {
                    "url": "https://www.patreon.com/voku",
                    "type": "patreon"
                },
                {
                    "url": "https://tidelift.com/funding/github/packagist/voku/portable-ascii",
                    "type": "tidelift"
                }
            ],
            "time": "2022-01-24T18:59:03+00:00"
        },
        {
            "name": "voku/portable-utf8",
            "version": "6.0.3",
            "source": {
                "type": "git",
                "url": "https://github.com/voku/portable-utf8.git",
                "reference": "82a714b5a4973974c1113e97b11c1044a8b8cb85"
            },
            "dist": {
                "type": "zip",
                "url": "https://api.github.com/repos/voku/portable-utf8/zipball/82a714b5a4973974c1113e97b11c1044a8b8cb85",
                "reference": "82a714b5a4973974c1113e97b11c1044a8b8cb85",
                "shasum": ""
            },
            "require": {
                "php": ">=7.0.0",
                "symfony/polyfill-iconv": "~1.0",
                "symfony/polyfill-intl-grapheme": "~1.0",
                "symfony/polyfill-intl-normalizer": "~1.0",
                "symfony/polyfill-mbstring": "~1.0",
                "symfony/polyfill-php72": "~1.0",
                "voku/portable-ascii": "~2.0.0"
            },
            "require-dev": {
                "phpunit/phpunit": "~6.0 || ~7.0 || ~9.0"
            },
            "suggest": {
                "ext-ctype": "Use Ctype for e.g. hexadecimal digit detection",
                "ext-fileinfo": "Use Fileinfo for better binary file detection",
                "ext-iconv": "Use iconv for best performance",
                "ext-intl": "Use Intl for best performance",
                "ext-json": "Use JSON for string detection",
                "ext-mbstring": "Use Mbstring for best performance"
            },
            "type": "library",
            "autoload": {
                "files": [
                    "bootstrap.php"
                ],
                "psr-4": {
                    "voku\\": "src/voku/"
                }
            },
            "notification-url": "https://packagist.org/downloads/",
            "license": [
                "(Apache-2.0 or GPL-2.0)"
            ],
            "authors": [
                {
                    "name": "Nicolas Grekas",
                    "email": "p@tchwork.com"
                },
                {
                    "name": "Hamid Sarfraz",
                    "homepage": "http://pageconfig.com/"
                },
                {
                    "name": "Lars Moelleken",
                    "homepage": "http://www.moelleken.org/"
                }
            ],
            "description": "Portable UTF-8 library - performance optimized (unicode) string functions for php.",
            "homepage": "https://github.com/voku/portable-utf8",
            "keywords": [
                "UTF",
                "clean",
                "php",
                "unicode",
                "utf-8",
                "utf8"
            ],
            "support": {
                "issues": "https://github.com/voku/portable-utf8/issues",
                "source": "https://github.com/voku/portable-utf8/tree/6.0.3"
            },
            "funding": [
                {
                    "url": "https://www.paypal.me/moelleken",
                    "type": "custom"
                },
                {
                    "url": "https://github.com/voku",
                    "type": "github"
                },
                {
                    "url": "https://opencollective.com/portable-utf8",
                    "type": "open_collective"
                },
                {
                    "url": "https://www.patreon.com/voku",
                    "type": "patreon"
                },
                {
                    "url": "https://tidelift.com/funding/github/packagist/voku/portable-utf8",
                    "type": "tidelift"
                }
            ],
            "time": "2022-01-30T05:20:24+00:00"
        },
        {
            "name": "voku/stop-words",
            "version": "2.0.1",
            "source": {
                "type": "git",
                "url": "https://github.com/voku/stop-words.git",
                "reference": "8e63c0af20f800b1600783764e0ce19e53969f71"
            },
            "dist": {
                "type": "zip",
                "url": "https://api.github.com/repos/voku/stop-words/zipball/8e63c0af20f800b1600783764e0ce19e53969f71",
                "reference": "8e63c0af20f800b1600783764e0ce19e53969f71",
                "shasum": ""
            },
            "require": {
                "php": ">=7.0.0"
            },
            "require-dev": {
                "phpunit/phpunit": "~6.0"
            },
            "type": "library",
            "autoload": {
                "psr-4": {
                    "voku\\": "src/voku/"
                }
            },
            "notification-url": "https://packagist.org/downloads/",
            "license": [
                "MIT"
            ],
            "authors": [
                {
                    "name": "Lars Moelleken",
                    "homepage": "http://www.moelleken.org/"
                }
            ],
            "description": "Stop-Words via PHP",
            "keywords": [
                "stop words",
                "stop-words"
            ],
            "support": {
                "issues": "https://github.com/voku/stop-words/issues",
                "source": "https://github.com/voku/stop-words/tree/master"
            },
            "time": "2018-11-23T01:37:27+00:00"
        },
        {
            "name": "voku/stringy",
            "version": "6.5.2",
            "source": {
                "type": "git",
                "url": "https://github.com/voku/Stringy.git",
                "reference": "760438112f8696ba3d51a96896bc786d29a5f183"
            },
            "dist": {
                "type": "zip",
                "url": "https://api.github.com/repos/voku/Stringy/zipball/760438112f8696ba3d51a96896bc786d29a5f183",
                "reference": "760438112f8696ba3d51a96896bc786d29a5f183",
                "shasum": ""
            },
            "require": {
                "defuse/php-encryption": "~2.0",
                "ext-json": "*",
                "php": ">=7.0.0",
                "voku/anti-xss": "~4.1",
                "voku/arrayy": "~7.8",
                "voku/email-check": "~3.1",
                "voku/portable-ascii": "~2.0",
                "voku/portable-utf8": "~6.0",
                "voku/urlify": "~5.0"
            },
            "replace": {
                "danielstjules/stringy": "~3.0"
            },
            "require-dev": {
                "phpunit/phpunit": "~6.0 || ~7.0 || ~9.0"
            },
            "type": "library",
            "autoload": {
                "psr-4": {
                    "Stringy\\": "src/"
                },
                "files": [
                    "src/Create.php"
                ]
            },
            "notification-url": "https://packagist.org/downloads/",
            "license": [
                "MIT"
            ],
            "authors": [
                {
                    "name": "Daniel St. Jules",
                    "email": "danielst.jules@gmail.com",
                    "homepage": "http://www.danielstjules.com",
                    "role": "Maintainer"
                },
                {
                    "name": "Lars Moelleken",
                    "email": "lars@moelleken.org",
                    "homepage": "https://www.moelleken.org/",
                    "role": "Fork-Maintainer"
                }
            ],
            "description": "A string manipulation library with multibyte support",
            "homepage": "https://github.com/danielstjules/Stringy",
            "keywords": [
                "UTF",
                "helpers",
                "manipulation",
                "methods",
                "multibyte",
                "string",
                "utf-8",
                "utility",
                "utils"
            ],
            "support": {
                "issues": "https://github.com/voku/Stringy/issues",
                "source": "https://github.com/voku/Stringy"
            },
            "funding": [
                {
                    "url": "https://www.paypal.me/moelleken",
                    "type": "custom"
                },
                {
                    "url": "https://github.com/voku",
                    "type": "github"
                },
                {
                    "url": "https://www.patreon.com/voku",
                    "type": "patreon"
                },
                {
                    "url": "https://tidelift.com/funding/github/packagist/voku/stringy",
                    "type": "tidelift"
                }
            ],
            "time": "2022-01-30T05:46:50+00:00"
        },
        {
            "name": "voku/urlify",
            "version": "5.0.7",
            "source": {
                "type": "git",
                "url": "https://github.com/voku/urlify.git",
                "reference": "014b2074407b5db5968f836c27d8731934b330e4"
            },
            "dist": {
                "type": "zip",
                "url": "https://api.github.com/repos/voku/urlify/zipball/014b2074407b5db5968f836c27d8731934b330e4",
                "reference": "014b2074407b5db5968f836c27d8731934b330e4",
                "shasum": ""
            },
            "require": {
                "php": ">=7.0.0",
                "voku/portable-ascii": "~2.0",
                "voku/portable-utf8": "~6.0",
                "voku/stop-words": "~2.0"
            },
            "require-dev": {
                "phpunit/phpunit": "~6.0 || ~7.0 || ~9.0"
            },
            "type": "library",
            "autoload": {
                "psr-4": {
                    "voku\\helper\\": "src/voku/helper/"
                }
            },
            "notification-url": "https://packagist.org/downloads/",
            "license": [
                "BSD-3-Clause"
            ],
            "authors": [
                {
                    "name": "Johnny Broadway",
                    "email": "johnny@johnnybroadway.com",
                    "homepage": "http://www.johnnybroadway.com/"
                },
                {
                    "name": "Lars Moelleken",
                    "email": "lars@moelleken.org",
                    "homepage": "https://moelleken.org/"
                }
            ],
            "description": "PHP port of URLify.js from the Django project. Transliterates non-ascii characters for use in URLs.",
            "homepage": "https://github.com/voku/urlify",
            "keywords": [
                "encode",
                "iconv",
                "link",
                "slug",
                "translit",
                "transliterate",
                "transliteration",
                "url",
                "urlify"
            ],
            "support": {
                "issues": "https://github.com/voku/urlify/issues",
                "source": "https://github.com/voku/urlify/tree/5.0.7"
            },
            "funding": [
                {
                    "url": "https://www.paypal.me/moelleken",
                    "type": "custom"
                },
                {
                    "url": "https://github.com/voku",
                    "type": "github"
                },
                {
                    "url": "https://www.patreon.com/voku",
                    "type": "patreon"
                },
                {
                    "url": "https://tidelift.com/funding/github/packagist/voku/urlify",
                    "type": "tidelift"
                }
            ],
            "time": "2022-01-24T19:08:46+00:00"
        },
        {
            "name": "webmozart/assert",
            "version": "1.10.0",
            "source": {
                "type": "git",
                "url": "https://github.com/webmozarts/assert.git",
                "reference": "6964c76c7804814a842473e0c8fd15bab0f18e25"
            },
            "dist": {
                "type": "zip",
                "url": "https://api.github.com/repos/webmozarts/assert/zipball/6964c76c7804814a842473e0c8fd15bab0f18e25",
                "reference": "6964c76c7804814a842473e0c8fd15bab0f18e25",
                "shasum": ""
            },
            "require": {
                "php": "^7.2 || ^8.0",
                "symfony/polyfill-ctype": "^1.8"
            },
            "conflict": {
                "phpstan/phpstan": "<0.12.20",
                "vimeo/psalm": "<4.6.1 || 4.6.2"
            },
            "require-dev": {
                "phpunit/phpunit": "^8.5.13"
            },
            "type": "library",
            "extra": {
                "branch-alias": {
                    "dev-master": "1.10-dev"
                }
            },
            "autoload": {
                "psr-4": {
                    "Webmozart\\Assert\\": "src/"
                }
            },
            "notification-url": "https://packagist.org/downloads/",
            "license": [
                "MIT"
            ],
            "authors": [
                {
                    "name": "Bernhard Schussek",
                    "email": "bschussek@gmail.com"
                }
            ],
            "description": "Assertions to validate method input/output with nice error messages.",
            "keywords": [
                "assert",
                "check",
                "validate"
            ],
            "support": {
                "issues": "https://github.com/webmozarts/assert/issues",
                "source": "https://github.com/webmozarts/assert/tree/1.10.0"
            },
            "time": "2021-03-09T10:59:23+00:00"
        },
        {
            "name": "webonyx/graphql-php",
            "version": "v14.11.5",
            "source": {
                "type": "git",
                "url": "https://github.com/webonyx/graphql-php.git",
                "reference": "ffa431c0821821839370a68dab3c2597c06bf7f0"
            },
            "dist": {
                "type": "zip",
                "url": "https://api.github.com/repos/webonyx/graphql-php/zipball/ffa431c0821821839370a68dab3c2597c06bf7f0",
                "reference": "ffa431c0821821839370a68dab3c2597c06bf7f0",
                "shasum": ""
            },
            "require": {
                "ext-json": "*",
                "ext-mbstring": "*",
                "php": "^7.1 || ^8"
            },
            "require-dev": {
                "amphp/amp": "^2.3",
                "doctrine/coding-standard": "^6.0",
                "nyholm/psr7": "^1.2",
                "phpbench/phpbench": "^1.2",
                "phpstan/extension-installer": "^1.0",
                "phpstan/phpstan": "0.12.82",
                "phpstan/phpstan-phpunit": "0.12.18",
                "phpstan/phpstan-strict-rules": "0.12.9",
                "phpunit/phpunit": "^7.2 || ^8.5",
                "psr/http-message": "^1.0",
                "react/promise": "2.*",
                "simpod/php-coveralls-mirror": "^3.0",
                "squizlabs/php_codesniffer": "3.5.4"
            },
            "suggest": {
                "psr/http-message": "To use standard GraphQL server",
                "react/promise": "To leverage async resolving on React PHP platform"
            },
            "type": "library",
            "autoload": {
                "psr-4": {
                    "GraphQL\\": "src/"
                }
            },
            "notification-url": "https://packagist.org/downloads/",
            "license": [
                "MIT"
            ],
            "description": "A PHP port of GraphQL reference implementation",
            "homepage": "https://github.com/webonyx/graphql-php",
            "keywords": [
                "api",
                "graphql"
            ],
            "support": {
                "issues": "https://github.com/webonyx/graphql-php/issues",
                "source": "https://github.com/webonyx/graphql-php/tree/v14.11.5"
            },
            "funding": [
                {
                    "url": "https://opencollective.com/webonyx-graphql-php",
                    "type": "open_collective"
                }
            ],
            "time": "2022-01-24T11:13:31+00:00"
        },
        {
            "name": "yiisoft/yii2",
            "version": "2.0.45",
            "source": {
                "type": "git",
                "url": "https://github.com/yiisoft/yii2-framework.git",
                "reference": "e2223d4085e5612aa616635f8fcaf478607f62e8"
            },
            "dist": {
                "type": "zip",
                "url": "https://api.github.com/repos/yiisoft/yii2-framework/zipball/e2223d4085e5612aa616635f8fcaf478607f62e8",
                "reference": "e2223d4085e5612aa616635f8fcaf478607f62e8",
                "shasum": ""
            },
            "require": {
                "bower-asset/inputmask": "~3.2.2 | ~3.3.5",
                "bower-asset/jquery": "3.6.*@stable | 3.5.*@stable | 3.4.*@stable | 3.3.*@stable | 3.2.*@stable | 3.1.*@stable | 2.2.*@stable | 2.1.*@stable | 1.11.*@stable | 1.12.*@stable",
                "bower-asset/punycode": "1.3.*",
                "bower-asset/yii2-pjax": "~2.0.1",
                "cebe/markdown": "~1.0.0 | ~1.1.0 | ~1.2.0",
                "ext-ctype": "*",
                "ext-mbstring": "*",
                "ezyang/htmlpurifier": "~4.6",
                "lib-pcre": "*",
                "paragonie/random_compat": ">=1",
                "php": ">=5.4.0",
                "yiisoft/yii2-composer": "~2.0.4"
            },
            "bin": [
                "yii"
            ],
            "type": "library",
            "extra": {
                "branch-alias": {
                    "dev-master": "2.0.x-dev"
                }
            },
            "autoload": {
                "psr-4": {
                    "yii\\": ""
                }
            },
            "notification-url": "https://packagist.org/downloads/",
            "license": [
                "BSD-3-Clause"
            ],
            "authors": [
                {
                    "name": "Qiang Xue",
                    "email": "qiang.xue@gmail.com",
                    "homepage": "https://www.yiiframework.com/",
                    "role": "Founder and project lead"
                },
                {
                    "name": "Alexander Makarov",
                    "email": "sam@rmcreative.ru",
                    "homepage": "https://rmcreative.ru/",
                    "role": "Core framework development"
                },
                {
                    "name": "Maurizio Domba",
                    "homepage": "http://mdomba.info/",
                    "role": "Core framework development"
                },
                {
                    "name": "Carsten Brandt",
                    "email": "mail@cebe.cc",
                    "homepage": "https://www.cebe.cc/",
                    "role": "Core framework development"
                },
                {
                    "name": "Timur Ruziev",
                    "email": "resurtm@gmail.com",
                    "homepage": "http://resurtm.com/",
                    "role": "Core framework development"
                },
                {
                    "name": "Paul Klimov",
                    "email": "klimov.paul@gmail.com",
                    "role": "Core framework development"
                },
                {
                    "name": "Dmitry Naumenko",
                    "email": "d.naumenko.a@gmail.com",
                    "role": "Core framework development"
                },
                {
                    "name": "Boudewijn Vahrmeijer",
                    "email": "info@dynasource.eu",
                    "homepage": "http://dynasource.eu",
                    "role": "Core framework development"
                }
            ],
            "description": "Yii PHP Framework Version 2",
            "homepage": "https://www.yiiframework.com/",
            "keywords": [
                "framework",
                "yii2"
            ],
            "support": {
                "forum": "https://forum.yiiframework.com/",
                "irc": "ircs://irc.libera.chat:6697/yii",
                "issues": "https://github.com/yiisoft/yii2/issues?state=open",
                "source": "https://github.com/yiisoft/yii2",
                "wiki": "https://www.yiiframework.com/wiki"
            },
            "funding": [
                {
                    "url": "https://github.com/yiisoft",
                    "type": "github"
                },
                {
                    "url": "https://opencollective.com/yiisoft",
                    "type": "open_collective"
                },
                {
                    "url": "https://tidelift.com/funding/github/packagist/yiisoft/yii2",
                    "type": "tidelift"
                }
            ],
            "time": "2022-02-11T13:12:40+00:00"
        },
        {
            "name": "yiisoft/yii2-composer",
            "version": "2.0.10",
            "source": {
                "type": "git",
                "url": "https://github.com/yiisoft/yii2-composer.git",
                "reference": "94bb3f66e779e2774f8776d6e1bdeab402940510"
            },
            "dist": {
                "type": "zip",
                "url": "https://api.github.com/repos/yiisoft/yii2-composer/zipball/94bb3f66e779e2774f8776d6e1bdeab402940510",
                "reference": "94bb3f66e779e2774f8776d6e1bdeab402940510",
                "shasum": ""
            },
            "require": {
                "composer-plugin-api": "^1.0 | ^2.0"
            },
            "require-dev": {
                "composer/composer": "^1.0 | ^2.0@dev",
                "phpunit/phpunit": "<7"
            },
            "type": "composer-plugin",
            "extra": {
                "class": "yii\\composer\\Plugin",
                "branch-alias": {
                    "dev-master": "2.0.x-dev"
                }
            },
            "autoload": {
                "psr-4": {
                    "yii\\composer\\": ""
                }
            },
            "notification-url": "https://packagist.org/downloads/",
            "license": [
                "BSD-3-Clause"
            ],
            "authors": [
                {
                    "name": "Qiang Xue",
                    "email": "qiang.xue@gmail.com"
                },
                {
                    "name": "Carsten Brandt",
                    "email": "mail@cebe.cc"
                }
            ],
            "description": "The composer plugin for Yii extension installer",
            "keywords": [
                "composer",
                "extension installer",
                "yii2"
            ],
            "support": {
                "forum": "http://www.yiiframework.com/forum/",
                "irc": "irc://irc.freenode.net/yii",
                "issues": "https://github.com/yiisoft/yii2-composer/issues",
                "source": "https://github.com/yiisoft/yii2-composer",
                "wiki": "http://www.yiiframework.com/wiki/"
            },
            "funding": [
                {
                    "url": "https://github.com/yiisoft",
                    "type": "github"
                },
                {
                    "url": "https://opencollective.com/yiisoft",
                    "type": "open_collective"
                },
                {
                    "url": "https://tidelift.com/funding/github/packagist/yiisoft/yii2-composer",
                    "type": "tidelift"
                }
            ],
            "time": "2020-06-24T00:04:01+00:00"
        },
        {
            "name": "yiisoft/yii2-debug",
            "version": "2.1.18",
            "source": {
                "type": "git",
                "url": "https://github.com/yiisoft/yii2-debug.git",
                "reference": "45bc5d2ef4e3b0ef6f638190d42f04a77ab1df6c"
            },
            "dist": {
                "type": "zip",
                "url": "https://api.github.com/repos/yiisoft/yii2-debug/zipball/45bc5d2ef4e3b0ef6f638190d42f04a77ab1df6c",
                "reference": "45bc5d2ef4e3b0ef6f638190d42f04a77ab1df6c",
                "shasum": ""
            },
            "require": {
                "ext-mbstring": "*",
                "opis/closure": "^3.3",
                "php": ">=5.4",
                "yiisoft/yii2": "~2.0.13"
            },
            "require-dev": {
                "cweagans/composer-patches": "^1.7",
                "phpunit/phpunit": "4.8.34",
                "yiisoft/yii2-coding-standards": "~2.0",
                "yiisoft/yii2-swiftmailer": "*"
            },
            "type": "yii2-extension",
            "extra": {
                "branch-alias": {
                    "dev-master": "2.0.x-dev"
                },
                "composer-exit-on-patch-failure": true,
                "patches": {
                    "phpunit/phpunit-mock-objects": {
                        "Fix PHP 7 and 8 compatibility": "https://yiisoft.github.io/phpunit-patches/phpunit_mock_objects.patch"
                    },
                    "phpunit/phpunit": {
                        "Fix PHP 7 compatibility": "https://yiisoft.github.io/phpunit-patches/phpunit_php7.patch",
                        "Fix PHP 8 compatibility": "https://yiisoft.github.io/phpunit-patches/phpunit_php8.patch"
                    }
                }
            },
            "autoload": {
                "psr-4": {
                    "yii\\debug\\": "src"
                }
            },
            "notification-url": "https://packagist.org/downloads/",
            "license": [
                "BSD-3-Clause"
            ],
            "authors": [
                {
                    "name": "Qiang Xue",
                    "email": "qiang.xue@gmail.com"
                },
                {
                    "name": "Simon Karlen",
                    "email": "simi.albi@outlook.com"
                }
            ],
            "description": "The debugger extension for the Yii framework",
            "keywords": [
                "debug",
                "debugger",
                "yii2"
            ],
            "support": {
                "forum": "http://www.yiiframework.com/forum/",
                "irc": "irc://irc.freenode.net/yii",
                "issues": "https://github.com/yiisoft/yii2-debug/issues",
                "source": "https://github.com/yiisoft/yii2-debug",
                "wiki": "http://www.yiiframework.com/wiki/"
            },
            "funding": [
                {
                    "url": "https://github.com/yiisoft",
                    "type": "github"
                },
                {
                    "url": "https://opencollective.com/yiisoft",
                    "type": "open_collective"
                },
                {
                    "url": "https://tidelift.com/funding/github/packagist/yiisoft/yii2-debug",
                    "type": "tidelift"
                }
            ],
            "time": "2021-08-09T20:57:58+00:00"
        },
        {
            "name": "yiisoft/yii2-queue",
            "version": "2.3.3",
            "source": {
                "type": "git",
                "url": "https://github.com/yiisoft/yii2-queue.git",
                "reference": "68321f9aad0de980f1883c0f4623c11623f43c3a"
            },
            "dist": {
                "type": "zip",
                "url": "https://api.github.com/repos/yiisoft/yii2-queue/zipball/68321f9aad0de980f1883c0f4623c11623f43c3a",
                "reference": "68321f9aad0de980f1883c0f4623c11623f43c3a",
                "shasum": ""
            },
            "require": {
                "php": ">=5.5.0",
                "symfony/process": "^3.3||^4.0||^5.0",
                "yiisoft/yii2": "~2.0.14"
            },
            "require-dev": {
                "aws/aws-sdk-php": ">=2.4",
                "enqueue/amqp-lib": "^0.8||^0.9.10",
                "enqueue/stomp": "^0.8.39",
                "jeremeamia/superclosure": "*",
                "pda/pheanstalk": "v3.*",
                "php-amqplib/php-amqplib": "*",
                "phpunit/phpunit": "~4.4",
                "yiisoft/yii2-debug": "*",
                "yiisoft/yii2-gii": "*",
                "yiisoft/yii2-redis": "*"
            },
            "suggest": {
                "aws/aws-sdk-php": "Need for aws SQS.",
                "enqueue/amqp-lib": "Need for AMQP interop queue.",
                "enqueue/stomp": "Need for Stomp queue.",
                "ext-gearman": "Need for Gearman queue.",
                "ext-pcntl": "Need for process signals.",
                "pda/pheanstalk": "Need for Beanstalk queue.",
                "php-amqplib/php-amqplib": "Need for AMQP queue.",
                "yiisoft/yii2-redis": "Need for Redis queue."
            },
            "type": "yii2-extension",
            "extra": {
                "branch-alias": {
                    "dev-master": "2.x-dev"
                }
            },
            "autoload": {
                "psr-4": {
                    "yii\\queue\\": "src",
                    "yii\\queue\\amqp\\": "src/drivers/amqp",
                    "yii\\queue\\amqp_interop\\": "src/drivers/amqp_interop",
                    "yii\\queue\\beanstalk\\": "src/drivers/beanstalk",
                    "yii\\queue\\db\\": "src/drivers/db",
                    "yii\\queue\\file\\": "src/drivers/file",
                    "yii\\queue\\gearman\\": "src/drivers/gearman",
                    "yii\\queue\\redis\\": "src/drivers/redis",
                    "yii\\queue\\sync\\": "src/drivers/sync",
                    "yii\\queue\\sqs\\": "src/drivers/sqs",
                    "yii\\queue\\stomp\\": "src/drivers/stomp"
                }
            },
            "notification-url": "https://packagist.org/downloads/",
            "license": [
                "BSD-3-Clause"
            ],
            "authors": [
                {
                    "name": "Roman Zhuravlev",
                    "email": "zhuravljov@gmail.com"
                }
            ],
            "description": "Yii2 Queue Extension which supported DB, Redis, RabbitMQ, Beanstalk, SQS and Gearman",
            "keywords": [
                "async",
                "beanstalk",
                "db",
                "gearman",
                "gii",
                "queue",
                "rabbitmq",
                "redis",
                "sqs",
                "yii"
            ],
            "support": {
                "docs": "https://github.com/yiisoft/yii2-queue/blob/master/docs/guide",
                "issues": "https://github.com/yiisoft/yii2-queue/issues",
                "source": "https://github.com/yiisoft/yii2-queue"
            },
            "funding": [
                {
                    "url": "https://github.com/yiisoft",
                    "type": "github"
                },
                {
                    "url": "https://opencollective.com/yiisoft",
                    "type": "open_collective"
                },
                {
                    "url": "https://tidelift.com/funding/github/packagist/yiisoft/yii2-queue",
                    "type": "tidelift"
                }
            ],
            "time": "2021-12-30T08:42:00+00:00"
        },
        {
            "name": "yiisoft/yii2-symfonymailer",
            "version": "2.0.3",
            "source": {
                "type": "git",
                "url": "https://github.com/yiisoft/yii2-symfonymailer.git",
                "reference": "77baddfd806005604624ec58e6b55b18f31eeaaf"
            },
            "dist": {
                "type": "zip",
                "url": "https://api.github.com/repos/yiisoft/yii2-symfonymailer/zipball/77baddfd806005604624ec58e6b55b18f31eeaaf",
                "reference": "77baddfd806005604624ec58e6b55b18f31eeaaf",
                "shasum": ""
            },
            "require": {
                "php": ">=7.4.0",
                "symfony/mailer": ">=5.4.0",
                "yiisoft/yii2": ">=2.0.4"
            },
            "require-dev": {
                "phpunit/phpunit": "9.5.10"
            },
            "type": "yii2-extension",
            "extra": {
                "branch-alias": {
                    "dev-master": "2.0.x-dev"
                }
            },
            "autoload": {
                "psr-4": {
                    "yii\\symfonymailer\\": "src"
                }
            },
            "notification-url": "https://packagist.org/downloads/",
            "license": [
                "BSD-3-Clause"
            ],
            "authors": [
                {
                    "name": "Kirill Petrov",
                    "email": "archibeardrinker@gmail.com"
                }
            ],
            "description": "The SymfonyMailer integration for the Yii framework",
            "keywords": [
                "email",
                "mail",
                "mailer",
                "symfony",
                "symfonymailer",
                "yii2"
            ],
            "support": {
                "forum": "http://www.yiiframework.com/forum/",
                "irc": "irc://irc.freenode.net/yii",
                "issues": "https://github.com/yiisoft/yii2-symfonymailer/issues",
                "source": "https://github.com/yiisoft/yii2-symfonymailer",
                "wiki": "http://www.yiiframework.com/wiki/"
            },
            "funding": [
                {
                    "url": "https://github.com/yiisoft",
                    "type": "github"
                },
                {
                    "url": "https://opencollective.com/yiisoft",
                    "type": "open_collective"
                },
                {
                    "url": "https://tidelift.com/funding/github/packagist/yiisoft/yii2-symfonymailer",
                    "type": "tidelift"
                }
            ],
            "time": "2022-02-10T13:42:46+00:00"
        }
    ],
    "packages-dev": [
        {
            "name": "behat/gherkin",
            "version": "v4.9.0",
            "source": {
                "type": "git",
                "url": "https://github.com/Behat/Gherkin.git",
                "reference": "0bc8d1e30e96183e4f36db9dc79caead300beff4"
            },
            "dist": {
                "type": "zip",
                "url": "https://api.github.com/repos/Behat/Gherkin/zipball/0bc8d1e30e96183e4f36db9dc79caead300beff4",
                "reference": "0bc8d1e30e96183e4f36db9dc79caead300beff4",
                "shasum": ""
            },
            "require": {
                "php": "~7.2|~8.0"
            },
            "require-dev": {
                "cucumber/cucumber": "dev-gherkin-22.0.0",
                "phpunit/phpunit": "~8|~9",
                "symfony/yaml": "~3|~4|~5"
            },
            "suggest": {
                "symfony/yaml": "If you want to parse features, represented in YAML files"
            },
            "type": "library",
            "extra": {
                "branch-alias": {
                    "dev-master": "4.x-dev"
                }
            },
            "autoload": {
                "psr-0": {
                    "Behat\\Gherkin": "src/"
                }
            },
            "notification-url": "https://packagist.org/downloads/",
            "license": [
                "MIT"
            ],
            "authors": [
                {
                    "name": "Konstantin Kudryashov",
                    "email": "ever.zet@gmail.com",
                    "homepage": "http://everzet.com"
                }
            ],
            "description": "Gherkin DSL parser for PHP",
            "homepage": "http://behat.org/",
            "keywords": [
                "BDD",
                "Behat",
                "Cucumber",
                "DSL",
                "gherkin",
                "parser"
            ],
            "support": {
                "issues": "https://github.com/Behat/Gherkin/issues",
                "source": "https://github.com/Behat/Gherkin/tree/v4.9.0"
            },
            "time": "2021-10-12T13:05:09+00:00"
        },
        {
            "name": "codeception/codeception",
            "version": "4.1.29",
            "source": {
                "type": "git",
                "url": "https://github.com/Codeception/Codeception.git",
                "reference": "f8dec8f2bf5347cc596aaf141753f4fb2504c17c"
            },
            "dist": {
                "type": "zip",
                "url": "https://api.github.com/repos/Codeception/Codeception/zipball/f8dec8f2bf5347cc596aaf141753f4fb2504c17c",
                "reference": "f8dec8f2bf5347cc596aaf141753f4fb2504c17c",
                "shasum": ""
            },
            "require": {
                "behat/gherkin": "^4.4.0",
                "codeception/lib-asserts": "^1.0 | 2.0.*@dev",
                "codeception/phpunit-wrapper": ">6.0.15 <6.1.0 | ^6.6.1 | ^7.7.1 | ^8.1.1 | ^9.0",
                "codeception/stub": "^2.0 | ^3.0 | ^4.0",
                "ext-curl": "*",
                "ext-json": "*",
                "ext-mbstring": "*",
                "guzzlehttp/psr7": "^1.4 | ^2.0",
                "php": ">=5.6.0 <9.0",
                "symfony/console": ">=2.7 <6.0",
                "symfony/css-selector": ">=2.7 <6.0",
                "symfony/event-dispatcher": ">=2.7 <6.0",
                "symfony/finder": ">=2.7 <6.0",
                "symfony/yaml": ">=2.7 <6.0"
            },
            "require-dev": {
                "codeception/module-asserts": "^1.0 | 2.0.*@dev",
                "codeception/module-cli": "^1.0 | 2.0.*@dev",
                "codeception/module-db": "^1.0 | 2.0.*@dev",
                "codeception/module-filesystem": "^1.0 | 2.0.*@dev",
                "codeception/module-phpbrowser": "^1.0 | 2.0.*@dev",
                "codeception/specify": "~0.3",
                "codeception/util-universalframework": "*@dev",
                "monolog/monolog": "~1.8",
                "squizlabs/php_codesniffer": "~2.0",
                "symfony/process": ">=2.7 <6.0",
                "vlucas/phpdotenv": "^2.0 | ^3.0 | ^4.0 | ^5.0"
            },
            "suggest": {
                "codeception/specify": "BDD-style code blocks",
                "codeception/verify": "BDD-style assertions",
                "hoa/console": "For interactive console functionality",
                "stecman/symfony-console-completion": "For BASH autocompletion",
                "symfony/phpunit-bridge": "For phpunit-bridge support"
            },
            "bin": [
                "codecept"
            ],
            "type": "library",
            "extra": {
                "branch-alias": []
            },
            "autoload": {
                "files": [
                    "functions.php"
                ],
                "psr-4": {
                    "Codeception\\": "src/Codeception",
                    "Codeception\\Extension\\": "ext"
                }
            },
            "notification-url": "https://packagist.org/downloads/",
            "license": [
                "MIT"
            ],
            "authors": [
                {
                    "name": "Michael Bodnarchuk",
                    "email": "davert@mail.ua",
                    "homepage": "http://codegyre.com"
                }
            ],
            "description": "BDD-style testing framework",
            "homepage": "http://codeception.com/",
            "keywords": [
                "BDD",
                "TDD",
                "acceptance testing",
                "functional testing",
                "unit testing"
            ],
            "support": {
                "issues": "https://github.com/Codeception/Codeception/issues",
                "source": "https://github.com/Codeception/Codeception/tree/4.1.29"
            },
            "funding": [
                {
                    "url": "https://opencollective.com/codeception",
                    "type": "open_collective"
                }
            ],
            "time": "2022-01-29T16:56:03+00:00"
        },
        {
            "name": "codeception/lib-asserts",
            "version": "1.13.2",
            "source": {
                "type": "git",
                "url": "https://github.com/Codeception/lib-asserts.git",
                "reference": "184231d5eab66bc69afd6b9429344d80c67a33b6"
            },
            "dist": {
                "type": "zip",
                "url": "https://api.github.com/repos/Codeception/lib-asserts/zipball/184231d5eab66bc69afd6b9429344d80c67a33b6",
                "reference": "184231d5eab66bc69afd6b9429344d80c67a33b6",
                "shasum": ""
            },
            "require": {
                "codeception/phpunit-wrapper": ">6.0.15 <6.1.0 | ^6.6.1 | ^7.7.1 | ^8.0.3 | ^9.0",
                "ext-dom": "*",
                "php": ">=5.6.0 <9.0"
            },
            "type": "library",
            "autoload": {
                "classmap": [
                    "src/"
                ]
            },
            "notification-url": "https://packagist.org/downloads/",
            "license": [
                "MIT"
            ],
            "authors": [
                {
                    "name": "Michael Bodnarchuk",
                    "email": "davert@mail.ua",
                    "homepage": "http://codegyre.com"
                },
                {
                    "name": "Gintautas Miselis"
                },
                {
                    "name": "Gustavo Nieves",
                    "homepage": "https://medium.com/@ganieves"
                }
            ],
            "description": "Assertion methods used by Codeception core and Asserts module",
            "homepage": "https://codeception.com/",
            "keywords": [
                "codeception"
            ],
            "support": {
                "issues": "https://github.com/Codeception/lib-asserts/issues",
                "source": "https://github.com/Codeception/lib-asserts/tree/1.13.2"
            },
            "time": "2020-10-21T16:26:20+00:00"
        },
        {
            "name": "codeception/lib-innerbrowser",
            "version": "1.5.1",
            "source": {
                "type": "git",
                "url": "https://github.com/Codeception/lib-innerbrowser.git",
                "reference": "31b4b56ad53c3464fcb2c0a14d55a51a201bd3c2"
            },
            "dist": {
                "type": "zip",
                "url": "https://api.github.com/repos/Codeception/lib-innerbrowser/zipball/31b4b56ad53c3464fcb2c0a14d55a51a201bd3c2",
                "reference": "31b4b56ad53c3464fcb2c0a14d55a51a201bd3c2",
                "shasum": ""
            },
            "require": {
                "codeception/codeception": "4.*@dev",
                "ext-dom": "*",
                "ext-json": "*",
                "ext-mbstring": "*",
                "php": ">=5.6.0 <9.0",
                "symfony/browser-kit": ">=2.7 <6.0",
                "symfony/dom-crawler": ">=2.7 <6.0"
            },
            "conflict": {
                "codeception/codeception": "<4.0"
            },
            "require-dev": {
                "codeception/util-universalframework": "dev-master"
            },
            "type": "library",
            "autoload": {
                "classmap": [
                    "src/"
                ]
            },
            "notification-url": "https://packagist.org/downloads/",
            "license": [
                "MIT"
            ],
            "authors": [
                {
                    "name": "Michael Bodnarchuk",
                    "email": "davert@mail.ua",
                    "homepage": "http://codegyre.com"
                },
                {
                    "name": "Gintautas Miselis"
                }
            ],
            "description": "Parent library for all Codeception framework modules and PhpBrowser",
            "homepage": "https://codeception.com/",
            "keywords": [
                "codeception"
            ],
            "support": {
                "issues": "https://github.com/Codeception/lib-innerbrowser/issues",
                "source": "https://github.com/Codeception/lib-innerbrowser/tree/1.5.1"
            },
            "time": "2021-08-30T15:21:42+00:00"
        },
        {
            "name": "codeception/module-asserts",
            "version": "1.3.1",
            "source": {
                "type": "git",
                "url": "https://github.com/Codeception/module-asserts.git",
                "reference": "59374f2fef0cabb9e8ddb53277e85cdca74328de"
            },
            "dist": {
                "type": "zip",
                "url": "https://api.github.com/repos/Codeception/module-asserts/zipball/59374f2fef0cabb9e8ddb53277e85cdca74328de",
                "reference": "59374f2fef0cabb9e8ddb53277e85cdca74328de",
                "shasum": ""
            },
            "require": {
                "codeception/codeception": "*@dev",
                "codeception/lib-asserts": "^1.13.1",
                "php": ">=5.6.0 <9.0"
            },
            "conflict": {
                "codeception/codeception": "<4.0"
            },
            "type": "library",
            "autoload": {
                "classmap": [
                    "src/"
                ]
            },
            "notification-url": "https://packagist.org/downloads/",
            "license": [
                "MIT"
            ],
            "authors": [
                {
                    "name": "Michael Bodnarchuk"
                },
                {
                    "name": "Gintautas Miselis"
                },
                {
                    "name": "Gustavo Nieves",
                    "homepage": "https://medium.com/@ganieves"
                }
            ],
            "description": "Codeception module containing various assertions",
            "homepage": "https://codeception.com/",
            "keywords": [
                "assertions",
                "asserts",
                "codeception"
            ],
            "support": {
                "issues": "https://github.com/Codeception/module-asserts/issues",
                "source": "https://github.com/Codeception/module-asserts/tree/1.3.1"
            },
            "time": "2020-10-21T16:48:15+00:00"
        },
        {
            "name": "codeception/module-datafactory",
            "version": "1.1.0",
            "source": {
                "type": "git",
                "url": "https://github.com/Codeception/module-datafactory.git",
                "reference": "cf66d54f4084969659ef7fb86409c11d451d7af6"
            },
            "dist": {
                "type": "zip",
                "url": "https://api.github.com/repos/Codeception/module-datafactory/zipball/cf66d54f4084969659ef7fb86409c11d451d7af6",
                "reference": "cf66d54f4084969659ef7fb86409c11d451d7af6",
                "shasum": ""
            },
            "require": {
                "codeception/codeception": "^4.0",
                "league/factory-muffin": "^3.0",
                "league/factory-muffin-faker": "^2.1",
                "php": ">=5.6.0 <9.0"
            },
            "type": "library",
            "autoload": {
                "classmap": [
                    "src/"
                ]
            },
            "notification-url": "https://packagist.org/downloads/",
            "license": [
                "MIT"
            ],
            "authors": [
                {
                    "name": "Michael Bodnarchuk"
                }
            ],
            "description": "DataFactory module for Codeception",
            "homepage": "http://codeception.com/",
            "keywords": [
                "codeception"
            ],
            "support": {
                "issues": "https://github.com/Codeception/module-datafactory/issues",
                "source": "https://github.com/Codeception/module-datafactory/tree/1.1.0"
            },
            "time": "2021-03-16T19:42:07+00:00"
        },
        {
            "name": "codeception/module-phpbrowser",
            "version": "1.0.2",
            "source": {
                "type": "git",
                "url": "https://github.com/Codeception/module-phpbrowser.git",
                "reference": "770a6be4160a5c0c08d100dd51bff35f6056bbf1"
            },
            "dist": {
                "type": "zip",
                "url": "https://api.github.com/repos/Codeception/module-phpbrowser/zipball/770a6be4160a5c0c08d100dd51bff35f6056bbf1",
                "reference": "770a6be4160a5c0c08d100dd51bff35f6056bbf1",
                "shasum": ""
            },
            "require": {
                "codeception/codeception": "^4.0",
                "codeception/lib-innerbrowser": "^1.3",
                "guzzlehttp/guzzle": "^6.3|^7.0",
                "php": ">=5.6.0 <9.0"
            },
            "conflict": {
                "codeception/codeception": "<4.0"
            },
            "require-dev": {
                "codeception/module-rest": "^1.0"
            },
            "suggest": {
                "codeception/phpbuiltinserver": "Start and stop PHP built-in web server for your tests"
            },
            "type": "library",
            "autoload": {
                "classmap": [
                    "src/"
                ]
            },
            "notification-url": "https://packagist.org/downloads/",
            "license": [
                "MIT"
            ],
            "authors": [
                {
                    "name": "Michael Bodnarchuk"
                },
                {
                    "name": "Gintautas Miselis"
                }
            ],
            "description": "Codeception module for testing web application over HTTP",
            "homepage": "http://codeception.com/",
            "keywords": [
                "codeception",
                "functional-testing",
                "http"
            ],
            "support": {
                "issues": "https://github.com/Codeception/module-phpbrowser/issues",
                "source": "https://github.com/Codeception/module-phpbrowser/tree/1.0.2"
            },
            "time": "2020-10-24T15:29:28+00:00"
        },
        {
            "name": "codeception/module-rest",
            "version": "1.4.2",
            "source": {
                "type": "git",
                "url": "https://github.com/Codeception/module-rest.git",
                "reference": "9cd7a87fd9343494e7782f7bdb51687c25046917"
            },
            "dist": {
                "type": "zip",
                "url": "https://api.github.com/repos/Codeception/module-rest/zipball/9cd7a87fd9343494e7782f7bdb51687c25046917",
                "reference": "9cd7a87fd9343494e7782f7bdb51687c25046917",
                "shasum": ""
            },
            "require": {
                "codeception/codeception": "^4.0",
                "justinrainbow/json-schema": "~5.2.9",
                "php": ">=5.6.6 <9.0",
                "softcreatr/jsonpath": "^0.5 || ^0.7"
            },
            "require-dev": {
                "codeception/lib-innerbrowser": "^1.0",
                "codeception/util-universalframework": "^1.0"
            },
            "suggest": {
                "aws/aws-sdk-php": "For using AWS Auth"
            },
            "type": "library",
            "autoload": {
                "classmap": [
                    "src/"
                ]
            },
            "notification-url": "https://packagist.org/downloads/",
            "license": [
                "MIT"
            ],
            "authors": [
                {
                    "name": "Gintautas Miselis"
                }
            ],
            "description": "REST module for Codeception",
            "homepage": "http://codeception.com/",
            "keywords": [
                "codeception",
                "rest"
            ],
            "support": {
                "issues": "https://github.com/Codeception/module-rest/issues",
                "source": "https://github.com/Codeception/module-rest/tree/1.4.2"
            },
            "time": "2021-11-18T18:58:15+00:00"
        },
        {
            "name": "codeception/module-yii2",
            "version": "1.1.5",
            "source": {
                "type": "git",
                "url": "https://github.com/Codeception/module-yii2.git",
                "reference": "14269d059b8eaedf3d414a673907bd874cd4ed04"
            },
            "dist": {
                "type": "zip",
                "url": "https://api.github.com/repos/Codeception/module-yii2/zipball/14269d059b8eaedf3d414a673907bd874cd4ed04",
                "reference": "14269d059b8eaedf3d414a673907bd874cd4ed04",
                "shasum": ""
            },
            "require": {
                "codeception/codeception": "^4.0",
                "codeception/lib-innerbrowser": "^1.0",
                "php": ">=5.6.0 <=8.1 | ~8.1.0"
            },
            "require-dev": {
                "codeception/module-asserts": "^1.3",
                "codeception/module-filesystem": "^1.0",
                "codeception/verify": "<2",
                "codemix/yii2-localeurls": "^1.7",
                "yiisoft/yii2": "dev-master",
                "yiisoft/yii2-app-advanced": "dev-master"
            },
            "type": "library",
            "autoload": {
                "classmap": [
                    "src/"
                ]
            },
            "notification-url": "https://packagist.org/downloads/",
            "license": [
                "MIT"
            ],
            "authors": [
                {
                    "name": "Alexander Makarov"
                },
                {
                    "name": "Sam Mouse"
                },
                {
                    "name": "Michael Bodnarchuk"
                }
            ],
            "description": "Codeception module for Yii2 framework",
            "homepage": "http://codeception.com/",
            "keywords": [
                "codeception",
                "yii2"
            ],
            "support": {
                "issues": "https://github.com/Codeception/module-yii2/issues",
                "source": "https://github.com/Codeception/module-yii2/tree/1.1.5"
            },
            "time": "2021-12-30T09:16:01+00:00"
        },
        {
            "name": "codeception/phpunit-wrapper",
            "version": "9.0.7",
            "source": {
                "type": "git",
                "url": "https://github.com/Codeception/phpunit-wrapper.git",
                "reference": "7d6b1a5ea4ed28d010e5d36b993db813eb49710b"
            },
            "dist": {
                "type": "zip",
                "url": "https://api.github.com/repos/Codeception/phpunit-wrapper/zipball/7d6b1a5ea4ed28d010e5d36b993db813eb49710b",
                "reference": "7d6b1a5ea4ed28d010e5d36b993db813eb49710b",
                "shasum": ""
            },
            "require": {
                "php": ">=7.2",
                "phpunit/phpunit": "^9.0"
            },
            "require-dev": {
                "codeception/specify": "*",
                "consolidation/robo": "^3.0.0-alpha3",
                "vlucas/phpdotenv": "^3.0"
            },
            "type": "library",
            "autoload": {
                "psr-4": {
                    "Codeception\\PHPUnit\\": "src/"
                }
            },
            "notification-url": "https://packagist.org/downloads/",
            "license": [
                "MIT"
            ],
            "authors": [
                {
                    "name": "Davert",
                    "email": "davert.php@resend.cc"
                },
                {
                    "name": "Naktibalda"
                }
            ],
            "description": "PHPUnit classes used by Codeception",
            "support": {
                "issues": "https://github.com/Codeception/phpunit-wrapper/issues",
                "source": "https://github.com/Codeception/phpunit-wrapper/tree/9.0.7"
            },
            "time": "2022-01-26T14:43:10+00:00"
        },
        {
            "name": "codeception/stub",
            "version": "4.0.2",
            "source": {
                "type": "git",
                "url": "https://github.com/Codeception/Stub.git",
                "reference": "18a148dacd293fc7b044042f5aa63a82b08bff5d"
            },
            "dist": {
                "type": "zip",
                "url": "https://api.github.com/repos/Codeception/Stub/zipball/18a148dacd293fc7b044042f5aa63a82b08bff5d",
                "reference": "18a148dacd293fc7b044042f5aa63a82b08bff5d",
                "shasum": ""
            },
            "require": {
                "php": "^7.4 | ^8.0",
                "phpunit/phpunit": "^8.4 | ^9.0 | ^10.0 | 10.0.x-dev"
            },
            "require-dev": {
                "consolidation/robo": "^3.0"
            },
            "type": "library",
            "autoload": {
                "psr-4": {
                    "Codeception\\": "src/"
                }
            },
            "notification-url": "https://packagist.org/downloads/",
            "license": [
                "MIT"
            ],
            "description": "Flexible Stub wrapper for PHPUnit's Mock Builder",
            "support": {
                "issues": "https://github.com/Codeception/Stub/issues",
                "source": "https://github.com/Codeception/Stub/tree/4.0.2"
            },
            "time": "2022-01-31T19:25:15+00:00"
        },
        {
            "name": "doctrine/instantiator",
            "version": "1.4.0",
            "source": {
                "type": "git",
                "url": "https://github.com/doctrine/instantiator.git",
                "reference": "d56bf6102915de5702778fe20f2de3b2fe570b5b"
            },
            "dist": {
                "type": "zip",
                "url": "https://api.github.com/repos/doctrine/instantiator/zipball/d56bf6102915de5702778fe20f2de3b2fe570b5b",
                "reference": "d56bf6102915de5702778fe20f2de3b2fe570b5b",
                "shasum": ""
            },
            "require": {
                "php": "^7.1 || ^8.0"
            },
            "require-dev": {
                "doctrine/coding-standard": "^8.0",
                "ext-pdo": "*",
                "ext-phar": "*",
                "phpbench/phpbench": "^0.13 || 1.0.0-alpha2",
                "phpstan/phpstan": "^0.12",
                "phpstan/phpstan-phpunit": "^0.12",
                "phpunit/phpunit": "^7.0 || ^8.0 || ^9.0"
            },
            "type": "library",
            "autoload": {
                "psr-4": {
                    "Doctrine\\Instantiator\\": "src/Doctrine/Instantiator/"
                }
            },
            "notification-url": "https://packagist.org/downloads/",
            "license": [
                "MIT"
            ],
            "authors": [
                {
                    "name": "Marco Pivetta",
                    "email": "ocramius@gmail.com",
                    "homepage": "https://ocramius.github.io/"
                }
            ],
            "description": "A small, lightweight utility to instantiate objects in PHP without invoking their constructors",
            "homepage": "https://www.doctrine-project.org/projects/instantiator.html",
            "keywords": [
                "constructor",
                "instantiate"
            ],
            "support": {
                "issues": "https://github.com/doctrine/instantiator/issues",
                "source": "https://github.com/doctrine/instantiator/tree/1.4.0"
            },
            "funding": [
                {
                    "url": "https://www.doctrine-project.org/sponsorship.html",
                    "type": "custom"
                },
                {
                    "url": "https://www.patreon.com/phpdoctrine",
                    "type": "patreon"
                },
                {
                    "url": "https://tidelift.com/funding/github/packagist/doctrine%2Finstantiator",
                    "type": "tidelift"
                }
            ],
            "time": "2020-11-10T18:47:58+00:00"
        },
        {
            "name": "fakerphp/faker",
            "version": "v1.19.0",
            "source": {
                "type": "git",
                "url": "https://github.com/FakerPHP/Faker.git",
                "reference": "d7f08a622b3346766325488aa32ddc93ccdecc75"
            },
            "dist": {
                "type": "zip",
                "url": "https://api.github.com/repos/FakerPHP/Faker/zipball/d7f08a622b3346766325488aa32ddc93ccdecc75",
                "reference": "d7f08a622b3346766325488aa32ddc93ccdecc75",
                "shasum": ""
            },
            "require": {
                "php": "^7.1 || ^8.0",
                "psr/container": "^1.0 || ^2.0",
                "symfony/deprecation-contracts": "^2.2 || ^3.0"
            },
            "conflict": {
                "fzaninotto/faker": "*"
            },
            "require-dev": {
                "bamarni/composer-bin-plugin": "^1.4.1",
                "doctrine/persistence": "^1.3 || ^2.0",
                "ext-intl": "*",
                "symfony/phpunit-bridge": "^4.4 || ^5.2"
            },
            "suggest": {
                "doctrine/orm": "Required to use Faker\\ORM\\Doctrine",
                "ext-curl": "Required by Faker\\Provider\\Image to download images.",
                "ext-dom": "Required by Faker\\Provider\\HtmlLorem for generating random HTML.",
                "ext-iconv": "Required by Faker\\Provider\\ru_RU\\Text::realText() for generating real Russian text.",
                "ext-mbstring": "Required for multibyte Unicode string functionality."
            },
            "type": "library",
            "extra": {
                "branch-alias": {
                    "dev-main": "v1.19-dev"
                }
            },
            "autoload": {
                "psr-4": {
                    "Faker\\": "src/Faker/"
                }
            },
            "notification-url": "https://packagist.org/downloads/",
            "license": [
                "MIT"
            ],
            "authors": [
                {
                    "name": "François Zaninotto"
                }
            ],
            "description": "Faker is a PHP library that generates fake data for you.",
            "keywords": [
                "data",
                "faker",
                "fixtures"
            ],
            "support": {
                "issues": "https://github.com/FakerPHP/Faker/issues",
                "source": "https://github.com/FakerPHP/Faker/tree/v1.19.0"
            },
            "time": "2022-02-02T17:38:57+00:00"
        },
        {
            "name": "graham-campbell/result-type",
            "version": "v1.0.4",
            "source": {
                "type": "git",
                "url": "https://github.com/GrahamCampbell/Result-Type.git",
                "reference": "0690bde05318336c7221785f2a932467f98b64ca"
            },
            "dist": {
                "type": "zip",
                "url": "https://api.github.com/repos/GrahamCampbell/Result-Type/zipball/0690bde05318336c7221785f2a932467f98b64ca",
                "reference": "0690bde05318336c7221785f2a932467f98b64ca",
                "shasum": ""
            },
            "require": {
                "php": "^7.0 || ^8.0",
                "phpoption/phpoption": "^1.8"
            },
            "require-dev": {
                "phpunit/phpunit": "^6.5.14 || ^7.5.20 || ^8.5.19 || ^9.5.8"
            },
            "type": "library",
            "autoload": {
                "psr-4": {
                    "GrahamCampbell\\ResultType\\": "src/"
                }
            },
            "notification-url": "https://packagist.org/downloads/",
            "license": [
                "MIT"
            ],
            "authors": [
                {
                    "name": "Graham Campbell",
                    "email": "hello@gjcampbell.co.uk",
                    "homepage": "https://github.com/GrahamCampbell"
                }
            ],
            "description": "An Implementation Of The Result Type",
            "keywords": [
                "Graham Campbell",
                "GrahamCampbell",
                "Result Type",
                "Result-Type",
                "result"
            ],
            "support": {
                "issues": "https://github.com/GrahamCampbell/Result-Type/issues",
                "source": "https://github.com/GrahamCampbell/Result-Type/tree/v1.0.4"
            },
            "funding": [
                {
                    "url": "https://github.com/GrahamCampbell",
                    "type": "github"
                },
                {
                    "url": "https://tidelift.com/funding/github/packagist/graham-campbell/result-type",
                    "type": "tidelift"
                }
            ],
            "time": "2021-11-21T21:41:47+00:00"
        },
        {
            "name": "league/factory-muffin",
            "version": "v3.3.0",
            "source": {
                "type": "git",
                "url": "https://github.com/thephpleague/factory-muffin.git",
                "reference": "62c8c31d47667523da14e83df36cc897d34173cd"
            },
            "dist": {
                "type": "zip",
                "url": "https://api.github.com/repos/thephpleague/factory-muffin/zipball/62c8c31d47667523da14e83df36cc897d34173cd",
                "reference": "62c8c31d47667523da14e83df36cc897d34173cd",
                "shasum": ""
            },
            "require": {
                "php": ">=5.4.0"
            },
            "replace": {
                "zizaco/factory-muff": "self.version"
            },
            "require-dev": {
                "doctrine/orm": "^2.5",
                "illuminate/database": "5.0.* || 5.1.* || 5.5.* || ^6.0",
                "league/factory-muffin-faker": "^2.3",
                "phpunit/phpunit": "^4.8.36 || ^5.7.27 || ^6.5.14 || ^7.5.20"
            },
            "suggest": {
                "doctrine/orm": "Factory Muffin supports doctrine through the repository store.",
                "illuminate/database": "Factory Muffin supports eloquent through the model store.",
                "league/factory-muffin-faker": "Factory Muffin is very powerful together with faker."
            },
            "type": "library",
            "extra": {
                "branch-alias": {
                    "dev-master": "3.3-dev"
                }
            },
            "autoload": {
                "psr-4": {
                    "League\\FactoryMuffin\\": "src/"
                }
            },
            "notification-url": "https://packagist.org/downloads/",
            "license": [
                "MIT"
            ],
            "authors": [
                {
                    "name": "Graham Campbell",
                    "email": "graham@alt-three.com"
                },
                {
                    "name": "Scott Robertson",
                    "email": "scottymeuk@gmail.com"
                }
            ],
            "description": "The goal of this package is to enable the rapid creation of objects for the purpose of testing.",
            "homepage": "http://factory-muffin.thephpleague.com/",
            "keywords": [
                "factory",
                "testing"
            ],
            "support": {
                "issues": "https://github.com/thephpleague/factory-muffin/issues",
                "source": "https://github.com/thephpleague/factory-muffin/tree/v3.3.0"
            },
            "funding": [
                {
                    "url": "https://github.com/GrahamCampbell",
                    "type": "github"
                },
                {
                    "url": "https://tidelift.com/funding/github/packagist/league/factory-muffin",
                    "type": "tidelift"
                }
            ],
            "time": "2020-12-13T18:38:47+00:00"
        },
        {
            "name": "league/factory-muffin-faker",
            "version": "v2.3.0",
            "source": {
                "type": "git",
                "url": "https://github.com/thephpleague/factory-muffin-faker.git",
                "reference": "258068c840e8fdc45d1cb1636a0890e92f2e864a"
            },
            "dist": {
                "type": "zip",
                "url": "https://api.github.com/repos/thephpleague/factory-muffin-faker/zipball/258068c840e8fdc45d1cb1636a0890e92f2e864a",
                "reference": "258068c840e8fdc45d1cb1636a0890e92f2e864a",
                "shasum": ""
            },
            "require": {
                "fakerphp/faker": "^1.9.1",
                "php": ">=5.4.0"
            },
            "require-dev": {
                "phpunit/phpunit": "^4.8.36 || ^5.7.27 || ^6.5.14 || ^7.5.20"
            },
            "type": "library",
            "extra": {
                "branch-alias": {
                    "dev-master": "2.3-dev"
                }
            },
            "autoload": {
                "psr-4": {
                    "League\\FactoryMuffin\\Faker\\": "src/"
                }
            },
            "notification-url": "https://packagist.org/downloads/",
            "license": [
                "MIT"
            ],
            "authors": [
                {
                    "name": "Graham Campbell",
                    "email": "graham@alt-three.com"
                }
            ],
            "description": "The goal of this package is to wrap faker to make it super easy to use with factory muffin.",
            "homepage": "http://factory-muffin.thephpleague.com/",
            "keywords": [
                "factory",
                "faker",
                "testing"
            ],
            "support": {
                "issues": "https://github.com/thephpleague/factory-muffin-faker/issues",
                "source": "https://github.com/thephpleague/factory-muffin-faker/tree/v2.3.0"
            },
            "funding": [
                {
                    "url": "https://github.com/GrahamCampbell",
                    "type": "github"
                },
                {
                    "url": "https://tidelift.com/funding/github/packagist/league/factory-muffin-faker",
                    "type": "tidelift"
                }
            ],
            "time": "2020-12-13T15:53:28+00:00"
        },
        {
            "name": "myclabs/deep-copy",
            "version": "1.10.2",
            "source": {
                "type": "git",
                "url": "https://github.com/myclabs/DeepCopy.git",
                "reference": "776f831124e9c62e1a2c601ecc52e776d8bb7220"
            },
            "dist": {
                "type": "zip",
                "url": "https://api.github.com/repos/myclabs/DeepCopy/zipball/776f831124e9c62e1a2c601ecc52e776d8bb7220",
                "reference": "776f831124e9c62e1a2c601ecc52e776d8bb7220",
                "shasum": ""
            },
            "require": {
                "php": "^7.1 || ^8.0"
            },
            "require-dev": {
                "doctrine/collections": "^1.0",
                "doctrine/common": "^2.6",
                "phpunit/phpunit": "^7.1"
            },
            "type": "library",
            "autoload": {
                "files": [
                    "src/DeepCopy/deep_copy.php"
                ],
                "psr-4": {
                    "DeepCopy\\": "src/DeepCopy/"
                }
            },
            "notification-url": "https://packagist.org/downloads/",
            "license": [
                "MIT"
            ],
            "description": "Create deep copies (clones) of your objects",
            "keywords": [
                "clone",
                "copy",
                "duplicate",
                "object",
                "object graph"
            ],
            "support": {
                "issues": "https://github.com/myclabs/DeepCopy/issues",
                "source": "https://github.com/myclabs/DeepCopy/tree/1.10.2"
            },
            "funding": [
                {
                    "url": "https://tidelift.com/funding/github/packagist/myclabs/deep-copy",
                    "type": "tidelift"
                }
            ],
            "time": "2020-11-13T09:40:50+00:00"
        },
        {
            "name": "nikic/php-parser",
            "version": "v4.13.2",
            "source": {
                "type": "git",
                "url": "https://github.com/nikic/PHP-Parser.git",
                "reference": "210577fe3cf7badcc5814d99455df46564f3c077"
            },
            "dist": {
                "type": "zip",
                "url": "https://api.github.com/repos/nikic/PHP-Parser/zipball/210577fe3cf7badcc5814d99455df46564f3c077",
                "reference": "210577fe3cf7badcc5814d99455df46564f3c077",
                "shasum": ""
            },
            "require": {
                "ext-tokenizer": "*",
                "php": ">=7.0"
            },
            "require-dev": {
                "ircmaxell/php-yacc": "^0.0.7",
                "phpunit/phpunit": "^6.5 || ^7.0 || ^8.0 || ^9.0"
            },
            "bin": [
                "bin/php-parse"
            ],
            "type": "library",
            "extra": {
                "branch-alias": {
                    "dev-master": "4.9-dev"
                }
            },
            "autoload": {
                "psr-4": {
                    "PhpParser\\": "lib/PhpParser"
                }
            },
            "notification-url": "https://packagist.org/downloads/",
            "license": [
                "BSD-3-Clause"
            ],
            "authors": [
                {
                    "name": "Nikita Popov"
                }
            ],
            "description": "A PHP parser written in PHP",
            "keywords": [
                "parser",
                "php"
            ],
            "support": {
                "issues": "https://github.com/nikic/PHP-Parser/issues",
                "source": "https://github.com/nikic/PHP-Parser/tree/v4.13.2"
            },
            "time": "2021-11-30T19:35:32+00:00"
        },
        {
            "name": "phar-io/manifest",
            "version": "2.0.3",
            "source": {
                "type": "git",
                "url": "https://github.com/phar-io/manifest.git",
                "reference": "97803eca37d319dfa7826cc2437fc020857acb53"
            },
            "dist": {
                "type": "zip",
                "url": "https://api.github.com/repos/phar-io/manifest/zipball/97803eca37d319dfa7826cc2437fc020857acb53",
                "reference": "97803eca37d319dfa7826cc2437fc020857acb53",
                "shasum": ""
            },
            "require": {
                "ext-dom": "*",
                "ext-phar": "*",
                "ext-xmlwriter": "*",
                "phar-io/version": "^3.0.1",
                "php": "^7.2 || ^8.0"
            },
            "type": "library",
            "extra": {
                "branch-alias": {
                    "dev-master": "2.0.x-dev"
                }
            },
            "autoload": {
                "classmap": [
                    "src/"
                ]
            },
            "notification-url": "https://packagist.org/downloads/",
            "license": [
                "BSD-3-Clause"
            ],
            "authors": [
                {
                    "name": "Arne Blankerts",
                    "email": "arne@blankerts.de",
                    "role": "Developer"
                },
                {
                    "name": "Sebastian Heuer",
                    "email": "sebastian@phpeople.de",
                    "role": "Developer"
                },
                {
                    "name": "Sebastian Bergmann",
                    "email": "sebastian@phpunit.de",
                    "role": "Developer"
                }
            ],
            "description": "Component for reading phar.io manifest information from a PHP Archive (PHAR)",
            "support": {
                "issues": "https://github.com/phar-io/manifest/issues",
                "source": "https://github.com/phar-io/manifest/tree/2.0.3"
            },
            "time": "2021-07-20T11:28:43+00:00"
        },
        {
            "name": "phar-io/version",
            "version": "3.1.1",
            "source": {
                "type": "git",
                "url": "https://github.com/phar-io/version.git",
                "reference": "15a90844ad40f127afd244c0cad228de2a80052a"
            },
            "dist": {
                "type": "zip",
                "url": "https://api.github.com/repos/phar-io/version/zipball/15a90844ad40f127afd244c0cad228de2a80052a",
                "reference": "15a90844ad40f127afd244c0cad228de2a80052a",
                "shasum": ""
            },
            "require": {
                "php": "^7.2 || ^8.0"
            },
            "type": "library",
            "autoload": {
                "classmap": [
                    "src/"
                ]
            },
            "notification-url": "https://packagist.org/downloads/",
            "license": [
                "BSD-3-Clause"
            ],
            "authors": [
                {
                    "name": "Arne Blankerts",
                    "email": "arne@blankerts.de",
                    "role": "Developer"
                },
                {
                    "name": "Sebastian Heuer",
                    "email": "sebastian@phpeople.de",
                    "role": "Developer"
                },
                {
                    "name": "Sebastian Bergmann",
                    "email": "sebastian@phpunit.de",
                    "role": "Developer"
                }
            ],
            "description": "Library for handling version information and constraints",
            "support": {
                "issues": "https://github.com/phar-io/version/issues",
                "source": "https://github.com/phar-io/version/tree/3.1.1"
            },
            "time": "2022-02-07T21:56:48+00:00"
        },
        {
            "name": "phpoption/phpoption",
            "version": "1.8.1",
            "source": {
                "type": "git",
                "url": "https://github.com/schmittjoh/php-option.git",
                "reference": "eab7a0df01fe2344d172bff4cd6dbd3f8b84ad15"
            },
            "dist": {
                "type": "zip",
                "url": "https://api.github.com/repos/schmittjoh/php-option/zipball/eab7a0df01fe2344d172bff4cd6dbd3f8b84ad15",
                "reference": "eab7a0df01fe2344d172bff4cd6dbd3f8b84ad15",
                "shasum": ""
            },
            "require": {
                "php": "^7.0 || ^8.0"
            },
            "require-dev": {
                "bamarni/composer-bin-plugin": "^1.4.1",
                "phpunit/phpunit": "^6.5.14 || ^7.5.20 || ^8.5.19 || ^9.5.8"
            },
            "type": "library",
            "extra": {
                "branch-alias": {
                    "dev-master": "1.8-dev"
                }
            },
            "autoload": {
                "psr-4": {
                    "PhpOption\\": "src/PhpOption/"
                }
            },
            "notification-url": "https://packagist.org/downloads/",
            "license": [
                "Apache-2.0"
            ],
            "authors": [
                {
                    "name": "Johannes M. Schmitt",
                    "email": "schmittjoh@gmail.com",
                    "homepage": "https://github.com/schmittjoh"
                },
                {
                    "name": "Graham Campbell",
                    "email": "hello@gjcampbell.co.uk",
                    "homepage": "https://github.com/GrahamCampbell"
                }
            ],
            "description": "Option Type for PHP",
            "keywords": [
                "language",
                "option",
                "php",
                "type"
            ],
            "support": {
                "issues": "https://github.com/schmittjoh/php-option/issues",
                "source": "https://github.com/schmittjoh/php-option/tree/1.8.1"
            },
            "funding": [
                {
                    "url": "https://github.com/GrahamCampbell",
                    "type": "github"
                },
                {
                    "url": "https://tidelift.com/funding/github/packagist/phpoption/phpoption",
                    "type": "tidelift"
                }
            ],
            "time": "2021-12-04T23:24:31+00:00"
        },
        {
            "name": "phpspec/prophecy",
            "version": "v1.15.0",
            "source": {
                "type": "git",
                "url": "https://github.com/phpspec/prophecy.git",
                "reference": "bbcd7380b0ebf3961ee21409db7b38bc31d69a13"
            },
            "dist": {
                "type": "zip",
                "url": "https://api.github.com/repos/phpspec/prophecy/zipball/bbcd7380b0ebf3961ee21409db7b38bc31d69a13",
                "reference": "bbcd7380b0ebf3961ee21409db7b38bc31d69a13",
                "shasum": ""
            },
            "require": {
                "doctrine/instantiator": "^1.2",
                "php": "^7.2 || ~8.0, <8.2",
                "phpdocumentor/reflection-docblock": "^5.2",
                "sebastian/comparator": "^3.0 || ^4.0",
                "sebastian/recursion-context": "^3.0 || ^4.0"
            },
            "require-dev": {
                "phpspec/phpspec": "^6.0 || ^7.0",
                "phpunit/phpunit": "^8.0 || ^9.0"
            },
            "type": "library",
            "extra": {
                "branch-alias": {
                    "dev-master": "1.x-dev"
                }
            },
            "autoload": {
                "psr-4": {
                    "Prophecy\\": "src/Prophecy"
                }
            },
            "notification-url": "https://packagist.org/downloads/",
            "license": [
                "MIT"
            ],
            "authors": [
                {
                    "name": "Konstantin Kudryashov",
                    "email": "ever.zet@gmail.com",
                    "homepage": "http://everzet.com"
                },
                {
                    "name": "Marcello Duarte",
                    "email": "marcello.duarte@gmail.com"
                }
            ],
            "description": "Highly opinionated mocking framework for PHP 5.3+",
            "homepage": "https://github.com/phpspec/prophecy",
            "keywords": [
                "Double",
                "Dummy",
                "fake",
                "mock",
                "spy",
                "stub"
            ],
            "support": {
                "issues": "https://github.com/phpspec/prophecy/issues",
                "source": "https://github.com/phpspec/prophecy/tree/v1.15.0"
            },
            "time": "2021-12-08T12:19:24+00:00"
        },
        {
            "name": "phpstan/phpstan",
            "version": "1.4.6",
            "source": {
                "type": "git",
                "url": "https://github.com/phpstan/phpstan.git",
                "reference": "8a7761f1c520e0dad6e04d862fdc697445457cfe"
            },
            "dist": {
                "type": "zip",
                "url": "https://api.github.com/repos/phpstan/phpstan/zipball/8a7761f1c520e0dad6e04d862fdc697445457cfe",
                "reference": "8a7761f1c520e0dad6e04d862fdc697445457cfe",
                "shasum": ""
            },
            "require": {
                "php": "^7.1|^8.0"
            },
            "conflict": {
                "phpstan/phpstan-shim": "*"
            },
            "bin": [
                "phpstan",
                "phpstan.phar"
            ],
            "type": "library",
            "extra": {
                "branch-alias": {
                    "dev-master": "1.4-dev"
                }
            },
            "autoload": {
                "files": [
                    "bootstrap.php"
                ]
            },
            "notification-url": "https://packagist.org/downloads/",
            "license": [
                "MIT"
            ],
            "description": "PHPStan - PHP Static Analysis Tool",
            "support": {
                "issues": "https://github.com/phpstan/phpstan/issues",
                "source": "https://github.com/phpstan/phpstan/tree/1.4.6"
            },
            "funding": [
                {
                    "url": "https://github.com/ondrejmirtes",
                    "type": "github"
                },
                {
                    "url": "https://github.com/phpstan",
                    "type": "github"
                },
                {
                    "url": "https://www.patreon.com/phpstan",
                    "type": "patreon"
                },
                {
                    "url": "https://tidelift.com/funding/github/packagist/phpstan/phpstan",
                    "type": "tidelift"
                }
            ],
            "time": "2022-02-06T12:56:13+00:00"
        },
        {
            "name": "phpunit/php-code-coverage",
            "version": "9.2.10",
            "source": {
                "type": "git",
                "url": "https://github.com/sebastianbergmann/php-code-coverage.git",
                "reference": "d5850aaf931743067f4bfc1ae4cbd06468400687"
            },
            "dist": {
                "type": "zip",
                "url": "https://api.github.com/repos/sebastianbergmann/php-code-coverage/zipball/d5850aaf931743067f4bfc1ae4cbd06468400687",
                "reference": "d5850aaf931743067f4bfc1ae4cbd06468400687",
                "shasum": ""
            },
            "require": {
                "ext-dom": "*",
                "ext-libxml": "*",
                "ext-xmlwriter": "*",
                "nikic/php-parser": "^4.13.0",
                "php": ">=7.3",
                "phpunit/php-file-iterator": "^3.0.3",
                "phpunit/php-text-template": "^2.0.2",
                "sebastian/code-unit-reverse-lookup": "^2.0.2",
                "sebastian/complexity": "^2.0",
                "sebastian/environment": "^5.1.2",
                "sebastian/lines-of-code": "^1.0.3",
                "sebastian/version": "^3.0.1",
                "theseer/tokenizer": "^1.2.0"
            },
            "require-dev": {
                "phpunit/phpunit": "^9.3"
            },
            "suggest": {
                "ext-pcov": "*",
                "ext-xdebug": "*"
            },
            "type": "library",
            "extra": {
                "branch-alias": {
                    "dev-master": "9.2-dev"
                }
            },
            "autoload": {
                "classmap": [
                    "src/"
                ]
            },
            "notification-url": "https://packagist.org/downloads/",
            "license": [
                "BSD-3-Clause"
            ],
            "authors": [
                {
                    "name": "Sebastian Bergmann",
                    "email": "sebastian@phpunit.de",
                    "role": "lead"
                }
            ],
            "description": "Library that provides collection, processing, and rendering functionality for PHP code coverage information.",
            "homepage": "https://github.com/sebastianbergmann/php-code-coverage",
            "keywords": [
                "coverage",
                "testing",
                "xunit"
            ],
            "support": {
                "issues": "https://github.com/sebastianbergmann/php-code-coverage/issues",
                "source": "https://github.com/sebastianbergmann/php-code-coverage/tree/9.2.10"
            },
            "funding": [
                {
                    "url": "https://github.com/sebastianbergmann",
                    "type": "github"
                }
            ],
            "time": "2021-12-05T09:12:13+00:00"
        },
        {
            "name": "phpunit/php-file-iterator",
            "version": "3.0.6",
            "source": {
                "type": "git",
                "url": "https://github.com/sebastianbergmann/php-file-iterator.git",
                "reference": "cf1c2e7c203ac650e352f4cc675a7021e7d1b3cf"
            },
            "dist": {
                "type": "zip",
                "url": "https://api.github.com/repos/sebastianbergmann/php-file-iterator/zipball/cf1c2e7c203ac650e352f4cc675a7021e7d1b3cf",
                "reference": "cf1c2e7c203ac650e352f4cc675a7021e7d1b3cf",
                "shasum": ""
            },
            "require": {
                "php": ">=7.3"
            },
            "require-dev": {
                "phpunit/phpunit": "^9.3"
            },
            "type": "library",
            "extra": {
                "branch-alias": {
                    "dev-master": "3.0-dev"
                }
            },
            "autoload": {
                "classmap": [
                    "src/"
                ]
            },
            "notification-url": "https://packagist.org/downloads/",
            "license": [
                "BSD-3-Clause"
            ],
            "authors": [
                {
                    "name": "Sebastian Bergmann",
                    "email": "sebastian@phpunit.de",
                    "role": "lead"
                }
            ],
            "description": "FilterIterator implementation that filters files based on a list of suffixes.",
            "homepage": "https://github.com/sebastianbergmann/php-file-iterator/",
            "keywords": [
                "filesystem",
                "iterator"
            ],
            "support": {
                "issues": "https://github.com/sebastianbergmann/php-file-iterator/issues",
                "source": "https://github.com/sebastianbergmann/php-file-iterator/tree/3.0.6"
            },
            "funding": [
                {
                    "url": "https://github.com/sebastianbergmann",
                    "type": "github"
                }
            ],
            "time": "2021-12-02T12:48:52+00:00"
        },
        {
            "name": "phpunit/php-invoker",
            "version": "3.1.1",
            "source": {
                "type": "git",
                "url": "https://github.com/sebastianbergmann/php-invoker.git",
                "reference": "5a10147d0aaf65b58940a0b72f71c9ac0423cc67"
            },
            "dist": {
                "type": "zip",
                "url": "https://api.github.com/repos/sebastianbergmann/php-invoker/zipball/5a10147d0aaf65b58940a0b72f71c9ac0423cc67",
                "reference": "5a10147d0aaf65b58940a0b72f71c9ac0423cc67",
                "shasum": ""
            },
            "require": {
                "php": ">=7.3"
            },
            "require-dev": {
                "ext-pcntl": "*",
                "phpunit/phpunit": "^9.3"
            },
            "suggest": {
                "ext-pcntl": "*"
            },
            "type": "library",
            "extra": {
                "branch-alias": {
                    "dev-master": "3.1-dev"
                }
            },
            "autoload": {
                "classmap": [
                    "src/"
                ]
            },
            "notification-url": "https://packagist.org/downloads/",
            "license": [
                "BSD-3-Clause"
            ],
            "authors": [
                {
                    "name": "Sebastian Bergmann",
                    "email": "sebastian@phpunit.de",
                    "role": "lead"
                }
            ],
            "description": "Invoke callables with a timeout",
            "homepage": "https://github.com/sebastianbergmann/php-invoker/",
            "keywords": [
                "process"
            ],
            "support": {
                "issues": "https://github.com/sebastianbergmann/php-invoker/issues",
                "source": "https://github.com/sebastianbergmann/php-invoker/tree/3.1.1"
            },
            "funding": [
                {
                    "url": "https://github.com/sebastianbergmann",
                    "type": "github"
                }
            ],
            "time": "2020-09-28T05:58:55+00:00"
        },
        {
            "name": "phpunit/php-text-template",
            "version": "2.0.4",
            "source": {
                "type": "git",
                "url": "https://github.com/sebastianbergmann/php-text-template.git",
                "reference": "5da5f67fc95621df9ff4c4e5a84d6a8a2acf7c28"
            },
            "dist": {
                "type": "zip",
                "url": "https://api.github.com/repos/sebastianbergmann/php-text-template/zipball/5da5f67fc95621df9ff4c4e5a84d6a8a2acf7c28",
                "reference": "5da5f67fc95621df9ff4c4e5a84d6a8a2acf7c28",
                "shasum": ""
            },
            "require": {
                "php": ">=7.3"
            },
            "require-dev": {
                "phpunit/phpunit": "^9.3"
            },
            "type": "library",
            "extra": {
                "branch-alias": {
                    "dev-master": "2.0-dev"
                }
            },
            "autoload": {
                "classmap": [
                    "src/"
                ]
            },
            "notification-url": "https://packagist.org/downloads/",
            "license": [
                "BSD-3-Clause"
            ],
            "authors": [
                {
                    "name": "Sebastian Bergmann",
                    "email": "sebastian@phpunit.de",
                    "role": "lead"
                }
            ],
            "description": "Simple template engine.",
            "homepage": "https://github.com/sebastianbergmann/php-text-template/",
            "keywords": [
                "template"
            ],
            "support": {
                "issues": "https://github.com/sebastianbergmann/php-text-template/issues",
                "source": "https://github.com/sebastianbergmann/php-text-template/tree/2.0.4"
            },
            "funding": [
                {
                    "url": "https://github.com/sebastianbergmann",
                    "type": "github"
                }
            ],
            "time": "2020-10-26T05:33:50+00:00"
        },
        {
            "name": "phpunit/php-timer",
            "version": "5.0.3",
            "source": {
                "type": "git",
                "url": "https://github.com/sebastianbergmann/php-timer.git",
                "reference": "5a63ce20ed1b5bf577850e2c4e87f4aa902afbd2"
            },
            "dist": {
                "type": "zip",
                "url": "https://api.github.com/repos/sebastianbergmann/php-timer/zipball/5a63ce20ed1b5bf577850e2c4e87f4aa902afbd2",
                "reference": "5a63ce20ed1b5bf577850e2c4e87f4aa902afbd2",
                "shasum": ""
            },
            "require": {
                "php": ">=7.3"
            },
            "require-dev": {
                "phpunit/phpunit": "^9.3"
            },
            "type": "library",
            "extra": {
                "branch-alias": {
                    "dev-master": "5.0-dev"
                }
            },
            "autoload": {
                "classmap": [
                    "src/"
                ]
            },
            "notification-url": "https://packagist.org/downloads/",
            "license": [
                "BSD-3-Clause"
            ],
            "authors": [
                {
                    "name": "Sebastian Bergmann",
                    "email": "sebastian@phpunit.de",
                    "role": "lead"
                }
            ],
            "description": "Utility class for timing",
            "homepage": "https://github.com/sebastianbergmann/php-timer/",
            "keywords": [
                "timer"
            ],
            "support": {
                "issues": "https://github.com/sebastianbergmann/php-timer/issues",
                "source": "https://github.com/sebastianbergmann/php-timer/tree/5.0.3"
            },
            "funding": [
                {
                    "url": "https://github.com/sebastianbergmann",
                    "type": "github"
                }
            ],
            "time": "2020-10-26T13:16:10+00:00"
        },
        {
            "name": "phpunit/phpunit",
            "version": "9.5.13",
            "source": {
                "type": "git",
                "url": "https://github.com/sebastianbergmann/phpunit.git",
                "reference": "597cb647654ede35e43b137926dfdfef0fb11743"
            },
            "dist": {
                "type": "zip",
                "url": "https://api.github.com/repos/sebastianbergmann/phpunit/zipball/597cb647654ede35e43b137926dfdfef0fb11743",
                "reference": "597cb647654ede35e43b137926dfdfef0fb11743",
                "shasum": ""
            },
            "require": {
                "doctrine/instantiator": "^1.3.1",
                "ext-dom": "*",
                "ext-json": "*",
                "ext-libxml": "*",
                "ext-mbstring": "*",
                "ext-xml": "*",
                "ext-xmlwriter": "*",
                "myclabs/deep-copy": "^1.10.1",
                "phar-io/manifest": "^2.0.3",
                "phar-io/version": "^3.0.2",
                "php": ">=7.3",
                "phpspec/prophecy": "^1.12.1",
                "phpunit/php-code-coverage": "^9.2.7",
                "phpunit/php-file-iterator": "^3.0.5",
                "phpunit/php-invoker": "^3.1.1",
                "phpunit/php-text-template": "^2.0.3",
                "phpunit/php-timer": "^5.0.2",
                "sebastian/cli-parser": "^1.0.1",
                "sebastian/code-unit": "^1.0.6",
                "sebastian/comparator": "^4.0.5",
                "sebastian/diff": "^4.0.3",
                "sebastian/environment": "^5.1.3",
                "sebastian/exporter": "^4.0.3",
                "sebastian/global-state": "^5.0.1",
                "sebastian/object-enumerator": "^4.0.3",
                "sebastian/resource-operations": "^3.0.3",
                "sebastian/type": "^2.3.4",
                "sebastian/version": "^3.0.2"
            },
            "require-dev": {
                "ext-pdo": "*",
                "phpspec/prophecy-phpunit": "^2.0.1"
            },
            "suggest": {
                "ext-soap": "*",
                "ext-xdebug": "*"
            },
            "bin": [
                "phpunit"
            ],
            "type": "library",
            "extra": {
                "branch-alias": {
                    "dev-master": "9.5-dev"
                }
            },
            "autoload": {
                "files": [
                    "src/Framework/Assert/Functions.php"
                ],
                "classmap": [
                    "src/"
                ]
            },
            "notification-url": "https://packagist.org/downloads/",
            "license": [
                "BSD-3-Clause"
            ],
            "authors": [
                {
                    "name": "Sebastian Bergmann",
                    "email": "sebastian@phpunit.de",
                    "role": "lead"
                }
            ],
            "description": "The PHP Unit Testing framework.",
            "homepage": "https://phpunit.de/",
            "keywords": [
                "phpunit",
                "testing",
                "xunit"
            ],
            "support": {
                "issues": "https://github.com/sebastianbergmann/phpunit/issues",
                "source": "https://github.com/sebastianbergmann/phpunit/tree/9.5.13"
            },
            "funding": [
                {
                    "url": "https://phpunit.de/sponsors.html",
                    "type": "custom"
                },
                {
                    "url": "https://github.com/sebastianbergmann",
                    "type": "github"
                }
            ],
            "time": "2022-01-24T07:33:35+00:00"
        },
        {
            "name": "sebastian/cli-parser",
            "version": "1.0.1",
            "source": {
                "type": "git",
                "url": "https://github.com/sebastianbergmann/cli-parser.git",
                "reference": "442e7c7e687e42adc03470c7b668bc4b2402c0b2"
            },
            "dist": {
                "type": "zip",
                "url": "https://api.github.com/repos/sebastianbergmann/cli-parser/zipball/442e7c7e687e42adc03470c7b668bc4b2402c0b2",
                "reference": "442e7c7e687e42adc03470c7b668bc4b2402c0b2",
                "shasum": ""
            },
            "require": {
                "php": ">=7.3"
            },
            "require-dev": {
                "phpunit/phpunit": "^9.3"
            },
            "type": "library",
            "extra": {
                "branch-alias": {
                    "dev-master": "1.0-dev"
                }
            },
            "autoload": {
                "classmap": [
                    "src/"
                ]
            },
            "notification-url": "https://packagist.org/downloads/",
            "license": [
                "BSD-3-Clause"
            ],
            "authors": [
                {
                    "name": "Sebastian Bergmann",
                    "email": "sebastian@phpunit.de",
                    "role": "lead"
                }
            ],
            "description": "Library for parsing CLI options",
            "homepage": "https://github.com/sebastianbergmann/cli-parser",
            "support": {
                "issues": "https://github.com/sebastianbergmann/cli-parser/issues",
                "source": "https://github.com/sebastianbergmann/cli-parser/tree/1.0.1"
            },
            "funding": [
                {
                    "url": "https://github.com/sebastianbergmann",
                    "type": "github"
                }
            ],
            "time": "2020-09-28T06:08:49+00:00"
        },
        {
            "name": "sebastian/code-unit",
            "version": "1.0.8",
            "source": {
                "type": "git",
                "url": "https://github.com/sebastianbergmann/code-unit.git",
                "reference": "1fc9f64c0927627ef78ba436c9b17d967e68e120"
            },
            "dist": {
                "type": "zip",
                "url": "https://api.github.com/repos/sebastianbergmann/code-unit/zipball/1fc9f64c0927627ef78ba436c9b17d967e68e120",
                "reference": "1fc9f64c0927627ef78ba436c9b17d967e68e120",
                "shasum": ""
            },
            "require": {
                "php": ">=7.3"
            },
            "require-dev": {
                "phpunit/phpunit": "^9.3"
            },
            "type": "library",
            "extra": {
                "branch-alias": {
                    "dev-master": "1.0-dev"
                }
            },
            "autoload": {
                "classmap": [
                    "src/"
                ]
            },
            "notification-url": "https://packagist.org/downloads/",
            "license": [
                "BSD-3-Clause"
            ],
            "authors": [
                {
                    "name": "Sebastian Bergmann",
                    "email": "sebastian@phpunit.de",
                    "role": "lead"
                }
            ],
            "description": "Collection of value objects that represent the PHP code units",
            "homepage": "https://github.com/sebastianbergmann/code-unit",
            "support": {
                "issues": "https://github.com/sebastianbergmann/code-unit/issues",
                "source": "https://github.com/sebastianbergmann/code-unit/tree/1.0.8"
            },
            "funding": [
                {
                    "url": "https://github.com/sebastianbergmann",
                    "type": "github"
                }
            ],
            "time": "2020-10-26T13:08:54+00:00"
        },
        {
            "name": "sebastian/code-unit-reverse-lookup",
            "version": "2.0.3",
            "source": {
                "type": "git",
                "url": "https://github.com/sebastianbergmann/code-unit-reverse-lookup.git",
                "reference": "ac91f01ccec49fb77bdc6fd1e548bc70f7faa3e5"
            },
            "dist": {
                "type": "zip",
                "url": "https://api.github.com/repos/sebastianbergmann/code-unit-reverse-lookup/zipball/ac91f01ccec49fb77bdc6fd1e548bc70f7faa3e5",
                "reference": "ac91f01ccec49fb77bdc6fd1e548bc70f7faa3e5",
                "shasum": ""
            },
            "require": {
                "php": ">=7.3"
            },
            "require-dev": {
                "phpunit/phpunit": "^9.3"
            },
            "type": "library",
            "extra": {
                "branch-alias": {
                    "dev-master": "2.0-dev"
                }
            },
            "autoload": {
                "classmap": [
                    "src/"
                ]
            },
            "notification-url": "https://packagist.org/downloads/",
            "license": [
                "BSD-3-Clause"
            ],
            "authors": [
                {
                    "name": "Sebastian Bergmann",
                    "email": "sebastian@phpunit.de"
                }
            ],
            "description": "Looks up which function or method a line of code belongs to",
            "homepage": "https://github.com/sebastianbergmann/code-unit-reverse-lookup/",
            "support": {
                "issues": "https://github.com/sebastianbergmann/code-unit-reverse-lookup/issues",
                "source": "https://github.com/sebastianbergmann/code-unit-reverse-lookup/tree/2.0.3"
            },
            "funding": [
                {
                    "url": "https://github.com/sebastianbergmann",
                    "type": "github"
                }
            ],
            "time": "2020-09-28T05:30:19+00:00"
        },
        {
            "name": "sebastian/comparator",
            "version": "4.0.6",
            "source": {
                "type": "git",
                "url": "https://github.com/sebastianbergmann/comparator.git",
                "reference": "55f4261989e546dc112258c7a75935a81a7ce382"
            },
            "dist": {
                "type": "zip",
                "url": "https://api.github.com/repos/sebastianbergmann/comparator/zipball/55f4261989e546dc112258c7a75935a81a7ce382",
                "reference": "55f4261989e546dc112258c7a75935a81a7ce382",
                "shasum": ""
            },
            "require": {
                "php": ">=7.3",
                "sebastian/diff": "^4.0",
                "sebastian/exporter": "^4.0"
            },
            "require-dev": {
                "phpunit/phpunit": "^9.3"
            },
            "type": "library",
            "extra": {
                "branch-alias": {
                    "dev-master": "4.0-dev"
                }
            },
            "autoload": {
                "classmap": [
                    "src/"
                ]
            },
            "notification-url": "https://packagist.org/downloads/",
            "license": [
                "BSD-3-Clause"
            ],
            "authors": [
                {
                    "name": "Sebastian Bergmann",
                    "email": "sebastian@phpunit.de"
                },
                {
                    "name": "Jeff Welch",
                    "email": "whatthejeff@gmail.com"
                },
                {
                    "name": "Volker Dusch",
                    "email": "github@wallbash.com"
                },
                {
                    "name": "Bernhard Schussek",
                    "email": "bschussek@2bepublished.at"
                }
            ],
            "description": "Provides the functionality to compare PHP values for equality",
            "homepage": "https://github.com/sebastianbergmann/comparator",
            "keywords": [
                "comparator",
                "compare",
                "equality"
            ],
            "support": {
                "issues": "https://github.com/sebastianbergmann/comparator/issues",
                "source": "https://github.com/sebastianbergmann/comparator/tree/4.0.6"
            },
            "funding": [
                {
                    "url": "https://github.com/sebastianbergmann",
                    "type": "github"
                }
            ],
            "time": "2020-10-26T15:49:45+00:00"
        },
        {
            "name": "sebastian/complexity",
            "version": "2.0.2",
            "source": {
                "type": "git",
                "url": "https://github.com/sebastianbergmann/complexity.git",
                "reference": "739b35e53379900cc9ac327b2147867b8b6efd88"
            },
            "dist": {
                "type": "zip",
                "url": "https://api.github.com/repos/sebastianbergmann/complexity/zipball/739b35e53379900cc9ac327b2147867b8b6efd88",
                "reference": "739b35e53379900cc9ac327b2147867b8b6efd88",
                "shasum": ""
            },
            "require": {
                "nikic/php-parser": "^4.7",
                "php": ">=7.3"
            },
            "require-dev": {
                "phpunit/phpunit": "^9.3"
            },
            "type": "library",
            "extra": {
                "branch-alias": {
                    "dev-master": "2.0-dev"
                }
            },
            "autoload": {
                "classmap": [
                    "src/"
                ]
            },
            "notification-url": "https://packagist.org/downloads/",
            "license": [
                "BSD-3-Clause"
            ],
            "authors": [
                {
                    "name": "Sebastian Bergmann",
                    "email": "sebastian@phpunit.de",
                    "role": "lead"
                }
            ],
            "description": "Library for calculating the complexity of PHP code units",
            "homepage": "https://github.com/sebastianbergmann/complexity",
            "support": {
                "issues": "https://github.com/sebastianbergmann/complexity/issues",
                "source": "https://github.com/sebastianbergmann/complexity/tree/2.0.2"
            },
            "funding": [
                {
                    "url": "https://github.com/sebastianbergmann",
                    "type": "github"
                }
            ],
            "time": "2020-10-26T15:52:27+00:00"
        },
        {
            "name": "sebastian/diff",
            "version": "4.0.4",
            "source": {
                "type": "git",
                "url": "https://github.com/sebastianbergmann/diff.git",
                "reference": "3461e3fccc7cfdfc2720be910d3bd73c69be590d"
            },
            "dist": {
                "type": "zip",
                "url": "https://api.github.com/repos/sebastianbergmann/diff/zipball/3461e3fccc7cfdfc2720be910d3bd73c69be590d",
                "reference": "3461e3fccc7cfdfc2720be910d3bd73c69be590d",
                "shasum": ""
            },
            "require": {
                "php": ">=7.3"
            },
            "require-dev": {
                "phpunit/phpunit": "^9.3",
                "symfony/process": "^4.2 || ^5"
            },
            "type": "library",
            "extra": {
                "branch-alias": {
                    "dev-master": "4.0-dev"
                }
            },
            "autoload": {
                "classmap": [
                    "src/"
                ]
            },
            "notification-url": "https://packagist.org/downloads/",
            "license": [
                "BSD-3-Clause"
            ],
            "authors": [
                {
                    "name": "Sebastian Bergmann",
                    "email": "sebastian@phpunit.de"
                },
                {
                    "name": "Kore Nordmann",
                    "email": "mail@kore-nordmann.de"
                }
            ],
            "description": "Diff implementation",
            "homepage": "https://github.com/sebastianbergmann/diff",
            "keywords": [
                "diff",
                "udiff",
                "unidiff",
                "unified diff"
            ],
            "support": {
                "issues": "https://github.com/sebastianbergmann/diff/issues",
                "source": "https://github.com/sebastianbergmann/diff/tree/4.0.4"
            },
            "funding": [
                {
                    "url": "https://github.com/sebastianbergmann",
                    "type": "github"
                }
            ],
            "time": "2020-10-26T13:10:38+00:00"
        },
        {
            "name": "sebastian/environment",
            "version": "5.1.3",
            "source": {
                "type": "git",
                "url": "https://github.com/sebastianbergmann/environment.git",
                "reference": "388b6ced16caa751030f6a69e588299fa09200ac"
            },
            "dist": {
                "type": "zip",
                "url": "https://api.github.com/repos/sebastianbergmann/environment/zipball/388b6ced16caa751030f6a69e588299fa09200ac",
                "reference": "388b6ced16caa751030f6a69e588299fa09200ac",
                "shasum": ""
            },
            "require": {
                "php": ">=7.3"
            },
            "require-dev": {
                "phpunit/phpunit": "^9.3"
            },
            "suggest": {
                "ext-posix": "*"
            },
            "type": "library",
            "extra": {
                "branch-alias": {
                    "dev-master": "5.1-dev"
                }
            },
            "autoload": {
                "classmap": [
                    "src/"
                ]
            },
            "notification-url": "https://packagist.org/downloads/",
            "license": [
                "BSD-3-Clause"
            ],
            "authors": [
                {
                    "name": "Sebastian Bergmann",
                    "email": "sebastian@phpunit.de"
                }
            ],
            "description": "Provides functionality to handle HHVM/PHP environments",
            "homepage": "http://www.github.com/sebastianbergmann/environment",
            "keywords": [
                "Xdebug",
                "environment",
                "hhvm"
            ],
            "support": {
                "issues": "https://github.com/sebastianbergmann/environment/issues",
                "source": "https://github.com/sebastianbergmann/environment/tree/5.1.3"
            },
            "funding": [
                {
                    "url": "https://github.com/sebastianbergmann",
                    "type": "github"
                }
            ],
            "time": "2020-09-28T05:52:38+00:00"
        },
        {
            "name": "sebastian/exporter",
            "version": "4.0.4",
            "source": {
                "type": "git",
                "url": "https://github.com/sebastianbergmann/exporter.git",
                "reference": "65e8b7db476c5dd267e65eea9cab77584d3cfff9"
            },
            "dist": {
                "type": "zip",
                "url": "https://api.github.com/repos/sebastianbergmann/exporter/zipball/65e8b7db476c5dd267e65eea9cab77584d3cfff9",
                "reference": "65e8b7db476c5dd267e65eea9cab77584d3cfff9",
                "shasum": ""
            },
            "require": {
                "php": ">=7.3",
                "sebastian/recursion-context": "^4.0"
            },
            "require-dev": {
                "ext-mbstring": "*",
                "phpunit/phpunit": "^9.3"
            },
            "type": "library",
            "extra": {
                "branch-alias": {
                    "dev-master": "4.0-dev"
                }
            },
            "autoload": {
                "classmap": [
                    "src/"
                ]
            },
            "notification-url": "https://packagist.org/downloads/",
            "license": [
                "BSD-3-Clause"
            ],
            "authors": [
                {
                    "name": "Sebastian Bergmann",
                    "email": "sebastian@phpunit.de"
                },
                {
                    "name": "Jeff Welch",
                    "email": "whatthejeff@gmail.com"
                },
                {
                    "name": "Volker Dusch",
                    "email": "github@wallbash.com"
                },
                {
                    "name": "Adam Harvey",
                    "email": "aharvey@php.net"
                },
                {
                    "name": "Bernhard Schussek",
                    "email": "bschussek@gmail.com"
                }
            ],
            "description": "Provides the functionality to export PHP variables for visualization",
            "homepage": "https://www.github.com/sebastianbergmann/exporter",
            "keywords": [
                "export",
                "exporter"
            ],
            "support": {
                "issues": "https://github.com/sebastianbergmann/exporter/issues",
                "source": "https://github.com/sebastianbergmann/exporter/tree/4.0.4"
            },
            "funding": [
                {
                    "url": "https://github.com/sebastianbergmann",
                    "type": "github"
                }
            ],
            "time": "2021-11-11T14:18:36+00:00"
        },
        {
            "name": "sebastian/global-state",
            "version": "5.0.5",
            "source": {
                "type": "git",
                "url": "https://github.com/sebastianbergmann/global-state.git",
                "reference": "0ca8db5a5fc9c8646244e629625ac486fa286bf2"
            },
            "dist": {
                "type": "zip",
                "url": "https://api.github.com/repos/sebastianbergmann/global-state/zipball/0ca8db5a5fc9c8646244e629625ac486fa286bf2",
                "reference": "0ca8db5a5fc9c8646244e629625ac486fa286bf2",
                "shasum": ""
            },
            "require": {
                "php": ">=7.3",
                "sebastian/object-reflector": "^2.0",
                "sebastian/recursion-context": "^4.0"
            },
            "require-dev": {
                "ext-dom": "*",
                "phpunit/phpunit": "^9.3"
            },
            "suggest": {
                "ext-uopz": "*"
            },
            "type": "library",
            "extra": {
                "branch-alias": {
                    "dev-master": "5.0-dev"
                }
            },
            "autoload": {
                "classmap": [
                    "src/"
                ]
            },
            "notification-url": "https://packagist.org/downloads/",
            "license": [
                "BSD-3-Clause"
            ],
            "authors": [
                {
                    "name": "Sebastian Bergmann",
                    "email": "sebastian@phpunit.de"
                }
            ],
            "description": "Snapshotting of global state",
            "homepage": "http://www.github.com/sebastianbergmann/global-state",
            "keywords": [
                "global state"
            ],
            "support": {
                "issues": "https://github.com/sebastianbergmann/global-state/issues",
                "source": "https://github.com/sebastianbergmann/global-state/tree/5.0.5"
            },
            "funding": [
                {
                    "url": "https://github.com/sebastianbergmann",
                    "type": "github"
                }
            ],
            "time": "2022-02-14T08:28:10+00:00"
        },
        {
            "name": "sebastian/lines-of-code",
            "version": "1.0.3",
            "source": {
                "type": "git",
                "url": "https://github.com/sebastianbergmann/lines-of-code.git",
                "reference": "c1c2e997aa3146983ed888ad08b15470a2e22ecc"
            },
            "dist": {
                "type": "zip",
                "url": "https://api.github.com/repos/sebastianbergmann/lines-of-code/zipball/c1c2e997aa3146983ed888ad08b15470a2e22ecc",
                "reference": "c1c2e997aa3146983ed888ad08b15470a2e22ecc",
                "shasum": ""
            },
            "require": {
                "nikic/php-parser": "^4.6",
                "php": ">=7.3"
            },
            "require-dev": {
                "phpunit/phpunit": "^9.3"
            },
            "type": "library",
            "extra": {
                "branch-alias": {
                    "dev-master": "1.0-dev"
                }
            },
            "autoload": {
                "classmap": [
                    "src/"
                ]
            },
            "notification-url": "https://packagist.org/downloads/",
            "license": [
                "BSD-3-Clause"
            ],
            "authors": [
                {
                    "name": "Sebastian Bergmann",
                    "email": "sebastian@phpunit.de",
                    "role": "lead"
                }
            ],
            "description": "Library for counting the lines of code in PHP source code",
            "homepage": "https://github.com/sebastianbergmann/lines-of-code",
            "support": {
                "issues": "https://github.com/sebastianbergmann/lines-of-code/issues",
                "source": "https://github.com/sebastianbergmann/lines-of-code/tree/1.0.3"
            },
            "funding": [
                {
                    "url": "https://github.com/sebastianbergmann",
                    "type": "github"
                }
            ],
            "time": "2020-11-28T06:42:11+00:00"
        },
        {
            "name": "sebastian/object-enumerator",
            "version": "4.0.4",
            "source": {
                "type": "git",
                "url": "https://github.com/sebastianbergmann/object-enumerator.git",
                "reference": "5c9eeac41b290a3712d88851518825ad78f45c71"
            },
            "dist": {
                "type": "zip",
                "url": "https://api.github.com/repos/sebastianbergmann/object-enumerator/zipball/5c9eeac41b290a3712d88851518825ad78f45c71",
                "reference": "5c9eeac41b290a3712d88851518825ad78f45c71",
                "shasum": ""
            },
            "require": {
                "php": ">=7.3",
                "sebastian/object-reflector": "^2.0",
                "sebastian/recursion-context": "^4.0"
            },
            "require-dev": {
                "phpunit/phpunit": "^9.3"
            },
            "type": "library",
            "extra": {
                "branch-alias": {
                    "dev-master": "4.0-dev"
                }
            },
            "autoload": {
                "classmap": [
                    "src/"
                ]
            },
            "notification-url": "https://packagist.org/downloads/",
            "license": [
                "BSD-3-Clause"
            ],
            "authors": [
                {
                    "name": "Sebastian Bergmann",
                    "email": "sebastian@phpunit.de"
                }
            ],
            "description": "Traverses array structures and object graphs to enumerate all referenced objects",
            "homepage": "https://github.com/sebastianbergmann/object-enumerator/",
            "support": {
                "issues": "https://github.com/sebastianbergmann/object-enumerator/issues",
                "source": "https://github.com/sebastianbergmann/object-enumerator/tree/4.0.4"
            },
            "funding": [
                {
                    "url": "https://github.com/sebastianbergmann",
                    "type": "github"
                }
            ],
            "time": "2020-10-26T13:12:34+00:00"
        },
        {
            "name": "sebastian/object-reflector",
            "version": "2.0.4",
            "source": {
                "type": "git",
                "url": "https://github.com/sebastianbergmann/object-reflector.git",
                "reference": "b4f479ebdbf63ac605d183ece17d8d7fe49c15c7"
            },
            "dist": {
                "type": "zip",
                "url": "https://api.github.com/repos/sebastianbergmann/object-reflector/zipball/b4f479ebdbf63ac605d183ece17d8d7fe49c15c7",
                "reference": "b4f479ebdbf63ac605d183ece17d8d7fe49c15c7",
                "shasum": ""
            },
            "require": {
                "php": ">=7.3"
            },
            "require-dev": {
                "phpunit/phpunit": "^9.3"
            },
            "type": "library",
            "extra": {
                "branch-alias": {
                    "dev-master": "2.0-dev"
                }
            },
            "autoload": {
                "classmap": [
                    "src/"
                ]
            },
            "notification-url": "https://packagist.org/downloads/",
            "license": [
                "BSD-3-Clause"
            ],
            "authors": [
                {
                    "name": "Sebastian Bergmann",
                    "email": "sebastian@phpunit.de"
                }
            ],
            "description": "Allows reflection of object attributes, including inherited and non-public ones",
            "homepage": "https://github.com/sebastianbergmann/object-reflector/",
            "support": {
                "issues": "https://github.com/sebastianbergmann/object-reflector/issues",
                "source": "https://github.com/sebastianbergmann/object-reflector/tree/2.0.4"
            },
            "funding": [
                {
                    "url": "https://github.com/sebastianbergmann",
                    "type": "github"
                }
            ],
            "time": "2020-10-26T13:14:26+00:00"
        },
        {
            "name": "sebastian/recursion-context",
            "version": "4.0.4",
            "source": {
                "type": "git",
                "url": "https://github.com/sebastianbergmann/recursion-context.git",
                "reference": "cd9d8cf3c5804de4341c283ed787f099f5506172"
            },
            "dist": {
                "type": "zip",
                "url": "https://api.github.com/repos/sebastianbergmann/recursion-context/zipball/cd9d8cf3c5804de4341c283ed787f099f5506172",
                "reference": "cd9d8cf3c5804de4341c283ed787f099f5506172",
                "shasum": ""
            },
            "require": {
                "php": ">=7.3"
            },
            "require-dev": {
                "phpunit/phpunit": "^9.3"
            },
            "type": "library",
            "extra": {
                "branch-alias": {
                    "dev-master": "4.0-dev"
                }
            },
            "autoload": {
                "classmap": [
                    "src/"
                ]
            },
            "notification-url": "https://packagist.org/downloads/",
            "license": [
                "BSD-3-Clause"
            ],
            "authors": [
                {
                    "name": "Sebastian Bergmann",
                    "email": "sebastian@phpunit.de"
                },
                {
                    "name": "Jeff Welch",
                    "email": "whatthejeff@gmail.com"
                },
                {
                    "name": "Adam Harvey",
                    "email": "aharvey@php.net"
                }
            ],
            "description": "Provides functionality to recursively process PHP variables",
            "homepage": "http://www.github.com/sebastianbergmann/recursion-context",
            "support": {
                "issues": "https://github.com/sebastianbergmann/recursion-context/issues",
                "source": "https://github.com/sebastianbergmann/recursion-context/tree/4.0.4"
            },
            "funding": [
                {
                    "url": "https://github.com/sebastianbergmann",
                    "type": "github"
                }
            ],
            "time": "2020-10-26T13:17:30+00:00"
        },
        {
            "name": "sebastian/resource-operations",
            "version": "3.0.3",
            "source": {
                "type": "git",
                "url": "https://github.com/sebastianbergmann/resource-operations.git",
                "reference": "0f4443cb3a1d92ce809899753bc0d5d5a8dd19a8"
            },
            "dist": {
                "type": "zip",
                "url": "https://api.github.com/repos/sebastianbergmann/resource-operations/zipball/0f4443cb3a1d92ce809899753bc0d5d5a8dd19a8",
                "reference": "0f4443cb3a1d92ce809899753bc0d5d5a8dd19a8",
                "shasum": ""
            },
            "require": {
                "php": ">=7.3"
            },
            "require-dev": {
                "phpunit/phpunit": "^9.0"
            },
            "type": "library",
            "extra": {
                "branch-alias": {
                    "dev-master": "3.0-dev"
                }
            },
            "autoload": {
                "classmap": [
                    "src/"
                ]
            },
            "notification-url": "https://packagist.org/downloads/",
            "license": [
                "BSD-3-Clause"
            ],
            "authors": [
                {
                    "name": "Sebastian Bergmann",
                    "email": "sebastian@phpunit.de"
                }
            ],
            "description": "Provides a list of PHP built-in functions that operate on resources",
            "homepage": "https://www.github.com/sebastianbergmann/resource-operations",
            "support": {
                "issues": "https://github.com/sebastianbergmann/resource-operations/issues",
                "source": "https://github.com/sebastianbergmann/resource-operations/tree/3.0.3"
            },
            "funding": [
                {
                    "url": "https://github.com/sebastianbergmann",
                    "type": "github"
                }
            ],
            "time": "2020-09-28T06:45:17+00:00"
        },
        {
            "name": "sebastian/type",
            "version": "2.3.4",
            "source": {
                "type": "git",
                "url": "https://github.com/sebastianbergmann/type.git",
                "reference": "b8cd8a1c753c90bc1a0f5372170e3e489136f914"
            },
            "dist": {
                "type": "zip",
                "url": "https://api.github.com/repos/sebastianbergmann/type/zipball/b8cd8a1c753c90bc1a0f5372170e3e489136f914",
                "reference": "b8cd8a1c753c90bc1a0f5372170e3e489136f914",
                "shasum": ""
            },
            "require": {
                "php": ">=7.3"
            },
            "require-dev": {
                "phpunit/phpunit": "^9.3"
            },
            "type": "library",
            "extra": {
                "branch-alias": {
                    "dev-master": "2.3-dev"
                }
            },
            "autoload": {
                "classmap": [
                    "src/"
                ]
            },
            "notification-url": "https://packagist.org/downloads/",
            "license": [
                "BSD-3-Clause"
            ],
            "authors": [
                {
                    "name": "Sebastian Bergmann",
                    "email": "sebastian@phpunit.de",
                    "role": "lead"
                }
            ],
            "description": "Collection of value objects that represent the types of the PHP type system",
            "homepage": "https://github.com/sebastianbergmann/type",
            "support": {
                "issues": "https://github.com/sebastianbergmann/type/issues",
                "source": "https://github.com/sebastianbergmann/type/tree/2.3.4"
            },
            "funding": [
                {
                    "url": "https://github.com/sebastianbergmann",
                    "type": "github"
                }
            ],
            "time": "2021-06-15T12:49:02+00:00"
        },
        {
            "name": "sebastian/version",
            "version": "3.0.2",
            "source": {
                "type": "git",
                "url": "https://github.com/sebastianbergmann/version.git",
                "reference": "c6c1022351a901512170118436c764e473f6de8c"
            },
            "dist": {
                "type": "zip",
                "url": "https://api.github.com/repos/sebastianbergmann/version/zipball/c6c1022351a901512170118436c764e473f6de8c",
                "reference": "c6c1022351a901512170118436c764e473f6de8c",
                "shasum": ""
            },
            "require": {
                "php": ">=7.3"
            },
            "type": "library",
            "extra": {
                "branch-alias": {
                    "dev-master": "3.0-dev"
                }
            },
            "autoload": {
                "classmap": [
                    "src/"
                ]
            },
            "notification-url": "https://packagist.org/downloads/",
            "license": [
                "BSD-3-Clause"
            ],
            "authors": [
                {
                    "name": "Sebastian Bergmann",
                    "email": "sebastian@phpunit.de",
                    "role": "lead"
                }
            ],
            "description": "Library that helps with managing the version number of Git-hosted PHP projects",
            "homepage": "https://github.com/sebastianbergmann/version",
            "support": {
                "issues": "https://github.com/sebastianbergmann/version/issues",
                "source": "https://github.com/sebastianbergmann/version/tree/3.0.2"
            },
            "funding": [
                {
                    "url": "https://github.com/sebastianbergmann",
                    "type": "github"
                }
            ],
            "time": "2020-09-28T06:39:44+00:00"
        },
        {
            "name": "softcreatr/jsonpath",
            "version": "0.7.5",
            "source": {
                "type": "git",
                "url": "https://github.com/SoftCreatR/JSONPath.git",
                "reference": "008569bf80aa3584834f7890781576bc7b65afa7"
            },
            "dist": {
                "type": "zip",
                "url": "https://api.github.com/repos/SoftCreatR/JSONPath/zipball/008569bf80aa3584834f7890781576bc7b65afa7",
                "reference": "008569bf80aa3584834f7890781576bc7b65afa7",
                "shasum": ""
            },
            "require": {
                "ext-json": "*",
                "php": ">=7.1"
            },
            "replace": {
                "flow/jsonpath": "*"
            },
            "require-dev": {
                "phpunit/phpunit": ">=7.0",
                "roave/security-advisories": "dev-master",
                "squizlabs/php_codesniffer": "^3.5"
            },
            "type": "library",
            "autoload": {
                "psr-4": {
                    "Flow\\JSONPath\\": "src/"
                }
            },
            "notification-url": "https://packagist.org/downloads/",
            "license": [
                "MIT"
            ],
            "authors": [
                {
                    "name": "Stephen Frank",
                    "email": "stephen@flowsa.com",
                    "homepage": "https://prismaticbytes.com",
                    "role": "Developer"
                },
                {
                    "name": "Sascha Greuel",
                    "email": "hello@1-2.dev",
                    "homepage": "http://1-2.dev",
                    "role": "Developer"
                }
            ],
            "description": "JSONPath implementation for parsing, searching and flattening arrays",
            "support": {
                "email": "hello@1-2.dev",
                "forum": "https://github.com/SoftCreatR/JSONPath/discussions",
                "issues": "https://github.com/SoftCreatR/JSONPath/issues",
                "source": "https://github.com/SoftCreatR/JSONPath"
            },
            "funding": [
                {
                    "url": "https://github.com/softcreatr",
                    "type": "github"
                }
            ],
            "time": "2021-06-02T22:15:26+00:00"
        },
        {
            "name": "symfony/browser-kit",
            "version": "v5.4.3",
            "source": {
                "type": "git",
                "url": "https://github.com/symfony/browser-kit.git",
                "reference": "18e73179c6a33d520de1b644941eba108dd811ad"
            },
            "dist": {
                "type": "zip",
                "url": "https://api.github.com/repos/symfony/browser-kit/zipball/18e73179c6a33d520de1b644941eba108dd811ad",
                "reference": "18e73179c6a33d520de1b644941eba108dd811ad",
                "shasum": ""
            },
            "require": {
                "php": ">=7.2.5",
                "symfony/dom-crawler": "^4.4|^5.0|^6.0",
                "symfony/polyfill-php80": "^1.16"
            },
            "require-dev": {
                "symfony/css-selector": "^4.4|^5.0|^6.0",
                "symfony/http-client": "^4.4|^5.0|^6.0",
                "symfony/mime": "^4.4|^5.0|^6.0",
                "symfony/process": "^4.4|^5.0|^6.0"
            },
            "suggest": {
                "symfony/process": ""
            },
            "type": "library",
            "autoload": {
                "psr-4": {
                    "Symfony\\Component\\BrowserKit\\": ""
                },
                "exclude-from-classmap": [
                    "/Tests/"
                ]
            },
            "notification-url": "https://packagist.org/downloads/",
            "license": [
                "MIT"
            ],
            "authors": [
                {
                    "name": "Fabien Potencier",
                    "email": "fabien@symfony.com"
                },
                {
                    "name": "Symfony Community",
                    "homepage": "https://symfony.com/contributors"
                }
            ],
            "description": "Simulates the behavior of a web browser, allowing you to make requests, click on links and submit forms programmatically",
            "homepage": "https://symfony.com",
            "support": {
                "source": "https://github.com/symfony/browser-kit/tree/v5.4.3"
            },
            "funding": [
                {
                    "url": "https://symfony.com/sponsor",
                    "type": "custom"
                },
                {
                    "url": "https://github.com/fabpot",
                    "type": "github"
                },
                {
                    "url": "https://tidelift.com/funding/github/packagist/symfony/symfony",
                    "type": "tidelift"
                }
            ],
            "time": "2022-01-02T09:53:40+00:00"
        },
        {
            "name": "symfony/css-selector",
            "version": "v5.4.3",
            "source": {
                "type": "git",
                "url": "https://github.com/symfony/css-selector.git",
                "reference": "b0a190285cd95cb019237851205b8140ef6e368e"
            },
            "dist": {
                "type": "zip",
                "url": "https://api.github.com/repos/symfony/css-selector/zipball/b0a190285cd95cb019237851205b8140ef6e368e",
                "reference": "b0a190285cd95cb019237851205b8140ef6e368e",
                "shasum": ""
            },
            "require": {
                "php": ">=7.2.5",
                "symfony/polyfill-php80": "^1.16"
            },
            "type": "library",
            "autoload": {
                "psr-4": {
                    "Symfony\\Component\\CssSelector\\": ""
                },
                "exclude-from-classmap": [
                    "/Tests/"
                ]
            },
            "notification-url": "https://packagist.org/downloads/",
            "license": [
                "MIT"
            ],
            "authors": [
                {
                    "name": "Fabien Potencier",
                    "email": "fabien@symfony.com"
                },
                {
                    "name": "Jean-François Simon",
                    "email": "jeanfrancois.simon@sensiolabs.com"
                },
                {
                    "name": "Symfony Community",
                    "homepage": "https://symfony.com/contributors"
                }
            ],
            "description": "Converts CSS selectors to XPath expressions",
            "homepage": "https://symfony.com",
            "support": {
                "source": "https://github.com/symfony/css-selector/tree/v5.4.3"
            },
            "funding": [
                {
                    "url": "https://symfony.com/sponsor",
                    "type": "custom"
                },
                {
                    "url": "https://github.com/fabpot",
                    "type": "github"
                },
                {
                    "url": "https://tidelift.com/funding/github/packagist/symfony/symfony",
                    "type": "tidelift"
                }
            ],
            "time": "2022-01-02T09:53:40+00:00"
        },
        {
            "name": "symfony/dom-crawler",
            "version": "v5.4.3",
            "source": {
                "type": "git",
                "url": "https://github.com/symfony/dom-crawler.git",
                "reference": "2634381fdf27a2a0a8ac8eb404025eb656c65d0c"
            },
            "dist": {
                "type": "zip",
                "url": "https://api.github.com/repos/symfony/dom-crawler/zipball/2634381fdf27a2a0a8ac8eb404025eb656c65d0c",
                "reference": "2634381fdf27a2a0a8ac8eb404025eb656c65d0c",
                "shasum": ""
            },
            "require": {
                "php": ">=7.2.5",
                "symfony/deprecation-contracts": "^2.1|^3",
                "symfony/polyfill-ctype": "~1.8",
                "symfony/polyfill-mbstring": "~1.0",
                "symfony/polyfill-php80": "^1.16"
            },
            "conflict": {
                "masterminds/html5": "<2.6"
            },
            "require-dev": {
                "masterminds/html5": "^2.6",
                "symfony/css-selector": "^4.4|^5.0|^6.0"
            },
            "suggest": {
                "symfony/css-selector": ""
            },
            "type": "library",
            "autoload": {
                "psr-4": {
                    "Symfony\\Component\\DomCrawler\\": ""
                },
                "exclude-from-classmap": [
                    "/Tests/"
                ]
            },
            "notification-url": "https://packagist.org/downloads/",
            "license": [
                "MIT"
            ],
            "authors": [
                {
                    "name": "Fabien Potencier",
                    "email": "fabien@symfony.com"
                },
                {
                    "name": "Symfony Community",
                    "homepage": "https://symfony.com/contributors"
                }
            ],
            "description": "Eases DOM navigation for HTML and XML documents",
            "homepage": "https://symfony.com",
            "support": {
                "source": "https://github.com/symfony/dom-crawler/tree/v5.4.3"
            },
            "funding": [
                {
                    "url": "https://symfony.com/sponsor",
                    "type": "custom"
                },
                {
                    "url": "https://github.com/fabpot",
                    "type": "github"
                },
                {
                    "url": "https://tidelift.com/funding/github/packagist/symfony/symfony",
                    "type": "tidelift"
                }
            ],
            "time": "2022-01-02T09:53:40+00:00"
        },
        {
            "name": "theseer/tokenizer",
            "version": "1.2.1",
            "source": {
                "type": "git",
                "url": "https://github.com/theseer/tokenizer.git",
                "reference": "34a41e998c2183e22995f158c581e7b5e755ab9e"
            },
            "dist": {
                "type": "zip",
                "url": "https://api.github.com/repos/theseer/tokenizer/zipball/34a41e998c2183e22995f158c581e7b5e755ab9e",
                "reference": "34a41e998c2183e22995f158c581e7b5e755ab9e",
                "shasum": ""
            },
            "require": {
                "ext-dom": "*",
                "ext-tokenizer": "*",
                "ext-xmlwriter": "*",
                "php": "^7.2 || ^8.0"
            },
            "type": "library",
            "autoload": {
                "classmap": [
                    "src/"
                ]
            },
            "notification-url": "https://packagist.org/downloads/",
            "license": [
                "BSD-3-Clause"
            ],
            "authors": [
                {
                    "name": "Arne Blankerts",
                    "email": "arne@blankerts.de",
                    "role": "Developer"
                }
            ],
            "description": "A small library for converting tokenized PHP source code into XML and potentially other formats",
            "support": {
                "issues": "https://github.com/theseer/tokenizer/issues",
                "source": "https://github.com/theseer/tokenizer/tree/1.2.1"
            },
            "funding": [
                {
                    "url": "https://github.com/theseer",
                    "type": "github"
                }
            ],
            "time": "2021-07-28T10:34:58+00:00"
        },
        {
            "name": "vlucas/phpdotenv",
            "version": "v5.4.1",
            "source": {
                "type": "git",
                "url": "https://github.com/vlucas/phpdotenv.git",
                "reference": "264dce589e7ce37a7ba99cb901eed8249fbec92f"
            },
            "dist": {
                "type": "zip",
                "url": "https://api.github.com/repos/vlucas/phpdotenv/zipball/264dce589e7ce37a7ba99cb901eed8249fbec92f",
                "reference": "264dce589e7ce37a7ba99cb901eed8249fbec92f",
                "shasum": ""
            },
            "require": {
                "ext-pcre": "*",
                "graham-campbell/result-type": "^1.0.2",
                "php": "^7.1.3 || ^8.0",
                "phpoption/phpoption": "^1.8",
                "symfony/polyfill-ctype": "^1.23",
                "symfony/polyfill-mbstring": "^1.23.1",
                "symfony/polyfill-php80": "^1.23.1"
            },
            "require-dev": {
                "bamarni/composer-bin-plugin": "^1.4.1",
                "ext-filter": "*",
                "phpunit/phpunit": "^7.5.20 || ^8.5.21 || ^9.5.10"
            },
            "suggest": {
                "ext-filter": "Required to use the boolean validator."
            },
            "type": "library",
            "extra": {
                "branch-alias": {
                    "dev-master": "5.4-dev"
                }
            },
            "autoload": {
                "psr-4": {
                    "Dotenv\\": "src/"
                }
            },
            "notification-url": "https://packagist.org/downloads/",
            "license": [
                "BSD-3-Clause"
            ],
            "authors": [
                {
                    "name": "Graham Campbell",
                    "email": "hello@gjcampbell.co.uk",
                    "homepage": "https://github.com/GrahamCampbell"
                },
                {
                    "name": "Vance Lucas",
                    "email": "vance@vancelucas.com",
                    "homepage": "https://github.com/vlucas"
                }
            ],
            "description": "Loads environment variables from `.env` to `getenv()`, `$_ENV` and `$_SERVER` automagically.",
            "keywords": [
                "dotenv",
                "env",
                "environment"
            ],
            "support": {
                "issues": "https://github.com/vlucas/phpdotenv/issues",
                "source": "https://github.com/vlucas/phpdotenv/tree/v5.4.1"
            },
            "funding": [
                {
                    "url": "https://github.com/GrahamCampbell",
                    "type": "github"
                },
                {
                    "url": "https://tidelift.com/funding/github/packagist/vlucas/phpdotenv",
                    "type": "tidelift"
                }
            ],
            "time": "2021-12-12T23:22:04+00:00"
        }
    ],
    "aliases": [],
    "minimum-stability": "stable",
    "stability-flags": [],
    "prefer-stable": false,
    "prefer-lowest": false,
    "platform": {
        "php": "^8.0.2",
        "ext-bcmath": "*",
        "ext-curl": "*",
        "ext-dom": "*",
        "ext-intl": "*",
        "ext-json": "*",
        "ext-mbstring": "*",
        "ext-openssl": "*",
        "ext-pcre": "*",
        "ext-pdo": "*",
        "ext-zip": "*"
    },
    "platform-dev": [],
    "platform-overrides": {
        "php": "8.0.2"
    },
    "plugin-api-version": "2.2.0"
}<|MERGE_RESOLUTION|>--- conflicted
+++ resolved
@@ -4,11 +4,7 @@
         "Read more about it at https://getcomposer.org/doc/01-basic-usage.md#installing-dependencies",
         "This file is @generated automatically"
     ],
-<<<<<<< HEAD
-    "content-hash": "2a670bf13d83373764360b9ba84a1862",
-=======
-    "content-hash": "89ca443c188ac679be2c6b74353cfbeb",
->>>>>>> 391ed2d9
+    "content-hash": "4af4f7f8e9bc76b12fdc2abc6cdea5ab",
     "packages": [
         {
             "name": "cebe/markdown",
@@ -1063,16 +1059,16 @@
         },
         {
             "name": "enshrined/svg-sanitize",
-            "version": "0.15.2",
+            "version": "0.15.3",
             "source": {
                 "type": "git",
                 "url": "https://github.com/darylldoyle/svg-sanitizer.git",
-                "reference": "454682a67b335bb918952b93c4e699a36012c568"
-            },
-            "dist": {
-                "type": "zip",
-                "url": "https://api.github.com/repos/darylldoyle/svg-sanitizer/zipball/454682a67b335bb918952b93c4e699a36012c568",
-                "reference": "454682a67b335bb918952b93c4e699a36012c568",
+                "reference": "50c0f86ab08d8f3a986ac4f57874492a22171708"
+            },
+            "dist": {
+                "type": "zip",
+                "url": "https://api.github.com/repos/darylldoyle/svg-sanitizer/zipball/50c0f86ab08d8f3a986ac4f57874492a22171708",
+                "reference": "50c0f86ab08d8f3a986ac4f57874492a22171708",
                 "shasum": ""
             },
             "require": {
@@ -1102,9 +1098,9 @@
             "description": "An SVG sanitizer for PHP",
             "support": {
                 "issues": "https://github.com/darylldoyle/svg-sanitizer/issues",
-                "source": "https://github.com/darylldoyle/svg-sanitizer/tree/0.15.2"
-            },
-            "time": "2022-02-14T00:53:22+00:00"
+                "source": "https://github.com/darylldoyle/svg-sanitizer/tree/0.15.3"
+            },
+            "time": "2022-02-16T19:59:46+00:00"
         },
         {
             "name": "ezyang/htmlpurifier",
