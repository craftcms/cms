--- conflicted
+++ resolved
@@ -4,11 +4,7 @@
         "Read more about it at https://getcomposer.org/doc/01-basic-usage.md#installing-dependencies",
         "This file is @generated automatically"
     ],
-<<<<<<< HEAD
-    "content-hash": "973f1411cdfec028e26adb40e6373309",
-=======
-    "content-hash": "388d19db4a8773947f535596a2294270",
->>>>>>> 991396e4
+    "content-hash": "91d4b8cd816d6d5617f5a98312782688",
     "packages": [
         {
             "name": "cebe/markdown",
@@ -3568,29 +3564,16 @@
         },
         {
             "name": "symfony/filesystem",
-<<<<<<< HEAD
-            "version": "v6.1.4",
+            "version": "v6.1.5",
             "source": {
                 "type": "git",
                 "url": "https://github.com/symfony/filesystem.git",
-                "reference": "3f39c04d2630c34019907b02f85672dac99f8659"
-            },
-            "dist": {
-                "type": "zip",
-                "url": "https://api.github.com/repos/symfony/filesystem/zipball/3f39c04d2630c34019907b02f85672dac99f8659",
-                "reference": "3f39c04d2630c34019907b02f85672dac99f8659",
-=======
-            "version": "v6.0.13",
-            "source": {
-                "type": "git",
-                "url": "https://github.com/symfony/filesystem.git",
-                "reference": "3adca49133bd055ebe6011ed1e012be3c908af79"
-            },
-            "dist": {
-                "type": "zip",
-                "url": "https://api.github.com/repos/symfony/filesystem/zipball/3adca49133bd055ebe6011ed1e012be3c908af79",
-                "reference": "3adca49133bd055ebe6011ed1e012be3c908af79",
->>>>>>> 991396e4
+                "reference": "4d216a2beef096edf040a070117c39ca2abce307"
+            },
+            "dist": {
+                "type": "zip",
+                "url": "https://api.github.com/repos/symfony/filesystem/zipball/4d216a2beef096edf040a070117c39ca2abce307",
+                "reference": "4d216a2beef096edf040a070117c39ca2abce307",
                 "shasum": ""
             },
             "require": {
@@ -3624,11 +3607,7 @@
             "description": "Provides basic utilities for the filesystem",
             "homepage": "https://symfony.com",
             "support": {
-<<<<<<< HEAD
-                "source": "https://github.com/symfony/filesystem/tree/v6.1.4"
-=======
-                "source": "https://github.com/symfony/filesystem/tree/v6.0.13"
->>>>>>> 991396e4
+                "source": "https://github.com/symfony/filesystem/tree/v6.1.5"
             },
             "funding": [
                 {
@@ -3644,11 +3623,7 @@
                     "type": "tidelift"
                 }
             ],
-<<<<<<< HEAD
-            "time": "2022-08-02T16:17:38+00:00"
-=======
-            "time": "2022-09-21T20:25:27+00:00"
->>>>>>> 991396e4
+            "time": "2022-09-21T20:29:40+00:00"
         },
         {
             "name": "symfony/finder",
@@ -3715,29 +3690,16 @@
         },
         {
             "name": "symfony/http-client",
-<<<<<<< HEAD
-            "version": "v6.1.4",
+            "version": "v6.1.7",
             "source": {
                 "type": "git",
                 "url": "https://github.com/symfony/http-client.git",
-                "reference": "06dc27cbdcee26d6796c226db5266a0d58359739"
-            },
-            "dist": {
-                "type": "zip",
-                "url": "https://api.github.com/repos/symfony/http-client/zipball/06dc27cbdcee26d6796c226db5266a0d58359739",
-                "reference": "06dc27cbdcee26d6796c226db5266a0d58359739",
-=======
-            "version": "v6.0.15",
-            "source": {
-                "type": "git",
-                "url": "https://github.com/symfony/http-client.git",
-                "reference": "af84893895ce7637a4b60fd3de87fe9e44286a21"
-            },
-            "dist": {
-                "type": "zip",
-                "url": "https://api.github.com/repos/symfony/http-client/zipball/af84893895ce7637a4b60fd3de87fe9e44286a21",
-                "reference": "af84893895ce7637a4b60fd3de87fe9e44286a21",
->>>>>>> 991396e4
+                "reference": "f515d066728774efb34347a87580621416ca8968"
+            },
+            "dist": {
+                "type": "zip",
+                "url": "https://api.github.com/repos/symfony/http-client/zipball/f515d066728774efb34347a87580621416ca8968",
+                "reference": "f515d066728774efb34347a87580621416ca8968",
                 "shasum": ""
             },
             "require": {
@@ -3792,11 +3754,7 @@
             "description": "Provides powerful methods to fetch HTTP resources synchronously or asynchronously",
             "homepage": "https://symfony.com",
             "support": {
-<<<<<<< HEAD
-                "source": "https://github.com/symfony/http-client/tree/v6.1.4"
-=======
-                "source": "https://github.com/symfony/http-client/tree/v6.0.15"
->>>>>>> 991396e4
+                "source": "https://github.com/symfony/http-client/tree/v6.1.7"
             },
             "funding": [
                 {
@@ -3812,11 +3770,7 @@
                     "type": "tidelift"
                 }
             ],
-<<<<<<< HEAD
-            "time": "2022-08-02T16:17:38+00:00"
-=======
-            "time": "2022-10-28T16:22:58+00:00"
->>>>>>> 991396e4
+            "time": "2022-10-28T16:23:08+00:00"
         },
         {
             "name": "symfony/http-client-contracts",
@@ -3901,29 +3855,16 @@
         },
         {
             "name": "symfony/mailer",
-<<<<<<< HEAD
-            "version": "v6.1.4",
+            "version": "v6.1.7",
             "source": {
                 "type": "git",
                 "url": "https://github.com/symfony/mailer.git",
-                "reference": "55a7cb8f8518d35e2a039daaec6e1ee20509510e"
-            },
-            "dist": {
-                "type": "zip",
-                "url": "https://api.github.com/repos/symfony/mailer/zipball/55a7cb8f8518d35e2a039daaec6e1ee20509510e",
-                "reference": "55a7cb8f8518d35e2a039daaec6e1ee20509510e",
-=======
-            "version": "v6.0.15",
-            "source": {
-                "type": "git",
-                "url": "https://github.com/symfony/mailer.git",
-                "reference": "5eaa3f1404cafa842e953ae16c35757b7356fb32"
-            },
-            "dist": {
-                "type": "zip",
-                "url": "https://api.github.com/repos/symfony/mailer/zipball/5eaa3f1404cafa842e953ae16c35757b7356fb32",
-                "reference": "5eaa3f1404cafa842e953ae16c35757b7356fb32",
->>>>>>> 991396e4
+                "reference": "7e19813c0b43387c55665780c4caea505cc48391"
+            },
+            "dist": {
+                "type": "zip",
+                "url": "https://api.github.com/repos/symfony/mailer/zipball/7e19813c0b43387c55665780c4caea505cc48391",
+                "reference": "7e19813c0b43387c55665780c4caea505cc48391",
                 "shasum": ""
             },
             "require": {
@@ -3968,11 +3909,7 @@
             "description": "Helps sending emails",
             "homepage": "https://symfony.com",
             "support": {
-<<<<<<< HEAD
-                "source": "https://github.com/symfony/mailer/tree/v6.1.4"
-=======
-                "source": "https://github.com/symfony/mailer/tree/v6.0.15"
->>>>>>> 991396e4
+                "source": "https://github.com/symfony/mailer/tree/v6.1.7"
             },
             "funding": [
                 {
@@ -3988,37 +3925,20 @@
                     "type": "tidelift"
                 }
             ],
-<<<<<<< HEAD
-            "time": "2022-08-03T05:16:05+00:00"
+            "time": "2022-10-28T16:23:08+00:00"
         },
         {
             "name": "symfony/mime",
-            "version": "v6.1.4",
+            "version": "v6.1.7",
             "source": {
                 "type": "git",
                 "url": "https://github.com/symfony/mime.git",
-                "reference": "5d1de2d3c52f8ca469c488f4b9e007e9e9cee0b3"
-            },
-            "dist": {
-                "type": "zip",
-                "url": "https://api.github.com/repos/symfony/mime/zipball/5d1de2d3c52f8ca469c488f4b9e007e9e9cee0b3",
-                "reference": "5d1de2d3c52f8ca469c488f4b9e007e9e9cee0b3",
-=======
-            "time": "2022-10-28T16:22:58+00:00"
-        },
-        {
-            "name": "symfony/mime",
-            "version": "v6.0.14",
-            "source": {
-                "type": "git",
-                "url": "https://github.com/symfony/mime.git",
-                "reference": "c01b88b63418131daf2edd0bdc17fc8a6d1c939a"
-            },
-            "dist": {
-                "type": "zip",
-                "url": "https://api.github.com/repos/symfony/mime/zipball/c01b88b63418131daf2edd0bdc17fc8a6d1c939a",
-                "reference": "c01b88b63418131daf2edd0bdc17fc8a6d1c939a",
->>>>>>> 991396e4
+                "reference": "f440f066d57691088d998d6e437ce98771144618"
+            },
+            "dist": {
+                "type": "zip",
+                "url": "https://api.github.com/repos/symfony/mime/zipball/f440f066d57691088d998d6e437ce98771144618",
+                "reference": "f440f066d57691088d998d6e437ce98771144618",
                 "shasum": ""
             },
             "require": {
@@ -4030,8 +3950,7 @@
                 "egulias/email-validator": "~3.0.0",
                 "phpdocumentor/reflection-docblock": "<3.2.2",
                 "phpdocumentor/type-resolver": "<1.4.0",
-                "symfony/mailer": "<5.4",
-                "symfony/serializer": "<5.4.14|>=6.0,<6.0.14|>=6.1,<6.1.6"
+                "symfony/mailer": "<5.4"
             },
             "require-dev": {
                 "egulias/email-validator": "^2.1.10|^3.1",
@@ -4039,7 +3958,7 @@
                 "symfony/dependency-injection": "^5.4|^6.0",
                 "symfony/property-access": "^5.4|^6.0",
                 "symfony/property-info": "^5.4|^6.0",
-                "symfony/serializer": "^5.4.14|~6.0.14|^6.1.6"
+                "symfony/serializer": "^5.2|^6.0"
             },
             "type": "library",
             "autoload": {
@@ -4071,11 +3990,7 @@
                 "mime-type"
             ],
             "support": {
-<<<<<<< HEAD
-                "source": "https://github.com/symfony/mime/tree/v6.1.4"
-=======
-                "source": "https://github.com/symfony/mime/tree/v6.0.14"
->>>>>>> 991396e4
+                "source": "https://github.com/symfony/mime/tree/v6.1.7"
             },
             "funding": [
                 {
@@ -4091,11 +4006,7 @@
                     "type": "tidelift"
                 }
             ],
-<<<<<<< HEAD
-            "time": "2022-08-19T14:27:04+00:00"
-=======
-            "time": "2022-10-07T08:02:12+00:00"
->>>>>>> 991396e4
+            "time": "2022-10-19T08:10:53+00:00"
         },
         {
             "name": "symfony/polyfill-ctype",
@@ -4837,20 +4748,20 @@
         },
         {
             "name": "symfony/process",
-            "version": "v6.0.11",
+            "version": "v6.1.3",
             "source": {
                 "type": "git",
                 "url": "https://github.com/symfony/process.git",
-                "reference": "44270a08ccb664143dede554ff1c00aaa2247a43"
-            },
-            "dist": {
-                "type": "zip",
-                "url": "https://api.github.com/repos/symfony/process/zipball/44270a08ccb664143dede554ff1c00aaa2247a43",
-                "reference": "44270a08ccb664143dede554ff1c00aaa2247a43",
-                "shasum": ""
-            },
-            "require": {
-                "php": ">=8.0.2"
+                "reference": "a6506e99cfad7059b1ab5cab395854a0a0c21292"
+            },
+            "dist": {
+                "type": "zip",
+                "url": "https://api.github.com/repos/symfony/process/zipball/a6506e99cfad7059b1ab5cab395854a0a0c21292",
+                "reference": "a6506e99cfad7059b1ab5cab395854a0a0c21292",
+                "shasum": ""
+            },
+            "require": {
+                "php": ">=8.1"
             },
             "type": "library",
             "autoload": {
@@ -4878,7 +4789,7 @@
             "description": "Executes commands in sub-processes",
             "homepage": "https://symfony.com",
             "support": {
-                "source": "https://github.com/symfony/process/tree/v6.0.11"
+                "source": "https://github.com/symfony/process/tree/v6.1.3"
             },
             "funding": [
                 {
@@ -4894,7 +4805,7 @@
                     "type": "tidelift"
                 }
             ],
-            "time": "2022-06-27T17:10:44+00:00"
+            "time": "2022-06-27T17:24:16+00:00"
         },
         {
             "name": "symfony/service-contracts",
@@ -4983,29 +4894,16 @@
         },
         {
             "name": "symfony/string",
-<<<<<<< HEAD
-            "version": "v6.1.4",
+            "version": "v6.1.7",
             "source": {
                 "type": "git",
                 "url": "https://github.com/symfony/string.git",
-                "reference": "290972cad7b364e3befaa74ba0ec729800fb161c"
-            },
-            "dist": {
-                "type": "zip",
-                "url": "https://api.github.com/repos/symfony/string/zipball/290972cad7b364e3befaa74ba0ec729800fb161c",
-                "reference": "290972cad7b364e3befaa74ba0ec729800fb161c",
-=======
-            "version": "v6.0.15",
-            "source": {
-                "type": "git",
-                "url": "https://github.com/symfony/string.git",
-                "reference": "51ac0fa0ccf132a00519b87c97e8f775fa14e771"
-            },
-            "dist": {
-                "type": "zip",
-                "url": "https://api.github.com/repos/symfony/string/zipball/51ac0fa0ccf132a00519b87c97e8f775fa14e771",
-                "reference": "51ac0fa0ccf132a00519b87c97e8f775fa14e771",
->>>>>>> 991396e4
+                "reference": "823f143370880efcbdfa2dbca946b3358c4707e5"
+            },
+            "dist": {
+                "type": "zip",
+                "url": "https://api.github.com/repos/symfony/string/zipball/823f143370880efcbdfa2dbca946b3358c4707e5",
+                "reference": "823f143370880efcbdfa2dbca946b3358c4707e5",
                 "shasum": ""
             },
             "require": {
@@ -5061,11 +4959,7 @@
                 "utf8"
             ],
             "support": {
-<<<<<<< HEAD
-                "source": "https://github.com/symfony/string/tree/v6.1.4"
-=======
-                "source": "https://github.com/symfony/string/tree/v6.0.15"
->>>>>>> 991396e4
+                "source": "https://github.com/symfony/string/tree/v6.1.7"
             },
             "funding": [
                 {
@@ -5081,37 +4975,20 @@
                     "type": "tidelift"
                 }
             ],
-<<<<<<< HEAD
-            "time": "2022-08-12T18:05:43+00:00"
+            "time": "2022-10-10T09:34:31+00:00"
         },
         {
             "name": "symfony/var-dumper",
-            "version": "v6.1.3",
+            "version": "v6.1.6",
             "source": {
                 "type": "git",
                 "url": "https://github.com/symfony/var-dumper.git",
-                "reference": "d5a5e44a2260c5eb5e746bf4f1fbd12ee6ceb427"
-            },
-            "dist": {
-                "type": "zip",
-                "url": "https://api.github.com/repos/symfony/var-dumper/zipball/d5a5e44a2260c5eb5e746bf4f1fbd12ee6ceb427",
-                "reference": "d5a5e44a2260c5eb5e746bf4f1fbd12ee6ceb427",
-=======
-            "time": "2022-10-10T09:34:08+00:00"
-        },
-        {
-            "name": "symfony/var-dumper",
-            "version": "v6.0.14",
-            "source": {
-                "type": "git",
-                "url": "https://github.com/symfony/var-dumper.git",
-                "reference": "72af925ddd41ca0372d166d004bc38a00c4608cc"
-            },
-            "dist": {
-                "type": "zip",
-                "url": "https://api.github.com/repos/symfony/var-dumper/zipball/72af925ddd41ca0372d166d004bc38a00c4608cc",
-                "reference": "72af925ddd41ca0372d166d004bc38a00c4608cc",
->>>>>>> 991396e4
+                "reference": "0f0adde127f24548e23cbde83bcaeadc491c551f"
+            },
+            "dist": {
+                "type": "zip",
+                "url": "https://api.github.com/repos/symfony/var-dumper/zipball/0f0adde127f24548e23cbde83bcaeadc491c551f",
+                "reference": "0f0adde127f24548e23cbde83bcaeadc491c551f",
                 "shasum": ""
             },
             "require": {
@@ -5170,11 +5047,7 @@
                 "dump"
             ],
             "support": {
-<<<<<<< HEAD
-                "source": "https://github.com/symfony/var-dumper/tree/v6.1.3"
-=======
-                "source": "https://github.com/symfony/var-dumper/tree/v6.0.14"
->>>>>>> 991396e4
+                "source": "https://github.com/symfony/var-dumper/tree/v6.1.6"
             },
             "funding": [
                 {
@@ -5190,11 +5063,7 @@
                     "type": "tidelift"
                 }
             ],
-<<<<<<< HEAD
-            "time": "2022-07-20T13:46:29+00:00"
-=======
-            "time": "2022-10-07T08:02:12+00:00"
->>>>>>> 991396e4
+            "time": "2022-10-07T08:04:03+00:00"
         },
         {
             "name": "symfony/yaml",
@@ -6164,18 +6033,6 @@
         },
         {
             "name": "yiisoft/yii2",
-<<<<<<< HEAD
-            "version": "2.0.45",
-            "source": {
-                "type": "git",
-                "url": "https://github.com/yiisoft/yii2-framework.git",
-                "reference": "e2223d4085e5612aa616635f8fcaf478607f62e8"
-            },
-            "dist": {
-                "type": "zip",
-                "url": "https://api.github.com/repos/yiisoft/yii2-framework/zipball/e2223d4085e5612aa616635f8fcaf478607f62e8",
-                "reference": "e2223d4085e5612aa616635f8fcaf478607f62e8",
-=======
             "version": "2.0.47",
             "source": {
                 "type": "git",
@@ -6186,7 +6043,6 @@
                 "type": "zip",
                 "url": "https://api.github.com/repos/yiisoft/yii2-framework/zipball/8ecf57895d9c4b29cf9658ffe57af5f3d0e25254",
                 "reference": "8ecf57895d9c4b29cf9658ffe57af5f3d0e25254",
->>>>>>> 991396e4
                 "shasum": ""
             },
             "require": {
@@ -6295,11 +6151,7 @@
                     "type": "tidelift"
                 }
             ],
-<<<<<<< HEAD
-            "time": "2022-02-11T13:12:40+00:00"
-=======
             "time": "2022-11-18T16:21:58+00:00"
->>>>>>> 991396e4
         },
         {
             "name": "yiisoft/yii2-composer",
@@ -7967,18 +7819,6 @@
         },
         {
             "name": "phpstan/phpstan",
-<<<<<<< HEAD
-            "version": "1.8.6",
-            "source": {
-                "type": "git",
-                "url": "https://github.com/phpstan/phpstan.git",
-                "reference": "c386ab2741e64cc9e21729f891b28b2b10fe6618"
-            },
-            "dist": {
-                "type": "zip",
-                "url": "https://api.github.com/repos/phpstan/phpstan/zipball/c386ab2741e64cc9e21729f891b28b2b10fe6618",
-                "reference": "c386ab2741e64cc9e21729f891b28b2b10fe6618",
-=======
             "version": "1.9.2",
             "source": {
                 "type": "git",
@@ -7989,7 +7829,6 @@
                 "type": "zip",
                 "url": "https://api.github.com/repos/phpstan/phpstan/zipball/d6fdf01c53978b6429f1393ba4afeca39cc68afa",
                 "reference": "d6fdf01c53978b6429f1393ba4afeca39cc68afa",
->>>>>>> 991396e4
                 "shasum": ""
             },
             "require": {
@@ -8019,11 +7858,7 @@
             ],
             "support": {
                 "issues": "https://github.com/phpstan/phpstan/issues",
-<<<<<<< HEAD
-                "source": "https://github.com/phpstan/phpstan/tree/1.8.6"
-=======
                 "source": "https://github.com/phpstan/phpstan/tree/1.9.2"
->>>>>>> 991396e4
             },
             "funding": [
                 {
@@ -8039,11 +7874,7 @@
                     "type": "tidelift"
                 }
             ],
-<<<<<<< HEAD
-            "time": "2022-09-23T09:54:39+00:00"
-=======
             "time": "2022-11-10T09:56:11+00:00"
->>>>>>> 991396e4
         },
         {
             "name": "phpunit/php-code-coverage",
