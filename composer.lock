--- conflicted
+++ resolved
@@ -4,11 +4,7 @@
         "Read more about it at https://getcomposer.org/doc/01-basic-usage.md#installing-dependencies",
         "This file is @generated automatically"
     ],
-<<<<<<< HEAD
-    "content-hash": "5dc86a546825e88bf81e70ac1ea811e0",
-=======
-    "content-hash": "0dceaac3437d2449cb52ee0c65b2af53",
->>>>>>> 18e5e152
+    "content-hash": "77d3f0a0c00acd15bfb5dd1f59b303d7",
     "packages": [
         {
             "name": "cebe/markdown",
@@ -3504,16 +3500,16 @@
         },
         {
             "name": "symfony/filesystem",
-            "version": "v6.3.0",
+            "version": "v6.3.1",
             "source": {
                 "type": "git",
                 "url": "https://github.com/symfony/filesystem.git",
-                "reference": "97b698e1d77d356304def77a8d0cd73090b359ea"
-            },
-            "dist": {
-                "type": "zip",
-                "url": "https://api.github.com/repos/symfony/filesystem/zipball/97b698e1d77d356304def77a8d0cd73090b359ea",
-                "reference": "97b698e1d77d356304def77a8d0cd73090b359ea",
+                "reference": "edd36776956f2a6fcf577edb5b05eb0e3bdc52ae"
+            },
+            "dist": {
+                "type": "zip",
+                "url": "https://api.github.com/repos/symfony/filesystem/zipball/edd36776956f2a6fcf577edb5b05eb0e3bdc52ae",
+                "reference": "edd36776956f2a6fcf577edb5b05eb0e3bdc52ae",
                 "shasum": ""
             },
             "require": {
@@ -3547,7 +3543,7 @@
             "description": "Provides basic utilities for the filesystem",
             "homepage": "https://symfony.com",
             "support": {
-                "source": "https://github.com/symfony/filesystem/tree/v6.3.0"
+                "source": "https://github.com/symfony/filesystem/tree/v6.3.1"
             },
             "funding": [
                 {
@@ -3563,7 +3559,7 @@
                     "type": "tidelift"
                 }
             ],
-            "time": "2023-05-30T17:12:32+00:00"
+            "time": "2023-06-01T08:30:39+00:00"
         },
         {
             "name": "symfony/finder",
@@ -3630,16 +3626,16 @@
         },
         {
             "name": "symfony/http-client",
-            "version": "v6.3.0",
+            "version": "v6.3.1",
             "source": {
                 "type": "git",
                 "url": "https://github.com/symfony/http-client.git",
-                "reference": "b2f892c91e4e02a939edddeb7ef452522d10a424"
-            },
-            "dist": {
-                "type": "zip",
-                "url": "https://api.github.com/repos/symfony/http-client/zipball/b2f892c91e4e02a939edddeb7ef452522d10a424",
-                "reference": "b2f892c91e4e02a939edddeb7ef452522d10a424",
+                "reference": "1c828a06aef2f5eeba42026dfc532d4fc5406123"
+            },
+            "dist": {
+                "type": "zip",
+                "url": "https://api.github.com/repos/symfony/http-client/zipball/1c828a06aef2f5eeba42026dfc532d4fc5406123",
+                "reference": "1c828a06aef2f5eeba42026dfc532d4fc5406123",
                 "shasum": ""
             },
             "require": {
@@ -3702,7 +3698,7 @@
                 "http"
             ],
             "support": {
-                "source": "https://github.com/symfony/http-client/tree/v6.3.0"
+                "source": "https://github.com/symfony/http-client/tree/v6.3.1"
             },
             "funding": [
                 {
@@ -3718,7 +3714,7 @@
                     "type": "tidelift"
                 }
             ],
-            "time": "2023-05-12T08:49:48+00:00"
+            "time": "2023-06-24T11:51:27+00:00"
         },
         {
             "name": "symfony/http-client-contracts",
@@ -4930,16 +4926,16 @@
         },
         {
             "name": "symfony/var-dumper",
-            "version": "v6.3.0",
+            "version": "v6.3.1",
             "source": {
                 "type": "git",
                 "url": "https://github.com/symfony/var-dumper.git",
-                "reference": "6acdcd5c122074ee9f7b051e4fb177025c277a0e"
-            },
-            "dist": {
-                "type": "zip",
-                "url": "https://api.github.com/repos/symfony/var-dumper/zipball/6acdcd5c122074ee9f7b051e4fb177025c277a0e",
-                "reference": "6acdcd5c122074ee9f7b051e4fb177025c277a0e",
+                "reference": "c81268d6960ddb47af17391a27d222bd58cf0515"
+            },
+            "dist": {
+                "type": "zip",
+                "url": "https://api.github.com/repos/symfony/var-dumper/zipball/c81268d6960ddb47af17391a27d222bd58cf0515",
+                "reference": "c81268d6960ddb47af17391a27d222bd58cf0515",
                 "shasum": ""
             },
             "require": {
@@ -4992,7 +4988,7 @@
                 "dump"
             ],
             "support": {
-                "source": "https://github.com/symfony/var-dumper/tree/v6.3.0"
+                "source": "https://github.com/symfony/var-dumper/tree/v6.3.1"
             },
             "funding": [
                 {
@@ -5008,7 +5004,7 @@
                     "type": "tidelift"
                 }
             ],
-            "time": "2023-05-25T13:09:35+00:00"
+            "time": "2023-06-21T12:08:28+00:00"
         },
         {
             "name": "symfony/yaml",
