{
    "_readme": [
        "This file locks the dependencies of your project to a known state",
        "Read more about it at https://getcomposer.org/doc/01-basic-usage.md#installing-dependencies",
        "This file is @generated automatically"
    ],
<<<<<<< HEAD
    "content-hash": "94a04a8a4824d328b3d0655293edbb33",
=======
    "content-hash": "fb406459af16bd31116e72d9a4018c99",
>>>>>>> 985bfddd
    "packages": [
        {
            "name": "cebe/markdown",
            "version": "1.2.1",
            "source": {
                "type": "git",
                "url": "https://github.com/cebe/markdown.git",
                "reference": "9bac5e971dd391e2802dca5400bbeacbaea9eb86"
            },
            "dist": {
                "type": "zip",
                "url": "https://api.github.com/repos/cebe/markdown/zipball/9bac5e971dd391e2802dca5400bbeacbaea9eb86",
                "reference": "9bac5e971dd391e2802dca5400bbeacbaea9eb86",
                "shasum": ""
            },
            "require": {
                "lib-pcre": "*",
                "php": ">=5.4.0"
            },
            "require-dev": {
                "cebe/indent": "*",
                "facebook/xhprof": "*@dev",
                "phpunit/phpunit": "4.1.*"
            },
            "bin": [
                "bin/markdown"
            ],
            "type": "library",
            "extra": {
                "branch-alias": {
                    "dev-master": "1.2.x-dev"
                }
            },
            "autoload": {
                "psr-4": {
                    "cebe\\markdown\\": ""
                }
            },
            "notification-url": "https://packagist.org/downloads/",
            "license": [
                "MIT"
            ],
            "authors": [
                {
                    "name": "Carsten Brandt",
                    "email": "mail@cebe.cc",
                    "homepage": "http://cebe.cc/",
                    "role": "Creator"
                }
            ],
            "description": "A super fast, highly extensible markdown parser for PHP",
            "homepage": "https://github.com/cebe/markdown#readme",
            "keywords": [
                "extensible",
                "fast",
                "gfm",
                "markdown",
                "markdown-extra"
            ],
            "time": "2018-03-26T11:24:36+00:00"
        },
        {
            "name": "composer/ca-bundle",
            "version": "1.2.4",
            "source": {
                "type": "git",
                "url": "https://github.com/composer/ca-bundle.git",
                "reference": "10bb96592168a0f8e8f6dcde3532d9fa50b0b527"
            },
            "dist": {
                "type": "zip",
                "url": "https://api.github.com/repos/composer/ca-bundle/zipball/10bb96592168a0f8e8f6dcde3532d9fa50b0b527",
                "reference": "10bb96592168a0f8e8f6dcde3532d9fa50b0b527",
                "shasum": ""
            },
            "require": {
                "ext-openssl": "*",
                "ext-pcre": "*",
                "php": "^5.3.2 || ^7.0 || ^8.0"
            },
            "require-dev": {
                "phpunit/phpunit": "^4.8.35 || ^5.7 || 6.5 - 8",
                "psr/log": "^1.0",
                "symfony/process": "^2.5 || ^3.0 || ^4.0"
            },
            "type": "library",
            "extra": {
                "branch-alias": {
                    "dev-master": "1.x-dev"
                }
            },
            "autoload": {
                "psr-4": {
                    "Composer\\CaBundle\\": "src"
                }
            },
            "notification-url": "https://packagist.org/downloads/",
            "license": [
                "MIT"
            ],
            "authors": [
                {
                    "name": "Jordi Boggiano",
                    "email": "j.boggiano@seld.be",
                    "homepage": "http://seld.be"
                }
            ],
            "description": "Lets you find a path to the system CA bundle, and includes a fallback to the Mozilla CA bundle.",
            "keywords": [
                "cabundle",
                "cacert",
                "certificate",
                "ssl",
                "tls"
            ],
            "time": "2019-08-30T08:44:50+00:00"
        },
        {
            "name": "composer/composer",
            "version": "1.6.3",
            "source": {
                "type": "git",
                "url": "https://github.com/composer/composer.git",
                "reference": "88a69fda0f2187ad8714cedffd7a8872dceaa4c2"
            },
            "dist": {
                "type": "zip",
                "url": "https://api.github.com/repos/composer/composer/zipball/88a69fda0f2187ad8714cedffd7a8872dceaa4c2",
                "reference": "88a69fda0f2187ad8714cedffd7a8872dceaa4c2",
                "shasum": ""
            },
            "require": {
                "composer/ca-bundle": "^1.0",
                "composer/semver": "^1.0",
                "composer/spdx-licenses": "^1.2",
                "justinrainbow/json-schema": "^3.0 || ^4.0 || ^5.0",
                "php": "^5.3.2 || ^7.0",
                "psr/log": "^1.0",
                "seld/cli-prompt": "^1.0",
                "seld/jsonlint": "^1.4",
                "seld/phar-utils": "^1.0",
                "symfony/console": "^2.7 || ^3.0 || ^4.0",
                "symfony/filesystem": "^2.7 || ^3.0 || ^4.0",
                "symfony/finder": "^2.7 || ^3.0 || ^4.0",
                "symfony/process": "^2.7 || ^3.0 || ^4.0"
            },
            "require-dev": {
                "phpunit/phpunit": "^4.8.35 || ^5.7",
                "phpunit/phpunit-mock-objects": "^2.3 || ^3.0"
            },
            "suggest": {
                "ext-openssl": "Enabling the openssl extension allows you to access https URLs for repositories and packages",
                "ext-zip": "Enabling the zip extension allows you to unzip archives",
                "ext-zlib": "Allow gzip compression of HTTP requests"
            },
            "bin": [
                "bin/composer"
            ],
            "type": "library",
            "extra": {
                "branch-alias": {
                    "dev-master": "1.6-dev"
                }
            },
            "autoload": {
                "psr-4": {
                    "Composer\\": "src/Composer"
                }
            },
            "notification-url": "https://packagist.org/downloads/",
            "license": [
                "MIT"
            ],
            "authors": [
                {
                    "name": "Nils Adermann",
                    "email": "naderman@naderman.de",
                    "homepage": "http://www.naderman.de"
                },
                {
                    "name": "Jordi Boggiano",
                    "email": "j.boggiano@seld.be",
                    "homepage": "http://seld.be"
                }
            ],
            "description": "Composer helps you declare, manage and install dependencies of PHP projects, ensuring you have the right stack everywhere.",
            "homepage": "https://getcomposer.org/",
            "keywords": [
                "autoload",
                "dependency",
                "package"
            ],
            "time": "2018-01-31T15:28:18+00:00"
        },
        {
            "name": "composer/semver",
            "version": "1.5.0",
            "source": {
                "type": "git",
                "url": "https://github.com/composer/semver.git",
                "reference": "46d9139568ccb8d9e7cdd4539cab7347568a5e2e"
            },
            "dist": {
                "type": "zip",
                "url": "https://api.github.com/repos/composer/semver/zipball/46d9139568ccb8d9e7cdd4539cab7347568a5e2e",
                "reference": "46d9139568ccb8d9e7cdd4539cab7347568a5e2e",
                "shasum": ""
            },
            "require": {
                "php": "^5.3.2 || ^7.0"
            },
            "require-dev": {
                "phpunit/phpunit": "^4.5 || ^5.0.5",
                "phpunit/phpunit-mock-objects": "2.3.0 || ^3.0"
            },
            "type": "library",
            "extra": {
                "branch-alias": {
                    "dev-master": "1.x-dev"
                }
            },
            "autoload": {
                "psr-4": {
                    "Composer\\Semver\\": "src"
                }
            },
            "notification-url": "https://packagist.org/downloads/",
            "license": [
                "MIT"
            ],
            "authors": [
                {
                    "name": "Nils Adermann",
                    "email": "naderman@naderman.de",
                    "homepage": "http://www.naderman.de"
                },
                {
                    "name": "Jordi Boggiano",
                    "email": "j.boggiano@seld.be",
                    "homepage": "http://seld.be"
                },
                {
                    "name": "Rob Bast",
                    "email": "rob.bast@gmail.com",
                    "homepage": "http://robbast.nl"
                }
            ],
            "description": "Semver library that offers utilities, version constraint parsing and validation.",
            "keywords": [
                "semantic",
                "semver",
                "validation",
                "versioning"
            ],
            "time": "2019-03-19T17:25:45+00:00"
        },
        {
            "name": "composer/spdx-licenses",
            "version": "1.5.2",
            "source": {
                "type": "git",
                "url": "https://github.com/composer/spdx-licenses.git",
                "reference": "7ac1e6aec371357df067f8a688c3d6974df68fa5"
            },
            "dist": {
                "type": "zip",
                "url": "https://api.github.com/repos/composer/spdx-licenses/zipball/7ac1e6aec371357df067f8a688c3d6974df68fa5",
                "reference": "7ac1e6aec371357df067f8a688c3d6974df68fa5",
                "shasum": ""
            },
            "require": {
                "php": "^5.3.2 || ^7.0 || ^8.0"
            },
            "require-dev": {
                "phpunit/phpunit": "^4.8.35 || ^5.7 || 6.5 - 7"
            },
            "type": "library",
            "extra": {
                "branch-alias": {
                    "dev-master": "1.x-dev"
                }
            },
            "autoload": {
                "psr-4": {
                    "Composer\\Spdx\\": "src"
                }
            },
            "notification-url": "https://packagist.org/downloads/",
            "license": [
                "MIT"
            ],
            "authors": [
                {
                    "name": "Nils Adermann",
                    "email": "naderman@naderman.de",
                    "homepage": "http://www.naderman.de"
                },
                {
                    "name": "Jordi Boggiano",
                    "email": "j.boggiano@seld.be",
                    "homepage": "http://seld.be"
                },
                {
                    "name": "Rob Bast",
                    "email": "rob.bast@gmail.com",
                    "homepage": "http://robbast.nl"
                }
            ],
            "description": "SPDX licenses list and validation library.",
            "keywords": [
                "license",
                "spdx",
                "validator"
            ],
            "time": "2019-07-29T10:31:59+00:00"
        },
        {
            "name": "container-interop/container-interop",
            "version": "1.2.0",
            "source": {
                "type": "git",
                "url": "https://github.com/container-interop/container-interop.git",
                "reference": "79cbf1341c22ec75643d841642dd5d6acd83bdb8"
            },
            "dist": {
                "type": "zip",
                "url": "https://api.github.com/repos/container-interop/container-interop/zipball/79cbf1341c22ec75643d841642dd5d6acd83bdb8",
                "reference": "79cbf1341c22ec75643d841642dd5d6acd83bdb8",
                "shasum": ""
            },
            "require": {
                "psr/container": "^1.0"
            },
            "type": "library",
            "autoload": {
                "psr-4": {
                    "Interop\\Container\\": "src/Interop/Container/"
                }
            },
            "notification-url": "https://packagist.org/downloads/",
            "license": [
                "MIT"
            ],
            "description": "Promoting the interoperability of container objects (DIC, SL, etc.)",
            "homepage": "https://github.com/container-interop/container-interop",
            "abandoned": "psr/container",
            "time": "2017-02-14T19:40:03+00:00"
        },
        {
            "name": "craftcms/oauth2-craftid",
            "version": "1.0.0.1",
            "source": {
                "type": "git",
                "url": "https://github.com/craftcms/oauth2-craftid.git",
                "reference": "3f18364139d72d83fb50546d85130beaaa868836"
            },
            "dist": {
                "type": "zip",
                "url": "https://api.github.com/repos/craftcms/oauth2-craftid/zipball/3f18364139d72d83fb50546d85130beaaa868836",
                "reference": "3f18364139d72d83fb50546d85130beaaa868836",
                "shasum": ""
            },
            "require": {
                "league/oauth2-client": "^2.2.1"
            },
            "require-dev": {
                "phpunit/phpunit": "^5.0",
                "satooshi/php-coveralls": "^1.0",
                "squizlabs/php_codesniffer": "^2.0"
            },
            "type": "library",
            "autoload": {
                "psr-4": {
                    "craftcms\\oauth2\\client\\": "src/"
                }
            },
            "notification-url": "https://packagist.org/downloads/",
            "license": [
                "MIT"
            ],
            "authors": [
                {
                    "name": "Pixel & Tonic",
                    "homepage": "https://pixelandtonic.com/"
                }
            ],
            "description": "Craft OAuth 2.0 Client Provider for The PHP League OAuth2-Client",
            "keywords": [
                "Authentication",
                "authorization",
                "client",
                "cms",
                "craftcms",
                "craftid",
                "oauth",
                "oauth2"
            ],
            "time": "2017-11-22T19:46:18+00:00"
        },
        {
            "name": "craftcms/plugin-installer",
            "version": "1.5.4",
            "source": {
                "type": "git",
                "url": "https://github.com/craftcms/plugin-installer.git",
                "reference": "4989a9d57babdf53da0bd70cf6a3145635d653e8"
            },
            "dist": {
                "type": "zip",
                "url": "https://api.github.com/repos/craftcms/plugin-installer/zipball/4989a9d57babdf53da0bd70cf6a3145635d653e8",
                "reference": "4989a9d57babdf53da0bd70cf6a3145635d653e8",
                "shasum": ""
            },
            "require": {
                "composer-plugin-api": "^1.0"
            },
            "type": "composer-plugin",
            "extra": {
                "class": "craft\\composer\\Plugin"
            },
            "autoload": {
                "psr-4": {
                    "craft\\composer\\": "src/"
                }
            },
            "notification-url": "https://packagist.org/downloads/",
            "license": [
                "MIT"
            ],
            "description": "Craft CMS Plugin Installer",
            "homepage": "https://craftcms.com/",
            "keywords": [
                "cms",
                "composer",
                "craftcms",
                "installer",
                "plugin"
            ],
            "time": "2019-05-23T13:16:39+00:00"
        },
        {
            "name": "craftcms/server-check",
            "version": "1.1.7",
            "source": {
                "type": "git",
                "url": "https://github.com/craftcms/server-check.git",
                "reference": "b379bbcdd32f2db78d204bc4d6f3f97e63fa8e04"
            },
            "dist": {
                "type": "zip",
                "url": "https://api.github.com/repos/craftcms/server-check/zipball/b379bbcdd32f2db78d204bc4d6f3f97e63fa8e04",
                "reference": "b379bbcdd32f2db78d204bc4d6f3f97e63fa8e04",
                "shasum": ""
            },
            "type": "library",
            "autoload": {
                "classmap": [
                    "server/requirements"
                ]
            },
            "notification-url": "https://packagist.org/downloads/",
            "license": [
                "MIT"
            ],
            "description": "Craft CMS Server Check",
            "homepage": "https://craftcms.com/",
            "keywords": [
                "cms",
                "craftcms",
                "requirements",
                "yii2"
            ],
            "time": "2019-01-31T19:59:15+00:00"
        },
        {
            "name": "creocoder/yii2-nested-sets",
            "version": "0.9.0",
            "source": {
                "type": "git",
                "url": "https://github.com/creocoder/yii2-nested-sets.git",
                "reference": "cb8635a459b6246e5a144f096b992dcc30cf9954"
            },
            "dist": {
                "type": "zip",
                "url": "https://api.github.com/repos/creocoder/yii2-nested-sets/zipball/cb8635a459b6246e5a144f096b992dcc30cf9954",
                "reference": "cb8635a459b6246e5a144f096b992dcc30cf9954",
                "shasum": ""
            },
            "require": {
                "yiisoft/yii2": "*"
            },
            "type": "yii2-extension",
            "autoload": {
                "psr-4": {
                    "creocoder\\nestedsets\\": "src"
                }
            },
            "notification-url": "https://packagist.org/downloads/",
            "license": [
                "BSD-3-Clause"
            ],
            "authors": [
                {
                    "name": "Alexander Kochetov",
                    "email": "creocoder@gmail.com"
                }
            ],
            "description": "The nested sets behavior for the Yii framework",
            "keywords": [
                "nested sets",
                "yii2"
            ],
            "time": "2015-01-27T10:53:51+00:00"
        },
        {
            "name": "dnoegel/php-xdg-base-dir",
            "version": "0.1",
            "source": {
                "type": "git",
                "url": "https://github.com/dnoegel/php-xdg-base-dir.git",
                "reference": "265b8593498b997dc2d31e75b89f053b5cc9621a"
            },
            "dist": {
                "type": "zip",
                "url": "https://api.github.com/repos/dnoegel/php-xdg-base-dir/zipball/265b8593498b997dc2d31e75b89f053b5cc9621a",
                "reference": "265b8593498b997dc2d31e75b89f053b5cc9621a",
                "shasum": ""
            },
            "require": {
                "php": ">=5.3.2"
            },
            "require-dev": {
                "phpunit/phpunit": "@stable"
            },
            "type": "project",
            "autoload": {
                "psr-4": {
                    "XdgBaseDir\\": "src/"
                }
            },
            "notification-url": "https://packagist.org/downloads/",
            "license": [
                "MIT"
            ],
            "description": "implementation of xdg base directory specification for php",
            "time": "2014-10-24T07:27:01+00:00"
        },
        {
            "name": "doctrine/lexer",
            "version": "1.2.0",
            "source": {
                "type": "git",
                "url": "https://github.com/doctrine/lexer.git",
                "reference": "5242d66dbeb21a30dd8a3e66bf7a73b66e05e1f6"
            },
            "dist": {
                "type": "zip",
                "url": "https://api.github.com/repos/doctrine/lexer/zipball/5242d66dbeb21a30dd8a3e66bf7a73b66e05e1f6",
                "reference": "5242d66dbeb21a30dd8a3e66bf7a73b66e05e1f6",
                "shasum": ""
            },
            "require": {
                "php": "^7.2"
            },
            "require-dev": {
                "doctrine/coding-standard": "^6.0",
                "phpstan/phpstan": "^0.11.8",
                "phpunit/phpunit": "^8.2"
            },
            "type": "library",
            "extra": {
                "branch-alias": {
                    "dev-master": "1.2.x-dev"
                }
            },
            "autoload": {
                "psr-4": {
                    "Doctrine\\Common\\Lexer\\": "lib/Doctrine/Common/Lexer"
                }
            },
            "notification-url": "https://packagist.org/downloads/",
            "license": [
                "MIT"
            ],
            "authors": [
                {
                    "name": "Guilherme Blanco",
                    "email": "guilhermeblanco@gmail.com"
                },
                {
                    "name": "Roman Borschel",
                    "email": "roman@code-factory.org"
                },
                {
                    "name": "Johannes Schmitt",
                    "email": "schmittjoh@gmail.com"
                }
            ],
            "description": "PHP Doctrine Lexer parser library that can be used in Top-Down, Recursive Descent Parsers.",
            "homepage": "https://www.doctrine-project.org/projects/lexer.html",
            "keywords": [
                "annotations",
                "docblock",
                "lexer",
                "parser",
                "php"
            ],
            "time": "2019-10-30T14:39:59+00:00"
        },
        {
            "name": "egulias/email-validator",
            "version": "2.1.11",
            "source": {
                "type": "git",
                "url": "https://github.com/egulias/EmailValidator.git",
                "reference": "92dd169c32f6f55ba570c309d83f5209cefb5e23"
            },
            "dist": {
                "type": "zip",
                "url": "https://api.github.com/repos/egulias/EmailValidator/zipball/92dd169c32f6f55ba570c309d83f5209cefb5e23",
                "reference": "92dd169c32f6f55ba570c309d83f5209cefb5e23",
                "shasum": ""
            },
            "require": {
                "doctrine/lexer": "^1.0.1",
                "php": ">= 5.5"
            },
            "require-dev": {
                "dominicsayers/isemail": "dev-master",
                "phpunit/phpunit": "^4.8.35||^5.7||^6.0",
                "satooshi/php-coveralls": "^1.0.1",
                "symfony/phpunit-bridge": "^4.4@dev"
            },
            "suggest": {
                "ext-intl": "PHP Internationalization Libraries are required to use the SpoofChecking validation"
            },
            "type": "library",
            "extra": {
                "branch-alias": {
                    "dev-master": "2.1.x-dev"
                }
            },
            "autoload": {
                "psr-4": {
                    "Egulias\\EmailValidator\\": "EmailValidator"
                }
            },
            "notification-url": "https://packagist.org/downloads/",
            "license": [
                "MIT"
            ],
            "authors": [
                {
                    "name": "Eduardo Gulias Davis"
                }
            ],
            "description": "A library for validating emails against several RFCs",
            "homepage": "https://github.com/egulias/EmailValidator",
            "keywords": [
                "email",
                "emailvalidation",
                "emailvalidator",
                "validation",
                "validator"
            ],
            "time": "2019-08-13T17:33:27+00:00"
        },
        {
            "name": "elvanto/litemoji",
            "version": "1.4.4",
            "source": {
                "type": "git",
                "url": "https://github.com/elvanto/litemoji.git",
                "reference": "17bf635e4d1a5b4d35d2cadf153cd589b78af7f0"
            },
            "dist": {
                "type": "zip",
                "url": "https://api.github.com/repos/elvanto/litemoji/zipball/17bf635e4d1a5b4d35d2cadf153cd589b78af7f0",
                "reference": "17bf635e4d1a5b4d35d2cadf153cd589b78af7f0",
                "shasum": ""
            },
            "require": {
                "php": ">=5.4"
            },
            "require-dev": {
                "milesj/emojibase": "3.1.0",
                "phpunit/phpunit": "^5.0"
            },
            "type": "library",
            "autoload": {
                "psr-4": {
                    "LitEmoji\\": "src/"
                }
            },
            "notification-url": "https://packagist.org/downloads/",
            "license": [
                "MIT"
            ],
            "description": "A PHP library simplifying the conversion of unicode, HTML and shortcode emoji.",
            "keywords": [
                "emoji",
                "php-emoji"
            ],
            "time": "2018-09-28T05:23:38+00:00"
        },
        {
            "name": "enshrined/svg-sanitize",
            "version": "0.13.0",
            "source": {
                "type": "git",
                "url": "https://github.com/darylldoyle/svg-sanitizer.git",
                "reference": "4cf8d0f61edf9f00b84e162fc229176a362da247"
            },
            "dist": {
                "type": "zip",
                "url": "https://api.github.com/repos/darylldoyle/svg-sanitizer/zipball/4cf8d0f61edf9f00b84e162fc229176a362da247",
                "reference": "4cf8d0f61edf9f00b84e162fc229176a362da247",
                "shasum": ""
            },
            "require": {
                "ext-dom": "*",
                "ext-libxml": "*"
            },
            "require-dev": {
                "codeclimate/php-test-reporter": "^0.1.2",
                "phpunit/phpunit": "^6"
            },
            "type": "library",
            "autoload": {
                "psr-4": {
                    "enshrined\\svgSanitize\\": "src"
                }
            },
            "notification-url": "https://packagist.org/downloads/",
            "license": [
                "GPL-2.0-or-later"
            ],
            "authors": [
                {
                    "name": "Daryll Doyle",
                    "email": "daryll@enshrined.co.uk"
                }
            ],
            "description": "An SVG sanitizer for PHP",
            "time": "2019-11-07T09:16:31+00:00"
        },
        {
            "name": "ezyang/htmlpurifier",
            "version": "v4.12.0",
            "source": {
                "type": "git",
                "url": "https://github.com/ezyang/htmlpurifier.git",
                "reference": "a617e55bc62a87eec73bd456d146d134ad716f03"
            },
            "dist": {
                "type": "zip",
                "url": "https://api.github.com/repos/ezyang/htmlpurifier/zipball/a617e55bc62a87eec73bd456d146d134ad716f03",
                "reference": "a617e55bc62a87eec73bd456d146d134ad716f03",
                "shasum": ""
            },
            "require": {
                "php": ">=5.2"
            },
            "require-dev": {
                "simpletest/simpletest": "dev-master#72de02a7b80c6bb8864ef9bf66d41d2f58f826bd"
            },
            "type": "library",
            "autoload": {
                "psr-0": {
                    "HTMLPurifier": "library/"
                },
                "files": [
                    "library/HTMLPurifier.composer.php"
                ]
            },
            "notification-url": "https://packagist.org/downloads/",
            "license": [
                "LGPL-2.1-or-later"
            ],
            "authors": [
                {
                    "name": "Edward Z. Yang",
                    "email": "admin@htmlpurifier.org",
                    "homepage": "http://ezyang.com"
                }
            ],
            "description": "Standards compliant HTML filter written in PHP",
            "homepage": "http://htmlpurifier.org/",
            "keywords": [
                "html"
            ],
            "time": "2019-10-28T03:44:26+00:00"
        },
        {
            "name": "guzzlehttp/guzzle",
            "version": "6.4.1",
            "source": {
                "type": "git",
                "url": "https://github.com/guzzle/guzzle.git",
                "reference": "0895c932405407fd3a7368b6910c09a24d26db11"
            },
            "dist": {
                "type": "zip",
                "url": "https://api.github.com/repos/guzzle/guzzle/zipball/0895c932405407fd3a7368b6910c09a24d26db11",
                "reference": "0895c932405407fd3a7368b6910c09a24d26db11",
                "shasum": ""
            },
            "require": {
                "ext-json": "*",
                "guzzlehttp/promises": "^1.0",
                "guzzlehttp/psr7": "^1.6.1",
                "php": ">=5.5"
            },
            "require-dev": {
                "ext-curl": "*",
                "phpunit/phpunit": "^4.8.35 || ^5.7 || ^6.4 || ^7.0",
                "psr/log": "^1.1"
            },
            "suggest": {
                "psr/log": "Required for using the Log middleware"
            },
            "type": "library",
            "extra": {
                "branch-alias": {
                    "dev-master": "6.3-dev"
                }
            },
            "autoload": {
                "psr-4": {
                    "GuzzleHttp\\": "src/"
                },
                "files": [
                    "src/functions_include.php"
                ]
            },
            "notification-url": "https://packagist.org/downloads/",
            "license": [
                "MIT"
            ],
            "authors": [
                {
                    "name": "Michael Dowling",
                    "email": "mtdowling@gmail.com",
                    "homepage": "https://github.com/mtdowling"
                }
            ],
            "description": "Guzzle is a PHP HTTP client library",
            "homepage": "http://guzzlephp.org/",
            "keywords": [
                "client",
                "curl",
                "framework",
                "http",
                "http client",
                "rest",
                "web service"
            ],
            "time": "2019-10-23T15:58:00+00:00"
        },
        {
            "name": "guzzlehttp/promises",
            "version": "v1.3.1",
            "source": {
                "type": "git",
                "url": "https://github.com/guzzle/promises.git",
                "reference": "a59da6cf61d80060647ff4d3eb2c03a2bc694646"
            },
            "dist": {
                "type": "zip",
                "url": "https://api.github.com/repos/guzzle/promises/zipball/a59da6cf61d80060647ff4d3eb2c03a2bc694646",
                "reference": "a59da6cf61d80060647ff4d3eb2c03a2bc694646",
                "shasum": ""
            },
            "require": {
                "php": ">=5.5.0"
            },
            "require-dev": {
                "phpunit/phpunit": "^4.0"
            },
            "type": "library",
            "extra": {
                "branch-alias": {
                    "dev-master": "1.4-dev"
                }
            },
            "autoload": {
                "psr-4": {
                    "GuzzleHttp\\Promise\\": "src/"
                },
                "files": [
                    "src/functions_include.php"
                ]
            },
            "notification-url": "https://packagist.org/downloads/",
            "license": [
                "MIT"
            ],
            "authors": [
                {
                    "name": "Michael Dowling",
                    "email": "mtdowling@gmail.com",
                    "homepage": "https://github.com/mtdowling"
                }
            ],
            "description": "Guzzle promises library",
            "keywords": [
                "promise"
            ],
            "time": "2016-12-20T10:07:11+00:00"
        },
        {
            "name": "guzzlehttp/psr7",
            "version": "1.6.1",
            "source": {
                "type": "git",
                "url": "https://github.com/guzzle/psr7.git",
                "reference": "239400de7a173fe9901b9ac7c06497751f00727a"
            },
            "dist": {
                "type": "zip",
                "url": "https://api.github.com/repos/guzzle/psr7/zipball/239400de7a173fe9901b9ac7c06497751f00727a",
                "reference": "239400de7a173fe9901b9ac7c06497751f00727a",
                "shasum": ""
            },
            "require": {
                "php": ">=5.4.0",
                "psr/http-message": "~1.0",
                "ralouphie/getallheaders": "^2.0.5 || ^3.0.0"
            },
            "provide": {
                "psr/http-message-implementation": "1.0"
            },
            "require-dev": {
                "ext-zlib": "*",
                "phpunit/phpunit": "~4.8.36 || ^5.7.27 || ^6.5.8"
            },
            "suggest": {
                "zendframework/zend-httphandlerrunner": "Emit PSR-7 responses"
            },
            "type": "library",
            "extra": {
                "branch-alias": {
                    "dev-master": "1.6-dev"
                }
            },
            "autoload": {
                "psr-4": {
                    "GuzzleHttp\\Psr7\\": "src/"
                },
                "files": [
                    "src/functions_include.php"
                ]
            },
            "notification-url": "https://packagist.org/downloads/",
            "license": [
                "MIT"
            ],
            "authors": [
                {
                    "name": "Michael Dowling",
                    "email": "mtdowling@gmail.com",
                    "homepage": "https://github.com/mtdowling"
                },
                {
                    "name": "Tobias Schultze",
                    "homepage": "https://github.com/Tobion"
                }
            ],
            "description": "PSR-7 message implementation that also provides common utility methods",
            "keywords": [
                "http",
                "message",
                "psr-7",
                "request",
                "response",
                "stream",
                "uri",
                "url"
            ],
            "time": "2019-07-01T23:21:34+00:00"
        },
        {
            "name": "intervention/httpauth",
            "version": "2.1.0",
            "source": {
                "type": "git",
                "url": "https://github.com/Intervention/httpauth.git",
                "reference": "3d67894b28b9ff3887fb9e4474c6b81ca5614543"
            },
            "dist": {
                "type": "zip",
                "url": "https://api.github.com/repos/Intervention/httpauth/zipball/3d67894b28b9ff3887fb9e4474c6b81ca5614543",
                "reference": "3d67894b28b9ff3887fb9e4474c6b81ca5614543",
                "shasum": ""
            },
            "require": {
                "php": ">=5.3.0"
            },
            "require-dev": {
                "phpunit/phpunit": "~4.0"
            },
            "type": "library",
            "extra": {
                "laravel": {
                    "providers": [
                        "Intervention\\Httpauth\\HttpauthServiceProvider"
                    ],
                    "aliases": {
                        "Httpauth": "Intervention\\Httpauth\\Facades\\Httpauth"
                    }
                }
            },
            "autoload": {
                "psr-4": {
                    "Intervention\\Httpauth\\": "src/Intervention/Httpauth"
                }
            },
            "notification-url": "https://packagist.org/downloads/",
            "license": [
                "MIT"
            ],
            "authors": [
                {
                    "name": "Oliver Vogel",
                    "email": "oliver@olivervogel.com",
                    "homepage": "http://olivervogel.com/"
                }
            ],
            "description": "HTTP authentication (Basic & Digest) including ServiceProviders for easy Laravel integration",
            "homepage": "https://github.com/Intervention/httpauth",
            "keywords": [
                "Authentication",
                "http",
                "laravel"
            ],
            "time": "2019-09-09T11:59:51+00:00"
        },
        {
            "name": "jakub-onderka/php-console-color",
            "version": "v0.2",
            "source": {
                "type": "git",
                "url": "https://github.com/JakubOnderka/PHP-Console-Color.git",
                "reference": "d5deaecff52a0d61ccb613bb3804088da0307191"
            },
            "dist": {
                "type": "zip",
                "url": "https://api.github.com/repos/JakubOnderka/PHP-Console-Color/zipball/d5deaecff52a0d61ccb613bb3804088da0307191",
                "reference": "d5deaecff52a0d61ccb613bb3804088da0307191",
                "shasum": ""
            },
            "require": {
                "php": ">=5.4.0"
            },
            "require-dev": {
                "jakub-onderka/php-code-style": "1.0",
                "jakub-onderka/php-parallel-lint": "1.0",
                "jakub-onderka/php-var-dump-check": "0.*",
                "phpunit/phpunit": "~4.3",
                "squizlabs/php_codesniffer": "1.*"
            },
            "type": "library",
            "autoload": {
                "psr-4": {
                    "JakubOnderka\\PhpConsoleColor\\": "src/"
                }
            },
            "notification-url": "https://packagist.org/downloads/",
            "license": [
                "BSD-2-Clause"
            ],
            "authors": [
                {
                    "name": "Jakub Onderka",
                    "email": "jakub.onderka@gmail.com"
                }
            ],
            "time": "2018-09-29T17:23:10+00:00"
        },
        {
            "name": "jakub-onderka/php-console-highlighter",
            "version": "v0.4",
            "source": {
                "type": "git",
                "url": "https://github.com/JakubOnderka/PHP-Console-Highlighter.git",
                "reference": "9f7a229a69d52506914b4bc61bfdb199d90c5547"
            },
            "dist": {
                "type": "zip",
                "url": "https://api.github.com/repos/JakubOnderka/PHP-Console-Highlighter/zipball/9f7a229a69d52506914b4bc61bfdb199d90c5547",
                "reference": "9f7a229a69d52506914b4bc61bfdb199d90c5547",
                "shasum": ""
            },
            "require": {
                "ext-tokenizer": "*",
                "jakub-onderka/php-console-color": "~0.2",
                "php": ">=5.4.0"
            },
            "require-dev": {
                "jakub-onderka/php-code-style": "~1.0",
                "jakub-onderka/php-parallel-lint": "~1.0",
                "jakub-onderka/php-var-dump-check": "~0.1",
                "phpunit/phpunit": "~4.0",
                "squizlabs/php_codesniffer": "~1.5"
            },
            "type": "library",
            "autoload": {
                "psr-4": {
                    "JakubOnderka\\PhpConsoleHighlighter\\": "src/"
                }
            },
            "notification-url": "https://packagist.org/downloads/",
            "license": [
                "MIT"
            ],
            "authors": [
                {
                    "name": "Jakub Onderka",
                    "email": "acci@acci.cz",
                    "homepage": "http://www.acci.cz/"
                }
            ],
            "description": "Highlight PHP code in terminal",
            "time": "2018-09-29T18:48:56+00:00"
        },
        {
            "name": "justinrainbow/json-schema",
            "version": "5.2.9",
            "source": {
                "type": "git",
                "url": "https://github.com/justinrainbow/json-schema.git",
                "reference": "44c6787311242a979fa15c704327c20e7221a0e4"
            },
            "dist": {
                "type": "zip",
                "url": "https://api.github.com/repos/justinrainbow/json-schema/zipball/44c6787311242a979fa15c704327c20e7221a0e4",
                "reference": "44c6787311242a979fa15c704327c20e7221a0e4",
                "shasum": ""
            },
            "require": {
                "php": ">=5.3.3"
            },
            "require-dev": {
                "friendsofphp/php-cs-fixer": "~2.2.20||~2.15.1",
                "json-schema/json-schema-test-suite": "1.2.0",
                "phpunit/phpunit": "^4.8.35"
            },
            "bin": [
                "bin/validate-json"
            ],
            "type": "library",
            "extra": {
                "branch-alias": {
                    "dev-master": "5.0.x-dev"
                }
            },
            "autoload": {
                "psr-4": {
                    "JsonSchema\\": "src/JsonSchema/"
                }
            },
            "notification-url": "https://packagist.org/downloads/",
            "license": [
                "MIT"
            ],
            "authors": [
                {
                    "name": "Bruno Prieto Reis",
                    "email": "bruno.p.reis@gmail.com"
                },
                {
                    "name": "Justin Rainbow",
                    "email": "justin.rainbow@gmail.com"
                },
                {
                    "name": "Igor Wiedler",
                    "email": "igor@wiedler.ch"
                },
                {
                    "name": "Robert Schönthal",
                    "email": "seroscho@googlemail.com"
                }
            ],
            "description": "A library to validate a json schema.",
            "homepage": "https://github.com/justinrainbow/json-schema",
            "keywords": [
                "json",
                "schema"
            ],
            "time": "2019-09-25T14:49:45+00:00"
        },
        {
            "name": "league/flysystem",
            "version": "1.0.57",
            "source": {
                "type": "git",
                "url": "https://github.com/thephpleague/flysystem.git",
                "reference": "0e9db7f0b96b9f12dcf6f65bc34b72b1a30ea55a"
            },
            "dist": {
                "type": "zip",
                "url": "https://api.github.com/repos/thephpleague/flysystem/zipball/0e9db7f0b96b9f12dcf6f65bc34b72b1a30ea55a",
                "reference": "0e9db7f0b96b9f12dcf6f65bc34b72b1a30ea55a",
                "shasum": ""
            },
            "require": {
                "ext-fileinfo": "*",
                "php": ">=5.5.9"
            },
            "conflict": {
                "league/flysystem-sftp": "<1.0.6"
            },
            "require-dev": {
                "phpspec/phpspec": "^3.4",
                "phpunit/phpunit": "^5.7.10"
            },
            "suggest": {
                "ext-fileinfo": "Required for MimeType",
                "ext-ftp": "Allows you to use FTP server storage",
                "ext-openssl": "Allows you to use FTPS server storage",
                "league/flysystem-aws-s3-v2": "Allows you to use S3 storage with AWS SDK v2",
                "league/flysystem-aws-s3-v3": "Allows you to use S3 storage with AWS SDK v3",
                "league/flysystem-azure": "Allows you to use Windows Azure Blob storage",
                "league/flysystem-cached-adapter": "Flysystem adapter decorator for metadata caching",
                "league/flysystem-eventable-filesystem": "Allows you to use EventableFilesystem",
                "league/flysystem-rackspace": "Allows you to use Rackspace Cloud Files",
                "league/flysystem-sftp": "Allows you to use SFTP server storage via phpseclib",
                "league/flysystem-webdav": "Allows you to use WebDAV storage",
                "league/flysystem-ziparchive": "Allows you to use ZipArchive adapter",
                "spatie/flysystem-dropbox": "Allows you to use Dropbox storage",
                "srmklive/flysystem-dropbox-v2": "Allows you to use Dropbox storage for PHP 5 applications"
            },
            "type": "library",
            "extra": {
                "branch-alias": {
                    "dev-master": "1.1-dev"
                }
            },
            "autoload": {
                "psr-4": {
                    "League\\Flysystem\\": "src/"
                }
            },
            "notification-url": "https://packagist.org/downloads/",
            "license": [
                "MIT"
            ],
            "authors": [
                {
                    "name": "Frank de Jonge",
                    "email": "info@frenky.net"
                }
            ],
            "description": "Filesystem abstraction: Many filesystems, one API.",
            "keywords": [
                "Cloud Files",
                "WebDAV",
                "abstraction",
                "aws",
                "cloud",
                "copy.com",
                "dropbox",
                "file systems",
                "files",
                "filesystem",
                "filesystems",
                "ftp",
                "rackspace",
                "remote",
                "s3",
                "sftp",
                "storage"
            ],
            "time": "2019-10-16T21:01:05+00:00"
        },
        {
            "name": "league/oauth2-client",
            "version": "2.4.1",
            "source": {
                "type": "git",
                "url": "https://github.com/thephpleague/oauth2-client.git",
                "reference": "cc114abc622a53af969e8664722e84ca36257530"
            },
            "dist": {
                "type": "zip",
                "url": "https://api.github.com/repos/thephpleague/oauth2-client/zipball/cc114abc622a53af969e8664722e84ca36257530",
                "reference": "cc114abc622a53af969e8664722e84ca36257530",
                "shasum": ""
            },
            "require": {
                "guzzlehttp/guzzle": "^6.0",
                "paragonie/random_compat": "^1|^2|^9.99",
                "php": "^5.6|^7.0"
            },
            "require-dev": {
                "eloquent/liberator": "^2.0",
                "eloquent/phony-phpunit": "^1.0|^3.0",
                "jakub-onderka/php-parallel-lint": "^0.9.2",
                "phpunit/phpunit": "^5.7|^6.0",
                "squizlabs/php_codesniffer": "^2.3|^3.0"
            },
            "type": "library",
            "extra": {
                "branch-alias": {
                    "dev-2.x": "2.0.x-dev"
                }
            },
            "autoload": {
                "psr-4": {
                    "League\\OAuth2\\Client\\": "src/"
                }
            },
            "notification-url": "https://packagist.org/downloads/",
            "license": [
                "MIT"
            ],
            "authors": [
                {
                    "name": "Alex Bilbie",
                    "email": "hello@alexbilbie.com",
                    "homepage": "http://www.alexbilbie.com",
                    "role": "Developer"
                },
                {
                    "name": "Woody Gilk",
                    "homepage": "https://github.com/shadowhand",
                    "role": "Contributor"
                }
            ],
            "description": "OAuth 2.0 Client Library",
            "keywords": [
                "Authentication",
                "SSO",
                "authorization",
                "identity",
                "idp",
                "oauth",
                "oauth2",
                "single sign on"
            ],
            "time": "2018-11-22T18:33:57+00:00"
        },
        {
            "name": "marcusschwarz/lesserphp",
            "version": "v0.5.2",
            "source": {
                "type": "git",
                "url": "https://github.com/MarcusSchwarz/lesserphp.git",
                "reference": "b02ee973ee1fff3237f7feaf44885596fb5ee323"
            },
            "dist": {
                "type": "zip",
                "url": "https://api.github.com/repos/MarcusSchwarz/lesserphp/zipball/b02ee973ee1fff3237f7feaf44885596fb5ee323",
                "reference": "b02ee973ee1fff3237f7feaf44885596fb5ee323",
                "shasum": ""
            },
            "require-dev": {
                "phpunit/phpunit": "~4.3"
            },
            "bin": [
                "plessc"
            ],
            "type": "library",
            "extra": {
                "branch-alias": {
                    "dev-master": "0.5.1-dev"
                }
            },
            "autoload": {
                "classmap": [
                    "lessc.inc.php"
                ]
            },
            "notification-url": "https://packagist.org/downloads/",
            "license": [
                "MIT",
                "GPL-3.0"
            ],
            "authors": [
                {
                    "name": "Leaf Corcoran",
                    "email": "leafot@gmail.com",
                    "homepage": "http://leafo.net"
                },
                {
                    "name": "Marcus Schwarz",
                    "email": "github@maswaba.de",
                    "homepage": "https://www.maswaba.de"
                }
            ],
            "description": "lesserphp is a compiler for LESS written in PHP based on leafo's lessphp.",
            "homepage": "http://leafo.net/lessphp/",
            "time": "2018-05-28T12:54:01+00:00"
        },
        {
            "name": "mikehaertl/php-shellcommand",
            "version": "1.6.0",
            "source": {
                "type": "git",
                "url": "https://github.com/mikehaertl/php-shellcommand.git",
                "reference": "6c6f44cee9bef0d5e7670852d04128745de455ac"
            },
            "dist": {
                "type": "zip",
                "url": "https://api.github.com/repos/mikehaertl/php-shellcommand/zipball/6c6f44cee9bef0d5e7670852d04128745de455ac",
                "reference": "6c6f44cee9bef0d5e7670852d04128745de455ac",
                "shasum": ""
            },
            "require": {
                "php": ">= 5.4.0"
            },
            "type": "library",
            "autoload": {
                "psr-4": {
                    "mikehaertl\\shellcommand\\": "src/"
                }
            },
            "notification-url": "https://packagist.org/downloads/",
            "license": [
                "MIT"
            ],
            "authors": [
                {
                    "name": "Michael Härtl",
                    "email": "haertl.mike@gmail.com"
                }
            ],
            "description": "An object oriented interface to shell commands",
            "keywords": [
                "shell"
            ],
            "time": "2019-09-15T07:36:45+00:00"
<<<<<<< HEAD
=======
        },
        {
            "name": "monolog/monolog",
            "version": "1.25.2",
            "source": {
                "type": "git",
                "url": "https://github.com/Seldaek/monolog.git",
                "reference": "d5e2fb341cb44f7e2ab639d12a1e5901091ec287"
            },
            "dist": {
                "type": "zip",
                "url": "https://api.github.com/repos/Seldaek/monolog/zipball/d5e2fb341cb44f7e2ab639d12a1e5901091ec287",
                "reference": "d5e2fb341cb44f7e2ab639d12a1e5901091ec287",
                "shasum": ""
            },
            "require": {
                "php": ">=5.3.0",
                "psr/log": "~1.0"
            },
            "provide": {
                "psr/log-implementation": "1.0.0"
            },
            "require-dev": {
                "aws/aws-sdk-php": "^2.4.9 || ^3.0",
                "doctrine/couchdb": "~1.0@dev",
                "graylog2/gelf-php": "~1.0",
                "jakub-onderka/php-parallel-lint": "0.9",
                "php-amqplib/php-amqplib": "~2.4",
                "php-console/php-console": "^3.1.3",
                "phpunit/phpunit": "~4.5",
                "phpunit/phpunit-mock-objects": "2.3.0",
                "ruflin/elastica": ">=0.90 <3.0",
                "sentry/sentry": "^0.13",
                "swiftmailer/swiftmailer": "^5.3|^6.0"
            },
            "suggest": {
                "aws/aws-sdk-php": "Allow sending log messages to AWS services like DynamoDB",
                "doctrine/couchdb": "Allow sending log messages to a CouchDB server",
                "ext-amqp": "Allow sending log messages to an AMQP server (1.0+ required)",
                "ext-mongo": "Allow sending log messages to a MongoDB server",
                "graylog2/gelf-php": "Allow sending log messages to a GrayLog2 server",
                "mongodb/mongodb": "Allow sending log messages to a MongoDB server via PHP Driver",
                "php-amqplib/php-amqplib": "Allow sending log messages to an AMQP server using php-amqplib",
                "php-console/php-console": "Allow sending log messages to Google Chrome",
                "rollbar/rollbar": "Allow sending log messages to Rollbar",
                "ruflin/elastica": "Allow sending log messages to an Elastic Search server",
                "sentry/sentry": "Allow sending log messages to a Sentry server"
            },
            "type": "library",
            "extra": {
                "branch-alias": {
                    "dev-master": "2.0.x-dev"
                }
            },
            "autoload": {
                "psr-4": {
                    "Monolog\\": "src/Monolog"
                }
            },
            "notification-url": "https://packagist.org/downloads/",
            "license": [
                "MIT"
            ],
            "authors": [
                {
                    "name": "Jordi Boggiano",
                    "email": "j.boggiano@seld.be",
                    "homepage": "http://seld.be"
                }
            ],
            "description": "Sends your logs to files, sockets, inboxes, databases and various web services",
            "homepage": "http://github.com/Seldaek/monolog",
            "keywords": [
                "log",
                "logging",
                "psr-3"
            ],
            "time": "2019-11-13T10:00:05+00:00"
        },
        {
            "name": "mrclay/jsmin-php",
            "version": "2.4.0",
            "source": {
                "type": "git",
                "url": "https://github.com/mrclay/jsmin-php.git",
                "reference": "bb05febc9440852d39899255afd5569b7f21a72c"
            },
            "dist": {
                "type": "zip",
                "url": "https://api.github.com/repos/mrclay/jsmin-php/zipball/bb05febc9440852d39899255afd5569b7f21a72c",
                "reference": "bb05febc9440852d39899255afd5569b7f21a72c",
                "shasum": ""
            },
            "require": {
                "ext-pcre": "*",
                "php": ">=5.3.0"
            },
            "require-dev": {
                "phpunit/phpunit": "4.2"
            },
            "type": "library",
            "autoload": {
                "psr-0": {
                    "JSMin\\": "src/"
                }
            },
            "notification-url": "https://packagist.org/downloads/",
            "license": [
                "MIT"
            ],
            "authors": [
                {
                    "name": "Stephen Clay",
                    "email": "steve@mrclay.org",
                    "role": "Developer"
                },
                {
                    "name": "Ryan Grove",
                    "email": "ryan@wonko.com",
                    "role": "Developer"
                }
            ],
            "description": "Provides a modified port of Douglas Crockford's jsmin.c, which removes unnecessary whitespace from JavaScript files.",
            "homepage": "https://github.com/mrclay/jsmin-php/",
            "keywords": [
                "compress",
                "jsmin",
                "minify"
            ],
            "time": "2018-12-06T15:03:38+00:00"
        },
        {
            "name": "mrclay/minify",
            "version": "3.0.6",
            "source": {
                "type": "git",
                "url": "https://github.com/mrclay/minify.git",
                "reference": "63a812af8dcd0e1ce3c158fa3efdb82c627683f9"
            },
            "dist": {
                "type": "zip",
                "url": "https://api.github.com/repos/mrclay/minify/zipball/63a812af8dcd0e1ce3c158fa3efdb82c627683f9",
                "reference": "63a812af8dcd0e1ce3c158fa3efdb82c627683f9",
                "shasum": ""
            },
            "require": {
                "ext-pcre": "*",
                "intervention/httpauth": "~2.0",
                "marcusschwarz/lesserphp": "~0.5.1",
                "monolog/monolog": "~1.1|~2.0",
                "mrclay/jsmin-php": "~2",
                "mrclay/props-dic": "^2.2",
                "php": "^5.3.0 || ^7.0",
                "tubalmartin/cssmin": "~4"
            },
            "require-dev": {
                "firephp/firephp-core": "~0.4.0",
                "leafo/scssphp": "^0.3 || ^0.6 || ^0.7",
                "meenie/javascript-packer": "~1.1",
                "phpunit/phpunit": "^4.8.36",
                "tedivm/jshrink": "~1.1.0"
            },
            "suggest": {
                "firephp/firephp-core": "Use FirePHP for Log messages",
                "meenie/javascript-packer": "Keep track of the Packer PHP port using Composer"
            },
            "type": "library",
            "extra": {
                "branch-alias": {
                    "dev-master": "3.0.x-dev"
                }
            },
            "autoload": {
                "classmap": [
                    "lib/"
                ]
            },
            "notification-url": "https://packagist.org/downloads/",
            "license": [
                "BSD-3-Clause"
            ],
            "authors": [
                {
                    "name": "Stephen Clay",
                    "email": "steve@mrclay.org",
                    "role": "Developer"
                }
            ],
            "description": "Minify is a PHP5 app that helps you follow several rules for client-side performance. It combines multiple CSS or Javascript files, removes unnecessary whitespace and comments, and serves them with gzip encoding and optimal client-side cache headers",
            "homepage": "https://github.com/mrclay/minify",
            "time": "2019-10-28T11:39:13+00:00"
        },
        {
            "name": "mrclay/props-dic",
            "version": "2.2.0",
            "source": {
                "type": "git",
                "url": "https://github.com/mrclay/Props.git",
                "reference": "9ed6cf3a027f1eab03abdd134ec209467cf9c77e"
            },
            "dist": {
                "type": "zip",
                "url": "https://api.github.com/repos/mrclay/Props/zipball/9ed6cf3a027f1eab03abdd134ec209467cf9c77e",
                "reference": "9ed6cf3a027f1eab03abdd134ec209467cf9c77e",
                "shasum": ""
            },
            "require": {
                "container-interop/container-interop": "^1.1",
                "php": ">=5.3.3",
                "pimple/pimple": "~3.0"
            },
            "require-dev": {
                "phpunit/phpunit": "~4.8"
            },
            "type": "library",
            "autoload": {
                "psr-0": {
                    "Props\\": [
                        "src/",
                        "test/"
                    ]
                }
            },
            "notification-url": "https://packagist.org/downloads/",
            "license": [
                "MIT"
            ],
            "authors": [
                {
                    "name": "Steve Clay",
                    "email": "steve@mrclay.org",
                    "homepage": "http://www.mrclay.org/"
                }
            ],
            "description": "Props is a simple DI container that allows retrieving values via custom property and method names",
            "keywords": [
                "container",
                "dependency injection",
                "dependency injection container",
                "di",
                "di container"
            ],
            "time": "2016-02-10T18:59:20+00:00"
        },
        {
            "name": "nikic/php-parser",
            "version": "v4.3.0",
            "source": {
                "type": "git",
                "url": "https://github.com/nikic/PHP-Parser.git",
                "reference": "9a9981c347c5c49d6dfe5cf826bb882b824080dc"
            },
            "dist": {
                "type": "zip",
                "url": "https://api.github.com/repos/nikic/PHP-Parser/zipball/9a9981c347c5c49d6dfe5cf826bb882b824080dc",
                "reference": "9a9981c347c5c49d6dfe5cf826bb882b824080dc",
                "shasum": ""
            },
            "require": {
                "ext-tokenizer": "*",
                "php": ">=7.0"
            },
            "require-dev": {
                "ircmaxell/php-yacc": "0.0.5",
                "phpunit/phpunit": "^6.5 || ^7.0 || ^8.0"
            },
            "bin": [
                "bin/php-parse"
            ],
            "type": "library",
            "extra": {
                "branch-alias": {
                    "dev-master": "4.3-dev"
                }
            },
            "autoload": {
                "psr-4": {
                    "PhpParser\\": "lib/PhpParser"
                }
            },
            "notification-url": "https://packagist.org/downloads/",
            "license": [
                "BSD-3-Clause"
            ],
            "authors": [
                {
                    "name": "Nikita Popov"
                }
            ],
            "description": "A PHP parser written in PHP",
            "keywords": [
                "parser",
                "php"
            ],
            "time": "2019-11-08T13:50:10+00:00"
>>>>>>> 985bfddd
        },
        {
            "name": "opis/closure",
            "version": "3.5.1",
            "source": {
                "type": "git",
                "url": "https://github.com/opis/closure.git",
                "reference": "93ebc5712cdad8d5f489b500c59d122df2e53969"
            },
            "dist": {
                "type": "zip",
                "url": "https://api.github.com/repos/opis/closure/zipball/93ebc5712cdad8d5f489b500c59d122df2e53969",
                "reference": "93ebc5712cdad8d5f489b500c59d122df2e53969",
                "shasum": ""
            },
            "require": {
                "php": "^5.4 || ^7.0"
            },
            "require-dev": {
                "jeremeamia/superclosure": "^2.0",
                "phpunit/phpunit": "^4.0 || ^5.0 || ^6.0 || ^7.0"
            },
            "type": "library",
            "extra": {
                "branch-alias": {
                    "dev-master": "3.5.x-dev"
                }
            },
            "autoload": {
                "psr-4": {
                    "Opis\\Closure\\": "src/"
                },
                "files": [
                    "functions.php"
                ]
            },
            "notification-url": "https://packagist.org/downloads/",
            "license": [
                "MIT"
            ],
            "authors": [
                {
                    "name": "Marius Sarca",
                    "email": "marius.sarca@gmail.com"
                },
                {
                    "name": "Sorin Sarca",
                    "email": "sarca_sorin@hotmail.com"
                }
            ],
            "description": "A library that can be used to serialize closures (anonymous functions) and arbitrary objects.",
            "homepage": "https://opis.io/closure",
            "keywords": [
                "anonymous functions",
                "closure",
                "function",
                "serializable",
                "serialization",
                "serialize"
            ],
            "time": "2019-11-29T22:36:02+00:00"
        },
        {
            "name": "paragonie/random_compat",
            "version": "v9.99.99",
            "source": {
                "type": "git",
                "url": "https://github.com/paragonie/random_compat.git",
                "reference": "84b4dfb120c6f9b4ff7b3685f9b8f1aa365a0c95"
            },
            "dist": {
                "type": "zip",
                "url": "https://api.github.com/repos/paragonie/random_compat/zipball/84b4dfb120c6f9b4ff7b3685f9b8f1aa365a0c95",
                "reference": "84b4dfb120c6f9b4ff7b3685f9b8f1aa365a0c95",
                "shasum": ""
            },
            "require": {
                "php": "^7"
            },
            "require-dev": {
                "phpunit/phpunit": "4.*|5.*",
                "vimeo/psalm": "^1"
            },
            "suggest": {
                "ext-libsodium": "Provides a modern crypto API that can be used to generate random bytes."
            },
            "type": "library",
            "notification-url": "https://packagist.org/downloads/",
            "license": [
                "MIT"
            ],
            "authors": [
                {
                    "name": "Paragon Initiative Enterprises",
                    "email": "security@paragonie.com",
                    "homepage": "https://paragonie.com"
                }
            ],
            "description": "PHP 5.x polyfill for random_bytes() and random_int() from PHP 7",
            "keywords": [
                "csprng",
                "polyfill",
                "pseudorandom",
                "random"
            ],
            "time": "2018-07-02T15:55:56+00:00"
        },
        {
            "name": "phpdocumentor/reflection-common",
            "version": "2.0.0",
            "source": {
                "type": "git",
                "url": "https://github.com/phpDocumentor/ReflectionCommon.git",
                "reference": "63a995caa1ca9e5590304cd845c15ad6d482a62a"
            },
            "dist": {
                "type": "zip",
                "url": "https://api.github.com/repos/phpDocumentor/ReflectionCommon/zipball/63a995caa1ca9e5590304cd845c15ad6d482a62a",
                "reference": "63a995caa1ca9e5590304cd845c15ad6d482a62a",
                "shasum": ""
            },
            "require": {
                "php": ">=7.1"
            },
            "require-dev": {
                "phpunit/phpunit": "~6"
            },
            "type": "library",
            "extra": {
                "branch-alias": {
                    "dev-master": "2.x-dev"
                }
            },
            "autoload": {
                "psr-4": {
                    "phpDocumentor\\Reflection\\": "src/"
                }
            },
            "notification-url": "https://packagist.org/downloads/",
            "license": [
                "MIT"
            ],
            "authors": [
                {
                    "name": "Jaap van Otterdijk",
                    "email": "opensource@ijaap.nl"
                }
            ],
            "description": "Common reflection classes used by phpdocumentor to reflect the code structure",
            "homepage": "http://www.phpdoc.org",
            "keywords": [
                "FQSEN",
                "phpDocumentor",
                "phpdoc",
                "reflection",
                "static analysis"
            ],
            "time": "2018-08-07T13:53:10+00:00"
        },
        {
            "name": "phpdocumentor/reflection-docblock",
            "version": "4.3.2",
            "source": {
                "type": "git",
                "url": "https://github.com/phpDocumentor/ReflectionDocBlock.git",
                "reference": "b83ff7cfcfee7827e1e78b637a5904fe6a96698e"
            },
            "dist": {
                "type": "zip",
                "url": "https://api.github.com/repos/phpDocumentor/ReflectionDocBlock/zipball/b83ff7cfcfee7827e1e78b637a5904fe6a96698e",
                "reference": "b83ff7cfcfee7827e1e78b637a5904fe6a96698e",
                "shasum": ""
            },
            "require": {
                "php": "^7.0",
                "phpdocumentor/reflection-common": "^1.0.0 || ^2.0.0",
                "phpdocumentor/type-resolver": "~0.4 || ^1.0.0",
                "webmozart/assert": "^1.0"
            },
            "require-dev": {
                "doctrine/instantiator": "^1.0.5",
                "mockery/mockery": "^1.0",
                "phpunit/phpunit": "^6.4"
            },
            "type": "library",
            "extra": {
                "branch-alias": {
                    "dev-master": "4.x-dev"
                }
            },
            "autoload": {
                "psr-4": {
                    "phpDocumentor\\Reflection\\": [
                        "src/"
                    ]
                }
            },
            "notification-url": "https://packagist.org/downloads/",
            "license": [
                "MIT"
            ],
            "authors": [
                {
                    "name": "Mike van Riel",
                    "email": "me@mikevanriel.com"
                }
            ],
            "description": "With this component, a library can provide support for annotations via DocBlocks or otherwise retrieve information that is embedded in a DocBlock.",
            "time": "2019-09-12T14:27:41+00:00"
        },
        {
            "name": "phpdocumentor/type-resolver",
            "version": "1.0.1",
            "source": {
                "type": "git",
                "url": "https://github.com/phpDocumentor/TypeResolver.git",
                "reference": "2e32a6d48972b2c1976ed5d8967145b6cec4a4a9"
            },
            "dist": {
                "type": "zip",
                "url": "https://api.github.com/repos/phpDocumentor/TypeResolver/zipball/2e32a6d48972b2c1976ed5d8967145b6cec4a4a9",
                "reference": "2e32a6d48972b2c1976ed5d8967145b6cec4a4a9",
                "shasum": ""
            },
            "require": {
                "php": "^7.1",
                "phpdocumentor/reflection-common": "^2.0"
            },
            "require-dev": {
                "ext-tokenizer": "^7.1",
                "mockery/mockery": "~1",
                "phpunit/phpunit": "^7.0"
            },
            "type": "library",
            "extra": {
                "branch-alias": {
                    "dev-master": "1.x-dev"
                }
            },
            "autoload": {
                "psr-4": {
                    "phpDocumentor\\Reflection\\": "src"
                }
            },
            "notification-url": "https://packagist.org/downloads/",
            "license": [
                "MIT"
            ],
            "authors": [
                {
                    "name": "Mike van Riel",
                    "email": "me@mikevanriel.com"
                }
            ],
            "description": "A PSR-5 based resolver of Class names, Types and Structural Element Names",
            "time": "2019-08-22T18:11:29+00:00"
<<<<<<< HEAD
=======
        },
        {
            "name": "pimple/pimple",
            "version": "v3.2.3",
            "source": {
                "type": "git",
                "url": "https://github.com/silexphp/Pimple.git",
                "reference": "9e403941ef9d65d20cba7d54e29fe906db42cf32"
            },
            "dist": {
                "type": "zip",
                "url": "https://api.github.com/repos/silexphp/Pimple/zipball/9e403941ef9d65d20cba7d54e29fe906db42cf32",
                "reference": "9e403941ef9d65d20cba7d54e29fe906db42cf32",
                "shasum": ""
            },
            "require": {
                "php": ">=5.3.0",
                "psr/container": "^1.0"
            },
            "require-dev": {
                "symfony/phpunit-bridge": "^3.2"
            },
            "type": "library",
            "extra": {
                "branch-alias": {
                    "dev-master": "3.2.x-dev"
                }
            },
            "autoload": {
                "psr-0": {
                    "Pimple": "src/"
                }
            },
            "notification-url": "https://packagist.org/downloads/",
            "license": [
                "MIT"
            ],
            "authors": [
                {
                    "name": "Fabien Potencier",
                    "email": "fabien@symfony.com"
                }
            ],
            "description": "Pimple, a simple Dependency Injection Container",
            "homepage": "http://pimple.sensiolabs.org",
            "keywords": [
                "container",
                "dependency injection"
            ],
            "time": "2018-01-21T07:42:36+00:00"
>>>>>>> 985bfddd
        },
        {
            "name": "pixelandtonic/imagine",
            "version": "1.2.2.1",
            "source": {
                "type": "git",
                "url": "https://github.com/pixelandtonic/Imagine.git",
                "reference": "c70db7d7f6bd6fb0abc7562bdabe51265af2518b"
            },
            "dist": {
                "type": "zip",
                "url": "https://api.github.com/repos/pixelandtonic/Imagine/zipball/c70db7d7f6bd6fb0abc7562bdabe51265af2518b",
                "reference": "c70db7d7f6bd6fb0abc7562bdabe51265af2518b",
                "shasum": ""
            },
            "require": {
                "php": ">=5.3.2"
            },
            "require-dev": {
                "friendsofphp/php-cs-fixer": "2.2.*",
                "phpunit/phpunit": "^4.8 || ^5.7 || ^6.5 || ^7.4 || ^8.2"
            },
            "suggest": {
                "ext-gd": "to use the GD implementation",
                "ext-gmagick": "to use the Gmagick implementation",
                "ext-imagick": "to use the Imagick implementation"
            },
            "type": "library",
            "extra": {
                "branch-alias": {
                    "dev-develop": "0.7-dev"
                }
            },
            "autoload": {
                "psr-4": {
                    "Imagine\\": "src/"
                }
            },
            "notification-url": "https://packagist.org/downloads/",
            "license": [
                "MIT"
            ],
            "authors": [
                {
                    "name": "Bulat Shakirzyanov",
                    "email": "mallluhuct@gmail.com",
                    "homepage": "http://avalanche123.com"
                }
            ],
            "description": "Image processing for PHP 5.3",
            "homepage": "http://imagine.readthedocs.org/",
            "keywords": [
                "drawing",
                "graphics",
                "image manipulation",
                "image processing"
            ],
            "time": "2019-07-19T12:55:50+00:00"
        },
        {
            "name": "psr/container",
            "version": "1.0.0",
            "source": {
                "type": "git",
                "url": "https://github.com/php-fig/container.git",
                "reference": "b7ce3b176482dbbc1245ebf52b181af44c2cf55f"
            },
            "dist": {
                "type": "zip",
                "url": "https://api.github.com/repos/php-fig/container/zipball/b7ce3b176482dbbc1245ebf52b181af44c2cf55f",
                "reference": "b7ce3b176482dbbc1245ebf52b181af44c2cf55f",
                "shasum": ""
            },
            "require": {
                "php": ">=5.3.0"
            },
            "type": "library",
            "extra": {
                "branch-alias": {
                    "dev-master": "1.0.x-dev"
                }
            },
            "autoload": {
                "psr-4": {
                    "Psr\\Container\\": "src/"
                }
            },
            "notification-url": "https://packagist.org/downloads/",
            "license": [
                "MIT"
            ],
            "authors": [
                {
                    "name": "PHP-FIG",
                    "homepage": "http://www.php-fig.org/"
                }
            ],
            "description": "Common Container Interface (PHP FIG PSR-11)",
            "homepage": "https://github.com/php-fig/container",
            "keywords": [
                "PSR-11",
                "container",
                "container-interface",
                "container-interop",
                "psr"
            ],
            "time": "2017-02-14T16:28:37+00:00"
        },
        {
            "name": "psr/http-message",
            "version": "1.0.1",
            "source": {
                "type": "git",
                "url": "https://github.com/php-fig/http-message.git",
                "reference": "f6561bf28d520154e4b0ec72be95418abe6d9363"
            },
            "dist": {
                "type": "zip",
                "url": "https://api.github.com/repos/php-fig/http-message/zipball/f6561bf28d520154e4b0ec72be95418abe6d9363",
                "reference": "f6561bf28d520154e4b0ec72be95418abe6d9363",
                "shasum": ""
            },
            "require": {
                "php": ">=5.3.0"
            },
            "type": "library",
            "extra": {
                "branch-alias": {
                    "dev-master": "1.0.x-dev"
                }
            },
            "autoload": {
                "psr-4": {
                    "Psr\\Http\\Message\\": "src/"
                }
            },
            "notification-url": "https://packagist.org/downloads/",
            "license": [
                "MIT"
            ],
            "authors": [
                {
                    "name": "PHP-FIG",
                    "homepage": "http://www.php-fig.org/"
                }
            ],
            "description": "Common interface for HTTP messages",
            "homepage": "https://github.com/php-fig/http-message",
            "keywords": [
                "http",
                "http-message",
                "psr",
                "psr-7",
                "request",
                "response"
            ],
            "time": "2016-08-06T14:39:51+00:00"
        },
        {
            "name": "psr/log",
            "version": "1.1.2",
            "source": {
                "type": "git",
                "url": "https://github.com/php-fig/log.git",
                "reference": "446d54b4cb6bf489fc9d75f55843658e6f25d801"
            },
            "dist": {
                "type": "zip",
                "url": "https://api.github.com/repos/php-fig/log/zipball/446d54b4cb6bf489fc9d75f55843658e6f25d801",
                "reference": "446d54b4cb6bf489fc9d75f55843658e6f25d801",
                "shasum": ""
            },
            "require": {
                "php": ">=5.3.0"
            },
            "type": "library",
            "extra": {
                "branch-alias": {
                    "dev-master": "1.1.x-dev"
                }
            },
            "autoload": {
                "psr-4": {
                    "Psr\\Log\\": "Psr/Log/"
                }
            },
            "notification-url": "https://packagist.org/downloads/",
            "license": [
                "MIT"
            ],
            "authors": [
                {
                    "name": "PHP-FIG",
                    "homepage": "http://www.php-fig.org/"
                }
            ],
            "description": "Common interface for logging libraries",
            "homepage": "https://github.com/php-fig/log",
            "keywords": [
                "log",
                "psr",
                "psr-3"
            ],
            "time": "2019-11-01T11:05:21+00:00"
        },
        {
            "name": "psy/psysh",
            "version": "v0.9.11",
            "source": {
                "type": "git",
                "url": "https://github.com/bobthecow/psysh.git",
                "reference": "75d9ac1c16db676de27ab554a4152b594be4748e"
            },
            "dist": {
                "type": "zip",
                "url": "https://api.github.com/repos/bobthecow/psysh/zipball/75d9ac1c16db676de27ab554a4152b594be4748e",
                "reference": "75d9ac1c16db676de27ab554a4152b594be4748e",
                "shasum": ""
            },
            "require": {
                "dnoegel/php-xdg-base-dir": "0.1",
                "ext-json": "*",
                "ext-tokenizer": "*",
                "jakub-onderka/php-console-highlighter": "0.3.*|0.4.*",
                "nikic/php-parser": "~1.3|~2.0|~3.0|~4.0",
                "php": ">=5.4.0",
                "symfony/console": "~2.3.10|^2.4.2|~3.0|~4.0|~5.0",
                "symfony/var-dumper": "~2.7|~3.0|~4.0|~5.0"
            },
            "require-dev": {
                "bamarni/composer-bin-plugin": "^1.2",
                "hoa/console": "~2.15|~3.16",
                "phpunit/phpunit": "~4.8.35|~5.0|~6.0|~7.0"
            },
            "suggest": {
                "ext-pcntl": "Enabling the PCNTL extension makes PsySH a lot happier :)",
                "ext-pdo-sqlite": "The doc command requires SQLite to work.",
                "ext-posix": "If you have PCNTL, you'll want the POSIX extension as well.",
                "ext-readline": "Enables support for arrow-key history navigation, and showing and manipulating command history.",
                "hoa/console": "A pure PHP readline implementation. You'll want this if your PHP install doesn't already support readline or libedit."
            },
            "bin": [
                "bin/psysh"
            ],
            "type": "library",
            "extra": {
                "branch-alias": {
                    "dev-develop": "0.9.x-dev"
                }
            },
            "autoload": {
                "files": [
                    "src/functions.php"
                ],
                "psr-4": {
                    "Psy\\": "src/"
                }
            },
            "notification-url": "https://packagist.org/downloads/",
            "license": [
                "MIT"
            ],
            "authors": [
                {
                    "name": "Justin Hileman",
                    "email": "justin@justinhileman.info",
                    "homepage": "http://justinhileman.com"
                }
            ],
            "description": "An interactive shell for modern PHP.",
            "homepage": "http://psysh.org",
            "keywords": [
                "REPL",
                "console",
                "interactive",
                "shell"
            ],
<<<<<<< HEAD
            "time": "2019-11-01T11:05:21+00:00"
=======
            "time": "2019-11-27T22:44:29+00:00"
>>>>>>> 985bfddd
        },
        {
            "name": "ralouphie/getallheaders",
            "version": "3.0.3",
            "source": {
                "type": "git",
                "url": "https://github.com/ralouphie/getallheaders.git",
                "reference": "120b605dfeb996808c31b6477290a714d356e822"
            },
            "dist": {
                "type": "zip",
                "url": "https://api.github.com/repos/ralouphie/getallheaders/zipball/120b605dfeb996808c31b6477290a714d356e822",
                "reference": "120b605dfeb996808c31b6477290a714d356e822",
                "shasum": ""
            },
            "require": {
                "php": ">=5.6"
            },
            "require-dev": {
                "php-coveralls/php-coveralls": "^2.1",
                "phpunit/phpunit": "^5 || ^6.5"
            },
            "type": "library",
            "autoload": {
                "files": [
                    "src/getallheaders.php"
                ]
            },
            "notification-url": "https://packagist.org/downloads/",
            "license": [
                "MIT"
            ],
            "authors": [
                {
                    "name": "Ralph Khattar",
                    "email": "ralph.khattar@gmail.com"
                }
            ],
            "description": "A polyfill for getallheaders.",
            "time": "2019-03-08T08:55:37+00:00"
        },
        {
            "name": "seld/cli-prompt",
            "version": "1.0.3",
            "source": {
                "type": "git",
                "url": "https://github.com/Seldaek/cli-prompt.git",
                "reference": "a19a7376a4689d4d94cab66ab4f3c816019ba8dd"
            },
            "dist": {
                "type": "zip",
                "url": "https://api.github.com/repos/Seldaek/cli-prompt/zipball/a19a7376a4689d4d94cab66ab4f3c816019ba8dd",
                "reference": "a19a7376a4689d4d94cab66ab4f3c816019ba8dd",
                "shasum": ""
            },
            "require": {
                "php": ">=5.3"
            },
            "type": "library",
            "extra": {
                "branch-alias": {
                    "dev-master": "1.x-dev"
                }
            },
            "autoload": {
                "psr-4": {
                    "Seld\\CliPrompt\\": "src/"
                }
            },
            "notification-url": "https://packagist.org/downloads/",
            "license": [
                "MIT"
            ],
            "authors": [
                {
                    "name": "Jordi Boggiano",
                    "email": "j.boggiano@seld.be"
                }
            ],
            "description": "Allows you to prompt for user input on the command line, and optionally hide the characters they type",
            "keywords": [
                "cli",
                "console",
                "hidden",
                "input",
                "prompt"
            ],
            "time": "2017-03-18T11:32:45+00:00"
        },
        {
            "name": "seld/jsonlint",
            "version": "1.7.2",
            "source": {
                "type": "git",
                "url": "https://github.com/Seldaek/jsonlint.git",
                "reference": "e2e5d290e4d2a4f0eb449f510071392e00e10d19"
            },
            "dist": {
                "type": "zip",
                "url": "https://api.github.com/repos/Seldaek/jsonlint/zipball/e2e5d290e4d2a4f0eb449f510071392e00e10d19",
                "reference": "e2e5d290e4d2a4f0eb449f510071392e00e10d19",
                "shasum": ""
            },
            "require": {
                "php": "^5.3 || ^7.0"
            },
            "require-dev": {
                "phpunit/phpunit": "^4.8.35 || ^5.7 || ^6.0"
            },
            "bin": [
                "bin/jsonlint"
            ],
            "type": "library",
            "autoload": {
                "psr-4": {
                    "Seld\\JsonLint\\": "src/Seld/JsonLint/"
                }
            },
            "notification-url": "https://packagist.org/downloads/",
            "license": [
                "MIT"
            ],
            "authors": [
                {
                    "name": "Jordi Boggiano",
                    "email": "j.boggiano@seld.be",
                    "homepage": "http://seld.be"
                }
            ],
            "description": "JSON Linter",
            "keywords": [
                "json",
                "linter",
                "parser",
                "validator"
            ],
            "time": "2019-10-24T14:27:39+00:00"
        },
        {
            "name": "seld/phar-utils",
            "version": "1.0.1",
            "source": {
                "type": "git",
                "url": "https://github.com/Seldaek/phar-utils.git",
                "reference": "7009b5139491975ef6486545a39f3e6dad5ac30a"
            },
            "dist": {
                "type": "zip",
                "url": "https://api.github.com/repos/Seldaek/phar-utils/zipball/7009b5139491975ef6486545a39f3e6dad5ac30a",
                "reference": "7009b5139491975ef6486545a39f3e6dad5ac30a",
                "shasum": ""
            },
            "require": {
                "php": ">=5.3"
            },
            "type": "library",
            "extra": {
                "branch-alias": {
                    "dev-master": "1.x-dev"
                }
            },
            "autoload": {
                "psr-4": {
                    "Seld\\PharUtils\\": "src/"
                }
            },
            "notification-url": "https://packagist.org/downloads/",
            "license": [
                "MIT"
            ],
            "authors": [
                {
                    "name": "Jordi Boggiano",
                    "email": "j.boggiano@seld.be"
                }
            ],
            "description": "PHAR file format utilities, for when PHP phars you up",
            "keywords": [
                "phra"
            ],
            "time": "2015-10-13T18:44:15+00:00"
        },
        {
            "name": "swiftmailer/swiftmailer",
            "version": "v6.2.3",
            "source": {
                "type": "git",
                "url": "https://github.com/swiftmailer/swiftmailer.git",
                "reference": "149cfdf118b169f7840bbe3ef0d4bc795d1780c9"
            },
            "dist": {
                "type": "zip",
                "url": "https://api.github.com/repos/swiftmailer/swiftmailer/zipball/149cfdf118b169f7840bbe3ef0d4bc795d1780c9",
                "reference": "149cfdf118b169f7840bbe3ef0d4bc795d1780c9",
                "shasum": ""
            },
            "require": {
                "egulias/email-validator": "~2.0",
                "php": ">=7.0.0",
                "symfony/polyfill-iconv": "^1.0",
                "symfony/polyfill-intl-idn": "^1.10",
                "symfony/polyfill-mbstring": "^1.0"
            },
            "require-dev": {
                "mockery/mockery": "~0.9.1",
                "symfony/phpunit-bridge": "^3.4.19|^4.1.8"
            },
            "suggest": {
                "ext-intl": "Needed to support internationalized email addresses",
                "true/punycode": "Needed to support internationalized email addresses, if ext-intl is not installed"
            },
            "type": "library",
            "extra": {
                "branch-alias": {
                    "dev-master": "6.2-dev"
                }
            },
            "autoload": {
                "files": [
                    "lib/swift_required.php"
                ]
            },
            "notification-url": "https://packagist.org/downloads/",
            "license": [
                "MIT"
            ],
            "authors": [
                {
                    "name": "Chris Corbyn"
                },
                {
                    "name": "Fabien Potencier",
                    "email": "fabien@symfony.com"
                }
            ],
            "description": "Swiftmailer, free feature-rich PHP mailer",
            "homepage": "https://swiftmailer.symfony.com",
            "keywords": [
                "email",
                "mail",
                "mailer"
            ],
            "time": "2019-11-12T09:31:26+00:00"
        },
        {
            "name": "symfony/console",
            "version": "v4.4.1",
            "source": {
                "type": "git",
                "url": "https://github.com/symfony/console.git",
                "reference": "f0aea3df20d15635b3cb9730ca5eea1c65b7f201"
            },
            "dist": {
                "type": "zip",
                "url": "https://api.github.com/repos/symfony/console/zipball/f0aea3df20d15635b3cb9730ca5eea1c65b7f201",
                "reference": "f0aea3df20d15635b3cb9730ca5eea1c65b7f201",
                "shasum": ""
            },
            "require": {
                "php": "^7.1.3",
                "symfony/polyfill-mbstring": "~1.0",
                "symfony/polyfill-php73": "^1.8",
                "symfony/service-contracts": "^1.1|^2"
            },
            "conflict": {
                "symfony/dependency-injection": "<3.4",
                "symfony/event-dispatcher": "<4.3|>=5",
                "symfony/lock": "<4.4",
                "symfony/process": "<3.3"
            },
            "provide": {
                "psr/log-implementation": "1.0"
            },
            "require-dev": {
                "psr/log": "~1.0",
                "symfony/config": "^3.4|^4.0|^5.0",
                "symfony/dependency-injection": "^3.4|^4.0|^5.0",
                "symfony/event-dispatcher": "^4.3",
                "symfony/lock": "^4.4|^5.0",
                "symfony/process": "^3.4|^4.0|^5.0",
                "symfony/var-dumper": "^4.3|^5.0"
            },
            "suggest": {
                "psr/log": "For using the console logger",
                "symfony/event-dispatcher": "",
                "symfony/lock": "",
                "symfony/process": ""
            },
            "type": "library",
            "extra": {
                "branch-alias": {
                    "dev-master": "4.4-dev"
                }
            },
            "autoload": {
                "psr-4": {
                    "Symfony\\Component\\Console\\": ""
                },
                "exclude-from-classmap": [
                    "/Tests/"
                ]
            },
            "notification-url": "https://packagist.org/downloads/",
            "license": [
                "MIT"
            ],
            "authors": [
                {
                    "name": "Fabien Potencier",
                    "email": "fabien@symfony.com"
                },
                {
                    "name": "Symfony Community",
                    "homepage": "https://symfony.com/contributors"
                }
            ],
            "description": "Symfony Console Component",
            "homepage": "https://symfony.com",
            "time": "2019-12-01T10:06:17+00:00"
        },
        {
            "name": "symfony/filesystem",
            "version": "v4.4.1",
            "source": {
                "type": "git",
                "url": "https://github.com/symfony/filesystem.git",
                "reference": "40c2606131d56eff6f193b6e2ceb92414653b591"
            },
            "dist": {
                "type": "zip",
                "url": "https://api.github.com/repos/symfony/filesystem/zipball/40c2606131d56eff6f193b6e2ceb92414653b591",
                "reference": "40c2606131d56eff6f193b6e2ceb92414653b591",
                "shasum": ""
            },
            "require": {
                "php": "^7.1.3",
                "symfony/polyfill-ctype": "~1.8"
            },
            "type": "library",
            "extra": {
                "branch-alias": {
                    "dev-master": "4.4-dev"
                }
            },
            "autoload": {
                "psr-4": {
                    "Symfony\\Component\\Filesystem\\": ""
                },
                "exclude-from-classmap": [
                    "/Tests/"
                ]
            },
            "notification-url": "https://packagist.org/downloads/",
            "license": [
                "MIT"
            ],
            "authors": [
                {
                    "name": "Fabien Potencier",
                    "email": "fabien@symfony.com"
                },
                {
                    "name": "Symfony Community",
                    "homepage": "https://symfony.com/contributors"
                }
            ],
            "description": "Symfony Filesystem Component",
            "homepage": "https://symfony.com",
            "time": "2019-11-26T23:16:41+00:00"
        },
        {
            "name": "symfony/finder",
            "version": "v4.4.1",
            "source": {
                "type": "git",
                "url": "https://github.com/symfony/finder.git",
                "reference": "ce8743441da64c41e2a667b8eb66070444ed911e"
            },
            "dist": {
                "type": "zip",
                "url": "https://api.github.com/repos/symfony/finder/zipball/ce8743441da64c41e2a667b8eb66070444ed911e",
                "reference": "ce8743441da64c41e2a667b8eb66070444ed911e",
                "shasum": ""
            },
            "require": {
                "php": "^7.1.3"
            },
            "type": "library",
            "extra": {
                "branch-alias": {
                    "dev-master": "4.4-dev"
                }
            },
            "autoload": {
                "psr-4": {
                    "Symfony\\Component\\Finder\\": ""
                },
                "exclude-from-classmap": [
                    "/Tests/"
                ]
            },
            "notification-url": "https://packagist.org/downloads/",
            "license": [
                "MIT"
            ],
            "authors": [
                {
                    "name": "Fabien Potencier",
                    "email": "fabien@symfony.com"
                },
                {
                    "name": "Symfony Community",
                    "homepage": "https://symfony.com/contributors"
                }
            ],
            "description": "Symfony Finder Component",
            "homepage": "https://symfony.com",
            "time": "2019-11-17T21:56:56+00:00"
        },
        {
            "name": "symfony/polyfill-ctype",
            "version": "v1.13.1",
            "source": {
                "type": "git",
                "url": "https://github.com/symfony/polyfill-ctype.git",
                "reference": "f8f0b461be3385e56d6de3dbb5a0df24c0c275e3"
            },
            "dist": {
                "type": "zip",
                "url": "https://api.github.com/repos/symfony/polyfill-ctype/zipball/f8f0b461be3385e56d6de3dbb5a0df24c0c275e3",
                "reference": "f8f0b461be3385e56d6de3dbb5a0df24c0c275e3",
                "shasum": ""
            },
            "require": {
                "php": ">=5.3.3"
            },
            "suggest": {
                "ext-ctype": "For best performance"
            },
            "type": "library",
            "extra": {
                "branch-alias": {
                    "dev-master": "1.13-dev"
                }
            },
            "autoload": {
                "psr-4": {
                    "Symfony\\Polyfill\\Ctype\\": ""
                },
                "files": [
                    "bootstrap.php"
                ]
            },
            "notification-url": "https://packagist.org/downloads/",
            "license": [
                "MIT"
            ],
            "authors": [
                {
                    "name": "Gert de Pagter",
                    "email": "BackEndTea@gmail.com"
                },
                {
                    "name": "Symfony Community",
                    "homepage": "https://symfony.com/contributors"
                }
            ],
            "description": "Symfony polyfill for ctype functions",
            "homepage": "https://symfony.com",
            "keywords": [
                "compatibility",
                "ctype",
                "polyfill",
                "portable"
            ],
            "time": "2019-11-27T13:56:44+00:00"
        },
        {
            "name": "symfony/polyfill-iconv",
            "version": "v1.13.1",
            "source": {
                "type": "git",
                "url": "https://github.com/symfony/polyfill-iconv.git",
                "reference": "a019efccc03f1a335af6b4f20c30f5ea8060be36"
            },
            "dist": {
                "type": "zip",
                "url": "https://api.github.com/repos/symfony/polyfill-iconv/zipball/a019efccc03f1a335af6b4f20c30f5ea8060be36",
                "reference": "a019efccc03f1a335af6b4f20c30f5ea8060be36",
                "shasum": ""
            },
            "require": {
                "php": ">=5.3.3"
            },
            "suggest": {
                "ext-iconv": "For best performance"
            },
            "type": "library",
            "extra": {
                "branch-alias": {
                    "dev-master": "1.13-dev"
                }
            },
            "autoload": {
                "psr-4": {
                    "Symfony\\Polyfill\\Iconv\\": ""
                },
                "files": [
                    "bootstrap.php"
                ]
            },
            "notification-url": "https://packagist.org/downloads/",
            "license": [
                "MIT"
            ],
            "authors": [
                {
                    "name": "Nicolas Grekas",
                    "email": "p@tchwork.com"
                },
                {
                    "name": "Symfony Community",
                    "homepage": "https://symfony.com/contributors"
                }
            ],
            "description": "Symfony polyfill for the Iconv extension",
            "homepage": "https://symfony.com",
            "keywords": [
                "compatibility",
                "iconv",
                "polyfill",
                "portable",
                "shim"
            ],
            "time": "2019-11-27T13:56:44+00:00"
        },
        {
            "name": "symfony/polyfill-intl-grapheme",
            "version": "v1.13.1",
            "source": {
                "type": "git",
                "url": "https://github.com/symfony/polyfill-intl-grapheme.git",
                "reference": "45c566a1ca16273f7ea6b930e013462e00e14502"
            },
            "dist": {
                "type": "zip",
                "url": "https://api.github.com/repos/symfony/polyfill-intl-grapheme/zipball/45c566a1ca16273f7ea6b930e013462e00e14502",
                "reference": "45c566a1ca16273f7ea6b930e013462e00e14502",
                "shasum": ""
            },
            "require": {
                "php": ">=5.3.3"
            },
            "suggest": {
                "ext-intl": "For best performance"
            },
            "type": "library",
            "extra": {
                "branch-alias": {
                    "dev-master": "1.13-dev"
                }
            },
            "autoload": {
                "psr-4": {
                    "Symfony\\Polyfill\\Intl\\Grapheme\\": ""
                },
                "files": [
                    "bootstrap.php"
                ]
            },
            "notification-url": "https://packagist.org/downloads/",
            "license": [
                "MIT"
            ],
            "authors": [
                {
                    "name": "Nicolas Grekas",
                    "email": "p@tchwork.com"
                },
                {
                    "name": "Symfony Community",
                    "homepage": "https://symfony.com/contributors"
                }
            ],
            "description": "Symfony polyfill for intl's grapheme_* functions",
            "homepage": "https://symfony.com",
            "keywords": [
                "compatibility",
                "grapheme",
                "intl",
                "polyfill",
                "portable",
                "shim"
            ],
            "time": "2019-11-27T13:56:44+00:00"
        },
        {
            "name": "symfony/polyfill-intl-idn",
            "version": "v1.13.1",
            "source": {
                "type": "git",
                "url": "https://github.com/symfony/polyfill-intl-idn.git",
                "reference": "6f9c239e61e1b0c9229a28ff89a812dc449c3d46"
            },
            "dist": {
                "type": "zip",
                "url": "https://api.github.com/repos/symfony/polyfill-intl-idn/zipball/6f9c239e61e1b0c9229a28ff89a812dc449c3d46",
                "reference": "6f9c239e61e1b0c9229a28ff89a812dc449c3d46",
                "shasum": ""
            },
            "require": {
                "php": ">=5.3.3",
                "symfony/polyfill-mbstring": "^1.3",
                "symfony/polyfill-php72": "^1.9"
            },
            "suggest": {
                "ext-intl": "For best performance"
            },
            "type": "library",
            "extra": {
                "branch-alias": {
                    "dev-master": "1.13-dev"
                }
            },
            "autoload": {
                "psr-4": {
                    "Symfony\\Polyfill\\Intl\\Idn\\": ""
                },
                "files": [
                    "bootstrap.php"
                ]
            },
            "notification-url": "https://packagist.org/downloads/",
            "license": [
                "MIT"
            ],
            "authors": [
                {
                    "name": "Laurent Bassin",
                    "email": "laurent@bassin.info"
                },
                {
                    "name": "Symfony Community",
                    "homepage": "https://symfony.com/contributors"
                }
            ],
            "description": "Symfony polyfill for intl's idn_to_ascii and idn_to_utf8 functions",
            "homepage": "https://symfony.com",
            "keywords": [
                "compatibility",
                "idn",
                "intl",
                "polyfill",
                "portable",
                "shim"
            ],
            "time": "2019-11-27T13:56:44+00:00"
        },
        {
            "name": "symfony/polyfill-intl-normalizer",
            "version": "v1.13.1",
            "source": {
                "type": "git",
                "url": "https://github.com/symfony/polyfill-intl-normalizer.git",
                "reference": "cfe6ad557c15f3797f667e9518ce759aa04ae4f3"
            },
            "dist": {
                "type": "zip",
                "url": "https://api.github.com/repos/symfony/polyfill-intl-normalizer/zipball/cfe6ad557c15f3797f667e9518ce759aa04ae4f3",
                "reference": "cfe6ad557c15f3797f667e9518ce759aa04ae4f3",
                "shasum": ""
            },
            "require": {
                "php": ">=5.3.3"
            },
            "suggest": {
                "ext-intl": "For best performance"
            },
            "type": "library",
            "extra": {
                "branch-alias": {
                    "dev-master": "1.13-dev"
                }
            },
            "autoload": {
                "psr-4": {
                    "Symfony\\Polyfill\\Intl\\Normalizer\\": ""
                },
                "files": [
                    "bootstrap.php"
                ],
                "classmap": [
                    "Resources/stubs"
                ]
            },
            "notification-url": "https://packagist.org/downloads/",
            "license": [
                "MIT"
            ],
            "authors": [
                {
                    "name": "Nicolas Grekas",
                    "email": "p@tchwork.com"
                },
                {
                    "name": "Symfony Community",
                    "homepage": "https://symfony.com/contributors"
                }
            ],
            "description": "Symfony polyfill for intl's Normalizer class and related functions",
            "homepage": "https://symfony.com",
            "keywords": [
                "compatibility",
                "intl",
                "normalizer",
                "polyfill",
                "portable",
                "shim"
            ],
            "time": "2019-11-27T13:56:44+00:00"
        },
        {
            "name": "symfony/polyfill-mbstring",
            "version": "v1.13.1",
            "source": {
                "type": "git",
                "url": "https://github.com/symfony/polyfill-mbstring.git",
                "reference": "7b4aab9743c30be783b73de055d24a39cf4b954f"
            },
            "dist": {
                "type": "zip",
                "url": "https://api.github.com/repos/symfony/polyfill-mbstring/zipball/7b4aab9743c30be783b73de055d24a39cf4b954f",
                "reference": "7b4aab9743c30be783b73de055d24a39cf4b954f",
                "shasum": ""
            },
            "require": {
                "php": ">=5.3.3"
            },
            "suggest": {
                "ext-mbstring": "For best performance"
            },
            "type": "library",
            "extra": {
                "branch-alias": {
                    "dev-master": "1.13-dev"
                }
            },
            "autoload": {
                "psr-4": {
                    "Symfony\\Polyfill\\Mbstring\\": ""
                },
                "files": [
                    "bootstrap.php"
                ]
            },
            "notification-url": "https://packagist.org/downloads/",
            "license": [
                "MIT"
            ],
            "authors": [
                {
                    "name": "Nicolas Grekas",
                    "email": "p@tchwork.com"
                },
                {
                    "name": "Symfony Community",
                    "homepage": "https://symfony.com/contributors"
                }
            ],
            "description": "Symfony polyfill for the Mbstring extension",
            "homepage": "https://symfony.com",
            "keywords": [
                "compatibility",
                "mbstring",
                "polyfill",
                "portable",
                "shim"
            ],
            "time": "2019-11-27T14:18:11+00:00"
        },
        {
            "name": "symfony/polyfill-php72",
            "version": "v1.13.1",
            "source": {
                "type": "git",
                "url": "https://github.com/symfony/polyfill-php72.git",
                "reference": "66fea50f6cb37a35eea048d75a7d99a45b586038"
            },
            "dist": {
                "type": "zip",
                "url": "https://api.github.com/repos/symfony/polyfill-php72/zipball/66fea50f6cb37a35eea048d75a7d99a45b586038",
                "reference": "66fea50f6cb37a35eea048d75a7d99a45b586038",
                "shasum": ""
            },
            "require": {
                "php": ">=5.3.3"
            },
            "type": "library",
            "extra": {
                "branch-alias": {
                    "dev-master": "1.13-dev"
                }
            },
            "autoload": {
                "psr-4": {
                    "Symfony\\Polyfill\\Php72\\": ""
                },
                "files": [
                    "bootstrap.php"
                ]
            },
            "notification-url": "https://packagist.org/downloads/",
            "license": [
                "MIT"
            ],
            "authors": [
                {
                    "name": "Nicolas Grekas",
                    "email": "p@tchwork.com"
                },
                {
                    "name": "Symfony Community",
                    "homepage": "https://symfony.com/contributors"
                }
            ],
            "description": "Symfony polyfill backporting some PHP 7.2+ features to lower PHP versions",
            "homepage": "https://symfony.com",
            "keywords": [
                "compatibility",
                "polyfill",
                "portable",
                "shim"
            ],
            "time": "2019-11-27T13:56:44+00:00"
        },
        {
            "name": "symfony/polyfill-php73",
            "version": "v1.13.1",
            "source": {
                "type": "git",
                "url": "https://github.com/symfony/polyfill-php73.git",
                "reference": "4b0e2222c55a25b4541305a053013d5647d3a25f"
            },
            "dist": {
                "type": "zip",
                "url": "https://api.github.com/repos/symfony/polyfill-php73/zipball/4b0e2222c55a25b4541305a053013d5647d3a25f",
                "reference": "4b0e2222c55a25b4541305a053013d5647d3a25f",
                "shasum": ""
            },
            "require": {
                "php": ">=5.3.3"
            },
            "type": "library",
            "extra": {
                "branch-alias": {
                    "dev-master": "1.13-dev"
                }
            },
            "autoload": {
                "psr-4": {
                    "Symfony\\Polyfill\\Php73\\": ""
                },
                "files": [
                    "bootstrap.php"
                ],
                "classmap": [
                    "Resources/stubs"
                ]
            },
            "notification-url": "https://packagist.org/downloads/",
            "license": [
                "MIT"
            ],
            "authors": [
                {
                    "name": "Nicolas Grekas",
                    "email": "p@tchwork.com"
                },
                {
                    "name": "Symfony Community",
                    "homepage": "https://symfony.com/contributors"
                }
            ],
            "description": "Symfony polyfill backporting some PHP 7.3+ features to lower PHP versions",
            "homepage": "https://symfony.com",
            "keywords": [
                "compatibility",
                "polyfill",
                "portable",
                "shim"
            ],
            "time": "2019-11-27T16:25:15+00:00"
        },
        {
            "name": "symfony/process",
            "version": "v4.4.1",
            "source": {
                "type": "git",
                "url": "https://github.com/symfony/process.git",
                "reference": "51c0135ef3f44c5803b33dc60e96bf4f77752726"
            },
            "dist": {
                "type": "zip",
                "url": "https://api.github.com/repos/symfony/process/zipball/51c0135ef3f44c5803b33dc60e96bf4f77752726",
                "reference": "51c0135ef3f44c5803b33dc60e96bf4f77752726",
                "shasum": ""
            },
            "require": {
                "php": "^7.1.3"
            },
            "type": "library",
            "extra": {
                "branch-alias": {
                    "dev-master": "4.4-dev"
                }
            },
            "autoload": {
                "psr-4": {
                    "Symfony\\Component\\Process\\": ""
                },
                "exclude-from-classmap": [
                    "/Tests/"
                ]
            },
            "notification-url": "https://packagist.org/downloads/",
            "license": [
                "MIT"
            ],
            "authors": [
                {
                    "name": "Fabien Potencier",
                    "email": "fabien@symfony.com"
                },
                {
                    "name": "Symfony Community",
                    "homepage": "https://symfony.com/contributors"
                }
            ],
            "description": "Symfony Process Component",
            "homepage": "https://symfony.com",
            "time": "2019-11-28T13:33:56+00:00"
        },
        {
            "name": "symfony/service-contracts",
<<<<<<< HEAD
            "version": "v2.0.1",
            "source": {
                "type": "git",
                "url": "https://github.com/symfony/service-contracts.git",
                "reference": "144c5e51266b281231e947b51223ba14acf1a749"
            },
            "dist": {
                "type": "zip",
                "url": "https://api.github.com/repos/symfony/service-contracts/zipball/144c5e51266b281231e947b51223ba14acf1a749",
                "reference": "144c5e51266b281231e947b51223ba14acf1a749",
=======
            "version": "v1.1.8",
            "source": {
                "type": "git",
                "url": "https://github.com/symfony/service-contracts.git",
                "reference": "ffc7f5692092df31515df2a5ecf3b7302b3ddacf"
            },
            "dist": {
                "type": "zip",
                "url": "https://api.github.com/repos/symfony/service-contracts/zipball/ffc7f5692092df31515df2a5ecf3b7302b3ddacf",
                "reference": "ffc7f5692092df31515df2a5ecf3b7302b3ddacf",
>>>>>>> 985bfddd
                "shasum": ""
            },
            "require": {
                "php": "^7.2.5",
                "psr/container": "^1.0"
            },
            "suggest": {
                "symfony/service-implementation": ""
            },
            "type": "library",
            "extra": {
                "branch-alias": {
                    "dev-master": "2.0-dev"
                }
            },
            "autoload": {
                "psr-4": {
                    "Symfony\\Contracts\\Service\\": ""
                }
            },
            "notification-url": "https://packagist.org/downloads/",
            "license": [
                "MIT"
            ],
            "authors": [
                {
                    "name": "Nicolas Grekas",
                    "email": "p@tchwork.com"
                },
                {
                    "name": "Symfony Community",
                    "homepage": "https://symfony.com/contributors"
                }
            ],
            "description": "Generic abstractions related to writing services",
            "homepage": "https://symfony.com",
            "keywords": [
                "abstractions",
                "contracts",
                "decoupling",
                "interfaces",
                "interoperability",
                "standards"
            ],
<<<<<<< HEAD
            "time": "2019-11-18T17:27:11+00:00"
=======
            "time": "2019-10-14T12:27:06+00:00"
        },
        {
            "name": "symfony/var-dumper",
            "version": "v4.4.1",
            "source": {
                "type": "git",
                "url": "https://github.com/symfony/var-dumper.git",
                "reference": "0a89a1dbbedd9fb2cfb2336556dec8305273c19a"
            },
            "dist": {
                "type": "zip",
                "url": "https://api.github.com/repos/symfony/var-dumper/zipball/0a89a1dbbedd9fb2cfb2336556dec8305273c19a",
                "reference": "0a89a1dbbedd9fb2cfb2336556dec8305273c19a",
                "shasum": ""
            },
            "require": {
                "php": "^7.1.3",
                "symfony/polyfill-mbstring": "~1.0",
                "symfony/polyfill-php72": "~1.5"
            },
            "conflict": {
                "phpunit/phpunit": "<4.8.35|<5.4.3,>=5.0",
                "symfony/console": "<3.4"
            },
            "require-dev": {
                "ext-iconv": "*",
                "symfony/console": "^3.4|^4.0|^5.0",
                "symfony/process": "^4.4|^5.0",
                "twig/twig": "^1.34|^2.4|^3.0"
            },
            "suggest": {
                "ext-iconv": "To convert non-UTF-8 strings to UTF-8 (or symfony/polyfill-iconv in case ext-iconv cannot be used).",
                "ext-intl": "To show region name in time zone dump",
                "symfony/console": "To use the ServerDumpCommand and/or the bin/var-dump-server script"
            },
            "bin": [
                "Resources/bin/var-dump-server"
            ],
            "type": "library",
            "extra": {
                "branch-alias": {
                    "dev-master": "4.4-dev"
                }
            },
            "autoload": {
                "files": [
                    "Resources/functions/dump.php"
                ],
                "psr-4": {
                    "Symfony\\Component\\VarDumper\\": ""
                },
                "exclude-from-classmap": [
                    "/Tests/"
                ]
            },
            "notification-url": "https://packagist.org/downloads/",
            "license": [
                "MIT"
            ],
            "authors": [
                {
                    "name": "Nicolas Grekas",
                    "email": "p@tchwork.com"
                },
                {
                    "name": "Symfony Community",
                    "homepage": "https://symfony.com/contributors"
                }
            ],
            "description": "Symfony mechanism for exploring and dumping PHP variables",
            "homepage": "https://symfony.com",
            "keywords": [
                "debug",
                "dump"
            ],
            "time": "2019-11-28T13:33:56+00:00"
>>>>>>> 985bfddd
        },
        {
            "name": "symfony/yaml",
            "version": "v4.4.1",
            "source": {
                "type": "git",
                "url": "https://github.com/symfony/yaml.git",
                "reference": "76de473358fe802578a415d5bb43c296cf09d211"
            },
            "dist": {
                "type": "zip",
                "url": "https://api.github.com/repos/symfony/yaml/zipball/76de473358fe802578a415d5bb43c296cf09d211",
                "reference": "76de473358fe802578a415d5bb43c296cf09d211",
                "shasum": ""
            },
            "require": {
                "php": "^7.1.3",
                "symfony/polyfill-ctype": "~1.8"
            },
            "conflict": {
                "symfony/console": "<3.4"
            },
            "require-dev": {
                "symfony/console": "^3.4|^4.0|^5.0"
            },
            "suggest": {
                "symfony/console": "For validating YAML files using the lint command"
            },
            "type": "library",
            "extra": {
                "branch-alias": {
                    "dev-master": "4.4-dev"
                }
            },
            "autoload": {
                "psr-4": {
                    "Symfony\\Component\\Yaml\\": ""
                },
                "exclude-from-classmap": [
                    "/Tests/"
                ]
            },
            "notification-url": "https://packagist.org/downloads/",
            "license": [
                "MIT"
            ],
            "authors": [
                {
                    "name": "Fabien Potencier",
                    "email": "fabien@symfony.com"
                },
                {
                    "name": "Symfony Community",
                    "homepage": "https://symfony.com/contributors"
                }
            ],
            "description": "Symfony Yaml Component",
            "homepage": "https://symfony.com",
            "time": "2019-11-12T14:51:11+00:00"
        },
        {
            "name": "true/punycode",
            "version": "v2.1.1",
            "source": {
                "type": "git",
                "url": "https://github.com/true/php-punycode.git",
                "reference": "a4d0c11a36dd7f4e7cd7096076cab6d3378a071e"
            },
            "dist": {
                "type": "zip",
                "url": "https://api.github.com/repos/true/php-punycode/zipball/a4d0c11a36dd7f4e7cd7096076cab6d3378a071e",
                "reference": "a4d0c11a36dd7f4e7cd7096076cab6d3378a071e",
                "shasum": ""
            },
            "require": {
                "php": ">=5.3.0",
                "symfony/polyfill-mbstring": "^1.3"
            },
            "require-dev": {
                "phpunit/phpunit": "~4.7",
                "squizlabs/php_codesniffer": "~2.0"
            },
            "type": "library",
            "autoload": {
                "psr-4": {
                    "TrueBV\\": "src/"
                }
            },
            "notification-url": "https://packagist.org/downloads/",
            "license": [
                "MIT"
            ],
            "authors": [
                {
                    "name": "Renan Gonçalves",
                    "email": "renan.saddam@gmail.com"
                }
            ],
            "description": "A Bootstring encoding of Unicode for Internationalized Domain Names in Applications (IDNA)",
            "homepage": "https://github.com/true/php-punycode",
            "keywords": [
                "idna",
                "punycode"
            ],
            "time": "2016-11-16T10:37:54+00:00"
        },
        {
            "name": "tubalmartin/cssmin",
            "version": "v4.1.1",
            "source": {
                "type": "git",
                "url": "https://github.com/tubalmartin/YUI-CSS-compressor-PHP-port.git",
                "reference": "3cbf557f4079d83a06f9c3ff9b957c022d7805cf"
            },
            "dist": {
                "type": "zip",
                "url": "https://api.github.com/repos/tubalmartin/YUI-CSS-compressor-PHP-port/zipball/3cbf557f4079d83a06f9c3ff9b957c022d7805cf",
                "reference": "3cbf557f4079d83a06f9c3ff9b957c022d7805cf",
                "shasum": ""
            },
            "require": {
                "ext-pcre": "*",
                "php": ">=5.3.2"
            },
            "require-dev": {
                "cogpowered/finediff": "0.3.*",
                "phpunit/phpunit": "4.8.*"
            },
            "bin": [
                "cssmin"
            ],
            "type": "library",
            "autoload": {
                "psr-4": {
                    "tubalmartin\\CssMin\\": "src"
                }
            },
            "notification-url": "https://packagist.org/downloads/",
            "license": [
                "BSD-3-Clause"
            ],
            "authors": [
                {
                    "name": "Túbal Martín",
                    "homepage": "http://tubalmartin.me/"
                }
            ],
            "description": "A PHP port of the YUI CSS compressor",
            "homepage": "https://github.com/tubalmartin/YUI-CSS-compressor-PHP-port",
            "keywords": [
                "compress",
                "compressor",
                "css",
                "cssmin",
                "minify",
                "yui"
            ],
            "time": "2018-01-15T15:26:51+00:00"
        },
        {
            "name": "twig/twig",
            "version": "v2.12.2",
            "source": {
                "type": "git",
                "url": "https://github.com/twigphp/Twig.git",
                "reference": "d761fd1f1c6b867ae09a7d8119a6d95d06dc44ed"
            },
            "dist": {
                "type": "zip",
                "url": "https://api.github.com/repos/twigphp/Twig/zipball/d761fd1f1c6b867ae09a7d8119a6d95d06dc44ed",
                "reference": "d761fd1f1c6b867ae09a7d8119a6d95d06dc44ed",
                "shasum": ""
            },
            "require": {
                "php": "^7.0",
                "symfony/polyfill-ctype": "^1.8",
                "symfony/polyfill-mbstring": "^1.3"
            },
            "require-dev": {
                "psr/container": "^1.0",
                "symfony/debug": "^3.4|^4.2",
                "symfony/phpunit-bridge": "^4.4@dev|^5.0"
            },
            "type": "library",
            "extra": {
                "branch-alias": {
                    "dev-master": "2.12-dev"
                }
            },
            "autoload": {
                "psr-0": {
                    "Twig_": "lib/"
                },
                "psr-4": {
                    "Twig\\": "src/"
                }
            },
            "notification-url": "https://packagist.org/downloads/",
            "license": [
                "BSD-3-Clause"
            ],
            "authors": [
                {
                    "name": "Fabien Potencier",
                    "email": "fabien@symfony.com",
                    "homepage": "http://fabien.potencier.org",
                    "role": "Lead Developer"
                },
                {
                    "name": "Twig Team",
                    "homepage": "https://twig.symfony.com/contributors",
                    "role": "Contributors"
                },
                {
                    "name": "Armin Ronacher",
                    "email": "armin.ronacher@active-4.com",
                    "role": "Project Founder"
                }
            ],
            "description": "Twig, the flexible, fast, and secure template language for PHP",
            "homepage": "https://twig.symfony.com",
            "keywords": [
                "templating"
            ],
            "time": "2019-11-11T16:52:09+00:00"
        },
        {
            "name": "voku/anti-xss",
            "version": "4.1.19",
            "source": {
                "type": "git",
                "url": "https://github.com/voku/anti-xss.git",
                "reference": "8acdad8a3ad4c70d04cd6925811b28d06d776ca1"
            },
            "dist": {
                "type": "zip",
                "url": "https://api.github.com/repos/voku/anti-xss/zipball/8acdad8a3ad4c70d04cd6925811b28d06d776ca1",
                "reference": "8acdad8a3ad4c70d04cd6925811b28d06d776ca1",
                "shasum": ""
            },
            "require": {
                "php": ">=7.0.0",
                "voku/portable-utf8": "~5.4.25"
            },
            "require-dev": {
                "phpunit/phpunit": "~6.0 || ~7.0"
            },
            "type": "library",
            "extra": {
                "branch-alias": {
                    "dev-master": "4.1.x-dev"
                }
            },
            "autoload": {
                "psr-4": {
                    "voku\\helper\\": "src/voku/helper/"
                }
            },
            "notification-url": "https://packagist.org/downloads/",
            "license": [
                "MIT"
            ],
            "authors": [
                {
                    "name": "EllisLab Dev Team",
                    "homepage": "http://ellislab.com/"
                },
                {
                    "name": "Lars Moelleken",
                    "email": "lars@moelleken.org",
                    "homepage": "http://www.moelleken.org/"
                }
            ],
            "description": "anti xss-library",
            "homepage": "https://github.com/voku/anti-xss",
            "keywords": [
                "anti-xss",
                "clean",
                "security",
                "xss"
            ],
            "time": "2019-11-11T14:48:30+00:00"
        },
        {
            "name": "voku/arrayy",
            "version": "5.15.0",
            "source": {
                "type": "git",
                "url": "https://github.com/voku/Arrayy.git",
                "reference": "807013ebf923de01689afe516e1301c51818f056"
            },
            "dist": {
                "type": "zip",
                "url": "https://api.github.com/repos/voku/Arrayy/zipball/807013ebf923de01689afe516e1301c51818f056",
                "reference": "807013ebf923de01689afe516e1301c51818f056",
                "shasum": ""
            },
            "require": {
                "ext-json": "*",
                "php": ">=7.0.0",
                "phpdocumentor/reflection-docblock": "~4.3",
                "symfony/polyfill-mbstring": "~1.0"
            },
            "require-dev": {
                "phpunit/phpunit": "~6.0 || ~7.0"
            },
            "type": "library",
            "autoload": {
                "psr-4": {
                    "Arrayy\\": "src/"
                },
                "files": [
                    "src/Create.php"
                ]
            },
            "notification-url": "https://packagist.org/downloads/",
            "license": [
                "MIT"
            ],
            "authors": [
                {
                    "name": "Lars Moelleken",
                    "email": "lars@moelleken.org",
                    "homepage": "http://www.moelleken.org/",
                    "role": "Maintainer"
                }
            ],
            "description": "Array manipulation library for PHP, called Arrayy!",
            "keywords": [
                "Arrayy",
                "array",
                "helpers",
                "manipulation",
                "methods",
                "utility",
                "utils"
            ],
            "time": "2019-11-18T00:23:19+00:00"
        },
        {
            "name": "voku/email-check",
            "version": "3.0.2",
            "source": {
                "type": "git",
                "url": "https://github.com/voku/email-check.git",
                "reference": "f91fc9da57fbb29c4ded5a1fc1238d4b988758dd"
            },
            "dist": {
                "type": "zip",
                "url": "https://api.github.com/repos/voku/email-check/zipball/f91fc9da57fbb29c4ded5a1fc1238d4b988758dd",
                "reference": "f91fc9da57fbb29c4ded5a1fc1238d4b988758dd",
                "shasum": ""
            },
            "require": {
                "php": ">=7.0.0",
                "symfony/polyfill-intl-idn": "~1.10"
            },
            "require-dev": {
                "fzaninotto/faker": "~1.7",
                "phpunit/phpunit": "~6.0 || ~7.0"
            },
            "suggest": {
                "ext-intl": "Use Intl for best performance"
            },
            "type": "library",
            "autoload": {
                "psr-4": {
                    "voku\\helper\\": "src/voku/helper/"
                }
            },
            "notification-url": "https://packagist.org/downloads/",
            "license": [
                "MIT"
            ],
            "authors": [
                {
                    "name": "Lars Moelleken",
                    "homepage": "http://www.moelleken.org/"
                }
            ],
            "description": "email-check (syntax, dns, trash, ...) library",
            "homepage": "https://github.com/voku/email-check",
            "keywords": [
                "check-email",
                "email",
                "mail",
                "mail-check",
                "validate-email",
                "validate-email-address",
                "validate-mail"
            ],
            "time": "2019-01-02T23:08:14+00:00"
        },
        {
            "name": "voku/portable-ascii",
            "version": "1.3.5",
            "source": {
                "type": "git",
                "url": "https://github.com/voku/portable-ascii.git",
                "reference": "056000d679a44b06ee61a63114f587cde066b1a8"
            },
            "dist": {
                "type": "zip",
                "url": "https://api.github.com/repos/voku/portable-ascii/zipball/056000d679a44b06ee61a63114f587cde066b1a8",
                "reference": "056000d679a44b06ee61a63114f587cde066b1a8",
                "shasum": ""
            },
            "require": {
                "php": ">=7.0.0"
            },
            "require-dev": {
                "phpunit/phpunit": "~6.0 || ~7.0"
            },
            "suggest": {
                "ext-intl": "Use Intl for transliterator_transliterate() support"
            },
            "type": "library",
            "autoload": {
                "psr-4": {
                    "voku\\": "src/voku/",
                    "voku\\tests\\": "tests/"
                }
            },
            "notification-url": "https://packagist.org/downloads/",
            "license": [
                "MIT"
            ],
            "authors": [
                {
                    "name": "Lars Moelleken",
                    "homepage": "http://www.moelleken.org/"
                }
            ],
            "description": "Portable ASCII library - performance optimized (ascii) string functions for php.",
            "homepage": "https://github.com/voku/portable-ascii",
            "keywords": [
                "ascii",
                "clean",
                "php"
            ],
            "time": "2019-11-11T16:55:47+00:00"
        },
        {
            "name": "voku/portable-utf8",
            "version": "5.4.30",
            "source": {
                "type": "git",
                "url": "https://github.com/voku/portable-utf8.git",
                "reference": "713c7201c2026344e4fb679cbc8e437a97fbc868"
            },
            "dist": {
                "type": "zip",
                "url": "https://api.github.com/repos/voku/portable-utf8/zipball/713c7201c2026344e4fb679cbc8e437a97fbc868",
                "reference": "713c7201c2026344e4fb679cbc8e437a97fbc868",
                "shasum": ""
            },
            "require": {
                "php": ">=7.0.0",
                "symfony/polyfill-iconv": "~1.0",
                "symfony/polyfill-intl-grapheme": "~1.0",
                "symfony/polyfill-intl-normalizer": "~1.0",
                "symfony/polyfill-mbstring": "~1.0",
                "symfony/polyfill-php72": "~1.0",
                "voku/portable-ascii": "~1.3"
            },
            "require-dev": {
                "phpunit/phpunit": "~6.0 || ~7.0"
            },
            "suggest": {
                "ext-ctype": "Use Ctype for e.g. hexadecimal digit detection",
                "ext-fileinfo": "Use Fileinfo for better binary file detection",
                "ext-iconv": "Use iconv for best performance",
                "ext-intl": "Use Intl for best performance",
                "ext-json": "Use JSON for string detection",
                "ext-mbstring": "Use Mbstring for best performance"
            },
            "type": "library",
            "autoload": {
                "psr-4": {
                    "voku\\": "src/voku/",
                    "voku\\tests\\": "tests/"
                },
                "files": [
                    "bootstrap.php"
                ]
            },
            "notification-url": "https://packagist.org/downloads/",
            "license": [
                "(Apache-2.0 or GPL-2.0)"
            ],
            "authors": [
                {
                    "name": "Nicolas Grekas",
                    "email": "p@tchwork.com"
                },
                {
                    "name": "Hamid Sarfraz",
                    "homepage": "http://pageconfig.com/"
                },
                {
                    "name": "Lars Moelleken",
                    "homepage": "http://www.moelleken.org/"
                }
            ],
            "description": "Portable UTF-8 library - performance optimized (unicode) string functions for php.",
            "homepage": "https://github.com/voku/portable-utf8",
            "keywords": [
                "UTF",
                "clean",
                "php",
                "unicode",
                "utf-8",
                "utf8"
            ],
            "time": "2019-12-04T11:04:42+00:00"
        },
        {
            "name": "voku/stop-words",
            "version": "2.0.1",
            "source": {
                "type": "git",
                "url": "https://github.com/voku/stop-words.git",
                "reference": "8e63c0af20f800b1600783764e0ce19e53969f71"
            },
            "dist": {
                "type": "zip",
                "url": "https://api.github.com/repos/voku/stop-words/zipball/8e63c0af20f800b1600783764e0ce19e53969f71",
                "reference": "8e63c0af20f800b1600783764e0ce19e53969f71",
                "shasum": ""
            },
            "require": {
                "php": ">=7.0.0"
            },
            "require-dev": {
                "phpunit/phpunit": "~6.0"
            },
            "type": "library",
            "autoload": {
                "psr-4": {
                    "voku\\": "src/voku/"
                }
            },
            "notification-url": "https://packagist.org/downloads/",
            "license": [
                "MIT"
            ],
            "authors": [
                {
                    "name": "Lars Moelleken",
                    "homepage": "http://www.moelleken.org/"
                }
            ],
            "description": "Stop-Words via PHP",
            "keywords": [
                "stop words",
                "stop-words"
            ],
            "time": "2018-11-23T01:37:27+00:00"
        },
        {
            "name": "voku/stringy",
            "version": "5.1.1",
            "source": {
                "type": "git",
                "url": "https://github.com/voku/Stringy.git",
                "reference": "9301fb68e56ec9f0a985382d5047d4e0045074e7"
            },
            "dist": {
                "type": "zip",
                "url": "https://api.github.com/repos/voku/Stringy/zipball/9301fb68e56ec9f0a985382d5047d4e0045074e7",
                "reference": "9301fb68e56ec9f0a985382d5047d4e0045074e7",
                "shasum": ""
            },
            "require": {
                "ext-json": "*",
                "php": ">=7.0.0",
                "voku/anti-xss": "~4.1",
                "voku/arrayy": "~5.11",
                "voku/email-check": "~3.0",
                "voku/portable-utf8": "~5.4",
                "voku/urlify": "~4.1"
            },
            "require-dev": {
                "phpunit/phpunit": "~6.0 || ~7.0"
            },
            "type": "library",
            "autoload": {
                "psr-4": {
                    "Stringy\\": "src/"
                },
                "files": [
                    "src/Create.php"
                ]
            },
            "notification-url": "https://packagist.org/downloads/",
            "license": [
                "MIT"
            ],
            "authors": [
                {
                    "name": "Daniel St. Jules",
                    "email": "danielst.jules@gmail.com",
                    "homepage": "http://www.danielstjules.com",
                    "role": "Maintainer"
                },
                {
                    "name": "Lars Moelleken",
                    "email": "lars@moelleken.org",
                    "homepage": "http://www.moelleken.org/",
                    "role": "Fork-Maintainer"
                }
            ],
            "description": "A string manipulation library with multibyte support",
            "homepage": "https://github.com/danielstjules/Stringy",
            "keywords": [
                "UTF",
                "helpers",
                "manipulation",
                "methods",
                "multibyte",
                "string",
                "utf-8",
                "utility",
                "utils"
            ],
            "time": "2019-08-21T12:37:12+00:00"
        },
        {
            "name": "voku/urlify",
            "version": "4.1.1",
            "source": {
                "type": "git",
                "url": "https://github.com/voku/urlify.git",
                "reference": "4961b574a892f4f433063be6a95ba88bfe55f7cc"
            },
            "dist": {
                "type": "zip",
                "url": "https://api.github.com/repos/voku/urlify/zipball/4961b574a892f4f433063be6a95ba88bfe55f7cc",
                "reference": "4961b574a892f4f433063be6a95ba88bfe55f7cc",
                "shasum": ""
            },
            "require": {
                "php": ">=7.0.0",
                "voku/portable-utf8": "~5.3",
                "voku/stop-words": "~2.0"
            },
            "require-dev": {
                "phpunit/phpunit": "~6.0 || ~7.0"
            },
            "type": "library",
            "autoload": {
                "psr-4": {
                    "voku\\helper\\": "src/voku/helper/"
                }
            },
            "notification-url": "https://packagist.org/downloads/",
            "license": [
                "BSD-3-Clause"
            ],
            "authors": [
                {
                    "name": "Johnny Broadway",
                    "email": "johnny@johnnybroadway.com",
                    "homepage": "http://www.johnnybroadway.com/"
                },
                {
                    "name": "Lars Moelleken",
                    "email": "lars@moelleken.org",
                    "homepage": "http://moelleken.org/"
                }
            ],
            "description": "PHP port of URLify.js from the Django project. Transliterates non-ascii characters for use in URLs.",
            "homepage": "https://github.com/voku/urlify",
            "keywords": [
                "encode",
                "iconv",
                "link",
                "slug",
                "translit",
                "transliterate",
                "transliteration",
                "url",
                "urlify"
            ],
            "time": "2019-09-03T19:11:20+00:00"
        },
        {
            "name": "webmozart/assert",
            "version": "1.6.0",
            "source": {
                "type": "git",
                "url": "https://github.com/webmozart/assert.git",
                "reference": "573381c0a64f155a0d9a23f4b0c797194805b925"
            },
            "dist": {
                "type": "zip",
                "url": "https://api.github.com/repos/webmozart/assert/zipball/573381c0a64f155a0d9a23f4b0c797194805b925",
                "reference": "573381c0a64f155a0d9a23f4b0c797194805b925",
                "shasum": ""
            },
            "require": {
                "php": "^5.3.3 || ^7.0",
                "symfony/polyfill-ctype": "^1.8"
            },
            "conflict": {
                "vimeo/psalm": "<3.6.0"
            },
            "require-dev": {
                "phpunit/phpunit": "^4.8.36 || ^7.5.13"
            },
            "type": "library",
            "autoload": {
                "psr-4": {
                    "Webmozart\\Assert\\": "src/"
                }
            },
            "notification-url": "https://packagist.org/downloads/",
            "license": [
                "MIT"
            ],
            "authors": [
                {
                    "name": "Bernhard Schussek",
                    "email": "bschussek@gmail.com"
                }
            ],
            "description": "Assertions to validate method input/output with nice error messages.",
            "keywords": [
                "assert",
                "check",
                "validate"
            ],
            "time": "2019-11-24T13:36:37+00:00"
        },
        {
            "name": "webonyx/graphql-php",
            "version": "v0.12.6",
            "source": {
                "type": "git",
                "url": "https://github.com/webonyx/graphql-php.git",
                "reference": "4c545e5ec4fc37f6eb36c19f5a0e7feaf5979c95"
            },
            "dist": {
                "type": "zip",
                "url": "https://api.github.com/repos/webonyx/graphql-php/zipball/4c545e5ec4fc37f6eb36c19f5a0e7feaf5979c95",
                "reference": "4c545e5ec4fc37f6eb36c19f5a0e7feaf5979c95",
                "shasum": ""
            },
            "require": {
                "ext-mbstring": "*",
                "php": ">=5.6"
            },
            "require-dev": {
                "phpunit/phpunit": "^4.8",
                "psr/http-message": "^1.0",
                "react/promise": "2.*"
            },
            "suggest": {
                "psr/http-message": "To use standard GraphQL server",
                "react/promise": "To leverage async resolving on React PHP platform"
            },
            "type": "library",
            "autoload": {
                "psr-4": {
                    "GraphQL\\": "src/"
                }
            },
            "notification-url": "https://packagist.org/downloads/",
            "license": [
                "MIT"
            ],
            "description": "A PHP port of GraphQL reference implementation",
            "homepage": "https://github.com/webonyx/graphql-php",
            "keywords": [
                "api",
                "graphql"
            ],
            "time": "2018-09-02T14:59:54+00:00"
        },
        {
            "name": "yii2tech/ar-softdelete",
            "version": "1.0.4",
            "source": {
                "type": "git",
                "url": "https://github.com/yii2tech/ar-softdelete.git",
                "reference": "498ed03f89ded835f0ca156ec50d432191c58769"
            },
            "dist": {
                "type": "zip",
                "url": "https://api.github.com/repos/yii2tech/ar-softdelete/zipball/498ed03f89ded835f0ca156ec50d432191c58769",
                "reference": "498ed03f89ded835f0ca156ec50d432191c58769",
                "shasum": ""
            },
            "require": {
                "yiisoft/yii2": "~2.0.13"
            },
            "require-dev": {
                "phpunit/phpunit": "4.8.27|^5.0|^6.0"
            },
            "type": "yii2-extension",
            "extra": {
                "branch-alias": {
                    "dev-master": "1.0.x-dev"
                }
            },
            "autoload": {
                "psr-4": {
                    "yii2tech\\ar\\softdelete\\": "src"
                }
            },
            "notification-url": "https://packagist.org/downloads/",
            "license": [
                "BSD-3-Clause"
            ],
            "authors": [
                {
                    "name": "Paul Klimov",
                    "email": "klimov.paul@gmail.com"
                }
            ],
            "description": "Provides support for ActiveRecord soft delete in Yii2",
            "keywords": [
                "active",
                "delete",
                "integrity",
                "record",
                "smart",
                "soft",
                "yii2"
            ],
            "time": "2019-07-30T11:05:57+00:00"
        },
        {
            "name": "yiisoft/yii2",
            "version": "2.0.30",
            "source": {
                "type": "git",
                "url": "https://github.com/yiisoft/yii2-framework.git",
                "reference": "dfeeaf4dbdd23c9cd29b9246921e8a9ca2dbabe4"
            },
            "dist": {
                "type": "zip",
                "url": "https://api.github.com/repos/yiisoft/yii2-framework/zipball/dfeeaf4dbdd23c9cd29b9246921e8a9ca2dbabe4",
                "reference": "dfeeaf4dbdd23c9cd29b9246921e8a9ca2dbabe4",
                "shasum": ""
            },
            "require": {
                "bower-asset/inputmask": "~3.2.2 | ~3.3.5",
                "bower-asset/jquery": "3.4.*@stable | 3.3.*@stable | 3.2.*@stable | 3.1.*@stable | 2.2.*@stable | 2.1.*@stable | 1.11.*@stable | 1.12.*@stable",
                "bower-asset/punycode": "1.3.*",
                "bower-asset/yii2-pjax": "~2.0.1",
                "cebe/markdown": "~1.0.0 | ~1.1.0 | ~1.2.0",
                "ext-ctype": "*",
                "ext-mbstring": "*",
                "ezyang/htmlpurifier": "~4.6",
                "lib-pcre": "*",
                "php": ">=5.4.0",
                "yiisoft/yii2-composer": "~2.0.4"
            },
            "bin": [
                "yii"
            ],
            "type": "library",
            "extra": {
                "branch-alias": {
                    "dev-master": "2.0.x-dev"
                }
            },
            "autoload": {
                "psr-4": {
                    "yii\\": ""
                }
            },
            "notification-url": "https://packagist.org/downloads/",
            "license": [
                "BSD-3-Clause"
            ],
            "authors": [
                {
                    "name": "Qiang Xue",
                    "email": "qiang.xue@gmail.com",
                    "homepage": "http://www.yiiframework.com/",
                    "role": "Founder and project lead"
                },
                {
                    "name": "Alexander Makarov",
                    "email": "sam@rmcreative.ru",
                    "homepage": "http://rmcreative.ru/",
                    "role": "Core framework development"
                },
                {
                    "name": "Maurizio Domba",
                    "homepage": "http://mdomba.info/",
                    "role": "Core framework development"
                },
                {
                    "name": "Carsten Brandt",
                    "email": "mail@cebe.cc",
                    "homepage": "http://cebe.cc/",
                    "role": "Core framework development"
                },
                {
                    "name": "Timur Ruziev",
                    "email": "resurtm@gmail.com",
                    "homepage": "http://resurtm.com/",
                    "role": "Core framework development"
                },
                {
                    "name": "Paul Klimov",
                    "email": "klimov.paul@gmail.com",
                    "role": "Core framework development"
                },
                {
                    "name": "Dmitry Naumenko",
                    "email": "d.naumenko.a@gmail.com",
                    "role": "Core framework development"
                },
                {
                    "name": "Boudewijn Vahrmeijer",
                    "email": "info@dynasource.eu",
                    "homepage": "http://dynasource.eu",
                    "role": "Core framework development"
                }
            ],
            "description": "Yii PHP Framework Version 2",
            "homepage": "http://www.yiiframework.com/",
            "keywords": [
                "framework",
                "yii2"
            ],
            "time": "2019-11-19T21:22:20+00:00"
        },
        {
            "name": "yiisoft/yii2-composer",
            "version": "2.0.8",
            "source": {
                "type": "git",
                "url": "https://github.com/yiisoft/yii2-composer.git",
                "reference": "5c7ca9836cf80b34db265332a7f2f8438eb469b9"
            },
            "dist": {
                "type": "zip",
                "url": "https://api.github.com/repos/yiisoft/yii2-composer/zipball/5c7ca9836cf80b34db265332a7f2f8438eb469b9",
                "reference": "5c7ca9836cf80b34db265332a7f2f8438eb469b9",
                "shasum": ""
            },
            "require": {
                "composer-plugin-api": "^1.0"
            },
            "require-dev": {
                "composer/composer": "^1.0",
                "phpunit/phpunit": "<7"
            },
            "type": "composer-plugin",
            "extra": {
                "class": "yii\\composer\\Plugin",
                "branch-alias": {
                    "dev-master": "2.0.x-dev"
                }
            },
            "autoload": {
                "psr-4": {
                    "yii\\composer\\": ""
                }
            },
            "notification-url": "https://packagist.org/downloads/",
            "license": [
                "BSD-3-Clause"
            ],
            "authors": [
                {
                    "name": "Qiang Xue",
                    "email": "qiang.xue@gmail.com"
                },
                {
                    "name": "Carsten Brandt",
                    "email": "mail@cebe.cc"
                }
            ],
            "description": "The composer plugin for Yii extension installer",
            "keywords": [
                "composer",
                "extension installer",
                "yii2"
            ],
            "time": "2019-07-16T13:22:30+00:00"
        },
        {
            "name": "yiisoft/yii2-debug",
            "version": "2.1.12",
            "source": {
                "type": "git",
                "url": "https://github.com/yiisoft/yii2-debug.git",
                "reference": "bf9234ba1369116d12ebe266d98006416a5ae304"
            },
            "dist": {
                "type": "zip",
                "url": "https://api.github.com/repos/yiisoft/yii2-debug/zipball/bf9234ba1369116d12ebe266d98006416a5ae304",
                "reference": "bf9234ba1369116d12ebe266d98006416a5ae304",
                "shasum": ""
            },
            "require": {
                "ext-mbstring": "*",
                "opis/closure": "^3.3",
                "php": ">=5.4",
                "yiisoft/yii2": "~2.0.13"
            },
            "require-dev": {
                "phpunit/phpunit": "<7",
                "yiisoft/yii2-coding-standards": "~2.0",
                "yiisoft/yii2-swiftmailer": "*"
            },
            "type": "yii2-extension",
            "extra": {
                "branch-alias": {
                    "dev-master": "2.0.x-dev"
                }
            },
            "autoload": {
                "psr-4": {
                    "yii\\debug\\": "src"
                }
            },
            "notification-url": "https://packagist.org/downloads/",
            "license": [
                "BSD-3-Clause"
            ],
            "authors": [
                {
                    "name": "Qiang Xue",
                    "email": "qiang.xue@gmail.com"
                },
                {
                    "name": "Simon Karlen",
                    "email": "simi.albi@outlook.com"
                }
            ],
            "description": "The debugger extension for the Yii framework",
            "keywords": [
                "debug",
                "debugger",
                "yii2"
            ],
            "time": "2019-11-19T20:09:08+00:00"
        },
        {
            "name": "yiisoft/yii2-queue",
            "version": "2.1.0",
            "source": {
                "type": "git",
                "url": "https://github.com/yiisoft/yii2-queue.git",
                "reference": "d04b4b3c932081200876a351cc6c3502e89e11b8"
            },
            "dist": {
                "type": "zip",
                "url": "https://api.github.com/repos/yiisoft/yii2-queue/zipball/d04b4b3c932081200876a351cc6c3502e89e11b8",
                "reference": "d04b4b3c932081200876a351cc6c3502e89e11b8",
                "shasum": ""
            },
            "require": {
                "php": ">=5.5.0",
                "symfony/process": "*",
                "yiisoft/yii2": "~2.0.14"
            },
            "require-dev": {
                "aws/aws-sdk-php": ">=2.4",
                "enqueue/amqp-lib": "^0.8",
                "jeremeamia/superclosure": "*",
                "pda/pheanstalk": "*",
                "php-amqplib/php-amqplib": "*",
                "phpunit/phpunit": "~4.4",
                "yiisoft/yii2-debug": "*",
                "yiisoft/yii2-gii": "*",
                "yiisoft/yii2-redis": "*"
            },
            "suggest": {
                "aws/aws-sdk-php": "Need for aws SQS.",
                "enqueue/amqp-lib": "Need for AMQP interop queue.",
                "ext-gearman": "Need for Gearman queue.",
                "ext-pcntl": "Need for process signals.",
                "pda/pheanstalk": "Need for Beanstalk queue.",
                "php-amqplib/php-amqplib": "Need for AMQP queue.",
                "yiisoft/yii2-redis": "Need for Redis queue."
            },
            "type": "yii2-extension",
            "extra": {
                "branch-alias": {
                    "dev-master": "2.0.x-dev"
                }
            },
            "autoload": {
                "psr-4": {
                    "yii\\queue\\": "src",
                    "yii\\queue\\amqp\\": "src/drivers/amqp",
                    "yii\\queue\\amqp_interop\\": "src/drivers/amqp_interop",
                    "yii\\queue\\beanstalk\\": "src/drivers/beanstalk",
                    "yii\\queue\\db\\": "src/drivers/db",
                    "yii\\queue\\file\\": "src/drivers/file",
                    "yii\\queue\\gearman\\": "src/drivers/gearman",
                    "yii\\queue\\redis\\": "src/drivers/redis",
                    "yii\\queue\\sync\\": "src/drivers/sync",
                    "yii\\queue\\sqs\\": "src/drivers/sqs"
                }
            },
            "notification-url": "https://packagist.org/downloads/",
            "license": [
                "BSD-3-Clause"
            ],
            "authors": [
                {
                    "name": "Roman Zhuravlev",
                    "email": "zhuravljov@gmail.com"
                }
            ],
            "description": "Yii2 Queue Extension which supported DB, Redis, RabbitMQ, Beanstalk, SQS and Gearman",
            "keywords": [
                "async",
                "beanstalk",
                "db",
                "gearman",
                "gii",
                "queue",
                "rabbitmq",
                "redis",
                "sqs",
                "yii"
            ],
            "time": "2018-05-23T21:04:57+00:00"
        },
        {
            "name": "yiisoft/yii2-shell",
            "version": "2.0.2",
            "source": {
                "type": "git",
                "url": "https://github.com/yiisoft/yii2-shell.git",
                "reference": "1d9548d56ef45fb82a39cf32b84d137ddd92dc38"
            },
            "dist": {
                "type": "zip",
                "url": "https://api.github.com/repos/yiisoft/yii2-shell/zipball/1d9548d56ef45fb82a39cf32b84d137ddd92dc38",
                "reference": "1d9548d56ef45fb82a39cf32b84d137ddd92dc38",
                "shasum": ""
            },
            "require": {
                "psy/psysh": "~0.9.3",
                "symfony/var-dumper": "~2.7|~3.0|~4.0",
                "yiisoft/yii2": "~2.0.0"
            },
            "type": "yii2-extension",
            "extra": {
                "bootstrap": "yii\\shell\\Bootstrap",
                "branch-alias": {
                    "dev-master": "2.0.x-dev"
                }
            },
            "autoload": {
                "psr-4": {
                    "yii\\shell\\": ""
                }
            },
            "notification-url": "https://packagist.org/downloads/",
            "license": [
                "BSD-3-Clause"
            ],
            "authors": [
                {
                    "name": "Daniel Gomez Pan",
                    "email": "pana_1990@hotmail.com"
                },
                {
                    "name": "Sascha Vincent Kurowski",
                    "email": "svkurowski@gmail.com"
                }
            ],
            "description": "The interactive shell extension for Yii framework",
            "keywords": [
                "shell",
                "yii2"
            ],
            "time": "2019-01-07T21:30:35+00:00"
        },
        {
            "name": "yiisoft/yii2-swiftmailer",
            "version": "2.1.2",
            "source": {
                "type": "git",
                "url": "https://github.com/yiisoft/yii2-swiftmailer.git",
                "reference": "09659a55959f9e64b8178d842b64a9ffae42b994"
            },
            "dist": {
                "type": "zip",
                "url": "https://api.github.com/repos/yiisoft/yii2-swiftmailer/zipball/09659a55959f9e64b8178d842b64a9ffae42b994",
                "reference": "09659a55959f9e64b8178d842b64a9ffae42b994",
                "shasum": ""
            },
            "require": {
                "swiftmailer/swiftmailer": "~6.0",
                "yiisoft/yii2": ">=2.0.4"
            },
            "type": "yii2-extension",
            "extra": {
                "branch-alias": {
                    "dev-master": "2.1.x-dev"
                }
            },
            "autoload": {
                "psr-4": {
                    "yii\\swiftmailer\\": "src"
                }
            },
            "notification-url": "https://packagist.org/downloads/",
            "license": [
                "BSD-3-Clause"
            ],
            "authors": [
                {
                    "name": "Paul Klimov",
                    "email": "klimov.paul@gmail.com"
                }
            ],
            "description": "The SwiftMailer integration for the Yii framework",
            "keywords": [
                "email",
                "mail",
                "mailer",
                "swift",
                "swiftmailer",
                "yii2"
            ],
            "time": "2018-09-23T22:00:47+00:00"
        },
        {
            "name": "zendframework/zend-escaper",
            "version": "2.6.1",
            "source": {
                "type": "git",
                "url": "https://github.com/zendframework/zend-escaper.git",
                "reference": "3801caa21b0ca6aca57fa1c42b08d35c395ebd5f"
            },
            "dist": {
                "type": "zip",
                "url": "https://api.github.com/repos/zendframework/zend-escaper/zipball/3801caa21b0ca6aca57fa1c42b08d35c395ebd5f",
                "reference": "3801caa21b0ca6aca57fa1c42b08d35c395ebd5f",
                "shasum": ""
            },
            "require": {
                "php": "^5.6 || ^7.0"
            },
            "require-dev": {
                "phpunit/phpunit": "^5.7.27 || ^6.5.8 || ^7.1.2",
                "zendframework/zend-coding-standard": "~1.0.0"
            },
            "type": "library",
            "extra": {
                "branch-alias": {
                    "dev-master": "2.6.x-dev",
                    "dev-develop": "2.7.x-dev"
                }
            },
            "autoload": {
                "psr-4": {
                    "Zend\\Escaper\\": "src/"
                }
            },
            "notification-url": "https://packagist.org/downloads/",
            "license": [
                "BSD-3-Clause"
            ],
            "description": "Securely and safely escape HTML, HTML attributes, JavaScript, CSS, and URLs",
            "keywords": [
                "ZendFramework",
                "escaper",
                "zf"
            ],
            "time": "2019-09-05T20:03:20+00:00"
        },
        {
            "name": "zendframework/zend-feed",
            "version": "2.12.0",
            "source": {
                "type": "git",
                "url": "https://github.com/zendframework/zend-feed.git",
                "reference": "d926c5af34b93a0121d5e2641af34ddb1533d733"
            },
            "dist": {
                "type": "zip",
                "url": "https://api.github.com/repos/zendframework/zend-feed/zipball/d926c5af34b93a0121d5e2641af34ddb1533d733",
                "reference": "d926c5af34b93a0121d5e2641af34ddb1533d733",
                "shasum": ""
            },
            "require": {
                "ext-dom": "*",
                "ext-libxml": "*",
                "php": "^5.6 || ^7.0",
                "zendframework/zend-escaper": "^2.5.2",
                "zendframework/zend-stdlib": "^3.2.1"
            },
            "require-dev": {
                "phpunit/phpunit": "^5.7.23 || ^6.4.3",
                "psr/http-message": "^1.0.1",
                "zendframework/zend-cache": "^2.7.2",
                "zendframework/zend-coding-standard": "~1.0.0",
                "zendframework/zend-db": "^2.8.2",
                "zendframework/zend-http": "^2.7",
                "zendframework/zend-servicemanager": "^2.7.8 || ^3.3",
                "zendframework/zend-validator": "^2.10.1"
            },
            "suggest": {
                "psr/http-message": "PSR-7 ^1.0.1, if you wish to use Zend\\Feed\\Reader\\Http\\Psr7ResponseDecorator",
                "zendframework/zend-cache": "Zend\\Cache component, for optionally caching feeds between requests",
                "zendframework/zend-db": "Zend\\Db component, for use with PubSubHubbub",
                "zendframework/zend-http": "Zend\\Http for PubSubHubbub, and optionally for use with Zend\\Feed\\Reader",
                "zendframework/zend-servicemanager": "Zend\\ServiceManager component, for easily extending ExtensionManager implementations",
                "zendframework/zend-validator": "Zend\\Validator component, for validating email addresses used in Atom feeds and entries when using the Writer subcomponent"
            },
            "type": "library",
            "extra": {
                "branch-alias": {
                    "dev-master": "2.12.x-dev",
                    "dev-develop": "2.13.x-dev"
                }
            },
            "autoload": {
                "psr-4": {
                    "Zend\\Feed\\": "src/"
                }
            },
            "notification-url": "https://packagist.org/downloads/",
            "license": [
                "BSD-3-Clause"
            ],
            "description": "provides functionality for consuming RSS and Atom feeds",
            "keywords": [
                "ZendFramework",
                "feed",
                "zf"
            ],
            "time": "2019-03-05T20:08:49+00:00"
        },
        {
            "name": "zendframework/zend-stdlib",
            "version": "3.2.1",
            "source": {
                "type": "git",
                "url": "https://github.com/zendframework/zend-stdlib.git",
                "reference": "66536006722aff9e62d1b331025089b7ec71c065"
            },
            "dist": {
                "type": "zip",
                "url": "https://api.github.com/repos/zendframework/zend-stdlib/zipball/66536006722aff9e62d1b331025089b7ec71c065",
                "reference": "66536006722aff9e62d1b331025089b7ec71c065",
                "shasum": ""
            },
            "require": {
                "php": "^5.6 || ^7.0"
            },
            "require-dev": {
                "phpbench/phpbench": "^0.13",
                "phpunit/phpunit": "^5.7.27 || ^6.5.8 || ^7.1.2",
                "zendframework/zend-coding-standard": "~1.0.0"
            },
            "type": "library",
            "extra": {
                "branch-alias": {
                    "dev-master": "3.2.x-dev",
                    "dev-develop": "3.3.x-dev"
                }
            },
            "autoload": {
                "psr-4": {
                    "Zend\\Stdlib\\": "src/"
                }
            },
            "notification-url": "https://packagist.org/downloads/",
            "license": [
                "BSD-3-Clause"
            ],
            "description": "SPL extensions, array utilities, error handlers, and more",
            "keywords": [
                "ZendFramework",
                "stdlib",
                "zf"
            ],
            "time": "2018-08-28T21:34:05+00:00"
        }
    ],
    "packages-dev": [
        {
            "name": "behat/gherkin",
            "version": "v4.6.0",
            "source": {
                "type": "git",
                "url": "https://github.com/Behat/Gherkin.git",
                "reference": "ab0a02ea14893860bca00f225f5621d351a3ad07"
            },
            "dist": {
                "type": "zip",
                "url": "https://api.github.com/repos/Behat/Gherkin/zipball/ab0a02ea14893860bca00f225f5621d351a3ad07",
                "reference": "ab0a02ea14893860bca00f225f5621d351a3ad07",
                "shasum": ""
            },
            "require": {
                "php": ">=5.3.1"
            },
            "require-dev": {
                "phpunit/phpunit": "~4.5|~5",
                "symfony/phpunit-bridge": "~2.7|~3|~4",
                "symfony/yaml": "~2.3|~3|~4"
            },
            "suggest": {
                "symfony/yaml": "If you want to parse features, represented in YAML files"
            },
            "type": "library",
            "extra": {
                "branch-alias": {
                    "dev-master": "4.4-dev"
                }
            },
            "autoload": {
                "psr-0": {
                    "Behat\\Gherkin": "src/"
                }
            },
            "notification-url": "https://packagist.org/downloads/",
            "license": [
                "MIT"
            ],
            "authors": [
                {
                    "name": "Konstantin Kudryashov",
                    "email": "ever.zet@gmail.com",
                    "homepage": "http://everzet.com"
                }
            ],
            "description": "Gherkin DSL parser for PHP 5.3",
            "homepage": "http://behat.org/",
            "keywords": [
                "BDD",
                "Behat",
                "Cucumber",
                "DSL",
                "gherkin",
                "parser"
            ],
            "time": "2019-01-16T14:22:17+00:00"
        },
        {
            "name": "codeception/codeception",
            "version": "3.1.2",
            "source": {
                "type": "git",
                "url": "https://github.com/Codeception/Codeception.git",
                "reference": "5ea172de7b1b2e61dcdd50d73f8368886c549fb4"
            },
            "dist": {
                "type": "zip",
                "url": "https://api.github.com/repos/Codeception/Codeception/zipball/5ea172de7b1b2e61dcdd50d73f8368886c549fb4",
                "reference": "5ea172de7b1b2e61dcdd50d73f8368886c549fb4",
                "shasum": ""
            },
            "require": {
                "behat/gherkin": "^4.4.0",
                "codeception/phpunit-wrapper": ">6.0.15 <6.1.0 | ^6.6.1 | ^7.7.1 | ^8.0.3",
                "codeception/stub": "^2.0 | ^3.0",
                "ext-curl": "*",
                "ext-json": "*",
                "ext-mbstring": "*",
                "facebook/webdriver": "^1.6.0",
                "guzzlehttp/guzzle": "^6.3.0",
                "guzzlehttp/psr7": "~1.4",
                "hoa/console": "~3.0",
                "php": ">=5.6.0 <8.0",
                "symfony/browser-kit": ">=2.7 <5.0",
                "symfony/console": ">=2.7 <5.0",
                "symfony/css-selector": ">=2.7 <5.0",
                "symfony/dom-crawler": ">=2.7 <5.0",
                "symfony/event-dispatcher": ">=2.7 <5.0",
                "symfony/finder": ">=2.7 <5.0",
                "symfony/yaml": ">=2.7 <5.0"
            },
            "require-dev": {
                "codeception/specify": "~0.3",
                "doctrine/annotations": "^1",
                "doctrine/data-fixtures": "^1",
                "doctrine/orm": "^2",
                "flow/jsonpath": "~0.2",
                "monolog/monolog": "~1.8",
                "pda/pheanstalk": "~3.0",
                "php-amqplib/php-amqplib": "~2.4",
                "predis/predis": "^1.0",
                "ramsey/uuid-doctrine": "^1.5",
                "squizlabs/php_codesniffer": "~2.0",
                "symfony/process": ">=2.7 <5.0",
                "vlucas/phpdotenv": "^3.0"
            },
            "suggest": {
                "aws/aws-sdk-php": "For using AWS Auth in REST module and Queue module",
                "codeception/phpbuiltinserver": "Start and stop PHP built-in web server for your tests",
                "codeception/specify": "BDD-style code blocks",
                "codeception/verify": "BDD-style assertions",
                "flow/jsonpath": "For using JSONPath in REST module",
                "league/factory-muffin": "For DataFactory module",
                "league/factory-muffin-faker": "For Faker support in DataFactory module",
                "phpseclib/phpseclib": "for SFTP option in FTP Module",
                "stecman/symfony-console-completion": "For BASH autocompletion",
                "symfony/phpunit-bridge": "For phpunit-bridge support"
            },
            "bin": [
                "codecept"
            ],
            "type": "library",
            "extra": {
                "branch-alias": []
            },
            "autoload": {
                "psr-4": {
                    "Codeception\\": "src/Codeception",
                    "Codeception\\Extension\\": "ext"
                }
            },
            "notification-url": "https://packagist.org/downloads/",
            "license": [
                "MIT"
            ],
            "authors": [
                {
                    "name": "Michael Bodnarchuk",
                    "email": "davert@mail.ua",
                    "homepage": "http://codegyre.com"
                }
            ],
            "description": "BDD-style testing framework",
            "homepage": "http://codeception.com/",
            "keywords": [
                "BDD",
                "TDD",
                "acceptance testing",
                "functional testing",
                "unit testing"
            ],
            "time": "2019-10-19T13:15:55+00:00"
        },
        {
            "name": "codeception/mockery-module",
            "version": "0.3.0",
            "source": {
                "type": "git",
                "url": "https://github.com/Codeception/MockeryModule.git",
                "reference": "19cc51ae4123031d7c93c56a9abbde40697dbc24"
            },
            "dist": {
                "type": "zip",
                "url": "https://api.github.com/repos/Codeception/MockeryModule/zipball/19cc51ae4123031d7c93c56a9abbde40697dbc24",
                "reference": "19cc51ae4123031d7c93c56a9abbde40697dbc24",
                "shasum": ""
            },
            "require": {
                "codeception/codeception": "^2.0|^3.0",
                "mockery/mockery": "^0.8|^0.9|^1.0"
            },
            "type": "library",
            "autoload": {
                "psr-4": {
                    "Codeception\\": "src"
                }
            },
            "notification-url": "https://packagist.org/downloads/",
            "license": [
                "MIT"
            ],
            "authors": [
                {
                    "name": "Michael Bodnarchuk",
                    "email": "davert.php@mailican.com"
                },
                {
                    "name": "Jáchym Toušek",
                    "email": "enumag@gmail.com"
                }
            ],
            "description": "Mockery Module for Codeception",
            "time": "2019-04-26T19:47:46+00:00"
        },
        {
            "name": "codeception/phpunit-wrapper",
            "version": "7.7.2",
            "source": {
                "type": "git",
                "url": "https://github.com/Codeception/phpunit-wrapper.git",
                "reference": "4ed12e8022f960e34fd78129e5dac34ce5b3a0ef"
            },
            "dist": {
                "type": "zip",
                "url": "https://api.github.com/repos/Codeception/phpunit-wrapper/zipball/4ed12e8022f960e34fd78129e5dac34ce5b3a0ef",
                "reference": "4ed12e8022f960e34fd78129e5dac34ce5b3a0ef",
                "shasum": ""
            },
            "require": {
                "phpunit/php-code-coverage": "^6.0",
                "phpunit/phpunit": "7.5.*",
                "sebastian/comparator": "^3.0",
                "sebastian/diff": "^3.0"
            },
            "require-dev": {
                "codeception/specify": "*",
                "vlucas/phpdotenv": "^3.0"
            },
            "type": "library",
            "autoload": {
                "psr-4": {
                    "Codeception\\PHPUnit\\": "src\\"
                }
            },
            "notification-url": "https://packagist.org/downloads/",
            "license": [
                "MIT"
            ],
            "authors": [
                {
                    "name": "Davert",
                    "email": "davert.php@resend.cc"
                }
            ],
            "description": "PHPUnit classes used by Codeception",
            "time": "2019-11-23T18:21:46+00:00"
        },
        {
            "name": "codeception/specify",
            "version": "0.4.6",
            "source": {
                "type": "git",
                "url": "https://github.com/Codeception/Specify.git",
                "reference": "21b586f503ca444aa519dd9cafb32f113a05f286"
            },
            "dist": {
                "type": "zip",
                "url": "https://api.github.com/repos/Codeception/Specify/zipball/21b586f503ca444aa519dd9cafb32f113a05f286",
                "reference": "21b586f503ca444aa519dd9cafb32f113a05f286",
                "shasum": ""
            },
            "require": {
                "myclabs/deep-copy": "~1.1",
                "php": ">=5.4.0"
            },
            "require-dev": {
                "phpunit/phpunit": "~4.0"
            },
            "type": "library",
            "autoload": {
                "psr-0": {
                    "Codeception\\": "src/"
                }
            },
            "notification-url": "https://packagist.org/downloads/",
            "license": [
                "MIT"
            ],
            "authors": [
                {
                    "name": "Michael Bodnarchuk",
                    "email": "davert.php@mailican.com"
                }
            ],
            "description": "BDD code blocks for PHPUnit and Codeception",
            "time": "2016-10-21T09:42:00+00:00"
        },
        {
            "name": "codeception/stub",
            "version": "3.0.0",
            "source": {
                "type": "git",
                "url": "https://github.com/Codeception/Stub.git",
                "reference": "eea518711d736eab838c1274593c4568ec06b23d"
            },
            "dist": {
                "type": "zip",
                "url": "https://api.github.com/repos/Codeception/Stub/zipball/eea518711d736eab838c1274593c4568ec06b23d",
                "reference": "eea518711d736eab838c1274593c4568ec06b23d",
                "shasum": ""
            },
            "require": {
                "codeception/phpunit-wrapper": "^6.6.1 | ^7.7.1 | ^8.0.3",
                "phpunit/phpunit": ">=6.5 <9.0"
            },
            "type": "library",
            "autoload": {
                "psr-4": {
                    "Codeception\\": "src/"
                }
            },
            "notification-url": "https://packagist.org/downloads/",
            "license": [
                "MIT"
            ],
            "description": "Flexible Stub wrapper for PHPUnit's Mock Builder",
            "time": "2019-08-10T16:20:53+00:00"
        },
        {
            "name": "codeception/verify",
            "version": "1.2.0",
            "source": {
                "type": "git",
                "url": "https://github.com/Codeception/Verify.git",
                "reference": "532e526b8b1ac2343bf799e6b36e3446896ff52a"
            },
            "dist": {
                "type": "zip",
                "url": "https://api.github.com/repos/Codeception/Verify/zipball/532e526b8b1ac2343bf799e6b36e3446896ff52a",
                "reference": "532e526b8b1ac2343bf799e6b36e3446896ff52a",
                "shasum": ""
            },
            "require": {
                "codeception/phpunit-wrapper": ">6.0.16 <6.1.0 | ^6.7.0 | ^7.7.1 | ^8.0.4",
                "php": ">= 7.0",
                "phpunit/phpunit": "> 6.0"
            },
            "type": "library",
            "autoload": {
                "files": [
                    "src/Codeception/function.php"
                ],
                "psr-4": {
                    "Codeception\\": "src\\Codeception"
                }
            },
            "notification-url": "https://packagist.org/downloads/",
            "license": [
                "MIT"
            ],
            "authors": [
                {
                    "name": "Michael Bodnarchuk",
                    "email": "davert@codeception.com"
                }
            ],
            "description": "BDD assertion library for PHPUnit",
            "time": "2019-08-24T13:58:30+00:00"
        },
        {
            "name": "doctrine/instantiator",
            "version": "1.3.0",
            "source": {
                "type": "git",
                "url": "https://github.com/doctrine/instantiator.git",
                "reference": "ae466f726242e637cebdd526a7d991b9433bacf1"
            },
            "dist": {
                "type": "zip",
                "url": "https://api.github.com/repos/doctrine/instantiator/zipball/ae466f726242e637cebdd526a7d991b9433bacf1",
                "reference": "ae466f726242e637cebdd526a7d991b9433bacf1",
                "shasum": ""
            },
            "require": {
                "php": "^7.1"
            },
            "require-dev": {
                "doctrine/coding-standard": "^6.0",
                "ext-pdo": "*",
                "ext-phar": "*",
                "phpbench/phpbench": "^0.13",
                "phpstan/phpstan-phpunit": "^0.11",
                "phpstan/phpstan-shim": "^0.11",
                "phpunit/phpunit": "^7.0"
            },
            "type": "library",
            "extra": {
                "branch-alias": {
                    "dev-master": "1.2.x-dev"
                }
            },
            "autoload": {
                "psr-4": {
                    "Doctrine\\Instantiator\\": "src/Doctrine/Instantiator/"
                }
            },
            "notification-url": "https://packagist.org/downloads/",
            "license": [
                "MIT"
            ],
            "authors": [
                {
                    "name": "Marco Pivetta",
                    "email": "ocramius@gmail.com",
                    "homepage": "http://ocramius.github.com/"
                }
            ],
            "description": "A small, lightweight utility to instantiate objects in PHP without invoking their constructors",
            "homepage": "https://www.doctrine-project.org/projects/instantiator.html",
            "keywords": [
                "constructor",
                "instantiate"
            ],
            "time": "2019-10-21T16:45:58+00:00"
        },
        {
            "name": "facebook/webdriver",
            "version": "1.7.1",
            "source": {
                "type": "git",
                "url": "https://github.com/facebook/php-webdriver.git",
                "reference": "e43de70f3c7166169d0f14a374505392734160e5"
            },
            "dist": {
                "type": "zip",
                "url": "https://api.github.com/repos/facebook/php-webdriver/zipball/e43de70f3c7166169d0f14a374505392734160e5",
                "reference": "e43de70f3c7166169d0f14a374505392734160e5",
                "shasum": ""
            },
            "require": {
                "ext-curl": "*",
                "ext-json": "*",
                "ext-mbstring": "*",
                "ext-zip": "*",
                "php": "^5.6 || ~7.0",
                "symfony/process": "^2.8 || ^3.1 || ^4.0"
            },
            "require-dev": {
                "friendsofphp/php-cs-fixer": "^2.0",
                "jakub-onderka/php-parallel-lint": "^0.9.2",
                "php-coveralls/php-coveralls": "^2.0",
                "php-mock/php-mock-phpunit": "^1.1",
                "phpunit/phpunit": "^5.7",
                "sebastian/environment": "^1.3.4 || ^2.0 || ^3.0",
                "squizlabs/php_codesniffer": "^2.6",
                "symfony/var-dumper": "^3.3 || ^4.0"
            },
            "suggest": {
                "ext-SimpleXML": "For Firefox profile creation"
            },
            "type": "library",
            "extra": {
                "branch-alias": {
                    "dev-community": "1.5-dev"
                }
            },
            "autoload": {
                "psr-4": {
                    "Facebook\\WebDriver\\": "lib/"
                }
            },
            "notification-url": "https://packagist.org/downloads/",
            "license": [
                "Apache-2.0"
            ],
            "description": "A PHP client for Selenium WebDriver",
            "homepage": "https://github.com/facebook/php-webdriver",
            "keywords": [
                "facebook",
                "php",
                "selenium",
                "webdriver"
            ],
            "time": "2019-06-13T08:02:18+00:00"
        },
        {
            "name": "fzaninotto/faker",
            "version": "v1.9.0",
            "source": {
                "type": "git",
                "url": "https://github.com/fzaninotto/Faker.git",
                "reference": "27a216cbe72327b2d6369fab721a5843be71e57d"
            },
            "dist": {
                "type": "zip",
                "url": "https://api.github.com/repos/fzaninotto/Faker/zipball/27a216cbe72327b2d6369fab721a5843be71e57d",
                "reference": "27a216cbe72327b2d6369fab721a5843be71e57d",
                "shasum": ""
            },
            "require": {
                "php": "^5.3.3 || ^7.0"
            },
            "require-dev": {
                "ext-intl": "*",
                "phpunit/phpunit": "^4.8.35 || ^5.7",
                "squizlabs/php_codesniffer": "^2.9.2"
            },
            "type": "library",
            "extra": {
                "branch-alias": []
            },
            "autoload": {
                "psr-4": {
                    "Faker\\": "src/Faker/"
                }
            },
            "notification-url": "https://packagist.org/downloads/",
            "license": [
                "MIT"
            ],
            "authors": [
                {
                    "name": "François Zaninotto"
                }
            ],
            "description": "Faker is a PHP library that generates fake data for you.",
            "keywords": [
                "data",
                "faker",
                "fixtures"
            ],
            "time": "2019-11-14T13:13:06+00:00"
        },
        {
            "name": "hamcrest/hamcrest-php",
            "version": "v2.0.0",
            "source": {
                "type": "git",
                "url": "https://github.com/hamcrest/hamcrest-php.git",
                "reference": "776503d3a8e85d4f9a1148614f95b7a608b046ad"
            },
            "dist": {
                "type": "zip",
                "url": "https://api.github.com/repos/hamcrest/hamcrest-php/zipball/776503d3a8e85d4f9a1148614f95b7a608b046ad",
                "reference": "776503d3a8e85d4f9a1148614f95b7a608b046ad",
                "shasum": ""
            },
            "require": {
                "php": "^5.3|^7.0"
            },
            "replace": {
                "cordoval/hamcrest-php": "*",
                "davedevelopment/hamcrest-php": "*",
                "kodova/hamcrest-php": "*"
            },
            "require-dev": {
                "phpunit/php-file-iterator": "1.3.3",
                "phpunit/phpunit": "~4.0",
                "satooshi/php-coveralls": "^1.0"
            },
            "type": "library",
            "extra": {
                "branch-alias": {
                    "dev-master": "2.0-dev"
                }
            },
            "autoload": {
                "classmap": [
                    "hamcrest"
                ]
            },
            "notification-url": "https://packagist.org/downloads/",
            "license": [
                "BSD"
            ],
            "description": "This is the PHP port of Hamcrest Matchers",
            "keywords": [
                "test"
            ],
            "time": "2016-01-20T08:20:44+00:00"
        },
        {
            "name": "hoa/consistency",
            "version": "1.17.05.02",
            "source": {
                "type": "git",
                "url": "https://github.com/hoaproject/Consistency.git",
                "reference": "fd7d0adc82410507f332516faf655b6ed22e4c2f"
            },
            "dist": {
                "type": "zip",
                "url": "https://api.github.com/repos/hoaproject/Consistency/zipball/fd7d0adc82410507f332516faf655b6ed22e4c2f",
                "reference": "fd7d0adc82410507f332516faf655b6ed22e4c2f",
                "shasum": ""
            },
            "require": {
                "hoa/exception": "~1.0",
                "php": ">=5.5.0"
            },
            "require-dev": {
                "hoa/stream": "~1.0",
                "hoa/test": "~2.0"
            },
            "type": "library",
            "extra": {
                "branch-alias": {
                    "dev-master": "1.x-dev"
                }
            },
            "autoload": {
                "psr-4": {
                    "Hoa\\Consistency\\": "."
                },
                "files": [
                    "Prelude.php"
                ]
            },
            "notification-url": "https://packagist.org/downloads/",
            "license": [
                "BSD-3-Clause"
            ],
            "authors": [
                {
                    "name": "Ivan Enderlin",
                    "email": "ivan.enderlin@hoa-project.net"
                },
                {
                    "name": "Hoa community",
                    "homepage": "https://hoa-project.net/"
                }
            ],
            "description": "The Hoa\\Consistency library.",
            "homepage": "https://hoa-project.net/",
            "keywords": [
                "autoloader",
                "callable",
                "consistency",
                "entity",
                "flex",
                "keyword",
                "library"
            ],
            "time": "2017-05-02T12:18:12+00:00"
        },
        {
            "name": "hoa/console",
            "version": "3.17.05.02",
            "source": {
                "type": "git",
                "url": "https://github.com/hoaproject/Console.git",
                "reference": "e231fd3ea70e6d773576ae78de0bdc1daf331a66"
            },
            "dist": {
                "type": "zip",
                "url": "https://api.github.com/repos/hoaproject/Console/zipball/e231fd3ea70e6d773576ae78de0bdc1daf331a66",
                "reference": "e231fd3ea70e6d773576ae78de0bdc1daf331a66",
                "shasum": ""
            },
            "require": {
                "hoa/consistency": "~1.0",
                "hoa/event": "~1.0",
                "hoa/exception": "~1.0",
                "hoa/file": "~1.0",
                "hoa/protocol": "~1.0",
                "hoa/stream": "~1.0",
                "hoa/ustring": "~4.0"
            },
            "require-dev": {
                "hoa/test": "~2.0"
            },
            "suggest": {
                "ext-pcntl": "To enable hoa://Event/Console/Window:resize.",
                "hoa/dispatcher": "To use the console kit.",
                "hoa/router": "To use the console kit."
            },
            "type": "library",
            "extra": {
                "branch-alias": {
                    "dev-master": "3.x-dev"
                }
            },
            "autoload": {
                "psr-4": {
                    "Hoa\\Console\\": "."
                }
            },
            "notification-url": "https://packagist.org/downloads/",
            "license": [
                "BSD-3-Clause"
            ],
            "authors": [
                {
                    "name": "Ivan Enderlin",
                    "email": "ivan.enderlin@hoa-project.net"
                },
                {
                    "name": "Hoa community",
                    "homepage": "https://hoa-project.net/"
                }
            ],
            "description": "The Hoa\\Console library.",
            "homepage": "https://hoa-project.net/",
            "keywords": [
                "autocompletion",
                "chrome",
                "cli",
                "console",
                "cursor",
                "getoption",
                "library",
                "option",
                "parser",
                "processus",
                "readline",
                "terminfo",
                "tput",
                "window"
            ],
            "time": "2017-05-02T12:26:19+00:00"
        },
        {
            "name": "hoa/event",
            "version": "1.17.01.13",
            "source": {
                "type": "git",
                "url": "https://github.com/hoaproject/Event.git",
                "reference": "6c0060dced212ffa3af0e34bb46624f990b29c54"
            },
            "dist": {
                "type": "zip",
                "url": "https://api.github.com/repos/hoaproject/Event/zipball/6c0060dced212ffa3af0e34bb46624f990b29c54",
                "reference": "6c0060dced212ffa3af0e34bb46624f990b29c54",
                "shasum": ""
            },
            "require": {
                "hoa/consistency": "~1.0",
                "hoa/exception": "~1.0"
            },
            "require-dev": {
                "hoa/test": "~2.0"
            },
            "type": "library",
            "extra": {
                "branch-alias": {
                    "dev-master": "1.x-dev"
                }
            },
            "autoload": {
                "psr-4": {
                    "Hoa\\Event\\": "."
                }
            },
            "notification-url": "https://packagist.org/downloads/",
            "license": [
                "BSD-3-Clause"
            ],
            "authors": [
                {
                    "name": "Ivan Enderlin",
                    "email": "ivan.enderlin@hoa-project.net"
                },
                {
                    "name": "Hoa community",
                    "homepage": "https://hoa-project.net/"
                }
            ],
            "description": "The Hoa\\Event library.",
            "homepage": "https://hoa-project.net/",
            "keywords": [
                "event",
                "library",
                "listener",
                "observer"
            ],
            "time": "2017-01-13T15:30:50+00:00"
        },
        {
            "name": "hoa/exception",
            "version": "1.17.01.16",
            "source": {
                "type": "git",
                "url": "https://github.com/hoaproject/Exception.git",
                "reference": "091727d46420a3d7468ef0595651488bfc3a458f"
            },
            "dist": {
                "type": "zip",
                "url": "https://api.github.com/repos/hoaproject/Exception/zipball/091727d46420a3d7468ef0595651488bfc3a458f",
                "reference": "091727d46420a3d7468ef0595651488bfc3a458f",
                "shasum": ""
            },
            "require": {
                "hoa/consistency": "~1.0",
                "hoa/event": "~1.0"
            },
            "require-dev": {
                "hoa/test": "~2.0"
            },
            "type": "library",
            "extra": {
                "branch-alias": {
                    "dev-master": "1.x-dev"
                }
            },
            "autoload": {
                "psr-4": {
                    "Hoa\\Exception\\": "."
                }
            },
            "notification-url": "https://packagist.org/downloads/",
            "license": [
                "BSD-3-Clause"
            ],
            "authors": [
                {
                    "name": "Ivan Enderlin",
                    "email": "ivan.enderlin@hoa-project.net"
                },
                {
                    "name": "Hoa community",
                    "homepage": "https://hoa-project.net/"
                }
            ],
            "description": "The Hoa\\Exception library.",
            "homepage": "https://hoa-project.net/",
            "keywords": [
                "exception",
                "library"
            ],
            "time": "2017-01-16T07:53:27+00:00"
        },
        {
            "name": "hoa/file",
            "version": "1.17.07.11",
            "source": {
                "type": "git",
                "url": "https://github.com/hoaproject/File.git",
                "reference": "35cb979b779bc54918d2f9a4e02ed6c7a1fa67ca"
            },
            "dist": {
                "type": "zip",
                "url": "https://api.github.com/repos/hoaproject/File/zipball/35cb979b779bc54918d2f9a4e02ed6c7a1fa67ca",
                "reference": "35cb979b779bc54918d2f9a4e02ed6c7a1fa67ca",
                "shasum": ""
            },
            "require": {
                "hoa/consistency": "~1.0",
                "hoa/event": "~1.0",
                "hoa/exception": "~1.0",
                "hoa/iterator": "~2.0",
                "hoa/stream": "~1.0"
            },
            "require-dev": {
                "hoa/test": "~2.0"
            },
            "type": "library",
            "extra": {
                "branch-alias": {
                    "dev-master": "1.x-dev"
                }
            },
            "autoload": {
                "psr-4": {
                    "Hoa\\File\\": "."
                }
            },
            "notification-url": "https://packagist.org/downloads/",
            "license": [
                "BSD-3-Clause"
            ],
            "authors": [
                {
                    "name": "Ivan Enderlin",
                    "email": "ivan.enderlin@hoa-project.net"
                },
                {
                    "name": "Hoa community",
                    "homepage": "https://hoa-project.net/"
                }
            ],
            "description": "The Hoa\\File library.",
            "homepage": "https://hoa-project.net/",
            "keywords": [
                "Socket",
                "directory",
                "file",
                "finder",
                "library",
                "link",
                "temporary"
            ],
            "time": "2017-07-11T07:42:15+00:00"
        },
        {
            "name": "hoa/iterator",
            "version": "2.17.01.10",
            "source": {
                "type": "git",
                "url": "https://github.com/hoaproject/Iterator.git",
                "reference": "d1120ba09cb4ccd049c86d10058ab94af245f0cc"
            },
            "dist": {
                "type": "zip",
                "url": "https://api.github.com/repos/hoaproject/Iterator/zipball/d1120ba09cb4ccd049c86d10058ab94af245f0cc",
                "reference": "d1120ba09cb4ccd049c86d10058ab94af245f0cc",
                "shasum": ""
            },
            "require": {
                "hoa/consistency": "~1.0",
                "hoa/exception": "~1.0"
            },
            "require-dev": {
                "hoa/test": "~2.0"
            },
            "type": "library",
            "extra": {
                "branch-alias": {
                    "dev-master": "2.x-dev"
                }
            },
            "autoload": {
                "psr-4": {
                    "Hoa\\Iterator\\": "."
                }
            },
            "notification-url": "https://packagist.org/downloads/",
            "license": [
                "BSD-3-Clause"
            ],
            "authors": [
                {
                    "name": "Ivan Enderlin",
                    "email": "ivan.enderlin@hoa-project.net"
                },
                {
                    "name": "Hoa community",
                    "homepage": "https://hoa-project.net/"
                }
            ],
            "description": "The Hoa\\Iterator library.",
            "homepage": "https://hoa-project.net/",
            "keywords": [
                "iterator",
                "library"
            ],
            "time": "2017-01-10T10:34:47+00:00"
        },
        {
            "name": "hoa/protocol",
            "version": "1.17.01.14",
            "source": {
                "type": "git",
                "url": "https://github.com/hoaproject/Protocol.git",
                "reference": "5c2cf972151c45f373230da170ea015deecf19e2"
            },
            "dist": {
                "type": "zip",
                "url": "https://api.github.com/repos/hoaproject/Protocol/zipball/5c2cf972151c45f373230da170ea015deecf19e2",
                "reference": "5c2cf972151c45f373230da170ea015deecf19e2",
                "shasum": ""
            },
            "require": {
                "hoa/consistency": "~1.0",
                "hoa/exception": "~1.0"
            },
            "require-dev": {
                "hoa/test": "~2.0"
            },
            "type": "library",
            "extra": {
                "branch-alias": {
                    "dev-master": "1.x-dev"
                }
            },
            "autoload": {
                "psr-4": {
                    "Hoa\\Protocol\\": "."
                },
                "files": [
                    "Wrapper.php"
                ]
            },
            "notification-url": "https://packagist.org/downloads/",
            "license": [
                "BSD-3-Clause"
            ],
            "authors": [
                {
                    "name": "Ivan Enderlin",
                    "email": "ivan.enderlin@hoa-project.net"
                },
                {
                    "name": "Hoa community",
                    "homepage": "https://hoa-project.net/"
                }
            ],
            "description": "The Hoa\\Protocol library.",
            "homepage": "https://hoa-project.net/",
            "keywords": [
                "library",
                "protocol",
                "resource",
                "stream",
                "wrapper"
            ],
            "time": "2017-01-14T12:26:10+00:00"
        },
        {
            "name": "hoa/stream",
            "version": "1.17.02.21",
            "source": {
                "type": "git",
                "url": "https://github.com/hoaproject/Stream.git",
                "reference": "3293cfffca2de10525df51436adf88a559151d82"
            },
            "dist": {
                "type": "zip",
                "url": "https://api.github.com/repos/hoaproject/Stream/zipball/3293cfffca2de10525df51436adf88a559151d82",
                "reference": "3293cfffca2de10525df51436adf88a559151d82",
                "shasum": ""
            },
            "require": {
                "hoa/consistency": "~1.0",
                "hoa/event": "~1.0",
                "hoa/exception": "~1.0",
                "hoa/protocol": "~1.0"
            },
            "require-dev": {
                "hoa/test": "~2.0"
            },
            "type": "library",
            "extra": {
                "branch-alias": {
                    "dev-master": "1.x-dev"
                }
            },
            "autoload": {
                "psr-4": {
                    "Hoa\\Stream\\": "."
                }
            },
            "notification-url": "https://packagist.org/downloads/",
            "license": [
                "BSD-3-Clause"
            ],
            "authors": [
                {
                    "name": "Ivan Enderlin",
                    "email": "ivan.enderlin@hoa-project.net"
                },
                {
                    "name": "Hoa community",
                    "homepage": "https://hoa-project.net/"
                }
            ],
            "description": "The Hoa\\Stream library.",
            "homepage": "https://hoa-project.net/",
            "keywords": [
                "Context",
                "bucket",
                "composite",
                "filter",
                "in",
                "library",
                "out",
                "protocol",
                "stream",
                "wrapper"
            ],
            "time": "2017-02-21T16:01:06+00:00"
        },
        {
            "name": "hoa/ustring",
            "version": "4.17.01.16",
            "source": {
                "type": "git",
                "url": "https://github.com/hoaproject/Ustring.git",
                "reference": "e6326e2739178799b1fe3fdd92029f9517fa17a0"
            },
            "dist": {
                "type": "zip",
                "url": "https://api.github.com/repos/hoaproject/Ustring/zipball/e6326e2739178799b1fe3fdd92029f9517fa17a0",
                "reference": "e6326e2739178799b1fe3fdd92029f9517fa17a0",
                "shasum": ""
            },
            "require": {
                "hoa/consistency": "~1.0",
                "hoa/exception": "~1.0"
            },
            "require-dev": {
                "hoa/test": "~2.0"
            },
            "suggest": {
                "ext-iconv": "ext/iconv must be present (or a third implementation) to use Hoa\\Ustring::transcode().",
                "ext-intl": "To get a better Hoa\\Ustring::toAscii() and Hoa\\Ustring::compareTo()."
            },
            "type": "library",
            "extra": {
                "branch-alias": {
                    "dev-master": "4.x-dev"
                }
            },
            "autoload": {
                "psr-4": {
                    "Hoa\\Ustring\\": "."
                }
            },
            "notification-url": "https://packagist.org/downloads/",
            "license": [
                "BSD-3-Clause"
            ],
            "authors": [
                {
                    "name": "Ivan Enderlin",
                    "email": "ivan.enderlin@hoa-project.net"
                },
                {
                    "name": "Hoa community",
                    "homepage": "https://hoa-project.net/"
                }
            ],
            "description": "The Hoa\\Ustring library.",
            "homepage": "https://hoa-project.net/",
            "keywords": [
                "library",
                "search",
                "string",
                "unicode"
            ],
            "time": "2017-01-16T07:08:25+00:00"
        },
        {
            "name": "league/factory-muffin",
            "version": "v3.1.0",
            "source": {
                "type": "git",
                "url": "https://github.com/thephpleague/factory-muffin.git",
                "reference": "bfb82fed0659c7bd8b91724d1503b6a5864fe12d"
            },
            "dist": {
                "type": "zip",
                "url": "https://api.github.com/repos/thephpleague/factory-muffin/zipball/bfb82fed0659c7bd8b91724d1503b6a5864fe12d",
                "reference": "bfb82fed0659c7bd8b91724d1503b6a5864fe12d",
                "shasum": ""
            },
            "require": {
                "php": ">=5.4.0"
            },
            "replace": {
                "zizaco/factory-muff": "self.version"
            },
            "require-dev": {
                "doctrine/orm": "2.5.*",
                "illuminate/database": "5.0.*|5.1.*",
                "league/factory-muffin-faker": "^2.0",
                "phpunit/phpunit": "^4.8|^5.0"
            },
            "suggest": {
                "doctrine/orm": "Factory Muffin supports doctrine through the repository store.",
                "illuminate/database": "Factory Muffin supports eloquent through the model store.",
                "league/factory-muffin-faker": "Factory Muffin is very powerful together with faker."
            },
            "type": "library",
            "extra": {
                "branch-alias": {
                    "dev-master": "3.1-dev"
                }
            },
            "autoload": {
                "psr-4": {
                    "League\\FactoryMuffin\\": "src/"
                }
            },
            "notification-url": "https://packagist.org/downloads/",
            "license": [
                "MIT"
            ],
            "authors": [
                {
                    "name": "Graham Campbell",
                    "email": "graham@alt-three.com"
                },
                {
                    "name": "Scott Robertson",
                    "email": "scottymeuk@gmail.com"
                }
            ],
            "description": "The goal of this package is to enable the rapid creation of objects for the purpose of testing.",
            "homepage": "http://factory-muffin.thephpleague.com/",
            "keywords": [
                "factory",
                "testing"
            ],
            "time": "2019-11-25T14:29:21+00:00"
        },
        {
            "name": "mockery/mockery",
            "version": "1.3.0",
            "source": {
                "type": "git",
                "url": "https://github.com/mockery/mockery.git",
                "reference": "5571962a4f733fbb57bede39778f71647fae8e66"
            },
            "dist": {
                "type": "zip",
                "url": "https://api.github.com/repos/mockery/mockery/zipball/5571962a4f733fbb57bede39778f71647fae8e66",
                "reference": "5571962a4f733fbb57bede39778f71647fae8e66",
                "shasum": ""
            },
            "require": {
                "hamcrest/hamcrest-php": "~2.0",
                "lib-pcre": ">=7.0",
                "php": ">=5.6.0",
                "sebastian/comparator": "^1.2.4|^3.0"
            },
            "require-dev": {
                "phpunit/phpunit": "~5.7.10|~6.5|~7.0|~8.0"
            },
            "type": "library",
            "extra": {
                "branch-alias": {
                    "dev-master": "1.2.x-dev"
                }
            },
            "autoload": {
                "psr-0": {
                    "Mockery": "library/"
                }
            },
            "notification-url": "https://packagist.org/downloads/",
            "license": [
                "BSD-3-Clause"
            ],
            "authors": [
                {
                    "name": "Pádraic Brady",
                    "email": "padraic.brady@gmail.com",
                    "homepage": "http://blog.astrumfutura.com"
                },
                {
                    "name": "Dave Marshall",
                    "email": "dave.marshall@atstsolutions.co.uk",
                    "homepage": "http://davedevelopment.co.uk"
                }
            ],
            "description": "Mockery is a simple yet flexible PHP mock object framework",
            "homepage": "https://github.com/mockery/mockery",
            "keywords": [
                "BDD",
                "TDD",
                "library",
                "mock",
                "mock objects",
                "mockery",
                "stub",
                "test",
                "test double",
                "testing"
            ],
            "time": "2019-11-24T07:54:50+00:00"
        },
        {
            "name": "myclabs/deep-copy",
            "version": "1.9.3",
            "source": {
                "type": "git",
                "url": "https://github.com/myclabs/DeepCopy.git",
                "reference": "007c053ae6f31bba39dfa19a7726f56e9763bbea"
            },
            "dist": {
                "type": "zip",
                "url": "https://api.github.com/repos/myclabs/DeepCopy/zipball/007c053ae6f31bba39dfa19a7726f56e9763bbea",
                "reference": "007c053ae6f31bba39dfa19a7726f56e9763bbea",
                "shasum": ""
            },
            "require": {
                "php": "^7.1"
            },
            "replace": {
                "myclabs/deep-copy": "self.version"
            },
            "require-dev": {
                "doctrine/collections": "^1.0",
                "doctrine/common": "^2.6",
                "phpunit/phpunit": "^7.1"
            },
            "type": "library",
            "autoload": {
                "psr-4": {
                    "DeepCopy\\": "src/DeepCopy/"
                },
                "files": [
                    "src/DeepCopy/deep_copy.php"
                ]
            },
            "notification-url": "https://packagist.org/downloads/",
            "license": [
                "MIT"
            ],
            "description": "Create deep copies (clones) of your objects",
            "keywords": [
                "clone",
                "copy",
                "duplicate",
                "object",
                "object graph"
            ],
            "time": "2019-08-09T12:45:53+00:00"
        },
        {
            "name": "phar-io/manifest",
            "version": "1.0.3",
            "source": {
                "type": "git",
                "url": "https://github.com/phar-io/manifest.git",
                "reference": "7761fcacf03b4d4f16e7ccb606d4879ca431fcf4"
            },
            "dist": {
                "type": "zip",
                "url": "https://api.github.com/repos/phar-io/manifest/zipball/7761fcacf03b4d4f16e7ccb606d4879ca431fcf4",
                "reference": "7761fcacf03b4d4f16e7ccb606d4879ca431fcf4",
                "shasum": ""
            },
            "require": {
                "ext-dom": "*",
                "ext-phar": "*",
                "phar-io/version": "^2.0",
                "php": "^5.6 || ^7.0"
            },
            "type": "library",
            "extra": {
                "branch-alias": {
                    "dev-master": "1.0.x-dev"
                }
            },
            "autoload": {
                "classmap": [
                    "src/"
                ]
            },
            "notification-url": "https://packagist.org/downloads/",
            "license": [
                "BSD-3-Clause"
            ],
            "authors": [
                {
                    "name": "Arne Blankerts",
                    "email": "arne@blankerts.de",
                    "role": "Developer"
                },
                {
                    "name": "Sebastian Heuer",
                    "email": "sebastian@phpeople.de",
                    "role": "Developer"
                },
                {
                    "name": "Sebastian Bergmann",
                    "email": "sebastian@phpunit.de",
                    "role": "Developer"
                }
            ],
            "description": "Component for reading phar.io manifest information from a PHP Archive (PHAR)",
            "time": "2018-07-08T19:23:20+00:00"
        },
        {
            "name": "phar-io/version",
            "version": "2.0.1",
            "source": {
                "type": "git",
                "url": "https://github.com/phar-io/version.git",
                "reference": "45a2ec53a73c70ce41d55cedef9063630abaf1b6"
            },
            "dist": {
                "type": "zip",
                "url": "https://api.github.com/repos/phar-io/version/zipball/45a2ec53a73c70ce41d55cedef9063630abaf1b6",
                "reference": "45a2ec53a73c70ce41d55cedef9063630abaf1b6",
                "shasum": ""
            },
            "require": {
                "php": "^5.6 || ^7.0"
            },
            "type": "library",
            "autoload": {
                "classmap": [
                    "src/"
                ]
            },
            "notification-url": "https://packagist.org/downloads/",
            "license": [
                "BSD-3-Clause"
            ],
            "authors": [
                {
                    "name": "Arne Blankerts",
                    "email": "arne@blankerts.de",
                    "role": "Developer"
                },
                {
                    "name": "Sebastian Heuer",
                    "email": "sebastian@phpeople.de",
                    "role": "Developer"
                },
                {
                    "name": "Sebastian Bergmann",
                    "email": "sebastian@phpunit.de",
                    "role": "Developer"
                }
            ],
            "description": "Library for handling version information and constraints",
            "time": "2018-07-08T19:19:57+00:00"
        },
        {
            "name": "phpoption/phpoption",
            "version": "1.6.0",
            "source": {
                "type": "git",
                "url": "https://github.com/schmittjoh/php-option.git",
                "reference": "f4e7a6a1382183412246f0d361078c29fb85089e"
            },
            "dist": {
                "type": "zip",
                "url": "https://api.github.com/repos/schmittjoh/php-option/zipball/f4e7a6a1382183412246f0d361078c29fb85089e",
                "reference": "f4e7a6a1382183412246f0d361078c29fb85089e",
                "shasum": ""
            },
            "require": {
                "php": "^5.5.9 || ^7.0"
            },
            "require-dev": {
                "phpunit/phpunit": "^4.8.35 || ^5.0 || ^6.0 || ^7.0"
            },
            "type": "library",
            "extra": {
                "branch-alias": {
                    "dev-master": "1.6-dev"
                }
            },
            "autoload": {
                "psr-4": {
                    "PhpOption\\": "src/PhpOption/"
                }
            },
            "notification-url": "https://packagist.org/downloads/",
            "license": [
                "Apache-2.0"
            ],
            "authors": [
                {
                    "name": "Johannes M. Schmitt",
                    "email": "schmittjoh@gmail.com"
                },
                {
                    "name": "Graham Campbell",
                    "email": "graham@alt-three.com"
                }
            ],
            "description": "Option Type for PHP",
            "keywords": [
                "language",
                "option",
                "php",
                "type"
            ],
            "time": "2019-11-30T20:20:49+00:00"
        },
        {
            "name": "phpspec/prophecy",
            "version": "1.9.0",
            "source": {
                "type": "git",
                "url": "https://github.com/phpspec/prophecy.git",
                "reference": "f6811d96d97bdf400077a0cc100ae56aa32b9203"
            },
            "dist": {
                "type": "zip",
                "url": "https://api.github.com/repos/phpspec/prophecy/zipball/f6811d96d97bdf400077a0cc100ae56aa32b9203",
                "reference": "f6811d96d97bdf400077a0cc100ae56aa32b9203",
                "shasum": ""
            },
            "require": {
                "doctrine/instantiator": "^1.0.2",
                "php": "^5.3|^7.0",
                "phpdocumentor/reflection-docblock": "^2.0|^3.0.2|^4.0|^5.0",
                "sebastian/comparator": "^1.1|^2.0|^3.0",
                "sebastian/recursion-context": "^1.0|^2.0|^3.0"
            },
            "require-dev": {
                "phpspec/phpspec": "^2.5|^3.2",
                "phpunit/phpunit": "^4.8.35 || ^5.7 || ^6.5 || ^7.1"
            },
            "type": "library",
            "extra": {
                "branch-alias": {
                    "dev-master": "1.8.x-dev"
                }
            },
            "autoload": {
                "psr-4": {
                    "Prophecy\\": "src/Prophecy"
                }
            },
            "notification-url": "https://packagist.org/downloads/",
            "license": [
                "MIT"
            ],
            "authors": [
                {
                    "name": "Konstantin Kudryashov",
                    "email": "ever.zet@gmail.com",
                    "homepage": "http://everzet.com"
                },
                {
                    "name": "Marcello Duarte",
                    "email": "marcello.duarte@gmail.com"
                }
            ],
            "description": "Highly opinionated mocking framework for PHP 5.3+",
            "homepage": "https://github.com/phpspec/prophecy",
            "keywords": [
                "Double",
                "Dummy",
                "fake",
                "mock",
                "spy",
                "stub"
            ],
            "time": "2019-10-03T11:07:50+00:00"
        },
        {
            "name": "phpunit/php-code-coverage",
            "version": "6.1.4",
            "source": {
                "type": "git",
                "url": "https://github.com/sebastianbergmann/php-code-coverage.git",
                "reference": "807e6013b00af69b6c5d9ceb4282d0393dbb9d8d"
            },
            "dist": {
                "type": "zip",
                "url": "https://api.github.com/repos/sebastianbergmann/php-code-coverage/zipball/807e6013b00af69b6c5d9ceb4282d0393dbb9d8d",
                "reference": "807e6013b00af69b6c5d9ceb4282d0393dbb9d8d",
                "shasum": ""
            },
            "require": {
                "ext-dom": "*",
                "ext-xmlwriter": "*",
                "php": "^7.1",
                "phpunit/php-file-iterator": "^2.0",
                "phpunit/php-text-template": "^1.2.1",
                "phpunit/php-token-stream": "^3.0",
                "sebastian/code-unit-reverse-lookup": "^1.0.1",
                "sebastian/environment": "^3.1 || ^4.0",
                "sebastian/version": "^2.0.1",
                "theseer/tokenizer": "^1.1"
            },
            "require-dev": {
                "phpunit/phpunit": "^7.0"
            },
            "suggest": {
                "ext-xdebug": "^2.6.0"
            },
            "type": "library",
            "extra": {
                "branch-alias": {
                    "dev-master": "6.1-dev"
                }
            },
            "autoload": {
                "classmap": [
                    "src/"
                ]
            },
            "notification-url": "https://packagist.org/downloads/",
            "license": [
                "BSD-3-Clause"
            ],
            "authors": [
                {
                    "name": "Sebastian Bergmann",
                    "email": "sebastian@phpunit.de",
                    "role": "lead"
                }
            ],
            "description": "Library that provides collection, processing, and rendering functionality for PHP code coverage information.",
            "homepage": "https://github.com/sebastianbergmann/php-code-coverage",
            "keywords": [
                "coverage",
                "testing",
                "xunit"
            ],
            "time": "2018-10-31T16:06:48+00:00"
        },
        {
            "name": "phpunit/php-file-iterator",
            "version": "2.0.2",
            "source": {
                "type": "git",
                "url": "https://github.com/sebastianbergmann/php-file-iterator.git",
                "reference": "050bedf145a257b1ff02746c31894800e5122946"
            },
            "dist": {
                "type": "zip",
                "url": "https://api.github.com/repos/sebastianbergmann/php-file-iterator/zipball/050bedf145a257b1ff02746c31894800e5122946",
                "reference": "050bedf145a257b1ff02746c31894800e5122946",
                "shasum": ""
            },
            "require": {
                "php": "^7.1"
            },
            "require-dev": {
                "phpunit/phpunit": "^7.1"
            },
            "type": "library",
            "extra": {
                "branch-alias": {
                    "dev-master": "2.0.x-dev"
                }
            },
            "autoload": {
                "classmap": [
                    "src/"
                ]
            },
            "notification-url": "https://packagist.org/downloads/",
            "license": [
                "BSD-3-Clause"
            ],
            "authors": [
                {
                    "name": "Sebastian Bergmann",
                    "email": "sebastian@phpunit.de",
                    "role": "lead"
                }
            ],
            "description": "FilterIterator implementation that filters files based on a list of suffixes.",
            "homepage": "https://github.com/sebastianbergmann/php-file-iterator/",
            "keywords": [
                "filesystem",
                "iterator"
            ],
            "time": "2018-09-13T20:33:42+00:00"
        },
        {
            "name": "phpunit/php-text-template",
            "version": "1.2.1",
            "source": {
                "type": "git",
                "url": "https://github.com/sebastianbergmann/php-text-template.git",
                "reference": "31f8b717e51d9a2afca6c9f046f5d69fc27c8686"
            },
            "dist": {
                "type": "zip",
                "url": "https://api.github.com/repos/sebastianbergmann/php-text-template/zipball/31f8b717e51d9a2afca6c9f046f5d69fc27c8686",
                "reference": "31f8b717e51d9a2afca6c9f046f5d69fc27c8686",
                "shasum": ""
            },
            "require": {
                "php": ">=5.3.3"
            },
            "type": "library",
            "autoload": {
                "classmap": [
                    "src/"
                ]
            },
            "notification-url": "https://packagist.org/downloads/",
            "license": [
                "BSD-3-Clause"
            ],
            "authors": [
                {
                    "name": "Sebastian Bergmann",
                    "email": "sebastian@phpunit.de",
                    "role": "lead"
                }
            ],
            "description": "Simple template engine.",
            "homepage": "https://github.com/sebastianbergmann/php-text-template/",
            "keywords": [
                "template"
            ],
            "time": "2015-06-21T13:50:34+00:00"
        },
        {
            "name": "phpunit/php-timer",
            "version": "2.1.2",
            "source": {
                "type": "git",
                "url": "https://github.com/sebastianbergmann/php-timer.git",
                "reference": "1038454804406b0b5f5f520358e78c1c2f71501e"
            },
            "dist": {
                "type": "zip",
                "url": "https://api.github.com/repos/sebastianbergmann/php-timer/zipball/1038454804406b0b5f5f520358e78c1c2f71501e",
                "reference": "1038454804406b0b5f5f520358e78c1c2f71501e",
                "shasum": ""
            },
            "require": {
                "php": "^7.1"
            },
            "require-dev": {
                "phpunit/phpunit": "^7.0"
            },
            "type": "library",
            "extra": {
                "branch-alias": {
                    "dev-master": "2.1-dev"
                }
            },
            "autoload": {
                "classmap": [
                    "src/"
                ]
            },
            "notification-url": "https://packagist.org/downloads/",
            "license": [
                "BSD-3-Clause"
            ],
            "authors": [
                {
                    "name": "Sebastian Bergmann",
                    "email": "sebastian@phpunit.de",
                    "role": "lead"
                }
            ],
            "description": "Utility class for timing",
            "homepage": "https://github.com/sebastianbergmann/php-timer/",
            "keywords": [
                "timer"
            ],
            "time": "2019-06-07T04:22:29+00:00"
        },
        {
            "name": "phpunit/php-token-stream",
            "version": "3.1.1",
            "source": {
                "type": "git",
                "url": "https://github.com/sebastianbergmann/php-token-stream.git",
                "reference": "995192df77f63a59e47f025390d2d1fdf8f425ff"
            },
            "dist": {
                "type": "zip",
                "url": "https://api.github.com/repos/sebastianbergmann/php-token-stream/zipball/995192df77f63a59e47f025390d2d1fdf8f425ff",
                "reference": "995192df77f63a59e47f025390d2d1fdf8f425ff",
                "shasum": ""
            },
            "require": {
                "ext-tokenizer": "*",
                "php": "^7.1"
            },
            "require-dev": {
                "phpunit/phpunit": "^7.0"
            },
            "type": "library",
            "extra": {
                "branch-alias": {
                    "dev-master": "3.1-dev"
                }
            },
            "autoload": {
                "classmap": [
                    "src/"
                ]
            },
            "notification-url": "https://packagist.org/downloads/",
            "license": [
                "BSD-3-Clause"
            ],
            "authors": [
                {
                    "name": "Sebastian Bergmann",
                    "email": "sebastian@phpunit.de"
                }
            ],
            "description": "Wrapper around PHP's tokenizer extension.",
            "homepage": "https://github.com/sebastianbergmann/php-token-stream/",
            "keywords": [
                "tokenizer"
            ],
            "time": "2019-09-17T06:23:10+00:00"
        },
        {
            "name": "phpunit/phpunit",
            "version": "7.5.17",
            "source": {
                "type": "git",
                "url": "https://github.com/sebastianbergmann/phpunit.git",
                "reference": "4c92a15296e58191a4cd74cff3b34fc8e374174a"
            },
            "dist": {
                "type": "zip",
                "url": "https://api.github.com/repos/sebastianbergmann/phpunit/zipball/4c92a15296e58191a4cd74cff3b34fc8e374174a",
                "reference": "4c92a15296e58191a4cd74cff3b34fc8e374174a",
                "shasum": ""
            },
            "require": {
                "doctrine/instantiator": "^1.1",
                "ext-dom": "*",
                "ext-json": "*",
                "ext-libxml": "*",
                "ext-mbstring": "*",
                "ext-xml": "*",
                "myclabs/deep-copy": "^1.7",
                "phar-io/manifest": "^1.0.2",
                "phar-io/version": "^2.0",
                "php": "^7.1",
                "phpspec/prophecy": "^1.7",
                "phpunit/php-code-coverage": "^6.0.7",
                "phpunit/php-file-iterator": "^2.0.1",
                "phpunit/php-text-template": "^1.2.1",
                "phpunit/php-timer": "^2.1",
                "sebastian/comparator": "^3.0",
                "sebastian/diff": "^3.0",
                "sebastian/environment": "^4.0",
                "sebastian/exporter": "^3.1",
                "sebastian/global-state": "^2.0",
                "sebastian/object-enumerator": "^3.0.3",
                "sebastian/resource-operations": "^2.0",
                "sebastian/version": "^2.0.1"
            },
            "conflict": {
                "phpunit/phpunit-mock-objects": "*"
            },
            "require-dev": {
                "ext-pdo": "*"
            },
            "suggest": {
                "ext-soap": "*",
                "ext-xdebug": "*",
                "phpunit/php-invoker": "^2.0"
            },
            "bin": [
                "phpunit"
            ],
            "type": "library",
            "extra": {
                "branch-alias": {
                    "dev-master": "7.5-dev"
                }
            },
            "autoload": {
                "classmap": [
                    "src/"
                ]
            },
            "notification-url": "https://packagist.org/downloads/",
            "license": [
                "BSD-3-Clause"
            ],
            "authors": [
                {
                    "name": "Sebastian Bergmann",
                    "email": "sebastian@phpunit.de",
                    "role": "lead"
                }
            ],
            "description": "The PHP Unit Testing framework.",
            "homepage": "https://phpunit.de/",
            "keywords": [
                "phpunit",
                "testing",
                "xunit"
            ],
            "time": "2019-10-28T10:37:36+00:00"
        },
        {
            "name": "sebastian/code-unit-reverse-lookup",
            "version": "1.0.1",
            "source": {
                "type": "git",
                "url": "https://github.com/sebastianbergmann/code-unit-reverse-lookup.git",
                "reference": "4419fcdb5eabb9caa61a27c7a1db532a6b55dd18"
            },
            "dist": {
                "type": "zip",
                "url": "https://api.github.com/repos/sebastianbergmann/code-unit-reverse-lookup/zipball/4419fcdb5eabb9caa61a27c7a1db532a6b55dd18",
                "reference": "4419fcdb5eabb9caa61a27c7a1db532a6b55dd18",
                "shasum": ""
            },
            "require": {
                "php": "^5.6 || ^7.0"
            },
            "require-dev": {
                "phpunit/phpunit": "^5.7 || ^6.0"
            },
            "type": "library",
            "extra": {
                "branch-alias": {
                    "dev-master": "1.0.x-dev"
                }
            },
            "autoload": {
                "classmap": [
                    "src/"
                ]
            },
            "notification-url": "https://packagist.org/downloads/",
            "license": [
                "BSD-3-Clause"
            ],
            "authors": [
                {
                    "name": "Sebastian Bergmann",
                    "email": "sebastian@phpunit.de"
                }
            ],
            "description": "Looks up which function or method a line of code belongs to",
            "homepage": "https://github.com/sebastianbergmann/code-unit-reverse-lookup/",
            "time": "2017-03-04T06:30:41+00:00"
        },
        {
            "name": "sebastian/comparator",
            "version": "3.0.2",
            "source": {
                "type": "git",
                "url": "https://github.com/sebastianbergmann/comparator.git",
                "reference": "5de4fc177adf9bce8df98d8d141a7559d7ccf6da"
            },
            "dist": {
                "type": "zip",
                "url": "https://api.github.com/repos/sebastianbergmann/comparator/zipball/5de4fc177adf9bce8df98d8d141a7559d7ccf6da",
                "reference": "5de4fc177adf9bce8df98d8d141a7559d7ccf6da",
                "shasum": ""
            },
            "require": {
                "php": "^7.1",
                "sebastian/diff": "^3.0",
                "sebastian/exporter": "^3.1"
            },
            "require-dev": {
                "phpunit/phpunit": "^7.1"
            },
            "type": "library",
            "extra": {
                "branch-alias": {
                    "dev-master": "3.0-dev"
                }
            },
            "autoload": {
                "classmap": [
                    "src/"
                ]
            },
            "notification-url": "https://packagist.org/downloads/",
            "license": [
                "BSD-3-Clause"
            ],
            "authors": [
                {
                    "name": "Jeff Welch",
                    "email": "whatthejeff@gmail.com"
                },
                {
                    "name": "Volker Dusch",
                    "email": "github@wallbash.com"
                },
                {
                    "name": "Bernhard Schussek",
                    "email": "bschussek@2bepublished.at"
                },
                {
                    "name": "Sebastian Bergmann",
                    "email": "sebastian@phpunit.de"
                }
            ],
            "description": "Provides the functionality to compare PHP values for equality",
            "homepage": "https://github.com/sebastianbergmann/comparator",
            "keywords": [
                "comparator",
                "compare",
                "equality"
            ],
            "time": "2018-07-12T15:12:46+00:00"
        },
        {
            "name": "sebastian/diff",
            "version": "3.0.2",
            "source": {
                "type": "git",
                "url": "https://github.com/sebastianbergmann/diff.git",
                "reference": "720fcc7e9b5cf384ea68d9d930d480907a0c1a29"
            },
            "dist": {
                "type": "zip",
                "url": "https://api.github.com/repos/sebastianbergmann/diff/zipball/720fcc7e9b5cf384ea68d9d930d480907a0c1a29",
                "reference": "720fcc7e9b5cf384ea68d9d930d480907a0c1a29",
                "shasum": ""
            },
            "require": {
                "php": "^7.1"
            },
            "require-dev": {
                "phpunit/phpunit": "^7.5 || ^8.0",
                "symfony/process": "^2 || ^3.3 || ^4"
            },
            "type": "library",
            "extra": {
                "branch-alias": {
                    "dev-master": "3.0-dev"
                }
            },
            "autoload": {
                "classmap": [
                    "src/"
                ]
            },
            "notification-url": "https://packagist.org/downloads/",
            "license": [
                "BSD-3-Clause"
            ],
            "authors": [
                {
                    "name": "Kore Nordmann",
                    "email": "mail@kore-nordmann.de"
                },
                {
                    "name": "Sebastian Bergmann",
                    "email": "sebastian@phpunit.de"
                }
            ],
            "description": "Diff implementation",
            "homepage": "https://github.com/sebastianbergmann/diff",
            "keywords": [
                "diff",
                "udiff",
                "unidiff",
                "unified diff"
            ],
            "time": "2019-02-04T06:01:07+00:00"
        },
        {
            "name": "sebastian/environment",
            "version": "4.2.3",
            "source": {
                "type": "git",
                "url": "https://github.com/sebastianbergmann/environment.git",
                "reference": "464c90d7bdf5ad4e8a6aea15c091fec0603d4368"
            },
            "dist": {
                "type": "zip",
                "url": "https://api.github.com/repos/sebastianbergmann/environment/zipball/464c90d7bdf5ad4e8a6aea15c091fec0603d4368",
                "reference": "464c90d7bdf5ad4e8a6aea15c091fec0603d4368",
                "shasum": ""
            },
            "require": {
                "php": "^7.1"
            },
            "require-dev": {
                "phpunit/phpunit": "^7.5"
            },
            "suggest": {
                "ext-posix": "*"
            },
            "type": "library",
            "extra": {
                "branch-alias": {
                    "dev-master": "4.2-dev"
                }
            },
            "autoload": {
                "classmap": [
                    "src/"
                ]
            },
            "notification-url": "https://packagist.org/downloads/",
            "license": [
                "BSD-3-Clause"
            ],
            "authors": [
                {
                    "name": "Sebastian Bergmann",
                    "email": "sebastian@phpunit.de"
                }
            ],
            "description": "Provides functionality to handle HHVM/PHP environments",
            "homepage": "http://www.github.com/sebastianbergmann/environment",
            "keywords": [
                "Xdebug",
                "environment",
                "hhvm"
            ],
            "time": "2019-11-20T08:46:58+00:00"
        },
        {
            "name": "sebastian/exporter",
            "version": "3.1.2",
            "source": {
                "type": "git",
                "url": "https://github.com/sebastianbergmann/exporter.git",
                "reference": "68609e1261d215ea5b21b7987539cbfbe156ec3e"
            },
            "dist": {
                "type": "zip",
                "url": "https://api.github.com/repos/sebastianbergmann/exporter/zipball/68609e1261d215ea5b21b7987539cbfbe156ec3e",
                "reference": "68609e1261d215ea5b21b7987539cbfbe156ec3e",
                "shasum": ""
            },
            "require": {
                "php": "^7.0",
                "sebastian/recursion-context": "^3.0"
            },
            "require-dev": {
                "ext-mbstring": "*",
                "phpunit/phpunit": "^6.0"
            },
            "type": "library",
            "extra": {
                "branch-alias": {
                    "dev-master": "3.1.x-dev"
                }
            },
            "autoload": {
                "classmap": [
                    "src/"
                ]
            },
            "notification-url": "https://packagist.org/downloads/",
            "license": [
                "BSD-3-Clause"
            ],
            "authors": [
                {
                    "name": "Sebastian Bergmann",
                    "email": "sebastian@phpunit.de"
                },
                {
                    "name": "Jeff Welch",
                    "email": "whatthejeff@gmail.com"
                },
                {
                    "name": "Volker Dusch",
                    "email": "github@wallbash.com"
                },
                {
                    "name": "Adam Harvey",
                    "email": "aharvey@php.net"
                },
                {
                    "name": "Bernhard Schussek",
                    "email": "bschussek@gmail.com"
                }
            ],
            "description": "Provides the functionality to export PHP variables for visualization",
            "homepage": "http://www.github.com/sebastianbergmann/exporter",
            "keywords": [
                "export",
                "exporter"
            ],
            "time": "2019-09-14T09:02:43+00:00"
        },
        {
            "name": "sebastian/global-state",
            "version": "2.0.0",
            "source": {
                "type": "git",
                "url": "https://github.com/sebastianbergmann/global-state.git",
                "reference": "e8ba02eed7bbbb9e59e43dedd3dddeff4a56b0c4"
            },
            "dist": {
                "type": "zip",
                "url": "https://api.github.com/repos/sebastianbergmann/global-state/zipball/e8ba02eed7bbbb9e59e43dedd3dddeff4a56b0c4",
                "reference": "e8ba02eed7bbbb9e59e43dedd3dddeff4a56b0c4",
                "shasum": ""
            },
            "require": {
                "php": "^7.0"
            },
            "require-dev": {
                "phpunit/phpunit": "^6.0"
            },
            "suggest": {
                "ext-uopz": "*"
            },
            "type": "library",
            "extra": {
                "branch-alias": {
                    "dev-master": "2.0-dev"
                }
            },
            "autoload": {
                "classmap": [
                    "src/"
                ]
            },
            "notification-url": "https://packagist.org/downloads/",
            "license": [
                "BSD-3-Clause"
            ],
            "authors": [
                {
                    "name": "Sebastian Bergmann",
                    "email": "sebastian@phpunit.de"
                }
            ],
            "description": "Snapshotting of global state",
            "homepage": "http://www.github.com/sebastianbergmann/global-state",
            "keywords": [
                "global state"
            ],
            "time": "2017-04-27T15:39:26+00:00"
        },
        {
            "name": "sebastian/object-enumerator",
            "version": "3.0.3",
            "source": {
                "type": "git",
                "url": "https://github.com/sebastianbergmann/object-enumerator.git",
                "reference": "7cfd9e65d11ffb5af41198476395774d4c8a84c5"
            },
            "dist": {
                "type": "zip",
                "url": "https://api.github.com/repos/sebastianbergmann/object-enumerator/zipball/7cfd9e65d11ffb5af41198476395774d4c8a84c5",
                "reference": "7cfd9e65d11ffb5af41198476395774d4c8a84c5",
                "shasum": ""
            },
            "require": {
                "php": "^7.0",
                "sebastian/object-reflector": "^1.1.1",
                "sebastian/recursion-context": "^3.0"
            },
            "require-dev": {
                "phpunit/phpunit": "^6.0"
            },
            "type": "library",
            "extra": {
                "branch-alias": {
                    "dev-master": "3.0.x-dev"
                }
            },
            "autoload": {
                "classmap": [
                    "src/"
                ]
            },
            "notification-url": "https://packagist.org/downloads/",
            "license": [
                "BSD-3-Clause"
            ],
            "authors": [
                {
                    "name": "Sebastian Bergmann",
                    "email": "sebastian@phpunit.de"
                }
            ],
            "description": "Traverses array structures and object graphs to enumerate all referenced objects",
            "homepage": "https://github.com/sebastianbergmann/object-enumerator/",
            "time": "2017-08-03T12:35:26+00:00"
        },
        {
            "name": "sebastian/object-reflector",
            "version": "1.1.1",
            "source": {
                "type": "git",
                "url": "https://github.com/sebastianbergmann/object-reflector.git",
                "reference": "773f97c67f28de00d397be301821b06708fca0be"
            },
            "dist": {
                "type": "zip",
                "url": "https://api.github.com/repos/sebastianbergmann/object-reflector/zipball/773f97c67f28de00d397be301821b06708fca0be",
                "reference": "773f97c67f28de00d397be301821b06708fca0be",
                "shasum": ""
            },
            "require": {
                "php": "^7.0"
            },
            "require-dev": {
                "phpunit/phpunit": "^6.0"
            },
            "type": "library",
            "extra": {
                "branch-alias": {
                    "dev-master": "1.1-dev"
                }
            },
            "autoload": {
                "classmap": [
                    "src/"
                ]
            },
            "notification-url": "https://packagist.org/downloads/",
            "license": [
                "BSD-3-Clause"
            ],
            "authors": [
                {
                    "name": "Sebastian Bergmann",
                    "email": "sebastian@phpunit.de"
                }
            ],
            "description": "Allows reflection of object attributes, including inherited and non-public ones",
            "homepage": "https://github.com/sebastianbergmann/object-reflector/",
            "time": "2017-03-29T09:07:27+00:00"
        },
        {
            "name": "sebastian/recursion-context",
            "version": "3.0.0",
            "source": {
                "type": "git",
                "url": "https://github.com/sebastianbergmann/recursion-context.git",
                "reference": "5b0cd723502bac3b006cbf3dbf7a1e3fcefe4fa8"
            },
            "dist": {
                "type": "zip",
                "url": "https://api.github.com/repos/sebastianbergmann/recursion-context/zipball/5b0cd723502bac3b006cbf3dbf7a1e3fcefe4fa8",
                "reference": "5b0cd723502bac3b006cbf3dbf7a1e3fcefe4fa8",
                "shasum": ""
            },
            "require": {
                "php": "^7.0"
            },
            "require-dev": {
                "phpunit/phpunit": "^6.0"
            },
            "type": "library",
            "extra": {
                "branch-alias": {
                    "dev-master": "3.0.x-dev"
                }
            },
            "autoload": {
                "classmap": [
                    "src/"
                ]
            },
            "notification-url": "https://packagist.org/downloads/",
            "license": [
                "BSD-3-Clause"
            ],
            "authors": [
                {
                    "name": "Jeff Welch",
                    "email": "whatthejeff@gmail.com"
                },
                {
                    "name": "Sebastian Bergmann",
                    "email": "sebastian@phpunit.de"
                },
                {
                    "name": "Adam Harvey",
                    "email": "aharvey@php.net"
                }
            ],
            "description": "Provides functionality to recursively process PHP variables",
            "homepage": "http://www.github.com/sebastianbergmann/recursion-context",
            "time": "2017-03-03T06:23:57+00:00"
        },
        {
            "name": "sebastian/resource-operations",
            "version": "2.0.1",
            "source": {
                "type": "git",
                "url": "https://github.com/sebastianbergmann/resource-operations.git",
                "reference": "4d7a795d35b889bf80a0cc04e08d77cedfa917a9"
            },
            "dist": {
                "type": "zip",
                "url": "https://api.github.com/repos/sebastianbergmann/resource-operations/zipball/4d7a795d35b889bf80a0cc04e08d77cedfa917a9",
                "reference": "4d7a795d35b889bf80a0cc04e08d77cedfa917a9",
                "shasum": ""
            },
            "require": {
                "php": "^7.1"
            },
            "type": "library",
            "extra": {
                "branch-alias": {
                    "dev-master": "2.0-dev"
                }
            },
            "autoload": {
                "classmap": [
                    "src/"
                ]
            },
            "notification-url": "https://packagist.org/downloads/",
            "license": [
                "BSD-3-Clause"
            ],
            "authors": [
                {
                    "name": "Sebastian Bergmann",
                    "email": "sebastian@phpunit.de"
                }
            ],
            "description": "Provides a list of PHP built-in functions that operate on resources",
            "homepage": "https://www.github.com/sebastianbergmann/resource-operations",
            "time": "2018-10-04T04:07:39+00:00"
        },
        {
            "name": "sebastian/version",
            "version": "2.0.1",
            "source": {
                "type": "git",
                "url": "https://github.com/sebastianbergmann/version.git",
                "reference": "99732be0ddb3361e16ad77b68ba41efc8e979019"
            },
            "dist": {
                "type": "zip",
                "url": "https://api.github.com/repos/sebastianbergmann/version/zipball/99732be0ddb3361e16ad77b68ba41efc8e979019",
                "reference": "99732be0ddb3361e16ad77b68ba41efc8e979019",
                "shasum": ""
            },
            "require": {
                "php": ">=5.6"
            },
            "type": "library",
            "extra": {
                "branch-alias": {
                    "dev-master": "2.0.x-dev"
                }
            },
            "autoload": {
                "classmap": [
                    "src/"
                ]
            },
            "notification-url": "https://packagist.org/downloads/",
            "license": [
                "BSD-3-Clause"
            ],
            "authors": [
                {
                    "name": "Sebastian Bergmann",
                    "email": "sebastian@phpunit.de",
                    "role": "lead"
                }
            ],
            "description": "Library that helps with managing the version number of Git-hosted PHP projects",
            "homepage": "https://github.com/sebastianbergmann/version",
            "time": "2016-10-03T07:35:21+00:00"
        },
        {
            "name": "symfony/browser-kit",
            "version": "v4.4.1",
            "source": {
                "type": "git",
                "url": "https://github.com/symfony/browser-kit.git",
                "reference": "e19e465c055137938afd40cfddd687e7511bbbf0"
            },
            "dist": {
                "type": "zip",
                "url": "https://api.github.com/repos/symfony/browser-kit/zipball/e19e465c055137938afd40cfddd687e7511bbbf0",
                "reference": "e19e465c055137938afd40cfddd687e7511bbbf0",
                "shasum": ""
            },
            "require": {
                "php": "^7.1.3",
                "symfony/dom-crawler": "^3.4|^4.0|^5.0"
            },
            "require-dev": {
                "symfony/css-selector": "^3.4|^4.0|^5.0",
                "symfony/http-client": "^4.3|^5.0",
                "symfony/mime": "^4.3|^5.0",
                "symfony/process": "^3.4|^4.0|^5.0"
            },
            "suggest": {
                "symfony/process": ""
            },
            "type": "library",
            "extra": {
                "branch-alias": {
                    "dev-master": "4.4-dev"
                }
            },
            "autoload": {
                "psr-4": {
                    "Symfony\\Component\\BrowserKit\\": ""
                },
                "exclude-from-classmap": [
                    "/Tests/"
                ]
            },
            "notification-url": "https://packagist.org/downloads/",
            "license": [
                "MIT"
            ],
            "authors": [
                {
                    "name": "Fabien Potencier",
                    "email": "fabien@symfony.com"
                },
                {
                    "name": "Symfony Community",
                    "homepage": "https://symfony.com/contributors"
                }
            ],
            "description": "Symfony BrowserKit Component",
            "homepage": "https://symfony.com",
            "time": "2019-10-28T20:30:34+00:00"
        },
        {
            "name": "symfony/css-selector",
            "version": "v4.4.1",
            "source": {
                "type": "git",
                "url": "https://github.com/symfony/css-selector.git",
                "reference": "64acec7e0d67125e9f4656c68d4a38a42ab5a0b7"
            },
            "dist": {
                "type": "zip",
                "url": "https://api.github.com/repos/symfony/css-selector/zipball/64acec7e0d67125e9f4656c68d4a38a42ab5a0b7",
                "reference": "64acec7e0d67125e9f4656c68d4a38a42ab5a0b7",
                "shasum": ""
            },
            "require": {
                "php": "^7.1.3"
            },
            "type": "library",
            "extra": {
                "branch-alias": {
                    "dev-master": "4.4-dev"
                }
            },
            "autoload": {
                "psr-4": {
                    "Symfony\\Component\\CssSelector\\": ""
                },
                "exclude-from-classmap": [
                    "/Tests/"
                ]
            },
            "notification-url": "https://packagist.org/downloads/",
            "license": [
                "MIT"
            ],
            "authors": [
                {
                    "name": "Fabien Potencier",
                    "email": "fabien@symfony.com"
                },
                {
                    "name": "Jean-François Simon",
                    "email": "jeanfrancois.simon@sensiolabs.com"
                },
                {
                    "name": "Symfony Community",
                    "homepage": "https://symfony.com/contributors"
                }
            ],
            "description": "Symfony CssSelector Component",
            "homepage": "https://symfony.com",
            "time": "2019-10-12T00:35:04+00:00"
        },
        {
            "name": "symfony/dom-crawler",
            "version": "v4.4.1",
            "source": {
                "type": "git",
                "url": "https://github.com/symfony/dom-crawler.git",
                "reference": "36bbcab9369fc2f583220890efd43bf262d563fd"
            },
            "dist": {
                "type": "zip",
                "url": "https://api.github.com/repos/symfony/dom-crawler/zipball/36bbcab9369fc2f583220890efd43bf262d563fd",
                "reference": "36bbcab9369fc2f583220890efd43bf262d563fd",
                "shasum": ""
            },
            "require": {
                "php": "^7.1.3",
                "symfony/polyfill-ctype": "~1.8",
                "symfony/polyfill-mbstring": "~1.0"
            },
            "conflict": {
                "masterminds/html5": "<2.6"
            },
            "require-dev": {
                "masterminds/html5": "^2.6",
                "symfony/css-selector": "^3.4|^4.0|^5.0"
            },
            "suggest": {
                "symfony/css-selector": ""
            },
            "type": "library",
            "extra": {
                "branch-alias": {
                    "dev-master": "4.4-dev"
                }
            },
            "autoload": {
                "psr-4": {
                    "Symfony\\Component\\DomCrawler\\": ""
                },
                "exclude-from-classmap": [
                    "/Tests/"
                ]
            },
            "notification-url": "https://packagist.org/downloads/",
            "license": [
                "MIT"
            ],
            "authors": [
                {
                    "name": "Fabien Potencier",
                    "email": "fabien@symfony.com"
                },
                {
                    "name": "Symfony Community",
                    "homepage": "https://symfony.com/contributors"
                }
            ],
            "description": "Symfony DomCrawler Component",
            "homepage": "https://symfony.com",
            "time": "2019-10-29T11:38:30+00:00"
        },
        {
            "name": "symfony/event-dispatcher",
            "version": "v4.4.1",
            "source": {
                "type": "git",
                "url": "https://github.com/symfony/event-dispatcher.git",
                "reference": "b3c3068a72623287550fe20b84a2b01dcba2686f"
            },
            "dist": {
                "type": "zip",
                "url": "https://api.github.com/repos/symfony/event-dispatcher/zipball/b3c3068a72623287550fe20b84a2b01dcba2686f",
                "reference": "b3c3068a72623287550fe20b84a2b01dcba2686f",
                "shasum": ""
            },
            "require": {
                "php": "^7.1.3",
                "symfony/event-dispatcher-contracts": "^1.1"
            },
            "conflict": {
                "symfony/dependency-injection": "<3.4"
            },
            "provide": {
                "psr/event-dispatcher-implementation": "1.0",
                "symfony/event-dispatcher-implementation": "1.1"
            },
            "require-dev": {
                "psr/log": "~1.0",
                "symfony/config": "^3.4|^4.0|^5.0",
                "symfony/dependency-injection": "^3.4|^4.0|^5.0",
                "symfony/expression-language": "^3.4|^4.0|^5.0",
                "symfony/http-foundation": "^3.4|^4.0|^5.0",
                "symfony/service-contracts": "^1.1|^2",
                "symfony/stopwatch": "^3.4|^4.0|^5.0"
            },
            "suggest": {
                "symfony/dependency-injection": "",
                "symfony/http-kernel": ""
            },
            "type": "library",
            "extra": {
                "branch-alias": {
                    "dev-master": "4.4-dev"
                }
            },
            "autoload": {
                "psr-4": {
                    "Symfony\\Component\\EventDispatcher\\": ""
                },
                "exclude-from-classmap": [
                    "/Tests/"
                ]
            },
            "notification-url": "https://packagist.org/downloads/",
            "license": [
                "MIT"
            ],
            "authors": [
                {
                    "name": "Fabien Potencier",
                    "email": "fabien@symfony.com"
                },
                {
                    "name": "Symfony Community",
                    "homepage": "https://symfony.com/contributors"
                }
            ],
            "description": "Symfony EventDispatcher Component",
            "homepage": "https://symfony.com",
            "time": "2019-11-28T13:33:56+00:00"
        },
        {
            "name": "symfony/event-dispatcher-contracts",
            "version": "v1.1.7",
            "source": {
                "type": "git",
                "url": "https://github.com/symfony/event-dispatcher-contracts.git",
                "reference": "c43ab685673fb6c8d84220c77897b1d6cdbe1d18"
            },
            "dist": {
                "type": "zip",
                "url": "https://api.github.com/repos/symfony/event-dispatcher-contracts/zipball/c43ab685673fb6c8d84220c77897b1d6cdbe1d18",
                "reference": "c43ab685673fb6c8d84220c77897b1d6cdbe1d18",
                "shasum": ""
            },
            "require": {
                "php": "^7.1.3"
            },
            "suggest": {
                "psr/event-dispatcher": "",
                "symfony/event-dispatcher-implementation": ""
            },
            "type": "library",
            "extra": {
                "branch-alias": {
                    "dev-master": "1.1-dev"
                }
            },
            "autoload": {
                "psr-4": {
                    "Symfony\\Contracts\\EventDispatcher\\": ""
                }
            },
            "notification-url": "https://packagist.org/downloads/",
            "license": [
                "MIT"
            ],
            "authors": [
                {
                    "name": "Nicolas Grekas",
                    "email": "p@tchwork.com"
                },
                {
                    "name": "Symfony Community",
                    "homepage": "https://symfony.com/contributors"
                }
            ],
            "description": "Generic abstractions related to dispatching event",
            "homepage": "https://symfony.com",
            "keywords": [
                "abstractions",
                "contracts",
                "decoupling",
                "interfaces",
                "interoperability",
                "standards"
            ],
            "time": "2019-09-17T09:54:03+00:00"
        },
        {
            "name": "theseer/tokenizer",
            "version": "1.1.3",
            "source": {
                "type": "git",
                "url": "https://github.com/theseer/tokenizer.git",
                "reference": "11336f6f84e16a720dae9d8e6ed5019efa85a0f9"
            },
            "dist": {
                "type": "zip",
                "url": "https://api.github.com/repos/theseer/tokenizer/zipball/11336f6f84e16a720dae9d8e6ed5019efa85a0f9",
                "reference": "11336f6f84e16a720dae9d8e6ed5019efa85a0f9",
                "shasum": ""
            },
            "require": {
                "ext-dom": "*",
                "ext-tokenizer": "*",
                "ext-xmlwriter": "*",
                "php": "^7.0"
            },
            "type": "library",
            "autoload": {
                "classmap": [
                    "src/"
                ]
            },
            "notification-url": "https://packagist.org/downloads/",
            "license": [
                "BSD-3-Clause"
            ],
            "authors": [
                {
                    "name": "Arne Blankerts",
                    "email": "arne@blankerts.de",
                    "role": "Developer"
                }
            ],
            "description": "A small library for converting tokenized PHP source code into XML and potentially other formats",
            "time": "2019-06-13T22:48:21+00:00"
        },
        {
            "name": "vlucas/phpdotenv",
            "version": "v3.6.0",
            "source": {
                "type": "git",
                "url": "https://github.com/vlucas/phpdotenv.git",
                "reference": "1bdf24f065975594f6a117f0f1f6cabf1333b156"
            },
            "dist": {
                "type": "zip",
                "url": "https://api.github.com/repos/vlucas/phpdotenv/zipball/1bdf24f065975594f6a117f0f1f6cabf1333b156",
                "reference": "1bdf24f065975594f6a117f0f1f6cabf1333b156",
                "shasum": ""
            },
            "require": {
                "php": "^5.4 || ^7.0",
                "phpoption/phpoption": "^1.5",
                "symfony/polyfill-ctype": "^1.9"
            },
            "require-dev": {
                "phpunit/phpunit": "^4.8.35 || ^5.0 || ^6.0 || ^7.0"
            },
            "type": "library",
            "extra": {
                "branch-alias": {
                    "dev-master": "3.6-dev"
                }
            },
            "autoload": {
                "psr-4": {
                    "Dotenv\\": "src/"
                }
            },
            "notification-url": "https://packagist.org/downloads/",
            "license": [
                "BSD-3-Clause"
            ],
            "authors": [
                {
                    "name": "Graham Campbell",
                    "email": "graham@alt-three.com",
                    "homepage": "https://gjcampbell.co.uk/"
                },
                {
                    "name": "Vance Lucas",
                    "email": "vance@vancelucas.com",
                    "homepage": "https://vancelucas.com/"
                }
            ],
            "description": "Loads environment variables from `.env` to `getenv()`, `$_ENV` and `$_SERVER` automagically.",
            "keywords": [
                "dotenv",
                "env",
                "environment"
            ],
            "time": "2019-09-10T21:37:39+00:00"
        }
    ],
    "aliases": [],
    "minimum-stability": "stable",
    "stability-flags": [],
    "prefer-stable": false,
    "prefer-lowest": false,
    "platform": {
        "php": ">=7.0.0",
        "ext-curl": "*",
        "ext-dom": "*",
        "ext-json": "*",
        "ext-mbstring": "*",
        "ext-openssl": "*",
        "ext-pcre": "*",
        "ext-pdo": "*",
        "ext-zip": "*"
    },
    "platform-dev": [],
    "platform-overrides": {
        "php": "7.1.30"
    }
}<|MERGE_RESOLUTION|>--- conflicted
+++ resolved
@@ -4,11 +4,7 @@
         "Read more about it at https://getcomposer.org/doc/01-basic-usage.md#installing-dependencies",
         "This file is @generated automatically"
     ],
-<<<<<<< HEAD
-    "content-hash": "94a04a8a4824d328b3d0655293edbb33",
-=======
     "content-hash": "fb406459af16bd31116e72d9a4018c99",
->>>>>>> 985bfddd
     "packages": [
         {
             "name": "cebe/markdown",
@@ -558,30 +554,28 @@
         },
         {
             "name": "doctrine/lexer",
-            "version": "1.2.0",
+            "version": "1.0.2",
             "source": {
                 "type": "git",
                 "url": "https://github.com/doctrine/lexer.git",
-                "reference": "5242d66dbeb21a30dd8a3e66bf7a73b66e05e1f6"
-            },
-            "dist": {
-                "type": "zip",
-                "url": "https://api.github.com/repos/doctrine/lexer/zipball/5242d66dbeb21a30dd8a3e66bf7a73b66e05e1f6",
-                "reference": "5242d66dbeb21a30dd8a3e66bf7a73b66e05e1f6",
-                "shasum": ""
-            },
-            "require": {
-                "php": "^7.2"
-            },
-            "require-dev": {
-                "doctrine/coding-standard": "^6.0",
-                "phpstan/phpstan": "^0.11.8",
-                "phpunit/phpunit": "^8.2"
-            },
-            "type": "library",
-            "extra": {
-                "branch-alias": {
-                    "dev-master": "1.2.x-dev"
+                "reference": "1febd6c3ef84253d7c815bed85fc622ad207a9f8"
+            },
+            "dist": {
+                "type": "zip",
+                "url": "https://api.github.com/repos/doctrine/lexer/zipball/1febd6c3ef84253d7c815bed85fc622ad207a9f8",
+                "reference": "1febd6c3ef84253d7c815bed85fc622ad207a9f8",
+                "shasum": ""
+            },
+            "require": {
+                "php": ">=5.3.2"
+            },
+            "require-dev": {
+                "phpunit/phpunit": "^4.5"
+            },
+            "type": "library",
+            "extra": {
+                "branch-alias": {
+                    "dev-master": "1.0.x-dev"
                 }
             },
             "autoload": {
@@ -594,13 +588,13 @@
                 "MIT"
             ],
             "authors": [
+                {
+                    "name": "Roman Borschel",
+                    "email": "roman@code-factory.org"
+                },
                 {
                     "name": "Guilherme Blanco",
                     "email": "guilhermeblanco@gmail.com"
-                },
-                {
-                    "name": "Roman Borschel",
-                    "email": "roman@code-factory.org"
                 },
                 {
                     "name": "Johannes Schmitt",
@@ -616,7 +610,7 @@
                 "parser",
                 "php"
             ],
-            "time": "2019-10-30T14:39:59+00:00"
+            "time": "2019-06-08T11:03:04+00:00"
         },
         {
             "name": "egulias/email-validator",
@@ -1441,8 +1435,6 @@
                 "shell"
             ],
             "time": "2019-09-15T07:36:45+00:00"
-<<<<<<< HEAD
-=======
         },
         {
             "name": "monolog/monolog",
@@ -1738,7 +1730,6 @@
                 "php"
             ],
             "time": "2019-11-08T13:50:10+00:00"
->>>>>>> 985bfddd
         },
         {
             "name": "opis/closure",
@@ -1995,8 +1986,6 @@
             ],
             "description": "A PSR-5 based resolver of Class names, Types and Structural Element Names",
             "time": "2019-08-22T18:11:29+00:00"
-<<<<<<< HEAD
-=======
         },
         {
             "name": "pimple/pimple",
@@ -2047,7 +2036,6 @@
                 "dependency injection"
             ],
             "time": "2018-01-21T07:42:36+00:00"
->>>>>>> 985bfddd
         },
         {
             "name": "pixelandtonic/imagine",
@@ -2325,11 +2313,7 @@
                 "interactive",
                 "shell"
             ],
-<<<<<<< HEAD
-            "time": "2019-11-01T11:05:21+00:00"
-=======
             "time": "2019-11-27T22:44:29+00:00"
->>>>>>> 985bfddd
         },
         {
             "name": "ralouphie/getallheaders",
@@ -3274,18 +3258,6 @@
         },
         {
             "name": "symfony/service-contracts",
-<<<<<<< HEAD
-            "version": "v2.0.1",
-            "source": {
-                "type": "git",
-                "url": "https://github.com/symfony/service-contracts.git",
-                "reference": "144c5e51266b281231e947b51223ba14acf1a749"
-            },
-            "dist": {
-                "type": "zip",
-                "url": "https://api.github.com/repos/symfony/service-contracts/zipball/144c5e51266b281231e947b51223ba14acf1a749",
-                "reference": "144c5e51266b281231e947b51223ba14acf1a749",
-=======
             "version": "v1.1.8",
             "source": {
                 "type": "git",
@@ -3296,11 +3268,10 @@
                 "type": "zip",
                 "url": "https://api.github.com/repos/symfony/service-contracts/zipball/ffc7f5692092df31515df2a5ecf3b7302b3ddacf",
                 "reference": "ffc7f5692092df31515df2a5ecf3b7302b3ddacf",
->>>>>>> 985bfddd
-                "shasum": ""
-            },
-            "require": {
-                "php": "^7.2.5",
+                "shasum": ""
+            },
+            "require": {
+                "php": "^7.1.3",
                 "psr/container": "^1.0"
             },
             "suggest": {
@@ -3309,7 +3280,7 @@
             "type": "library",
             "extra": {
                 "branch-alias": {
-                    "dev-master": "2.0-dev"
+                    "dev-master": "1.1-dev"
                 }
             },
             "autoload": {
@@ -3341,9 +3312,6 @@
                 "interoperability",
                 "standards"
             ],
-<<<<<<< HEAD
-            "time": "2019-11-18T17:27:11+00:00"
-=======
             "time": "2019-10-14T12:27:06+00:00"
         },
         {
@@ -3421,7 +3389,6 @@
                 "dump"
             ],
             "time": "2019-11-28T13:33:56+00:00"
->>>>>>> 985bfddd
         },
         {
             "name": "symfony/yaml",
@@ -4023,15 +3990,15 @@
             "authors": [
                 {
                     "name": "Daniel St. Jules",
+                    "role": "Maintainer",
                     "email": "danielst.jules@gmail.com",
-                    "homepage": "http://www.danielstjules.com",
-                    "role": "Maintainer"
+                    "homepage": "http://www.danielstjules.com"
                 },
                 {
                     "name": "Lars Moelleken",
+                    "role": "Fork-Maintainer",
                     "email": "lars@moelleken.org",
-                    "homepage": "http://www.moelleken.org/",
-                    "role": "Fork-Maintainer"
+                    "homepage": "http://www.moelleken.org/"
                 }
             ],
             "description": "A string manipulation library with multibyte support",
@@ -4870,16 +4837,16 @@
         },
         {
             "name": "codeception/codeception",
-            "version": "3.1.2",
+            "version": "3.1.0",
             "source": {
                 "type": "git",
                 "url": "https://github.com/Codeception/Codeception.git",
-                "reference": "5ea172de7b1b2e61dcdd50d73f8368886c549fb4"
-            },
-            "dist": {
-                "type": "zip",
-                "url": "https://api.github.com/repos/Codeception/Codeception/zipball/5ea172de7b1b2e61dcdd50d73f8368886c549fb4",
-                "reference": "5ea172de7b1b2e61dcdd50d73f8368886c549fb4",
+                "reference": "9ed9146567770e564fdd2b656edb385330f7fae7"
+            },
+            "dist": {
+                "type": "zip",
+                "url": "https://api.github.com/repos/Codeception/Codeception/zipball/9ed9146567770e564fdd2b656edb385330f7fae7",
+                "reference": "9ed9146567770e564fdd2b656edb385330f7fae7",
                 "shasum": ""
             },
             "require": {
@@ -4912,7 +4879,6 @@
                 "pda/pheanstalk": "~3.0",
                 "php-amqplib/php-amqplib": "~2.4",
                 "predis/predis": "^1.0",
-                "ramsey/uuid-doctrine": "^1.5",
                 "squizlabs/php_codesniffer": "~2.0",
                 "symfony/process": ">=2.7 <5.0",
                 "vlucas/phpdotenv": "^3.0"
@@ -4962,7 +4928,7 @@
                 "functional testing",
                 "unit testing"
             ],
-            "time": "2019-10-19T13:15:55+00:00"
+            "time": "2019-08-18T16:44:20+00:00"
         },
         {
             "name": "codeception/mockery-module",
