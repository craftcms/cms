{
    "_readme": [
        "This file locks the dependencies of your project to a known state",
        "Read more about it at https://getcomposer.org/doc/01-basic-usage.md#installing-dependencies",
        "This file is @generated automatically"
    ],
    "content-hash": "3439b91c74d4d2cccc1edba4100d0abe",
    "packages": [
        {
            "name": "cebe/markdown",
            "version": "1.2.1",
            "source": {
                "type": "git",
                "url": "https://github.com/cebe/markdown.git",
                "reference": "9bac5e971dd391e2802dca5400bbeacbaea9eb86"
            },
            "dist": {
                "type": "zip",
                "url": "https://api.github.com/repos/cebe/markdown/zipball/9bac5e971dd391e2802dca5400bbeacbaea9eb86",
                "reference": "9bac5e971dd391e2802dca5400bbeacbaea9eb86",
                "shasum": ""
            },
            "require": {
                "lib-pcre": "*",
                "php": ">=5.4.0"
            },
            "require-dev": {
                "cebe/indent": "*",
                "facebook/xhprof": "*@dev",
                "phpunit/phpunit": "4.1.*"
            },
            "bin": [
                "bin/markdown"
            ],
            "type": "library",
            "extra": {
                "branch-alias": {
                    "dev-master": "1.2.x-dev"
                }
            },
            "autoload": {
                "psr-4": {
                    "cebe\\markdown\\": ""
                }
            },
            "notification-url": "https://packagist.org/downloads/",
            "license": [
                "MIT"
            ],
            "authors": [
                {
                    "name": "Carsten Brandt",
                    "email": "mail@cebe.cc",
                    "homepage": "http://cebe.cc/",
                    "role": "Creator"
                }
            ],
            "description": "A super fast, highly extensible markdown parser for PHP",
            "homepage": "https://github.com/cebe/markdown#readme",
            "keywords": [
                "extensible",
                "fast",
                "gfm",
                "markdown",
                "markdown-extra"
            ],
            "support": {
                "issues": "https://github.com/cebe/markdown/issues",
                "source": "https://github.com/cebe/markdown"
            },
            "time": "2018-03-26T11:24:36+00:00"
        },
        {
            "name": "commerceguys/addressing",
            "version": "v1.4.2",
            "source": {
                "type": "git",
                "url": "https://github.com/commerceguys/addressing.git",
                "reference": "406c7b5f0fbe4f6a64155c0fe03b1adb34d01308"
            },
            "dist": {
                "type": "zip",
                "url": "https://api.github.com/repos/commerceguys/addressing/zipball/406c7b5f0fbe4f6a64155c0fe03b1adb34d01308",
                "reference": "406c7b5f0fbe4f6a64155c0fe03b1adb34d01308",
                "shasum": ""
            },
            "require": {
                "doctrine/collections": "^1.2 || ^2.0",
                "php": ">=7.3"
            },
            "require-dev": {
                "ext-json": "*",
                "mikey179/vfsstream": "^1.6.10",
                "phpunit/phpunit": "^9.5",
                "squizlabs/php_codesniffer": "^3.6",
                "symfony/validator": "^4.4 || ^5.4 || ^6.0"
            },
            "suggest": {
                "symfony/validator": "to validate addresses"
            },
            "type": "library",
            "extra": {
                "branch-alias": {
                    "dev-master": "1.x-dev"
                }
            },
            "autoload": {
                "psr-4": {
                    "CommerceGuys\\Addressing\\": "src"
                }
            },
            "notification-url": "https://packagist.org/downloads/",
            "license": [
                "MIT"
            ],
            "authors": [
                {
                    "name": "Bojan Zivanovic"
                },
                {
                    "name": "Damien Tournoud"
                }
            ],
            "description": "Addressing library powered by CLDR and Google's address data.",
            "keywords": [
                "address",
                "internationalization",
                "localization",
                "postal"
            ],
            "support": {
                "issues": "https://github.com/commerceguys/addressing/issues",
                "source": "https://github.com/commerceguys/addressing/tree/v1.4.2"
            },
            "time": "2023-02-15T10:11:14+00:00"
        },
        {
            "name": "composer/ca-bundle",
            "version": "1.3.5",
            "source": {
                "type": "git",
                "url": "https://github.com/composer/ca-bundle.git",
                "reference": "74780ccf8c19d6acb8d65c5f39cd72110e132bbd"
            },
            "dist": {
                "type": "zip",
                "url": "https://api.github.com/repos/composer/ca-bundle/zipball/74780ccf8c19d6acb8d65c5f39cd72110e132bbd",
                "reference": "74780ccf8c19d6acb8d65c5f39cd72110e132bbd",
                "shasum": ""
            },
            "require": {
                "ext-openssl": "*",
                "ext-pcre": "*",
                "php": "^5.3.2 || ^7.0 || ^8.0"
            },
            "require-dev": {
                "phpstan/phpstan": "^0.12.55",
                "psr/log": "^1.0",
                "symfony/phpunit-bridge": "^4.2 || ^5",
                "symfony/process": "^2.5 || ^3.0 || ^4.0 || ^5.0 || ^6.0"
            },
            "type": "library",
            "extra": {
                "branch-alias": {
                    "dev-main": "1.x-dev"
                }
            },
            "autoload": {
                "psr-4": {
                    "Composer\\CaBundle\\": "src"
                }
            },
            "notification-url": "https://packagist.org/downloads/",
            "license": [
                "MIT"
            ],
            "authors": [
                {
                    "name": "Jordi Boggiano",
                    "email": "j.boggiano@seld.be",
                    "homepage": "http://seld.be"
                }
            ],
            "description": "Lets you find a path to the system CA bundle, and includes a fallback to the Mozilla CA bundle.",
            "keywords": [
                "cabundle",
                "cacert",
                "certificate",
                "ssl",
                "tls"
            ],
            "support": {
                "irc": "irc://irc.freenode.org/composer",
                "issues": "https://github.com/composer/ca-bundle/issues",
                "source": "https://github.com/composer/ca-bundle/tree/1.3.5"
            },
            "funding": [
                {
                    "url": "https://packagist.com",
                    "type": "custom"
                },
                {
                    "url": "https://github.com/composer",
                    "type": "github"
                },
                {
                    "url": "https://tidelift.com/funding/github/packagist/composer/composer",
                    "type": "tidelift"
                }
            ],
            "time": "2023-01-11T08:27:00+00:00"
        },
        {
            "name": "composer/composer",
            "version": "2.2.19",
            "source": {
                "type": "git",
                "url": "https://github.com/composer/composer.git",
                "reference": "30ff21a9af9a10845436abaeeb0bb7276e996d24"
            },
            "dist": {
                "type": "zip",
                "url": "https://api.github.com/repos/composer/composer/zipball/30ff21a9af9a10845436abaeeb0bb7276e996d24",
                "reference": "30ff21a9af9a10845436abaeeb0bb7276e996d24",
                "shasum": ""
            },
            "require": {
                "composer/ca-bundle": "^1.0",
                "composer/metadata-minifier": "^1.0",
                "composer/pcre": "^1.0",
                "composer/semver": "^3.0",
                "composer/spdx-licenses": "^1.2",
                "composer/xdebug-handler": "^2.0 || ^3.0",
                "justinrainbow/json-schema": "^5.2.11",
                "php": "^5.3.2 || ^7.0 || ^8.0",
                "psr/log": "^1.0 || ^2.0",
                "react/promise": "^1.2 || ^2.7",
                "seld/jsonlint": "^1.4",
                "seld/phar-utils": "^1.0",
                "symfony/console": "^2.8.52 || ^3.4.35 || ^4.4 || ^5.0",
                "symfony/filesystem": "^2.8.52 || ^3.4.35 || ^4.4 || ^5.0 || ^6.0",
                "symfony/finder": "^2.8.52 || ^3.4.35 || ^4.4 || ^5.0 || ^6.0",
                "symfony/process": "^2.8.52 || ^3.4.35 || ^4.4 || ^5.0 || ^6.0"
            },
            "require-dev": {
                "phpspec/prophecy": "^1.10",
                "symfony/phpunit-bridge": "^4.2 || ^5.0 || ^6.0"
            },
            "suggest": {
                "ext-openssl": "Enabling the openssl extension allows you to access https URLs for repositories and packages",
                "ext-zip": "Enabling the zip extension allows you to unzip archives",
                "ext-zlib": "Allow gzip compression of HTTP requests"
            },
            "bin": [
                "bin/composer"
            ],
            "type": "library",
            "extra": {
                "branch-alias": {
                    "dev-main": "2.2-dev"
                }
            },
            "autoload": {
                "psr-4": {
                    "Composer\\": "src/Composer"
                }
            },
            "notification-url": "https://packagist.org/downloads/",
            "license": [
                "MIT"
            ],
            "authors": [
                {
                    "name": "Nils Adermann",
                    "email": "naderman@naderman.de",
                    "homepage": "https://www.naderman.de"
                },
                {
                    "name": "Jordi Boggiano",
                    "email": "j.boggiano@seld.be",
                    "homepage": "https://seld.be"
                }
            ],
            "description": "Composer helps you declare, manage and install dependencies of PHP projects. It ensures you have the right stack everywhere.",
            "homepage": "https://getcomposer.org/",
            "keywords": [
                "autoload",
                "dependency",
                "package"
            ],
            "support": {
                "irc": "ircs://irc.libera.chat:6697/composer",
                "issues": "https://github.com/composer/composer/issues",
                "source": "https://github.com/composer/composer/tree/2.2.19"
            },
            "funding": [
                {
                    "url": "https://packagist.com",
                    "type": "custom"
                },
                {
                    "url": "https://github.com/composer",
                    "type": "github"
                },
                {
                    "url": "https://tidelift.com/funding/github/packagist/composer/composer",
                    "type": "tidelift"
                }
            ],
            "time": "2023-02-04T13:54:48+00:00"
        },
        {
            "name": "composer/metadata-minifier",
            "version": "1.0.0",
            "source": {
                "type": "git",
                "url": "https://github.com/composer/metadata-minifier.git",
                "reference": "c549d23829536f0d0e984aaabbf02af91f443207"
            },
            "dist": {
                "type": "zip",
                "url": "https://api.github.com/repos/composer/metadata-minifier/zipball/c549d23829536f0d0e984aaabbf02af91f443207",
                "reference": "c549d23829536f0d0e984aaabbf02af91f443207",
                "shasum": ""
            },
            "require": {
                "php": "^5.3.2 || ^7.0 || ^8.0"
            },
            "require-dev": {
                "composer/composer": "^2",
                "phpstan/phpstan": "^0.12.55",
                "symfony/phpunit-bridge": "^4.2 || ^5"
            },
            "type": "library",
            "extra": {
                "branch-alias": {
                    "dev-main": "1.x-dev"
                }
            },
            "autoload": {
                "psr-4": {
                    "Composer\\MetadataMinifier\\": "src"
                }
            },
            "notification-url": "https://packagist.org/downloads/",
            "license": [
                "MIT"
            ],
            "authors": [
                {
                    "name": "Jordi Boggiano",
                    "email": "j.boggiano@seld.be",
                    "homepage": "http://seld.be"
                }
            ],
            "description": "Small utility library that handles metadata minification and expansion.",
            "keywords": [
                "composer",
                "compression"
            ],
            "support": {
                "issues": "https://github.com/composer/metadata-minifier/issues",
                "source": "https://github.com/composer/metadata-minifier/tree/1.0.0"
            },
            "funding": [
                {
                    "url": "https://packagist.com",
                    "type": "custom"
                },
                {
                    "url": "https://github.com/composer",
                    "type": "github"
                },
                {
                    "url": "https://tidelift.com/funding/github/packagist/composer/composer",
                    "type": "tidelift"
                }
            ],
            "time": "2021-04-07T13:37:33+00:00"
        },
        {
            "name": "composer/pcre",
            "version": "1.0.1",
            "source": {
                "type": "git",
                "url": "https://github.com/composer/pcre.git",
                "reference": "67a32d7d6f9f560b726ab25a061b38ff3a80c560"
            },
            "dist": {
                "type": "zip",
                "url": "https://api.github.com/repos/composer/pcre/zipball/67a32d7d6f9f560b726ab25a061b38ff3a80c560",
                "reference": "67a32d7d6f9f560b726ab25a061b38ff3a80c560",
                "shasum": ""
            },
            "require": {
                "php": "^5.3.2 || ^7.0 || ^8.0"
            },
            "require-dev": {
                "phpstan/phpstan": "^1.3",
                "phpstan/phpstan-strict-rules": "^1.1",
                "symfony/phpunit-bridge": "^4.2 || ^5"
            },
            "type": "library",
            "extra": {
                "branch-alias": {
                    "dev-main": "1.x-dev"
                }
            },
            "autoload": {
                "psr-4": {
                    "Composer\\Pcre\\": "src"
                }
            },
            "notification-url": "https://packagist.org/downloads/",
            "license": [
                "MIT"
            ],
            "authors": [
                {
                    "name": "Jordi Boggiano",
                    "email": "j.boggiano@seld.be",
                    "homepage": "http://seld.be"
                }
            ],
            "description": "PCRE wrapping library that offers type-safe preg_* replacements.",
            "keywords": [
                "PCRE",
                "preg",
                "regex",
                "regular expression"
            ],
            "support": {
                "issues": "https://github.com/composer/pcre/issues",
                "source": "https://github.com/composer/pcre/tree/1.0.1"
            },
            "funding": [
                {
                    "url": "https://packagist.com",
                    "type": "custom"
                },
                {
                    "url": "https://github.com/composer",
                    "type": "github"
                },
                {
                    "url": "https://tidelift.com/funding/github/packagist/composer/composer",
                    "type": "tidelift"
                }
            ],
            "time": "2022-01-21T20:24:37+00:00"
        },
        {
            "name": "composer/semver",
            "version": "3.3.2",
            "source": {
                "type": "git",
                "url": "https://github.com/composer/semver.git",
                "reference": "3953f23262f2bff1919fc82183ad9acb13ff62c9"
            },
            "dist": {
                "type": "zip",
                "url": "https://api.github.com/repos/composer/semver/zipball/3953f23262f2bff1919fc82183ad9acb13ff62c9",
                "reference": "3953f23262f2bff1919fc82183ad9acb13ff62c9",
                "shasum": ""
            },
            "require": {
                "php": "^5.3.2 || ^7.0 || ^8.0"
            },
            "require-dev": {
                "phpstan/phpstan": "^1.4",
                "symfony/phpunit-bridge": "^4.2 || ^5"
            },
            "type": "library",
            "extra": {
                "branch-alias": {
                    "dev-main": "3.x-dev"
                }
            },
            "autoload": {
                "psr-4": {
                    "Composer\\Semver\\": "src"
                }
            },
            "notification-url": "https://packagist.org/downloads/",
            "license": [
                "MIT"
            ],
            "authors": [
                {
                    "name": "Nils Adermann",
                    "email": "naderman@naderman.de",
                    "homepage": "http://www.naderman.de"
                },
                {
                    "name": "Jordi Boggiano",
                    "email": "j.boggiano@seld.be",
                    "homepage": "http://seld.be"
                },
                {
                    "name": "Rob Bast",
                    "email": "rob.bast@gmail.com",
                    "homepage": "http://robbast.nl"
                }
            ],
            "description": "Semver library that offers utilities, version constraint parsing and validation.",
            "keywords": [
                "semantic",
                "semver",
                "validation",
                "versioning"
            ],
            "support": {
                "irc": "irc://irc.freenode.org/composer",
                "issues": "https://github.com/composer/semver/issues",
                "source": "https://github.com/composer/semver/tree/3.3.2"
            },
            "funding": [
                {
                    "url": "https://packagist.com",
                    "type": "custom"
                },
                {
                    "url": "https://github.com/composer",
                    "type": "github"
                },
                {
                    "url": "https://tidelift.com/funding/github/packagist/composer/composer",
                    "type": "tidelift"
                }
            ],
            "time": "2022-04-01T19:23:25+00:00"
        },
        {
            "name": "composer/spdx-licenses",
            "version": "1.5.7",
            "source": {
                "type": "git",
                "url": "https://github.com/composer/spdx-licenses.git",
                "reference": "c848241796da2abf65837d51dce1fae55a960149"
            },
            "dist": {
                "type": "zip",
                "url": "https://api.github.com/repos/composer/spdx-licenses/zipball/c848241796da2abf65837d51dce1fae55a960149",
                "reference": "c848241796da2abf65837d51dce1fae55a960149",
                "shasum": ""
            },
            "require": {
                "php": "^5.3.2 || ^7.0 || ^8.0"
            },
            "require-dev": {
                "phpstan/phpstan": "^0.12.55",
                "symfony/phpunit-bridge": "^4.2 || ^5"
            },
            "type": "library",
            "extra": {
                "branch-alias": {
                    "dev-main": "1.x-dev"
                }
            },
            "autoload": {
                "psr-4": {
                    "Composer\\Spdx\\": "src"
                }
            },
            "notification-url": "https://packagist.org/downloads/",
            "license": [
                "MIT"
            ],
            "authors": [
                {
                    "name": "Nils Adermann",
                    "email": "naderman@naderman.de",
                    "homepage": "http://www.naderman.de"
                },
                {
                    "name": "Jordi Boggiano",
                    "email": "j.boggiano@seld.be",
                    "homepage": "http://seld.be"
                },
                {
                    "name": "Rob Bast",
                    "email": "rob.bast@gmail.com",
                    "homepage": "http://robbast.nl"
                }
            ],
            "description": "SPDX licenses list and validation library.",
            "keywords": [
                "license",
                "spdx",
                "validator"
            ],
            "support": {
                "irc": "irc://irc.freenode.org/composer",
                "issues": "https://github.com/composer/spdx-licenses/issues",
                "source": "https://github.com/composer/spdx-licenses/tree/1.5.7"
            },
            "funding": [
                {
                    "url": "https://packagist.com",
                    "type": "custom"
                },
                {
                    "url": "https://github.com/composer",
                    "type": "github"
                },
                {
                    "url": "https://tidelift.com/funding/github/packagist/composer/composer",
                    "type": "tidelift"
                }
            ],
            "time": "2022-05-23T07:37:50+00:00"
        },
        {
            "name": "composer/xdebug-handler",
            "version": "3.0.3",
            "source": {
                "type": "git",
                "url": "https://github.com/composer/xdebug-handler.git",
                "reference": "ced299686f41dce890debac69273b47ffe98a40c"
            },
            "dist": {
                "type": "zip",
                "url": "https://api.github.com/repos/composer/xdebug-handler/zipball/ced299686f41dce890debac69273b47ffe98a40c",
                "reference": "ced299686f41dce890debac69273b47ffe98a40c",
                "shasum": ""
            },
            "require": {
                "composer/pcre": "^1 || ^2 || ^3",
                "php": "^7.2.5 || ^8.0",
                "psr/log": "^1 || ^2 || ^3"
            },
            "require-dev": {
                "phpstan/phpstan": "^1.0",
                "phpstan/phpstan-strict-rules": "^1.1",
                "symfony/phpunit-bridge": "^6.0"
            },
            "type": "library",
            "autoload": {
                "psr-4": {
                    "Composer\\XdebugHandler\\": "src"
                }
            },
            "notification-url": "https://packagist.org/downloads/",
            "license": [
                "MIT"
            ],
            "authors": [
                {
                    "name": "John Stevenson",
                    "email": "john-stevenson@blueyonder.co.uk"
                }
            ],
            "description": "Restarts a process without Xdebug.",
            "keywords": [
                "Xdebug",
                "performance"
            ],
            "support": {
                "irc": "irc://irc.freenode.org/composer",
                "issues": "https://github.com/composer/xdebug-handler/issues",
                "source": "https://github.com/composer/xdebug-handler/tree/3.0.3"
            },
            "funding": [
                {
                    "url": "https://packagist.com",
                    "type": "custom"
                },
                {
                    "url": "https://github.com/composer",
                    "type": "github"
                },
                {
                    "url": "https://tidelift.com/funding/github/packagist/composer/composer",
                    "type": "tidelift"
                }
            ],
            "time": "2022-02-25T21:32:43+00:00"
        },
        {
            "name": "craftcms/oauth2-craftid",
            "version": "1.0.0.1",
            "source": {
                "type": "git",
                "url": "https://github.com/craftcms/oauth2-craftid.git",
                "reference": "3f18364139d72d83fb50546d85130beaaa868836"
            },
            "dist": {
                "type": "zip",
                "url": "https://api.github.com/repos/craftcms/oauth2-craftid/zipball/3f18364139d72d83fb50546d85130beaaa868836",
                "reference": "3f18364139d72d83fb50546d85130beaaa868836",
                "shasum": ""
            },
            "require": {
                "league/oauth2-client": "^2.2.1"
            },
            "require-dev": {
                "phpunit/phpunit": "^5.0",
                "satooshi/php-coveralls": "^1.0",
                "squizlabs/php_codesniffer": "^2.0"
            },
            "type": "library",
            "autoload": {
                "psr-4": {
                    "craftcms\\oauth2\\client\\": "src/"
                }
            },
            "notification-url": "https://packagist.org/downloads/",
            "license": [
                "MIT"
            ],
            "authors": [
                {
                    "name": "Pixel & Tonic",
                    "homepage": "https://pixelandtonic.com/"
                }
            ],
            "description": "Craft OAuth 2.0 Client Provider for The PHP League OAuth2-Client",
            "keywords": [
                "Authentication",
                "authorization",
                "client",
                "cms",
                "craftcms",
                "craftid",
                "oauth",
                "oauth2"
            ],
            "support": {
                "issues": "https://github.com/craftcms/oauth2-craftid/issues",
                "source": "https://github.com/craftcms/oauth2-craftid/tree/1.0.0.1"
            },
            "time": "2017-11-22T19:46:18+00:00"
        },
        {
            "name": "craftcms/plugin-installer",
            "version": "1.6.0",
            "source": {
                "type": "git",
                "url": "https://github.com/craftcms/plugin-installer.git",
                "reference": "bd1650e8da6d5ca7a8527068d3e51c34bc7b6b4f"
            },
            "dist": {
                "type": "zip",
                "url": "https://api.github.com/repos/craftcms/plugin-installer/zipball/bd1650e8da6d5ca7a8527068d3e51c34bc7b6b4f",
                "reference": "bd1650e8da6d5ca7a8527068d3e51c34bc7b6b4f",
                "shasum": ""
            },
            "require": {
                "composer-plugin-api": "^1.0 || ^2.0",
                "php": ">=5.4"
            },
            "require-dev": {
                "composer/composer": "^1.0 || ^2.0"
            },
            "type": "composer-plugin",
            "extra": {
                "class": "craft\\composer\\Plugin"
            },
            "autoload": {
                "psr-4": {
                    "craft\\composer\\": "src/"
                }
            },
            "notification-url": "https://packagist.org/downloads/",
            "license": [
                "MIT"
            ],
            "description": "Craft CMS Plugin Installer",
            "homepage": "https://craftcms.com/",
            "keywords": [
                "cms",
                "composer",
                "craftcms",
                "installer",
                "plugin"
            ],
            "support": {
                "docs": "https://craftcms.com/docs",
                "email": "support@craftcms.com",
                "forum": "https://craftcms.stackexchange.com/",
                "issues": "https://github.com/craftcms/cms/issues?state=open",
                "rss": "https://craftcms.com/changelog.rss",
                "source": "https://github.com/craftcms/cms"
            },
            "time": "2023-02-22T13:17:00+00:00"
        },
        {
            "name": "craftcms/server-check",
            "version": "2.1.4",
            "source": {
                "type": "git",
                "url": "https://github.com/craftcms/server-check.git",
                "reference": "c262ebd39572902bdf4fe3ea570e11cd6725b381"
            },
            "dist": {
                "type": "zip",
                "url": "https://api.github.com/repos/craftcms/server-check/zipball/c262ebd39572902bdf4fe3ea570e11cd6725b381",
                "reference": "c262ebd39572902bdf4fe3ea570e11cd6725b381",
                "shasum": ""
            },
            "type": "library",
            "autoload": {
                "classmap": [
                    "server/requirements"
                ]
            },
            "notification-url": "https://packagist.org/downloads/",
            "license": [
                "MIT"
            ],
            "description": "Craft CMS Server Check",
            "homepage": "https://craftcms.com/",
            "keywords": [
                "cms",
                "craftcms",
                "requirements",
                "yii2"
            ],
            "support": {
                "docs": "https://github.com/craftcms/docs",
                "email": "support@craftcms.com",
                "forum": "https://craftcms.stackexchange.com/",
                "issues": "https://github.com/craftcms/server-check/issues?state=open",
                "rss": "https://github.com/craftcms/server-check/releases.atom",
                "source": "https://github.com/craftcms/server-check"
            },
            "time": "2022-04-17T02:14:46+00:00"
        },
        {
            "name": "creocoder/yii2-nested-sets",
            "version": "0.9.0",
            "source": {
                "type": "git",
                "url": "https://github.com/creocoder/yii2-nested-sets.git",
                "reference": "cb8635a459b6246e5a144f096b992dcc30cf9954"
            },
            "dist": {
                "type": "zip",
                "url": "https://api.github.com/repos/creocoder/yii2-nested-sets/zipball/cb8635a459b6246e5a144f096b992dcc30cf9954",
                "reference": "cb8635a459b6246e5a144f096b992dcc30cf9954",
                "shasum": ""
            },
            "require": {
                "yiisoft/yii2": "*"
            },
            "type": "yii2-extension",
            "autoload": {
                "psr-4": {
                    "creocoder\\nestedsets\\": "src"
                }
            },
            "notification-url": "https://packagist.org/downloads/",
            "license": [
                "BSD-3-Clause"
            ],
            "authors": [
                {
                    "name": "Alexander Kochetov",
                    "email": "creocoder@gmail.com"
                }
            ],
            "description": "The nested sets behavior for the Yii framework",
            "keywords": [
                "nested sets",
                "yii2"
            ],
            "support": {
                "issues": "https://github.com/creocoder/yii2-nested-sets/issues",
                "source": "https://github.com/creocoder/yii2-nested-sets/tree/master"
            },
            "time": "2015-01-27T10:53:51+00:00"
        },
        {
            "name": "defuse/php-encryption",
            "version": "v2.3.1",
            "source": {
                "type": "git",
                "url": "https://github.com/defuse/php-encryption.git",
                "reference": "77880488b9954b7884c25555c2a0ea9e7053f9d2"
            },
            "dist": {
                "type": "zip",
                "url": "https://api.github.com/repos/defuse/php-encryption/zipball/77880488b9954b7884c25555c2a0ea9e7053f9d2",
                "reference": "77880488b9954b7884c25555c2a0ea9e7053f9d2",
                "shasum": ""
            },
            "require": {
                "ext-openssl": "*",
                "paragonie/random_compat": ">= 2",
                "php": ">=5.6.0"
            },
            "require-dev": {
                "phpunit/phpunit": "^4|^5|^6|^7|^8|^9"
            },
            "bin": [
                "bin/generate-defuse-key"
            ],
            "type": "library",
            "autoload": {
                "psr-4": {
                    "Defuse\\Crypto\\": "src"
                }
            },
            "notification-url": "https://packagist.org/downloads/",
            "license": [
                "MIT"
            ],
            "authors": [
                {
                    "name": "Taylor Hornby",
                    "email": "taylor@defuse.ca",
                    "homepage": "https://defuse.ca/"
                },
                {
                    "name": "Scott Arciszewski",
                    "email": "info@paragonie.com",
                    "homepage": "https://paragonie.com"
                }
            ],
            "description": "Secure PHP Encryption Library",
            "keywords": [
                "aes",
                "authenticated encryption",
                "cipher",
                "crypto",
                "cryptography",
                "encrypt",
                "encryption",
                "openssl",
                "security",
                "symmetric key cryptography"
            ],
            "support": {
                "issues": "https://github.com/defuse/php-encryption/issues",
                "source": "https://github.com/defuse/php-encryption/tree/v2.3.1"
            },
            "time": "2021-04-09T23:57:26+00:00"
        },
        {
            "name": "doctrine/collections",
            "version": "1.8.0",
            "source": {
                "type": "git",
                "url": "https://github.com/doctrine/collections.git",
                "reference": "2b44dd4cbca8b5744327de78bafef5945c7e7b5e"
            },
            "dist": {
                "type": "zip",
                "url": "https://api.github.com/repos/doctrine/collections/zipball/2b44dd4cbca8b5744327de78bafef5945c7e7b5e",
                "reference": "2b44dd4cbca8b5744327de78bafef5945c7e7b5e",
                "shasum": ""
            },
            "require": {
                "doctrine/deprecations": "^0.5.3 || ^1",
                "php": "^7.1.3 || ^8.0"
            },
            "require-dev": {
                "doctrine/coding-standard": "^9.0 || ^10.0",
                "phpstan/phpstan": "^1.4.8",
                "phpunit/phpunit": "^7.5 || ^8.5 || ^9.1.5",
                "vimeo/psalm": "^4.22"
            },
            "type": "library",
            "autoload": {
                "psr-4": {
                    "Doctrine\\Common\\Collections\\": "lib/Doctrine/Common/Collections"
                }
            },
            "notification-url": "https://packagist.org/downloads/",
            "license": [
                "MIT"
            ],
            "authors": [
                {
                    "name": "Guilherme Blanco",
                    "email": "guilhermeblanco@gmail.com"
                },
                {
                    "name": "Roman Borschel",
                    "email": "roman@code-factory.org"
                },
                {
                    "name": "Benjamin Eberlei",
                    "email": "kontakt@beberlei.de"
                },
                {
                    "name": "Jonathan Wage",
                    "email": "jonwage@gmail.com"
                },
                {
                    "name": "Johannes Schmitt",
                    "email": "schmittjoh@gmail.com"
                }
            ],
            "description": "PHP Doctrine Collections library that adds additional functionality on top of PHP arrays.",
            "homepage": "https://www.doctrine-project.org/projects/collections.html",
            "keywords": [
                "array",
                "collections",
                "iterators",
                "php"
            ],
            "support": {
                "issues": "https://github.com/doctrine/collections/issues",
                "source": "https://github.com/doctrine/collections/tree/1.8.0"
            },
            "time": "2022-09-01T20:12:10+00:00"
        },
        {
            "name": "doctrine/deprecations",
            "version": "v1.0.0",
            "source": {
                "type": "git",
                "url": "https://github.com/doctrine/deprecations.git",
                "reference": "0e2a4f1f8cdfc7a92ec3b01c9334898c806b30de"
            },
            "dist": {
                "type": "zip",
                "url": "https://api.github.com/repos/doctrine/deprecations/zipball/0e2a4f1f8cdfc7a92ec3b01c9334898c806b30de",
                "reference": "0e2a4f1f8cdfc7a92ec3b01c9334898c806b30de",
                "shasum": ""
            },
            "require": {
                "php": "^7.1|^8.0"
            },
            "require-dev": {
                "doctrine/coding-standard": "^9",
                "phpunit/phpunit": "^7.5|^8.5|^9.5",
                "psr/log": "^1|^2|^3"
            },
            "suggest": {
                "psr/log": "Allows logging deprecations via PSR-3 logger implementation"
            },
            "type": "library",
            "autoload": {
                "psr-4": {
                    "Doctrine\\Deprecations\\": "lib/Doctrine/Deprecations"
                }
            },
            "notification-url": "https://packagist.org/downloads/",
            "license": [
                "MIT"
            ],
            "description": "A small layer on top of trigger_error(E_USER_DEPRECATED) or PSR-3 logging with options to disable all deprecations or selectively for packages.",
            "homepage": "https://www.doctrine-project.org/",
            "support": {
                "issues": "https://github.com/doctrine/deprecations/issues",
                "source": "https://github.com/doctrine/deprecations/tree/v1.0.0"
            },
            "time": "2022-05-02T15:47:09+00:00"
        },
        {
            "name": "doctrine/lexer",
            "version": "2.1.0",
            "source": {
                "type": "git",
                "url": "https://github.com/doctrine/lexer.git",
                "reference": "39ab8fcf5a51ce4b85ca97c7a7d033eb12831124"
            },
            "dist": {
                "type": "zip",
                "url": "https://api.github.com/repos/doctrine/lexer/zipball/39ab8fcf5a51ce4b85ca97c7a7d033eb12831124",
                "reference": "39ab8fcf5a51ce4b85ca97c7a7d033eb12831124",
                "shasum": ""
            },
            "require": {
                "doctrine/deprecations": "^1.0",
                "php": "^7.1 || ^8.0"
            },
            "require-dev": {
                "doctrine/coding-standard": "^9 || ^10",
                "phpstan/phpstan": "^1.3",
                "phpunit/phpunit": "^7.5 || ^8.5 || ^9.5",
                "psalm/plugin-phpunit": "^0.18.3",
                "vimeo/psalm": "^4.11 || ^5.0"
            },
            "type": "library",
            "autoload": {
                "psr-4": {
                    "Doctrine\\Common\\Lexer\\": "src"
                }
            },
            "notification-url": "https://packagist.org/downloads/",
            "license": [
                "MIT"
            ],
            "authors": [
                {
                    "name": "Guilherme Blanco",
                    "email": "guilhermeblanco@gmail.com"
                },
                {
                    "name": "Roman Borschel",
                    "email": "roman@code-factory.org"
                },
                {
                    "name": "Johannes Schmitt",
                    "email": "schmittjoh@gmail.com"
                }
            ],
            "description": "PHP Doctrine Lexer parser library that can be used in Top-Down, Recursive Descent Parsers.",
            "homepage": "https://www.doctrine-project.org/projects/lexer.html",
            "keywords": [
                "annotations",
                "docblock",
                "lexer",
                "parser",
                "php"
            ],
            "support": {
                "issues": "https://github.com/doctrine/lexer/issues",
                "source": "https://github.com/doctrine/lexer/tree/2.1.0"
            },
            "funding": [
                {
                    "url": "https://www.doctrine-project.org/sponsorship.html",
                    "type": "custom"
                },
                {
                    "url": "https://www.patreon.com/phpdoctrine",
                    "type": "patreon"
                },
                {
                    "url": "https://tidelift.com/funding/github/packagist/doctrine%2Flexer",
                    "type": "tidelift"
                }
            ],
            "time": "2022-12-14T08:49:07+00:00"
        },
        {
            "name": "egulias/email-validator",
            "version": "3.2.5",
            "source": {
                "type": "git",
                "url": "https://github.com/egulias/EmailValidator.git",
                "reference": "b531a2311709443320c786feb4519cfaf94af796"
            },
            "dist": {
                "type": "zip",
                "url": "https://api.github.com/repos/egulias/EmailValidator/zipball/b531a2311709443320c786feb4519cfaf94af796",
                "reference": "b531a2311709443320c786feb4519cfaf94af796",
                "shasum": ""
            },
            "require": {
                "doctrine/lexer": "^1.2|^2",
                "php": ">=7.2",
                "symfony/polyfill-intl-idn": "^1.15"
            },
            "require-dev": {
                "phpunit/phpunit": "^8.5.8|^9.3.3",
                "vimeo/psalm": "^4"
            },
            "suggest": {
                "ext-intl": "PHP Internationalization Libraries are required to use the SpoofChecking validation"
            },
            "type": "library",
            "extra": {
                "branch-alias": {
                    "dev-master": "3.0.x-dev"
                }
            },
            "autoload": {
                "psr-4": {
                    "Egulias\\EmailValidator\\": "src"
                }
            },
            "notification-url": "https://packagist.org/downloads/",
            "license": [
                "MIT"
            ],
            "authors": [
                {
                    "name": "Eduardo Gulias Davis"
                }
            ],
            "description": "A library for validating emails against several RFCs",
            "homepage": "https://github.com/egulias/EmailValidator",
            "keywords": [
                "email",
                "emailvalidation",
                "emailvalidator",
                "validation",
                "validator"
            ],
            "support": {
                "issues": "https://github.com/egulias/EmailValidator/issues",
                "source": "https://github.com/egulias/EmailValidator/tree/3.2.5"
            },
            "funding": [
                {
                    "url": "https://github.com/egulias",
                    "type": "github"
                }
            ],
            "time": "2023-01-02T17:26:14+00:00"
        },
        {
            "name": "elvanto/litemoji",
            "version": "4.3.0",
            "source": {
                "type": "git",
                "url": "https://github.com/elvanto/litemoji.git",
                "reference": "f13cf10686f7110a3b17d09de03050d0708840b8"
            },
            "dist": {
                "type": "zip",
                "url": "https://api.github.com/repos/elvanto/litemoji/zipball/f13cf10686f7110a3b17d09de03050d0708840b8",
                "reference": "f13cf10686f7110a3b17d09de03050d0708840b8",
                "shasum": ""
            },
            "require": {
                "ext-mbstring": "*",
                "php": ">=7.3"
            },
            "require-dev": {
                "milesj/emojibase": "7.0.*",
                "phpunit/phpunit": "^9.0"
            },
            "type": "library",
            "autoload": {
                "psr-4": {
                    "LitEmoji\\": "src/"
                }
            },
            "notification-url": "https://packagist.org/downloads/",
            "license": [
                "MIT"
            ],
            "description": "A PHP library simplifying the conversion of unicode, HTML and shortcode emoji.",
            "keywords": [
                "emoji",
                "php-emoji"
            ],
            "support": {
                "issues": "https://github.com/elvanto/litemoji/issues",
                "source": "https://github.com/elvanto/litemoji/tree/4.3.0"
            },
            "time": "2022-10-28T02:32:19+00:00"
        },
        {
            "name": "enshrined/svg-sanitize",
            "version": "0.16.0",
            "source": {
                "type": "git",
                "url": "https://github.com/darylldoyle/svg-sanitizer.git",
                "reference": "239e257605e2141265b429e40987b2ee51bba4b4"
            },
            "dist": {
                "type": "zip",
                "url": "https://api.github.com/repos/darylldoyle/svg-sanitizer/zipball/239e257605e2141265b429e40987b2ee51bba4b4",
                "reference": "239e257605e2141265b429e40987b2ee51bba4b4",
                "shasum": ""
            },
            "require": {
                "ext-dom": "*",
                "ext-libxml": "*",
                "ezyang/htmlpurifier": "^4.16",
                "php": "^5.6 || ^7.0 || ^8.0"
            },
            "require-dev": {
                "phpunit/phpunit": "^5.7 || ^6.5 || ^8.5"
            },
            "type": "library",
            "autoload": {
                "psr-4": {
                    "enshrined\\svgSanitize\\": "src"
                }
            },
            "notification-url": "https://packagist.org/downloads/",
            "license": [
                "GPL-2.0-or-later"
            ],
            "authors": [
                {
                    "name": "Daryll Doyle",
                    "email": "daryll@enshrined.co.uk"
                }
            ],
            "description": "An SVG sanitizer for PHP",
            "support": {
                "issues": "https://github.com/darylldoyle/svg-sanitizer/issues",
                "source": "https://github.com/darylldoyle/svg-sanitizer/tree/0.16.0"
            },
            "time": "2023-03-20T10:51:12+00:00"
        },
        {
            "name": "ezyang/htmlpurifier",
            "version": "v4.16.0",
            "source": {
                "type": "git",
                "url": "https://github.com/ezyang/htmlpurifier.git",
                "reference": "523407fb06eb9e5f3d59889b3978d5bfe94299c8"
            },
            "dist": {
                "type": "zip",
                "url": "https://api.github.com/repos/ezyang/htmlpurifier/zipball/523407fb06eb9e5f3d59889b3978d5bfe94299c8",
                "reference": "523407fb06eb9e5f3d59889b3978d5bfe94299c8",
                "shasum": ""
            },
            "require": {
                "php": "~5.6.0 || ~7.0.0 || ~7.1.0 || ~7.2.0 || ~7.3.0 || ~7.4.0 || ~8.0.0 || ~8.1.0 || ~8.2.0"
            },
            "require-dev": {
                "cerdic/css-tidy": "^1.7 || ^2.0",
                "simpletest/simpletest": "dev-master"
            },
            "suggest": {
                "cerdic/css-tidy": "If you want to use the filter 'Filter.ExtractStyleBlocks'.",
                "ext-bcmath": "Used for unit conversion and imagecrash protection",
                "ext-iconv": "Converts text to and from non-UTF-8 encodings",
                "ext-tidy": "Used for pretty-printing HTML"
            },
            "type": "library",
            "autoload": {
                "files": [
                    "library/HTMLPurifier.composer.php"
                ],
                "psr-0": {
                    "HTMLPurifier": "library/"
                },
                "exclude-from-classmap": [
                    "/library/HTMLPurifier/Language/"
                ]
            },
            "notification-url": "https://packagist.org/downloads/",
            "license": [
                "LGPL-2.1-or-later"
            ],
            "authors": [
                {
                    "name": "Edward Z. Yang",
                    "email": "admin@htmlpurifier.org",
                    "homepage": "http://ezyang.com"
                }
            ],
            "description": "Standards compliant HTML filter written in PHP",
            "homepage": "http://htmlpurifier.org/",
            "keywords": [
                "html"
            ],
            "support": {
                "issues": "https://github.com/ezyang/htmlpurifier/issues",
                "source": "https://github.com/ezyang/htmlpurifier/tree/v4.16.0"
            },
            "time": "2022-09-18T07:06:19+00:00"
        },
        {
            "name": "guzzlehttp/guzzle",
            "version": "7.5.1",
            "source": {
                "type": "git",
                "url": "https://github.com/guzzle/guzzle.git",
                "reference": "b964ca597e86b752cd994f27293e9fa6b6a95ed9"
            },
            "dist": {
                "type": "zip",
                "url": "https://api.github.com/repos/guzzle/guzzle/zipball/b964ca597e86b752cd994f27293e9fa6b6a95ed9",
                "reference": "b964ca597e86b752cd994f27293e9fa6b6a95ed9",
                "shasum": ""
            },
            "require": {
                "ext-json": "*",
                "guzzlehttp/promises": "^1.5",
                "guzzlehttp/psr7": "^1.9.1 || ^2.4.5",
                "php": "^7.2.5 || ^8.0",
                "psr/http-client": "^1.0",
                "symfony/deprecation-contracts": "^2.2 || ^3.0"
            },
            "provide": {
                "psr/http-client-implementation": "1.0"
            },
            "require-dev": {
                "bamarni/composer-bin-plugin": "^1.8.1",
                "ext-curl": "*",
                "php-http/client-integration-tests": "^3.0",
                "phpunit/phpunit": "^8.5.29 || ^9.5.23",
                "psr/log": "^1.1 || ^2.0 || ^3.0"
            },
            "suggest": {
                "ext-curl": "Required for CURL handler support",
                "ext-intl": "Required for Internationalized Domain Name (IDN) support",
                "psr/log": "Required for using the Log middleware"
            },
            "type": "library",
            "extra": {
                "bamarni-bin": {
                    "bin-links": true,
                    "forward-command": false
                },
                "branch-alias": {
                    "dev-master": "7.5-dev"
                }
            },
            "autoload": {
                "files": [
                    "src/functions_include.php"
                ],
                "psr-4": {
                    "GuzzleHttp\\": "src/"
                }
            },
            "notification-url": "https://packagist.org/downloads/",
            "license": [
                "MIT"
            ],
            "authors": [
                {
                    "name": "Graham Campbell",
                    "email": "hello@gjcampbell.co.uk",
                    "homepage": "https://github.com/GrahamCampbell"
                },
                {
                    "name": "Michael Dowling",
                    "email": "mtdowling@gmail.com",
                    "homepage": "https://github.com/mtdowling"
                },
                {
                    "name": "Jeremy Lindblom",
                    "email": "jeremeamia@gmail.com",
                    "homepage": "https://github.com/jeremeamia"
                },
                {
                    "name": "George Mponos",
                    "email": "gmponos@gmail.com",
                    "homepage": "https://github.com/gmponos"
                },
                {
                    "name": "Tobias Nyholm",
                    "email": "tobias.nyholm@gmail.com",
                    "homepage": "https://github.com/Nyholm"
                },
                {
                    "name": "Márk Sági-Kazár",
                    "email": "mark.sagikazar@gmail.com",
                    "homepage": "https://github.com/sagikazarmark"
                },
                {
                    "name": "Tobias Schultze",
                    "email": "webmaster@tubo-world.de",
                    "homepage": "https://github.com/Tobion"
                }
            ],
            "description": "Guzzle is a PHP HTTP client library",
            "keywords": [
                "client",
                "curl",
                "framework",
                "http",
                "http client",
                "psr-18",
                "psr-7",
                "rest",
                "web service"
            ],
            "support": {
                "issues": "https://github.com/guzzle/guzzle/issues",
                "source": "https://github.com/guzzle/guzzle/tree/7.5.1"
            },
            "funding": [
                {
                    "url": "https://github.com/GrahamCampbell",
                    "type": "github"
                },
                {
                    "url": "https://github.com/Nyholm",
                    "type": "github"
                },
                {
                    "url": "https://tidelift.com/funding/github/packagist/guzzlehttp/guzzle",
                    "type": "tidelift"
                }
            ],
            "time": "2023-04-17T16:30:08+00:00"
        },
        {
            "name": "guzzlehttp/promises",
            "version": "1.5.2",
            "source": {
                "type": "git",
                "url": "https://github.com/guzzle/promises.git",
                "reference": "b94b2807d85443f9719887892882d0329d1e2598"
            },
            "dist": {
                "type": "zip",
                "url": "https://api.github.com/repos/guzzle/promises/zipball/b94b2807d85443f9719887892882d0329d1e2598",
                "reference": "b94b2807d85443f9719887892882d0329d1e2598",
                "shasum": ""
            },
            "require": {
                "php": ">=5.5"
            },
            "require-dev": {
                "symfony/phpunit-bridge": "^4.4 || ^5.1"
            },
            "type": "library",
            "extra": {
                "branch-alias": {
                    "dev-master": "1.5-dev"
                }
            },
            "autoload": {
                "files": [
                    "src/functions_include.php"
                ],
                "psr-4": {
                    "GuzzleHttp\\Promise\\": "src/"
                }
            },
            "notification-url": "https://packagist.org/downloads/",
            "license": [
                "MIT"
            ],
            "authors": [
                {
                    "name": "Graham Campbell",
                    "email": "hello@gjcampbell.co.uk",
                    "homepage": "https://github.com/GrahamCampbell"
                },
                {
                    "name": "Michael Dowling",
                    "email": "mtdowling@gmail.com",
                    "homepage": "https://github.com/mtdowling"
                },
                {
                    "name": "Tobias Nyholm",
                    "email": "tobias.nyholm@gmail.com",
                    "homepage": "https://github.com/Nyholm"
                },
                {
                    "name": "Tobias Schultze",
                    "email": "webmaster@tubo-world.de",
                    "homepage": "https://github.com/Tobion"
                }
            ],
            "description": "Guzzle promises library",
            "keywords": [
                "promise"
            ],
            "support": {
                "issues": "https://github.com/guzzle/promises/issues",
                "source": "https://github.com/guzzle/promises/tree/1.5.2"
            },
            "funding": [
                {
                    "url": "https://github.com/GrahamCampbell",
                    "type": "github"
                },
                {
                    "url": "https://github.com/Nyholm",
                    "type": "github"
                },
                {
                    "url": "https://tidelift.com/funding/github/packagist/guzzlehttp/promises",
                    "type": "tidelift"
                }
            ],
            "time": "2022-08-28T14:55:35+00:00"
        },
        {
            "name": "guzzlehttp/psr7",
            "version": "2.5.0",
            "source": {
                "type": "git",
                "url": "https://github.com/guzzle/psr7.git",
                "reference": "b635f279edd83fc275f822a1188157ffea568ff6"
            },
            "dist": {
                "type": "zip",
                "url": "https://api.github.com/repos/guzzle/psr7/zipball/b635f279edd83fc275f822a1188157ffea568ff6",
                "reference": "b635f279edd83fc275f822a1188157ffea568ff6",
                "shasum": ""
            },
            "require": {
                "php": "^7.2.5 || ^8.0",
                "psr/http-factory": "^1.0",
                "psr/http-message": "^1.1 || ^2.0",
                "ralouphie/getallheaders": "^3.0"
            },
            "provide": {
                "psr/http-factory-implementation": "1.0",
                "psr/http-message-implementation": "1.0"
            },
            "require-dev": {
                "bamarni/composer-bin-plugin": "^1.8.1",
                "http-interop/http-factory-tests": "^0.9",
                "phpunit/phpunit": "^8.5.29 || ^9.5.23"
            },
            "suggest": {
                "laminas/laminas-httphandlerrunner": "Emit PSR-7 responses"
            },
            "type": "library",
            "extra": {
                "bamarni-bin": {
                    "bin-links": true,
                    "forward-command": false
                }
            },
            "autoload": {
                "psr-4": {
                    "GuzzleHttp\\Psr7\\": "src/"
                }
            },
            "notification-url": "https://packagist.org/downloads/",
            "license": [
                "MIT"
            ],
            "authors": [
                {
                    "name": "Graham Campbell",
                    "email": "hello@gjcampbell.co.uk",
                    "homepage": "https://github.com/GrahamCampbell"
                },
                {
                    "name": "Michael Dowling",
                    "email": "mtdowling@gmail.com",
                    "homepage": "https://github.com/mtdowling"
                },
                {
                    "name": "George Mponos",
                    "email": "gmponos@gmail.com",
                    "homepage": "https://github.com/gmponos"
                },
                {
                    "name": "Tobias Nyholm",
                    "email": "tobias.nyholm@gmail.com",
                    "homepage": "https://github.com/Nyholm"
                },
                {
                    "name": "Márk Sági-Kazár",
                    "email": "mark.sagikazar@gmail.com",
                    "homepage": "https://github.com/sagikazarmark"
                },
                {
                    "name": "Tobias Schultze",
                    "email": "webmaster@tubo-world.de",
                    "homepage": "https://github.com/Tobion"
                },
                {
                    "name": "Márk Sági-Kazár",
                    "email": "mark.sagikazar@gmail.com",
                    "homepage": "https://sagikazarmark.hu"
                }
            ],
            "description": "PSR-7 message implementation that also provides common utility methods",
            "keywords": [
                "http",
                "message",
                "psr-7",
                "request",
                "response",
                "stream",
                "uri",
                "url"
            ],
            "support": {
                "issues": "https://github.com/guzzle/psr7/issues",
                "source": "https://github.com/guzzle/psr7/tree/2.5.0"
            },
            "funding": [
                {
                    "url": "https://github.com/GrahamCampbell",
                    "type": "github"
                },
                {
                    "url": "https://github.com/Nyholm",
                    "type": "github"
                },
                {
                    "url": "https://tidelift.com/funding/github/packagist/guzzlehttp/psr7",
                    "type": "tidelift"
                }
            ],
            "time": "2023-04-17T16:11:26+00:00"
        },
        {
            "name": "illuminate/collections",
            "version": "v9.52.5",
            "source": {
                "type": "git",
                "url": "https://github.com/illuminate/collections.git",
                "reference": "0168d0e44ea0c4fe5451fe08cde7049b9e9f9741"
            },
            "dist": {
                "type": "zip",
                "url": "https://api.github.com/repos/illuminate/collections/zipball/0168d0e44ea0c4fe5451fe08cde7049b9e9f9741",
                "reference": "0168d0e44ea0c4fe5451fe08cde7049b9e9f9741",
                "shasum": ""
            },
            "require": {
                "illuminate/conditionable": "^9.0",
                "illuminate/contracts": "^9.0",
                "illuminate/macroable": "^9.0",
                "php": "^8.0.2"
            },
            "suggest": {
                "symfony/var-dumper": "Required to use the dump method (^6.0)."
            },
            "type": "library",
            "extra": {
                "branch-alias": {
                    "dev-master": "9.x-dev"
                }
            },
            "autoload": {
                "files": [
                    "helpers.php"
                ],
                "psr-4": {
                    "Illuminate\\Support\\": ""
                }
            },
            "notification-url": "https://packagist.org/downloads/",
            "license": [
                "MIT"
            ],
            "authors": [
                {
                    "name": "Taylor Otwell",
                    "email": "taylor@laravel.com"
                }
            ],
            "description": "The Illuminate Collections package.",
            "homepage": "https://laravel.com",
            "support": {
                "issues": "https://github.com/laravel/framework/issues",
                "source": "https://github.com/laravel/framework"
            },
            "time": "2023-02-22T11:32:27+00:00"
        },
        {
            "name": "illuminate/conditionable",
            "version": "v9.52.5",
            "source": {
                "type": "git",
                "url": "https://github.com/illuminate/conditionable.git",
                "reference": "bea24daa0fa84b7e7b0d5b84f62c71b7e2dc3364"
            },
            "dist": {
                "type": "zip",
                "url": "https://api.github.com/repos/illuminate/conditionable/zipball/bea24daa0fa84b7e7b0d5b84f62c71b7e2dc3364",
                "reference": "bea24daa0fa84b7e7b0d5b84f62c71b7e2dc3364",
                "shasum": ""
            },
            "require": {
                "php": "^8.0.2"
            },
            "type": "library",
            "extra": {
                "branch-alias": {
                    "dev-master": "9.x-dev"
                }
            },
            "autoload": {
                "psr-4": {
                    "Illuminate\\Support\\": ""
                }
            },
            "notification-url": "https://packagist.org/downloads/",
            "license": [
                "MIT"
            ],
            "authors": [
                {
                    "name": "Taylor Otwell",
                    "email": "taylor@laravel.com"
                }
            ],
            "description": "The Illuminate Conditionable package.",
            "homepage": "https://laravel.com",
            "support": {
                "issues": "https://github.com/laravel/framework/issues",
                "source": "https://github.com/laravel/framework"
            },
            "time": "2023-02-01T21:42:32+00:00"
        },
        {
            "name": "illuminate/contracts",
            "version": "v9.52.5",
            "source": {
                "type": "git",
                "url": "https://github.com/illuminate/contracts.git",
                "reference": "44f65d723b13823baa02ff69751a5948bde60c22"
            },
            "dist": {
                "type": "zip",
                "url": "https://api.github.com/repos/illuminate/contracts/zipball/44f65d723b13823baa02ff69751a5948bde60c22",
                "reference": "44f65d723b13823baa02ff69751a5948bde60c22",
                "shasum": ""
            },
            "require": {
                "php": "^8.0.2",
                "psr/container": "^1.1.1|^2.0.1",
                "psr/simple-cache": "^1.0|^2.0|^3.0"
            },
            "type": "library",
            "extra": {
                "branch-alias": {
                    "dev-master": "9.x-dev"
                }
            },
            "autoload": {
                "psr-4": {
                    "Illuminate\\Contracts\\": ""
                }
            },
            "notification-url": "https://packagist.org/downloads/",
            "license": [
                "MIT"
            ],
            "authors": [
                {
                    "name": "Taylor Otwell",
                    "email": "taylor@laravel.com"
                }
            ],
            "description": "The Illuminate Contracts package.",
            "homepage": "https://laravel.com",
            "support": {
                "issues": "https://github.com/laravel/framework/issues",
                "source": "https://github.com/laravel/framework"
            },
            "time": "2023-02-08T14:36:30+00:00"
        },
        {
            "name": "illuminate/macroable",
            "version": "v9.52.5",
            "source": {
                "type": "git",
                "url": "https://github.com/illuminate/macroable.git",
                "reference": "e3bfaf6401742a9c6abca61b9b10e998e5b6449a"
            },
            "dist": {
                "type": "zip",
                "url": "https://api.github.com/repos/illuminate/macroable/zipball/e3bfaf6401742a9c6abca61b9b10e998e5b6449a",
                "reference": "e3bfaf6401742a9c6abca61b9b10e998e5b6449a",
                "shasum": ""
            },
            "require": {
                "php": "^8.0.2"
            },
            "type": "library",
            "extra": {
                "branch-alias": {
                    "dev-master": "9.x-dev"
                }
            },
            "autoload": {
                "psr-4": {
                    "Illuminate\\Support\\": ""
                }
            },
            "notification-url": "https://packagist.org/downloads/",
            "license": [
                "MIT"
            ],
            "authors": [
                {
                    "name": "Taylor Otwell",
                    "email": "taylor@laravel.com"
                }
            ],
            "description": "The Illuminate Macroable package.",
            "homepage": "https://laravel.com",
            "support": {
                "issues": "https://github.com/laravel/framework/issues",
                "source": "https://github.com/laravel/framework"
            },
            "time": "2022-08-09T13:29:29+00:00"
        },
        {
            "name": "justinrainbow/json-schema",
            "version": "5.2.12",
            "source": {
                "type": "git",
                "url": "https://github.com/justinrainbow/json-schema.git",
                "reference": "ad87d5a5ca981228e0e205c2bc7dfb8e24559b60"
            },
            "dist": {
                "type": "zip",
                "url": "https://api.github.com/repos/justinrainbow/json-schema/zipball/ad87d5a5ca981228e0e205c2bc7dfb8e24559b60",
                "reference": "ad87d5a5ca981228e0e205c2bc7dfb8e24559b60",
                "shasum": ""
            },
            "require": {
                "php": ">=5.3.3"
            },
            "require-dev": {
                "friendsofphp/php-cs-fixer": "~2.2.20||~2.15.1",
                "json-schema/json-schema-test-suite": "1.2.0",
                "phpunit/phpunit": "^4.8.35"
            },
            "bin": [
                "bin/validate-json"
            ],
            "type": "library",
            "extra": {
                "branch-alias": {
                    "dev-master": "5.0.x-dev"
                }
            },
            "autoload": {
                "psr-4": {
                    "JsonSchema\\": "src/JsonSchema/"
                }
            },
            "notification-url": "https://packagist.org/downloads/",
            "license": [
                "MIT"
            ],
            "authors": [
                {
                    "name": "Bruno Prieto Reis",
                    "email": "bruno.p.reis@gmail.com"
                },
                {
                    "name": "Justin Rainbow",
                    "email": "justin.rainbow@gmail.com"
                },
                {
                    "name": "Igor Wiedler",
                    "email": "igor@wiedler.ch"
                },
                {
                    "name": "Robert Schönthal",
                    "email": "seroscho@googlemail.com"
                }
            ],
            "description": "A library to validate a json schema.",
            "homepage": "https://github.com/justinrainbow/json-schema",
            "keywords": [
                "json",
                "schema"
            ],
            "support": {
                "issues": "https://github.com/justinrainbow/json-schema/issues",
                "source": "https://github.com/justinrainbow/json-schema/tree/5.2.12"
            },
            "time": "2022-04-13T08:02:27+00:00"
        },
        {
            "name": "league/oauth2-client",
            "version": "2.6.1",
            "source": {
                "type": "git",
                "url": "https://github.com/thephpleague/oauth2-client.git",
                "reference": "2334c249907190c132364f5dae0287ab8666aa19"
            },
            "dist": {
                "type": "zip",
                "url": "https://api.github.com/repos/thephpleague/oauth2-client/zipball/2334c249907190c132364f5dae0287ab8666aa19",
                "reference": "2334c249907190c132364f5dae0287ab8666aa19",
                "shasum": ""
            },
            "require": {
                "guzzlehttp/guzzle": "^6.0 || ^7.0",
                "paragonie/random_compat": "^1 || ^2 || ^9.99",
                "php": "^5.6 || ^7.0 || ^8.0"
            },
            "require-dev": {
                "mockery/mockery": "^1.3.5",
                "php-parallel-lint/php-parallel-lint": "^1.3.1",
                "phpunit/phpunit": "^5.7 || ^6.0 || ^9.5",
                "squizlabs/php_codesniffer": "^2.3 || ^3.0"
            },
            "type": "library",
            "extra": {
                "branch-alias": {
                    "dev-2.x": "2.0.x-dev"
                }
            },
            "autoload": {
                "psr-4": {
                    "League\\OAuth2\\Client\\": "src/"
                }
            },
            "notification-url": "https://packagist.org/downloads/",
            "license": [
                "MIT"
            ],
            "authors": [
                {
                    "name": "Alex Bilbie",
                    "email": "hello@alexbilbie.com",
                    "homepage": "http://www.alexbilbie.com",
                    "role": "Developer"
                },
                {
                    "name": "Woody Gilk",
                    "homepage": "https://github.com/shadowhand",
                    "role": "Contributor"
                }
            ],
            "description": "OAuth 2.0 Client Library",
            "keywords": [
                "Authentication",
                "SSO",
                "authorization",
                "identity",
                "idp",
                "oauth",
                "oauth2",
                "single sign on"
            ],
            "support": {
                "issues": "https://github.com/thephpleague/oauth2-client/issues",
                "source": "https://github.com/thephpleague/oauth2-client/tree/2.6.1"
            },
            "time": "2021-12-22T16:42:49+00:00"
        },
        {
            "name": "mikehaertl/php-shellcommand",
            "version": "1.6.4",
            "source": {
                "type": "git",
                "url": "https://github.com/mikehaertl/php-shellcommand.git",
                "reference": "3488d7803df1e8f1a343d3d0ca452d527ad8d5e5"
            },
            "dist": {
                "type": "zip",
                "url": "https://api.github.com/repos/mikehaertl/php-shellcommand/zipball/3488d7803df1e8f1a343d3d0ca452d527ad8d5e5",
                "reference": "3488d7803df1e8f1a343d3d0ca452d527ad8d5e5",
                "shasum": ""
            },
            "require": {
                "php": ">= 5.3.0"
            },
            "require-dev": {
                "phpunit/phpunit": ">4.0 <=9.4"
            },
            "type": "library",
            "autoload": {
                "psr-4": {
                    "mikehaertl\\shellcommand\\": "src/"
                }
            },
            "notification-url": "https://packagist.org/downloads/",
            "license": [
                "MIT"
            ],
            "authors": [
                {
                    "name": "Michael Härtl",
                    "email": "haertl.mike@gmail.com"
                }
            ],
            "description": "An object oriented interface to shell commands",
            "keywords": [
                "shell"
            ],
            "support": {
                "issues": "https://github.com/mikehaertl/php-shellcommand/issues",
                "source": "https://github.com/mikehaertl/php-shellcommand/tree/1.6.4"
            },
            "time": "2021-03-17T06:54:33+00:00"
        },
        {
<<<<<<< HEAD
            "name": "moneyphp/money",
            "version": "v4.1.1",
            "source": {
                "type": "git",
                "url": "https://github.com/moneyphp/money.git",
                "reference": "9682220995ffd396843be5b4ee1e5f2c2d6ecee2"
            },
            "dist": {
                "type": "zip",
                "url": "https://api.github.com/repos/moneyphp/money/zipball/9682220995ffd396843be5b4ee1e5f2c2d6ecee2",
                "reference": "9682220995ffd396843be5b4ee1e5f2c2d6ecee2",
=======
            "name": "league/oauth2-client",
            "version": "2.7.0",
            "source": {
                "type": "git",
                "url": "https://github.com/thephpleague/oauth2-client.git",
                "reference": "160d6274b03562ebeb55ed18399281d8118b76c8"
            },
            "dist": {
                "type": "zip",
                "url": "https://api.github.com/repos/thephpleague/oauth2-client/zipball/160d6274b03562ebeb55ed18399281d8118b76c8",
                "reference": "160d6274b03562ebeb55ed18399281d8118b76c8",
>>>>>>> a00a3e3a
                "shasum": ""
            },
            "require": {
                "ext-bcmath": "*",
                "ext-filter": "*",
                "ext-json": "*",
                "php": "~8.0.0 || ~8.1.0 || ~8.2.0"
            },
            "require-dev": {
                "cache/taggable-cache": "^1.1.0",
                "doctrine/coding-standard": "^9.0",
                "doctrine/instantiator": "^1.4.0",
                "ext-gmp": "*",
                "ext-intl": "*",
                "florianv/exchanger": "^2.6.3",
                "florianv/swap": "^4.3.0",
                "moneyphp/crypto-currencies": "^1.0.0",
                "moneyphp/iso-currencies": "^3.2.1",
                "php-http/message": "^1.11.0",
                "php-http/mock-client": "^1.4.1",
                "phpbench/phpbench": "^1.2.5",
                "phpspec/phpspec": "^7.3",
                "phpunit/phpunit": "^9.5.4",
                "psalm/plugin-phpunit": "^0.18.4",
                "psr/cache": "^1.0.1",
                "vimeo/psalm": "~5.3.0"
            },
            "suggest": {
                "ext-gmp": "Calculate without integer limits",
                "ext-intl": "Format Money objects with intl",
                "florianv/exchanger": "Exchange rates library for PHP",
                "florianv/swap": "Exchange rates library for PHP",
                "psr/cache-implementation": "Used for Currency caching"
            },
            "type": "library",
            "extra": {
                "branch-alias": {
                    "dev-master": "3.x-dev"
                }
            },
            "autoload": {
                "psr-4": {
                    "Money\\": "src/"
                }
            },
            "notification-url": "https://packagist.org/downloads/",
            "license": [
                "MIT"
            ],
            "authors": [
                {
                    "name": "Mathias Verraes",
                    "email": "mathias@verraes.net",
                    "homepage": "http://verraes.net"
                },
                {
                    "name": "Márk Sági-Kazár",
                    "email": "mark.sagikazar@gmail.com"
                },
                {
                    "name": "Frederik Bosch",
                    "email": "f.bosch@genkgo.nl"
                }
            ],
            "description": "PHP implementation of Fowler's Money pattern",
            "homepage": "http://moneyphp.org",
            "keywords": [
                "Value Object",
                "money",
                "vo"
            ],
            "support": {
<<<<<<< HEAD
                "issues": "https://github.com/moneyphp/money/issues",
                "source": "https://github.com/moneyphp/money/tree/v4.1.1"
            },
            "time": "2023-04-11T09:18:34+00:00"
        },
        {
            "name": "monolog/monolog",
            "version": "2.9.1",
            "source": {
                "type": "git",
                "url": "https://github.com/Seldaek/monolog.git",
                "reference": "f259e2b15fb95494c83f52d3caad003bbf5ffaa1"
            },
            "dist": {
                "type": "zip",
                "url": "https://api.github.com/repos/Seldaek/monolog/zipball/f259e2b15fb95494c83f52d3caad003bbf5ffaa1",
                "reference": "f259e2b15fb95494c83f52d3caad003bbf5ffaa1",
=======
                "issues": "https://github.com/thephpleague/oauth2-client/issues",
                "source": "https://github.com/thephpleague/oauth2-client/tree/2.7.0"
            },
            "time": "2023-04-16T18:19:15+00:00"
        },
        {
            "name": "mikehaertl/php-shellcommand",
            "version": "1.7.0",
            "source": {
                "type": "git",
                "url": "https://github.com/mikehaertl/php-shellcommand.git",
                "reference": "e79ea528be155ffdec6f3bf1a4a46307bb49e545"
            },
            "dist": {
                "type": "zip",
                "url": "https://api.github.com/repos/mikehaertl/php-shellcommand/zipball/e79ea528be155ffdec6f3bf1a4a46307bb49e545",
                "reference": "e79ea528be155ffdec6f3bf1a4a46307bb49e545",
>>>>>>> a00a3e3a
                "shasum": ""
            },
            "require": {
                "php": ">=7.2",
                "psr/log": "^1.0.1 || ^2.0 || ^3.0"
            },
            "provide": {
                "psr/log-implementation": "1.0.0 || 2.0.0 || 3.0.0"
            },
            "require-dev": {
                "aws/aws-sdk-php": "^2.4.9 || ^3.0",
                "doctrine/couchdb": "~1.0@dev",
                "elasticsearch/elasticsearch": "^7 || ^8",
                "ext-json": "*",
                "graylog2/gelf-php": "^1.4.2 || ^2@dev",
                "guzzlehttp/guzzle": "^7.4",
                "guzzlehttp/psr7": "^2.2",
                "mongodb/mongodb": "^1.8",
                "php-amqplib/php-amqplib": "~2.4 || ^3",
                "phpspec/prophecy": "^1.15",
                "phpstan/phpstan": "^0.12.91",
                "phpunit/phpunit": "^8.5.14",
                "predis/predis": "^1.1 || ^2.0",
                "rollbar/rollbar": "^1.3 || ^2 || ^3",
                "ruflin/elastica": "^7",
                "swiftmailer/swiftmailer": "^5.3|^6.0",
                "symfony/mailer": "^5.4 || ^6",
                "symfony/mime": "^5.4 || ^6"
            },
            "suggest": {
                "aws/aws-sdk-php": "Allow sending log messages to AWS services like DynamoDB",
                "doctrine/couchdb": "Allow sending log messages to a CouchDB server",
                "elasticsearch/elasticsearch": "Allow sending log messages to an Elasticsearch server via official client",
                "ext-amqp": "Allow sending log messages to an AMQP server (1.0+ required)",
                "ext-curl": "Required to send log messages using the IFTTTHandler, the LogglyHandler, the SendGridHandler, the SlackWebhookHandler or the TelegramBotHandler",
                "ext-mbstring": "Allow to work properly with unicode symbols",
                "ext-mongodb": "Allow sending log messages to a MongoDB server (via driver)",
                "ext-openssl": "Required to send log messages using SSL",
                "ext-sockets": "Allow sending log messages to a Syslog server (via UDP driver)",
                "graylog2/gelf-php": "Allow sending log messages to a GrayLog2 server",
                "mongodb/mongodb": "Allow sending log messages to a MongoDB server (via library)",
                "php-amqplib/php-amqplib": "Allow sending log messages to an AMQP server using php-amqplib",
                "rollbar/rollbar": "Allow sending log messages to Rollbar",
                "ruflin/elastica": "Allow sending log messages to an Elastic Search server"
            },
            "type": "library",
            "extra": {
                "branch-alias": {
                    "dev-main": "2.x-dev"
                }
            },
            "autoload": {
                "psr-4": {
                    "Monolog\\": "src/Monolog"
                }
            },
            "notification-url": "https://packagist.org/downloads/",
            "license": [
                "MIT"
            ],
            "authors": [
                {
                    "name": "Jordi Boggiano",
                    "email": "j.boggiano@seld.be",
                    "homepage": "https://seld.be"
                }
            ],
            "description": "Sends your logs to files, sockets, inboxes, databases and various web services",
            "homepage": "https://github.com/Seldaek/monolog",
            "keywords": [
                "log",
                "logging",
                "psr-3"
            ],
            "support": {
<<<<<<< HEAD
                "issues": "https://github.com/Seldaek/monolog/issues",
                "source": "https://github.com/Seldaek/monolog/tree/2.9.1"
            },
            "funding": [
                {
                    "url": "https://github.com/Seldaek",
                    "type": "github"
                },
                {
                    "url": "https://tidelift.com/funding/github/packagist/monolog/monolog",
                    "type": "tidelift"
                }
            ],
            "time": "2023-02-06T13:44:46+00:00"
=======
                "issues": "https://github.com/mikehaertl/php-shellcommand/issues",
                "source": "https://github.com/mikehaertl/php-shellcommand/tree/1.7.0"
            },
            "time": "2023-04-19T08:25:22+00:00"
>>>>>>> a00a3e3a
        },
        {
            "name": "paragonie/random_compat",
            "version": "v9.99.100",
            "source": {
                "type": "git",
                "url": "https://github.com/paragonie/random_compat.git",
                "reference": "996434e5492cb4c3edcb9168db6fbb1359ef965a"
            },
            "dist": {
                "type": "zip",
                "url": "https://api.github.com/repos/paragonie/random_compat/zipball/996434e5492cb4c3edcb9168db6fbb1359ef965a",
                "reference": "996434e5492cb4c3edcb9168db6fbb1359ef965a",
                "shasum": ""
            },
            "require": {
                "php": ">= 7"
            },
            "require-dev": {
                "phpunit/phpunit": "4.*|5.*",
                "vimeo/psalm": "^1"
            },
            "suggest": {
                "ext-libsodium": "Provides a modern crypto API that can be used to generate random bytes."
            },
            "type": "library",
            "notification-url": "https://packagist.org/downloads/",
            "license": [
                "MIT"
            ],
            "authors": [
                {
                    "name": "Paragon Initiative Enterprises",
                    "email": "security@paragonie.com",
                    "homepage": "https://paragonie.com"
                }
            ],
            "description": "PHP 5.x polyfill for random_bytes() and random_int() from PHP 7",
            "keywords": [
                "csprng",
                "polyfill",
                "pseudorandom",
                "random"
            ],
            "support": {
                "email": "info@paragonie.com",
                "issues": "https://github.com/paragonie/random_compat/issues",
                "source": "https://github.com/paragonie/random_compat"
            },
            "time": "2020-10-15T08:29:30+00:00"
        },
        {
            "name": "phpdocumentor/reflection-common",
            "version": "2.2.0",
            "source": {
                "type": "git",
                "url": "https://github.com/phpDocumentor/ReflectionCommon.git",
                "reference": "1d01c49d4ed62f25aa84a747ad35d5a16924662b"
            },
            "dist": {
                "type": "zip",
                "url": "https://api.github.com/repos/phpDocumentor/ReflectionCommon/zipball/1d01c49d4ed62f25aa84a747ad35d5a16924662b",
                "reference": "1d01c49d4ed62f25aa84a747ad35d5a16924662b",
                "shasum": ""
            },
            "require": {
                "php": "^7.2 || ^8.0"
            },
            "type": "library",
            "extra": {
                "branch-alias": {
                    "dev-2.x": "2.x-dev"
                }
            },
            "autoload": {
                "psr-4": {
                    "phpDocumentor\\Reflection\\": "src/"
                }
            },
            "notification-url": "https://packagist.org/downloads/",
            "license": [
                "MIT"
            ],
            "authors": [
                {
                    "name": "Jaap van Otterdijk",
                    "email": "opensource@ijaap.nl"
                }
            ],
            "description": "Common reflection classes used by phpdocumentor to reflect the code structure",
            "homepage": "http://www.phpdoc.org",
            "keywords": [
                "FQSEN",
                "phpDocumentor",
                "phpdoc",
                "reflection",
                "static analysis"
            ],
            "support": {
                "issues": "https://github.com/phpDocumentor/ReflectionCommon/issues",
                "source": "https://github.com/phpDocumentor/ReflectionCommon/tree/2.x"
            },
            "time": "2020-06-27T09:03:43+00:00"
        },
        {
            "name": "phpdocumentor/reflection-docblock",
            "version": "5.3.0",
            "source": {
                "type": "git",
                "url": "https://github.com/phpDocumentor/ReflectionDocBlock.git",
                "reference": "622548b623e81ca6d78b721c5e029f4ce664f170"
            },
            "dist": {
                "type": "zip",
                "url": "https://api.github.com/repos/phpDocumentor/ReflectionDocBlock/zipball/622548b623e81ca6d78b721c5e029f4ce664f170",
                "reference": "622548b623e81ca6d78b721c5e029f4ce664f170",
                "shasum": ""
            },
            "require": {
                "ext-filter": "*",
                "php": "^7.2 || ^8.0",
                "phpdocumentor/reflection-common": "^2.2",
                "phpdocumentor/type-resolver": "^1.3",
                "webmozart/assert": "^1.9.1"
            },
            "require-dev": {
                "mockery/mockery": "~1.3.2",
                "psalm/phar": "^4.8"
            },
            "type": "library",
            "extra": {
                "branch-alias": {
                    "dev-master": "5.x-dev"
                }
            },
            "autoload": {
                "psr-4": {
                    "phpDocumentor\\Reflection\\": "src"
                }
            },
            "notification-url": "https://packagist.org/downloads/",
            "license": [
                "MIT"
            ],
            "authors": [
                {
                    "name": "Mike van Riel",
                    "email": "me@mikevanriel.com"
                },
                {
                    "name": "Jaap van Otterdijk",
                    "email": "account@ijaap.nl"
                }
            ],
            "description": "With this component, a library can provide support for annotations via DocBlocks or otherwise retrieve information that is embedded in a DocBlock.",
            "support": {
                "issues": "https://github.com/phpDocumentor/ReflectionDocBlock/issues",
                "source": "https://github.com/phpDocumentor/ReflectionDocBlock/tree/5.3.0"
            },
            "time": "2021-10-19T17:43:47+00:00"
        },
        {
            "name": "phpdocumentor/type-resolver",
            "version": "1.7.1",
            "source": {
                "type": "git",
                "url": "https://github.com/phpDocumentor/TypeResolver.git",
                "reference": "dfc078e8af9c99210337325ff5aa152872c98714"
            },
            "dist": {
                "type": "zip",
                "url": "https://api.github.com/repos/phpDocumentor/TypeResolver/zipball/dfc078e8af9c99210337325ff5aa152872c98714",
                "reference": "dfc078e8af9c99210337325ff5aa152872c98714",
                "shasum": ""
            },
            "require": {
                "doctrine/deprecations": "^1.0",
                "php": "^7.4 || ^8.0",
                "phpdocumentor/reflection-common": "^2.0",
                "phpstan/phpdoc-parser": "^1.13"
            },
            "require-dev": {
                "ext-tokenizer": "*",
                "phpbench/phpbench": "^1.2",
                "phpstan/extension-installer": "^1.1",
                "phpstan/phpstan": "^1.8",
                "phpstan/phpstan-phpunit": "^1.1",
                "phpunit/phpunit": "^9.5",
                "rector/rector": "^0.13.9",
                "vimeo/psalm": "^4.25"
            },
            "type": "library",
            "extra": {
                "branch-alias": {
                    "dev-1.x": "1.x-dev"
                }
            },
            "autoload": {
                "psr-4": {
                    "phpDocumentor\\Reflection\\": "src"
                }
            },
            "notification-url": "https://packagist.org/downloads/",
            "license": [
                "MIT"
            ],
            "authors": [
                {
                    "name": "Mike van Riel",
                    "email": "me@mikevanriel.com"
                }
            ],
            "description": "A PSR-5 based resolver of Class names, Types and Structural Element Names",
            "support": {
                "issues": "https://github.com/phpDocumentor/TypeResolver/issues",
                "source": "https://github.com/phpDocumentor/TypeResolver/tree/1.7.1"
            },
            "time": "2023-03-27T19:02:04+00:00"
        },
        {
            "name": "phpstan/phpdoc-parser",
            "version": "1.18.1",
            "source": {
                "type": "git",
                "url": "https://github.com/phpstan/phpdoc-parser.git",
                "reference": "22dcdfd725ddf99583bfe398fc624ad6c5004a0f"
            },
            "dist": {
                "type": "zip",
                "url": "https://api.github.com/repos/phpstan/phpdoc-parser/zipball/22dcdfd725ddf99583bfe398fc624ad6c5004a0f",
                "reference": "22dcdfd725ddf99583bfe398fc624ad6c5004a0f",
                "shasum": ""
            },
            "require": {
                "php": "^7.2 || ^8.0"
            },
            "require-dev": {
                "php-parallel-lint/php-parallel-lint": "^1.2",
                "phpstan/extension-installer": "^1.0",
                "phpstan/phpstan": "^1.5",
                "phpstan/phpstan-phpunit": "^1.1",
                "phpstan/phpstan-strict-rules": "^1.0",
                "phpunit/phpunit": "^9.5",
                "symfony/process": "^5.2"
            },
            "type": "library",
            "autoload": {
                "psr-4": {
                    "PHPStan\\PhpDocParser\\": [
                        "src/"
                    ]
                }
            },
            "notification-url": "https://packagist.org/downloads/",
            "license": [
                "MIT"
            ],
            "description": "PHPDoc parser with support for nullable, intersection and generic types",
            "support": {
                "issues": "https://github.com/phpstan/phpdoc-parser/issues",
                "source": "https://github.com/phpstan/phpdoc-parser/tree/1.18.1"
            },
            "time": "2023-04-07T11:51:11+00:00"
        },
        {
            "name": "pixelandtonic/imagine",
            "version": "1.3.3.1",
            "source": {
                "type": "git",
                "url": "https://github.com/pixelandtonic/Imagine.git",
                "reference": "4d9bb596ff60504e37ccf9103c0bb705dba7fec6"
            },
            "dist": {
                "type": "zip",
                "url": "https://api.github.com/repos/pixelandtonic/Imagine/zipball/4d9bb596ff60504e37ccf9103c0bb705dba7fec6",
                "reference": "4d9bb596ff60504e37ccf9103c0bb705dba7fec6",
                "shasum": ""
            },
            "require": {
                "php": ">=5.5"
            },
            "require-dev": {
                "phpunit/phpunit": "^4.8 || ^5.7 || ^6.5 || ^7.5 || ^8.4 || ^9.3"
            },
            "suggest": {
                "ext-exif": "to read EXIF metadata",
                "ext-gd": "to use the GD implementation",
                "ext-gmagick": "to use the Gmagick implementation",
                "ext-imagick": "to use the Imagick implementation"
            },
            "type": "library",
            "extra": {
                "branch-alias": {
                    "dev-develop": "1.x-dev"
                }
            },
            "autoload": {
                "psr-4": {
                    "Imagine\\": "src/"
                }
            },
            "notification-url": "https://packagist.org/downloads/",
            "license": [
                "MIT"
            ],
            "authors": [
                {
                    "name": "Bulat Shakirzyanov",
                    "email": "mallluhuct@gmail.com",
                    "homepage": "http://avalanche123.com"
                }
            ],
            "description": "Image processing for PHP 5.3",
            "homepage": "http://imagine.readthedocs.org/",
            "keywords": [
                "drawing",
                "graphics",
                "image manipulation",
                "image processing"
            ],
            "support": {
                "source": "https://github.com/pixelandtonic/Imagine/tree/1.3.3.1"
            },
            "time": "2023-01-03T19:18:06+00:00"
        },
        {
            "name": "psr/container",
            "version": "2.0.2",
            "source": {
                "type": "git",
                "url": "https://github.com/php-fig/container.git",
                "reference": "c71ecc56dfe541dbd90c5360474fbc405f8d5963"
            },
            "dist": {
                "type": "zip",
                "url": "https://api.github.com/repos/php-fig/container/zipball/c71ecc56dfe541dbd90c5360474fbc405f8d5963",
                "reference": "c71ecc56dfe541dbd90c5360474fbc405f8d5963",
                "shasum": ""
            },
            "require": {
                "php": ">=7.4.0"
            },
            "type": "library",
            "extra": {
                "branch-alias": {
                    "dev-master": "2.0.x-dev"
                }
            },
            "autoload": {
                "psr-4": {
                    "Psr\\Container\\": "src/"
                }
            },
            "notification-url": "https://packagist.org/downloads/",
            "license": [
                "MIT"
            ],
            "authors": [
                {
                    "name": "PHP-FIG",
                    "homepage": "https://www.php-fig.org/"
                }
            ],
            "description": "Common Container Interface (PHP FIG PSR-11)",
            "homepage": "https://github.com/php-fig/container",
            "keywords": [
                "PSR-11",
                "container",
                "container-interface",
                "container-interop",
                "psr"
            ],
            "support": {
                "issues": "https://github.com/php-fig/container/issues",
                "source": "https://github.com/php-fig/container/tree/2.0.2"
            },
            "time": "2021-11-05T16:47:00+00:00"
        },
        {
            "name": "psr/event-dispatcher",
            "version": "1.0.0",
            "source": {
                "type": "git",
                "url": "https://github.com/php-fig/event-dispatcher.git",
                "reference": "dbefd12671e8a14ec7f180cab83036ed26714bb0"
            },
            "dist": {
                "type": "zip",
                "url": "https://api.github.com/repos/php-fig/event-dispatcher/zipball/dbefd12671e8a14ec7f180cab83036ed26714bb0",
                "reference": "dbefd12671e8a14ec7f180cab83036ed26714bb0",
                "shasum": ""
            },
            "require": {
                "php": ">=7.2.0"
            },
            "type": "library",
            "extra": {
                "branch-alias": {
                    "dev-master": "1.0.x-dev"
                }
            },
            "autoload": {
                "psr-4": {
                    "Psr\\EventDispatcher\\": "src/"
                }
            },
            "notification-url": "https://packagist.org/downloads/",
            "license": [
                "MIT"
            ],
            "authors": [
                {
                    "name": "PHP-FIG",
                    "homepage": "http://www.php-fig.org/"
                }
            ],
            "description": "Standard interfaces for event handling.",
            "keywords": [
                "events",
                "psr",
                "psr-14"
            ],
            "support": {
                "issues": "https://github.com/php-fig/event-dispatcher/issues",
                "source": "https://github.com/php-fig/event-dispatcher/tree/1.0.0"
            },
            "time": "2019-01-08T18:20:26+00:00"
        },
        {
            "name": "psr/http-client",
            "version": "1.0.2",
            "source": {
                "type": "git",
                "url": "https://github.com/php-fig/http-client.git",
                "reference": "0955afe48220520692d2d09f7ab7e0f93ffd6a31"
            },
            "dist": {
                "type": "zip",
                "url": "https://api.github.com/repos/php-fig/http-client/zipball/0955afe48220520692d2d09f7ab7e0f93ffd6a31",
                "reference": "0955afe48220520692d2d09f7ab7e0f93ffd6a31",
                "shasum": ""
            },
            "require": {
                "php": "^7.0 || ^8.0",
                "psr/http-message": "^1.0 || ^2.0"
            },
            "type": "library",
            "extra": {
                "branch-alias": {
                    "dev-master": "1.0.x-dev"
                }
            },
            "autoload": {
                "psr-4": {
                    "Psr\\Http\\Client\\": "src/"
                }
            },
            "notification-url": "https://packagist.org/downloads/",
            "license": [
                "MIT"
            ],
            "authors": [
                {
                    "name": "PHP-FIG",
                    "homepage": "https://www.php-fig.org/"
                }
            ],
            "description": "Common interface for HTTP clients",
            "homepage": "https://github.com/php-fig/http-client",
            "keywords": [
                "http",
                "http-client",
                "psr",
                "psr-18"
            ],
            "support": {
                "source": "https://github.com/php-fig/http-client/tree/1.0.2"
            },
            "time": "2023-04-10T20:12:12+00:00"
        },
        {
            "name": "psr/http-factory",
            "version": "1.0.2",
            "source": {
                "type": "git",
                "url": "https://github.com/php-fig/http-factory.git",
                "reference": "e616d01114759c4c489f93b099585439f795fe35"
            },
            "dist": {
                "type": "zip",
                "url": "https://api.github.com/repos/php-fig/http-factory/zipball/e616d01114759c4c489f93b099585439f795fe35",
                "reference": "e616d01114759c4c489f93b099585439f795fe35",
                "shasum": ""
            },
            "require": {
                "php": ">=7.0.0",
                "psr/http-message": "^1.0 || ^2.0"
            },
            "type": "library",
            "extra": {
                "branch-alias": {
                    "dev-master": "1.0.x-dev"
                }
            },
            "autoload": {
                "psr-4": {
                    "Psr\\Http\\Message\\": "src/"
                }
            },
            "notification-url": "https://packagist.org/downloads/",
            "license": [
                "MIT"
            ],
            "authors": [
                {
                    "name": "PHP-FIG",
                    "homepage": "https://www.php-fig.org/"
                }
            ],
            "description": "Common interfaces for PSR-7 HTTP message factories",
            "keywords": [
                "factory",
                "http",
                "message",
                "psr",
                "psr-17",
                "psr-7",
                "request",
                "response"
            ],
            "support": {
                "source": "https://github.com/php-fig/http-factory/tree/1.0.2"
            },
            "time": "2023-04-10T20:10:41+00:00"
        },
        {
            "name": "psr/http-message",
<<<<<<< HEAD
            "version": "1.1",
            "source": {
                "type": "git",
                "url": "https://github.com/php-fig/http-message.git",
                "reference": "cb6ce4845ce34a8ad9e68117c10ee90a29919eba"
            },
            "dist": {
                "type": "zip",
                "url": "https://api.github.com/repos/php-fig/http-message/zipball/cb6ce4845ce34a8ad9e68117c10ee90a29919eba",
                "reference": "cb6ce4845ce34a8ad9e68117c10ee90a29919eba",
=======
            "version": "2.0",
            "source": {
                "type": "git",
                "url": "https://github.com/php-fig/http-message.git",
                "reference": "402d35bcb92c70c026d1a6a9883f06b2ead23d71"
            },
            "dist": {
                "type": "zip",
                "url": "https://api.github.com/repos/php-fig/http-message/zipball/402d35bcb92c70c026d1a6a9883f06b2ead23d71",
                "reference": "402d35bcb92c70c026d1a6a9883f06b2ead23d71",
>>>>>>> a00a3e3a
                "shasum": ""
            },
            "require": {
                "php": "^7.2 || ^8.0"
            },
            "type": "library",
            "extra": {
                "branch-alias": {
<<<<<<< HEAD
                    "dev-master": "1.1.x-dev"
=======
                    "dev-master": "2.0.x-dev"
>>>>>>> a00a3e3a
                }
            },
            "autoload": {
                "psr-4": {
                    "Psr\\Http\\Message\\": "src/"
                }
            },
            "notification-url": "https://packagist.org/downloads/",
            "license": [
                "MIT"
            ],
            "authors": [
                {
                    "name": "PHP-FIG",
                    "homepage": "https://www.php-fig.org/"
                }
            ],
            "description": "Common interface for HTTP messages",
            "homepage": "https://github.com/php-fig/http-message",
            "keywords": [
                "http",
                "http-message",
                "psr",
                "psr-7",
                "request",
                "response"
            ],
            "support": {
<<<<<<< HEAD
                "source": "https://github.com/php-fig/http-message/tree/1.1"
            },
            "time": "2023-04-04T09:50:52+00:00"
=======
                "source": "https://github.com/php-fig/http-message/tree/2.0"
            },
            "time": "2023-04-04T09:54:51+00:00"
>>>>>>> a00a3e3a
        },
        {
            "name": "psr/log",
            "version": "1.1.4",
            "source": {
                "type": "git",
                "url": "https://github.com/php-fig/log.git",
                "reference": "d49695b909c3b7628b6289db5479a1c204601f11"
            },
            "dist": {
                "type": "zip",
                "url": "https://api.github.com/repos/php-fig/log/zipball/d49695b909c3b7628b6289db5479a1c204601f11",
                "reference": "d49695b909c3b7628b6289db5479a1c204601f11",
                "shasum": ""
            },
            "require": {
                "php": ">=5.3.0"
            },
            "type": "library",
            "extra": {
                "branch-alias": {
                    "dev-master": "1.1.x-dev"
                }
            },
            "autoload": {
                "psr-4": {
                    "Psr\\Log\\": "Psr/Log/"
                }
            },
            "notification-url": "https://packagist.org/downloads/",
            "license": [
                "MIT"
            ],
            "authors": [
                {
                    "name": "PHP-FIG",
                    "homepage": "https://www.php-fig.org/"
                }
            ],
            "description": "Common interface for logging libraries",
            "homepage": "https://github.com/php-fig/log",
            "keywords": [
                "log",
                "psr",
                "psr-3"
            ],
            "support": {
                "source": "https://github.com/php-fig/log/tree/1.1.4"
            },
            "time": "2021-05-03T11:20:27+00:00"
        },
        {
            "name": "psr/simple-cache",
            "version": "3.0.0",
            "source": {
                "type": "git",
                "url": "https://github.com/php-fig/simple-cache.git",
                "reference": "764e0b3939f5ca87cb904f570ef9be2d78a07865"
            },
            "dist": {
                "type": "zip",
                "url": "https://api.github.com/repos/php-fig/simple-cache/zipball/764e0b3939f5ca87cb904f570ef9be2d78a07865",
                "reference": "764e0b3939f5ca87cb904f570ef9be2d78a07865",
                "shasum": ""
            },
            "require": {
                "php": ">=8.0.0"
            },
            "type": "library",
            "extra": {
                "branch-alias": {
                    "dev-master": "3.0.x-dev"
                }
            },
            "autoload": {
                "psr-4": {
                    "Psr\\SimpleCache\\": "src/"
                }
            },
            "notification-url": "https://packagist.org/downloads/",
            "license": [
                "MIT"
            ],
            "authors": [
                {
                    "name": "PHP-FIG",
                    "homepage": "https://www.php-fig.org/"
                }
            ],
            "description": "Common interfaces for simple caching",
            "keywords": [
                "cache",
                "caching",
                "psr",
                "psr-16",
                "simple-cache"
            ],
            "support": {
                "source": "https://github.com/php-fig/simple-cache/tree/3.0.0"
            },
            "time": "2021-10-29T13:26:27+00:00"
        },
        {
            "name": "ralouphie/getallheaders",
            "version": "3.0.3",
            "source": {
                "type": "git",
                "url": "https://github.com/ralouphie/getallheaders.git",
                "reference": "120b605dfeb996808c31b6477290a714d356e822"
            },
            "dist": {
                "type": "zip",
                "url": "https://api.github.com/repos/ralouphie/getallheaders/zipball/120b605dfeb996808c31b6477290a714d356e822",
                "reference": "120b605dfeb996808c31b6477290a714d356e822",
                "shasum": ""
            },
            "require": {
                "php": ">=5.6"
            },
            "require-dev": {
                "php-coveralls/php-coveralls": "^2.1",
                "phpunit/phpunit": "^5 || ^6.5"
            },
            "type": "library",
            "autoload": {
                "files": [
                    "src/getallheaders.php"
                ]
            },
            "notification-url": "https://packagist.org/downloads/",
            "license": [
                "MIT"
            ],
            "authors": [
                {
                    "name": "Ralph Khattar",
                    "email": "ralph.khattar@gmail.com"
                }
            ],
            "description": "A polyfill for getallheaders.",
            "support": {
                "issues": "https://github.com/ralouphie/getallheaders/issues",
                "source": "https://github.com/ralouphie/getallheaders/tree/develop"
            },
            "time": "2019-03-08T08:55:37+00:00"
        },
        {
            "name": "react/promise",
            "version": "v2.9.0",
            "source": {
                "type": "git",
                "url": "https://github.com/reactphp/promise.git",
                "reference": "234f8fd1023c9158e2314fa9d7d0e6a83db42910"
            },
            "dist": {
                "type": "zip",
                "url": "https://api.github.com/repos/reactphp/promise/zipball/234f8fd1023c9158e2314fa9d7d0e6a83db42910",
                "reference": "234f8fd1023c9158e2314fa9d7d0e6a83db42910",
                "shasum": ""
            },
            "require": {
                "php": ">=5.4.0"
            },
            "require-dev": {
                "phpunit/phpunit": "^9.3 || ^5.7 || ^4.8.36"
            },
            "type": "library",
            "autoload": {
                "files": [
                    "src/functions_include.php"
                ],
                "psr-4": {
                    "React\\Promise\\": "src/"
                }
            },
            "notification-url": "https://packagist.org/downloads/",
            "license": [
                "MIT"
            ],
            "authors": [
                {
                    "name": "Jan Sorgalla",
                    "email": "jsorgalla@gmail.com",
                    "homepage": "https://sorgalla.com/"
                },
                {
                    "name": "Christian Lück",
                    "email": "christian@clue.engineering",
                    "homepage": "https://clue.engineering/"
                },
                {
                    "name": "Cees-Jan Kiewiet",
                    "email": "reactphp@ceesjankiewiet.nl",
                    "homepage": "https://wyrihaximus.net/"
                },
                {
                    "name": "Chris Boden",
                    "email": "cboden@gmail.com",
                    "homepage": "https://cboden.dev/"
                }
            ],
            "description": "A lightweight implementation of CommonJS Promises/A for PHP",
            "keywords": [
                "promise",
                "promises"
            ],
            "support": {
                "issues": "https://github.com/reactphp/promise/issues",
                "source": "https://github.com/reactphp/promise/tree/v2.9.0"
            },
            "funding": [
                {
                    "url": "https://github.com/WyriHaximus",
                    "type": "github"
                },
                {
                    "url": "https://github.com/clue",
                    "type": "github"
                }
            ],
            "time": "2022-02-11T10:27:51+00:00"
        },
        {
            "name": "samdark/yii2-psr-log-target",
            "version": "1.1.3",
            "source": {
                "type": "git",
                "url": "https://github.com/samdark/yii2-psr-log-target.git",
                "reference": "ccb29ecb7140c4eb81c3dfad38f61b21a9c1ed30"
            },
            "dist": {
                "type": "zip",
                "url": "https://api.github.com/repos/samdark/yii2-psr-log-target/zipball/ccb29ecb7140c4eb81c3dfad38f61b21a9c1ed30",
                "reference": "ccb29ecb7140c4eb81c3dfad38f61b21a9c1ed30",
                "shasum": ""
            },
            "require": {
                "psr/log": "~1.0.2|~1.1.0",
                "yiisoft/yii2": "~2.0.0"
            },
            "require-dev": {
                "phpunit/phpunit": "~4.4"
            },
            "type": "yii2-extension",
            "autoload": {
                "psr-4": {
                    "samdark\\log\\": "src",
                    "samdark\\log\\tests\\": "tests"
                }
            },
            "notification-url": "https://packagist.org/downloads/",
            "license": [
                "BSD-3-Clause"
            ],
            "authors": [
                {
                    "name": "Alexander Makarov",
                    "email": "sam@rmcreative.ru"
                }
            ],
            "description": "Yii 2 log target which uses PSR-3 compatible logger",
            "homepage": "https://github.com/samdark/yii2-psr-log-target",
            "keywords": [
                "extension",
                "log",
                "psr-3",
                "yii"
            ],
            "support": {
                "issues": "https://github.com/samdark/yii2-psr-log-target/issues",
                "source": "https://github.com/samdark/yii2-psr-log-target"
            },
            "funding": [
                {
                    "url": "https://github.com/samdark",
                    "type": "github"
                },
                {
                    "url": "https://www.patreon.com/samdark",
                    "type": "patreon"
                }
            ],
            "time": "2020-07-16T12:34:01+00:00"
        },
        {
            "name": "seld/cli-prompt",
            "version": "1.0.4",
            "source": {
                "type": "git",
                "url": "https://github.com/Seldaek/cli-prompt.git",
                "reference": "b8dfcf02094b8c03b40322c229493bb2884423c5"
            },
            "dist": {
                "type": "zip",
                "url": "https://api.github.com/repos/Seldaek/cli-prompt/zipball/b8dfcf02094b8c03b40322c229493bb2884423c5",
                "reference": "b8dfcf02094b8c03b40322c229493bb2884423c5",
                "shasum": ""
            },
            "require": {
                "php": ">=5.3"
            },
            "require-dev": {
                "phpstan/phpstan": "^0.12.63"
            },
            "type": "library",
            "extra": {
                "branch-alias": {
                    "dev-master": "1.x-dev"
                }
            },
            "autoload": {
                "psr-4": {
                    "Seld\\CliPrompt\\": "src/"
                }
            },
            "notification-url": "https://packagist.org/downloads/",
            "license": [
                "MIT"
            ],
            "authors": [
                {
                    "name": "Jordi Boggiano",
                    "email": "j.boggiano@seld.be"
                }
            ],
            "description": "Allows you to prompt for user input on the command line, and optionally hide the characters they type",
            "keywords": [
                "cli",
                "console",
                "hidden",
                "input",
                "prompt"
            ],
            "support": {
                "issues": "https://github.com/Seldaek/cli-prompt/issues",
                "source": "https://github.com/Seldaek/cli-prompt/tree/1.0.4"
            },
            "time": "2020-12-15T21:32:01+00:00"
        },
        {
            "name": "seld/jsonlint",
            "version": "1.9.0",
            "source": {
                "type": "git",
                "url": "https://github.com/Seldaek/jsonlint.git",
                "reference": "4211420d25eba80712bff236a98960ef68b866b7"
            },
            "dist": {
                "type": "zip",
                "url": "https://api.github.com/repos/Seldaek/jsonlint/zipball/4211420d25eba80712bff236a98960ef68b866b7",
                "reference": "4211420d25eba80712bff236a98960ef68b866b7",
                "shasum": ""
            },
            "require": {
                "php": "^5.3 || ^7.0 || ^8.0"
            },
            "require-dev": {
                "phpstan/phpstan": "^1.5",
                "phpunit/phpunit": "^4.8.35 || ^5.7 || ^6.0 || ^8.5.13"
            },
            "bin": [
                "bin/jsonlint"
            ],
            "type": "library",
            "autoload": {
                "psr-4": {
                    "Seld\\JsonLint\\": "src/Seld/JsonLint/"
                }
            },
            "notification-url": "https://packagist.org/downloads/",
            "license": [
                "MIT"
            ],
            "authors": [
                {
                    "name": "Jordi Boggiano",
                    "email": "j.boggiano@seld.be",
                    "homepage": "http://seld.be"
                }
            ],
            "description": "JSON Linter",
            "keywords": [
                "json",
                "linter",
                "parser",
                "validator"
            ],
            "support": {
                "issues": "https://github.com/Seldaek/jsonlint/issues",
                "source": "https://github.com/Seldaek/jsonlint/tree/1.9.0"
            },
            "funding": [
                {
                    "url": "https://github.com/Seldaek",
                    "type": "github"
                },
                {
                    "url": "https://tidelift.com/funding/github/packagist/seld/jsonlint",
                    "type": "tidelift"
                }
            ],
            "time": "2022-04-01T13:37:23+00:00"
        },
        {
            "name": "seld/phar-utils",
            "version": "1.2.1",
            "source": {
                "type": "git",
                "url": "https://github.com/Seldaek/phar-utils.git",
                "reference": "ea2f4014f163c1be4c601b9b7bd6af81ba8d701c"
            },
            "dist": {
                "type": "zip",
                "url": "https://api.github.com/repos/Seldaek/phar-utils/zipball/ea2f4014f163c1be4c601b9b7bd6af81ba8d701c",
                "reference": "ea2f4014f163c1be4c601b9b7bd6af81ba8d701c",
                "shasum": ""
            },
            "require": {
                "php": ">=5.3"
            },
            "type": "library",
            "extra": {
                "branch-alias": {
                    "dev-master": "1.x-dev"
                }
            },
            "autoload": {
                "psr-4": {
                    "Seld\\PharUtils\\": "src/"
                }
            },
            "notification-url": "https://packagist.org/downloads/",
            "license": [
                "MIT"
            ],
            "authors": [
                {
                    "name": "Jordi Boggiano",
                    "email": "j.boggiano@seld.be"
                }
            ],
            "description": "PHAR file format utilities, for when PHP phars you up",
            "keywords": [
                "phar"
            ],
            "support": {
                "issues": "https://github.com/Seldaek/phar-utils/issues",
                "source": "https://github.com/Seldaek/phar-utils/tree/1.2.1"
            },
            "time": "2022-08-31T10:31:18+00:00"
        },
        {
            "name": "symfony/console",
            "version": "v5.4.22",
            "source": {
                "type": "git",
                "url": "https://github.com/symfony/console.git",
                "reference": "3cd51fd2e6c461ca678f84d419461281bd87a0a8"
            },
            "dist": {
                "type": "zip",
                "url": "https://api.github.com/repos/symfony/console/zipball/3cd51fd2e6c461ca678f84d419461281bd87a0a8",
                "reference": "3cd51fd2e6c461ca678f84d419461281bd87a0a8",
                "shasum": ""
            },
            "require": {
                "php": ">=7.2.5",
                "symfony/deprecation-contracts": "^2.1|^3",
                "symfony/polyfill-mbstring": "~1.0",
                "symfony/polyfill-php73": "^1.9",
                "symfony/polyfill-php80": "^1.16",
                "symfony/service-contracts": "^1.1|^2|^3",
                "symfony/string": "^5.1|^6.0"
            },
            "conflict": {
                "psr/log": ">=3",
                "symfony/dependency-injection": "<4.4",
                "symfony/dotenv": "<5.1",
                "symfony/event-dispatcher": "<4.4",
                "symfony/lock": "<4.4",
                "symfony/process": "<4.4"
            },
            "provide": {
                "psr/log-implementation": "1.0|2.0"
            },
            "require-dev": {
                "psr/log": "^1|^2",
                "symfony/config": "^4.4|^5.0|^6.0",
                "symfony/dependency-injection": "^4.4|^5.0|^6.0",
                "symfony/event-dispatcher": "^4.4|^5.0|^6.0",
                "symfony/lock": "^4.4|^5.0|^6.0",
                "symfony/process": "^4.4|^5.0|^6.0",
                "symfony/var-dumper": "^4.4|^5.0|^6.0"
            },
            "suggest": {
                "psr/log": "For using the console logger",
                "symfony/event-dispatcher": "",
                "symfony/lock": "",
                "symfony/process": ""
            },
            "type": "library",
            "autoload": {
                "psr-4": {
                    "Symfony\\Component\\Console\\": ""
                },
                "exclude-from-classmap": [
                    "/Tests/"
                ]
            },
            "notification-url": "https://packagist.org/downloads/",
            "license": [
                "MIT"
            ],
            "authors": [
                {
                    "name": "Fabien Potencier",
                    "email": "fabien@symfony.com"
                },
                {
                    "name": "Symfony Community",
                    "homepage": "https://symfony.com/contributors"
                }
            ],
            "description": "Eases the creation of beautiful and testable command line interfaces",
            "homepage": "https://symfony.com",
            "keywords": [
                "cli",
                "command-line",
                "console",
                "terminal"
            ],
            "support": {
                "source": "https://github.com/symfony/console/tree/v5.4.22"
            },
            "funding": [
                {
                    "url": "https://symfony.com/sponsor",
                    "type": "custom"
                },
                {
                    "url": "https://github.com/fabpot",
                    "type": "github"
                },
                {
                    "url": "https://tidelift.com/funding/github/packagist/symfony/symfony",
                    "type": "tidelift"
                }
            ],
            "time": "2023-03-25T09:27:28+00:00"
        },
        {
            "name": "symfony/deprecation-contracts",
            "version": "v3.0.2",
            "source": {
                "type": "git",
                "url": "https://github.com/symfony/deprecation-contracts.git",
                "reference": "26954b3d62a6c5fd0ea8a2a00c0353a14978d05c"
            },
            "dist": {
                "type": "zip",
                "url": "https://api.github.com/repos/symfony/deprecation-contracts/zipball/26954b3d62a6c5fd0ea8a2a00c0353a14978d05c",
                "reference": "26954b3d62a6c5fd0ea8a2a00c0353a14978d05c",
                "shasum": ""
            },
            "require": {
                "php": ">=8.0.2"
            },
            "type": "library",
            "extra": {
                "branch-alias": {
                    "dev-main": "3.0-dev"
                },
                "thanks": {
                    "name": "symfony/contracts",
                    "url": "https://github.com/symfony/contracts"
                }
            },
            "autoload": {
                "files": [
                    "function.php"
                ]
            },
            "notification-url": "https://packagist.org/downloads/",
            "license": [
                "MIT"
            ],
            "authors": [
                {
                    "name": "Nicolas Grekas",
                    "email": "p@tchwork.com"
                },
                {
                    "name": "Symfony Community",
                    "homepage": "https://symfony.com/contributors"
                }
            ],
            "description": "A generic function and convention to trigger deprecation notices",
            "homepage": "https://symfony.com",
            "support": {
                "source": "https://github.com/symfony/deprecation-contracts/tree/v3.0.2"
            },
            "funding": [
                {
                    "url": "https://symfony.com/sponsor",
                    "type": "custom"
                },
                {
                    "url": "https://github.com/fabpot",
                    "type": "github"
                },
                {
                    "url": "https://tidelift.com/funding/github/packagist/symfony/symfony",
                    "type": "tidelift"
                }
            ],
            "time": "2022-01-02T09:55:41+00:00"
        },
        {
            "name": "symfony/event-dispatcher",
            "version": "v5.4.22",
            "source": {
                "type": "git",
                "url": "https://github.com/symfony/event-dispatcher.git",
                "reference": "1df20e45d56da29a4b1d8259dd6e950acbf1b13f"
            },
            "dist": {
                "type": "zip",
                "url": "https://api.github.com/repos/symfony/event-dispatcher/zipball/1df20e45d56da29a4b1d8259dd6e950acbf1b13f",
                "reference": "1df20e45d56da29a4b1d8259dd6e950acbf1b13f",
                "shasum": ""
            },
            "require": {
                "php": ">=7.2.5",
                "symfony/deprecation-contracts": "^2.1|^3",
                "symfony/event-dispatcher-contracts": "^2|^3",
                "symfony/polyfill-php80": "^1.16"
            },
            "conflict": {
                "symfony/dependency-injection": "<4.4"
            },
            "provide": {
                "psr/event-dispatcher-implementation": "1.0",
                "symfony/event-dispatcher-implementation": "2.0"
            },
            "require-dev": {
                "psr/log": "^1|^2|^3",
                "symfony/config": "^4.4|^5.0|^6.0",
                "symfony/dependency-injection": "^4.4|^5.0|^6.0",
                "symfony/error-handler": "^4.4|^5.0|^6.0",
                "symfony/expression-language": "^4.4|^5.0|^6.0",
                "symfony/http-foundation": "^4.4|^5.0|^6.0",
                "symfony/service-contracts": "^1.1|^2|^3",
                "symfony/stopwatch": "^4.4|^5.0|^6.0"
            },
            "suggest": {
                "symfony/dependency-injection": "",
                "symfony/http-kernel": ""
            },
            "type": "library",
            "autoload": {
                "psr-4": {
                    "Symfony\\Component\\EventDispatcher\\": ""
                },
                "exclude-from-classmap": [
                    "/Tests/"
                ]
            },
            "notification-url": "https://packagist.org/downloads/",
            "license": [
                "MIT"
            ],
            "authors": [
                {
                    "name": "Fabien Potencier",
                    "email": "fabien@symfony.com"
                },
                {
                    "name": "Symfony Community",
                    "homepage": "https://symfony.com/contributors"
                }
            ],
            "description": "Provides tools that allow your application components to communicate with each other by dispatching events and listening to them",
            "homepage": "https://symfony.com",
            "support": {
                "source": "https://github.com/symfony/event-dispatcher/tree/v5.4.22"
            },
            "funding": [
                {
                    "url": "https://symfony.com/sponsor",
                    "type": "custom"
                },
                {
                    "url": "https://github.com/fabpot",
                    "type": "github"
                },
                {
                    "url": "https://tidelift.com/funding/github/packagist/symfony/symfony",
                    "type": "tidelift"
                }
            ],
            "time": "2023-03-17T11:31:58+00:00"
        },
        {
            "name": "symfony/event-dispatcher-contracts",
            "version": "v3.0.2",
            "source": {
                "type": "git",
                "url": "https://github.com/symfony/event-dispatcher-contracts.git",
                "reference": "7bc61cc2db649b4637d331240c5346dcc7708051"
            },
            "dist": {
                "type": "zip",
                "url": "https://api.github.com/repos/symfony/event-dispatcher-contracts/zipball/7bc61cc2db649b4637d331240c5346dcc7708051",
                "reference": "7bc61cc2db649b4637d331240c5346dcc7708051",
                "shasum": ""
            },
            "require": {
                "php": ">=8.0.2",
                "psr/event-dispatcher": "^1"
            },
            "suggest": {
                "symfony/event-dispatcher-implementation": ""
            },
            "type": "library",
            "extra": {
                "branch-alias": {
                    "dev-main": "3.0-dev"
                },
                "thanks": {
                    "name": "symfony/contracts",
                    "url": "https://github.com/symfony/contracts"
                }
            },
            "autoload": {
                "psr-4": {
                    "Symfony\\Contracts\\EventDispatcher\\": ""
                }
            },
            "notification-url": "https://packagist.org/downloads/",
            "license": [
                "MIT"
            ],
            "authors": [
                {
                    "name": "Nicolas Grekas",
                    "email": "p@tchwork.com"
                },
                {
                    "name": "Symfony Community",
                    "homepage": "https://symfony.com/contributors"
                }
            ],
            "description": "Generic abstractions related to dispatching event",
            "homepage": "https://symfony.com",
            "keywords": [
                "abstractions",
                "contracts",
                "decoupling",
                "interfaces",
                "interoperability",
                "standards"
            ],
            "support": {
                "source": "https://github.com/symfony/event-dispatcher-contracts/tree/v3.0.2"
            },
            "funding": [
                {
                    "url": "https://symfony.com/sponsor",
                    "type": "custom"
                },
                {
                    "url": "https://github.com/fabpot",
                    "type": "github"
                },
                {
                    "url": "https://tidelift.com/funding/github/packagist/symfony/symfony",
                    "type": "tidelift"
                }
            ],
            "time": "2022-01-02T09:55:41+00:00"
        },
        {
            "name": "symfony/filesystem",
            "version": "v6.0.19",
            "source": {
                "type": "git",
                "url": "https://github.com/symfony/filesystem.git",
                "reference": "3d49eec03fda1f0fc19b7349fbbe55ebc1004214"
            },
            "dist": {
                "type": "zip",
                "url": "https://api.github.com/repos/symfony/filesystem/zipball/3d49eec03fda1f0fc19b7349fbbe55ebc1004214",
                "reference": "3d49eec03fda1f0fc19b7349fbbe55ebc1004214",
                "shasum": ""
            },
            "require": {
                "php": ">=8.0.2",
                "symfony/polyfill-ctype": "~1.8",
                "symfony/polyfill-mbstring": "~1.8"
            },
            "type": "library",
            "autoload": {
                "psr-4": {
                    "Symfony\\Component\\Filesystem\\": ""
                },
                "exclude-from-classmap": [
                    "/Tests/"
                ]
            },
            "notification-url": "https://packagist.org/downloads/",
            "license": [
                "MIT"
            ],
            "authors": [
                {
                    "name": "Fabien Potencier",
                    "email": "fabien@symfony.com"
                },
                {
                    "name": "Symfony Community",
                    "homepage": "https://symfony.com/contributors"
                }
            ],
            "description": "Provides basic utilities for the filesystem",
            "homepage": "https://symfony.com",
            "support": {
                "source": "https://github.com/symfony/filesystem/tree/v6.0.19"
            },
            "funding": [
                {
                    "url": "https://symfony.com/sponsor",
                    "type": "custom"
                },
                {
                    "url": "https://github.com/fabpot",
                    "type": "github"
                },
                {
                    "url": "https://tidelift.com/funding/github/packagist/symfony/symfony",
                    "type": "tidelift"
                }
            ],
            "time": "2023-01-20T17:44:14+00:00"
        },
        {
            "name": "symfony/finder",
            "version": "v5.4.21",
            "source": {
                "type": "git",
                "url": "https://github.com/symfony/finder.git",
                "reference": "078e9a5e1871fcfe6a5ce421b539344c21afef19"
            },
            "dist": {
                "type": "zip",
                "url": "https://api.github.com/repos/symfony/finder/zipball/078e9a5e1871fcfe6a5ce421b539344c21afef19",
                "reference": "078e9a5e1871fcfe6a5ce421b539344c21afef19",
                "shasum": ""
            },
            "require": {
                "php": ">=7.2.5",
                "symfony/deprecation-contracts": "^2.1|^3",
                "symfony/polyfill-php80": "^1.16"
            },
            "type": "library",
            "autoload": {
                "psr-4": {
                    "Symfony\\Component\\Finder\\": ""
                },
                "exclude-from-classmap": [
                    "/Tests/"
                ]
            },
            "notification-url": "https://packagist.org/downloads/",
            "license": [
                "MIT"
            ],
            "authors": [
                {
                    "name": "Fabien Potencier",
                    "email": "fabien@symfony.com"
                },
                {
                    "name": "Symfony Community",
                    "homepage": "https://symfony.com/contributors"
                }
            ],
            "description": "Finds files and directories via an intuitive fluent interface",
            "homepage": "https://symfony.com",
            "support": {
                "source": "https://github.com/symfony/finder/tree/v5.4.21"
            },
            "funding": [
                {
                    "url": "https://symfony.com/sponsor",
                    "type": "custom"
                },
                {
                    "url": "https://github.com/fabpot",
                    "type": "github"
                },
                {
                    "url": "https://tidelift.com/funding/github/packagist/symfony/symfony",
                    "type": "tidelift"
                }
            ],
            "time": "2023-02-16T09:33:00+00:00"
        },
        {
<<<<<<< HEAD
            "name": "symfony/http-client",
            "version": "v6.0.20",
            "source": {
                "type": "git",
                "url": "https://github.com/symfony/http-client.git",
                "reference": "541c04560da1875f62c963c3aab6ea12a7314e11"
            },
            "dist": {
                "type": "zip",
                "url": "https://api.github.com/repos/symfony/http-client/zipball/541c04560da1875f62c963c3aab6ea12a7314e11",
                "reference": "541c04560da1875f62c963c3aab6ea12a7314e11",
=======
            "name": "symfony/console",
            "version": "v5.4.22",
            "source": {
                "type": "git",
                "url": "https://github.com/symfony/console.git",
                "reference": "3cd51fd2e6c461ca678f84d419461281bd87a0a8"
            },
            "dist": {
                "type": "zip",
                "url": "https://api.github.com/repos/symfony/console/zipball/3cd51fd2e6c461ca678f84d419461281bd87a0a8",
                "reference": "3cd51fd2e6c461ca678f84d419461281bd87a0a8",
>>>>>>> a00a3e3a
                "shasum": ""
            },
            "require": {
                "php": ">=8.0.2",
                "psr/log": "^1|^2|^3",
                "symfony/http-client-contracts": "^3",
                "symfony/service-contracts": "^1.0|^2|^3"
            },
            "provide": {
                "php-http/async-client-implementation": "*",
                "php-http/client-implementation": "*",
                "psr/http-client-implementation": "1.0",
                "symfony/http-client-implementation": "3.0"
            },
            "require-dev": {
                "amphp/amp": "^2.5",
                "amphp/http-client": "^4.2.1",
                "amphp/http-tunnel": "^1.0",
                "amphp/socket": "^1.1",
                "guzzlehttp/promises": "^1.4",
                "nyholm/psr7": "^1.0",
                "php-http/httplug": "^1.0|^2.0",
                "psr/http-client": "^1.0",
                "symfony/dependency-injection": "^5.4|^6.0",
                "symfony/http-kernel": "^5.4|^6.0",
                "symfony/process": "^5.4|^6.0",
                "symfony/stopwatch": "^5.4|^6.0"
            },
            "type": "library",
            "autoload": {
                "psr-4": {
                    "Symfony\\Component\\HttpClient\\": ""
                },
                "exclude-from-classmap": [
                    "/Tests/"
                ]
            },
            "notification-url": "https://packagist.org/downloads/",
            "license": [
                "MIT"
            ],
            "authors": [
                {
                    "name": "Nicolas Grekas",
                    "email": "p@tchwork.com"
                },
                {
                    "name": "Symfony Community",
                    "homepage": "https://symfony.com/contributors"
                }
            ],
            "description": "Provides powerful methods to fetch HTTP resources synchronously or asynchronously",
            "homepage": "https://symfony.com",
<<<<<<< HEAD
            "support": {
                "source": "https://github.com/symfony/http-client/tree/v6.0.20"
=======
            "keywords": [
                "cli",
                "command-line",
                "console",
                "terminal"
            ],
            "support": {
                "source": "https://github.com/symfony/console/tree/v5.4.22"
>>>>>>> a00a3e3a
            },
            "funding": [
                {
                    "url": "https://symfony.com/sponsor",
                    "type": "custom"
                },
                {
                    "url": "https://github.com/fabpot",
                    "type": "github"
                },
                {
                    "url": "https://tidelift.com/funding/github/packagist/symfony/symfony",
                    "type": "tidelift"
                }
            ],
<<<<<<< HEAD
            "time": "2023-01-30T15:41:07+00:00"
=======
            "time": "2023-03-25T09:27:28+00:00"
>>>>>>> a00a3e3a
        },
        {
            "name": "symfony/http-client-contracts",
            "version": "v3.0.2",
            "source": {
                "type": "git",
                "url": "https://github.com/symfony/http-client-contracts.git",
                "reference": "4184b9b63af1edaf35b6a7974c6f1f9f33294129"
            },
            "dist": {
                "type": "zip",
                "url": "https://api.github.com/repos/symfony/http-client-contracts/zipball/4184b9b63af1edaf35b6a7974c6f1f9f33294129",
                "reference": "4184b9b63af1edaf35b6a7974c6f1f9f33294129",
                "shasum": ""
            },
            "require": {
                "php": ">=8.0.2"
            },
            "suggest": {
                "symfony/http-client-implementation": ""
            },
            "type": "library",
            "extra": {
                "branch-alias": {
                    "dev-main": "3.0-dev"
                },
                "thanks": {
                    "name": "symfony/contracts",
                    "url": "https://github.com/symfony/contracts"
                }
            },
            "autoload": {
                "psr-4": {
                    "Symfony\\Contracts\\HttpClient\\": ""
                }
            },
            "notification-url": "https://packagist.org/downloads/",
            "license": [
                "MIT"
            ],
            "authors": [
                {
                    "name": "Nicolas Grekas",
                    "email": "p@tchwork.com"
                },
                {
                    "name": "Symfony Community",
                    "homepage": "https://symfony.com/contributors"
                }
            ],
            "description": "Generic abstractions related to HTTP clients",
            "homepage": "https://symfony.com",
            "keywords": [
                "abstractions",
                "contracts",
                "decoupling",
                "interfaces",
                "interoperability",
                "standards"
            ],
            "support": {
                "source": "https://github.com/symfony/http-client-contracts/tree/v3.0.2"
            },
            "funding": [
                {
                    "url": "https://symfony.com/sponsor",
                    "type": "custom"
                },
                {
                    "url": "https://github.com/fabpot",
                    "type": "github"
                },
                {
                    "url": "https://tidelift.com/funding/github/packagist/symfony/symfony",
                    "type": "tidelift"
                }
            ],
            "time": "2022-04-12T16:11:42+00:00"
        },
        {
            "name": "symfony/mailer",
            "version": "v6.0.19",
            "source": {
                "type": "git",
                "url": "https://github.com/symfony/mailer.git",
                "reference": "cd60799210c488f545ddde2444dc1aa548322872"
            },
            "dist": {
                "type": "zip",
                "url": "https://api.github.com/repos/symfony/mailer/zipball/cd60799210c488f545ddde2444dc1aa548322872",
                "reference": "cd60799210c488f545ddde2444dc1aa548322872",
                "shasum": ""
            },
            "require": {
                "egulias/email-validator": "^2.1.10|^3|^4",
                "php": ">=8.0.2",
                "psr/event-dispatcher": "^1",
                "psr/log": "^1|^2|^3",
                "symfony/event-dispatcher": "^5.4|^6.0",
                "symfony/mime": "^5.4|^6.0",
                "symfony/service-contracts": "^1.1|^2|^3"
            },
            "conflict": {
                "symfony/http-kernel": "<5.4"
            },
            "require-dev": {
                "symfony/http-client-contracts": "^1.1|^2|^3",
                "symfony/messenger": "^5.4|^6.0"
            },
            "type": "library",
            "autoload": {
                "psr-4": {
                    "Symfony\\Component\\Mailer\\": ""
                },
                "exclude-from-classmap": [
                    "/Tests/"
                ]
            },
            "notification-url": "https://packagist.org/downloads/",
            "license": [
                "MIT"
            ],
            "authors": [
                {
                    "name": "Fabien Potencier",
                    "email": "fabien@symfony.com"
                },
                {
                    "name": "Symfony Community",
                    "homepage": "https://symfony.com/contributors"
                }
            ],
            "description": "Helps sending emails",
            "homepage": "https://symfony.com",
            "support": {
                "source": "https://github.com/symfony/mailer/tree/v6.0.19"
            },
            "funding": [
                {
                    "url": "https://symfony.com/sponsor",
                    "type": "custom"
                },
                {
                    "url": "https://github.com/fabpot",
                    "type": "github"
                },
                {
                    "url": "https://tidelift.com/funding/github/packagist/symfony/symfony",
                    "type": "tidelift"
                }
            ],
            "time": "2023-01-11T11:50:03+00:00"
        },
        {
            "name": "symfony/mime",
            "version": "v6.0.19",
            "source": {
                "type": "git",
                "url": "https://github.com/symfony/mime.git",
                "reference": "d7052547a0070cbeadd474e172b527a00d657301"
            },
            "dist": {
                "type": "zip",
                "url": "https://api.github.com/repos/symfony/mime/zipball/d7052547a0070cbeadd474e172b527a00d657301",
                "reference": "d7052547a0070cbeadd474e172b527a00d657301",
                "shasum": ""
            },
            "require": {
                "php": ">=8.0.2",
                "symfony/polyfill-intl-idn": "^1.10",
                "symfony/polyfill-mbstring": "^1.0"
            },
            "conflict": {
                "egulias/email-validator": "~3.0.0",
                "phpdocumentor/reflection-docblock": "<3.2.2",
                "phpdocumentor/type-resolver": "<1.4.0",
                "symfony/mailer": "<5.4",
                "symfony/serializer": "<5.4.14|>=6.0,<6.0.14|>=6.1,<6.1.6"
            },
            "require-dev": {
                "egulias/email-validator": "^2.1.10|^3.1|^4",
                "phpdocumentor/reflection-docblock": "^3.0|^4.0|^5.0",
                "symfony/dependency-injection": "^5.4|^6.0",
                "symfony/property-access": "^5.4|^6.0",
                "symfony/property-info": "^5.4|^6.0",
                "symfony/serializer": "^5.4.14|~6.0.14|^6.1.6"
            },
            "type": "library",
            "autoload": {
                "psr-4": {
                    "Symfony\\Component\\Mime\\": ""
                },
                "exclude-from-classmap": [
                    "/Tests/"
                ]
            },
            "notification-url": "https://packagist.org/downloads/",
            "license": [
                "MIT"
            ],
            "authors": [
                {
                    "name": "Fabien Potencier",
                    "email": "fabien@symfony.com"
                },
                {
                    "name": "Symfony Community",
                    "homepage": "https://symfony.com/contributors"
                }
            ],
            "description": "Allows manipulating MIME messages",
            "homepage": "https://symfony.com",
            "keywords": [
                "mime",
                "mime-type"
            ],
            "support": {
                "source": "https://github.com/symfony/mime/tree/v6.0.19"
            },
            "funding": [
                {
                    "url": "https://symfony.com/sponsor",
                    "type": "custom"
                },
                {
                    "url": "https://github.com/fabpot",
                    "type": "github"
                },
                {
                    "url": "https://tidelift.com/funding/github/packagist/symfony/symfony",
                    "type": "tidelift"
                }
            ],
            "time": "2023-01-11T11:50:03+00:00"
        },
        {
            "name": "symfony/polyfill-ctype",
            "version": "v1.27.0",
            "source": {
                "type": "git",
                "url": "https://github.com/symfony/polyfill-ctype.git",
                "reference": "5bbc823adecdae860bb64756d639ecfec17b050a"
            },
            "dist": {
                "type": "zip",
                "url": "https://api.github.com/repos/symfony/polyfill-ctype/zipball/5bbc823adecdae860bb64756d639ecfec17b050a",
                "reference": "5bbc823adecdae860bb64756d639ecfec17b050a",
                "shasum": ""
            },
            "require": {
                "php": ">=7.1"
            },
            "provide": {
                "ext-ctype": "*"
            },
            "suggest": {
                "ext-ctype": "For best performance"
            },
            "type": "library",
            "extra": {
                "branch-alias": {
                    "dev-main": "1.27-dev"
                },
                "thanks": {
                    "name": "symfony/polyfill",
                    "url": "https://github.com/symfony/polyfill"
                }
            },
            "autoload": {
                "files": [
                    "bootstrap.php"
                ],
                "psr-4": {
                    "Symfony\\Polyfill\\Ctype\\": ""
                }
            },
            "notification-url": "https://packagist.org/downloads/",
            "license": [
                "MIT"
            ],
            "authors": [
                {
                    "name": "Gert de Pagter",
                    "email": "BackEndTea@gmail.com"
                },
                {
                    "name": "Symfony Community",
                    "homepage": "https://symfony.com/contributors"
                }
            ],
            "description": "Symfony polyfill for ctype functions",
            "homepage": "https://symfony.com",
            "keywords": [
                "compatibility",
                "ctype",
                "polyfill",
                "portable"
            ],
            "support": {
                "source": "https://github.com/symfony/polyfill-ctype/tree/v1.27.0"
            },
            "funding": [
                {
                    "url": "https://symfony.com/sponsor",
                    "type": "custom"
                },
                {
                    "url": "https://github.com/fabpot",
                    "type": "github"
                },
                {
                    "url": "https://tidelift.com/funding/github/packagist/symfony/symfony",
                    "type": "tidelift"
                }
            ],
            "time": "2022-11-03T14:55:06+00:00"
        },
        {
            "name": "symfony/polyfill-iconv",
            "version": "v1.27.0",
            "source": {
                "type": "git",
                "url": "https://github.com/symfony/polyfill-iconv.git",
                "reference": "927013f3aac555983a5059aada98e1907d842695"
            },
            "dist": {
                "type": "zip",
                "url": "https://api.github.com/repos/symfony/polyfill-iconv/zipball/927013f3aac555983a5059aada98e1907d842695",
                "reference": "927013f3aac555983a5059aada98e1907d842695",
                "shasum": ""
            },
            "require": {
                "php": ">=7.1"
            },
            "provide": {
                "ext-iconv": "*"
            },
            "suggest": {
                "ext-iconv": "For best performance"
            },
            "type": "library",
            "extra": {
                "branch-alias": {
                    "dev-main": "1.27-dev"
                },
                "thanks": {
                    "name": "symfony/polyfill",
                    "url": "https://github.com/symfony/polyfill"
                }
            },
            "autoload": {
                "files": [
                    "bootstrap.php"
                ],
                "psr-4": {
                    "Symfony\\Polyfill\\Iconv\\": ""
                }
            },
            "notification-url": "https://packagist.org/downloads/",
            "license": [
                "MIT"
            ],
            "authors": [
                {
                    "name": "Nicolas Grekas",
                    "email": "p@tchwork.com"
                },
                {
                    "name": "Symfony Community",
                    "homepage": "https://symfony.com/contributors"
                }
            ],
            "description": "Symfony polyfill for the Iconv extension",
            "homepage": "https://symfony.com",
            "keywords": [
                "compatibility",
                "iconv",
                "polyfill",
                "portable",
                "shim"
            ],
            "support": {
                "source": "https://github.com/symfony/polyfill-iconv/tree/v1.27.0"
            },
            "funding": [
                {
                    "url": "https://symfony.com/sponsor",
                    "type": "custom"
                },
                {
                    "url": "https://github.com/fabpot",
                    "type": "github"
                },
                {
                    "url": "https://tidelift.com/funding/github/packagist/symfony/symfony",
                    "type": "tidelift"
                }
            ],
            "time": "2022-11-03T14:55:06+00:00"
        },
        {
            "name": "symfony/polyfill-intl-grapheme",
            "version": "v1.27.0",
            "source": {
                "type": "git",
                "url": "https://github.com/symfony/polyfill-intl-grapheme.git",
                "reference": "511a08c03c1960e08a883f4cffcacd219b758354"
            },
            "dist": {
                "type": "zip",
                "url": "https://api.github.com/repos/symfony/polyfill-intl-grapheme/zipball/511a08c03c1960e08a883f4cffcacd219b758354",
                "reference": "511a08c03c1960e08a883f4cffcacd219b758354",
                "shasum": ""
            },
            "require": {
                "php": ">=7.1"
            },
            "suggest": {
                "ext-intl": "For best performance"
            },
            "type": "library",
            "extra": {
                "branch-alias": {
                    "dev-main": "1.27-dev"
                },
                "thanks": {
                    "name": "symfony/polyfill",
                    "url": "https://github.com/symfony/polyfill"
                }
            },
            "autoload": {
                "files": [
                    "bootstrap.php"
                ],
                "psr-4": {
                    "Symfony\\Polyfill\\Intl\\Grapheme\\": ""
                }
            },
            "notification-url": "https://packagist.org/downloads/",
            "license": [
                "MIT"
            ],
            "authors": [
                {
                    "name": "Nicolas Grekas",
                    "email": "p@tchwork.com"
                },
                {
                    "name": "Symfony Community",
                    "homepage": "https://symfony.com/contributors"
                }
            ],
            "description": "Symfony polyfill for intl's grapheme_* functions",
            "homepage": "https://symfony.com",
            "keywords": [
                "compatibility",
                "grapheme",
                "intl",
                "polyfill",
                "portable",
                "shim"
            ],
            "support": {
                "source": "https://github.com/symfony/polyfill-intl-grapheme/tree/v1.27.0"
            },
            "funding": [
                {
                    "url": "https://symfony.com/sponsor",
                    "type": "custom"
                },
                {
                    "url": "https://github.com/fabpot",
                    "type": "github"
                },
                {
                    "url": "https://tidelift.com/funding/github/packagist/symfony/symfony",
                    "type": "tidelift"
                }
            ],
            "time": "2022-11-03T14:55:06+00:00"
        },
        {
            "name": "symfony/polyfill-intl-idn",
            "version": "v1.27.0",
            "source": {
                "type": "git",
                "url": "https://github.com/symfony/polyfill-intl-idn.git",
                "reference": "639084e360537a19f9ee352433b84ce831f3d2da"
            },
            "dist": {
                "type": "zip",
                "url": "https://api.github.com/repos/symfony/polyfill-intl-idn/zipball/639084e360537a19f9ee352433b84ce831f3d2da",
                "reference": "639084e360537a19f9ee352433b84ce831f3d2da",
                "shasum": ""
            },
            "require": {
                "php": ">=7.1",
                "symfony/polyfill-intl-normalizer": "^1.10",
                "symfony/polyfill-php72": "^1.10"
            },
            "suggest": {
                "ext-intl": "For best performance"
            },
            "type": "library",
            "extra": {
                "branch-alias": {
                    "dev-main": "1.27-dev"
                },
                "thanks": {
                    "name": "symfony/polyfill",
                    "url": "https://github.com/symfony/polyfill"
                }
            },
            "autoload": {
                "files": [
                    "bootstrap.php"
                ],
                "psr-4": {
                    "Symfony\\Polyfill\\Intl\\Idn\\": ""
                }
            },
            "notification-url": "https://packagist.org/downloads/",
            "license": [
                "MIT"
            ],
            "authors": [
                {
                    "name": "Laurent Bassin",
                    "email": "laurent@bassin.info"
                },
                {
                    "name": "Trevor Rowbotham",
                    "email": "trevor.rowbotham@pm.me"
                },
                {
                    "name": "Symfony Community",
                    "homepage": "https://symfony.com/contributors"
                }
            ],
            "description": "Symfony polyfill for intl's idn_to_ascii and idn_to_utf8 functions",
            "homepage": "https://symfony.com",
            "keywords": [
                "compatibility",
                "idn",
                "intl",
                "polyfill",
                "portable",
                "shim"
            ],
            "support": {
                "source": "https://github.com/symfony/polyfill-intl-idn/tree/v1.27.0"
            },
            "funding": [
                {
                    "url": "https://symfony.com/sponsor",
                    "type": "custom"
                },
                {
                    "url": "https://github.com/fabpot",
                    "type": "github"
                },
                {
                    "url": "https://tidelift.com/funding/github/packagist/symfony/symfony",
                    "type": "tidelift"
                }
            ],
            "time": "2022-11-03T14:55:06+00:00"
        },
        {
            "name": "symfony/polyfill-intl-normalizer",
            "version": "v1.27.0",
            "source": {
                "type": "git",
                "url": "https://github.com/symfony/polyfill-intl-normalizer.git",
                "reference": "19bd1e4fcd5b91116f14d8533c57831ed00571b6"
            },
            "dist": {
                "type": "zip",
                "url": "https://api.github.com/repos/symfony/polyfill-intl-normalizer/zipball/19bd1e4fcd5b91116f14d8533c57831ed00571b6",
                "reference": "19bd1e4fcd5b91116f14d8533c57831ed00571b6",
                "shasum": ""
            },
            "require": {
                "php": ">=7.1"
            },
            "suggest": {
                "ext-intl": "For best performance"
            },
            "type": "library",
            "extra": {
                "branch-alias": {
                    "dev-main": "1.27-dev"
                },
                "thanks": {
                    "name": "symfony/polyfill",
                    "url": "https://github.com/symfony/polyfill"
                }
            },
            "autoload": {
                "files": [
                    "bootstrap.php"
                ],
                "psr-4": {
                    "Symfony\\Polyfill\\Intl\\Normalizer\\": ""
                },
                "classmap": [
                    "Resources/stubs"
                ]
            },
            "notification-url": "https://packagist.org/downloads/",
            "license": [
                "MIT"
            ],
            "authors": [
                {
                    "name": "Nicolas Grekas",
                    "email": "p@tchwork.com"
                },
                {
                    "name": "Symfony Community",
                    "homepage": "https://symfony.com/contributors"
                }
            ],
            "description": "Symfony polyfill for intl's Normalizer class and related functions",
            "homepage": "https://symfony.com",
            "keywords": [
                "compatibility",
                "intl",
                "normalizer",
                "polyfill",
                "portable",
                "shim"
            ],
            "support": {
                "source": "https://github.com/symfony/polyfill-intl-normalizer/tree/v1.27.0"
            },
            "funding": [
                {
                    "url": "https://symfony.com/sponsor",
                    "type": "custom"
                },
                {
                    "url": "https://github.com/fabpot",
                    "type": "github"
                },
                {
                    "url": "https://tidelift.com/funding/github/packagist/symfony/symfony",
                    "type": "tidelift"
                }
            ],
            "time": "2022-11-03T14:55:06+00:00"
        },
        {
            "name": "symfony/polyfill-mbstring",
            "version": "v1.27.0",
            "source": {
                "type": "git",
                "url": "https://github.com/symfony/polyfill-mbstring.git",
                "reference": "8ad114f6b39e2c98a8b0e3bd907732c207c2b534"
            },
            "dist": {
                "type": "zip",
                "url": "https://api.github.com/repos/symfony/polyfill-mbstring/zipball/8ad114f6b39e2c98a8b0e3bd907732c207c2b534",
                "reference": "8ad114f6b39e2c98a8b0e3bd907732c207c2b534",
                "shasum": ""
            },
            "require": {
                "php": ">=7.1"
            },
            "provide": {
                "ext-mbstring": "*"
            },
            "suggest": {
                "ext-mbstring": "For best performance"
            },
            "type": "library",
            "extra": {
                "branch-alias": {
                    "dev-main": "1.27-dev"
                },
                "thanks": {
                    "name": "symfony/polyfill",
                    "url": "https://github.com/symfony/polyfill"
                }
            },
            "autoload": {
                "files": [
                    "bootstrap.php"
                ],
                "psr-4": {
                    "Symfony\\Polyfill\\Mbstring\\": ""
                }
            },
            "notification-url": "https://packagist.org/downloads/",
            "license": [
                "MIT"
            ],
            "authors": [
                {
                    "name": "Nicolas Grekas",
                    "email": "p@tchwork.com"
                },
                {
                    "name": "Symfony Community",
                    "homepage": "https://symfony.com/contributors"
                }
            ],
            "description": "Symfony polyfill for the Mbstring extension",
            "homepage": "https://symfony.com",
            "keywords": [
                "compatibility",
                "mbstring",
                "polyfill",
                "portable",
                "shim"
            ],
            "support": {
                "source": "https://github.com/symfony/polyfill-mbstring/tree/v1.27.0"
            },
            "funding": [
                {
                    "url": "https://symfony.com/sponsor",
                    "type": "custom"
                },
                {
                    "url": "https://github.com/fabpot",
                    "type": "github"
                },
                {
                    "url": "https://tidelift.com/funding/github/packagist/symfony/symfony",
                    "type": "tidelift"
                }
            ],
            "time": "2022-11-03T14:55:06+00:00"
        },
        {
            "name": "symfony/polyfill-php72",
            "version": "v1.27.0",
            "source": {
                "type": "git",
                "url": "https://github.com/symfony/polyfill-php72.git",
                "reference": "869329b1e9894268a8a61dabb69153029b7a8c97"
            },
            "dist": {
                "type": "zip",
                "url": "https://api.github.com/repos/symfony/polyfill-php72/zipball/869329b1e9894268a8a61dabb69153029b7a8c97",
                "reference": "869329b1e9894268a8a61dabb69153029b7a8c97",
                "shasum": ""
            },
            "require": {
                "php": ">=7.1"
            },
            "type": "library",
            "extra": {
                "branch-alias": {
                    "dev-main": "1.27-dev"
                },
                "thanks": {
                    "name": "symfony/polyfill",
                    "url": "https://github.com/symfony/polyfill"
                }
            },
            "autoload": {
                "files": [
                    "bootstrap.php"
                ],
                "psr-4": {
                    "Symfony\\Polyfill\\Php72\\": ""
                }
            },
            "notification-url": "https://packagist.org/downloads/",
            "license": [
                "MIT"
            ],
            "authors": [
                {
                    "name": "Nicolas Grekas",
                    "email": "p@tchwork.com"
                },
                {
                    "name": "Symfony Community",
                    "homepage": "https://symfony.com/contributors"
                }
            ],
            "description": "Symfony polyfill backporting some PHP 7.2+ features to lower PHP versions",
            "homepage": "https://symfony.com",
            "keywords": [
                "compatibility",
                "polyfill",
                "portable",
                "shim"
            ],
            "support": {
                "source": "https://github.com/symfony/polyfill-php72/tree/v1.27.0"
            },
            "funding": [
                {
                    "url": "https://symfony.com/sponsor",
                    "type": "custom"
                },
                {
                    "url": "https://github.com/fabpot",
                    "type": "github"
                },
                {
                    "url": "https://tidelift.com/funding/github/packagist/symfony/symfony",
                    "type": "tidelift"
                }
            ],
            "time": "2022-11-03T14:55:06+00:00"
        },
        {
            "name": "symfony/polyfill-php73",
            "version": "v1.27.0",
            "source": {
                "type": "git",
                "url": "https://github.com/symfony/polyfill-php73.git",
                "reference": "9e8ecb5f92152187c4799efd3c96b78ccab18ff9"
            },
            "dist": {
                "type": "zip",
                "url": "https://api.github.com/repos/symfony/polyfill-php73/zipball/9e8ecb5f92152187c4799efd3c96b78ccab18ff9",
                "reference": "9e8ecb5f92152187c4799efd3c96b78ccab18ff9",
                "shasum": ""
            },
            "require": {
                "php": ">=7.1"
            },
            "type": "library",
            "extra": {
                "branch-alias": {
                    "dev-main": "1.27-dev"
                },
                "thanks": {
                    "name": "symfony/polyfill",
                    "url": "https://github.com/symfony/polyfill"
                }
            },
            "autoload": {
                "files": [
                    "bootstrap.php"
                ],
                "psr-4": {
                    "Symfony\\Polyfill\\Php73\\": ""
                },
                "classmap": [
                    "Resources/stubs"
                ]
            },
            "notification-url": "https://packagist.org/downloads/",
            "license": [
                "MIT"
            ],
            "authors": [
                {
                    "name": "Nicolas Grekas",
                    "email": "p@tchwork.com"
                },
                {
                    "name": "Symfony Community",
                    "homepage": "https://symfony.com/contributors"
                }
            ],
            "description": "Symfony polyfill backporting some PHP 7.3+ features to lower PHP versions",
            "homepage": "https://symfony.com",
            "keywords": [
                "compatibility",
                "polyfill",
                "portable",
                "shim"
            ],
            "support": {
                "source": "https://github.com/symfony/polyfill-php73/tree/v1.27.0"
            },
            "funding": [
                {
                    "url": "https://symfony.com/sponsor",
                    "type": "custom"
                },
                {
                    "url": "https://github.com/fabpot",
                    "type": "github"
                },
                {
                    "url": "https://tidelift.com/funding/github/packagist/symfony/symfony",
                    "type": "tidelift"
                }
            ],
            "time": "2022-11-03T14:55:06+00:00"
        },
        {
            "name": "symfony/polyfill-php80",
            "version": "v1.27.0",
            "source": {
                "type": "git",
                "url": "https://github.com/symfony/polyfill-php80.git",
                "reference": "7a6ff3f1959bb01aefccb463a0f2cd3d3d2fd936"
            },
            "dist": {
                "type": "zip",
                "url": "https://api.github.com/repos/symfony/polyfill-php80/zipball/7a6ff3f1959bb01aefccb463a0f2cd3d3d2fd936",
                "reference": "7a6ff3f1959bb01aefccb463a0f2cd3d3d2fd936",
                "shasum": ""
            },
            "require": {
                "php": ">=7.1"
            },
            "type": "library",
            "extra": {
                "branch-alias": {
                    "dev-main": "1.27-dev"
                },
                "thanks": {
                    "name": "symfony/polyfill",
                    "url": "https://github.com/symfony/polyfill"
                }
            },
            "autoload": {
                "files": [
                    "bootstrap.php"
                ],
                "psr-4": {
                    "Symfony\\Polyfill\\Php80\\": ""
                },
                "classmap": [
                    "Resources/stubs"
                ]
            },
            "notification-url": "https://packagist.org/downloads/",
            "license": [
                "MIT"
            ],
            "authors": [
                {
                    "name": "Ion Bazan",
                    "email": "ion.bazan@gmail.com"
                },
                {
                    "name": "Nicolas Grekas",
                    "email": "p@tchwork.com"
                },
                {
                    "name": "Symfony Community",
                    "homepage": "https://symfony.com/contributors"
                }
            ],
            "description": "Symfony polyfill backporting some PHP 8.0+ features to lower PHP versions",
            "homepage": "https://symfony.com",
            "keywords": [
                "compatibility",
                "polyfill",
                "portable",
                "shim"
            ],
            "support": {
                "source": "https://github.com/symfony/polyfill-php80/tree/v1.27.0"
            },
            "funding": [
                {
                    "url": "https://symfony.com/sponsor",
                    "type": "custom"
                },
                {
                    "url": "https://github.com/fabpot",
                    "type": "github"
                },
                {
                    "url": "https://tidelift.com/funding/github/packagist/symfony/symfony",
                    "type": "tidelift"
                }
            ],
            "time": "2022-11-03T14:55:06+00:00"
        },
        {
            "name": "symfony/process",
<<<<<<< HEAD
            "version": "v6.0.19",
            "source": {
                "type": "git",
                "url": "https://github.com/symfony/process.git",
                "reference": "2114fd60f26a296cc403a7939ab91478475a33d4"
            },
            "dist": {
                "type": "zip",
                "url": "https://api.github.com/repos/symfony/process/zipball/2114fd60f26a296cc403a7939ab91478475a33d4",
                "reference": "2114fd60f26a296cc403a7939ab91478475a33d4",
=======
            "version": "v5.4.22",
            "source": {
                "type": "git",
                "url": "https://github.com/symfony/process.git",
                "reference": "4b850da0cc3a2a9181c1ed407adbca4733dc839b"
            },
            "dist": {
                "type": "zip",
                "url": "https://api.github.com/repos/symfony/process/zipball/4b850da0cc3a2a9181c1ed407adbca4733dc839b",
                "reference": "4b850da0cc3a2a9181c1ed407adbca4733dc839b",
>>>>>>> a00a3e3a
                "shasum": ""
            },
            "require": {
                "php": ">=8.0.2"
            },
            "type": "library",
            "autoload": {
                "psr-4": {
                    "Symfony\\Component\\Process\\": ""
                },
                "exclude-from-classmap": [
                    "/Tests/"
                ]
            },
            "notification-url": "https://packagist.org/downloads/",
            "license": [
                "MIT"
            ],
            "authors": [
                {
                    "name": "Fabien Potencier",
                    "email": "fabien@symfony.com"
                },
                {
                    "name": "Symfony Community",
                    "homepage": "https://symfony.com/contributors"
                }
            ],
            "description": "Executes commands in sub-processes",
            "homepage": "https://symfony.com",
            "support": {
<<<<<<< HEAD
                "source": "https://github.com/symfony/process/tree/v6.0.19"
=======
                "source": "https://github.com/symfony/process/tree/v5.4.22"
>>>>>>> a00a3e3a
            },
            "funding": [
                {
                    "url": "https://symfony.com/sponsor",
                    "type": "custom"
                },
                {
                    "url": "https://github.com/fabpot",
                    "type": "github"
                },
                {
                    "url": "https://tidelift.com/funding/github/packagist/symfony/symfony",
                    "type": "tidelift"
                }
            ],
<<<<<<< HEAD
            "time": "2023-01-01T08:36:10+00:00"
=======
            "time": "2023-03-06T21:29:33+00:00"
>>>>>>> a00a3e3a
        },
        {
            "name": "symfony/service-contracts",
            "version": "v3.0.2",
            "source": {
                "type": "git",
                "url": "https://github.com/symfony/service-contracts.git",
                "reference": "d78d39c1599bd1188b8e26bb341da52c3c6d8a66"
            },
            "dist": {
                "type": "zip",
                "url": "https://api.github.com/repos/symfony/service-contracts/zipball/d78d39c1599bd1188b8e26bb341da52c3c6d8a66",
                "reference": "d78d39c1599bd1188b8e26bb341da52c3c6d8a66",
                "shasum": ""
            },
            "require": {
                "php": ">=8.0.2",
                "psr/container": "^2.0"
            },
            "conflict": {
                "ext-psr": "<1.1|>=2"
            },
            "suggest": {
                "symfony/service-implementation": ""
            },
            "type": "library",
            "extra": {
                "branch-alias": {
                    "dev-main": "3.0-dev"
                },
                "thanks": {
                    "name": "symfony/contracts",
                    "url": "https://github.com/symfony/contracts"
                }
            },
            "autoload": {
                "psr-4": {
                    "Symfony\\Contracts\\Service\\": ""
                }
            },
            "notification-url": "https://packagist.org/downloads/",
            "license": [
                "MIT"
            ],
            "authors": [
                {
                    "name": "Nicolas Grekas",
                    "email": "p@tchwork.com"
                },
                {
                    "name": "Symfony Community",
                    "homepage": "https://symfony.com/contributors"
                }
            ],
            "description": "Generic abstractions related to writing services",
            "homepage": "https://symfony.com",
            "keywords": [
                "abstractions",
                "contracts",
                "decoupling",
                "interfaces",
                "interoperability",
                "standards"
            ],
            "support": {
                "source": "https://github.com/symfony/service-contracts/tree/v3.0.2"
            },
            "funding": [
                {
                    "url": "https://symfony.com/sponsor",
                    "type": "custom"
                },
                {
                    "url": "https://github.com/fabpot",
                    "type": "github"
                },
                {
                    "url": "https://tidelift.com/funding/github/packagist/symfony/symfony",
                    "type": "tidelift"
                }
            ],
            "time": "2022-05-30T19:17:58+00:00"
        },
        {
            "name": "symfony/string",
            "version": "v6.0.19",
            "source": {
                "type": "git",
                "url": "https://github.com/symfony/string.git",
                "reference": "d9e72497367c23e08bf94176d2be45b00a9d232a"
            },
            "dist": {
                "type": "zip",
                "url": "https://api.github.com/repos/symfony/string/zipball/d9e72497367c23e08bf94176d2be45b00a9d232a",
                "reference": "d9e72497367c23e08bf94176d2be45b00a9d232a",
                "shasum": ""
            },
            "require": {
                "php": ">=8.0.2",
                "symfony/polyfill-ctype": "~1.8",
                "symfony/polyfill-intl-grapheme": "~1.0",
                "symfony/polyfill-intl-normalizer": "~1.0",
                "symfony/polyfill-mbstring": "~1.0"
            },
            "conflict": {
                "symfony/translation-contracts": "<2.0"
            },
            "require-dev": {
                "symfony/error-handler": "^5.4|^6.0",
                "symfony/http-client": "^5.4|^6.0",
                "symfony/translation-contracts": "^2.0|^3.0",
                "symfony/var-exporter": "^5.4|^6.0"
            },
            "type": "library",
            "autoload": {
                "files": [
                    "Resources/functions.php"
                ],
                "psr-4": {
                    "Symfony\\Component\\String\\": ""
                },
                "exclude-from-classmap": [
                    "/Tests/"
                ]
            },
            "notification-url": "https://packagist.org/downloads/",
            "license": [
                "MIT"
            ],
            "authors": [
                {
                    "name": "Nicolas Grekas",
                    "email": "p@tchwork.com"
                },
                {
                    "name": "Symfony Community",
                    "homepage": "https://symfony.com/contributors"
                }
            ],
            "description": "Provides an object-oriented API to strings and deals with bytes, UTF-8 code points and grapheme clusters in a unified way",
            "homepage": "https://symfony.com",
            "keywords": [
                "grapheme",
                "i18n",
                "string",
                "unicode",
                "utf-8",
                "utf8"
            ],
            "support": {
                "source": "https://github.com/symfony/string/tree/v6.0.19"
            },
            "funding": [
                {
                    "url": "https://symfony.com/sponsor",
                    "type": "custom"
                },
                {
                    "url": "https://github.com/fabpot",
                    "type": "github"
                },
                {
                    "url": "https://tidelift.com/funding/github/packagist/symfony/symfony",
                    "type": "tidelift"
                }
            ],
            "time": "2023-01-01T08:36:10+00:00"
        },
        {
<<<<<<< HEAD
            "name": "symfony/var-dumper",
            "version": "v6.0.19",
            "source": {
                "type": "git",
                "url": "https://github.com/symfony/var-dumper.git",
                "reference": "eb980457fa6899840fe1687e8627a03a7d8a3d52"
            },
            "dist": {
                "type": "zip",
                "url": "https://api.github.com/repos/symfony/var-dumper/zipball/eb980457fa6899840fe1687e8627a03a7d8a3d52",
                "reference": "eb980457fa6899840fe1687e8627a03a7d8a3d52",
=======
            "name": "symfony/string",
            "version": "v5.4.22",
            "source": {
                "type": "git",
                "url": "https://github.com/symfony/string.git",
                "reference": "8036a4c76c0dd29e60b6a7cafcacc50cf088ea62"
            },
            "dist": {
                "type": "zip",
                "url": "https://api.github.com/repos/symfony/string/zipball/8036a4c76c0dd29e60b6a7cafcacc50cf088ea62",
                "reference": "8036a4c76c0dd29e60b6a7cafcacc50cf088ea62",
>>>>>>> a00a3e3a
                "shasum": ""
            },
            "require": {
                "php": ">=8.0.2",
                "symfony/polyfill-mbstring": "~1.0"
            },
            "conflict": {
                "phpunit/phpunit": "<5.4.3",
                "symfony/console": "<5.4"
            },
            "require-dev": {
                "ext-iconv": "*",
                "symfony/console": "^5.4|^6.0",
                "symfony/process": "^5.4|^6.0",
                "symfony/uid": "^5.4|^6.0",
                "twig/twig": "^2.13|^3.0.4"
            },
            "suggest": {
                "ext-iconv": "To convert non-UTF-8 strings to UTF-8 (or symfony/polyfill-iconv in case ext-iconv cannot be used).",
                "ext-intl": "To show region name in time zone dump",
                "symfony/console": "To use the ServerDumpCommand and/or the bin/var-dump-server script"
            },
            "bin": [
                "Resources/bin/var-dump-server"
            ],
            "type": "library",
            "autoload": {
                "files": [
                    "Resources/functions/dump.php"
                ],
                "psr-4": {
                    "Symfony\\Component\\VarDumper\\": ""
                },
                "exclude-from-classmap": [
                    "/Tests/"
                ]
            },
            "notification-url": "https://packagist.org/downloads/",
            "license": [
                "MIT"
            ],
            "authors": [
                {
                    "name": "Nicolas Grekas",
                    "email": "p@tchwork.com"
                },
                {
                    "name": "Symfony Community",
                    "homepage": "https://symfony.com/contributors"
                }
            ],
            "description": "Provides mechanisms for walking through any arbitrary PHP variable",
            "homepage": "https://symfony.com",
            "keywords": [
                "debug",
                "dump"
            ],
            "support": {
<<<<<<< HEAD
                "source": "https://github.com/symfony/var-dumper/tree/v6.0.19"
=======
                "source": "https://github.com/symfony/string/tree/v5.4.22"
>>>>>>> a00a3e3a
            },
            "funding": [
                {
                    "url": "https://symfony.com/sponsor",
                    "type": "custom"
                },
                {
                    "url": "https://github.com/fabpot",
                    "type": "github"
                },
                {
                    "url": "https://tidelift.com/funding/github/packagist/symfony/symfony",
                    "type": "tidelift"
                }
            ],
<<<<<<< HEAD
            "time": "2023-01-20T17:44:14+00:00"
=======
            "time": "2023-03-14T06:11:53+00:00"
>>>>>>> a00a3e3a
        },
        {
            "name": "symfony/yaml",
            "version": "v5.4.21",
            "source": {
                "type": "git",
                "url": "https://github.com/symfony/yaml.git",
                "reference": "3713e20d93e46e681e51605d213027e48dab3469"
            },
            "dist": {
                "type": "zip",
                "url": "https://api.github.com/repos/symfony/yaml/zipball/3713e20d93e46e681e51605d213027e48dab3469",
                "reference": "3713e20d93e46e681e51605d213027e48dab3469",
                "shasum": ""
            },
            "require": {
                "php": ">=7.2.5",
                "symfony/deprecation-contracts": "^2.1|^3",
                "symfony/polyfill-ctype": "^1.8"
            },
            "conflict": {
                "symfony/console": "<5.3"
            },
            "require-dev": {
                "symfony/console": "^5.3|^6.0"
            },
            "suggest": {
                "symfony/console": "For validating YAML files using the lint command"
            },
            "bin": [
                "Resources/bin/yaml-lint"
            ],
            "type": "library",
            "autoload": {
                "psr-4": {
                    "Symfony\\Component\\Yaml\\": ""
                },
                "exclude-from-classmap": [
                    "/Tests/"
                ]
            },
            "notification-url": "https://packagist.org/downloads/",
            "license": [
                "MIT"
            ],
            "authors": [
                {
                    "name": "Fabien Potencier",
                    "email": "fabien@symfony.com"
                },
                {
                    "name": "Symfony Community",
                    "homepage": "https://symfony.com/contributors"
                }
            ],
            "description": "Loads and dumps YAML files",
            "homepage": "https://symfony.com",
            "support": {
                "source": "https://github.com/symfony/yaml/tree/v5.4.21"
            },
            "funding": [
                {
                    "url": "https://symfony.com/sponsor",
                    "type": "custom"
                },
                {
                    "url": "https://github.com/fabpot",
                    "type": "github"
                },
                {
                    "url": "https://tidelift.com/funding/github/packagist/symfony/symfony",
                    "type": "tidelift"
                }
            ],
            "time": "2023-02-21T19:46:44+00:00"
        },
        {
            "name": "theiconic/name-parser",
            "version": "v1.2.11",
            "source": {
                "type": "git",
                "url": "https://github.com/theiconic/name-parser.git",
                "reference": "9a54a713bf5b2e7fd990828147d42de16bf8a253"
            },
            "dist": {
                "type": "zip",
                "url": "https://api.github.com/repos/theiconic/name-parser/zipball/9a54a713bf5b2e7fd990828147d42de16bf8a253",
                "reference": "9a54a713bf5b2e7fd990828147d42de16bf8a253",
                "shasum": ""
            },
            "require": {
                "php": ">=7.1"
            },
            "require-dev": {
                "php-coveralls/php-coveralls": "^2.1",
                "php-mock/php-mock-phpunit": "^2.1",
                "phpunit/phpunit": "^7.0"
            },
            "type": "library",
            "autoload": {
                "psr-4": {
                    "TheIconic\\NameParser\\": [
                        "src/",
                        "tests/"
                    ]
                }
            },
            "notification-url": "https://packagist.org/downloads/",
            "license": [
                "MIT"
            ],
            "authors": [
                {
                    "name": "The Iconic",
                    "email": "engineering@theiconic.com.au"
                }
            ],
            "description": "PHP library for parsing a string containing a full name into its parts",
            "support": {
                "issues": "https://github.com/theiconic/name-parser/issues",
                "source": "https://github.com/theiconic/name-parser/tree/v1.2.11"
            },
            "time": "2019-11-14T14:08:48+00:00"
        },
        {
            "name": "twig/twig",
            "version": "v3.4.3",
            "source": {
                "type": "git",
                "url": "https://github.com/twigphp/Twig.git",
                "reference": "c38fd6b0b7f370c198db91ffd02e23b517426b58"
            },
            "dist": {
                "type": "zip",
                "url": "https://api.github.com/repos/twigphp/Twig/zipball/c38fd6b0b7f370c198db91ffd02e23b517426b58",
                "reference": "c38fd6b0b7f370c198db91ffd02e23b517426b58",
                "shasum": ""
            },
            "require": {
                "php": ">=7.2.5",
                "symfony/polyfill-ctype": "^1.8",
                "symfony/polyfill-mbstring": "^1.3"
            },
            "require-dev": {
                "psr/container": "^1.0",
                "symfony/phpunit-bridge": "^4.4.9|^5.0.9|^6.0"
            },
            "type": "library",
            "extra": {
                "branch-alias": {
                    "dev-master": "3.4-dev"
                }
            },
            "autoload": {
                "psr-4": {
                    "Twig\\": "src/"
                }
            },
            "notification-url": "https://packagist.org/downloads/",
            "license": [
                "BSD-3-Clause"
            ],
            "authors": [
                {
                    "name": "Fabien Potencier",
                    "email": "fabien@symfony.com",
                    "homepage": "http://fabien.potencier.org",
                    "role": "Lead Developer"
                },
                {
                    "name": "Twig Team",
                    "role": "Contributors"
                },
                {
                    "name": "Armin Ronacher",
                    "email": "armin.ronacher@active-4.com",
                    "role": "Project Founder"
                }
            ],
            "description": "Twig, the flexible, fast, and secure template language for PHP",
            "homepage": "https://twig.symfony.com",
            "keywords": [
                "templating"
            ],
            "support": {
                "issues": "https://github.com/twigphp/Twig/issues",
                "source": "https://github.com/twigphp/Twig/tree/v3.4.3"
            },
            "funding": [
                {
                    "url": "https://github.com/fabpot",
                    "type": "github"
                },
                {
                    "url": "https://tidelift.com/funding/github/packagist/twig/twig",
                    "type": "tidelift"
                }
            ],
            "time": "2022-09-28T08:42:51+00:00"
        },
        {
            "name": "voku/anti-xss",
            "version": "4.1.41",
            "source": {
                "type": "git",
                "url": "https://github.com/voku/anti-xss.git",
                "reference": "55a403436494e44a2547a8d42de68e6cad4bca1d"
            },
            "dist": {
                "type": "zip",
                "url": "https://api.github.com/repos/voku/anti-xss/zipball/55a403436494e44a2547a8d42de68e6cad4bca1d",
                "reference": "55a403436494e44a2547a8d42de68e6cad4bca1d",
                "shasum": ""
            },
            "require": {
                "php": ">=7.0.0",
                "voku/portable-utf8": "~6.0.2"
            },
            "require-dev": {
                "phpunit/phpunit": "~6.0 || ~7.0 || ~9.0"
            },
            "type": "library",
            "extra": {
                "branch-alias": {
                    "dev-master": "4.1.x-dev"
                }
            },
            "autoload": {
                "psr-4": {
                    "voku\\helper\\": "src/voku/helper/"
                }
            },
            "notification-url": "https://packagist.org/downloads/",
            "license": [
                "MIT"
            ],
            "authors": [
                {
                    "name": "EllisLab Dev Team",
                    "homepage": "http://ellislab.com/"
                },
                {
                    "name": "Lars Moelleken",
                    "email": "lars@moelleken.org",
                    "homepage": "https://www.moelleken.org/"
                }
            ],
            "description": "anti xss-library",
            "homepage": "https://github.com/voku/anti-xss",
            "keywords": [
                "anti-xss",
                "clean",
                "security",
                "xss"
            ],
            "support": {
                "issues": "https://github.com/voku/anti-xss/issues",
                "source": "https://github.com/voku/anti-xss/tree/4.1.41"
            },
            "funding": [
                {
                    "url": "https://www.paypal.me/moelleken",
                    "type": "custom"
                },
                {
                    "url": "https://github.com/voku",
                    "type": "github"
                },
                {
                    "url": "https://opencollective.com/anti-xss",
                    "type": "open_collective"
                },
                {
                    "url": "https://www.patreon.com/voku",
                    "type": "patreon"
                },
                {
                    "url": "https://tidelift.com/funding/github/packagist/voku/anti-xss",
                    "type": "tidelift"
                }
            ],
            "time": "2023-02-12T15:56:55+00:00"
        },
        {
            "name": "voku/arrayy",
            "version": "7.9.6",
            "source": {
                "type": "git",
                "url": "https://github.com/voku/Arrayy.git",
                "reference": "0e20b8c6eef7fc46694a2906e0eae2f9fc11cade"
            },
            "dist": {
                "type": "zip",
                "url": "https://api.github.com/repos/voku/Arrayy/zipball/0e20b8c6eef7fc46694a2906e0eae2f9fc11cade",
                "reference": "0e20b8c6eef7fc46694a2906e0eae2f9fc11cade",
                "shasum": ""
            },
            "require": {
                "ext-json": "*",
                "php": ">=7.0.0",
                "phpdocumentor/reflection-docblock": "~4.3 || ~5.0",
                "symfony/polyfill-mbstring": "~1.0"
            },
            "require-dev": {
                "phpunit/phpunit": "~6.0 || ~7.0 || ~9.0"
            },
            "type": "library",
            "autoload": {
                "files": [
                    "src/Create.php"
                ],
                "psr-4": {
                    "Arrayy\\": "src/"
                }
            },
            "notification-url": "https://packagist.org/downloads/",
            "license": [
                "MIT"
            ],
            "authors": [
                {
                    "name": "Lars Moelleken",
                    "email": "lars@moelleken.org",
                    "homepage": "https://www.moelleken.org/",
                    "role": "Maintainer"
                }
            ],
            "description": "Array manipulation library for PHP, called Arrayy!",
            "keywords": [
                "Arrayy",
                "array",
                "helpers",
                "manipulation",
                "methods",
                "utility",
                "utils"
            ],
            "support": {
                "docs": "https://voku.github.io/Arrayy/",
                "issues": "https://github.com/voku/Arrayy/issues",
                "source": "https://github.com/voku/Arrayy"
            },
            "funding": [
                {
                    "url": "https://www.paypal.me/moelleken",
                    "type": "custom"
                },
                {
                    "url": "https://github.com/voku",
                    "type": "github"
                },
                {
                    "url": "https://opencollective.com/arrayy",
                    "type": "open_collective"
                },
                {
                    "url": "https://www.patreon.com/voku",
                    "type": "patreon"
                },
                {
                    "url": "https://tidelift.com/funding/github/packagist/voku/arrayy",
                    "type": "tidelift"
                }
            ],
            "time": "2022-12-27T12:58:32+00:00"
        },
        {
            "name": "voku/email-check",
            "version": "3.1.0",
            "source": {
                "type": "git",
                "url": "https://github.com/voku/email-check.git",
                "reference": "6ea842920bbef6758b8c1e619fd1710e7a1a2cac"
            },
            "dist": {
                "type": "zip",
                "url": "https://api.github.com/repos/voku/email-check/zipball/6ea842920bbef6758b8c1e619fd1710e7a1a2cac",
                "reference": "6ea842920bbef6758b8c1e619fd1710e7a1a2cac",
                "shasum": ""
            },
            "require": {
                "php": ">=7.0.0",
                "symfony/polyfill-intl-idn": "~1.10"
            },
            "require-dev": {
                "fzaninotto/faker": "~1.7",
                "phpunit/phpunit": "~6.0 || ~7.0"
            },
            "suggest": {
                "ext-intl": "Use Intl for best performance"
            },
            "type": "library",
            "autoload": {
                "psr-4": {
                    "voku\\helper\\": "src/voku/helper/"
                }
            },
            "notification-url": "https://packagist.org/downloads/",
            "license": [
                "MIT"
            ],
            "authors": [
                {
                    "name": "Lars Moelleken",
                    "homepage": "http://www.moelleken.org/"
                }
            ],
            "description": "email-check (syntax, dns, trash, ...) library",
            "homepage": "https://github.com/voku/email-check",
            "keywords": [
                "check-email",
                "email",
                "mail",
                "mail-check",
                "validate-email",
                "validate-email-address",
                "validate-mail"
            ],
            "support": {
                "issues": "https://github.com/voku/email-check/issues",
                "source": "https://github.com/voku/email-check/tree/3.1.0"
            },
            "funding": [
                {
                    "url": "https://www.paypal.me/moelleken",
                    "type": "custom"
                },
                {
                    "url": "https://github.com/voku",
                    "type": "github"
                },
                {
                    "url": "https://www.patreon.com/voku",
                    "type": "patreon"
                },
                {
                    "url": "https://tidelift.com/funding/github/packagist/voku/email-check",
                    "type": "tidelift"
                }
            ],
            "time": "2021-01-27T14:14:33+00:00"
        },
        {
            "name": "voku/portable-ascii",
            "version": "2.0.1",
            "source": {
                "type": "git",
                "url": "https://github.com/voku/portable-ascii.git",
                "reference": "b56450eed252f6801410d810c8e1727224ae0743"
            },
            "dist": {
                "type": "zip",
                "url": "https://api.github.com/repos/voku/portable-ascii/zipball/b56450eed252f6801410d810c8e1727224ae0743",
                "reference": "b56450eed252f6801410d810c8e1727224ae0743",
                "shasum": ""
            },
            "require": {
                "php": ">=7.0.0"
            },
            "require-dev": {
                "phpunit/phpunit": "~6.0 || ~7.0 || ~9.0"
            },
            "suggest": {
                "ext-intl": "Use Intl for transliterator_transliterate() support"
            },
            "type": "library",
            "autoload": {
                "psr-4": {
                    "voku\\": "src/voku/"
                }
            },
            "notification-url": "https://packagist.org/downloads/",
            "license": [
                "MIT"
            ],
            "authors": [
                {
                    "name": "Lars Moelleken",
                    "homepage": "http://www.moelleken.org/"
                }
            ],
            "description": "Portable ASCII library - performance optimized (ascii) string functions for php.",
            "homepage": "https://github.com/voku/portable-ascii",
            "keywords": [
                "ascii",
                "clean",
                "php"
            ],
            "support": {
                "issues": "https://github.com/voku/portable-ascii/issues",
                "source": "https://github.com/voku/portable-ascii/tree/2.0.1"
            },
            "funding": [
                {
                    "url": "https://www.paypal.me/moelleken",
                    "type": "custom"
                },
                {
                    "url": "https://github.com/voku",
                    "type": "github"
                },
                {
                    "url": "https://opencollective.com/portable-ascii",
                    "type": "open_collective"
                },
                {
                    "url": "https://www.patreon.com/voku",
                    "type": "patreon"
                },
                {
                    "url": "https://tidelift.com/funding/github/packagist/voku/portable-ascii",
                    "type": "tidelift"
                }
            ],
            "time": "2022-03-08T17:03:00+00:00"
        },
        {
            "name": "voku/portable-utf8",
            "version": "6.0.13",
            "source": {
                "type": "git",
                "url": "https://github.com/voku/portable-utf8.git",
                "reference": "b8ce36bf26593e5c2e81b1850ef0ffb299d2043f"
            },
            "dist": {
                "type": "zip",
                "url": "https://api.github.com/repos/voku/portable-utf8/zipball/b8ce36bf26593e5c2e81b1850ef0ffb299d2043f",
                "reference": "b8ce36bf26593e5c2e81b1850ef0ffb299d2043f",
                "shasum": ""
            },
            "require": {
                "php": ">=7.0.0",
                "symfony/polyfill-iconv": "~1.0",
                "symfony/polyfill-intl-grapheme": "~1.0",
                "symfony/polyfill-intl-normalizer": "~1.0",
                "symfony/polyfill-mbstring": "~1.0",
                "symfony/polyfill-php72": "~1.0",
                "voku/portable-ascii": "~2.0.0"
            },
            "require-dev": {
                "phpstan/phpstan": "1.9.*@dev",
                "phpstan/phpstan-strict-rules": "1.4.*@dev",
                "phpunit/phpunit": "~6.0 || ~7.0 || ~9.0",
                "thecodingmachine/phpstan-strict-rules": "1.0.*@dev",
                "voku/phpstan-rules": "3.1.*@dev"
            },
            "suggest": {
                "ext-ctype": "Use Ctype for e.g. hexadecimal digit detection",
                "ext-fileinfo": "Use Fileinfo for better binary file detection",
                "ext-iconv": "Use iconv for best performance",
                "ext-intl": "Use Intl for best performance",
                "ext-json": "Use JSON for string detection",
                "ext-mbstring": "Use Mbstring for best performance"
            },
            "type": "library",
            "autoload": {
                "files": [
                    "bootstrap.php"
                ],
                "psr-4": {
                    "voku\\": "src/voku/"
                }
            },
            "notification-url": "https://packagist.org/downloads/",
            "license": [
                "(Apache-2.0 or GPL-2.0)"
            ],
            "authors": [
                {
                    "name": "Nicolas Grekas",
                    "email": "p@tchwork.com"
                },
                {
                    "name": "Hamid Sarfraz",
                    "homepage": "http://pageconfig.com/"
                },
                {
                    "name": "Lars Moelleken",
                    "homepage": "http://www.moelleken.org/"
                }
            ],
            "description": "Portable UTF-8 library - performance optimized (unicode) string functions for php.",
            "homepage": "https://github.com/voku/portable-utf8",
            "keywords": [
                "UTF",
                "clean",
                "php",
                "unicode",
                "utf-8",
                "utf8"
            ],
            "support": {
                "issues": "https://github.com/voku/portable-utf8/issues",
                "source": "https://github.com/voku/portable-utf8/tree/6.0.13"
            },
            "funding": [
                {
                    "url": "https://www.paypal.me/moelleken",
                    "type": "custom"
                },
                {
                    "url": "https://github.com/voku",
                    "type": "github"
                },
                {
                    "url": "https://opencollective.com/portable-utf8",
                    "type": "open_collective"
                },
                {
                    "url": "https://www.patreon.com/voku",
                    "type": "patreon"
                },
                {
                    "url": "https://tidelift.com/funding/github/packagist/voku/portable-utf8",
                    "type": "tidelift"
                }
            ],
            "time": "2023-03-08T08:35:38+00:00"
        },
        {
            "name": "voku/stop-words",
            "version": "2.0.1",
            "source": {
                "type": "git",
                "url": "https://github.com/voku/stop-words.git",
                "reference": "8e63c0af20f800b1600783764e0ce19e53969f71"
            },
            "dist": {
                "type": "zip",
                "url": "https://api.github.com/repos/voku/stop-words/zipball/8e63c0af20f800b1600783764e0ce19e53969f71",
                "reference": "8e63c0af20f800b1600783764e0ce19e53969f71",
                "shasum": ""
            },
            "require": {
                "php": ">=7.0.0"
            },
            "require-dev": {
                "phpunit/phpunit": "~6.0"
            },
            "type": "library",
            "autoload": {
                "psr-4": {
                    "voku\\": "src/voku/"
                }
            },
            "notification-url": "https://packagist.org/downloads/",
            "license": [
                "MIT"
            ],
            "authors": [
                {
                    "name": "Lars Moelleken",
                    "homepage": "http://www.moelleken.org/"
                }
            ],
            "description": "Stop-Words via PHP",
            "keywords": [
                "stop words",
                "stop-words"
            ],
            "support": {
                "issues": "https://github.com/voku/stop-words/issues",
                "source": "https://github.com/voku/stop-words/tree/master"
            },
            "time": "2018-11-23T01:37:27+00:00"
        },
        {
            "name": "voku/stringy",
            "version": "6.5.3",
            "source": {
                "type": "git",
                "url": "https://github.com/voku/Stringy.git",
                "reference": "c453c88fbff298f042c836ef44306f8703b2d537"
            },
            "dist": {
                "type": "zip",
                "url": "https://api.github.com/repos/voku/Stringy/zipball/c453c88fbff298f042c836ef44306f8703b2d537",
                "reference": "c453c88fbff298f042c836ef44306f8703b2d537",
                "shasum": ""
            },
            "require": {
                "defuse/php-encryption": "~2.0",
                "ext-json": "*",
                "php": ">=7.0.0",
                "voku/anti-xss": "~4.1",
                "voku/arrayy": "~7.8",
                "voku/email-check": "~3.1",
                "voku/portable-ascii": "~2.0",
                "voku/portable-utf8": "~6.0",
                "voku/urlify": "~5.0"
            },
            "replace": {
                "danielstjules/stringy": "~3.0"
            },
            "require-dev": {
                "phpunit/phpunit": "~6.0 || ~7.0 || ~9.0"
            },
            "type": "library",
            "autoload": {
                "files": [
                    "src/Create.php"
                ],
                "psr-4": {
                    "Stringy\\": "src/"
                }
            },
            "notification-url": "https://packagist.org/downloads/",
            "license": [
                "MIT"
            ],
            "authors": [
                {
                    "name": "Daniel St. Jules",
                    "email": "danielst.jules@gmail.com",
                    "homepage": "http://www.danielstjules.com",
                    "role": "Maintainer"
                },
                {
                    "name": "Lars Moelleken",
                    "email": "lars@moelleken.org",
                    "homepage": "https://www.moelleken.org/",
                    "role": "Fork-Maintainer"
                }
            ],
            "description": "A string manipulation library with multibyte support",
            "homepage": "https://github.com/danielstjules/Stringy",
            "keywords": [
                "UTF",
                "helpers",
                "manipulation",
                "methods",
                "multibyte",
                "string",
                "utf-8",
                "utility",
                "utils"
            ],
            "support": {
                "issues": "https://github.com/voku/Stringy/issues",
                "source": "https://github.com/voku/Stringy"
            },
            "funding": [
                {
                    "url": "https://www.paypal.me/moelleken",
                    "type": "custom"
                },
                {
                    "url": "https://github.com/voku",
                    "type": "github"
                },
                {
                    "url": "https://www.patreon.com/voku",
                    "type": "patreon"
                },
                {
                    "url": "https://tidelift.com/funding/github/packagist/voku/stringy",
                    "type": "tidelift"
                }
            ],
            "time": "2022-03-28T14:52:20+00:00"
        },
        {
            "name": "voku/urlify",
            "version": "5.0.7",
            "source": {
                "type": "git",
                "url": "https://github.com/voku/urlify.git",
                "reference": "014b2074407b5db5968f836c27d8731934b330e4"
            },
            "dist": {
                "type": "zip",
                "url": "https://api.github.com/repos/voku/urlify/zipball/014b2074407b5db5968f836c27d8731934b330e4",
                "reference": "014b2074407b5db5968f836c27d8731934b330e4",
                "shasum": ""
            },
            "require": {
                "php": ">=7.0.0",
                "voku/portable-ascii": "~2.0",
                "voku/portable-utf8": "~6.0",
                "voku/stop-words": "~2.0"
            },
            "require-dev": {
                "phpunit/phpunit": "~6.0 || ~7.0 || ~9.0"
            },
            "type": "library",
            "autoload": {
                "psr-4": {
                    "voku\\helper\\": "src/voku/helper/"
                }
            },
            "notification-url": "https://packagist.org/downloads/",
            "license": [
                "BSD-3-Clause"
            ],
            "authors": [
                {
                    "name": "Johnny Broadway",
                    "email": "johnny@johnnybroadway.com",
                    "homepage": "http://www.johnnybroadway.com/"
                },
                {
                    "name": "Lars Moelleken",
                    "email": "lars@moelleken.org",
                    "homepage": "https://moelleken.org/"
                }
            ],
            "description": "PHP port of URLify.js from the Django project. Transliterates non-ascii characters for use in URLs.",
            "homepage": "https://github.com/voku/urlify",
            "keywords": [
                "encode",
                "iconv",
                "link",
                "slug",
                "translit",
                "transliterate",
                "transliteration",
                "url",
                "urlify"
            ],
            "support": {
                "issues": "https://github.com/voku/urlify/issues",
                "source": "https://github.com/voku/urlify/tree/5.0.7"
            },
            "funding": [
                {
                    "url": "https://www.paypal.me/moelleken",
                    "type": "custom"
                },
                {
                    "url": "https://github.com/voku",
                    "type": "github"
                },
                {
                    "url": "https://www.patreon.com/voku",
                    "type": "patreon"
                },
                {
                    "url": "https://tidelift.com/funding/github/packagist/voku/urlify",
                    "type": "tidelift"
                }
            ],
            "time": "2022-01-24T19:08:46+00:00"
        },
        {
            "name": "webmozart/assert",
            "version": "1.11.0",
            "source": {
                "type": "git",
                "url": "https://github.com/webmozarts/assert.git",
                "reference": "11cb2199493b2f8a3b53e7f19068fc6aac760991"
            },
            "dist": {
                "type": "zip",
                "url": "https://api.github.com/repos/webmozarts/assert/zipball/11cb2199493b2f8a3b53e7f19068fc6aac760991",
                "reference": "11cb2199493b2f8a3b53e7f19068fc6aac760991",
                "shasum": ""
            },
            "require": {
                "ext-ctype": "*",
                "php": "^7.2 || ^8.0"
            },
            "conflict": {
                "phpstan/phpstan": "<0.12.20",
                "vimeo/psalm": "<4.6.1 || 4.6.2"
            },
            "require-dev": {
                "phpunit/phpunit": "^8.5.13"
            },
            "type": "library",
            "extra": {
                "branch-alias": {
                    "dev-master": "1.10-dev"
                }
            },
            "autoload": {
                "psr-4": {
                    "Webmozart\\Assert\\": "src/"
                }
            },
            "notification-url": "https://packagist.org/downloads/",
            "license": [
                "MIT"
            ],
            "authors": [
                {
                    "name": "Bernhard Schussek",
                    "email": "bschussek@gmail.com"
                }
            ],
            "description": "Assertions to validate method input/output with nice error messages.",
            "keywords": [
                "assert",
                "check",
                "validate"
            ],
            "support": {
                "issues": "https://github.com/webmozarts/assert/issues",
                "source": "https://github.com/webmozarts/assert/tree/1.11.0"
            },
            "time": "2022-06-03T18:03:27+00:00"
        },
        {
            "name": "webonyx/graphql-php",
            "version": "v14.11.9",
            "source": {
                "type": "git",
                "url": "https://github.com/webonyx/graphql-php.git",
                "reference": "ff91c9f3cf241db702e30b2c42bcc0920e70ac70"
            },
            "dist": {
                "type": "zip",
                "url": "https://api.github.com/repos/webonyx/graphql-php/zipball/ff91c9f3cf241db702e30b2c42bcc0920e70ac70",
                "reference": "ff91c9f3cf241db702e30b2c42bcc0920e70ac70",
                "shasum": ""
            },
            "require": {
                "ext-json": "*",
                "ext-mbstring": "*",
                "php": "^7.1 || ^8"
            },
            "require-dev": {
                "amphp/amp": "^2.3",
                "doctrine/coding-standard": "^6.0",
                "nyholm/psr7": "^1.2",
                "phpbench/phpbench": "^1.2",
                "phpstan/extension-installer": "^1.0",
                "phpstan/phpstan": "0.12.82",
                "phpstan/phpstan-phpunit": "0.12.18",
                "phpstan/phpstan-strict-rules": "0.12.9",
                "phpunit/phpunit": "^7.2 || ^8.5",
                "psr/http-message": "^1.0",
                "react/promise": "2.*",
                "simpod/php-coveralls-mirror": "^3.0",
                "squizlabs/php_codesniffer": "3.5.4"
            },
            "suggest": {
                "psr/http-message": "To use standard GraphQL server",
                "react/promise": "To leverage async resolving on React PHP platform"
            },
            "type": "library",
            "autoload": {
                "psr-4": {
                    "GraphQL\\": "src/"
                }
            },
            "notification-url": "https://packagist.org/downloads/",
            "license": [
                "MIT"
            ],
            "description": "A PHP port of GraphQL reference implementation",
            "homepage": "https://github.com/webonyx/graphql-php",
            "keywords": [
                "api",
                "graphql"
            ],
            "support": {
                "issues": "https://github.com/webonyx/graphql-php/issues",
                "source": "https://github.com/webonyx/graphql-php/tree/v14.11.9"
            },
            "funding": [
                {
                    "url": "https://opencollective.com/webonyx-graphql-php",
                    "type": "open_collective"
                }
            ],
            "time": "2023-01-06T12:12:50+00:00"
        },
        {
            "name": "yiisoft/yii2",
            "version": "2.0.47",
            "source": {
                "type": "git",
                "url": "https://github.com/yiisoft/yii2-framework.git",
                "reference": "8ecf57895d9c4b29cf9658ffe57af5f3d0e25254"
            },
            "dist": {
                "type": "zip",
                "url": "https://api.github.com/repos/yiisoft/yii2-framework/zipball/8ecf57895d9c4b29cf9658ffe57af5f3d0e25254",
                "reference": "8ecf57895d9c4b29cf9658ffe57af5f3d0e25254",
                "shasum": ""
            },
            "require": {
                "bower-asset/inputmask": "~3.2.2 | ~3.3.5",
                "bower-asset/jquery": "3.6.*@stable | 3.5.*@stable | 3.4.*@stable | 3.3.*@stable | 3.2.*@stable | 3.1.*@stable | 2.2.*@stable | 2.1.*@stable | 1.11.*@stable | 1.12.*@stable",
                "bower-asset/punycode": "1.3.*",
                "bower-asset/yii2-pjax": "~2.0.1",
                "cebe/markdown": "~1.0.0 | ~1.1.0 | ~1.2.0",
                "ext-ctype": "*",
                "ext-mbstring": "*",
                "ezyang/htmlpurifier": "~4.6",
                "lib-pcre": "*",
                "paragonie/random_compat": ">=1",
                "php": ">=5.4.0",
                "yiisoft/yii2-composer": "~2.0.4"
            },
            "bin": [
                "yii"
            ],
            "type": "library",
            "extra": {
                "branch-alias": {
                    "dev-master": "2.0.x-dev"
                }
            },
            "autoload": {
                "psr-4": {
                    "yii\\": ""
                }
            },
            "notification-url": "https://packagist.org/downloads/",
            "license": [
                "BSD-3-Clause"
            ],
            "authors": [
                {
                    "name": "Qiang Xue",
                    "email": "qiang.xue@gmail.com",
                    "homepage": "https://www.yiiframework.com/",
                    "role": "Founder and project lead"
                },
                {
                    "name": "Alexander Makarov",
                    "email": "sam@rmcreative.ru",
                    "homepage": "https://rmcreative.ru/",
                    "role": "Core framework development"
                },
                {
                    "name": "Maurizio Domba",
                    "homepage": "http://mdomba.info/",
                    "role": "Core framework development"
                },
                {
                    "name": "Carsten Brandt",
                    "email": "mail@cebe.cc",
                    "homepage": "https://www.cebe.cc/",
                    "role": "Core framework development"
                },
                {
                    "name": "Timur Ruziev",
                    "email": "resurtm@gmail.com",
                    "homepage": "http://resurtm.com/",
                    "role": "Core framework development"
                },
                {
                    "name": "Paul Klimov",
                    "email": "klimov.paul@gmail.com",
                    "role": "Core framework development"
                },
                {
                    "name": "Dmitry Naumenko",
                    "email": "d.naumenko.a@gmail.com",
                    "role": "Core framework development"
                },
                {
                    "name": "Boudewijn Vahrmeijer",
                    "email": "info@dynasource.eu",
                    "homepage": "http://dynasource.eu",
                    "role": "Core framework development"
                }
            ],
            "description": "Yii PHP Framework Version 2",
            "homepage": "https://www.yiiframework.com/",
            "keywords": [
                "framework",
                "yii2"
            ],
            "support": {
                "forum": "https://forum.yiiframework.com/",
                "irc": "ircs://irc.libera.chat:6697/yii",
                "issues": "https://github.com/yiisoft/yii2/issues?state=open",
                "source": "https://github.com/yiisoft/yii2",
                "wiki": "https://www.yiiframework.com/wiki"
            },
            "funding": [
                {
                    "url": "https://github.com/yiisoft",
                    "type": "github"
                },
                {
                    "url": "https://opencollective.com/yiisoft",
                    "type": "open_collective"
                },
                {
                    "url": "https://tidelift.com/funding/github/packagist/yiisoft/yii2",
                    "type": "tidelift"
                }
            ],
            "time": "2022-11-18T16:21:58+00:00"
        },
        {
            "name": "yiisoft/yii2-composer",
            "version": "2.0.10",
            "source": {
                "type": "git",
                "url": "https://github.com/yiisoft/yii2-composer.git",
                "reference": "94bb3f66e779e2774f8776d6e1bdeab402940510"
            },
            "dist": {
                "type": "zip",
                "url": "https://api.github.com/repos/yiisoft/yii2-composer/zipball/94bb3f66e779e2774f8776d6e1bdeab402940510",
                "reference": "94bb3f66e779e2774f8776d6e1bdeab402940510",
                "shasum": ""
            },
            "require": {
                "composer-plugin-api": "^1.0 | ^2.0"
            },
            "require-dev": {
                "composer/composer": "^1.0 | ^2.0@dev",
                "phpunit/phpunit": "<7"
            },
            "type": "composer-plugin",
            "extra": {
                "class": "yii\\composer\\Plugin",
                "branch-alias": {
                    "dev-master": "2.0.x-dev"
                }
            },
            "autoload": {
                "psr-4": {
                    "yii\\composer\\": ""
                }
            },
            "notification-url": "https://packagist.org/downloads/",
            "license": [
                "BSD-3-Clause"
            ],
            "authors": [
                {
                    "name": "Qiang Xue",
                    "email": "qiang.xue@gmail.com"
                },
                {
                    "name": "Carsten Brandt",
                    "email": "mail@cebe.cc"
                }
            ],
            "description": "The composer plugin for Yii extension installer",
            "keywords": [
                "composer",
                "extension installer",
                "yii2"
            ],
            "support": {
                "forum": "http://www.yiiframework.com/forum/",
                "irc": "irc://irc.freenode.net/yii",
                "issues": "https://github.com/yiisoft/yii2-composer/issues",
                "source": "https://github.com/yiisoft/yii2-composer",
                "wiki": "http://www.yiiframework.com/wiki/"
            },
            "funding": [
                {
                    "url": "https://github.com/yiisoft",
                    "type": "github"
                },
                {
                    "url": "https://opencollective.com/yiisoft",
                    "type": "open_collective"
                },
                {
                    "url": "https://tidelift.com/funding/github/packagist/yiisoft/yii2-composer",
                    "type": "tidelift"
                }
            ],
            "time": "2020-06-24T00:04:01+00:00"
        },
        {
            "name": "yiisoft/yii2-debug",
            "version": "2.1.22",
            "source": {
                "type": "git",
                "url": "https://github.com/yiisoft/yii2-debug.git",
                "reference": "c0fa388c56b64edfb92987fdcc37d7a0243170d7"
            },
            "dist": {
                "type": "zip",
                "url": "https://api.github.com/repos/yiisoft/yii2-debug/zipball/c0fa388c56b64edfb92987fdcc37d7a0243170d7",
                "reference": "c0fa388c56b64edfb92987fdcc37d7a0243170d7",
                "shasum": ""
            },
            "require": {
                "ext-mbstring": "*",
                "php": ">=5.4",
                "yiisoft/yii2": "~2.0.13"
            },
            "require-dev": {
                "cweagans/composer-patches": "^1.7",
                "phpunit/phpunit": "4.8.34",
                "yiisoft/yii2-coding-standards": "~2.0",
                "yiisoft/yii2-swiftmailer": "*"
            },
            "type": "yii2-extension",
            "extra": {
                "branch-alias": {
                    "dev-master": "2.0.x-dev"
                },
                "composer-exit-on-patch-failure": true,
                "patches": {
                    "phpunit/phpunit-mock-objects": {
                        "Fix PHP 7 and 8 compatibility": "https://yiisoft.github.io/phpunit-patches/phpunit_mock_objects.patch"
                    },
                    "phpunit/phpunit": {
                        "Fix PHP 7 compatibility": "https://yiisoft.github.io/phpunit-patches/phpunit_php7.patch",
                        "Fix PHP 8 compatibility": "https://yiisoft.github.io/phpunit-patches/phpunit_php8.patch",
                        "Fix PHP 8.1 compatibility": "https://yiisoft.github.io/phpunit-patches/phpunit_php81.patch"
                    }
                }
            },
            "autoload": {
                "psr-4": {
                    "yii\\debug\\": "src"
                }
            },
            "notification-url": "https://packagist.org/downloads/",
            "license": [
                "BSD-3-Clause"
            ],
            "authors": [
                {
                    "name": "Qiang Xue",
                    "email": "qiang.xue@gmail.com"
                },
                {
                    "name": "Simon Karlen",
                    "email": "simi.albi@outlook.com"
                }
            ],
            "description": "The debugger extension for the Yii framework",
            "keywords": [
                "debug",
                "debugger",
                "yii2"
            ],
            "support": {
                "forum": "http://www.yiiframework.com/forum/",
                "irc": "irc://irc.freenode.net/yii",
                "issues": "https://github.com/yiisoft/yii2-debug/issues",
                "source": "https://github.com/yiisoft/yii2-debug",
                "wiki": "http://www.yiiframework.com/wiki/"
            },
            "funding": [
                {
                    "url": "https://github.com/yiisoft",
                    "type": "github"
                },
                {
                    "url": "https://opencollective.com/yiisoft",
                    "type": "open_collective"
                },
                {
                    "url": "https://tidelift.com/funding/github/packagist/yiisoft/yii2-debug",
                    "type": "tidelift"
                }
            ],
            "time": "2022-11-18T17:29:27+00:00"
        },
        {
            "name": "yiisoft/yii2-queue",
            "version": "2.3.5",
            "source": {
                "type": "git",
                "url": "https://github.com/yiisoft/yii2-queue.git",
                "reference": "c1bf0ef5dbe107dc1cf692c1349b9ddd2485a399"
            },
            "dist": {
                "type": "zip",
                "url": "https://api.github.com/repos/yiisoft/yii2-queue/zipball/c1bf0ef5dbe107dc1cf692c1349b9ddd2485a399",
                "reference": "c1bf0ef5dbe107dc1cf692c1349b9ddd2485a399",
                "shasum": ""
            },
            "require": {
                "php": ">=5.5.0",
                "symfony/process": "^3.3||^4.0||^5.0||^6.0",
                "yiisoft/yii2": "~2.0.14"
            },
            "require-dev": {
                "aws/aws-sdk-php": ">=2.4",
                "enqueue/amqp-lib": "^0.8||^0.9.10",
                "enqueue/stomp": "^0.8.39",
                "opis/closure": "*",
                "pda/pheanstalk": "v3.*",
                "php-amqplib/php-amqplib": "*",
                "phpunit/phpunit": "~4.4",
                "yiisoft/yii2-debug": "*",
                "yiisoft/yii2-gii": "*",
                "yiisoft/yii2-redis": "*"
            },
            "suggest": {
                "aws/aws-sdk-php": "Need for aws SQS.",
                "enqueue/amqp-lib": "Need for AMQP interop queue.",
                "enqueue/stomp": "Need for Stomp queue.",
                "ext-gearman": "Need for Gearman queue.",
                "ext-pcntl": "Need for process signals.",
                "pda/pheanstalk": "Need for Beanstalk queue.",
                "php-amqplib/php-amqplib": "Need for AMQP queue.",
                "yiisoft/yii2-redis": "Need for Redis queue."
            },
            "type": "yii2-extension",
            "extra": {
                "branch-alias": {
                    "dev-master": "2.x-dev"
                }
            },
            "autoload": {
                "psr-4": {
                    "yii\\queue\\": "src",
                    "yii\\queue\\db\\": "src/drivers/db",
                    "yii\\queue\\sqs\\": "src/drivers/sqs",
                    "yii\\queue\\amqp\\": "src/drivers/amqp",
                    "yii\\queue\\file\\": "src/drivers/file",
                    "yii\\queue\\sync\\": "src/drivers/sync",
                    "yii\\queue\\redis\\": "src/drivers/redis",
                    "yii\\queue\\stomp\\": "src/drivers/stomp",
                    "yii\\queue\\gearman\\": "src/drivers/gearman",
                    "yii\\queue\\beanstalk\\": "src/drivers/beanstalk",
                    "yii\\queue\\amqp_interop\\": "src/drivers/amqp_interop"
                }
            },
            "notification-url": "https://packagist.org/downloads/",
            "license": [
                "BSD-3-Clause"
            ],
            "authors": [
                {
                    "name": "Roman Zhuravlev",
                    "email": "zhuravljov@gmail.com"
                }
            ],
            "description": "Yii2 Queue Extension which supported DB, Redis, RabbitMQ, Beanstalk, SQS and Gearman",
            "keywords": [
                "async",
                "beanstalk",
                "db",
                "gearman",
                "gii",
                "queue",
                "rabbitmq",
                "redis",
                "sqs",
                "yii"
            ],
            "support": {
                "docs": "https://github.com/yiisoft/yii2-queue/blob/master/docs/guide",
                "issues": "https://github.com/yiisoft/yii2-queue/issues",
                "source": "https://github.com/yiisoft/yii2-queue"
            },
            "funding": [
                {
                    "url": "https://github.com/yiisoft",
                    "type": "github"
                },
                {
                    "url": "https://opencollective.com/yiisoft",
                    "type": "open_collective"
                },
                {
                    "url": "https://tidelift.com/funding/github/packagist/yiisoft/yii2-queue",
                    "type": "tidelift"
                }
            ],
            "time": "2022-11-18T17:16:47+00:00"
        },
        {
            "name": "yiisoft/yii2-symfonymailer",
            "version": "2.0.4",
            "source": {
                "type": "git",
                "url": "https://github.com/yiisoft/yii2-symfonymailer.git",
                "reference": "82f5902551a160633c4734b5096977ce76a809d9"
            },
            "dist": {
                "type": "zip",
                "url": "https://api.github.com/repos/yiisoft/yii2-symfonymailer/zipball/82f5902551a160633c4734b5096977ce76a809d9",
                "reference": "82f5902551a160633c4734b5096977ce76a809d9",
                "shasum": ""
            },
            "require": {
                "php": ">=7.4.0",
                "symfony/mailer": ">=5.4.0",
                "yiisoft/yii2": ">=2.0.4"
            },
            "require-dev": {
                "phpunit/phpunit": "9.5.10"
            },
            "type": "yii2-extension",
            "extra": {
                "branch-alias": {
                    "dev-master": "2.0.x-dev"
                }
            },
            "autoload": {
                "psr-4": {
                    "yii\\symfonymailer\\": "src"
                }
            },
            "notification-url": "https://packagist.org/downloads/",
            "license": [
                "BSD-3-Clause"
            ],
            "authors": [
                {
                    "name": "Kirill Petrov",
                    "email": "archibeardrinker@gmail.com"
                }
            ],
            "description": "The SymfonyMailer integration for the Yii framework",
            "keywords": [
                "email",
                "mail",
                "mailer",
                "symfony",
                "symfonymailer",
                "yii2"
            ],
            "support": {
                "forum": "http://www.yiiframework.com/forum/",
                "irc": "irc://irc.freenode.net/yii",
                "issues": "https://github.com/yiisoft/yii2-symfonymailer/issues",
                "source": "https://github.com/yiisoft/yii2-symfonymailer",
                "wiki": "http://www.yiiframework.com/wiki/"
            },
            "funding": [
                {
                    "url": "https://github.com/yiisoft",
                    "type": "github"
                },
                {
                    "url": "https://opencollective.com/yiisoft",
                    "type": "open_collective"
                },
                {
                    "url": "https://tidelift.com/funding/github/packagist/yiisoft/yii2-symfonymailer",
                    "type": "tidelift"
                }
            ],
            "time": "2022-09-04T10:48:21+00:00"
        }
    ],
    "packages-dev": [
        {
            "name": "behat/gherkin",
            "version": "v4.9.0",
            "source": {
                "type": "git",
                "url": "https://github.com/Behat/Gherkin.git",
                "reference": "0bc8d1e30e96183e4f36db9dc79caead300beff4"
            },
            "dist": {
                "type": "zip",
                "url": "https://api.github.com/repos/Behat/Gherkin/zipball/0bc8d1e30e96183e4f36db9dc79caead300beff4",
                "reference": "0bc8d1e30e96183e4f36db9dc79caead300beff4",
                "shasum": ""
            },
            "require": {
                "php": "~7.2|~8.0"
            },
            "require-dev": {
                "cucumber/cucumber": "dev-gherkin-22.0.0",
                "phpunit/phpunit": "~8|~9",
                "symfony/yaml": "~3|~4|~5"
            },
            "suggest": {
                "symfony/yaml": "If you want to parse features, represented in YAML files"
            },
            "type": "library",
            "extra": {
                "branch-alias": {
                    "dev-master": "4.x-dev"
                }
            },
            "autoload": {
                "psr-0": {
                    "Behat\\Gherkin": "src/"
                }
            },
            "notification-url": "https://packagist.org/downloads/",
            "license": [
                "MIT"
            ],
            "authors": [
                {
                    "name": "Konstantin Kudryashov",
                    "email": "ever.zet@gmail.com",
                    "homepage": "http://everzet.com"
                }
            ],
            "description": "Gherkin DSL parser for PHP",
            "homepage": "http://behat.org/",
            "keywords": [
                "BDD",
                "Behat",
                "Cucumber",
                "DSL",
                "gherkin",
                "parser"
            ],
            "support": {
                "issues": "https://github.com/Behat/Gherkin/issues",
                "source": "https://github.com/Behat/Gherkin/tree/v4.9.0"
            },
            "time": "2021-10-12T13:05:09+00:00"
        },
        {
            "name": "codeception/codeception",
            "version": "4.2.2",
            "source": {
                "type": "git",
                "url": "https://github.com/Codeception/Codeception.git",
                "reference": "b88014f3348c93f3df99dc6d0967b0dbfa804474"
            },
            "dist": {
                "type": "zip",
                "url": "https://api.github.com/repos/Codeception/Codeception/zipball/b88014f3348c93f3df99dc6d0967b0dbfa804474",
                "reference": "b88014f3348c93f3df99dc6d0967b0dbfa804474",
                "shasum": ""
            },
            "require": {
                "behat/gherkin": "^4.4.0",
                "codeception/lib-asserts": "^1.0 | 2.0.*@dev",
                "codeception/phpunit-wrapper": ">6.0.15 <6.1.0 | ^6.6.1 | ^7.7.1 | ^8.1.1 | ^9.0",
                "codeception/stub": "^2.0 | ^3.0 | ^4.0",
                "ext-curl": "*",
                "ext-json": "*",
                "ext-mbstring": "*",
                "guzzlehttp/psr7": "^1.4 | ^2.0",
                "php": ">=5.6.0 <9.0",
                "symfony/console": ">=2.7 <6.0",
                "symfony/css-selector": ">=2.7 <6.0",
                "symfony/event-dispatcher": ">=2.7 <6.0",
                "symfony/finder": ">=2.7 <6.0",
                "symfony/yaml": ">=2.7 <6.0"
            },
            "require-dev": {
                "codeception/module-asserts": "^1.0 | 2.0.*@dev",
                "codeception/module-cli": "^1.0 | 2.0.*@dev",
                "codeception/module-db": "^1.0 | 2.0.*@dev",
                "codeception/module-filesystem": "^1.0 | 2.0.*@dev",
                "codeception/module-phpbrowser": "^1.0 | 2.0.*@dev",
                "codeception/specify": "~0.3",
                "codeception/util-universalframework": "*@dev",
                "monolog/monolog": "~1.8",
                "squizlabs/php_codesniffer": "~2.0",
                "symfony/process": ">=2.7 <6.0",
                "vlucas/phpdotenv": "^2.0 | ^3.0 | ^4.0 | ^5.0"
            },
            "suggest": {
                "codeception/specify": "BDD-style code blocks",
                "codeception/verify": "BDD-style assertions",
                "hoa/console": "For interactive console functionality",
                "stecman/symfony-console-completion": "For BASH autocompletion",
                "symfony/phpunit-bridge": "For phpunit-bridge support"
            },
            "bin": [
                "codecept"
            ],
            "type": "library",
            "extra": {
                "branch-alias": []
            },
            "autoload": {
                "files": [
                    "functions.php"
                ],
                "psr-4": {
                    "Codeception\\": "src/Codeception",
                    "Codeception\\Extension\\": "ext"
                }
            },
            "notification-url": "https://packagist.org/downloads/",
            "license": [
                "MIT"
            ],
            "authors": [
                {
                    "name": "Michael Bodnarchuk",
                    "email": "davert@mail.ua",
                    "homepage": "https://codegyre.com"
                }
            ],
            "description": "BDD-style testing framework",
            "homepage": "https://codeception.com/",
            "keywords": [
                "BDD",
                "TDD",
                "acceptance testing",
                "functional testing",
                "unit testing"
            ],
            "support": {
                "issues": "https://github.com/Codeception/Codeception/issues",
                "source": "https://github.com/Codeception/Codeception/tree/4.2.2"
            },
            "funding": [
                {
                    "url": "https://opencollective.com/codeception",
                    "type": "open_collective"
                }
            ],
            "time": "2022-08-13T13:28:25+00:00"
        },
        {
            "name": "codeception/lib-asserts",
            "version": "1.13.2",
            "source": {
                "type": "git",
                "url": "https://github.com/Codeception/lib-asserts.git",
                "reference": "184231d5eab66bc69afd6b9429344d80c67a33b6"
            },
            "dist": {
                "type": "zip",
                "url": "https://api.github.com/repos/Codeception/lib-asserts/zipball/184231d5eab66bc69afd6b9429344d80c67a33b6",
                "reference": "184231d5eab66bc69afd6b9429344d80c67a33b6",
                "shasum": ""
            },
            "require": {
                "codeception/phpunit-wrapper": ">6.0.15 <6.1.0 | ^6.6.1 | ^7.7.1 | ^8.0.3 | ^9.0",
                "ext-dom": "*",
                "php": ">=5.6.0 <9.0"
            },
            "type": "library",
            "autoload": {
                "classmap": [
                    "src/"
                ]
            },
            "notification-url": "https://packagist.org/downloads/",
            "license": [
                "MIT"
            ],
            "authors": [
                {
                    "name": "Michael Bodnarchuk",
                    "email": "davert@mail.ua",
                    "homepage": "http://codegyre.com"
                },
                {
                    "name": "Gintautas Miselis"
                },
                {
                    "name": "Gustavo Nieves",
                    "homepage": "https://medium.com/@ganieves"
                }
            ],
            "description": "Assertion methods used by Codeception core and Asserts module",
            "homepage": "https://codeception.com/",
            "keywords": [
                "codeception"
            ],
            "support": {
                "issues": "https://github.com/Codeception/lib-asserts/issues",
                "source": "https://github.com/Codeception/lib-asserts/tree/1.13.2"
            },
            "time": "2020-10-21T16:26:20+00:00"
        },
        {
            "name": "codeception/lib-innerbrowser",
            "version": "1.5.1",
            "source": {
                "type": "git",
                "url": "https://github.com/Codeception/lib-innerbrowser.git",
                "reference": "31b4b56ad53c3464fcb2c0a14d55a51a201bd3c2"
            },
            "dist": {
                "type": "zip",
                "url": "https://api.github.com/repos/Codeception/lib-innerbrowser/zipball/31b4b56ad53c3464fcb2c0a14d55a51a201bd3c2",
                "reference": "31b4b56ad53c3464fcb2c0a14d55a51a201bd3c2",
                "shasum": ""
            },
            "require": {
                "codeception/codeception": "4.*@dev",
                "ext-dom": "*",
                "ext-json": "*",
                "ext-mbstring": "*",
                "php": ">=5.6.0 <9.0",
                "symfony/browser-kit": ">=2.7 <6.0",
                "symfony/dom-crawler": ">=2.7 <6.0"
            },
            "conflict": {
                "codeception/codeception": "<4.0"
            },
            "require-dev": {
                "codeception/util-universalframework": "dev-master"
            },
            "type": "library",
            "autoload": {
                "classmap": [
                    "src/"
                ]
            },
            "notification-url": "https://packagist.org/downloads/",
            "license": [
                "MIT"
            ],
            "authors": [
                {
                    "name": "Michael Bodnarchuk",
                    "email": "davert@mail.ua",
                    "homepage": "http://codegyre.com"
                },
                {
                    "name": "Gintautas Miselis"
                }
            ],
            "description": "Parent library for all Codeception framework modules and PhpBrowser",
            "homepage": "https://codeception.com/",
            "keywords": [
                "codeception"
            ],
            "support": {
                "issues": "https://github.com/Codeception/lib-innerbrowser/issues",
                "source": "https://github.com/Codeception/lib-innerbrowser/tree/1.5.1"
            },
            "time": "2021-08-30T15:21:42+00:00"
        },
        {
            "name": "codeception/module-asserts",
            "version": "1.3.1",
            "source": {
                "type": "git",
                "url": "https://github.com/Codeception/module-asserts.git",
                "reference": "59374f2fef0cabb9e8ddb53277e85cdca74328de"
            },
            "dist": {
                "type": "zip",
                "url": "https://api.github.com/repos/Codeception/module-asserts/zipball/59374f2fef0cabb9e8ddb53277e85cdca74328de",
                "reference": "59374f2fef0cabb9e8ddb53277e85cdca74328de",
                "shasum": ""
            },
            "require": {
                "codeception/codeception": "*@dev",
                "codeception/lib-asserts": "^1.13.1",
                "php": ">=5.6.0 <9.0"
            },
            "conflict": {
                "codeception/codeception": "<4.0"
            },
            "type": "library",
            "autoload": {
                "classmap": [
                    "src/"
                ]
            },
            "notification-url": "https://packagist.org/downloads/",
            "license": [
                "MIT"
            ],
            "authors": [
                {
                    "name": "Michael Bodnarchuk"
                },
                {
                    "name": "Gintautas Miselis"
                },
                {
                    "name": "Gustavo Nieves",
                    "homepage": "https://medium.com/@ganieves"
                }
            ],
            "description": "Codeception module containing various assertions",
            "homepage": "https://codeception.com/",
            "keywords": [
                "assertions",
                "asserts",
                "codeception"
            ],
            "support": {
                "issues": "https://github.com/Codeception/module-asserts/issues",
                "source": "https://github.com/Codeception/module-asserts/tree/1.3.1"
            },
            "time": "2020-10-21T16:48:15+00:00"
        },
        {
            "name": "codeception/module-datafactory",
            "version": "1.1.0",
            "source": {
                "type": "git",
                "url": "https://github.com/Codeception/module-datafactory.git",
                "reference": "cf66d54f4084969659ef7fb86409c11d451d7af6"
            },
            "dist": {
                "type": "zip",
                "url": "https://api.github.com/repos/Codeception/module-datafactory/zipball/cf66d54f4084969659ef7fb86409c11d451d7af6",
                "reference": "cf66d54f4084969659ef7fb86409c11d451d7af6",
                "shasum": ""
            },
            "require": {
                "codeception/codeception": "^4.0",
                "league/factory-muffin": "^3.0",
                "league/factory-muffin-faker": "^2.1",
                "php": ">=5.6.0 <9.0"
            },
            "type": "library",
            "autoload": {
                "classmap": [
                    "src/"
                ]
            },
            "notification-url": "https://packagist.org/downloads/",
            "license": [
                "MIT"
            ],
            "authors": [
                {
                    "name": "Michael Bodnarchuk"
                }
            ],
            "description": "DataFactory module for Codeception",
            "homepage": "http://codeception.com/",
            "keywords": [
                "codeception"
            ],
            "support": {
                "issues": "https://github.com/Codeception/module-datafactory/issues",
                "source": "https://github.com/Codeception/module-datafactory/tree/1.1.0"
            },
            "time": "2021-03-16T19:42:07+00:00"
        },
        {
            "name": "codeception/module-phpbrowser",
            "version": "1.0.3",
            "source": {
                "type": "git",
                "url": "https://github.com/Codeception/module-phpbrowser.git",
                "reference": "8ba6bede11d0914e74d98691f427fd8f397f192e"
            },
            "dist": {
                "type": "zip",
                "url": "https://api.github.com/repos/Codeception/module-phpbrowser/zipball/8ba6bede11d0914e74d98691f427fd8f397f192e",
                "reference": "8ba6bede11d0914e74d98691f427fd8f397f192e",
                "shasum": ""
            },
            "require": {
                "codeception/codeception": "^4.1",
                "codeception/lib-innerbrowser": "^1.3",
                "guzzlehttp/guzzle": "^6.3|^7.0",
                "php": ">=5.6.0 <9.0"
            },
            "conflict": {
                "codeception/codeception": "<4.0"
            },
            "require-dev": {
                "codeception/module-rest": "^1.0"
            },
            "suggest": {
                "codeception/phpbuiltinserver": "Start and stop PHP built-in web server for your tests"
            },
            "type": "library",
            "autoload": {
                "classmap": [
                    "src/"
                ]
            },
            "notification-url": "https://packagist.org/downloads/",
            "license": [
                "MIT"
            ],
            "authors": [
                {
                    "name": "Michael Bodnarchuk"
                },
                {
                    "name": "Gintautas Miselis"
                }
            ],
            "description": "Codeception module for testing web application over HTTP",
            "homepage": "http://codeception.com/",
            "keywords": [
                "codeception",
                "functional-testing",
                "http"
            ],
            "support": {
                "issues": "https://github.com/Codeception/module-phpbrowser/issues",
                "source": "https://github.com/Codeception/module-phpbrowser/tree/1.0.3"
            },
            "time": "2022-05-21T13:50:41+00:00"
        },
        {
            "name": "codeception/module-rest",
            "version": "1.4.2",
            "source": {
                "type": "git",
                "url": "https://github.com/Codeception/module-rest.git",
                "reference": "9cd7a87fd9343494e7782f7bdb51687c25046917"
            },
            "dist": {
                "type": "zip",
                "url": "https://api.github.com/repos/Codeception/module-rest/zipball/9cd7a87fd9343494e7782f7bdb51687c25046917",
                "reference": "9cd7a87fd9343494e7782f7bdb51687c25046917",
                "shasum": ""
            },
            "require": {
                "codeception/codeception": "^4.0",
                "justinrainbow/json-schema": "~5.2.9",
                "php": ">=5.6.6 <9.0",
                "softcreatr/jsonpath": "^0.5 || ^0.7"
            },
            "require-dev": {
                "codeception/lib-innerbrowser": "^1.0",
                "codeception/util-universalframework": "^1.0"
            },
            "suggest": {
                "aws/aws-sdk-php": "For using AWS Auth"
            },
            "type": "library",
            "autoload": {
                "classmap": [
                    "src/"
                ]
            },
            "notification-url": "https://packagist.org/downloads/",
            "license": [
                "MIT"
            ],
            "authors": [
                {
                    "name": "Gintautas Miselis"
                }
            ],
            "description": "REST module for Codeception",
            "homepage": "http://codeception.com/",
            "keywords": [
                "codeception",
                "rest"
            ],
            "support": {
                "issues": "https://github.com/Codeception/module-rest/issues",
                "source": "https://github.com/Codeception/module-rest/tree/1.4.2"
            },
            "time": "2021-11-18T18:58:15+00:00"
        },
        {
            "name": "codeception/module-yii2",
            "version": "1.1.5",
            "source": {
                "type": "git",
                "url": "https://github.com/Codeception/module-yii2.git",
                "reference": "14269d059b8eaedf3d414a673907bd874cd4ed04"
            },
            "dist": {
                "type": "zip",
                "url": "https://api.github.com/repos/Codeception/module-yii2/zipball/14269d059b8eaedf3d414a673907bd874cd4ed04",
                "reference": "14269d059b8eaedf3d414a673907bd874cd4ed04",
                "shasum": ""
            },
            "require": {
                "codeception/codeception": "^4.0",
                "codeception/lib-innerbrowser": "^1.0",
                "php": ">=5.6.0 <=8.1 | ~8.1.0"
            },
            "require-dev": {
                "codeception/module-asserts": "^1.3",
                "codeception/module-filesystem": "^1.0",
                "codeception/verify": "<2",
                "codemix/yii2-localeurls": "^1.7",
                "yiisoft/yii2": "dev-master",
                "yiisoft/yii2-app-advanced": "dev-master"
            },
            "type": "library",
            "autoload": {
                "classmap": [
                    "src/"
                ]
            },
            "notification-url": "https://packagist.org/downloads/",
            "license": [
                "MIT"
            ],
            "authors": [
                {
                    "name": "Alexander Makarov"
                },
                {
                    "name": "Sam Mouse"
                },
                {
                    "name": "Michael Bodnarchuk"
                }
            ],
            "description": "Codeception module for Yii2 framework",
            "homepage": "http://codeception.com/",
            "keywords": [
                "codeception",
                "yii2"
            ],
            "support": {
                "issues": "https://github.com/Codeception/module-yii2/issues",
                "source": "https://github.com/Codeception/module-yii2/tree/1.1.5"
            },
            "time": "2021-12-30T09:16:01+00:00"
        },
        {
            "name": "codeception/phpunit-wrapper",
            "version": "9.0.9",
            "source": {
                "type": "git",
                "url": "https://github.com/Codeception/phpunit-wrapper.git",
                "reference": "7439a53ae367986e9c22b2ac00f9d7376bb2f8cf"
            },
            "dist": {
                "type": "zip",
                "url": "https://api.github.com/repos/Codeception/phpunit-wrapper/zipball/7439a53ae367986e9c22b2ac00f9d7376bb2f8cf",
                "reference": "7439a53ae367986e9c22b2ac00f9d7376bb2f8cf",
                "shasum": ""
            },
            "require": {
                "php": ">=7.2",
                "phpunit/phpunit": "^9.0"
            },
            "require-dev": {
                "codeception/specify": "*",
                "consolidation/robo": "^3.0.0-alpha3",
                "vlucas/phpdotenv": "^3.0"
            },
            "type": "library",
            "autoload": {
                "psr-4": {
                    "Codeception\\PHPUnit\\": "src/"
                }
            },
            "notification-url": "https://packagist.org/downloads/",
            "license": [
                "MIT"
            ],
            "authors": [
                {
                    "name": "Davert",
                    "email": "davert.php@resend.cc"
                },
                {
                    "name": "Naktibalda"
                }
            ],
            "description": "PHPUnit classes used by Codeception",
            "support": {
                "issues": "https://github.com/Codeception/phpunit-wrapper/issues",
                "source": "https://github.com/Codeception/phpunit-wrapper/tree/9.0.9"
            },
            "time": "2022-05-23T06:24:11+00:00"
        },
        {
            "name": "codeception/stub",
            "version": "4.0.2",
            "source": {
                "type": "git",
                "url": "https://github.com/Codeception/Stub.git",
                "reference": "18a148dacd293fc7b044042f5aa63a82b08bff5d"
            },
            "dist": {
                "type": "zip",
                "url": "https://api.github.com/repos/Codeception/Stub/zipball/18a148dacd293fc7b044042f5aa63a82b08bff5d",
                "reference": "18a148dacd293fc7b044042f5aa63a82b08bff5d",
                "shasum": ""
            },
            "require": {
                "php": "^7.4 | ^8.0",
                "phpunit/phpunit": "^8.4 | ^9.0 | ^10.0 | 10.0.x-dev"
            },
            "require-dev": {
                "consolidation/robo": "^3.0"
            },
            "type": "library",
            "autoload": {
                "psr-4": {
                    "Codeception\\": "src/"
                }
            },
            "notification-url": "https://packagist.org/downloads/",
            "license": [
                "MIT"
            ],
            "description": "Flexible Stub wrapper for PHPUnit's Mock Builder",
            "support": {
                "issues": "https://github.com/Codeception/Stub/issues",
                "source": "https://github.com/Codeception/Stub/tree/4.0.2"
            },
            "time": "2022-01-31T19:25:15+00:00"
        },
        {
            "name": "craftcms/ecs",
            "version": "dev-main",
            "source": {
                "type": "git",
                "url": "https://github.com/craftcms/ecs.git",
                "reference": "b4ef13140cd808feed5bfb857b3083d6c44ca2b4"
            },
            "dist": {
                "type": "zip",
                "url": "https://api.github.com/repos/craftcms/ecs/zipball/b4ef13140cd808feed5bfb857b3083d6c44ca2b4",
                "reference": "b4ef13140cd808feed5bfb857b3083d6c44ca2b4",
                "shasum": ""
            },
            "require": {
                "php": "^7.2.5|^8.0.2",
                "symplify/easy-coding-standard": "^10.3.3"
            },
            "default-branch": true,
            "type": "library",
            "autoload": {
                "psr-4": {
                    "craft\\ecs\\": "src"
                }
            },
            "notification-url": "https://packagist.org/downloads/",
            "description": "Easy Coding Standard configurations for Craft CMS projects",
            "support": {
                "issues": "https://github.com/craftcms/ecs/issues",
                "source": "https://github.com/craftcms/ecs/tree/main"
            },
            "time": "2022-06-30T16:27:12+00:00"
        },
        {
            "name": "doctrine/instantiator",
            "version": "1.5.0",
            "source": {
                "type": "git",
                "url": "https://github.com/doctrine/instantiator.git",
                "reference": "0a0fa9780f5d4e507415a065172d26a98d02047b"
            },
            "dist": {
                "type": "zip",
                "url": "https://api.github.com/repos/doctrine/instantiator/zipball/0a0fa9780f5d4e507415a065172d26a98d02047b",
                "reference": "0a0fa9780f5d4e507415a065172d26a98d02047b",
                "shasum": ""
            },
            "require": {
                "php": "^7.1 || ^8.0"
            },
            "require-dev": {
                "doctrine/coding-standard": "^9 || ^11",
                "ext-pdo": "*",
                "ext-phar": "*",
                "phpbench/phpbench": "^0.16 || ^1",
                "phpstan/phpstan": "^1.4",
                "phpstan/phpstan-phpunit": "^1",
                "phpunit/phpunit": "^7.5 || ^8.5 || ^9.5",
                "vimeo/psalm": "^4.30 || ^5.4"
            },
            "type": "library",
            "autoload": {
                "psr-4": {
                    "Doctrine\\Instantiator\\": "src/Doctrine/Instantiator/"
                }
            },
            "notification-url": "https://packagist.org/downloads/",
            "license": [
                "MIT"
            ],
            "authors": [
                {
                    "name": "Marco Pivetta",
                    "email": "ocramius@gmail.com",
                    "homepage": "https://ocramius.github.io/"
                }
            ],
            "description": "A small, lightweight utility to instantiate objects in PHP without invoking their constructors",
            "homepage": "https://www.doctrine-project.org/projects/instantiator.html",
            "keywords": [
                "constructor",
                "instantiate"
            ],
            "support": {
                "issues": "https://github.com/doctrine/instantiator/issues",
                "source": "https://github.com/doctrine/instantiator/tree/1.5.0"
            },
            "funding": [
                {
                    "url": "https://www.doctrine-project.org/sponsorship.html",
                    "type": "custom"
                },
                {
                    "url": "https://www.patreon.com/phpdoctrine",
                    "type": "patreon"
                },
                {
                    "url": "https://tidelift.com/funding/github/packagist/doctrine%2Finstantiator",
                    "type": "tidelift"
                }
            ],
            "time": "2022-12-30T00:15:36+00:00"
        },
        {
            "name": "fakerphp/faker",
            "version": "v1.21.0",
            "source": {
                "type": "git",
                "url": "https://github.com/FakerPHP/Faker.git",
                "reference": "92efad6a967f0b79c499705c69b662f738cc9e4d"
            },
            "dist": {
                "type": "zip",
                "url": "https://api.github.com/repos/FakerPHP/Faker/zipball/92efad6a967f0b79c499705c69b662f738cc9e4d",
                "reference": "92efad6a967f0b79c499705c69b662f738cc9e4d",
                "shasum": ""
            },
            "require": {
                "php": "^7.4 || ^8.0",
                "psr/container": "^1.0 || ^2.0",
                "symfony/deprecation-contracts": "^2.2 || ^3.0"
            },
            "conflict": {
                "fzaninotto/faker": "*"
            },
            "require-dev": {
                "bamarni/composer-bin-plugin": "^1.4.1",
                "doctrine/persistence": "^1.3 || ^2.0",
                "ext-intl": "*",
                "phpunit/phpunit": "^9.5.26",
                "symfony/phpunit-bridge": "^5.4.16"
            },
            "suggest": {
                "doctrine/orm": "Required to use Faker\\ORM\\Doctrine",
                "ext-curl": "Required by Faker\\Provider\\Image to download images.",
                "ext-dom": "Required by Faker\\Provider\\HtmlLorem for generating random HTML.",
                "ext-iconv": "Required by Faker\\Provider\\ru_RU\\Text::realText() for generating real Russian text.",
                "ext-mbstring": "Required for multibyte Unicode string functionality."
            },
            "type": "library",
            "extra": {
                "branch-alias": {
                    "dev-main": "v1.21-dev"
                }
            },
            "autoload": {
                "psr-4": {
                    "Faker\\": "src/Faker/"
                }
            },
            "notification-url": "https://packagist.org/downloads/",
            "license": [
                "MIT"
            ],
            "authors": [
                {
                    "name": "François Zaninotto"
                }
            ],
            "description": "Faker is a PHP library that generates fake data for you.",
            "keywords": [
                "data",
                "faker",
                "fixtures"
            ],
            "support": {
                "issues": "https://github.com/FakerPHP/Faker/issues",
                "source": "https://github.com/FakerPHP/Faker/tree/v1.21.0"
            },
            "time": "2022-12-13T13:54:32+00:00"
        },
        {
            "name": "graham-campbell/result-type",
            "version": "v1.1.1",
            "source": {
                "type": "git",
                "url": "https://github.com/GrahamCampbell/Result-Type.git",
                "reference": "672eff8cf1d6fe1ef09ca0f89c4b287d6a3eb831"
            },
            "dist": {
                "type": "zip",
                "url": "https://api.github.com/repos/GrahamCampbell/Result-Type/zipball/672eff8cf1d6fe1ef09ca0f89c4b287d6a3eb831",
                "reference": "672eff8cf1d6fe1ef09ca0f89c4b287d6a3eb831",
                "shasum": ""
            },
            "require": {
                "php": "^7.2.5 || ^8.0",
                "phpoption/phpoption": "^1.9.1"
            },
            "require-dev": {
                "phpunit/phpunit": "^8.5.32 || ^9.6.3 || ^10.0.12"
            },
            "type": "library",
            "autoload": {
                "psr-4": {
                    "GrahamCampbell\\ResultType\\": "src/"
                }
            },
            "notification-url": "https://packagist.org/downloads/",
            "license": [
                "MIT"
            ],
            "authors": [
                {
                    "name": "Graham Campbell",
                    "email": "hello@gjcampbell.co.uk",
                    "homepage": "https://github.com/GrahamCampbell"
                }
            ],
            "description": "An Implementation Of The Result Type",
            "keywords": [
                "Graham Campbell",
                "GrahamCampbell",
                "Result Type",
                "Result-Type",
                "result"
            ],
            "support": {
                "issues": "https://github.com/GrahamCampbell/Result-Type/issues",
                "source": "https://github.com/GrahamCampbell/Result-Type/tree/v1.1.1"
            },
            "funding": [
                {
                    "url": "https://github.com/GrahamCampbell",
                    "type": "github"
                },
                {
                    "url": "https://tidelift.com/funding/github/packagist/graham-campbell/result-type",
                    "type": "tidelift"
                }
            ],
            "time": "2023-02-25T20:23:15+00:00"
        },
        {
            "name": "league/factory-muffin",
            "version": "v3.3.0",
            "source": {
                "type": "git",
                "url": "https://github.com/thephpleague/factory-muffin.git",
                "reference": "62c8c31d47667523da14e83df36cc897d34173cd"
            },
            "dist": {
                "type": "zip",
                "url": "https://api.github.com/repos/thephpleague/factory-muffin/zipball/62c8c31d47667523da14e83df36cc897d34173cd",
                "reference": "62c8c31d47667523da14e83df36cc897d34173cd",
                "shasum": ""
            },
            "require": {
                "php": ">=5.4.0"
            },
            "replace": {
                "zizaco/factory-muff": "self.version"
            },
            "require-dev": {
                "doctrine/orm": "^2.5",
                "illuminate/database": "5.0.* || 5.1.* || 5.5.* || ^6.0",
                "league/factory-muffin-faker": "^2.3",
                "phpunit/phpunit": "^4.8.36 || ^5.7.27 || ^6.5.14 || ^7.5.20"
            },
            "suggest": {
                "doctrine/orm": "Factory Muffin supports doctrine through the repository store.",
                "illuminate/database": "Factory Muffin supports eloquent through the model store.",
                "league/factory-muffin-faker": "Factory Muffin is very powerful together with faker."
            },
            "type": "library",
            "extra": {
                "branch-alias": {
                    "dev-master": "3.3-dev"
                }
            },
            "autoload": {
                "psr-4": {
                    "League\\FactoryMuffin\\": "src/"
                }
            },
            "notification-url": "https://packagist.org/downloads/",
            "license": [
                "MIT"
            ],
            "authors": [
                {
                    "name": "Graham Campbell",
                    "email": "graham@alt-three.com"
                },
                {
                    "name": "Scott Robertson",
                    "email": "scottymeuk@gmail.com"
                }
            ],
            "description": "The goal of this package is to enable the rapid creation of objects for the purpose of testing.",
            "homepage": "http://factory-muffin.thephpleague.com/",
            "keywords": [
                "factory",
                "testing"
            ],
            "support": {
                "issues": "https://github.com/thephpleague/factory-muffin/issues",
                "source": "https://github.com/thephpleague/factory-muffin/tree/v3.3.0"
            },
            "funding": [
                {
                    "url": "https://github.com/GrahamCampbell",
                    "type": "github"
                },
                {
                    "url": "https://tidelift.com/funding/github/packagist/league/factory-muffin",
                    "type": "tidelift"
                }
            ],
            "time": "2020-12-13T18:38:47+00:00"
        },
        {
            "name": "league/factory-muffin-faker",
            "version": "v2.3.0",
            "source": {
                "type": "git",
                "url": "https://github.com/thephpleague/factory-muffin-faker.git",
                "reference": "258068c840e8fdc45d1cb1636a0890e92f2e864a"
            },
            "dist": {
                "type": "zip",
                "url": "https://api.github.com/repos/thephpleague/factory-muffin-faker/zipball/258068c840e8fdc45d1cb1636a0890e92f2e864a",
                "reference": "258068c840e8fdc45d1cb1636a0890e92f2e864a",
                "shasum": ""
            },
            "require": {
                "fakerphp/faker": "^1.9.1",
                "php": ">=5.4.0"
            },
            "require-dev": {
                "phpunit/phpunit": "^4.8.36 || ^5.7.27 || ^6.5.14 || ^7.5.20"
            },
            "type": "library",
            "extra": {
                "branch-alias": {
                    "dev-master": "2.3-dev"
                }
            },
            "autoload": {
                "psr-4": {
                    "League\\FactoryMuffin\\Faker\\": "src/"
                }
            },
            "notification-url": "https://packagist.org/downloads/",
            "license": [
                "MIT"
            ],
            "authors": [
                {
                    "name": "Graham Campbell",
                    "email": "graham@alt-three.com"
                }
            ],
            "description": "The goal of this package is to wrap faker to make it super easy to use with factory muffin.",
            "homepage": "http://factory-muffin.thephpleague.com/",
            "keywords": [
                "factory",
                "faker",
                "testing"
            ],
            "support": {
                "issues": "https://github.com/thephpleague/factory-muffin-faker/issues",
                "source": "https://github.com/thephpleague/factory-muffin-faker/tree/v2.3.0"
            },
            "funding": [
                {
                    "url": "https://github.com/GrahamCampbell",
                    "type": "github"
                },
                {
                    "url": "https://tidelift.com/funding/github/packagist/league/factory-muffin-faker",
                    "type": "tidelift"
                }
            ],
            "time": "2020-12-13T15:53:28+00:00"
        },
        {
            "name": "myclabs/deep-copy",
            "version": "1.11.1",
            "source": {
                "type": "git",
                "url": "https://github.com/myclabs/DeepCopy.git",
                "reference": "7284c22080590fb39f2ffa3e9057f10a4ddd0e0c"
            },
            "dist": {
                "type": "zip",
                "url": "https://api.github.com/repos/myclabs/DeepCopy/zipball/7284c22080590fb39f2ffa3e9057f10a4ddd0e0c",
                "reference": "7284c22080590fb39f2ffa3e9057f10a4ddd0e0c",
                "shasum": ""
            },
            "require": {
                "php": "^7.1 || ^8.0"
            },
            "conflict": {
                "doctrine/collections": "<1.6.8",
                "doctrine/common": "<2.13.3 || >=3,<3.2.2"
            },
            "require-dev": {
                "doctrine/collections": "^1.6.8",
                "doctrine/common": "^2.13.3 || ^3.2.2",
                "phpunit/phpunit": "^7.5.20 || ^8.5.23 || ^9.5.13"
            },
            "type": "library",
            "autoload": {
                "files": [
                    "src/DeepCopy/deep_copy.php"
                ],
                "psr-4": {
                    "DeepCopy\\": "src/DeepCopy/"
                }
            },
            "notification-url": "https://packagist.org/downloads/",
            "license": [
                "MIT"
            ],
            "description": "Create deep copies (clones) of your objects",
            "keywords": [
                "clone",
                "copy",
                "duplicate",
                "object",
                "object graph"
            ],
            "support": {
                "issues": "https://github.com/myclabs/DeepCopy/issues",
                "source": "https://github.com/myclabs/DeepCopy/tree/1.11.1"
            },
            "funding": [
                {
                    "url": "https://tidelift.com/funding/github/packagist/myclabs/deep-copy",
                    "type": "tidelift"
                }
            ],
            "time": "2023-03-08T13:26:56+00:00"
        },
        {
            "name": "nikic/php-parser",
            "version": "v4.15.4",
            "source": {
                "type": "git",
                "url": "https://github.com/nikic/PHP-Parser.git",
                "reference": "6bb5176bc4af8bcb7d926f88718db9b96a2d4290"
            },
            "dist": {
                "type": "zip",
                "url": "https://api.github.com/repos/nikic/PHP-Parser/zipball/6bb5176bc4af8bcb7d926f88718db9b96a2d4290",
                "reference": "6bb5176bc4af8bcb7d926f88718db9b96a2d4290",
                "shasum": ""
            },
            "require": {
                "ext-tokenizer": "*",
                "php": ">=7.0"
            },
            "require-dev": {
                "ircmaxell/php-yacc": "^0.0.7",
                "phpunit/phpunit": "^6.5 || ^7.0 || ^8.0 || ^9.0"
            },
            "bin": [
                "bin/php-parse"
            ],
            "type": "library",
            "extra": {
                "branch-alias": {
                    "dev-master": "4.9-dev"
                }
            },
            "autoload": {
                "psr-4": {
                    "PhpParser\\": "lib/PhpParser"
                }
            },
            "notification-url": "https://packagist.org/downloads/",
            "license": [
                "BSD-3-Clause"
            ],
            "authors": [
                {
                    "name": "Nikita Popov"
                }
            ],
            "description": "A PHP parser written in PHP",
            "keywords": [
                "parser",
                "php"
            ],
            "support": {
                "issues": "https://github.com/nikic/PHP-Parser/issues",
                "source": "https://github.com/nikic/PHP-Parser/tree/v4.15.4"
            },
            "time": "2023-03-05T19:49:14+00:00"
        },
        {
            "name": "phar-io/manifest",
            "version": "2.0.3",
            "source": {
                "type": "git",
                "url": "https://github.com/phar-io/manifest.git",
                "reference": "97803eca37d319dfa7826cc2437fc020857acb53"
            },
            "dist": {
                "type": "zip",
                "url": "https://api.github.com/repos/phar-io/manifest/zipball/97803eca37d319dfa7826cc2437fc020857acb53",
                "reference": "97803eca37d319dfa7826cc2437fc020857acb53",
                "shasum": ""
            },
            "require": {
                "ext-dom": "*",
                "ext-phar": "*",
                "ext-xmlwriter": "*",
                "phar-io/version": "^3.0.1",
                "php": "^7.2 || ^8.0"
            },
            "type": "library",
            "extra": {
                "branch-alias": {
                    "dev-master": "2.0.x-dev"
                }
            },
            "autoload": {
                "classmap": [
                    "src/"
                ]
            },
            "notification-url": "https://packagist.org/downloads/",
            "license": [
                "BSD-3-Clause"
            ],
            "authors": [
                {
                    "name": "Arne Blankerts",
                    "email": "arne@blankerts.de",
                    "role": "Developer"
                },
                {
                    "name": "Sebastian Heuer",
                    "email": "sebastian@phpeople.de",
                    "role": "Developer"
                },
                {
                    "name": "Sebastian Bergmann",
                    "email": "sebastian@phpunit.de",
                    "role": "Developer"
                }
            ],
            "description": "Component for reading phar.io manifest information from a PHP Archive (PHAR)",
            "support": {
                "issues": "https://github.com/phar-io/manifest/issues",
                "source": "https://github.com/phar-io/manifest/tree/2.0.3"
            },
            "time": "2021-07-20T11:28:43+00:00"
        },
        {
            "name": "phar-io/version",
            "version": "3.2.1",
            "source": {
                "type": "git",
                "url": "https://github.com/phar-io/version.git",
                "reference": "4f7fd7836c6f332bb2933569e566a0d6c4cbed74"
            },
            "dist": {
                "type": "zip",
                "url": "https://api.github.com/repos/phar-io/version/zipball/4f7fd7836c6f332bb2933569e566a0d6c4cbed74",
                "reference": "4f7fd7836c6f332bb2933569e566a0d6c4cbed74",
                "shasum": ""
            },
            "require": {
                "php": "^7.2 || ^8.0"
            },
            "type": "library",
            "autoload": {
                "classmap": [
                    "src/"
                ]
            },
            "notification-url": "https://packagist.org/downloads/",
            "license": [
                "BSD-3-Clause"
            ],
            "authors": [
                {
                    "name": "Arne Blankerts",
                    "email": "arne@blankerts.de",
                    "role": "Developer"
                },
                {
                    "name": "Sebastian Heuer",
                    "email": "sebastian@phpeople.de",
                    "role": "Developer"
                },
                {
                    "name": "Sebastian Bergmann",
                    "email": "sebastian@phpunit.de",
                    "role": "Developer"
                }
            ],
            "description": "Library for handling version information and constraints",
            "support": {
                "issues": "https://github.com/phar-io/version/issues",
                "source": "https://github.com/phar-io/version/tree/3.2.1"
            },
            "time": "2022-02-21T01:04:05+00:00"
        },
        {
            "name": "phpoption/phpoption",
            "version": "1.9.1",
            "source": {
                "type": "git",
                "url": "https://github.com/schmittjoh/php-option.git",
                "reference": "dd3a383e599f49777d8b628dadbb90cae435b87e"
            },
            "dist": {
                "type": "zip",
                "url": "https://api.github.com/repos/schmittjoh/php-option/zipball/dd3a383e599f49777d8b628dadbb90cae435b87e",
                "reference": "dd3a383e599f49777d8b628dadbb90cae435b87e",
                "shasum": ""
            },
            "require": {
                "php": "^7.2.5 || ^8.0"
            },
            "require-dev": {
                "bamarni/composer-bin-plugin": "^1.8.2",
                "phpunit/phpunit": "^8.5.32 || ^9.6.3 || ^10.0.12"
            },
            "type": "library",
            "extra": {
                "bamarni-bin": {
                    "bin-links": true,
                    "forward-command": true
                },
                "branch-alias": {
                    "dev-master": "1.9-dev"
                }
            },
            "autoload": {
                "psr-4": {
                    "PhpOption\\": "src/PhpOption/"
                }
            },
            "notification-url": "https://packagist.org/downloads/",
            "license": [
                "Apache-2.0"
            ],
            "authors": [
                {
                    "name": "Johannes M. Schmitt",
                    "email": "schmittjoh@gmail.com",
                    "homepage": "https://github.com/schmittjoh"
                },
                {
                    "name": "Graham Campbell",
                    "email": "hello@gjcampbell.co.uk",
                    "homepage": "https://github.com/GrahamCampbell"
                }
            ],
            "description": "Option Type for PHP",
            "keywords": [
                "language",
                "option",
                "php",
                "type"
            ],
            "support": {
                "issues": "https://github.com/schmittjoh/php-option/issues",
                "source": "https://github.com/schmittjoh/php-option/tree/1.9.1"
            },
            "funding": [
                {
                    "url": "https://github.com/GrahamCampbell",
                    "type": "github"
                },
                {
                    "url": "https://tidelift.com/funding/github/packagist/phpoption/phpoption",
                    "type": "tidelift"
                }
            ],
            "time": "2023-02-25T19:38:58+00:00"
        },
        {
            "name": "phpstan/phpstan",
            "version": "1.10.13",
            "source": {
                "type": "git",
                "url": "https://github.com/phpstan/phpstan.git",
                "reference": "f07bf8c6980b81bf9e49d44bd0caf2e737614a70"
            },
            "dist": {
                "type": "zip",
                "url": "https://api.github.com/repos/phpstan/phpstan/zipball/f07bf8c6980b81bf9e49d44bd0caf2e737614a70",
                "reference": "f07bf8c6980b81bf9e49d44bd0caf2e737614a70",
                "shasum": ""
            },
            "require": {
                "php": "^7.2|^8.0"
            },
            "conflict": {
                "phpstan/phpstan-shim": "*"
            },
            "bin": [
                "phpstan",
                "phpstan.phar"
            ],
            "type": "library",
            "autoload": {
                "files": [
                    "bootstrap.php"
                ]
            },
            "notification-url": "https://packagist.org/downloads/",
            "license": [
                "MIT"
            ],
            "description": "PHPStan - PHP Static Analysis Tool",
            "keywords": [
                "dev",
                "static analysis"
            ],
            "support": {
                "docs": "https://phpstan.org/user-guide/getting-started",
                "forum": "https://github.com/phpstan/phpstan/discussions",
                "issues": "https://github.com/phpstan/phpstan/issues",
                "security": "https://github.com/phpstan/phpstan/security/policy",
                "source": "https://github.com/phpstan/phpstan-src"
            },
            "funding": [
                {
                    "url": "https://github.com/ondrejmirtes",
                    "type": "github"
                },
                {
                    "url": "https://github.com/phpstan",
                    "type": "github"
                },
                {
                    "url": "https://tidelift.com/funding/github/packagist/phpstan/phpstan",
                    "type": "tidelift"
                }
            ],
            "time": "2023-04-12T19:29:52+00:00"
        },
        {
            "name": "phpunit/php-code-coverage",
            "version": "9.2.26",
            "source": {
                "type": "git",
                "url": "https://github.com/sebastianbergmann/php-code-coverage.git",
                "reference": "443bc6912c9bd5b409254a40f4b0f4ced7c80ea1"
            },
            "dist": {
                "type": "zip",
                "url": "https://api.github.com/repos/sebastianbergmann/php-code-coverage/zipball/443bc6912c9bd5b409254a40f4b0f4ced7c80ea1",
                "reference": "443bc6912c9bd5b409254a40f4b0f4ced7c80ea1",
                "shasum": ""
            },
            "require": {
                "ext-dom": "*",
                "ext-libxml": "*",
                "ext-xmlwriter": "*",
                "nikic/php-parser": "^4.15",
                "php": ">=7.3",
                "phpunit/php-file-iterator": "^3.0.3",
                "phpunit/php-text-template": "^2.0.2",
                "sebastian/code-unit-reverse-lookup": "^2.0.2",
                "sebastian/complexity": "^2.0",
                "sebastian/environment": "^5.1.2",
                "sebastian/lines-of-code": "^1.0.3",
                "sebastian/version": "^3.0.1",
                "theseer/tokenizer": "^1.2.0"
            },
            "require-dev": {
                "phpunit/phpunit": "^9.3"
            },
            "suggest": {
                "ext-pcov": "PHP extension that provides line coverage",
                "ext-xdebug": "PHP extension that provides line coverage as well as branch and path coverage"
            },
            "type": "library",
            "extra": {
                "branch-alias": {
                    "dev-master": "9.2-dev"
                }
            },
            "autoload": {
                "classmap": [
                    "src/"
                ]
            },
            "notification-url": "https://packagist.org/downloads/",
            "license": [
                "BSD-3-Clause"
            ],
            "authors": [
                {
                    "name": "Sebastian Bergmann",
                    "email": "sebastian@phpunit.de",
                    "role": "lead"
                }
            ],
            "description": "Library that provides collection, processing, and rendering functionality for PHP code coverage information.",
            "homepage": "https://github.com/sebastianbergmann/php-code-coverage",
            "keywords": [
                "coverage",
                "testing",
                "xunit"
            ],
            "support": {
                "issues": "https://github.com/sebastianbergmann/php-code-coverage/issues",
                "source": "https://github.com/sebastianbergmann/php-code-coverage/tree/9.2.26"
            },
            "funding": [
                {
                    "url": "https://github.com/sebastianbergmann",
                    "type": "github"
                }
            ],
            "time": "2023-03-06T12:58:08+00:00"
        },
        {
            "name": "phpunit/php-file-iterator",
            "version": "3.0.6",
            "source": {
                "type": "git",
                "url": "https://github.com/sebastianbergmann/php-file-iterator.git",
                "reference": "cf1c2e7c203ac650e352f4cc675a7021e7d1b3cf"
            },
            "dist": {
                "type": "zip",
                "url": "https://api.github.com/repos/sebastianbergmann/php-file-iterator/zipball/cf1c2e7c203ac650e352f4cc675a7021e7d1b3cf",
                "reference": "cf1c2e7c203ac650e352f4cc675a7021e7d1b3cf",
                "shasum": ""
            },
            "require": {
                "php": ">=7.3"
            },
            "require-dev": {
                "phpunit/phpunit": "^9.3"
            },
            "type": "library",
            "extra": {
                "branch-alias": {
                    "dev-master": "3.0-dev"
                }
            },
            "autoload": {
                "classmap": [
                    "src/"
                ]
            },
            "notification-url": "https://packagist.org/downloads/",
            "license": [
                "BSD-3-Clause"
            ],
            "authors": [
                {
                    "name": "Sebastian Bergmann",
                    "email": "sebastian@phpunit.de",
                    "role": "lead"
                }
            ],
            "description": "FilterIterator implementation that filters files based on a list of suffixes.",
            "homepage": "https://github.com/sebastianbergmann/php-file-iterator/",
            "keywords": [
                "filesystem",
                "iterator"
            ],
            "support": {
                "issues": "https://github.com/sebastianbergmann/php-file-iterator/issues",
                "source": "https://github.com/sebastianbergmann/php-file-iterator/tree/3.0.6"
            },
            "funding": [
                {
                    "url": "https://github.com/sebastianbergmann",
                    "type": "github"
                }
            ],
            "time": "2021-12-02T12:48:52+00:00"
        },
        {
            "name": "phpunit/php-invoker",
            "version": "3.1.1",
            "source": {
                "type": "git",
                "url": "https://github.com/sebastianbergmann/php-invoker.git",
                "reference": "5a10147d0aaf65b58940a0b72f71c9ac0423cc67"
            },
            "dist": {
                "type": "zip",
                "url": "https://api.github.com/repos/sebastianbergmann/php-invoker/zipball/5a10147d0aaf65b58940a0b72f71c9ac0423cc67",
                "reference": "5a10147d0aaf65b58940a0b72f71c9ac0423cc67",
                "shasum": ""
            },
            "require": {
                "php": ">=7.3"
            },
            "require-dev": {
                "ext-pcntl": "*",
                "phpunit/phpunit": "^9.3"
            },
            "suggest": {
                "ext-pcntl": "*"
            },
            "type": "library",
            "extra": {
                "branch-alias": {
                    "dev-master": "3.1-dev"
                }
            },
            "autoload": {
                "classmap": [
                    "src/"
                ]
            },
            "notification-url": "https://packagist.org/downloads/",
            "license": [
                "BSD-3-Clause"
            ],
            "authors": [
                {
                    "name": "Sebastian Bergmann",
                    "email": "sebastian@phpunit.de",
                    "role": "lead"
                }
            ],
            "description": "Invoke callables with a timeout",
            "homepage": "https://github.com/sebastianbergmann/php-invoker/",
            "keywords": [
                "process"
            ],
            "support": {
                "issues": "https://github.com/sebastianbergmann/php-invoker/issues",
                "source": "https://github.com/sebastianbergmann/php-invoker/tree/3.1.1"
            },
            "funding": [
                {
                    "url": "https://github.com/sebastianbergmann",
                    "type": "github"
                }
            ],
            "time": "2020-09-28T05:58:55+00:00"
        },
        {
            "name": "phpunit/php-text-template",
            "version": "2.0.4",
            "source": {
                "type": "git",
                "url": "https://github.com/sebastianbergmann/php-text-template.git",
                "reference": "5da5f67fc95621df9ff4c4e5a84d6a8a2acf7c28"
            },
            "dist": {
                "type": "zip",
                "url": "https://api.github.com/repos/sebastianbergmann/php-text-template/zipball/5da5f67fc95621df9ff4c4e5a84d6a8a2acf7c28",
                "reference": "5da5f67fc95621df9ff4c4e5a84d6a8a2acf7c28",
                "shasum": ""
            },
            "require": {
                "php": ">=7.3"
            },
            "require-dev": {
                "phpunit/phpunit": "^9.3"
            },
            "type": "library",
            "extra": {
                "branch-alias": {
                    "dev-master": "2.0-dev"
                }
            },
            "autoload": {
                "classmap": [
                    "src/"
                ]
            },
            "notification-url": "https://packagist.org/downloads/",
            "license": [
                "BSD-3-Clause"
            ],
            "authors": [
                {
                    "name": "Sebastian Bergmann",
                    "email": "sebastian@phpunit.de",
                    "role": "lead"
                }
            ],
            "description": "Simple template engine.",
            "homepage": "https://github.com/sebastianbergmann/php-text-template/",
            "keywords": [
                "template"
            ],
            "support": {
                "issues": "https://github.com/sebastianbergmann/php-text-template/issues",
                "source": "https://github.com/sebastianbergmann/php-text-template/tree/2.0.4"
            },
            "funding": [
                {
                    "url": "https://github.com/sebastianbergmann",
                    "type": "github"
                }
            ],
            "time": "2020-10-26T05:33:50+00:00"
        },
        {
            "name": "phpunit/php-timer",
            "version": "5.0.3",
            "source": {
                "type": "git",
                "url": "https://github.com/sebastianbergmann/php-timer.git",
                "reference": "5a63ce20ed1b5bf577850e2c4e87f4aa902afbd2"
            },
            "dist": {
                "type": "zip",
                "url": "https://api.github.com/repos/sebastianbergmann/php-timer/zipball/5a63ce20ed1b5bf577850e2c4e87f4aa902afbd2",
                "reference": "5a63ce20ed1b5bf577850e2c4e87f4aa902afbd2",
                "shasum": ""
            },
            "require": {
                "php": ">=7.3"
            },
            "require-dev": {
                "phpunit/phpunit": "^9.3"
            },
            "type": "library",
            "extra": {
                "branch-alias": {
                    "dev-master": "5.0-dev"
                }
            },
            "autoload": {
                "classmap": [
                    "src/"
                ]
            },
            "notification-url": "https://packagist.org/downloads/",
            "license": [
                "BSD-3-Clause"
            ],
            "authors": [
                {
                    "name": "Sebastian Bergmann",
                    "email": "sebastian@phpunit.de",
                    "role": "lead"
                }
            ],
            "description": "Utility class for timing",
            "homepage": "https://github.com/sebastianbergmann/php-timer/",
            "keywords": [
                "timer"
            ],
            "support": {
                "issues": "https://github.com/sebastianbergmann/php-timer/issues",
                "source": "https://github.com/sebastianbergmann/php-timer/tree/5.0.3"
            },
            "funding": [
                {
                    "url": "https://github.com/sebastianbergmann",
                    "type": "github"
                }
            ],
            "time": "2020-10-26T13:16:10+00:00"
        },
        {
            "name": "phpunit/phpunit",
            "version": "9.6.7",
            "source": {
                "type": "git",
                "url": "https://github.com/sebastianbergmann/phpunit.git",
                "reference": "c993f0d3b0489ffc42ee2fe0bd645af1538a63b2"
            },
            "dist": {
                "type": "zip",
                "url": "https://api.github.com/repos/sebastianbergmann/phpunit/zipball/c993f0d3b0489ffc42ee2fe0bd645af1538a63b2",
                "reference": "c993f0d3b0489ffc42ee2fe0bd645af1538a63b2",
                "shasum": ""
            },
            "require": {
                "doctrine/instantiator": "^1.3.1 || ^2",
                "ext-dom": "*",
                "ext-json": "*",
                "ext-libxml": "*",
                "ext-mbstring": "*",
                "ext-xml": "*",
                "ext-xmlwriter": "*",
                "myclabs/deep-copy": "^1.10.1",
                "phar-io/manifest": "^2.0.3",
                "phar-io/version": "^3.0.2",
                "php": ">=7.3",
                "phpunit/php-code-coverage": "^9.2.13",
                "phpunit/php-file-iterator": "^3.0.5",
                "phpunit/php-invoker": "^3.1.1",
                "phpunit/php-text-template": "^2.0.3",
                "phpunit/php-timer": "^5.0.2",
                "sebastian/cli-parser": "^1.0.1",
                "sebastian/code-unit": "^1.0.6",
                "sebastian/comparator": "^4.0.8",
                "sebastian/diff": "^4.0.3",
                "sebastian/environment": "^5.1.3",
                "sebastian/exporter": "^4.0.5",
                "sebastian/global-state": "^5.0.1",
                "sebastian/object-enumerator": "^4.0.3",
                "sebastian/resource-operations": "^3.0.3",
                "sebastian/type": "^3.2",
                "sebastian/version": "^3.0.2"
            },
            "suggest": {
                "ext-soap": "To be able to generate mocks based on WSDL files",
                "ext-xdebug": "PHP extension that provides line coverage as well as branch and path coverage"
            },
            "bin": [
                "phpunit"
            ],
            "type": "library",
            "extra": {
                "branch-alias": {
                    "dev-master": "9.6-dev"
                }
            },
            "autoload": {
                "files": [
                    "src/Framework/Assert/Functions.php"
                ],
                "classmap": [
                    "src/"
                ]
            },
            "notification-url": "https://packagist.org/downloads/",
            "license": [
                "BSD-3-Clause"
            ],
            "authors": [
                {
                    "name": "Sebastian Bergmann",
                    "email": "sebastian@phpunit.de",
                    "role": "lead"
                }
            ],
            "description": "The PHP Unit Testing framework.",
            "homepage": "https://phpunit.de/",
            "keywords": [
                "phpunit",
                "testing",
                "xunit"
            ],
            "support": {
                "issues": "https://github.com/sebastianbergmann/phpunit/issues",
                "security": "https://github.com/sebastianbergmann/phpunit/security/policy",
                "source": "https://github.com/sebastianbergmann/phpunit/tree/9.6.7"
            },
            "funding": [
                {
                    "url": "https://phpunit.de/sponsors.html",
                    "type": "custom"
                },
                {
                    "url": "https://github.com/sebastianbergmann",
                    "type": "github"
                },
                {
                    "url": "https://tidelift.com/funding/github/packagist/phpunit/phpunit",
                    "type": "tidelift"
                }
            ],
            "time": "2023-04-14T08:58:40+00:00"
        },
        {
            "name": "sebastian/cli-parser",
            "version": "1.0.1",
            "source": {
                "type": "git",
                "url": "https://github.com/sebastianbergmann/cli-parser.git",
                "reference": "442e7c7e687e42adc03470c7b668bc4b2402c0b2"
            },
            "dist": {
                "type": "zip",
                "url": "https://api.github.com/repos/sebastianbergmann/cli-parser/zipball/442e7c7e687e42adc03470c7b668bc4b2402c0b2",
                "reference": "442e7c7e687e42adc03470c7b668bc4b2402c0b2",
                "shasum": ""
            },
            "require": {
                "php": ">=7.3"
            },
            "require-dev": {
                "phpunit/phpunit": "^9.3"
            },
            "type": "library",
            "extra": {
                "branch-alias": {
                    "dev-master": "1.0-dev"
                }
            },
            "autoload": {
                "classmap": [
                    "src/"
                ]
            },
            "notification-url": "https://packagist.org/downloads/",
            "license": [
                "BSD-3-Clause"
            ],
            "authors": [
                {
                    "name": "Sebastian Bergmann",
                    "email": "sebastian@phpunit.de",
                    "role": "lead"
                }
            ],
            "description": "Library for parsing CLI options",
            "homepage": "https://github.com/sebastianbergmann/cli-parser",
            "support": {
                "issues": "https://github.com/sebastianbergmann/cli-parser/issues",
                "source": "https://github.com/sebastianbergmann/cli-parser/tree/1.0.1"
            },
            "funding": [
                {
                    "url": "https://github.com/sebastianbergmann",
                    "type": "github"
                }
            ],
            "time": "2020-09-28T06:08:49+00:00"
        },
        {
            "name": "sebastian/code-unit",
            "version": "1.0.8",
            "source": {
                "type": "git",
                "url": "https://github.com/sebastianbergmann/code-unit.git",
                "reference": "1fc9f64c0927627ef78ba436c9b17d967e68e120"
            },
            "dist": {
                "type": "zip",
                "url": "https://api.github.com/repos/sebastianbergmann/code-unit/zipball/1fc9f64c0927627ef78ba436c9b17d967e68e120",
                "reference": "1fc9f64c0927627ef78ba436c9b17d967e68e120",
                "shasum": ""
            },
            "require": {
                "php": ">=7.3"
            },
            "require-dev": {
                "phpunit/phpunit": "^9.3"
            },
            "type": "library",
            "extra": {
                "branch-alias": {
                    "dev-master": "1.0-dev"
                }
            },
            "autoload": {
                "classmap": [
                    "src/"
                ]
            },
            "notification-url": "https://packagist.org/downloads/",
            "license": [
                "BSD-3-Clause"
            ],
            "authors": [
                {
                    "name": "Sebastian Bergmann",
                    "email": "sebastian@phpunit.de",
                    "role": "lead"
                }
            ],
            "description": "Collection of value objects that represent the PHP code units",
            "homepage": "https://github.com/sebastianbergmann/code-unit",
            "support": {
                "issues": "https://github.com/sebastianbergmann/code-unit/issues",
                "source": "https://github.com/sebastianbergmann/code-unit/tree/1.0.8"
            },
            "funding": [
                {
                    "url": "https://github.com/sebastianbergmann",
                    "type": "github"
                }
            ],
            "time": "2020-10-26T13:08:54+00:00"
        },
        {
            "name": "sebastian/code-unit-reverse-lookup",
            "version": "2.0.3",
            "source": {
                "type": "git",
                "url": "https://github.com/sebastianbergmann/code-unit-reverse-lookup.git",
                "reference": "ac91f01ccec49fb77bdc6fd1e548bc70f7faa3e5"
            },
            "dist": {
                "type": "zip",
                "url": "https://api.github.com/repos/sebastianbergmann/code-unit-reverse-lookup/zipball/ac91f01ccec49fb77bdc6fd1e548bc70f7faa3e5",
                "reference": "ac91f01ccec49fb77bdc6fd1e548bc70f7faa3e5",
                "shasum": ""
            },
            "require": {
                "php": ">=7.3"
            },
            "require-dev": {
                "phpunit/phpunit": "^9.3"
            },
            "type": "library",
            "extra": {
                "branch-alias": {
                    "dev-master": "2.0-dev"
                }
            },
            "autoload": {
                "classmap": [
                    "src/"
                ]
            },
            "notification-url": "https://packagist.org/downloads/",
            "license": [
                "BSD-3-Clause"
            ],
            "authors": [
                {
                    "name": "Sebastian Bergmann",
                    "email": "sebastian@phpunit.de"
                }
            ],
            "description": "Looks up which function or method a line of code belongs to",
            "homepage": "https://github.com/sebastianbergmann/code-unit-reverse-lookup/",
            "support": {
                "issues": "https://github.com/sebastianbergmann/code-unit-reverse-lookup/issues",
                "source": "https://github.com/sebastianbergmann/code-unit-reverse-lookup/tree/2.0.3"
            },
            "funding": [
                {
                    "url": "https://github.com/sebastianbergmann",
                    "type": "github"
                }
            ],
            "time": "2020-09-28T05:30:19+00:00"
        },
        {
            "name": "sebastian/comparator",
            "version": "4.0.8",
            "source": {
                "type": "git",
                "url": "https://github.com/sebastianbergmann/comparator.git",
                "reference": "fa0f136dd2334583309d32b62544682ee972b51a"
            },
            "dist": {
                "type": "zip",
                "url": "https://api.github.com/repos/sebastianbergmann/comparator/zipball/fa0f136dd2334583309d32b62544682ee972b51a",
                "reference": "fa0f136dd2334583309d32b62544682ee972b51a",
                "shasum": ""
            },
            "require": {
                "php": ">=7.3",
                "sebastian/diff": "^4.0",
                "sebastian/exporter": "^4.0"
            },
            "require-dev": {
                "phpunit/phpunit": "^9.3"
            },
            "type": "library",
            "extra": {
                "branch-alias": {
                    "dev-master": "4.0-dev"
                }
            },
            "autoload": {
                "classmap": [
                    "src/"
                ]
            },
            "notification-url": "https://packagist.org/downloads/",
            "license": [
                "BSD-3-Clause"
            ],
            "authors": [
                {
                    "name": "Sebastian Bergmann",
                    "email": "sebastian@phpunit.de"
                },
                {
                    "name": "Jeff Welch",
                    "email": "whatthejeff@gmail.com"
                },
                {
                    "name": "Volker Dusch",
                    "email": "github@wallbash.com"
                },
                {
                    "name": "Bernhard Schussek",
                    "email": "bschussek@2bepublished.at"
                }
            ],
            "description": "Provides the functionality to compare PHP values for equality",
            "homepage": "https://github.com/sebastianbergmann/comparator",
            "keywords": [
                "comparator",
                "compare",
                "equality"
            ],
            "support": {
                "issues": "https://github.com/sebastianbergmann/comparator/issues",
                "source": "https://github.com/sebastianbergmann/comparator/tree/4.0.8"
            },
            "funding": [
                {
                    "url": "https://github.com/sebastianbergmann",
                    "type": "github"
                }
            ],
            "time": "2022-09-14T12:41:17+00:00"
        },
        {
            "name": "sebastian/complexity",
            "version": "2.0.2",
            "source": {
                "type": "git",
                "url": "https://github.com/sebastianbergmann/complexity.git",
                "reference": "739b35e53379900cc9ac327b2147867b8b6efd88"
            },
            "dist": {
                "type": "zip",
                "url": "https://api.github.com/repos/sebastianbergmann/complexity/zipball/739b35e53379900cc9ac327b2147867b8b6efd88",
                "reference": "739b35e53379900cc9ac327b2147867b8b6efd88",
                "shasum": ""
            },
            "require": {
                "nikic/php-parser": "^4.7",
                "php": ">=7.3"
            },
            "require-dev": {
                "phpunit/phpunit": "^9.3"
            },
            "type": "library",
            "extra": {
                "branch-alias": {
                    "dev-master": "2.0-dev"
                }
            },
            "autoload": {
                "classmap": [
                    "src/"
                ]
            },
            "notification-url": "https://packagist.org/downloads/",
            "license": [
                "BSD-3-Clause"
            ],
            "authors": [
                {
                    "name": "Sebastian Bergmann",
                    "email": "sebastian@phpunit.de",
                    "role": "lead"
                }
            ],
            "description": "Library for calculating the complexity of PHP code units",
            "homepage": "https://github.com/sebastianbergmann/complexity",
            "support": {
                "issues": "https://github.com/sebastianbergmann/complexity/issues",
                "source": "https://github.com/sebastianbergmann/complexity/tree/2.0.2"
            },
            "funding": [
                {
                    "url": "https://github.com/sebastianbergmann",
                    "type": "github"
                }
            ],
            "time": "2020-10-26T15:52:27+00:00"
        },
        {
            "name": "sebastian/diff",
            "version": "4.0.4",
            "source": {
                "type": "git",
                "url": "https://github.com/sebastianbergmann/diff.git",
                "reference": "3461e3fccc7cfdfc2720be910d3bd73c69be590d"
            },
            "dist": {
                "type": "zip",
                "url": "https://api.github.com/repos/sebastianbergmann/diff/zipball/3461e3fccc7cfdfc2720be910d3bd73c69be590d",
                "reference": "3461e3fccc7cfdfc2720be910d3bd73c69be590d",
                "shasum": ""
            },
            "require": {
                "php": ">=7.3"
            },
            "require-dev": {
                "phpunit/phpunit": "^9.3",
                "symfony/process": "^4.2 || ^5"
            },
            "type": "library",
            "extra": {
                "branch-alias": {
                    "dev-master": "4.0-dev"
                }
            },
            "autoload": {
                "classmap": [
                    "src/"
                ]
            },
            "notification-url": "https://packagist.org/downloads/",
            "license": [
                "BSD-3-Clause"
            ],
            "authors": [
                {
                    "name": "Sebastian Bergmann",
                    "email": "sebastian@phpunit.de"
                },
                {
                    "name": "Kore Nordmann",
                    "email": "mail@kore-nordmann.de"
                }
            ],
            "description": "Diff implementation",
            "homepage": "https://github.com/sebastianbergmann/diff",
            "keywords": [
                "diff",
                "udiff",
                "unidiff",
                "unified diff"
            ],
            "support": {
                "issues": "https://github.com/sebastianbergmann/diff/issues",
                "source": "https://github.com/sebastianbergmann/diff/tree/4.0.4"
            },
            "funding": [
                {
                    "url": "https://github.com/sebastianbergmann",
                    "type": "github"
                }
            ],
            "time": "2020-10-26T13:10:38+00:00"
        },
        {
            "name": "sebastian/environment",
            "version": "5.1.5",
            "source": {
                "type": "git",
                "url": "https://github.com/sebastianbergmann/environment.git",
                "reference": "830c43a844f1f8d5b7a1f6d6076b784454d8b7ed"
            },
            "dist": {
                "type": "zip",
                "url": "https://api.github.com/repos/sebastianbergmann/environment/zipball/830c43a844f1f8d5b7a1f6d6076b784454d8b7ed",
                "reference": "830c43a844f1f8d5b7a1f6d6076b784454d8b7ed",
                "shasum": ""
            },
            "require": {
                "php": ">=7.3"
            },
            "require-dev": {
                "phpunit/phpunit": "^9.3"
            },
            "suggest": {
                "ext-posix": "*"
            },
            "type": "library",
            "extra": {
                "branch-alias": {
                    "dev-master": "5.1-dev"
                }
            },
            "autoload": {
                "classmap": [
                    "src/"
                ]
            },
            "notification-url": "https://packagist.org/downloads/",
            "license": [
                "BSD-3-Clause"
            ],
            "authors": [
                {
                    "name": "Sebastian Bergmann",
                    "email": "sebastian@phpunit.de"
                }
            ],
            "description": "Provides functionality to handle HHVM/PHP environments",
            "homepage": "http://www.github.com/sebastianbergmann/environment",
            "keywords": [
                "Xdebug",
                "environment",
                "hhvm"
            ],
            "support": {
                "issues": "https://github.com/sebastianbergmann/environment/issues",
                "source": "https://github.com/sebastianbergmann/environment/tree/5.1.5"
            },
            "funding": [
                {
                    "url": "https://github.com/sebastianbergmann",
                    "type": "github"
                }
            ],
            "time": "2023-02-03T06:03:51+00:00"
        },
        {
            "name": "sebastian/exporter",
            "version": "4.0.5",
            "source": {
                "type": "git",
                "url": "https://github.com/sebastianbergmann/exporter.git",
                "reference": "ac230ed27f0f98f597c8a2b6eb7ac563af5e5b9d"
            },
            "dist": {
                "type": "zip",
                "url": "https://api.github.com/repos/sebastianbergmann/exporter/zipball/ac230ed27f0f98f597c8a2b6eb7ac563af5e5b9d",
                "reference": "ac230ed27f0f98f597c8a2b6eb7ac563af5e5b9d",
                "shasum": ""
            },
            "require": {
                "php": ">=7.3",
                "sebastian/recursion-context": "^4.0"
            },
            "require-dev": {
                "ext-mbstring": "*",
                "phpunit/phpunit": "^9.3"
            },
            "type": "library",
            "extra": {
                "branch-alias": {
                    "dev-master": "4.0-dev"
                }
            },
            "autoload": {
                "classmap": [
                    "src/"
                ]
            },
            "notification-url": "https://packagist.org/downloads/",
            "license": [
                "BSD-3-Clause"
            ],
            "authors": [
                {
                    "name": "Sebastian Bergmann",
                    "email": "sebastian@phpunit.de"
                },
                {
                    "name": "Jeff Welch",
                    "email": "whatthejeff@gmail.com"
                },
                {
                    "name": "Volker Dusch",
                    "email": "github@wallbash.com"
                },
                {
                    "name": "Adam Harvey",
                    "email": "aharvey@php.net"
                },
                {
                    "name": "Bernhard Schussek",
                    "email": "bschussek@gmail.com"
                }
            ],
            "description": "Provides the functionality to export PHP variables for visualization",
            "homepage": "https://www.github.com/sebastianbergmann/exporter",
            "keywords": [
                "export",
                "exporter"
            ],
            "support": {
                "issues": "https://github.com/sebastianbergmann/exporter/issues",
                "source": "https://github.com/sebastianbergmann/exporter/tree/4.0.5"
            },
            "funding": [
                {
                    "url": "https://github.com/sebastianbergmann",
                    "type": "github"
                }
            ],
            "time": "2022-09-14T06:03:37+00:00"
        },
        {
            "name": "sebastian/global-state",
            "version": "5.0.5",
            "source": {
                "type": "git",
                "url": "https://github.com/sebastianbergmann/global-state.git",
                "reference": "0ca8db5a5fc9c8646244e629625ac486fa286bf2"
            },
            "dist": {
                "type": "zip",
                "url": "https://api.github.com/repos/sebastianbergmann/global-state/zipball/0ca8db5a5fc9c8646244e629625ac486fa286bf2",
                "reference": "0ca8db5a5fc9c8646244e629625ac486fa286bf2",
                "shasum": ""
            },
            "require": {
                "php": ">=7.3",
                "sebastian/object-reflector": "^2.0",
                "sebastian/recursion-context": "^4.0"
            },
            "require-dev": {
                "ext-dom": "*",
                "phpunit/phpunit": "^9.3"
            },
            "suggest": {
                "ext-uopz": "*"
            },
            "type": "library",
            "extra": {
                "branch-alias": {
                    "dev-master": "5.0-dev"
                }
            },
            "autoload": {
                "classmap": [
                    "src/"
                ]
            },
            "notification-url": "https://packagist.org/downloads/",
            "license": [
                "BSD-3-Clause"
            ],
            "authors": [
                {
                    "name": "Sebastian Bergmann",
                    "email": "sebastian@phpunit.de"
                }
            ],
            "description": "Snapshotting of global state",
            "homepage": "http://www.github.com/sebastianbergmann/global-state",
            "keywords": [
                "global state"
            ],
            "support": {
                "issues": "https://github.com/sebastianbergmann/global-state/issues",
                "source": "https://github.com/sebastianbergmann/global-state/tree/5.0.5"
            },
            "funding": [
                {
                    "url": "https://github.com/sebastianbergmann",
                    "type": "github"
                }
            ],
            "time": "2022-02-14T08:28:10+00:00"
        },
        {
            "name": "sebastian/lines-of-code",
            "version": "1.0.3",
            "source": {
                "type": "git",
                "url": "https://github.com/sebastianbergmann/lines-of-code.git",
                "reference": "c1c2e997aa3146983ed888ad08b15470a2e22ecc"
            },
            "dist": {
                "type": "zip",
                "url": "https://api.github.com/repos/sebastianbergmann/lines-of-code/zipball/c1c2e997aa3146983ed888ad08b15470a2e22ecc",
                "reference": "c1c2e997aa3146983ed888ad08b15470a2e22ecc",
                "shasum": ""
            },
            "require": {
                "nikic/php-parser": "^4.6",
                "php": ">=7.3"
            },
            "require-dev": {
                "phpunit/phpunit": "^9.3"
            },
            "type": "library",
            "extra": {
                "branch-alias": {
                    "dev-master": "1.0-dev"
                }
            },
            "autoload": {
                "classmap": [
                    "src/"
                ]
            },
            "notification-url": "https://packagist.org/downloads/",
            "license": [
                "BSD-3-Clause"
            ],
            "authors": [
                {
                    "name": "Sebastian Bergmann",
                    "email": "sebastian@phpunit.de",
                    "role": "lead"
                }
            ],
            "description": "Library for counting the lines of code in PHP source code",
            "homepage": "https://github.com/sebastianbergmann/lines-of-code",
            "support": {
                "issues": "https://github.com/sebastianbergmann/lines-of-code/issues",
                "source": "https://github.com/sebastianbergmann/lines-of-code/tree/1.0.3"
            },
            "funding": [
                {
                    "url": "https://github.com/sebastianbergmann",
                    "type": "github"
                }
            ],
            "time": "2020-11-28T06:42:11+00:00"
        },
        {
            "name": "sebastian/object-enumerator",
            "version": "4.0.4",
            "source": {
                "type": "git",
                "url": "https://github.com/sebastianbergmann/object-enumerator.git",
                "reference": "5c9eeac41b290a3712d88851518825ad78f45c71"
            },
            "dist": {
                "type": "zip",
                "url": "https://api.github.com/repos/sebastianbergmann/object-enumerator/zipball/5c9eeac41b290a3712d88851518825ad78f45c71",
                "reference": "5c9eeac41b290a3712d88851518825ad78f45c71",
                "shasum": ""
            },
            "require": {
                "php": ">=7.3",
                "sebastian/object-reflector": "^2.0",
                "sebastian/recursion-context": "^4.0"
            },
            "require-dev": {
                "phpunit/phpunit": "^9.3"
            },
            "type": "library",
            "extra": {
                "branch-alias": {
                    "dev-master": "4.0-dev"
                }
            },
            "autoload": {
                "classmap": [
                    "src/"
                ]
            },
            "notification-url": "https://packagist.org/downloads/",
            "license": [
                "BSD-3-Clause"
            ],
            "authors": [
                {
                    "name": "Sebastian Bergmann",
                    "email": "sebastian@phpunit.de"
                }
            ],
            "description": "Traverses array structures and object graphs to enumerate all referenced objects",
            "homepage": "https://github.com/sebastianbergmann/object-enumerator/",
            "support": {
                "issues": "https://github.com/sebastianbergmann/object-enumerator/issues",
                "source": "https://github.com/sebastianbergmann/object-enumerator/tree/4.0.4"
            },
            "funding": [
                {
                    "url": "https://github.com/sebastianbergmann",
                    "type": "github"
                }
            ],
            "time": "2020-10-26T13:12:34+00:00"
        },
        {
            "name": "sebastian/object-reflector",
            "version": "2.0.4",
            "source": {
                "type": "git",
                "url": "https://github.com/sebastianbergmann/object-reflector.git",
                "reference": "b4f479ebdbf63ac605d183ece17d8d7fe49c15c7"
            },
            "dist": {
                "type": "zip",
                "url": "https://api.github.com/repos/sebastianbergmann/object-reflector/zipball/b4f479ebdbf63ac605d183ece17d8d7fe49c15c7",
                "reference": "b4f479ebdbf63ac605d183ece17d8d7fe49c15c7",
                "shasum": ""
            },
            "require": {
                "php": ">=7.3"
            },
            "require-dev": {
                "phpunit/phpunit": "^9.3"
            },
            "type": "library",
            "extra": {
                "branch-alias": {
                    "dev-master": "2.0-dev"
                }
            },
            "autoload": {
                "classmap": [
                    "src/"
                ]
            },
            "notification-url": "https://packagist.org/downloads/",
            "license": [
                "BSD-3-Clause"
            ],
            "authors": [
                {
                    "name": "Sebastian Bergmann",
                    "email": "sebastian@phpunit.de"
                }
            ],
            "description": "Allows reflection of object attributes, including inherited and non-public ones",
            "homepage": "https://github.com/sebastianbergmann/object-reflector/",
            "support": {
                "issues": "https://github.com/sebastianbergmann/object-reflector/issues",
                "source": "https://github.com/sebastianbergmann/object-reflector/tree/2.0.4"
            },
            "funding": [
                {
                    "url": "https://github.com/sebastianbergmann",
                    "type": "github"
                }
            ],
            "time": "2020-10-26T13:14:26+00:00"
        },
        {
            "name": "sebastian/recursion-context",
            "version": "4.0.5",
            "source": {
                "type": "git",
                "url": "https://github.com/sebastianbergmann/recursion-context.git",
                "reference": "e75bd0f07204fec2a0af9b0f3cfe97d05f92efc1"
            },
            "dist": {
                "type": "zip",
                "url": "https://api.github.com/repos/sebastianbergmann/recursion-context/zipball/e75bd0f07204fec2a0af9b0f3cfe97d05f92efc1",
                "reference": "e75bd0f07204fec2a0af9b0f3cfe97d05f92efc1",
                "shasum": ""
            },
            "require": {
                "php": ">=7.3"
            },
            "require-dev": {
                "phpunit/phpunit": "^9.3"
            },
            "type": "library",
            "extra": {
                "branch-alias": {
                    "dev-master": "4.0-dev"
                }
            },
            "autoload": {
                "classmap": [
                    "src/"
                ]
            },
            "notification-url": "https://packagist.org/downloads/",
            "license": [
                "BSD-3-Clause"
            ],
            "authors": [
                {
                    "name": "Sebastian Bergmann",
                    "email": "sebastian@phpunit.de"
                },
                {
                    "name": "Jeff Welch",
                    "email": "whatthejeff@gmail.com"
                },
                {
                    "name": "Adam Harvey",
                    "email": "aharvey@php.net"
                }
            ],
            "description": "Provides functionality to recursively process PHP variables",
            "homepage": "https://github.com/sebastianbergmann/recursion-context",
            "support": {
                "issues": "https://github.com/sebastianbergmann/recursion-context/issues",
                "source": "https://github.com/sebastianbergmann/recursion-context/tree/4.0.5"
            },
            "funding": [
                {
                    "url": "https://github.com/sebastianbergmann",
                    "type": "github"
                }
            ],
            "time": "2023-02-03T06:07:39+00:00"
        },
        {
            "name": "sebastian/resource-operations",
            "version": "3.0.3",
            "source": {
                "type": "git",
                "url": "https://github.com/sebastianbergmann/resource-operations.git",
                "reference": "0f4443cb3a1d92ce809899753bc0d5d5a8dd19a8"
            },
            "dist": {
                "type": "zip",
                "url": "https://api.github.com/repos/sebastianbergmann/resource-operations/zipball/0f4443cb3a1d92ce809899753bc0d5d5a8dd19a8",
                "reference": "0f4443cb3a1d92ce809899753bc0d5d5a8dd19a8",
                "shasum": ""
            },
            "require": {
                "php": ">=7.3"
            },
            "require-dev": {
                "phpunit/phpunit": "^9.0"
            },
            "type": "library",
            "extra": {
                "branch-alias": {
                    "dev-master": "3.0-dev"
                }
            },
            "autoload": {
                "classmap": [
                    "src/"
                ]
            },
            "notification-url": "https://packagist.org/downloads/",
            "license": [
                "BSD-3-Clause"
            ],
            "authors": [
                {
                    "name": "Sebastian Bergmann",
                    "email": "sebastian@phpunit.de"
                }
            ],
            "description": "Provides a list of PHP built-in functions that operate on resources",
            "homepage": "https://www.github.com/sebastianbergmann/resource-operations",
            "support": {
                "issues": "https://github.com/sebastianbergmann/resource-operations/issues",
                "source": "https://github.com/sebastianbergmann/resource-operations/tree/3.0.3"
            },
            "funding": [
                {
                    "url": "https://github.com/sebastianbergmann",
                    "type": "github"
                }
            ],
            "time": "2020-09-28T06:45:17+00:00"
        },
        {
            "name": "sebastian/type",
            "version": "3.2.1",
            "source": {
                "type": "git",
                "url": "https://github.com/sebastianbergmann/type.git",
                "reference": "75e2c2a32f5e0b3aef905b9ed0b179b953b3d7c7"
            },
            "dist": {
                "type": "zip",
                "url": "https://api.github.com/repos/sebastianbergmann/type/zipball/75e2c2a32f5e0b3aef905b9ed0b179b953b3d7c7",
                "reference": "75e2c2a32f5e0b3aef905b9ed0b179b953b3d7c7",
                "shasum": ""
            },
            "require": {
                "php": ">=7.3"
            },
            "require-dev": {
                "phpunit/phpunit": "^9.5"
            },
            "type": "library",
            "extra": {
                "branch-alias": {
                    "dev-master": "3.2-dev"
                }
            },
            "autoload": {
                "classmap": [
                    "src/"
                ]
            },
            "notification-url": "https://packagist.org/downloads/",
            "license": [
                "BSD-3-Clause"
            ],
            "authors": [
                {
                    "name": "Sebastian Bergmann",
                    "email": "sebastian@phpunit.de",
                    "role": "lead"
                }
            ],
            "description": "Collection of value objects that represent the types of the PHP type system",
            "homepage": "https://github.com/sebastianbergmann/type",
            "support": {
                "issues": "https://github.com/sebastianbergmann/type/issues",
                "source": "https://github.com/sebastianbergmann/type/tree/3.2.1"
            },
            "funding": [
                {
                    "url": "https://github.com/sebastianbergmann",
                    "type": "github"
                }
            ],
            "time": "2023-02-03T06:13:03+00:00"
        },
        {
            "name": "sebastian/version",
            "version": "3.0.2",
            "source": {
                "type": "git",
                "url": "https://github.com/sebastianbergmann/version.git",
                "reference": "c6c1022351a901512170118436c764e473f6de8c"
            },
            "dist": {
                "type": "zip",
                "url": "https://api.github.com/repos/sebastianbergmann/version/zipball/c6c1022351a901512170118436c764e473f6de8c",
                "reference": "c6c1022351a901512170118436c764e473f6de8c",
                "shasum": ""
            },
            "require": {
                "php": ">=7.3"
            },
            "type": "library",
            "extra": {
                "branch-alias": {
                    "dev-master": "3.0-dev"
                }
            },
            "autoload": {
                "classmap": [
                    "src/"
                ]
            },
            "notification-url": "https://packagist.org/downloads/",
            "license": [
                "BSD-3-Clause"
            ],
            "authors": [
                {
                    "name": "Sebastian Bergmann",
                    "email": "sebastian@phpunit.de",
                    "role": "lead"
                }
            ],
            "description": "Library that helps with managing the version number of Git-hosted PHP projects",
            "homepage": "https://github.com/sebastianbergmann/version",
            "support": {
                "issues": "https://github.com/sebastianbergmann/version/issues",
                "source": "https://github.com/sebastianbergmann/version/tree/3.0.2"
            },
            "funding": [
                {
                    "url": "https://github.com/sebastianbergmann",
                    "type": "github"
                }
            ],
            "time": "2020-09-28T06:39:44+00:00"
        },
        {
            "name": "softcreatr/jsonpath",
            "version": "0.7.5",
            "source": {
                "type": "git",
                "url": "https://github.com/SoftCreatR/JSONPath.git",
                "reference": "008569bf80aa3584834f7890781576bc7b65afa7"
            },
            "dist": {
                "type": "zip",
                "url": "https://api.github.com/repos/SoftCreatR/JSONPath/zipball/008569bf80aa3584834f7890781576bc7b65afa7",
                "reference": "008569bf80aa3584834f7890781576bc7b65afa7",
                "shasum": ""
            },
            "require": {
                "ext-json": "*",
                "php": ">=7.1"
            },
            "replace": {
                "flow/jsonpath": "*"
            },
            "require-dev": {
                "phpunit/phpunit": ">=7.0",
                "roave/security-advisories": "dev-master",
                "squizlabs/php_codesniffer": "^3.5"
            },
            "type": "library",
            "autoload": {
                "psr-4": {
                    "Flow\\JSONPath\\": "src/"
                }
            },
            "notification-url": "https://packagist.org/downloads/",
            "license": [
                "MIT"
            ],
            "authors": [
                {
                    "name": "Stephen Frank",
                    "email": "stephen@flowsa.com",
                    "homepage": "https://prismaticbytes.com",
                    "role": "Developer"
                },
                {
                    "name": "Sascha Greuel",
                    "email": "hello@1-2.dev",
                    "homepage": "http://1-2.dev",
                    "role": "Developer"
                }
            ],
            "description": "JSONPath implementation for parsing, searching and flattening arrays",
            "support": {
                "email": "hello@1-2.dev",
                "forum": "https://github.com/SoftCreatR/JSONPath/discussions",
                "issues": "https://github.com/SoftCreatR/JSONPath/issues",
                "source": "https://github.com/SoftCreatR/JSONPath"
            },
            "funding": [
                {
                    "url": "https://github.com/softcreatr",
                    "type": "github"
                }
            ],
            "time": "2021-06-02T22:15:26+00:00"
        },
        {
            "name": "symfony/browser-kit",
            "version": "v5.4.21",
            "source": {
                "type": "git",
                "url": "https://github.com/symfony/browser-kit.git",
                "reference": "a866ca7e396f15d7efb6d74a8a7d364d4e05b704"
            },
            "dist": {
                "type": "zip",
                "url": "https://api.github.com/repos/symfony/browser-kit/zipball/a866ca7e396f15d7efb6d74a8a7d364d4e05b704",
                "reference": "a866ca7e396f15d7efb6d74a8a7d364d4e05b704",
                "shasum": ""
            },
            "require": {
                "php": ">=7.2.5",
                "symfony/dom-crawler": "^4.4|^5.0|^6.0",
                "symfony/polyfill-php80": "^1.16"
            },
            "require-dev": {
                "symfony/css-selector": "^4.4|^5.0|^6.0",
                "symfony/http-client": "^4.4|^5.0|^6.0",
                "symfony/mime": "^4.4|^5.0|^6.0",
                "symfony/process": "^4.4|^5.0|^6.0"
            },
            "suggest": {
                "symfony/process": ""
            },
            "type": "library",
            "autoload": {
                "psr-4": {
                    "Symfony\\Component\\BrowserKit\\": ""
                },
                "exclude-from-classmap": [
                    "/Tests/"
                ]
            },
            "notification-url": "https://packagist.org/downloads/",
            "license": [
                "MIT"
            ],
            "authors": [
                {
                    "name": "Fabien Potencier",
                    "email": "fabien@symfony.com"
                },
                {
                    "name": "Symfony Community",
                    "homepage": "https://symfony.com/contributors"
                }
            ],
            "description": "Simulates the behavior of a web browser, allowing you to make requests, click on links and submit forms programmatically",
            "homepage": "https://symfony.com",
            "support": {
                "source": "https://github.com/symfony/browser-kit/tree/v5.4.21"
            },
            "funding": [
                {
                    "url": "https://symfony.com/sponsor",
                    "type": "custom"
                },
                {
                    "url": "https://github.com/fabpot",
                    "type": "github"
                },
                {
                    "url": "https://tidelift.com/funding/github/packagist/symfony/symfony",
                    "type": "tidelift"
                }
            ],
            "time": "2023-02-14T08:03:56+00:00"
        },
        {
            "name": "symfony/css-selector",
            "version": "v5.4.21",
            "source": {
                "type": "git",
                "url": "https://github.com/symfony/css-selector.git",
                "reference": "95f3c7468db1da8cc360b24fa2a26e7cefcb355d"
            },
            "dist": {
                "type": "zip",
                "url": "https://api.github.com/repos/symfony/css-selector/zipball/95f3c7468db1da8cc360b24fa2a26e7cefcb355d",
                "reference": "95f3c7468db1da8cc360b24fa2a26e7cefcb355d",
                "shasum": ""
            },
            "require": {
                "php": ">=7.2.5",
                "symfony/polyfill-php80": "^1.16"
            },
            "type": "library",
            "autoload": {
                "psr-4": {
                    "Symfony\\Component\\CssSelector\\": ""
                },
                "exclude-from-classmap": [
                    "/Tests/"
                ]
            },
            "notification-url": "https://packagist.org/downloads/",
            "license": [
                "MIT"
            ],
            "authors": [
                {
                    "name": "Fabien Potencier",
                    "email": "fabien@symfony.com"
                },
                {
                    "name": "Jean-François Simon",
                    "email": "jeanfrancois.simon@sensiolabs.com"
                },
                {
                    "name": "Symfony Community",
                    "homepage": "https://symfony.com/contributors"
                }
            ],
            "description": "Converts CSS selectors to XPath expressions",
            "homepage": "https://symfony.com",
            "support": {
                "source": "https://github.com/symfony/css-selector/tree/v5.4.21"
            },
            "funding": [
                {
                    "url": "https://symfony.com/sponsor",
                    "type": "custom"
                },
                {
                    "url": "https://github.com/fabpot",
                    "type": "github"
                },
                {
                    "url": "https://tidelift.com/funding/github/packagist/symfony/symfony",
                    "type": "tidelift"
                }
            ],
            "time": "2023-02-14T08:03:56+00:00"
        },
        {
            "name": "symfony/dom-crawler",
            "version": "v5.4.22",
            "source": {
                "type": "git",
                "url": "https://github.com/symfony/dom-crawler.git",
                "reference": "4c633facee8da59998e0c90e337a586cf07a21e7"
            },
            "dist": {
                "type": "zip",
                "url": "https://api.github.com/repos/symfony/dom-crawler/zipball/4c633facee8da59998e0c90e337a586cf07a21e7",
                "reference": "4c633facee8da59998e0c90e337a586cf07a21e7",
                "shasum": ""
            },
            "require": {
                "php": ">=7.2.5",
                "symfony/deprecation-contracts": "^2.1|^3",
                "symfony/polyfill-ctype": "~1.8",
                "symfony/polyfill-mbstring": "~1.0",
                "symfony/polyfill-php80": "^1.16"
            },
            "conflict": {
                "masterminds/html5": "<2.6"
            },
            "require-dev": {
                "masterminds/html5": "^2.6",
                "symfony/css-selector": "^4.4|^5.0|^6.0"
            },
            "suggest": {
                "symfony/css-selector": ""
            },
            "type": "library",
            "autoload": {
                "psr-4": {
                    "Symfony\\Component\\DomCrawler\\": ""
                },
                "exclude-from-classmap": [
                    "/Tests/"
                ]
            },
            "notification-url": "https://packagist.org/downloads/",
            "license": [
                "MIT"
            ],
            "authors": [
                {
                    "name": "Fabien Potencier",
                    "email": "fabien@symfony.com"
                },
                {
                    "name": "Symfony Community",
                    "homepage": "https://symfony.com/contributors"
                }
            ],
            "description": "Eases DOM navigation for HTML and XML documents",
            "homepage": "https://symfony.com",
            "support": {
                "source": "https://github.com/symfony/dom-crawler/tree/v5.4.22"
<<<<<<< HEAD
=======
            },
            "funding": [
                {
                    "url": "https://symfony.com/sponsor",
                    "type": "custom"
                },
                {
                    "url": "https://github.com/fabpot",
                    "type": "github"
                },
                {
                    "url": "https://tidelift.com/funding/github/packagist/symfony/symfony",
                    "type": "tidelift"
                }
            ],
            "time": "2023-03-06T21:29:33+00:00"
        },
        {
            "name": "symfony/event-dispatcher",
            "version": "v5.4.22",
            "source": {
                "type": "git",
                "url": "https://github.com/symfony/event-dispatcher.git",
                "reference": "1df20e45d56da29a4b1d8259dd6e950acbf1b13f"
            },
            "dist": {
                "type": "zip",
                "url": "https://api.github.com/repos/symfony/event-dispatcher/zipball/1df20e45d56da29a4b1d8259dd6e950acbf1b13f",
                "reference": "1df20e45d56da29a4b1d8259dd6e950acbf1b13f",
                "shasum": ""
            },
            "require": {
                "php": ">=7.2.5",
                "symfony/deprecation-contracts": "^2.1|^3",
                "symfony/event-dispatcher-contracts": "^2|^3",
                "symfony/polyfill-php80": "^1.16"
            },
            "conflict": {
                "symfony/dependency-injection": "<4.4"
            },
            "provide": {
                "psr/event-dispatcher-implementation": "1.0",
                "symfony/event-dispatcher-implementation": "2.0"
            },
            "require-dev": {
                "psr/log": "^1|^2|^3",
                "symfony/config": "^4.4|^5.0|^6.0",
                "symfony/dependency-injection": "^4.4|^5.0|^6.0",
                "symfony/error-handler": "^4.4|^5.0|^6.0",
                "symfony/expression-language": "^4.4|^5.0|^6.0",
                "symfony/http-foundation": "^4.4|^5.0|^6.0",
                "symfony/service-contracts": "^1.1|^2|^3",
                "symfony/stopwatch": "^4.4|^5.0|^6.0"
            },
            "suggest": {
                "symfony/dependency-injection": "",
                "symfony/http-kernel": ""
            },
            "type": "library",
            "autoload": {
                "psr-4": {
                    "Symfony\\Component\\EventDispatcher\\": ""
                },
                "exclude-from-classmap": [
                    "/Tests/"
                ]
            },
            "notification-url": "https://packagist.org/downloads/",
            "license": [
                "MIT"
            ],
            "authors": [
                {
                    "name": "Fabien Potencier",
                    "email": "fabien@symfony.com"
                },
                {
                    "name": "Symfony Community",
                    "homepage": "https://symfony.com/contributors"
                }
            ],
            "description": "Provides tools that allow your application components to communicate with each other by dispatching events and listening to them",
            "homepage": "https://symfony.com",
            "support": {
                "source": "https://github.com/symfony/event-dispatcher/tree/v5.4.22"
            },
            "funding": [
                {
                    "url": "https://symfony.com/sponsor",
                    "type": "custom"
                },
                {
                    "url": "https://github.com/fabpot",
                    "type": "github"
                },
                {
                    "url": "https://tidelift.com/funding/github/packagist/symfony/symfony",
                    "type": "tidelift"
                }
            ],
            "time": "2023-03-17T11:31:58+00:00"
        },
        {
            "name": "symfony/event-dispatcher-contracts",
            "version": "v2.5.2",
            "source": {
                "type": "git",
                "url": "https://github.com/symfony/event-dispatcher-contracts.git",
                "reference": "f98b54df6ad059855739db6fcbc2d36995283fe1"
            },
            "dist": {
                "type": "zip",
                "url": "https://api.github.com/repos/symfony/event-dispatcher-contracts/zipball/f98b54df6ad059855739db6fcbc2d36995283fe1",
                "reference": "f98b54df6ad059855739db6fcbc2d36995283fe1",
                "shasum": ""
            },
            "require": {
                "php": ">=7.2.5",
                "psr/event-dispatcher": "^1"
            },
            "suggest": {
                "symfony/event-dispatcher-implementation": ""
            },
            "type": "library",
            "extra": {
                "branch-alias": {
                    "dev-main": "2.5-dev"
                },
                "thanks": {
                    "name": "symfony/contracts",
                    "url": "https://github.com/symfony/contracts"
                }
            },
            "autoload": {
                "psr-4": {
                    "Symfony\\Contracts\\EventDispatcher\\": ""
                }
            },
            "notification-url": "https://packagist.org/downloads/",
            "license": [
                "MIT"
            ],
            "authors": [
                {
                    "name": "Nicolas Grekas",
                    "email": "p@tchwork.com"
                },
                {
                    "name": "Symfony Community",
                    "homepage": "https://symfony.com/contributors"
                }
            ],
            "description": "Generic abstractions related to dispatching event",
            "homepage": "https://symfony.com",
            "keywords": [
                "abstractions",
                "contracts",
                "decoupling",
                "interfaces",
                "interoperability",
                "standards"
            ],
            "support": {
                "source": "https://github.com/symfony/event-dispatcher-contracts/tree/v2.5.2"
>>>>>>> a00a3e3a
            },
            "funding": [
                {
                    "url": "https://symfony.com/sponsor",
                    "type": "custom"
                },
                {
                    "url": "https://github.com/fabpot",
                    "type": "github"
                },
                {
                    "url": "https://tidelift.com/funding/github/packagist/symfony/symfony",
                    "type": "tidelift"
                }
            ],
            "time": "2023-03-06T21:29:33+00:00"
        },
        {
            "name": "symplify/easy-coding-standard",
            "version": "10.3.3",
            "source": {
                "type": "git",
                "url": "https://github.com/symplify/easy-coding-standard.git",
                "reference": "c93878b3c052321231519b6540e227380f90be17"
            },
            "dist": {
                "type": "zip",
                "url": "https://api.github.com/repos/symplify/easy-coding-standard/zipball/c93878b3c052321231519b6540e227380f90be17",
                "reference": "c93878b3c052321231519b6540e227380f90be17",
                "shasum": ""
            },
            "require": {
                "php": ">=7.2"
            },
            "conflict": {
                "friendsofphp/php-cs-fixer": "<3.0",
                "squizlabs/php_codesniffer": "<3.6"
            },
            "bin": [
                "bin/ecs"
            ],
            "type": "library",
            "extra": {
                "branch-alias": {
                    "dev-main": "10.3-dev"
                }
            },
            "autoload": {
                "files": [
                    "bootstrap.php"
                ]
            },
            "notification-url": "https://packagist.org/downloads/",
            "license": [
                "MIT"
            ],
            "description": "Prefixed scoped version of ECS package",
            "support": {
                "source": "https://github.com/symplify/easy-coding-standard/tree/10.3.3"
            },
            "funding": [
                {
                    "url": "https://www.paypal.me/rectorphp",
                    "type": "custom"
                },
                {
                    "url": "https://github.com/tomasvotruba",
                    "type": "github"
                }
            ],
            "time": "2022-06-13T14:03:37+00:00"
        },
        {
            "name": "theseer/tokenizer",
            "version": "1.2.1",
            "source": {
                "type": "git",
                "url": "https://github.com/theseer/tokenizer.git",
                "reference": "34a41e998c2183e22995f158c581e7b5e755ab9e"
            },
            "dist": {
                "type": "zip",
                "url": "https://api.github.com/repos/theseer/tokenizer/zipball/34a41e998c2183e22995f158c581e7b5e755ab9e",
                "reference": "34a41e998c2183e22995f158c581e7b5e755ab9e",
                "shasum": ""
            },
            "require": {
                "ext-dom": "*",
                "ext-tokenizer": "*",
                "ext-xmlwriter": "*",
                "php": "^7.2 || ^8.0"
            },
            "type": "library",
            "autoload": {
                "classmap": [
                    "src/"
                ]
            },
            "notification-url": "https://packagist.org/downloads/",
            "license": [
                "BSD-3-Clause"
            ],
            "authors": [
                {
                    "name": "Arne Blankerts",
                    "email": "arne@blankerts.de",
                    "role": "Developer"
                }
            ],
            "description": "A small library for converting tokenized PHP source code into XML and potentially other formats",
            "support": {
                "issues": "https://github.com/theseer/tokenizer/issues",
                "source": "https://github.com/theseer/tokenizer/tree/1.2.1"
            },
            "funding": [
                {
                    "url": "https://github.com/theseer",
                    "type": "github"
                }
            ],
            "time": "2021-07-28T10:34:58+00:00"
        },
        {
            "name": "vlucas/phpdotenv",
            "version": "v5.5.0",
            "source": {
                "type": "git",
                "url": "https://github.com/vlucas/phpdotenv.git",
                "reference": "1a7ea2afc49c3ee6d87061f5a233e3a035d0eae7"
            },
            "dist": {
                "type": "zip",
                "url": "https://api.github.com/repos/vlucas/phpdotenv/zipball/1a7ea2afc49c3ee6d87061f5a233e3a035d0eae7",
                "reference": "1a7ea2afc49c3ee6d87061f5a233e3a035d0eae7",
                "shasum": ""
            },
            "require": {
                "ext-pcre": "*",
                "graham-campbell/result-type": "^1.0.2",
                "php": "^7.1.3 || ^8.0",
                "phpoption/phpoption": "^1.8",
                "symfony/polyfill-ctype": "^1.23",
                "symfony/polyfill-mbstring": "^1.23.1",
                "symfony/polyfill-php80": "^1.23.1"
            },
            "require-dev": {
                "bamarni/composer-bin-plugin": "^1.4.1",
                "ext-filter": "*",
                "phpunit/phpunit": "^7.5.20 || ^8.5.30 || ^9.5.25"
            },
            "suggest": {
                "ext-filter": "Required to use the boolean validator."
            },
            "type": "library",
            "extra": {
                "bamarni-bin": {
                    "bin-links": true,
                    "forward-command": true
                },
                "branch-alias": {
                    "dev-master": "5.5-dev"
                }
            },
            "autoload": {
                "psr-4": {
                    "Dotenv\\": "src/"
                }
            },
            "notification-url": "https://packagist.org/downloads/",
            "license": [
                "BSD-3-Clause"
            ],
            "authors": [
                {
                    "name": "Graham Campbell",
                    "email": "hello@gjcampbell.co.uk",
                    "homepage": "https://github.com/GrahamCampbell"
                },
                {
                    "name": "Vance Lucas",
                    "email": "vance@vancelucas.com",
                    "homepage": "https://github.com/vlucas"
                }
            ],
            "description": "Loads environment variables from `.env` to `getenv()`, `$_ENV` and `$_SERVER` automagically.",
            "keywords": [
                "dotenv",
                "env",
                "environment"
            ],
            "support": {
                "issues": "https://github.com/vlucas/phpdotenv/issues",
                "source": "https://github.com/vlucas/phpdotenv/tree/v5.5.0"
            },
            "funding": [
                {
                    "url": "https://github.com/GrahamCampbell",
                    "type": "github"
                },
                {
                    "url": "https://tidelift.com/funding/github/packagist/vlucas/phpdotenv",
                    "type": "tidelift"
                }
            ],
            "time": "2022-10-16T01:01:54+00:00"
        },
        {
            "name": "yiisoft/yii2-redis",
            "version": "2.0.18",
            "source": {
                "type": "git",
                "url": "https://github.com/yiisoft/yii2-redis.git",
                "reference": "08aecdf44e091c5fae3411e719ac0fdb803ef594"
            },
            "dist": {
                "type": "zip",
                "url": "https://api.github.com/repos/yiisoft/yii2-redis/zipball/08aecdf44e091c5fae3411e719ac0fdb803ef594",
                "reference": "08aecdf44e091c5fae3411e719ac0fdb803ef594",
                "shasum": ""
            },
            "require": {
                "ext-openssl": "*",
                "yiisoft/yii2": "~2.0.39"
            },
            "require-dev": {
                "phpunit/phpunit": "<7",
                "yiisoft/yii2-dev": "~2.0.39"
            },
            "type": "yii2-extension",
            "extra": {
                "branch-alias": {
                    "dev-master": "2.0.x-dev"
                }
            },
            "autoload": {
                "psr-4": {
                    "yii\\redis\\": "src"
                }
            },
            "notification-url": "https://packagist.org/downloads/",
            "license": [
                "BSD-3-Clause"
            ],
            "authors": [
                {
                    "name": "Carsten Brandt",
                    "email": "mail@cebe.cc"
                }
            ],
            "description": "Redis Cache, Session and ActiveRecord for the Yii framework",
            "keywords": [
                "active-record",
                "cache",
                "redis",
                "session",
                "yii2"
            ],
            "support": {
                "forum": "http://www.yiiframework.com/forum/",
                "irc": "irc://irc.freenode.net/yii",
                "issues": "https://github.com/yiisoft/yii2-redis/issues",
                "source": "https://github.com/yiisoft/yii2-redis",
                "wiki": "http://www.yiiframework.com/wiki/"
            },
            "funding": [
                {
                    "url": "https://github.com/yiisoft",
                    "type": "github"
                },
                {
                    "url": "https://opencollective.com/yiisoft",
                    "type": "open_collective"
                },
                {
                    "url": "https://tidelift.com/funding/github/packagist/yiisoft/yii2-redis",
                    "type": "tidelift"
                }
            ],
            "time": "2022-09-04T10:34:42+00:00"
        }
    ],
    "aliases": [],
    "minimum-stability": "stable",
    "stability-flags": {
        "craftcms/ecs": 20
    },
    "prefer-stable": false,
    "prefer-lowest": false,
    "platform": {
        "php": "^8.0.2",
        "ext-bcmath": "*",
        "ext-curl": "*",
        "ext-dom": "*",
        "ext-intl": "*",
        "ext-json": "*",
        "ext-mbstring": "*",
        "ext-openssl": "*",
        "ext-pcre": "*",
        "ext-pdo": "*",
        "ext-zip": "*"
    },
    "platform-dev": [],
    "platform-overrides": {
        "php": "8.0.2"
    },
    "plugin-api-version": "2.3.0"
}<|MERGE_RESOLUTION|>--- conflicted
+++ resolved
@@ -1674,7 +1674,7 @@
         },
         {
             "name": "illuminate/collections",
-            "version": "v9.52.5",
+            "version": "v9.52.6",
             "source": {
                 "type": "git",
                 "url": "https://github.com/illuminate/collections.git",
@@ -1729,7 +1729,7 @@
         },
         {
             "name": "illuminate/conditionable",
-            "version": "v9.52.5",
+            "version": "v9.52.6",
             "source": {
                 "type": "git",
                 "url": "https://github.com/illuminate/conditionable.git",
@@ -1775,7 +1775,7 @@
         },
         {
             "name": "illuminate/contracts",
-            "version": "v9.52.5",
+            "version": "v9.52.6",
             "source": {
                 "type": "git",
                 "url": "https://github.com/illuminate/contracts.git",
@@ -1823,7 +1823,7 @@
         },
         {
             "name": "illuminate/macroable",
-            "version": "v9.52.5",
+            "version": "v9.52.6",
             "source": {
                 "type": "git",
                 "url": "https://github.com/illuminate/macroable.git",
@@ -1939,16 +1939,16 @@
         },
         {
             "name": "league/oauth2-client",
-            "version": "2.6.1",
+            "version": "2.7.0",
             "source": {
                 "type": "git",
                 "url": "https://github.com/thephpleague/oauth2-client.git",
-                "reference": "2334c249907190c132364f5dae0287ab8666aa19"
-            },
-            "dist": {
-                "type": "zip",
-                "url": "https://api.github.com/repos/thephpleague/oauth2-client/zipball/2334c249907190c132364f5dae0287ab8666aa19",
-                "reference": "2334c249907190c132364f5dae0287ab8666aa19",
+                "reference": "160d6274b03562ebeb55ed18399281d8118b76c8"
+            },
+            "dist": {
+                "type": "zip",
+                "url": "https://api.github.com/repos/thephpleague/oauth2-client/zipball/160d6274b03562ebeb55ed18399281d8118b76c8",
+                "reference": "160d6274b03562ebeb55ed18399281d8118b76c8",
                 "shasum": ""
             },
             "require": {
@@ -2003,22 +2003,22 @@
             ],
             "support": {
                 "issues": "https://github.com/thephpleague/oauth2-client/issues",
-                "source": "https://github.com/thephpleague/oauth2-client/tree/2.6.1"
-            },
-            "time": "2021-12-22T16:42:49+00:00"
+                "source": "https://github.com/thephpleague/oauth2-client/tree/2.7.0"
+            },
+            "time": "2023-04-16T18:19:15+00:00"
         },
         {
             "name": "mikehaertl/php-shellcommand",
-            "version": "1.6.4",
+            "version": "1.7.0",
             "source": {
                 "type": "git",
                 "url": "https://github.com/mikehaertl/php-shellcommand.git",
-                "reference": "3488d7803df1e8f1a343d3d0ca452d527ad8d5e5"
-            },
-            "dist": {
-                "type": "zip",
-                "url": "https://api.github.com/repos/mikehaertl/php-shellcommand/zipball/3488d7803df1e8f1a343d3d0ca452d527ad8d5e5",
-                "reference": "3488d7803df1e8f1a343d3d0ca452d527ad8d5e5",
+                "reference": "e79ea528be155ffdec6f3bf1a4a46307bb49e545"
+            },
+            "dist": {
+                "type": "zip",
+                "url": "https://api.github.com/repos/mikehaertl/php-shellcommand/zipball/e79ea528be155ffdec6f3bf1a4a46307bb49e545",
+                "reference": "e79ea528be155ffdec6f3bf1a4a46307bb49e545",
                 "shasum": ""
             },
             "require": {
@@ -2049,12 +2049,11 @@
             ],
             "support": {
                 "issues": "https://github.com/mikehaertl/php-shellcommand/issues",
-                "source": "https://github.com/mikehaertl/php-shellcommand/tree/1.6.4"
-            },
-            "time": "2021-03-17T06:54:33+00:00"
-        },
-        {
-<<<<<<< HEAD
+                "source": "https://github.com/mikehaertl/php-shellcommand/tree/1.7.0"
+            },
+            "time": "2023-04-19T08:25:22+00:00"
+        },
+        {
             "name": "moneyphp/money",
             "version": "v4.1.1",
             "source": {
@@ -2066,19 +2065,6 @@
                 "type": "zip",
                 "url": "https://api.github.com/repos/moneyphp/money/zipball/9682220995ffd396843be5b4ee1e5f2c2d6ecee2",
                 "reference": "9682220995ffd396843be5b4ee1e5f2c2d6ecee2",
-=======
-            "name": "league/oauth2-client",
-            "version": "2.7.0",
-            "source": {
-                "type": "git",
-                "url": "https://github.com/thephpleague/oauth2-client.git",
-                "reference": "160d6274b03562ebeb55ed18399281d8118b76c8"
-            },
-            "dist": {
-                "type": "zip",
-                "url": "https://api.github.com/repos/thephpleague/oauth2-client/zipball/160d6274b03562ebeb55ed18399281d8118b76c8",
-                "reference": "160d6274b03562ebeb55ed18399281d8118b76c8",
->>>>>>> a00a3e3a
                 "shasum": ""
             },
             "require": {
@@ -2151,7 +2137,6 @@
                 "vo"
             ],
             "support": {
-<<<<<<< HEAD
                 "issues": "https://github.com/moneyphp/money/issues",
                 "source": "https://github.com/moneyphp/money/tree/v4.1.1"
             },
@@ -2169,25 +2154,6 @@
                 "type": "zip",
                 "url": "https://api.github.com/repos/Seldaek/monolog/zipball/f259e2b15fb95494c83f52d3caad003bbf5ffaa1",
                 "reference": "f259e2b15fb95494c83f52d3caad003bbf5ffaa1",
-=======
-                "issues": "https://github.com/thephpleague/oauth2-client/issues",
-                "source": "https://github.com/thephpleague/oauth2-client/tree/2.7.0"
-            },
-            "time": "2023-04-16T18:19:15+00:00"
-        },
-        {
-            "name": "mikehaertl/php-shellcommand",
-            "version": "1.7.0",
-            "source": {
-                "type": "git",
-                "url": "https://github.com/mikehaertl/php-shellcommand.git",
-                "reference": "e79ea528be155ffdec6f3bf1a4a46307bb49e545"
-            },
-            "dist": {
-                "type": "zip",
-                "url": "https://api.github.com/repos/mikehaertl/php-shellcommand/zipball/e79ea528be155ffdec6f3bf1a4a46307bb49e545",
-                "reference": "e79ea528be155ffdec6f3bf1a4a46307bb49e545",
->>>>>>> a00a3e3a
                 "shasum": ""
             },
             "require": {
@@ -2263,7 +2229,6 @@
                 "psr-3"
             ],
             "support": {
-<<<<<<< HEAD
                 "issues": "https://github.com/Seldaek/monolog/issues",
                 "source": "https://github.com/Seldaek/monolog/tree/2.9.1"
             },
@@ -2278,12 +2243,6 @@
                 }
             ],
             "time": "2023-02-06T13:44:46+00:00"
-=======
-                "issues": "https://github.com/mikehaertl/php-shellcommand/issues",
-                "source": "https://github.com/mikehaertl/php-shellcommand/tree/1.7.0"
-            },
-            "time": "2023-04-19T08:25:22+00:00"
->>>>>>> a00a3e3a
         },
         {
             "name": "paragonie/random_compat",
@@ -2505,16 +2464,16 @@
         },
         {
             "name": "phpstan/phpdoc-parser",
-            "version": "1.18.1",
+            "version": "1.20.2",
             "source": {
                 "type": "git",
                 "url": "https://github.com/phpstan/phpdoc-parser.git",
-                "reference": "22dcdfd725ddf99583bfe398fc624ad6c5004a0f"
-            },
-            "dist": {
-                "type": "zip",
-                "url": "https://api.github.com/repos/phpstan/phpdoc-parser/zipball/22dcdfd725ddf99583bfe398fc624ad6c5004a0f",
-                "reference": "22dcdfd725ddf99583bfe398fc624ad6c5004a0f",
+                "reference": "90490bd8fd8530a272043c4950c180b6d0cf5f81"
+            },
+            "dist": {
+                "type": "zip",
+                "url": "https://api.github.com/repos/phpstan/phpdoc-parser/zipball/90490bd8fd8530a272043c4950c180b6d0cf5f81",
+                "reference": "90490bd8fd8530a272043c4950c180b6d0cf5f81",
                 "shasum": ""
             },
             "require": {
@@ -2544,9 +2503,9 @@
             "description": "PHPDoc parser with support for nullable, intersection and generic types",
             "support": {
                 "issues": "https://github.com/phpstan/phpdoc-parser/issues",
-                "source": "https://github.com/phpstan/phpdoc-parser/tree/1.18.1"
-            },
-            "time": "2023-04-07T11:51:11+00:00"
+                "source": "https://github.com/phpstan/phpdoc-parser/tree/1.20.2"
+            },
+            "time": "2023-04-22T12:59:35+00:00"
         },
         {
             "name": "pixelandtonic/imagine",
@@ -2821,18 +2780,6 @@
         },
         {
             "name": "psr/http-message",
-<<<<<<< HEAD
-            "version": "1.1",
-            "source": {
-                "type": "git",
-                "url": "https://github.com/php-fig/http-message.git",
-                "reference": "cb6ce4845ce34a8ad9e68117c10ee90a29919eba"
-            },
-            "dist": {
-                "type": "zip",
-                "url": "https://api.github.com/repos/php-fig/http-message/zipball/cb6ce4845ce34a8ad9e68117c10ee90a29919eba",
-                "reference": "cb6ce4845ce34a8ad9e68117c10ee90a29919eba",
-=======
             "version": "2.0",
             "source": {
                 "type": "git",
@@ -2843,7 +2790,6 @@
                 "type": "zip",
                 "url": "https://api.github.com/repos/php-fig/http-message/zipball/402d35bcb92c70c026d1a6a9883f06b2ead23d71",
                 "reference": "402d35bcb92c70c026d1a6a9883f06b2ead23d71",
->>>>>>> a00a3e3a
                 "shasum": ""
             },
             "require": {
@@ -2852,11 +2798,7 @@
             "type": "library",
             "extra": {
                 "branch-alias": {
-<<<<<<< HEAD
-                    "dev-master": "1.1.x-dev"
-=======
                     "dev-master": "2.0.x-dev"
->>>>>>> a00a3e3a
                 }
             },
             "autoload": {
@@ -2885,15 +2827,9 @@
                 "response"
             ],
             "support": {
-<<<<<<< HEAD
-                "source": "https://github.com/php-fig/http-message/tree/1.1"
-            },
-            "time": "2023-04-04T09:50:52+00:00"
-=======
                 "source": "https://github.com/php-fig/http-message/tree/2.0"
             },
             "time": "2023-04-04T09:54:51+00:00"
->>>>>>> a00a3e3a
         },
         {
             "name": "psr/log",
@@ -3802,7 +3738,6 @@
             "time": "2023-02-16T09:33:00+00:00"
         },
         {
-<<<<<<< HEAD
             "name": "symfony/http-client",
             "version": "v6.0.20",
             "source": {
@@ -3814,19 +3749,6 @@
                 "type": "zip",
                 "url": "https://api.github.com/repos/symfony/http-client/zipball/541c04560da1875f62c963c3aab6ea12a7314e11",
                 "reference": "541c04560da1875f62c963c3aab6ea12a7314e11",
-=======
-            "name": "symfony/console",
-            "version": "v5.4.22",
-            "source": {
-                "type": "git",
-                "url": "https://github.com/symfony/console.git",
-                "reference": "3cd51fd2e6c461ca678f84d419461281bd87a0a8"
-            },
-            "dist": {
-                "type": "zip",
-                "url": "https://api.github.com/repos/symfony/console/zipball/3cd51fd2e6c461ca678f84d419461281bd87a0a8",
-                "reference": "3cd51fd2e6c461ca678f84d419461281bd87a0a8",
->>>>>>> a00a3e3a
                 "shasum": ""
             },
             "require": {
@@ -3880,19 +3802,8 @@
             ],
             "description": "Provides powerful methods to fetch HTTP resources synchronously or asynchronously",
             "homepage": "https://symfony.com",
-<<<<<<< HEAD
             "support": {
                 "source": "https://github.com/symfony/http-client/tree/v6.0.20"
-=======
-            "keywords": [
-                "cli",
-                "command-line",
-                "console",
-                "terminal"
-            ],
-            "support": {
-                "source": "https://github.com/symfony/console/tree/v5.4.22"
->>>>>>> a00a3e3a
             },
             "funding": [
                 {
@@ -3908,11 +3819,7 @@
                     "type": "tidelift"
                 }
             ],
-<<<<<<< HEAD
             "time": "2023-01-30T15:41:07+00:00"
-=======
-            "time": "2023-03-25T09:27:28+00:00"
->>>>>>> a00a3e3a
         },
         {
             "name": "symfony/http-client-contracts",
@@ -4888,7 +4795,6 @@
         },
         {
             "name": "symfony/process",
-<<<<<<< HEAD
             "version": "v6.0.19",
             "source": {
                 "type": "git",
@@ -4899,18 +4805,6 @@
                 "type": "zip",
                 "url": "https://api.github.com/repos/symfony/process/zipball/2114fd60f26a296cc403a7939ab91478475a33d4",
                 "reference": "2114fd60f26a296cc403a7939ab91478475a33d4",
-=======
-            "version": "v5.4.22",
-            "source": {
-                "type": "git",
-                "url": "https://github.com/symfony/process.git",
-                "reference": "4b850da0cc3a2a9181c1ed407adbca4733dc839b"
-            },
-            "dist": {
-                "type": "zip",
-                "url": "https://api.github.com/repos/symfony/process/zipball/4b850da0cc3a2a9181c1ed407adbca4733dc839b",
-                "reference": "4b850da0cc3a2a9181c1ed407adbca4733dc839b",
->>>>>>> a00a3e3a
                 "shasum": ""
             },
             "require": {
@@ -4942,11 +4836,7 @@
             "description": "Executes commands in sub-processes",
             "homepage": "https://symfony.com",
             "support": {
-<<<<<<< HEAD
                 "source": "https://github.com/symfony/process/tree/v6.0.19"
-=======
-                "source": "https://github.com/symfony/process/tree/v5.4.22"
->>>>>>> a00a3e3a
             },
             "funding": [
                 {
@@ -4962,11 +4852,7 @@
                     "type": "tidelift"
                 }
             ],
-<<<<<<< HEAD
             "time": "2023-01-01T08:36:10+00:00"
-=======
-            "time": "2023-03-06T21:29:33+00:00"
->>>>>>> a00a3e3a
         },
         {
             "name": "symfony/service-contracts",
@@ -5136,7 +5022,6 @@
             "time": "2023-01-01T08:36:10+00:00"
         },
         {
-<<<<<<< HEAD
             "name": "symfony/var-dumper",
             "version": "v6.0.19",
             "source": {
@@ -5148,19 +5033,6 @@
                 "type": "zip",
                 "url": "https://api.github.com/repos/symfony/var-dumper/zipball/eb980457fa6899840fe1687e8627a03a7d8a3d52",
                 "reference": "eb980457fa6899840fe1687e8627a03a7d8a3d52",
-=======
-            "name": "symfony/string",
-            "version": "v5.4.22",
-            "source": {
-                "type": "git",
-                "url": "https://github.com/symfony/string.git",
-                "reference": "8036a4c76c0dd29e60b6a7cafcacc50cf088ea62"
-            },
-            "dist": {
-                "type": "zip",
-                "url": "https://api.github.com/repos/symfony/string/zipball/8036a4c76c0dd29e60b6a7cafcacc50cf088ea62",
-                "reference": "8036a4c76c0dd29e60b6a7cafcacc50cf088ea62",
->>>>>>> a00a3e3a
                 "shasum": ""
             },
             "require": {
@@ -5219,11 +5091,7 @@
                 "dump"
             ],
             "support": {
-<<<<<<< HEAD
                 "source": "https://github.com/symfony/var-dumper/tree/v6.0.19"
-=======
-                "source": "https://github.com/symfony/string/tree/v5.4.22"
->>>>>>> a00a3e3a
             },
             "funding": [
                 {
@@ -5239,11 +5107,7 @@
                     "type": "tidelift"
                 }
             ],
-<<<<<<< HEAD
             "time": "2023-01-20T17:44:14+00:00"
-=======
-            "time": "2023-03-14T06:11:53+00:00"
->>>>>>> a00a3e3a
         },
         {
             "name": "symfony/yaml",
@@ -8000,16 +7864,16 @@
         },
         {
             "name": "phpstan/phpstan",
-            "version": "1.10.13",
+            "version": "1.10.14",
             "source": {
                 "type": "git",
                 "url": "https://github.com/phpstan/phpstan.git",
-                "reference": "f07bf8c6980b81bf9e49d44bd0caf2e737614a70"
-            },
-            "dist": {
-                "type": "zip",
-                "url": "https://api.github.com/repos/phpstan/phpstan/zipball/f07bf8c6980b81bf9e49d44bd0caf2e737614a70",
-                "reference": "f07bf8c6980b81bf9e49d44bd0caf2e737614a70",
+                "reference": "d232901b09e67538e5c86a724be841bea5768a7c"
+            },
+            "dist": {
+                "type": "zip",
+                "url": "https://api.github.com/repos/phpstan/phpstan/zipball/d232901b09e67538e5c86a724be841bea5768a7c",
+                "reference": "d232901b09e67538e5c86a724be841bea5768a7c",
                 "shasum": ""
             },
             "require": {
@@ -8058,7 +7922,7 @@
                     "type": "tidelift"
                 }
             ],
-            "time": "2023-04-12T19:29:52+00:00"
+            "time": "2023-04-19T13:47:27+00:00"
         },
         {
             "name": "phpunit/php-code-coverage",
@@ -9706,173 +9570,6 @@
             "homepage": "https://symfony.com",
             "support": {
                 "source": "https://github.com/symfony/dom-crawler/tree/v5.4.22"
-<<<<<<< HEAD
-=======
-            },
-            "funding": [
-                {
-                    "url": "https://symfony.com/sponsor",
-                    "type": "custom"
-                },
-                {
-                    "url": "https://github.com/fabpot",
-                    "type": "github"
-                },
-                {
-                    "url": "https://tidelift.com/funding/github/packagist/symfony/symfony",
-                    "type": "tidelift"
-                }
-            ],
-            "time": "2023-03-06T21:29:33+00:00"
-        },
-        {
-            "name": "symfony/event-dispatcher",
-            "version": "v5.4.22",
-            "source": {
-                "type": "git",
-                "url": "https://github.com/symfony/event-dispatcher.git",
-                "reference": "1df20e45d56da29a4b1d8259dd6e950acbf1b13f"
-            },
-            "dist": {
-                "type": "zip",
-                "url": "https://api.github.com/repos/symfony/event-dispatcher/zipball/1df20e45d56da29a4b1d8259dd6e950acbf1b13f",
-                "reference": "1df20e45d56da29a4b1d8259dd6e950acbf1b13f",
-                "shasum": ""
-            },
-            "require": {
-                "php": ">=7.2.5",
-                "symfony/deprecation-contracts": "^2.1|^3",
-                "symfony/event-dispatcher-contracts": "^2|^3",
-                "symfony/polyfill-php80": "^1.16"
-            },
-            "conflict": {
-                "symfony/dependency-injection": "<4.4"
-            },
-            "provide": {
-                "psr/event-dispatcher-implementation": "1.0",
-                "symfony/event-dispatcher-implementation": "2.0"
-            },
-            "require-dev": {
-                "psr/log": "^1|^2|^3",
-                "symfony/config": "^4.4|^5.0|^6.0",
-                "symfony/dependency-injection": "^4.4|^5.0|^6.0",
-                "symfony/error-handler": "^4.4|^5.0|^6.0",
-                "symfony/expression-language": "^4.4|^5.0|^6.0",
-                "symfony/http-foundation": "^4.4|^5.0|^6.0",
-                "symfony/service-contracts": "^1.1|^2|^3",
-                "symfony/stopwatch": "^4.4|^5.0|^6.0"
-            },
-            "suggest": {
-                "symfony/dependency-injection": "",
-                "symfony/http-kernel": ""
-            },
-            "type": "library",
-            "autoload": {
-                "psr-4": {
-                    "Symfony\\Component\\EventDispatcher\\": ""
-                },
-                "exclude-from-classmap": [
-                    "/Tests/"
-                ]
-            },
-            "notification-url": "https://packagist.org/downloads/",
-            "license": [
-                "MIT"
-            ],
-            "authors": [
-                {
-                    "name": "Fabien Potencier",
-                    "email": "fabien@symfony.com"
-                },
-                {
-                    "name": "Symfony Community",
-                    "homepage": "https://symfony.com/contributors"
-                }
-            ],
-            "description": "Provides tools that allow your application components to communicate with each other by dispatching events and listening to them",
-            "homepage": "https://symfony.com",
-            "support": {
-                "source": "https://github.com/symfony/event-dispatcher/tree/v5.4.22"
-            },
-            "funding": [
-                {
-                    "url": "https://symfony.com/sponsor",
-                    "type": "custom"
-                },
-                {
-                    "url": "https://github.com/fabpot",
-                    "type": "github"
-                },
-                {
-                    "url": "https://tidelift.com/funding/github/packagist/symfony/symfony",
-                    "type": "tidelift"
-                }
-            ],
-            "time": "2023-03-17T11:31:58+00:00"
-        },
-        {
-            "name": "symfony/event-dispatcher-contracts",
-            "version": "v2.5.2",
-            "source": {
-                "type": "git",
-                "url": "https://github.com/symfony/event-dispatcher-contracts.git",
-                "reference": "f98b54df6ad059855739db6fcbc2d36995283fe1"
-            },
-            "dist": {
-                "type": "zip",
-                "url": "https://api.github.com/repos/symfony/event-dispatcher-contracts/zipball/f98b54df6ad059855739db6fcbc2d36995283fe1",
-                "reference": "f98b54df6ad059855739db6fcbc2d36995283fe1",
-                "shasum": ""
-            },
-            "require": {
-                "php": ">=7.2.5",
-                "psr/event-dispatcher": "^1"
-            },
-            "suggest": {
-                "symfony/event-dispatcher-implementation": ""
-            },
-            "type": "library",
-            "extra": {
-                "branch-alias": {
-                    "dev-main": "2.5-dev"
-                },
-                "thanks": {
-                    "name": "symfony/contracts",
-                    "url": "https://github.com/symfony/contracts"
-                }
-            },
-            "autoload": {
-                "psr-4": {
-                    "Symfony\\Contracts\\EventDispatcher\\": ""
-                }
-            },
-            "notification-url": "https://packagist.org/downloads/",
-            "license": [
-                "MIT"
-            ],
-            "authors": [
-                {
-                    "name": "Nicolas Grekas",
-                    "email": "p@tchwork.com"
-                },
-                {
-                    "name": "Symfony Community",
-                    "homepage": "https://symfony.com/contributors"
-                }
-            ],
-            "description": "Generic abstractions related to dispatching event",
-            "homepage": "https://symfony.com",
-            "keywords": [
-                "abstractions",
-                "contracts",
-                "decoupling",
-                "interfaces",
-                "interoperability",
-                "standards"
-            ],
-            "support": {
-                "source": "https://github.com/symfony/event-dispatcher-contracts/tree/v2.5.2"
->>>>>>> a00a3e3a
             },
             "funding": [
                 {
