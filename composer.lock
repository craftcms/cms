{
    "_readme": [
        "This file locks the dependencies of your project to a known state",
        "Read more about it at https://getcomposer.org/doc/01-basic-usage.md#installing-dependencies",
        "This file is @generated automatically"
    ],
<<<<<<< HEAD
    "content-hash": "3d4638e5978b34ed03e097c152ae4b5c",
=======
    "content-hash": "c97efec014e68b79ba1a281184e4790e",
>>>>>>> b490d7c4
    "packages": [
        {
            "name": "cebe/markdown",
            "version": "1.2.1",
            "source": {
                "type": "git",
                "url": "https://github.com/cebe/markdown.git",
                "reference": "9bac5e971dd391e2802dca5400bbeacbaea9eb86"
            },
            "dist": {
                "type": "zip",
                "url": "https://api.github.com/repos/cebe/markdown/zipball/9bac5e971dd391e2802dca5400bbeacbaea9eb86",
                "reference": "9bac5e971dd391e2802dca5400bbeacbaea9eb86",
                "shasum": ""
            },
            "require": {
                "lib-pcre": "*",
                "php": ">=5.4.0"
            },
            "require-dev": {
                "cebe/indent": "*",
                "facebook/xhprof": "*@dev",
                "phpunit/phpunit": "4.1.*"
            },
            "bin": [
                "bin/markdown"
            ],
            "type": "library",
            "extra": {
                "branch-alias": {
                    "dev-master": "1.2.x-dev"
                }
            },
            "autoload": {
                "psr-4": {
                    "cebe\\markdown\\": ""
                }
            },
            "notification-url": "https://packagist.org/downloads/",
            "license": [
                "MIT"
            ],
            "authors": [
                {
                    "name": "Carsten Brandt",
                    "email": "mail@cebe.cc",
                    "homepage": "http://cebe.cc/",
                    "role": "Creator"
                }
            ],
            "description": "A super fast, highly extensible markdown parser for PHP",
            "homepage": "https://github.com/cebe/markdown#readme",
            "keywords": [
                "extensible",
                "fast",
                "gfm",
                "markdown",
                "markdown-extra"
            ],
            "support": {
                "issues": "https://github.com/cebe/markdown/issues",
                "source": "https://github.com/cebe/markdown"
            },
            "time": "2018-03-26T11:24:36+00:00"
        },
        {
            "name": "composer/ca-bundle",
            "version": "1.3.1",
            "source": {
                "type": "git",
                "url": "https://github.com/composer/ca-bundle.git",
                "reference": "4c679186f2aca4ab6a0f1b0b9cf9252decb44d0b"
            },
            "dist": {
                "type": "zip",
                "url": "https://api.github.com/repos/composer/ca-bundle/zipball/4c679186f2aca4ab6a0f1b0b9cf9252decb44d0b",
                "reference": "4c679186f2aca4ab6a0f1b0b9cf9252decb44d0b",
                "shasum": ""
            },
            "require": {
                "ext-openssl": "*",
                "ext-pcre": "*",
                "php": "^5.3.2 || ^7.0 || ^8.0"
            },
            "require-dev": {
                "phpstan/phpstan": "^0.12.55",
                "psr/log": "^1.0",
                "symfony/phpunit-bridge": "^4.2 || ^5",
                "symfony/process": "^2.5 || ^3.0 || ^4.0 || ^5.0 || ^6.0"
            },
            "type": "library",
            "extra": {
                "branch-alias": {
                    "dev-main": "1.x-dev"
                }
            },
            "autoload": {
                "psr-4": {
                    "Composer\\CaBundle\\": "src"
                }
            },
            "notification-url": "https://packagist.org/downloads/",
            "license": [
                "MIT"
            ],
            "authors": [
                {
                    "name": "Jordi Boggiano",
                    "email": "j.boggiano@seld.be",
                    "homepage": "http://seld.be"
                }
            ],
            "description": "Lets you find a path to the system CA bundle, and includes a fallback to the Mozilla CA bundle.",
            "keywords": [
                "cabundle",
                "cacert",
                "certificate",
                "ssl",
                "tls"
            ],
            "support": {
                "irc": "irc://irc.freenode.org/composer",
                "issues": "https://github.com/composer/ca-bundle/issues",
                "source": "https://github.com/composer/ca-bundle/tree/1.3.1"
            },
            "funding": [
                {
                    "url": "https://packagist.com",
                    "type": "custom"
                },
                {
                    "url": "https://github.com/composer",
                    "type": "github"
                },
                {
                    "url": "https://tidelift.com/funding/github/packagist/composer/composer",
                    "type": "tidelift"
                }
            ],
            "time": "2021-10-28T20:44:15+00:00"
        },
        {
            "name": "composer/composer",
            "version": "2.1.9",
            "source": {
                "type": "git",
                "url": "https://github.com/composer/composer.git",
                "reference": "e558c88f28d102d497adec4852802c0dc14c7077"
            },
            "dist": {
                "type": "zip",
                "url": "https://api.github.com/repos/composer/composer/zipball/e558c88f28d102d497adec4852802c0dc14c7077",
                "reference": "e558c88f28d102d497adec4852802c0dc14c7077",
                "shasum": ""
            },
            "require": {
                "composer/ca-bundle": "^1.0",
                "composer/metadata-minifier": "^1.0",
                "composer/semver": "^3.0",
                "composer/spdx-licenses": "^1.2",
                "composer/xdebug-handler": "^2.0",
                "justinrainbow/json-schema": "^5.2.11",
                "php": "^5.3.2 || ^7.0 || ^8.0",
                "psr/log": "^1.0",
                "react/promise": "^1.2 || ^2.7",
                "seld/jsonlint": "^1.4",
                "seld/phar-utils": "^1.0",
                "symfony/console": "^2.8.52 || ^3.4.35 || ^4.4 || ^5.0 || ^6.0",
                "symfony/filesystem": "^2.8.52 || ^3.4.35 || ^4.4 || ^5.0 || ^6.0",
                "symfony/finder": "^2.8.52 || ^3.4.35 || ^4.4 || ^5.0 || ^6.0",
                "symfony/process": "^2.8.52 || ^3.4.35 || ^4.4 || ^5.0 || ^6.0"
            },
            "require-dev": {
                "phpspec/prophecy": "^1.10",
                "symfony/phpunit-bridge": "^4.2 || ^5.0 || ^6.0"
            },
            "suggest": {
                "ext-openssl": "Enabling the openssl extension allows you to access https URLs for repositories and packages",
                "ext-zip": "Enabling the zip extension allows you to unzip archives",
                "ext-zlib": "Allow gzip compression of HTTP requests"
            },
            "bin": [
                "bin/composer"
            ],
            "type": "library",
            "extra": {
                "branch-alias": {
                    "dev-master": "2.1-dev"
                }
            },
            "autoload": {
                "psr-4": {
                    "Composer\\": "src/Composer"
                }
            },
            "notification-url": "https://packagist.org/downloads/",
            "license": [
                "MIT"
            ],
            "authors": [
                {
                    "name": "Nils Adermann",
                    "email": "naderman@naderman.de",
                    "homepage": "https://www.naderman.de"
                },
                {
                    "name": "Jordi Boggiano",
                    "email": "j.boggiano@seld.be",
                    "homepage": "https://seld.be"
                }
            ],
            "description": "Composer helps you declare, manage and install dependencies of PHP projects. It ensures you have the right stack everywhere.",
            "homepage": "https://getcomposer.org/",
            "keywords": [
                "autoload",
                "dependency",
                "package"
            ],
            "support": {
                "irc": "ircs://irc.libera.chat:6697/composer",
                "issues": "https://github.com/composer/composer/issues",
                "source": "https://github.com/composer/composer/tree/2.1.9"
            },
            "funding": [
                {
                    "url": "https://packagist.com",
                    "type": "custom"
                },
                {
                    "url": "https://github.com/composer",
                    "type": "github"
                },
                {
                    "url": "https://tidelift.com/funding/github/packagist/composer/composer",
                    "type": "tidelift"
                }
            ],
            "time": "2021-10-05T07:47:38+00:00"
        },
        {
            "name": "composer/metadata-minifier",
            "version": "1.0.0",
            "source": {
                "type": "git",
                "url": "https://github.com/composer/metadata-minifier.git",
                "reference": "c549d23829536f0d0e984aaabbf02af91f443207"
            },
            "dist": {
                "type": "zip",
                "url": "https://api.github.com/repos/composer/metadata-minifier/zipball/c549d23829536f0d0e984aaabbf02af91f443207",
                "reference": "c549d23829536f0d0e984aaabbf02af91f443207",
                "shasum": ""
            },
            "require": {
                "php": "^5.3.2 || ^7.0 || ^8.0"
            },
            "require-dev": {
                "composer/composer": "^2",
                "phpstan/phpstan": "^0.12.55",
                "symfony/phpunit-bridge": "^4.2 || ^5"
            },
            "type": "library",
            "extra": {
                "branch-alias": {
                    "dev-main": "1.x-dev"
                }
            },
            "autoload": {
                "psr-4": {
                    "Composer\\MetadataMinifier\\": "src"
                }
            },
            "notification-url": "https://packagist.org/downloads/",
            "license": [
                "MIT"
            ],
            "authors": [
                {
                    "name": "Jordi Boggiano",
                    "email": "j.boggiano@seld.be",
                    "homepage": "http://seld.be"
                }
            ],
            "description": "Small utility library that handles metadata minification and expansion.",
            "keywords": [
                "composer",
                "compression"
            ],
            "support": {
                "issues": "https://github.com/composer/metadata-minifier/issues",
                "source": "https://github.com/composer/metadata-minifier/tree/1.0.0"
            },
            "funding": [
                {
                    "url": "https://packagist.com",
                    "type": "custom"
                },
                {
                    "url": "https://github.com/composer",
                    "type": "github"
                },
                {
                    "url": "https://tidelift.com/funding/github/packagist/composer/composer",
                    "type": "tidelift"
                }
            ],
            "time": "2021-04-07T13:37:33+00:00"
        },
        {
            "name": "composer/pcre",
            "version": "1.0.1",
            "source": {
                "type": "git",
                "url": "https://github.com/composer/pcre.git",
                "reference": "67a32d7d6f9f560b726ab25a061b38ff3a80c560"
            },
            "dist": {
                "type": "zip",
                "url": "https://api.github.com/repos/composer/pcre/zipball/67a32d7d6f9f560b726ab25a061b38ff3a80c560",
                "reference": "67a32d7d6f9f560b726ab25a061b38ff3a80c560",
                "shasum": ""
            },
            "require": {
                "php": "^5.3.2 || ^7.0 || ^8.0"
            },
            "require-dev": {
                "phpstan/phpstan": "^1.3",
                "phpstan/phpstan-strict-rules": "^1.1",
                "symfony/phpunit-bridge": "^4.2 || ^5"
            },
            "type": "library",
            "extra": {
                "branch-alias": {
                    "dev-main": "1.x-dev"
                }
            },
            "autoload": {
                "psr-4": {
                    "Composer\\Pcre\\": "src"
                }
            },
            "notification-url": "https://packagist.org/downloads/",
            "license": [
                "MIT"
            ],
            "authors": [
                {
                    "name": "Jordi Boggiano",
                    "email": "j.boggiano@seld.be",
                    "homepage": "http://seld.be"
                }
            ],
            "description": "PCRE wrapping library that offers type-safe preg_* replacements.",
            "keywords": [
                "PCRE",
                "preg",
                "regex",
                "regular expression"
            ],
            "support": {
                "issues": "https://github.com/composer/pcre/issues",
                "source": "https://github.com/composer/pcre/tree/1.0.1"
            },
            "funding": [
                {
                    "url": "https://packagist.com",
                    "type": "custom"
                },
                {
                    "url": "https://github.com/composer",
                    "type": "github"
                },
                {
                    "url": "https://tidelift.com/funding/github/packagist/composer/composer",
                    "type": "tidelift"
                }
            ],
            "time": "2022-01-21T20:24:37+00:00"
        },
        {
            "name": "composer/semver",
            "version": "3.2.9",
            "source": {
                "type": "git",
                "url": "https://github.com/composer/semver.git",
                "reference": "a951f614bd64dcd26137bc9b7b2637ddcfc57649"
            },
            "dist": {
                "type": "zip",
                "url": "https://api.github.com/repos/composer/semver/zipball/a951f614bd64dcd26137bc9b7b2637ddcfc57649",
                "reference": "a951f614bd64dcd26137bc9b7b2637ddcfc57649",
                "shasum": ""
            },
            "require": {
                "php": "^5.3.2 || ^7.0 || ^8.0"
            },
            "require-dev": {
                "phpstan/phpstan": "^1.4",
                "symfony/phpunit-bridge": "^4.2 || ^5"
            },
            "type": "library",
            "extra": {
                "branch-alias": {
                    "dev-main": "3.x-dev"
                }
            },
            "autoload": {
                "psr-4": {
                    "Composer\\Semver\\": "src"
                }
            },
            "notification-url": "https://packagist.org/downloads/",
            "license": [
                "MIT"
            ],
            "authors": [
                {
                    "name": "Nils Adermann",
                    "email": "naderman@naderman.de",
                    "homepage": "http://www.naderman.de"
                },
                {
                    "name": "Jordi Boggiano",
                    "email": "j.boggiano@seld.be",
                    "homepage": "http://seld.be"
                },
                {
                    "name": "Rob Bast",
                    "email": "rob.bast@gmail.com",
                    "homepage": "http://robbast.nl"
                }
            ],
            "description": "Semver library that offers utilities, version constraint parsing and validation.",
            "keywords": [
                "semantic",
                "semver",
                "validation",
                "versioning"
            ],
            "support": {
                "irc": "irc://irc.freenode.org/composer",
                "issues": "https://github.com/composer/semver/issues",
                "source": "https://github.com/composer/semver/tree/3.2.9"
            },
            "funding": [
                {
                    "url": "https://packagist.com",
                    "type": "custom"
                },
                {
                    "url": "https://github.com/composer",
                    "type": "github"
                },
                {
                    "url": "https://tidelift.com/funding/github/packagist/composer/composer",
                    "type": "tidelift"
                }
            ],
            "time": "2022-02-04T13:58:43+00:00"
        },
        {
            "name": "composer/spdx-licenses",
            "version": "1.5.6",
            "source": {
                "type": "git",
                "url": "https://github.com/composer/spdx-licenses.git",
                "reference": "a30d487169d799745ca7280bc90fdfa693536901"
            },
            "dist": {
                "type": "zip",
                "url": "https://api.github.com/repos/composer/spdx-licenses/zipball/a30d487169d799745ca7280bc90fdfa693536901",
                "reference": "a30d487169d799745ca7280bc90fdfa693536901",
                "shasum": ""
            },
            "require": {
                "php": "^5.3.2 || ^7.0 || ^8.0"
            },
            "require-dev": {
                "phpstan/phpstan": "^0.12.55",
                "symfony/phpunit-bridge": "^4.2 || ^5"
            },
            "type": "library",
            "extra": {
                "branch-alias": {
                    "dev-main": "1.x-dev"
                }
            },
            "autoload": {
                "psr-4": {
                    "Composer\\Spdx\\": "src"
                }
            },
            "notification-url": "https://packagist.org/downloads/",
            "license": [
                "MIT"
            ],
            "authors": [
                {
                    "name": "Nils Adermann",
                    "email": "naderman@naderman.de",
                    "homepage": "http://www.naderman.de"
                },
                {
                    "name": "Jordi Boggiano",
                    "email": "j.boggiano@seld.be",
                    "homepage": "http://seld.be"
                },
                {
                    "name": "Rob Bast",
                    "email": "rob.bast@gmail.com",
                    "homepage": "http://robbast.nl"
                }
            ],
            "description": "SPDX licenses list and validation library.",
            "keywords": [
                "license",
                "spdx",
                "validator"
            ],
            "support": {
                "irc": "irc://irc.freenode.org/composer",
                "issues": "https://github.com/composer/spdx-licenses/issues",
                "source": "https://github.com/composer/spdx-licenses/tree/1.5.6"
            },
            "funding": [
                {
                    "url": "https://packagist.com",
                    "type": "custom"
                },
                {
                    "url": "https://github.com/composer",
                    "type": "github"
                },
                {
                    "url": "https://tidelift.com/funding/github/packagist/composer/composer",
                    "type": "tidelift"
                }
            ],
            "time": "2021-11-18T10:14:14+00:00"
        },
        {
            "name": "composer/xdebug-handler",
            "version": "2.0.4",
            "source": {
                "type": "git",
                "url": "https://github.com/composer/xdebug-handler.git",
                "reference": "0c1a3925ec58a4ec98e992b9c7d171e9e184be0a"
            },
            "dist": {
                "type": "zip",
                "url": "https://api.github.com/repos/composer/xdebug-handler/zipball/0c1a3925ec58a4ec98e992b9c7d171e9e184be0a",
                "reference": "0c1a3925ec58a4ec98e992b9c7d171e9e184be0a",
                "shasum": ""
            },
            "require": {
                "composer/pcre": "^1",
                "php": "^5.3.2 || ^7.0 || ^8.0",
                "psr/log": "^1 || ^2 || ^3"
            },
            "require-dev": {
                "phpstan/phpstan": "^1.0",
                "phpstan/phpstan-strict-rules": "^1.1",
                "symfony/phpunit-bridge": "^4.2 || ^5.0 || ^6.0"
            },
            "type": "library",
            "autoload": {
                "psr-4": {
                    "Composer\\XdebugHandler\\": "src"
                }
            },
            "notification-url": "https://packagist.org/downloads/",
            "license": [
                "MIT"
            ],
            "authors": [
                {
                    "name": "John Stevenson",
                    "email": "john-stevenson@blueyonder.co.uk"
                }
            ],
            "description": "Restarts a process without Xdebug.",
            "keywords": [
                "Xdebug",
                "performance"
            ],
            "support": {
                "irc": "irc://irc.freenode.org/composer",
                "issues": "https://github.com/composer/xdebug-handler/issues",
                "source": "https://github.com/composer/xdebug-handler/tree/2.0.4"
            },
            "funding": [
                {
                    "url": "https://packagist.com",
                    "type": "custom"
                },
                {
                    "url": "https://github.com/composer",
                    "type": "github"
                },
                {
                    "url": "https://tidelift.com/funding/github/packagist/composer/composer",
                    "type": "tidelift"
                }
            ],
            "time": "2022-01-04T17:06:45+00:00"
        },
        {
            "name": "craftcms/oauth2-craftid",
            "version": "1.0.0.1",
            "source": {
                "type": "git",
                "url": "https://github.com/craftcms/oauth2-craftid.git",
                "reference": "3f18364139d72d83fb50546d85130beaaa868836"
            },
            "dist": {
                "type": "zip",
                "url": "https://api.github.com/repos/craftcms/oauth2-craftid/zipball/3f18364139d72d83fb50546d85130beaaa868836",
                "reference": "3f18364139d72d83fb50546d85130beaaa868836",
                "shasum": ""
            },
            "require": {
                "league/oauth2-client": "^2.2.1"
            },
            "require-dev": {
                "phpunit/phpunit": "^5.0",
                "satooshi/php-coveralls": "^1.0",
                "squizlabs/php_codesniffer": "^2.0"
            },
            "type": "library",
            "autoload": {
                "psr-4": {
                    "craftcms\\oauth2\\client\\": "src/"
                }
            },
            "notification-url": "https://packagist.org/downloads/",
            "license": [
                "MIT"
            ],
            "authors": [
                {
                    "name": "Pixel & Tonic",
                    "homepage": "https://pixelandtonic.com/"
                }
            ],
            "description": "Craft OAuth 2.0 Client Provider for The PHP League OAuth2-Client",
            "keywords": [
                "Authentication",
                "authorization",
                "client",
                "cms",
                "craftcms",
                "craftid",
                "oauth",
                "oauth2"
            ],
            "support": {
                "issues": "https://github.com/craftcms/oauth2-craftid/issues",
                "source": "https://github.com/craftcms/oauth2-craftid/tree/1.0.0.1"
            },
            "time": "2017-11-22T19:46:18+00:00"
        },
        {
            "name": "craftcms/plugin-installer",
            "version": "1.5.7",
            "source": {
                "type": "git",
                "url": "https://github.com/craftcms/plugin-installer.git",
                "reference": "23ec472acd4410b70b07d5a02b2b82db9ee3f66b"
            },
            "dist": {
                "type": "zip",
                "url": "https://api.github.com/repos/craftcms/plugin-installer/zipball/23ec472acd4410b70b07d5a02b2b82db9ee3f66b",
                "reference": "23ec472acd4410b70b07d5a02b2b82db9ee3f66b",
                "shasum": ""
            },
            "require": {
                "composer-plugin-api": "^1.0 || ^2.0",
                "php": ">=5.4"
            },
            "require-dev": {
                "composer/composer": "^1.0 || ^2.0"
            },
            "type": "composer-plugin",
            "extra": {
                "class": "craft\\composer\\Plugin"
            },
            "autoload": {
                "psr-4": {
                    "craft\\composer\\": "src/"
                }
            },
            "notification-url": "https://packagist.org/downloads/",
            "license": [
                "MIT"
            ],
            "description": "Craft CMS Plugin Installer",
            "homepage": "https://craftcms.com/",
            "keywords": [
                "cms",
                "composer",
                "craftcms",
                "installer",
                "plugin"
            ],
            "support": {
                "docs": "https://craftcms.com/docs",
                "email": "support@craftcms.com",
                "forum": "https://craftcms.stackexchange.com/",
                "issues": "https://github.com/craftcms/cms/issues?state=open",
                "rss": "https://craftcms.com/changelog.rss",
                "source": "https://github.com/craftcms/cms"
            },
            "time": "2021-02-18T02:01:38+00:00"
        },
        {
            "name": "craftcms/server-check",
            "version": "2.1.3",
            "source": {
                "type": "git",
                "url": "https://github.com/craftcms/server-check.git",
                "reference": "1e052b2a4dc5751b7fe6f96fff5b89e4b1bba9d9"
            },
            "dist": {
                "type": "zip",
                "url": "https://api.github.com/repos/craftcms/server-check/zipball/1e052b2a4dc5751b7fe6f96fff5b89e4b1bba9d9",
                "reference": "1e052b2a4dc5751b7fe6f96fff5b89e4b1bba9d9",
                "shasum": ""
            },
            "type": "library",
            "autoload": {
                "classmap": [
                    "server/requirements"
                ]
            },
            "notification-url": "https://packagist.org/downloads/",
            "license": [
                "MIT"
            ],
            "description": "Craft CMS Server Check",
            "homepage": "https://craftcms.com/",
            "keywords": [
                "cms",
                "craftcms",
                "requirements",
                "yii2"
            ],
            "support": {
                "docs": "https://github.com/craftcms/docs",
                "email": "support@craftcms.com",
                "forum": "https://craftcms.stackexchange.com/",
                "issues": "https://github.com/craftcms/server-check/issues?state=open",
                "rss": "https://github.com/craftcms/server-check/releases.atom",
                "source": "https://github.com/craftcms/server-check"
            },
            "time": "2022-02-15T17:25:51+00:00"
        },
        {
            "name": "creocoder/yii2-nested-sets",
            "version": "0.9.0",
            "source": {
                "type": "git",
                "url": "https://github.com/creocoder/yii2-nested-sets.git",
                "reference": "cb8635a459b6246e5a144f096b992dcc30cf9954"
            },
            "dist": {
                "type": "zip",
                "url": "https://api.github.com/repos/creocoder/yii2-nested-sets/zipball/cb8635a459b6246e5a144f096b992dcc30cf9954",
                "reference": "cb8635a459b6246e5a144f096b992dcc30cf9954",
                "shasum": ""
            },
            "require": {
                "yiisoft/yii2": "*"
            },
            "type": "yii2-extension",
            "autoload": {
                "psr-4": {
                    "creocoder\\nestedsets\\": "src"
                }
            },
            "notification-url": "https://packagist.org/downloads/",
            "license": [
                "BSD-3-Clause"
            ],
            "authors": [
                {
                    "name": "Alexander Kochetov",
                    "email": "creocoder@gmail.com"
                }
            ],
            "description": "The nested sets behavior for the Yii framework",
            "keywords": [
                "nested sets",
                "yii2"
            ],
            "support": {
                "issues": "https://github.com/creocoder/yii2-nested-sets/issues",
                "source": "https://github.com/creocoder/yii2-nested-sets/tree/master"
            },
            "time": "2015-01-27T10:53:51+00:00"
        },
        {
            "name": "defuse/php-encryption",
            "version": "v2.3.1",
            "source": {
                "type": "git",
                "url": "https://github.com/defuse/php-encryption.git",
                "reference": "77880488b9954b7884c25555c2a0ea9e7053f9d2"
            },
            "dist": {
                "type": "zip",
                "url": "https://api.github.com/repos/defuse/php-encryption/zipball/77880488b9954b7884c25555c2a0ea9e7053f9d2",
                "reference": "77880488b9954b7884c25555c2a0ea9e7053f9d2",
                "shasum": ""
            },
            "require": {
                "ext-openssl": "*",
                "paragonie/random_compat": ">= 2",
                "php": ">=5.6.0"
            },
            "require-dev": {
                "phpunit/phpunit": "^4|^5|^6|^7|^8|^9"
            },
            "bin": [
                "bin/generate-defuse-key"
            ],
            "type": "library",
            "autoload": {
                "psr-4": {
                    "Defuse\\Crypto\\": "src"
                }
            },
            "notification-url": "https://packagist.org/downloads/",
            "license": [
                "MIT"
            ],
            "authors": [
                {
                    "name": "Taylor Hornby",
                    "email": "taylor@defuse.ca",
                    "homepage": "https://defuse.ca/"
                },
                {
                    "name": "Scott Arciszewski",
                    "email": "info@paragonie.com",
                    "homepage": "https://paragonie.com"
                }
            ],
            "description": "Secure PHP Encryption Library",
            "keywords": [
                "aes",
                "authenticated encryption",
                "cipher",
                "crypto",
                "cryptography",
                "encrypt",
                "encryption",
                "openssl",
                "security",
                "symmetric key cryptography"
            ],
            "support": {
                "issues": "https://github.com/defuse/php-encryption/issues",
                "source": "https://github.com/defuse/php-encryption/tree/v2.3.1"
            },
            "time": "2021-04-09T23:57:26+00:00"
        },
        {
            "name": "doctrine/lexer",
            "version": "1.2.2",
            "source": {
                "type": "git",
                "url": "https://github.com/doctrine/lexer.git",
                "reference": "9c50f840f257bbb941e6f4a0e94ccf5db5c3f76c"
            },
            "dist": {
                "type": "zip",
                "url": "https://api.github.com/repos/doctrine/lexer/zipball/9c50f840f257bbb941e6f4a0e94ccf5db5c3f76c",
                "reference": "9c50f840f257bbb941e6f4a0e94ccf5db5c3f76c",
                "shasum": ""
            },
            "require": {
                "php": "^7.1 || ^8.0"
            },
            "require-dev": {
                "doctrine/coding-standard": "^9.0",
                "phpstan/phpstan": "1.3",
                "phpunit/phpunit": "^7.5 || ^8.5 || ^9.5",
                "vimeo/psalm": "^4.11"
            },
            "type": "library",
            "autoload": {
                "psr-4": {
                    "Doctrine\\Common\\Lexer\\": "lib/Doctrine/Common/Lexer"
                }
            },
            "notification-url": "https://packagist.org/downloads/",
            "license": [
                "MIT"
            ],
            "authors": [
                {
                    "name": "Guilherme Blanco",
                    "email": "guilhermeblanco@gmail.com"
                },
                {
                    "name": "Roman Borschel",
                    "email": "roman@code-factory.org"
                },
                {
                    "name": "Johannes Schmitt",
                    "email": "schmittjoh@gmail.com"
                }
            ],
            "description": "PHP Doctrine Lexer parser library that can be used in Top-Down, Recursive Descent Parsers.",
            "homepage": "https://www.doctrine-project.org/projects/lexer.html",
            "keywords": [
                "annotations",
                "docblock",
                "lexer",
                "parser",
                "php"
            ],
            "support": {
                "issues": "https://github.com/doctrine/lexer/issues",
                "source": "https://github.com/doctrine/lexer/tree/1.2.2"
            },
            "funding": [
                {
                    "url": "https://www.doctrine-project.org/sponsorship.html",
                    "type": "custom"
                },
                {
                    "url": "https://www.patreon.com/phpdoctrine",
                    "type": "patreon"
                },
                {
                    "url": "https://tidelift.com/funding/github/packagist/doctrine%2Flexer",
                    "type": "tidelift"
                }
            ],
            "time": "2022-01-12T08:27:12+00:00"
        },
        {
            "name": "egulias/email-validator",
            "version": "3.1.2",
            "source": {
                "type": "git",
                "url": "https://github.com/egulias/EmailValidator.git",
                "reference": "ee0db30118f661fb166bcffbf5d82032df484697"
            },
            "dist": {
                "type": "zip",
                "url": "https://api.github.com/repos/egulias/EmailValidator/zipball/ee0db30118f661fb166bcffbf5d82032df484697",
                "reference": "ee0db30118f661fb166bcffbf5d82032df484697",
                "shasum": ""
            },
            "require": {
                "doctrine/lexer": "^1.2",
                "php": ">=7.2",
                "symfony/polyfill-intl-idn": "^1.15"
            },
            "require-dev": {
                "php-coveralls/php-coveralls": "^2.2",
                "phpunit/phpunit": "^8.5.8|^9.3.3",
                "vimeo/psalm": "^4"
            },
            "suggest": {
                "ext-intl": "PHP Internationalization Libraries are required to use the SpoofChecking validation"
            },
            "type": "library",
            "extra": {
                "branch-alias": {
                    "dev-master": "3.0.x-dev"
                }
            },
            "autoload": {
                "psr-4": {
                    "Egulias\\EmailValidator\\": "src"
                }
            },
            "notification-url": "https://packagist.org/downloads/",
            "license": [
                "MIT"
            ],
            "authors": [
                {
                    "name": "Eduardo Gulias Davis"
                }
            ],
            "description": "A library for validating emails against several RFCs",
            "homepage": "https://github.com/egulias/EmailValidator",
            "keywords": [
                "email",
                "emailvalidation",
                "emailvalidator",
                "validation",
                "validator"
            ],
            "support": {
                "issues": "https://github.com/egulias/EmailValidator/issues",
                "source": "https://github.com/egulias/EmailValidator/tree/3.1.2"
            },
            "funding": [
                {
                    "url": "https://github.com/egulias",
                    "type": "github"
                }
            ],
            "time": "2021-10-11T09:18:27+00:00"
        },
        {
            "name": "elvanto/litemoji",
            "version": "3.0.1",
            "source": {
                "type": "git",
                "url": "https://github.com/elvanto/litemoji.git",
                "reference": "acd6fd944814683983dcdfcf4d33f24430631b77"
            },
            "dist": {
                "type": "zip",
                "url": "https://api.github.com/repos/elvanto/litemoji/zipball/acd6fd944814683983dcdfcf4d33f24430631b77",
                "reference": "acd6fd944814683983dcdfcf4d33f24430631b77",
                "shasum": ""
            },
            "require": {
                "php": ">=7.0"
            },
            "require-dev": {
                "milesj/emojibase": "6.0.*",
                "phpunit/phpunit": "^6.0"
            },
            "type": "library",
            "autoload": {
                "psr-4": {
                    "LitEmoji\\": "src/"
                }
            },
            "notification-url": "https://packagist.org/downloads/",
            "license": [
                "MIT"
            ],
            "description": "A PHP library simplifying the conversion of unicode, HTML and shortcode emoji.",
            "keywords": [
                "emoji",
                "php-emoji"
            ],
            "support": {
                "issues": "https://github.com/elvanto/litemoji/issues",
                "source": "https://github.com/elvanto/litemoji/tree/3.0.1"
            },
            "time": "2020-11-27T05:08:33+00:00"
        },
        {
            "name": "enshrined/svg-sanitize",
            "version": "0.15.3",
            "source": {
                "type": "git",
                "url": "https://github.com/darylldoyle/svg-sanitizer.git",
                "reference": "50c0f86ab08d8f3a986ac4f57874492a22171708"
            },
            "dist": {
                "type": "zip",
                "url": "https://api.github.com/repos/darylldoyle/svg-sanitizer/zipball/50c0f86ab08d8f3a986ac4f57874492a22171708",
                "reference": "50c0f86ab08d8f3a986ac4f57874492a22171708",
                "shasum": ""
            },
            "require": {
                "ext-dom": "*",
                "ext-libxml": "*",
                "php": "^7.0 || ^8.0"
            },
            "require-dev": {
                "phpunit/phpunit": "^6.5 || ^8.5"
            },
            "type": "library",
            "autoload": {
                "psr-4": {
                    "enshrined\\svgSanitize\\": "src"
                }
            },
            "notification-url": "https://packagist.org/downloads/",
            "license": [
                "GPL-2.0-or-later"
            ],
            "authors": [
                {
                    "name": "Daryll Doyle",
                    "email": "daryll@enshrined.co.uk"
                }
            ],
            "description": "An SVG sanitizer for PHP",
            "support": {
                "issues": "https://github.com/darylldoyle/svg-sanitizer/issues",
                "source": "https://github.com/darylldoyle/svg-sanitizer/tree/0.15.3"
            },
            "time": "2022-02-16T19:59:46+00:00"
        },
        {
            "name": "ezyang/htmlpurifier",
            "version": "v4.14.0",
            "source": {
                "type": "git",
                "url": "https://github.com/ezyang/htmlpurifier.git",
                "reference": "12ab42bd6e742c70c0a52f7b82477fcd44e64b75"
            },
            "dist": {
                "type": "zip",
                "url": "https://api.github.com/repos/ezyang/htmlpurifier/zipball/12ab42bd6e742c70c0a52f7b82477fcd44e64b75",
                "reference": "12ab42bd6e742c70c0a52f7b82477fcd44e64b75",
                "shasum": ""
            },
            "require": {
                "php": ">=5.2"
            },
            "type": "library",
            "autoload": {
                "psr-0": {
                    "HTMLPurifier": "library/"
                },
                "files": [
                    "library/HTMLPurifier.composer.php"
                ],
                "exclude-from-classmap": [
                    "/library/HTMLPurifier/Language/"
                ]
            },
            "notification-url": "https://packagist.org/downloads/",
            "license": [
                "LGPL-2.1-or-later"
            ],
            "authors": [
                {
                    "name": "Edward Z. Yang",
                    "email": "admin@htmlpurifier.org",
                    "homepage": "http://ezyang.com"
                }
            ],
            "description": "Standards compliant HTML filter written in PHP",
            "homepage": "http://htmlpurifier.org/",
            "keywords": [
                "html"
            ],
            "support": {
                "issues": "https://github.com/ezyang/htmlpurifier/issues",
                "source": "https://github.com/ezyang/htmlpurifier/tree/v4.14.0"
            },
            "time": "2021-12-25T01:21:49+00:00"
        },
        {
            "name": "guzzlehttp/guzzle",
            "version": "7.4.1",
            "source": {
                "type": "git",
                "url": "https://github.com/guzzle/guzzle.git",
                "reference": "ee0a041b1760e6a53d2a39c8c34115adc2af2c79"
            },
            "dist": {
                "type": "zip",
                "url": "https://api.github.com/repos/guzzle/guzzle/zipball/ee0a041b1760e6a53d2a39c8c34115adc2af2c79",
                "reference": "ee0a041b1760e6a53d2a39c8c34115adc2af2c79",
                "shasum": ""
            },
            "require": {
                "ext-json": "*",
                "guzzlehttp/promises": "^1.5",
                "guzzlehttp/psr7": "^1.8.3 || ^2.1",
                "php": "^7.2.5 || ^8.0",
                "psr/http-client": "^1.0",
                "symfony/deprecation-contracts": "^2.2 || ^3.0"
            },
            "provide": {
                "psr/http-client-implementation": "1.0"
            },
            "require-dev": {
                "bamarni/composer-bin-plugin": "^1.4.1",
                "ext-curl": "*",
                "php-http/client-integration-tests": "^3.0",
                "phpunit/phpunit": "^8.5.5 || ^9.3.5",
                "psr/log": "^1.1 || ^2.0 || ^3.0"
            },
            "suggest": {
                "ext-curl": "Required for CURL handler support",
                "ext-intl": "Required for Internationalized Domain Name (IDN) support",
                "psr/log": "Required for using the Log middleware"
            },
            "type": "library",
            "extra": {
                "branch-alias": {
                    "dev-master": "7.4-dev"
                }
            },
            "autoload": {
                "files": [
                    "src/functions_include.php"
                ],
                "psr-4": {
                    "GuzzleHttp\\": "src/"
                }
            },
            "notification-url": "https://packagist.org/downloads/",
            "license": [
                "MIT"
            ],
            "authors": [
                {
                    "name": "Graham Campbell",
                    "email": "hello@gjcampbell.co.uk",
                    "homepage": "https://github.com/GrahamCampbell"
                },
                {
                    "name": "Michael Dowling",
                    "email": "mtdowling@gmail.com",
                    "homepage": "https://github.com/mtdowling"
                },
                {
                    "name": "Jeremy Lindblom",
                    "email": "jeremeamia@gmail.com",
                    "homepage": "https://github.com/jeremeamia"
                },
                {
                    "name": "George Mponos",
                    "email": "gmponos@gmail.com",
                    "homepage": "https://github.com/gmponos"
                },
                {
                    "name": "Tobias Nyholm",
                    "email": "tobias.nyholm@gmail.com",
                    "homepage": "https://github.com/Nyholm"
                },
                {
                    "name": "Márk Sági-Kazár",
                    "email": "mark.sagikazar@gmail.com",
                    "homepage": "https://github.com/sagikazarmark"
                },
                {
                    "name": "Tobias Schultze",
                    "email": "webmaster@tubo-world.de",
                    "homepage": "https://github.com/Tobion"
                }
            ],
            "description": "Guzzle is a PHP HTTP client library",
            "keywords": [
                "client",
                "curl",
                "framework",
                "http",
                "http client",
                "psr-18",
                "psr-7",
                "rest",
                "web service"
            ],
            "support": {
                "issues": "https://github.com/guzzle/guzzle/issues",
                "source": "https://github.com/guzzle/guzzle/tree/7.4.1"
            },
            "funding": [
                {
                    "url": "https://github.com/GrahamCampbell",
                    "type": "github"
                },
                {
                    "url": "https://github.com/Nyholm",
                    "type": "github"
                },
                {
                    "url": "https://tidelift.com/funding/github/packagist/guzzlehttp/guzzle",
                    "type": "tidelift"
                }
            ],
            "time": "2021-12-06T18:43:05+00:00"
        },
        {
            "name": "guzzlehttp/promises",
            "version": "1.5.1",
            "source": {
                "type": "git",
                "url": "https://github.com/guzzle/promises.git",
                "reference": "fe752aedc9fd8fcca3fe7ad05d419d32998a06da"
            },
            "dist": {
                "type": "zip",
                "url": "https://api.github.com/repos/guzzle/promises/zipball/fe752aedc9fd8fcca3fe7ad05d419d32998a06da",
                "reference": "fe752aedc9fd8fcca3fe7ad05d419d32998a06da",
                "shasum": ""
            },
            "require": {
                "php": ">=5.5"
            },
            "require-dev": {
                "symfony/phpunit-bridge": "^4.4 || ^5.1"
            },
            "type": "library",
            "extra": {
                "branch-alias": {
                    "dev-master": "1.5-dev"
                }
            },
            "autoload": {
                "psr-4": {
                    "GuzzleHttp\\Promise\\": "src/"
                },
                "files": [
                    "src/functions_include.php"
                ]
            },
            "notification-url": "https://packagist.org/downloads/",
            "license": [
                "MIT"
            ],
            "authors": [
                {
                    "name": "Graham Campbell",
                    "email": "hello@gjcampbell.co.uk",
                    "homepage": "https://github.com/GrahamCampbell"
                },
                {
                    "name": "Michael Dowling",
                    "email": "mtdowling@gmail.com",
                    "homepage": "https://github.com/mtdowling"
                },
                {
                    "name": "Tobias Nyholm",
                    "email": "tobias.nyholm@gmail.com",
                    "homepage": "https://github.com/Nyholm"
                },
                {
                    "name": "Tobias Schultze",
                    "email": "webmaster@tubo-world.de",
                    "homepage": "https://github.com/Tobion"
                }
            ],
            "description": "Guzzle promises library",
            "keywords": [
                "promise"
            ],
            "support": {
                "issues": "https://github.com/guzzle/promises/issues",
                "source": "https://github.com/guzzle/promises/tree/1.5.1"
            },
            "funding": [
                {
                    "url": "https://github.com/GrahamCampbell",
                    "type": "github"
                },
                {
                    "url": "https://github.com/Nyholm",
                    "type": "github"
                },
                {
                    "url": "https://tidelift.com/funding/github/packagist/guzzlehttp/promises",
                    "type": "tidelift"
                }
            ],
            "time": "2021-10-22T20:56:57+00:00"
        },
        {
            "name": "guzzlehttp/psr7",
            "version": "2.1.0",
            "source": {
                "type": "git",
                "url": "https://github.com/guzzle/psr7.git",
                "reference": "089edd38f5b8abba6cb01567c2a8aaa47cec4c72"
            },
            "dist": {
                "type": "zip",
                "url": "https://api.github.com/repos/guzzle/psr7/zipball/089edd38f5b8abba6cb01567c2a8aaa47cec4c72",
                "reference": "089edd38f5b8abba6cb01567c2a8aaa47cec4c72",
                "shasum": ""
            },
            "require": {
                "php": "^7.2.5 || ^8.0",
                "psr/http-factory": "^1.0",
                "psr/http-message": "^1.0",
                "ralouphie/getallheaders": "^3.0"
            },
            "provide": {
                "psr/http-factory-implementation": "1.0",
                "psr/http-message-implementation": "1.0"
            },
            "require-dev": {
                "bamarni/composer-bin-plugin": "^1.4.1",
                "http-interop/http-factory-tests": "^0.9",
                "phpunit/phpunit": "^8.5.8 || ^9.3.10"
            },
            "suggest": {
                "laminas/laminas-httphandlerrunner": "Emit PSR-7 responses"
            },
            "type": "library",
            "extra": {
                "branch-alias": {
                    "dev-master": "2.1-dev"
                }
            },
            "autoload": {
                "psr-4": {
                    "GuzzleHttp\\Psr7\\": "src/"
                }
            },
            "notification-url": "https://packagist.org/downloads/",
            "license": [
                "MIT"
            ],
            "authors": [
                {
                    "name": "Graham Campbell",
                    "email": "hello@gjcampbell.co.uk",
                    "homepage": "https://github.com/GrahamCampbell"
                },
                {
                    "name": "Michael Dowling",
                    "email": "mtdowling@gmail.com",
                    "homepage": "https://github.com/mtdowling"
                },
                {
                    "name": "George Mponos",
                    "email": "gmponos@gmail.com",
                    "homepage": "https://github.com/gmponos"
                },
                {
                    "name": "Tobias Nyholm",
                    "email": "tobias.nyholm@gmail.com",
                    "homepage": "https://github.com/Nyholm"
                },
                {
                    "name": "Márk Sági-Kazár",
                    "email": "mark.sagikazar@gmail.com",
                    "homepage": "https://github.com/sagikazarmark"
                },
                {
                    "name": "Tobias Schultze",
                    "email": "webmaster@tubo-world.de",
                    "homepage": "https://github.com/Tobion"
                },
                {
                    "name": "Márk Sági-Kazár",
                    "email": "mark.sagikazar@gmail.com",
                    "homepage": "https://sagikazarmark.hu"
                }
            ],
            "description": "PSR-7 message implementation that also provides common utility methods",
            "keywords": [
                "http",
                "message",
                "psr-7",
                "request",
                "response",
                "stream",
                "uri",
                "url"
            ],
            "support": {
                "issues": "https://github.com/guzzle/psr7/issues",
                "source": "https://github.com/guzzle/psr7/tree/2.1.0"
            },
            "funding": [
                {
                    "url": "https://github.com/GrahamCampbell",
                    "type": "github"
                },
                {
                    "url": "https://github.com/Nyholm",
                    "type": "github"
                },
                {
                    "url": "https://tidelift.com/funding/github/packagist/guzzlehttp/psr7",
                    "type": "tidelift"
                }
            ],
            "time": "2021-10-06T17:43:30+00:00"
        },
        {
            "name": "illuminate/collections",
            "version": "v9.1.0",
            "source": {
                "type": "git",
                "url": "https://github.com/illuminate/collections.git",
                "reference": "707ab36191228b1a4cf322985796ff7aab5578c1"
            },
            "dist": {
                "type": "zip",
                "url": "https://api.github.com/repos/illuminate/collections/zipball/707ab36191228b1a4cf322985796ff7aab5578c1",
                "reference": "707ab36191228b1a4cf322985796ff7aab5578c1",
                "shasum": ""
            },
            "require": {
                "illuminate/conditionable": "^9.0",
                "illuminate/contracts": "^9.0",
                "illuminate/macroable": "^9.0",
                "php": "^8.0.2"
            },
            "suggest": {
                "symfony/var-dumper": "Required to use the dump method (^6.0)."
            },
            "type": "library",
            "extra": {
                "branch-alias": {
                    "dev-master": "9.x-dev"
                }
            },
            "autoload": {
                "files": [
                    "helpers.php"
                ],
                "psr-4": {
                    "Illuminate\\Support\\": ""
                }
            },
            "notification-url": "https://packagist.org/downloads/",
            "license": [
                "MIT"
            ],
            "authors": [
                {
                    "name": "Taylor Otwell",
                    "email": "taylor@laravel.com"
                }
            ],
            "description": "The Illuminate Collections package.",
            "homepage": "https://laravel.com",
            "support": {
                "issues": "https://github.com/laravel/framework/issues",
                "source": "https://github.com/laravel/framework"
            },
            "time": "2022-02-09T21:49:11+00:00"
        },
        {
            "name": "illuminate/conditionable",
            "version": "v9.1.0",
            "source": {
                "type": "git",
                "url": "https://github.com/illuminate/conditionable.git",
                "reference": "4f7e3d67ceda9a6188757501748982ea9ed5f69a"
            },
            "dist": {
                "type": "zip",
                "url": "https://api.github.com/repos/illuminate/conditionable/zipball/4f7e3d67ceda9a6188757501748982ea9ed5f69a",
                "reference": "4f7e3d67ceda9a6188757501748982ea9ed5f69a",
                "shasum": ""
            },
            "require": {
                "php": "^8.0.2"
            },
            "type": "library",
            "extra": {
                "branch-alias": {
                    "dev-master": "9.x-dev"
                }
            },
            "autoload": {
                "psr-4": {
                    "Illuminate\\Support\\": ""
                }
            },
            "notification-url": "https://packagist.org/downloads/",
            "license": [
                "MIT"
            ],
            "authors": [
                {
                    "name": "Taylor Otwell",
                    "email": "taylor@laravel.com"
                }
            ],
            "description": "The Illuminate Conditionable package.",
            "homepage": "https://laravel.com",
            "support": {
                "issues": "https://github.com/laravel/framework/issues",
                "source": "https://github.com/laravel/framework"
            },
            "time": "2022-02-09T14:26:32+00:00"
        },
        {
            "name": "illuminate/contracts",
            "version": "v9.1.0",
            "source": {
                "type": "git",
                "url": "https://github.com/illuminate/contracts.git",
                "reference": "c2e3cf2eda10fd3332af0b4a43481cc0af98c437"
            },
            "dist": {
                "type": "zip",
                "url": "https://api.github.com/repos/illuminate/contracts/zipball/c2e3cf2eda10fd3332af0b4a43481cc0af98c437",
                "reference": "c2e3cf2eda10fd3332af0b4a43481cc0af98c437",
                "shasum": ""
            },
            "require": {
                "php": "^8.0.2",
                "psr/container": "^1.1.1|^2.0.1",
                "psr/simple-cache": "^1.0|^2.0|^3.0"
            },
            "type": "library",
            "extra": {
                "branch-alias": {
                    "dev-master": "9.x-dev"
                }
            },
            "autoload": {
                "psr-4": {
                    "Illuminate\\Contracts\\": ""
                }
            },
            "notification-url": "https://packagist.org/downloads/",
            "license": [
                "MIT"
            ],
            "authors": [
                {
                    "name": "Taylor Otwell",
                    "email": "taylor@laravel.com"
                }
            ],
            "description": "The Illuminate Contracts package.",
            "homepage": "https://laravel.com",
            "support": {
                "issues": "https://github.com/laravel/framework/issues",
                "source": "https://github.com/laravel/framework"
            },
            "time": "2022-02-11T14:24:50+00:00"
        },
        {
            "name": "illuminate/macroable",
            "version": "v9.1.0",
            "source": {
                "type": "git",
                "url": "https://github.com/illuminate/macroable.git",
                "reference": "25a2c6dac2b7541ecbadef952702e84ae15f5354"
            },
            "dist": {
                "type": "zip",
                "url": "https://api.github.com/repos/illuminate/macroable/zipball/25a2c6dac2b7541ecbadef952702e84ae15f5354",
                "reference": "25a2c6dac2b7541ecbadef952702e84ae15f5354",
                "shasum": ""
            },
            "require": {
                "php": "^8.0.2"
            },
            "type": "library",
            "extra": {
                "branch-alias": {
                    "dev-master": "9.x-dev"
                }
            },
            "autoload": {
                "psr-4": {
                    "Illuminate\\Support\\": ""
                }
            },
            "notification-url": "https://packagist.org/downloads/",
            "license": [
                "MIT"
            ],
            "authors": [
                {
                    "name": "Taylor Otwell",
                    "email": "taylor@laravel.com"
                }
            ],
            "description": "The Illuminate Macroable package.",
            "homepage": "https://laravel.com",
            "support": {
                "issues": "https://github.com/laravel/framework/issues",
                "source": "https://github.com/laravel/framework"
            },
            "time": "2022-02-01T14:44:21+00:00"
        },
        {
            "name": "justinrainbow/json-schema",
            "version": "5.2.11",
            "source": {
                "type": "git",
                "url": "https://github.com/justinrainbow/json-schema.git",
                "reference": "2ab6744b7296ded80f8cc4f9509abbff393399aa"
            },
            "dist": {
                "type": "zip",
                "url": "https://api.github.com/repos/justinrainbow/json-schema/zipball/2ab6744b7296ded80f8cc4f9509abbff393399aa",
                "reference": "2ab6744b7296ded80f8cc4f9509abbff393399aa",
                "shasum": ""
            },
            "require": {
                "php": ">=5.3.3"
            },
            "require-dev": {
                "friendsofphp/php-cs-fixer": "~2.2.20||~2.15.1",
                "json-schema/json-schema-test-suite": "1.2.0",
                "phpunit/phpunit": "^4.8.35"
            },
            "bin": [
                "bin/validate-json"
            ],
            "type": "library",
            "extra": {
                "branch-alias": {
                    "dev-master": "5.0.x-dev"
                }
            },
            "autoload": {
                "psr-4": {
                    "JsonSchema\\": "src/JsonSchema/"
                }
            },
            "notification-url": "https://packagist.org/downloads/",
            "license": [
                "MIT"
            ],
            "authors": [
                {
                    "name": "Bruno Prieto Reis",
                    "email": "bruno.p.reis@gmail.com"
                },
                {
                    "name": "Justin Rainbow",
                    "email": "justin.rainbow@gmail.com"
                },
                {
                    "name": "Igor Wiedler",
                    "email": "igor@wiedler.ch"
                },
                {
                    "name": "Robert Schönthal",
                    "email": "seroscho@googlemail.com"
                }
            ],
            "description": "A library to validate a json schema.",
            "homepage": "https://github.com/justinrainbow/json-schema",
            "keywords": [
                "json",
                "schema"
            ],
            "support": {
                "issues": "https://github.com/justinrainbow/json-schema/issues",
                "source": "https://github.com/justinrainbow/json-schema/tree/5.2.11"
            },
            "time": "2021-07-22T09:24:00+00:00"
        },
        {
            "name": "league/oauth2-client",
            "version": "2.6.1",
            "source": {
                "type": "git",
                "url": "https://github.com/thephpleague/oauth2-client.git",
                "reference": "2334c249907190c132364f5dae0287ab8666aa19"
            },
            "dist": {
                "type": "zip",
                "url": "https://api.github.com/repos/thephpleague/oauth2-client/zipball/2334c249907190c132364f5dae0287ab8666aa19",
                "reference": "2334c249907190c132364f5dae0287ab8666aa19",
                "shasum": ""
            },
            "require": {
                "guzzlehttp/guzzle": "^6.0 || ^7.0",
                "paragonie/random_compat": "^1 || ^2 || ^9.99",
                "php": "^5.6 || ^7.0 || ^8.0"
            },
            "require-dev": {
                "mockery/mockery": "^1.3.5",
                "php-parallel-lint/php-parallel-lint": "^1.3.1",
                "phpunit/phpunit": "^5.7 || ^6.0 || ^9.5",
                "squizlabs/php_codesniffer": "^2.3 || ^3.0"
            },
            "type": "library",
            "extra": {
                "branch-alias": {
                    "dev-2.x": "2.0.x-dev"
                }
            },
            "autoload": {
                "psr-4": {
                    "League\\OAuth2\\Client\\": "src/"
                }
            },
            "notification-url": "https://packagist.org/downloads/",
            "license": [
                "MIT"
            ],
            "authors": [
                {
                    "name": "Alex Bilbie",
                    "email": "hello@alexbilbie.com",
                    "homepage": "http://www.alexbilbie.com",
                    "role": "Developer"
                },
                {
                    "name": "Woody Gilk",
                    "homepage": "https://github.com/shadowhand",
                    "role": "Contributor"
                }
            ],
            "description": "OAuth 2.0 Client Library",
            "keywords": [
                "Authentication",
                "SSO",
                "authorization",
                "identity",
                "idp",
                "oauth",
                "oauth2",
                "single sign on"
            ],
            "support": {
                "issues": "https://github.com/thephpleague/oauth2-client/issues",
                "source": "https://github.com/thephpleague/oauth2-client/tree/2.6.1"
            },
            "time": "2021-12-22T16:42:49+00:00"
        },
        {
            "name": "mikehaertl/php-shellcommand",
            "version": "1.6.4",
            "source": {
                "type": "git",
                "url": "https://github.com/mikehaertl/php-shellcommand.git",
                "reference": "3488d7803df1e8f1a343d3d0ca452d527ad8d5e5"
            },
            "dist": {
                "type": "zip",
                "url": "https://api.github.com/repos/mikehaertl/php-shellcommand/zipball/3488d7803df1e8f1a343d3d0ca452d527ad8d5e5",
                "reference": "3488d7803df1e8f1a343d3d0ca452d527ad8d5e5",
                "shasum": ""
            },
            "require": {
                "php": ">= 5.3.0"
            },
            "require-dev": {
                "phpunit/phpunit": ">4.0 <=9.4"
            },
            "type": "library",
            "autoload": {
                "psr-4": {
                    "mikehaertl\\shellcommand\\": "src/"
                }
            },
            "notification-url": "https://packagist.org/downloads/",
            "license": [
                "MIT"
            ],
            "authors": [
                {
                    "name": "Michael Härtl",
                    "email": "haertl.mike@gmail.com"
                }
            ],
            "description": "An object oriented interface to shell commands",
            "keywords": [
                "shell"
            ],
            "support": {
                "issues": "https://github.com/mikehaertl/php-shellcommand/issues",
                "source": "https://github.com/mikehaertl/php-shellcommand/tree/1.6.4"
            },
            "time": "2021-03-17T06:54:33+00:00"
        },
        {
            "name": "moneyphp/money",
            "version": "v4.0.3",
            "source": {
                "type": "git",
                "url": "https://github.com/moneyphp/money.git",
                "reference": "d945f775bd6ab0920d9d205813d8831a899a8844"
            },
            "dist": {
                "type": "zip",
                "url": "https://api.github.com/repos/moneyphp/money/zipball/d945f775bd6ab0920d9d205813d8831a899a8844",
                "reference": "d945f775bd6ab0920d9d205813d8831a899a8844",
                "shasum": ""
            },
            "require": {
                "ext-bcmath": "*",
                "ext-filter": "*",
                "ext-json": "*",
                "php": "^8.0"
            },
            "require-dev": {
                "cache/taggable-cache": "^1.1.0",
                "doctrine/coding-standard": "^9.0",
                "doctrine/instantiator": "^1.4.0",
                "ext-gmp": "*",
                "ext-intl": "*",
                "florianv/exchanger": "^2.6.3",
                "florianv/swap": "^4.3.0",
                "moneyphp/iso-currencies": "^3.2.1",
                "php-http/message": "^1.11.0",
                "php-http/mock-client": "^1.4.1",
                "phpbench/phpbench": "1.0.0-beta1@BETA",
                "phpspec/phpspec": "^7.0.1",
                "phpunit/phpunit": "^9.5.4",
                "psalm/plugin-phpunit": "^0.15.1",
                "psr/cache": "^1.0.1",
                "roave/infection-static-analysis-plugin": "^1.7",
                "vimeo/psalm": "~4.7.0 || ^4.8.2"
            },
            "suggest": {
                "ext-gmp": "Calculate without integer limits",
                "ext-intl": "Format Money objects with intl",
                "florianv/exchanger": "Exchange rates library for PHP",
                "florianv/swap": "Exchange rates library for PHP",
                "psr/cache-implementation": "Used for Currency caching"
            },
            "type": "library",
            "extra": {
                "branch-alias": {
                    "dev-master": "3.x-dev"
                }
            },
            "autoload": {
                "psr-4": {
                    "Money\\": "src/"
                }
            },
            "notification-url": "https://packagist.org/downloads/",
            "license": [
                "MIT"
            ],
            "authors": [
                {
                    "name": "Mathias Verraes",
                    "email": "mathias@verraes.net",
                    "homepage": "http://verraes.net"
                },
                {
                    "name": "Márk Sági-Kazár",
                    "email": "mark.sagikazar@gmail.com"
                },
                {
                    "name": "Frederik Bosch",
                    "email": "f.bosch@genkgo.nl"
                }
            ],
            "description": "PHP implementation of Fowler's Money pattern",
            "homepage": "http://moneyphp.org",
            "keywords": [
                "Value Object",
                "money",
                "vo"
            ],
            "support": {
                "issues": "https://github.com/moneyphp/money/issues",
                "source": "https://github.com/moneyphp/money/tree/v4.0.3"
            },
            "time": "2021-12-01T10:39:00+00:00"
        },
        {
            "name": "opis/closure",
            "version": "3.6.3",
            "source": {
                "type": "git",
                "url": "https://github.com/opis/closure.git",
                "reference": "3d81e4309d2a927abbe66df935f4bb60082805ad"
            },
            "dist": {
                "type": "zip",
                "url": "https://api.github.com/repos/opis/closure/zipball/3d81e4309d2a927abbe66df935f4bb60082805ad",
                "reference": "3d81e4309d2a927abbe66df935f4bb60082805ad",
                "shasum": ""
            },
            "require": {
                "php": "^5.4 || ^7.0 || ^8.0"
            },
            "require-dev": {
                "jeremeamia/superclosure": "^2.0",
                "phpunit/phpunit": "^4.0 || ^5.0 || ^6.0 || ^7.0 || ^8.0 || ^9.0"
            },
            "type": "library",
            "extra": {
                "branch-alias": {
                    "dev-master": "3.6.x-dev"
                }
            },
            "autoload": {
                "psr-4": {
                    "Opis\\Closure\\": "src/"
                },
                "files": [
                    "functions.php"
                ]
            },
            "notification-url": "https://packagist.org/downloads/",
            "license": [
                "MIT"
            ],
            "authors": [
                {
                    "name": "Marius Sarca",
                    "email": "marius.sarca@gmail.com"
                },
                {
                    "name": "Sorin Sarca",
                    "email": "sarca_sorin@hotmail.com"
                }
            ],
            "description": "A library that can be used to serialize closures (anonymous functions) and arbitrary objects.",
            "homepage": "https://opis.io/closure",
            "keywords": [
                "anonymous functions",
                "closure",
                "function",
                "serializable",
                "serialization",
                "serialize"
            ],
            "support": {
                "issues": "https://github.com/opis/closure/issues",
                "source": "https://github.com/opis/closure/tree/3.6.3"
            },
            "time": "2022-01-27T09:35:39+00:00"
        },
        {
            "name": "paragonie/random_compat",
            "version": "v9.99.100",
            "source": {
                "type": "git",
                "url": "https://github.com/paragonie/random_compat.git",
                "reference": "996434e5492cb4c3edcb9168db6fbb1359ef965a"
            },
            "dist": {
                "type": "zip",
                "url": "https://api.github.com/repos/paragonie/random_compat/zipball/996434e5492cb4c3edcb9168db6fbb1359ef965a",
                "reference": "996434e5492cb4c3edcb9168db6fbb1359ef965a",
                "shasum": ""
            },
            "require": {
                "php": ">= 7"
            },
            "require-dev": {
                "phpunit/phpunit": "4.*|5.*",
                "vimeo/psalm": "^1"
            },
            "suggest": {
                "ext-libsodium": "Provides a modern crypto API that can be used to generate random bytes."
            },
            "type": "library",
            "notification-url": "https://packagist.org/downloads/",
            "license": [
                "MIT"
            ],
            "authors": [
                {
                    "name": "Paragon Initiative Enterprises",
                    "email": "security@paragonie.com",
                    "homepage": "https://paragonie.com"
                }
            ],
            "description": "PHP 5.x polyfill for random_bytes() and random_int() from PHP 7",
            "keywords": [
                "csprng",
                "polyfill",
                "pseudorandom",
                "random"
            ],
            "support": {
                "email": "info@paragonie.com",
                "issues": "https://github.com/paragonie/random_compat/issues",
                "source": "https://github.com/paragonie/random_compat"
            },
            "time": "2020-10-15T08:29:30+00:00"
        },
        {
            "name": "phpdocumentor/reflection-common",
            "version": "2.2.0",
            "source": {
                "type": "git",
                "url": "https://github.com/phpDocumentor/ReflectionCommon.git",
                "reference": "1d01c49d4ed62f25aa84a747ad35d5a16924662b"
            },
            "dist": {
                "type": "zip",
                "url": "https://api.github.com/repos/phpDocumentor/ReflectionCommon/zipball/1d01c49d4ed62f25aa84a747ad35d5a16924662b",
                "reference": "1d01c49d4ed62f25aa84a747ad35d5a16924662b",
                "shasum": ""
            },
            "require": {
                "php": "^7.2 || ^8.0"
            },
            "type": "library",
            "extra": {
                "branch-alias": {
                    "dev-2.x": "2.x-dev"
                }
            },
            "autoload": {
                "psr-4": {
                    "phpDocumentor\\Reflection\\": "src/"
                }
            },
            "notification-url": "https://packagist.org/downloads/",
            "license": [
                "MIT"
            ],
            "authors": [
                {
                    "name": "Jaap van Otterdijk",
                    "email": "opensource@ijaap.nl"
                }
            ],
            "description": "Common reflection classes used by phpdocumentor to reflect the code structure",
            "homepage": "http://www.phpdoc.org",
            "keywords": [
                "FQSEN",
                "phpDocumentor",
                "phpdoc",
                "reflection",
                "static analysis"
            ],
            "support": {
                "issues": "https://github.com/phpDocumentor/ReflectionCommon/issues",
                "source": "https://github.com/phpDocumentor/ReflectionCommon/tree/2.x"
            },
            "time": "2020-06-27T09:03:43+00:00"
        },
        {
            "name": "phpdocumentor/reflection-docblock",
            "version": "5.3.0",
            "source": {
                "type": "git",
                "url": "https://github.com/phpDocumentor/ReflectionDocBlock.git",
                "reference": "622548b623e81ca6d78b721c5e029f4ce664f170"
            },
            "dist": {
                "type": "zip",
                "url": "https://api.github.com/repos/phpDocumentor/ReflectionDocBlock/zipball/622548b623e81ca6d78b721c5e029f4ce664f170",
                "reference": "622548b623e81ca6d78b721c5e029f4ce664f170",
                "shasum": ""
            },
            "require": {
                "ext-filter": "*",
                "php": "^7.2 || ^8.0",
                "phpdocumentor/reflection-common": "^2.2",
                "phpdocumentor/type-resolver": "^1.3",
                "webmozart/assert": "^1.9.1"
            },
            "require-dev": {
                "mockery/mockery": "~1.3.2",
                "psalm/phar": "^4.8"
            },
            "type": "library",
            "extra": {
                "branch-alias": {
                    "dev-master": "5.x-dev"
                }
            },
            "autoload": {
                "psr-4": {
                    "phpDocumentor\\Reflection\\": "src"
                }
            },
            "notification-url": "https://packagist.org/downloads/",
            "license": [
                "MIT"
            ],
            "authors": [
                {
                    "name": "Mike van Riel",
                    "email": "me@mikevanriel.com"
                },
                {
                    "name": "Jaap van Otterdijk",
                    "email": "account@ijaap.nl"
                }
            ],
            "description": "With this component, a library can provide support for annotations via DocBlocks or otherwise retrieve information that is embedded in a DocBlock.",
            "support": {
                "issues": "https://github.com/phpDocumentor/ReflectionDocBlock/issues",
                "source": "https://github.com/phpDocumentor/ReflectionDocBlock/tree/5.3.0"
            },
            "time": "2021-10-19T17:43:47+00:00"
        },
        {
            "name": "phpdocumentor/type-resolver",
            "version": "1.6.0",
            "source": {
                "type": "git",
                "url": "https://github.com/phpDocumentor/TypeResolver.git",
                "reference": "93ebd0014cab80c4ea9f5e297ea48672f1b87706"
            },
            "dist": {
                "type": "zip",
                "url": "https://api.github.com/repos/phpDocumentor/TypeResolver/zipball/93ebd0014cab80c4ea9f5e297ea48672f1b87706",
                "reference": "93ebd0014cab80c4ea9f5e297ea48672f1b87706",
                "shasum": ""
            },
            "require": {
                "php": "^7.2 || ^8.0",
                "phpdocumentor/reflection-common": "^2.0"
            },
            "require-dev": {
                "ext-tokenizer": "*",
                "psalm/phar": "^4.8"
            },
            "type": "library",
            "extra": {
                "branch-alias": {
                    "dev-1.x": "1.x-dev"
                }
            },
            "autoload": {
                "psr-4": {
                    "phpDocumentor\\Reflection\\": "src"
                }
            },
            "notification-url": "https://packagist.org/downloads/",
            "license": [
                "MIT"
            ],
            "authors": [
                {
                    "name": "Mike van Riel",
                    "email": "me@mikevanriel.com"
                }
            ],
            "description": "A PSR-5 based resolver of Class names, Types and Structural Element Names",
            "support": {
                "issues": "https://github.com/phpDocumentor/TypeResolver/issues",
                "source": "https://github.com/phpDocumentor/TypeResolver/tree/1.6.0"
            },
            "time": "2022-01-04T19:58:01+00:00"
        },
        {
            "name": "pixelandtonic/imagine",
            "version": "1.2.4.2",
            "source": {
                "type": "git",
                "url": "https://github.com/pixelandtonic/Imagine.git",
                "reference": "5ee4b6a365497818815ba50738c8dcbb555c9fd3"
            },
            "dist": {
                "type": "zip",
                "url": "https://api.github.com/repos/pixelandtonic/Imagine/zipball/5ee4b6a365497818815ba50738c8dcbb555c9fd3",
                "reference": "5ee4b6a365497818815ba50738c8dcbb555c9fd3",
                "shasum": ""
            },
            "require": {
                "php": ">=5.3.2"
            },
            "require-dev": {
                "friendsofphp/php-cs-fixer": "^2.2",
                "phpunit/phpunit": "^4.8 || ^5.7 || ^6.5 || ^7.5 || ^8.4 || ^9.3"
            },
            "suggest": {
                "ext-gd": "to use the GD implementation",
                "ext-gmagick": "to use the Gmagick implementation",
                "ext-imagick": "to use the Imagick implementation"
            },
            "type": "library",
            "extra": {
                "branch-alias": {
                    "dev-develop": "0.7-dev"
                }
            },
            "autoload": {
                "psr-4": {
                    "Imagine\\": "src/"
                }
            },
            "notification-url": "https://packagist.org/downloads/",
            "license": [
                "MIT"
            ],
            "authors": [
                {
                    "name": "Bulat Shakirzyanov",
                    "email": "mallluhuct@gmail.com",
                    "homepage": "http://avalanche123.com"
                }
            ],
            "description": "Image processing for PHP 5.3",
            "homepage": "http://imagine.readthedocs.org/",
            "keywords": [
                "drawing",
                "graphics",
                "image manipulation",
                "image processing"
            ],
            "support": {
                "source": "https://github.com/pixelandtonic/Imagine/tree/1.2.4.2"
            },
            "time": "2021-06-22T18:26:46+00:00"
        },
        {
            "name": "psr/container",
            "version": "2.0.2",
            "source": {
                "type": "git",
                "url": "https://github.com/php-fig/container.git",
                "reference": "c71ecc56dfe541dbd90c5360474fbc405f8d5963"
            },
            "dist": {
                "type": "zip",
                "url": "https://api.github.com/repos/php-fig/container/zipball/c71ecc56dfe541dbd90c5360474fbc405f8d5963",
                "reference": "c71ecc56dfe541dbd90c5360474fbc405f8d5963",
                "shasum": ""
            },
            "require": {
                "php": ">=7.4.0"
            },
            "type": "library",
            "extra": {
                "branch-alias": {
                    "dev-master": "2.0.x-dev"
                }
            },
            "autoload": {
                "psr-4": {
                    "Psr\\Container\\": "src/"
                }
            },
            "notification-url": "https://packagist.org/downloads/",
            "license": [
                "MIT"
            ],
            "authors": [
                {
                    "name": "PHP-FIG",
                    "homepage": "https://www.php-fig.org/"
                }
            ],
            "description": "Common Container Interface (PHP FIG PSR-11)",
            "homepage": "https://github.com/php-fig/container",
            "keywords": [
                "PSR-11",
                "container",
                "container-interface",
                "container-interop",
                "psr"
            ],
            "support": {
                "issues": "https://github.com/php-fig/container/issues",
                "source": "https://github.com/php-fig/container/tree/2.0.2"
            },
            "time": "2021-11-05T16:47:00+00:00"
        },
        {
            "name": "psr/event-dispatcher",
            "version": "1.0.0",
            "source": {
                "type": "git",
                "url": "https://github.com/php-fig/event-dispatcher.git",
                "reference": "dbefd12671e8a14ec7f180cab83036ed26714bb0"
            },
            "dist": {
                "type": "zip",
                "url": "https://api.github.com/repos/php-fig/event-dispatcher/zipball/dbefd12671e8a14ec7f180cab83036ed26714bb0",
                "reference": "dbefd12671e8a14ec7f180cab83036ed26714bb0",
                "shasum": ""
            },
            "require": {
                "php": ">=7.2.0"
            },
            "type": "library",
            "extra": {
                "branch-alias": {
                    "dev-master": "1.0.x-dev"
                }
            },
            "autoload": {
                "psr-4": {
                    "Psr\\EventDispatcher\\": "src/"
                }
            },
            "notification-url": "https://packagist.org/downloads/",
            "license": [
                "MIT"
            ],
            "authors": [
                {
                    "name": "PHP-FIG",
                    "homepage": "http://www.php-fig.org/"
                }
            ],
            "description": "Standard interfaces for event handling.",
            "keywords": [
                "events",
                "psr",
                "psr-14"
            ],
            "support": {
                "issues": "https://github.com/php-fig/event-dispatcher/issues",
                "source": "https://github.com/php-fig/event-dispatcher/tree/1.0.0"
            },
            "time": "2019-01-08T18:20:26+00:00"
        },
        {
            "name": "psr/http-client",
            "version": "1.0.1",
            "source": {
                "type": "git",
                "url": "https://github.com/php-fig/http-client.git",
                "reference": "2dfb5f6c5eff0e91e20e913f8c5452ed95b86621"
            },
            "dist": {
                "type": "zip",
                "url": "https://api.github.com/repos/php-fig/http-client/zipball/2dfb5f6c5eff0e91e20e913f8c5452ed95b86621",
                "reference": "2dfb5f6c5eff0e91e20e913f8c5452ed95b86621",
                "shasum": ""
            },
            "require": {
                "php": "^7.0 || ^8.0",
                "psr/http-message": "^1.0"
            },
            "type": "library",
            "extra": {
                "branch-alias": {
                    "dev-master": "1.0.x-dev"
                }
            },
            "autoload": {
                "psr-4": {
                    "Psr\\Http\\Client\\": "src/"
                }
            },
            "notification-url": "https://packagist.org/downloads/",
            "license": [
                "MIT"
            ],
            "authors": [
                {
                    "name": "PHP-FIG",
                    "homepage": "http://www.php-fig.org/"
                }
            ],
            "description": "Common interface for HTTP clients",
            "homepage": "https://github.com/php-fig/http-client",
            "keywords": [
                "http",
                "http-client",
                "psr",
                "psr-18"
            ],
            "support": {
                "source": "https://github.com/php-fig/http-client/tree/master"
            },
            "time": "2020-06-29T06:28:15+00:00"
        },
        {
            "name": "psr/http-factory",
            "version": "1.0.1",
            "source": {
                "type": "git",
                "url": "https://github.com/php-fig/http-factory.git",
                "reference": "12ac7fcd07e5b077433f5f2bee95b3a771bf61be"
            },
            "dist": {
                "type": "zip",
                "url": "https://api.github.com/repos/php-fig/http-factory/zipball/12ac7fcd07e5b077433f5f2bee95b3a771bf61be",
                "reference": "12ac7fcd07e5b077433f5f2bee95b3a771bf61be",
                "shasum": ""
            },
            "require": {
                "php": ">=7.0.0",
                "psr/http-message": "^1.0"
            },
            "type": "library",
            "extra": {
                "branch-alias": {
                    "dev-master": "1.0.x-dev"
                }
            },
            "autoload": {
                "psr-4": {
                    "Psr\\Http\\Message\\": "src/"
                }
            },
            "notification-url": "https://packagist.org/downloads/",
            "license": [
                "MIT"
            ],
            "authors": [
                {
                    "name": "PHP-FIG",
                    "homepage": "http://www.php-fig.org/"
                }
            ],
            "description": "Common interfaces for PSR-7 HTTP message factories",
            "keywords": [
                "factory",
                "http",
                "message",
                "psr",
                "psr-17",
                "psr-7",
                "request",
                "response"
            ],
            "support": {
                "source": "https://github.com/php-fig/http-factory/tree/master"
            },
            "time": "2019-04-30T12:38:16+00:00"
        },
        {
            "name": "psr/http-message",
            "version": "1.0.1",
            "source": {
                "type": "git",
                "url": "https://github.com/php-fig/http-message.git",
                "reference": "f6561bf28d520154e4b0ec72be95418abe6d9363"
            },
            "dist": {
                "type": "zip",
                "url": "https://api.github.com/repos/php-fig/http-message/zipball/f6561bf28d520154e4b0ec72be95418abe6d9363",
                "reference": "f6561bf28d520154e4b0ec72be95418abe6d9363",
                "shasum": ""
            },
            "require": {
                "php": ">=5.3.0"
            },
            "type": "library",
            "extra": {
                "branch-alias": {
                    "dev-master": "1.0.x-dev"
                }
            },
            "autoload": {
                "psr-4": {
                    "Psr\\Http\\Message\\": "src/"
                }
            },
            "notification-url": "https://packagist.org/downloads/",
            "license": [
                "MIT"
            ],
            "authors": [
                {
                    "name": "PHP-FIG",
                    "homepage": "http://www.php-fig.org/"
                }
            ],
            "description": "Common interface for HTTP messages",
            "homepage": "https://github.com/php-fig/http-message",
            "keywords": [
                "http",
                "http-message",
                "psr",
                "psr-7",
                "request",
                "response"
            ],
            "support": {
                "source": "https://github.com/php-fig/http-message/tree/master"
            },
            "time": "2016-08-06T14:39:51+00:00"
        },
        {
            "name": "psr/log",
            "version": "1.1.4",
            "source": {
                "type": "git",
                "url": "https://github.com/php-fig/log.git",
                "reference": "d49695b909c3b7628b6289db5479a1c204601f11"
            },
            "dist": {
                "type": "zip",
                "url": "https://api.github.com/repos/php-fig/log/zipball/d49695b909c3b7628b6289db5479a1c204601f11",
                "reference": "d49695b909c3b7628b6289db5479a1c204601f11",
                "shasum": ""
            },
            "require": {
                "php": ">=5.3.0"
            },
            "type": "library",
            "extra": {
                "branch-alias": {
                    "dev-master": "1.1.x-dev"
                }
            },
            "autoload": {
                "psr-4": {
                    "Psr\\Log\\": "Psr/Log/"
                }
            },
            "notification-url": "https://packagist.org/downloads/",
            "license": [
                "MIT"
            ],
            "authors": [
                {
                    "name": "PHP-FIG",
                    "homepage": "https://www.php-fig.org/"
                }
            ],
            "description": "Common interface for logging libraries",
            "homepage": "https://github.com/php-fig/log",
            "keywords": [
                "log",
                "psr",
                "psr-3"
            ],
            "support": {
                "source": "https://github.com/php-fig/log/tree/1.1.4"
            },
            "time": "2021-05-03T11:20:27+00:00"
        },
        {
            "name": "psr/simple-cache",
            "version": "3.0.0",
            "source": {
                "type": "git",
                "url": "https://github.com/php-fig/simple-cache.git",
                "reference": "764e0b3939f5ca87cb904f570ef9be2d78a07865"
            },
            "dist": {
                "type": "zip",
                "url": "https://api.github.com/repos/php-fig/simple-cache/zipball/764e0b3939f5ca87cb904f570ef9be2d78a07865",
                "reference": "764e0b3939f5ca87cb904f570ef9be2d78a07865",
                "shasum": ""
            },
            "require": {
                "php": ">=8.0.0"
            },
            "type": "library",
            "extra": {
                "branch-alias": {
                    "dev-master": "3.0.x-dev"
                }
            },
            "autoload": {
                "psr-4": {
                    "Psr\\SimpleCache\\": "src/"
                }
            },
            "notification-url": "https://packagist.org/downloads/",
            "license": [
                "MIT"
            ],
            "authors": [
                {
                    "name": "PHP-FIG",
                    "homepage": "https://www.php-fig.org/"
                }
            ],
            "description": "Common interfaces for simple caching",
            "keywords": [
                "cache",
                "caching",
                "psr",
                "psr-16",
                "simple-cache"
            ],
            "support": {
                "source": "https://github.com/php-fig/simple-cache/tree/3.0.0"
            },
            "time": "2021-10-29T13:26:27+00:00"
        },
        {
            "name": "ralouphie/getallheaders",
            "version": "3.0.3",
            "source": {
                "type": "git",
                "url": "https://github.com/ralouphie/getallheaders.git",
                "reference": "120b605dfeb996808c31b6477290a714d356e822"
            },
            "dist": {
                "type": "zip",
                "url": "https://api.github.com/repos/ralouphie/getallheaders/zipball/120b605dfeb996808c31b6477290a714d356e822",
                "reference": "120b605dfeb996808c31b6477290a714d356e822",
                "shasum": ""
            },
            "require": {
                "php": ">=5.6"
            },
            "require-dev": {
                "php-coveralls/php-coveralls": "^2.1",
                "phpunit/phpunit": "^5 || ^6.5"
            },
            "type": "library",
            "autoload": {
                "files": [
                    "src/getallheaders.php"
                ]
            },
            "notification-url": "https://packagist.org/downloads/",
            "license": [
                "MIT"
            ],
            "authors": [
                {
                    "name": "Ralph Khattar",
                    "email": "ralph.khattar@gmail.com"
                }
            ],
            "description": "A polyfill for getallheaders.",
            "support": {
                "issues": "https://github.com/ralouphie/getallheaders/issues",
                "source": "https://github.com/ralouphie/getallheaders/tree/develop"
            },
            "time": "2019-03-08T08:55:37+00:00"
        },
        {
            "name": "react/promise",
            "version": "v2.9.0",
            "source": {
                "type": "git",
                "url": "https://github.com/reactphp/promise.git",
                "reference": "234f8fd1023c9158e2314fa9d7d0e6a83db42910"
            },
            "dist": {
                "type": "zip",
                "url": "https://api.github.com/repos/reactphp/promise/zipball/234f8fd1023c9158e2314fa9d7d0e6a83db42910",
                "reference": "234f8fd1023c9158e2314fa9d7d0e6a83db42910",
                "shasum": ""
            },
            "require": {
                "php": ">=5.4.0"
            },
            "require-dev": {
                "phpunit/phpunit": "^9.3 || ^5.7 || ^4.8.36"
            },
            "type": "library",
            "autoload": {
                "files": [
                    "src/functions_include.php"
                ],
                "psr-4": {
                    "React\\Promise\\": "src/"
                }
            },
            "notification-url": "https://packagist.org/downloads/",
            "license": [
                "MIT"
            ],
            "authors": [
                {
                    "name": "Jan Sorgalla",
                    "email": "jsorgalla@gmail.com",
                    "homepage": "https://sorgalla.com/"
                },
                {
                    "name": "Christian Lück",
                    "email": "christian@clue.engineering",
                    "homepage": "https://clue.engineering/"
                },
                {
                    "name": "Cees-Jan Kiewiet",
                    "email": "reactphp@ceesjankiewiet.nl",
                    "homepage": "https://wyrihaximus.net/"
                },
                {
                    "name": "Chris Boden",
                    "email": "cboden@gmail.com",
                    "homepage": "https://cboden.dev/"
                }
            ],
            "description": "A lightweight implementation of CommonJS Promises/A for PHP",
            "keywords": [
                "promise",
                "promises"
            ],
            "support": {
                "issues": "https://github.com/reactphp/promise/issues",
                "source": "https://github.com/reactphp/promise/tree/v2.9.0"
            },
            "funding": [
                {
                    "url": "https://github.com/WyriHaximus",
                    "type": "github"
                },
                {
                    "url": "https://github.com/clue",
                    "type": "github"
                }
            ],
            "time": "2022-02-11T10:27:51+00:00"
        },
        {
            "name": "samdark/yii2-psr-log-target",
            "version": "1.1.3",
            "source": {
                "type": "git",
                "url": "https://github.com/samdark/yii2-psr-log-target.git",
                "reference": "ccb29ecb7140c4eb81c3dfad38f61b21a9c1ed30"
            },
            "dist": {
                "type": "zip",
                "url": "https://api.github.com/repos/samdark/yii2-psr-log-target/zipball/ccb29ecb7140c4eb81c3dfad38f61b21a9c1ed30",
                "reference": "ccb29ecb7140c4eb81c3dfad38f61b21a9c1ed30",
                "shasum": ""
            },
            "require": {
                "psr/log": "~1.0.2|~1.1.0",
                "yiisoft/yii2": "~2.0.0"
            },
            "require-dev": {
                "phpunit/phpunit": "~4.4"
            },
            "type": "yii2-extension",
            "autoload": {
                "psr-4": {
                    "samdark\\log\\": "src",
                    "samdark\\log\\tests\\": "tests"
                }
            },
            "notification-url": "https://packagist.org/downloads/",
            "license": [
                "BSD-3-Clause"
            ],
            "authors": [
                {
                    "name": "Alexander Makarov",
                    "email": "sam@rmcreative.ru"
                }
            ],
            "description": "Yii 2 log target which uses PSR-3 compatible logger",
            "homepage": "https://github.com/samdark/yii2-psr-log-target",
            "keywords": [
                "extension",
                "log",
                "psr-3",
                "yii"
            ],
            "support": {
                "issues": "https://github.com/samdark/yii2-psr-log-target/issues",
                "source": "https://github.com/samdark/yii2-psr-log-target"
            },
            "funding": [
                {
                    "url": "https://github.com/samdark",
                    "type": "github"
                },
                {
                    "url": "https://www.patreon.com/samdark",
                    "type": "patreon"
                }
            ],
            "time": "2020-07-16T12:34:01+00:00"
        },
        {
            "name": "seld/cli-prompt",
            "version": "1.0.4",
            "source": {
                "type": "git",
                "url": "https://github.com/Seldaek/cli-prompt.git",
                "reference": "b8dfcf02094b8c03b40322c229493bb2884423c5"
            },
            "dist": {
                "type": "zip",
                "url": "https://api.github.com/repos/Seldaek/cli-prompt/zipball/b8dfcf02094b8c03b40322c229493bb2884423c5",
                "reference": "b8dfcf02094b8c03b40322c229493bb2884423c5",
                "shasum": ""
            },
            "require": {
                "php": ">=5.3"
            },
            "require-dev": {
                "phpstan/phpstan": "^0.12.63"
            },
            "type": "library",
            "extra": {
                "branch-alias": {
                    "dev-master": "1.x-dev"
                }
            },
            "autoload": {
                "psr-4": {
                    "Seld\\CliPrompt\\": "src/"
                }
            },
            "notification-url": "https://packagist.org/downloads/",
            "license": [
                "MIT"
            ],
            "authors": [
                {
                    "name": "Jordi Boggiano",
                    "email": "j.boggiano@seld.be"
                }
            ],
            "description": "Allows you to prompt for user input on the command line, and optionally hide the characters they type",
            "keywords": [
                "cli",
                "console",
                "hidden",
                "input",
                "prompt"
            ],
            "support": {
                "issues": "https://github.com/Seldaek/cli-prompt/issues",
                "source": "https://github.com/Seldaek/cli-prompt/tree/1.0.4"
            },
            "time": "2020-12-15T21:32:01+00:00"
        },
        {
            "name": "seld/jsonlint",
            "version": "1.8.3",
            "source": {
                "type": "git",
                "url": "https://github.com/Seldaek/jsonlint.git",
                "reference": "9ad6ce79c342fbd44df10ea95511a1b24dee5b57"
            },
            "dist": {
                "type": "zip",
                "url": "https://api.github.com/repos/Seldaek/jsonlint/zipball/9ad6ce79c342fbd44df10ea95511a1b24dee5b57",
                "reference": "9ad6ce79c342fbd44df10ea95511a1b24dee5b57",
                "shasum": ""
            },
            "require": {
                "php": "^5.3 || ^7.0 || ^8.0"
            },
            "require-dev": {
                "phpunit/phpunit": "^4.8.35 || ^5.7 || ^6.0"
            },
            "bin": [
                "bin/jsonlint"
            ],
            "type": "library",
            "autoload": {
                "psr-4": {
                    "Seld\\JsonLint\\": "src/Seld/JsonLint/"
                }
            },
            "notification-url": "https://packagist.org/downloads/",
            "license": [
                "MIT"
            ],
            "authors": [
                {
                    "name": "Jordi Boggiano",
                    "email": "j.boggiano@seld.be",
                    "homepage": "http://seld.be"
                }
            ],
            "description": "JSON Linter",
            "keywords": [
                "json",
                "linter",
                "parser",
                "validator"
            ],
            "support": {
                "issues": "https://github.com/Seldaek/jsonlint/issues",
                "source": "https://github.com/Seldaek/jsonlint/tree/1.8.3"
            },
            "funding": [
                {
                    "url": "https://github.com/Seldaek",
                    "type": "github"
                },
                {
                    "url": "https://tidelift.com/funding/github/packagist/seld/jsonlint",
                    "type": "tidelift"
                }
            ],
            "time": "2020-11-11T09:19:24+00:00"
        },
        {
            "name": "seld/phar-utils",
            "version": "1.2.0",
            "source": {
                "type": "git",
                "url": "https://github.com/Seldaek/phar-utils.git",
                "reference": "9f3452c93ff423469c0d56450431562ca423dcee"
            },
            "dist": {
                "type": "zip",
                "url": "https://api.github.com/repos/Seldaek/phar-utils/zipball/9f3452c93ff423469c0d56450431562ca423dcee",
                "reference": "9f3452c93ff423469c0d56450431562ca423dcee",
                "shasum": ""
            },
            "require": {
                "php": ">=5.3"
            },
            "type": "library",
            "extra": {
                "branch-alias": {
                    "dev-master": "1.x-dev"
                }
            },
            "autoload": {
                "psr-4": {
                    "Seld\\PharUtils\\": "src/"
                }
            },
            "notification-url": "https://packagist.org/downloads/",
            "license": [
                "MIT"
            ],
            "authors": [
                {
                    "name": "Jordi Boggiano",
                    "email": "j.boggiano@seld.be"
                }
            ],
            "description": "PHAR file format utilities, for when PHP phars you up",
            "keywords": [
                "phar"
            ],
            "support": {
                "issues": "https://github.com/Seldaek/phar-utils/issues",
                "source": "https://github.com/Seldaek/phar-utils/tree/1.2.0"
            },
            "time": "2021-12-10T11:20:11+00:00"
        },
        {
            "name": "symfony/console",
            "version": "v5.4.3",
            "source": {
                "type": "git",
                "url": "https://github.com/symfony/console.git",
                "reference": "a2a86ec353d825c75856c6fd14fac416a7bdb6b8"
            },
            "dist": {
                "type": "zip",
                "url": "https://api.github.com/repos/symfony/console/zipball/a2a86ec353d825c75856c6fd14fac416a7bdb6b8",
                "reference": "a2a86ec353d825c75856c6fd14fac416a7bdb6b8",
                "shasum": ""
            },
            "require": {
                "php": ">=7.2.5",
                "symfony/deprecation-contracts": "^2.1|^3",
                "symfony/polyfill-mbstring": "~1.0",
                "symfony/polyfill-php73": "^1.9",
                "symfony/polyfill-php80": "^1.16",
                "symfony/service-contracts": "^1.1|^2|^3",
                "symfony/string": "^5.1|^6.0"
            },
            "conflict": {
                "psr/log": ">=3",
                "symfony/dependency-injection": "<4.4",
                "symfony/dotenv": "<5.1",
                "symfony/event-dispatcher": "<4.4",
                "symfony/lock": "<4.4",
                "symfony/process": "<4.4"
            },
            "provide": {
                "psr/log-implementation": "1.0|2.0"
            },
            "require-dev": {
                "psr/log": "^1|^2",
                "symfony/config": "^4.4|^5.0|^6.0",
                "symfony/dependency-injection": "^4.4|^5.0|^6.0",
                "symfony/event-dispatcher": "^4.4|^5.0|^6.0",
                "symfony/lock": "^4.4|^5.0|^6.0",
                "symfony/process": "^4.4|^5.0|^6.0",
                "symfony/var-dumper": "^4.4|^5.0|^6.0"
            },
            "suggest": {
                "psr/log": "For using the console logger",
                "symfony/event-dispatcher": "",
                "symfony/lock": "",
                "symfony/process": ""
            },
            "type": "library",
            "autoload": {
                "psr-4": {
                    "Symfony\\Component\\Console\\": ""
                },
                "exclude-from-classmap": [
                    "/Tests/"
                ]
            },
            "notification-url": "https://packagist.org/downloads/",
            "license": [
                "MIT"
            ],
            "authors": [
                {
                    "name": "Fabien Potencier",
                    "email": "fabien@symfony.com"
                },
                {
                    "name": "Symfony Community",
                    "homepage": "https://symfony.com/contributors"
                }
            ],
            "description": "Eases the creation of beautiful and testable command line interfaces",
            "homepage": "https://symfony.com",
            "keywords": [
                "cli",
                "command line",
                "console",
                "terminal"
            ],
            "support": {
                "source": "https://github.com/symfony/console/tree/v5.4.3"
            },
            "funding": [
                {
                    "url": "https://symfony.com/sponsor",
                    "type": "custom"
                },
                {
                    "url": "https://github.com/fabpot",
                    "type": "github"
                },
                {
                    "url": "https://tidelift.com/funding/github/packagist/symfony/symfony",
                    "type": "tidelift"
                }
            ],
            "time": "2022-01-26T16:28:35+00:00"
        },
        {
            "name": "symfony/deprecation-contracts",
            "version": "v3.0.0",
            "source": {
                "type": "git",
                "url": "https://github.com/symfony/deprecation-contracts.git",
                "reference": "c726b64c1ccfe2896cb7df2e1331c357ad1c8ced"
            },
            "dist": {
                "type": "zip",
                "url": "https://api.github.com/repos/symfony/deprecation-contracts/zipball/c726b64c1ccfe2896cb7df2e1331c357ad1c8ced",
                "reference": "c726b64c1ccfe2896cb7df2e1331c357ad1c8ced",
                "shasum": ""
            },
            "require": {
                "php": ">=8.0.2"
            },
            "type": "library",
            "extra": {
                "branch-alias": {
                    "dev-main": "3.0-dev"
                },
                "thanks": {
                    "name": "symfony/contracts",
                    "url": "https://github.com/symfony/contracts"
                }
            },
            "autoload": {
                "files": [
                    "function.php"
                ]
            },
            "notification-url": "https://packagist.org/downloads/",
            "license": [
                "MIT"
            ],
            "authors": [
                {
                    "name": "Nicolas Grekas",
                    "email": "p@tchwork.com"
                },
                {
                    "name": "Symfony Community",
                    "homepage": "https://symfony.com/contributors"
                }
            ],
            "description": "A generic function and convention to trigger deprecation notices",
            "homepage": "https://symfony.com",
            "support": {
                "source": "https://github.com/symfony/deprecation-contracts/tree/v3.0.0"
            },
            "funding": [
                {
                    "url": "https://symfony.com/sponsor",
                    "type": "custom"
                },
                {
                    "url": "https://github.com/fabpot",
                    "type": "github"
                },
                {
                    "url": "https://tidelift.com/funding/github/packagist/symfony/symfony",
                    "type": "tidelift"
                }
            ],
            "time": "2021-11-01T23:48:49+00:00"
        },
        {
            "name": "symfony/event-dispatcher",
            "version": "v5.4.3",
            "source": {
                "type": "git",
                "url": "https://github.com/symfony/event-dispatcher.git",
                "reference": "dec8a9f58d20df252b9cd89f1c6c1530f747685d"
            },
            "dist": {
                "type": "zip",
                "url": "https://api.github.com/repos/symfony/event-dispatcher/zipball/dec8a9f58d20df252b9cd89f1c6c1530f747685d",
                "reference": "dec8a9f58d20df252b9cd89f1c6c1530f747685d",
                "shasum": ""
            },
            "require": {
                "php": ">=7.2.5",
                "symfony/deprecation-contracts": "^2.1|^3",
                "symfony/event-dispatcher-contracts": "^2|^3",
                "symfony/polyfill-php80": "^1.16"
            },
            "conflict": {
                "symfony/dependency-injection": "<4.4"
            },
            "provide": {
                "psr/event-dispatcher-implementation": "1.0",
                "symfony/event-dispatcher-implementation": "2.0"
            },
            "require-dev": {
                "psr/log": "^1|^2|^3",
                "symfony/config": "^4.4|^5.0|^6.0",
                "symfony/dependency-injection": "^4.4|^5.0|^6.0",
                "symfony/error-handler": "^4.4|^5.0|^6.0",
                "symfony/expression-language": "^4.4|^5.0|^6.0",
                "symfony/http-foundation": "^4.4|^5.0|^6.0",
                "symfony/service-contracts": "^1.1|^2|^3",
                "symfony/stopwatch": "^4.4|^5.0|^6.0"
            },
            "suggest": {
                "symfony/dependency-injection": "",
                "symfony/http-kernel": ""
            },
            "type": "library",
            "autoload": {
                "psr-4": {
                    "Symfony\\Component\\EventDispatcher\\": ""
                },
                "exclude-from-classmap": [
                    "/Tests/"
                ]
            },
            "notification-url": "https://packagist.org/downloads/",
            "license": [
                "MIT"
            ],
            "authors": [
                {
                    "name": "Fabien Potencier",
                    "email": "fabien@symfony.com"
                },
                {
                    "name": "Symfony Community",
                    "homepage": "https://symfony.com/contributors"
                }
            ],
            "description": "Provides tools that allow your application components to communicate with each other by dispatching events and listening to them",
            "homepage": "https://symfony.com",
            "support": {
                "source": "https://github.com/symfony/event-dispatcher/tree/v5.4.3"
            },
            "funding": [
                {
                    "url": "https://symfony.com/sponsor",
                    "type": "custom"
                },
                {
                    "url": "https://github.com/fabpot",
                    "type": "github"
                },
                {
                    "url": "https://tidelift.com/funding/github/packagist/symfony/symfony",
                    "type": "tidelift"
                }
            ],
            "time": "2022-01-02T09:53:40+00:00"
        },
        {
            "name": "symfony/event-dispatcher-contracts",
            "version": "v3.0.0",
            "source": {
                "type": "git",
                "url": "https://github.com/symfony/event-dispatcher-contracts.git",
                "reference": "aa5422287b75594b90ee9cd807caf8f0df491385"
            },
            "dist": {
                "type": "zip",
                "url": "https://api.github.com/repos/symfony/event-dispatcher-contracts/zipball/aa5422287b75594b90ee9cd807caf8f0df491385",
                "reference": "aa5422287b75594b90ee9cd807caf8f0df491385",
                "shasum": ""
            },
            "require": {
                "php": ">=8.0.2",
                "psr/event-dispatcher": "^1"
            },
            "suggest": {
                "symfony/event-dispatcher-implementation": ""
            },
            "type": "library",
            "extra": {
                "branch-alias": {
                    "dev-main": "3.0-dev"
                },
                "thanks": {
                    "name": "symfony/contracts",
                    "url": "https://github.com/symfony/contracts"
                }
            },
            "autoload": {
                "psr-4": {
                    "Symfony\\Contracts\\EventDispatcher\\": ""
                }
            },
            "notification-url": "https://packagist.org/downloads/",
            "license": [
                "MIT"
            ],
            "authors": [
                {
                    "name": "Nicolas Grekas",
                    "email": "p@tchwork.com"
                },
                {
                    "name": "Symfony Community",
                    "homepage": "https://symfony.com/contributors"
                }
            ],
            "description": "Generic abstractions related to dispatching event",
            "homepage": "https://symfony.com",
            "keywords": [
                "abstractions",
                "contracts",
                "decoupling",
                "interfaces",
                "interoperability",
                "standards"
            ],
            "support": {
                "source": "https://github.com/symfony/event-dispatcher-contracts/tree/v3.0.0"
            },
            "funding": [
                {
                    "url": "https://symfony.com/sponsor",
                    "type": "custom"
                },
                {
                    "url": "https://github.com/fabpot",
                    "type": "github"
                },
                {
                    "url": "https://tidelift.com/funding/github/packagist/symfony/symfony",
                    "type": "tidelift"
                }
            ],
            "time": "2021-07-15T12:33:35+00:00"
        },
        {
            "name": "symfony/filesystem",
            "version": "v6.0.3",
            "source": {
                "type": "git",
                "url": "https://github.com/symfony/filesystem.git",
                "reference": "6ae49c4fda17322171a2b8dc5f70bc6edbc498e1"
            },
            "dist": {
                "type": "zip",
                "url": "https://api.github.com/repos/symfony/filesystem/zipball/6ae49c4fda17322171a2b8dc5f70bc6edbc498e1",
                "reference": "6ae49c4fda17322171a2b8dc5f70bc6edbc498e1",
                "shasum": ""
            },
            "require": {
                "php": ">=8.0.2",
                "symfony/polyfill-ctype": "~1.8",
                "symfony/polyfill-mbstring": "~1.8"
            },
            "type": "library",
            "autoload": {
                "psr-4": {
                    "Symfony\\Component\\Filesystem\\": ""
                },
                "exclude-from-classmap": [
                    "/Tests/"
                ]
            },
            "notification-url": "https://packagist.org/downloads/",
            "license": [
                "MIT"
            ],
            "authors": [
                {
                    "name": "Fabien Potencier",
                    "email": "fabien@symfony.com"
                },
                {
                    "name": "Symfony Community",
                    "homepage": "https://symfony.com/contributors"
                }
            ],
            "description": "Provides basic utilities for the filesystem",
            "homepage": "https://symfony.com",
            "support": {
                "source": "https://github.com/symfony/filesystem/tree/v6.0.3"
            },
            "funding": [
                {
                    "url": "https://symfony.com/sponsor",
                    "type": "custom"
                },
                {
                    "url": "https://github.com/fabpot",
                    "type": "github"
                },
                {
                    "url": "https://tidelift.com/funding/github/packagist/symfony/symfony",
                    "type": "tidelift"
                }
            ],
            "time": "2022-01-02T09:55:41+00:00"
        },
        {
            "name": "symfony/finder",
            "version": "v5.4.3",
            "source": {
                "type": "git",
                "url": "https://github.com/symfony/finder.git",
                "reference": "231313534dded84c7ecaa79d14bc5da4ccb69b7d"
            },
            "dist": {
                "type": "zip",
                "url": "https://api.github.com/repos/symfony/finder/zipball/231313534dded84c7ecaa79d14bc5da4ccb69b7d",
                "reference": "231313534dded84c7ecaa79d14bc5da4ccb69b7d",
                "shasum": ""
            },
            "require": {
                "php": ">=7.2.5",
                "symfony/deprecation-contracts": "^2.1|^3",
                "symfony/polyfill-php80": "^1.16"
            },
            "type": "library",
            "autoload": {
                "psr-4": {
                    "Symfony\\Component\\Finder\\": ""
                },
                "exclude-from-classmap": [
                    "/Tests/"
                ]
            },
            "notification-url": "https://packagist.org/downloads/",
            "license": [
                "MIT"
            ],
            "authors": [
                {
                    "name": "Fabien Potencier",
                    "email": "fabien@symfony.com"
                },
                {
                    "name": "Symfony Community",
                    "homepage": "https://symfony.com/contributors"
                }
            ],
            "description": "Finds files and directories via an intuitive fluent interface",
            "homepage": "https://symfony.com",
            "support": {
                "source": "https://github.com/symfony/finder/tree/v5.4.3"
            },
            "funding": [
                {
                    "url": "https://symfony.com/sponsor",
                    "type": "custom"
                },
                {
                    "url": "https://github.com/fabpot",
                    "type": "github"
                },
                {
                    "url": "https://tidelift.com/funding/github/packagist/symfony/symfony",
                    "type": "tidelift"
                }
            ],
            "time": "2022-01-26T16:34:36+00:00"
        },
        {
            "name": "symfony/http-client",
            "version": "v6.0.3",
            "source": {
                "type": "git",
                "url": "https://github.com/symfony/http-client.git",
                "reference": "45b95017f6a20d564584bdee6a376c9a79caa316"
            },
            "dist": {
                "type": "zip",
                "url": "https://api.github.com/repos/symfony/http-client/zipball/45b95017f6a20d564584bdee6a376c9a79caa316",
                "reference": "45b95017f6a20d564584bdee6a376c9a79caa316",
                "shasum": ""
            },
            "require": {
                "php": ">=8.0.2",
                "psr/log": "^1|^2|^3",
                "symfony/http-client-contracts": "^3",
                "symfony/service-contracts": "^1.0|^2|^3"
            },
            "provide": {
                "php-http/async-client-implementation": "*",
                "php-http/client-implementation": "*",
                "psr/http-client-implementation": "1.0",
                "symfony/http-client-implementation": "3.0"
            },
            "require-dev": {
                "amphp/amp": "^2.5",
                "amphp/http-client": "^4.2.1",
                "amphp/http-tunnel": "^1.0",
                "amphp/socket": "^1.1",
                "guzzlehttp/promises": "^1.4",
                "nyholm/psr7": "^1.0",
                "php-http/httplug": "^1.0|^2.0",
                "psr/http-client": "^1.0",
                "symfony/dependency-injection": "^5.4|^6.0",
                "symfony/http-kernel": "^5.4|^6.0",
                "symfony/process": "^5.4|^6.0",
                "symfony/stopwatch": "^5.4|^6.0"
            },
            "type": "library",
            "autoload": {
                "psr-4": {
                    "Symfony\\Component\\HttpClient\\": ""
                },
                "exclude-from-classmap": [
                    "/Tests/"
                ]
            },
            "notification-url": "https://packagist.org/downloads/",
            "license": [
                "MIT"
            ],
            "authors": [
                {
                    "name": "Nicolas Grekas",
                    "email": "p@tchwork.com"
                },
                {
                    "name": "Symfony Community",
                    "homepage": "https://symfony.com/contributors"
                }
            ],
            "description": "Provides powerful methods to fetch HTTP resources synchronously or asynchronously",
            "homepage": "https://symfony.com",
            "support": {
                "source": "https://github.com/symfony/http-client/tree/v6.0.3"
            },
            "funding": [
                {
                    "url": "https://symfony.com/sponsor",
                    "type": "custom"
                },
                {
                    "url": "https://github.com/fabpot",
                    "type": "github"
                },
                {
                    "url": "https://tidelift.com/funding/github/packagist/symfony/symfony",
                    "type": "tidelift"
                }
            ],
            "time": "2022-01-22T06:58:00+00:00"
        },
        {
            "name": "symfony/http-client-contracts",
            "version": "v3.0.0",
            "source": {
                "type": "git",
                "url": "https://github.com/symfony/http-client-contracts.git",
                "reference": "265f03fed057044a8e4dc159aa33596d0f48ed3f"
            },
            "dist": {
                "type": "zip",
                "url": "https://api.github.com/repos/symfony/http-client-contracts/zipball/265f03fed057044a8e4dc159aa33596d0f48ed3f",
                "reference": "265f03fed057044a8e4dc159aa33596d0f48ed3f",
                "shasum": ""
            },
            "require": {
                "php": ">=8.0.2"
            },
            "suggest": {
                "symfony/http-client-implementation": ""
            },
            "type": "library",
            "extra": {
                "branch-alias": {
                    "dev-main": "3.0-dev"
                },
                "thanks": {
                    "name": "symfony/contracts",
                    "url": "https://github.com/symfony/contracts"
                }
            },
            "autoload": {
                "psr-4": {
                    "Symfony\\Contracts\\HttpClient\\": ""
                }
            },
            "notification-url": "https://packagist.org/downloads/",
            "license": [
                "MIT"
            ],
            "authors": [
                {
                    "name": "Nicolas Grekas",
                    "email": "p@tchwork.com"
                },
                {
                    "name": "Symfony Community",
                    "homepage": "https://symfony.com/contributors"
                }
            ],
            "description": "Generic abstractions related to HTTP clients",
            "homepage": "https://symfony.com",
            "keywords": [
                "abstractions",
                "contracts",
                "decoupling",
                "interfaces",
                "interoperability",
                "standards"
            ],
            "support": {
                "source": "https://github.com/symfony/http-client-contracts/tree/v3.0.0"
            },
            "funding": [
                {
                    "url": "https://symfony.com/sponsor",
                    "type": "custom"
                },
                {
                    "url": "https://github.com/fabpot",
                    "type": "github"
                },
                {
                    "url": "https://tidelift.com/funding/github/packagist/symfony/symfony",
                    "type": "tidelift"
                }
            ],
            "time": "2021-11-03T13:44:55+00:00"
        },
        {
            "name": "symfony/mailer",
            "version": "v6.0.3",
            "source": {
                "type": "git",
                "url": "https://github.com/symfony/mailer.git",
                "reference": "d958befe7dbee9d2b2157ef6dfa9b103efa94f82"
            },
            "dist": {
                "type": "zip",
                "url": "https://api.github.com/repos/symfony/mailer/zipball/d958befe7dbee9d2b2157ef6dfa9b103efa94f82",
                "reference": "d958befe7dbee9d2b2157ef6dfa9b103efa94f82",
                "shasum": ""
            },
            "require": {
                "egulias/email-validator": "^2.1.10|^3",
                "php": ">=8.0.2",
                "psr/event-dispatcher": "^1",
                "psr/log": "^1|^2|^3",
                "symfony/event-dispatcher": "^5.4|^6.0",
                "symfony/mime": "^5.4|^6.0",
                "symfony/service-contracts": "^1.1|^2|^3"
            },
            "conflict": {
                "symfony/http-kernel": "<5.4"
            },
            "require-dev": {
                "symfony/http-client-contracts": "^1.1|^2|^3",
                "symfony/messenger": "^5.4|^6.0"
            },
            "type": "library",
            "autoload": {
                "psr-4": {
                    "Symfony\\Component\\Mailer\\": ""
                },
                "exclude-from-classmap": [
                    "/Tests/"
                ]
            },
            "notification-url": "https://packagist.org/downloads/",
            "license": [
                "MIT"
            ],
            "authors": [
                {
                    "name": "Fabien Potencier",
                    "email": "fabien@symfony.com"
                },
                {
                    "name": "Symfony Community",
                    "homepage": "https://symfony.com/contributors"
                }
            ],
            "description": "Helps sending emails",
            "homepage": "https://symfony.com",
            "support": {
                "source": "https://github.com/symfony/mailer/tree/v6.0.3"
            },
            "funding": [
                {
                    "url": "https://symfony.com/sponsor",
                    "type": "custom"
                },
                {
                    "url": "https://github.com/fabpot",
                    "type": "github"
                },
                {
                    "url": "https://tidelift.com/funding/github/packagist/symfony/symfony",
                    "type": "tidelift"
                }
            ],
            "time": "2022-01-02T09:55:41+00:00"
        },
        {
            "name": "symfony/mime",
            "version": "v6.0.3",
            "source": {
                "type": "git",
                "url": "https://github.com/symfony/mime.git",
                "reference": "2cd9601efd040e56f43360daa68f3c6b0534923a"
            },
            "dist": {
                "type": "zip",
                "url": "https://api.github.com/repos/symfony/mime/zipball/2cd9601efd040e56f43360daa68f3c6b0534923a",
                "reference": "2cd9601efd040e56f43360daa68f3c6b0534923a",
                "shasum": ""
            },
            "require": {
                "php": ">=8.0.2",
                "symfony/polyfill-intl-idn": "^1.10",
                "symfony/polyfill-mbstring": "^1.0"
            },
            "conflict": {
                "egulias/email-validator": "~3.0.0",
                "phpdocumentor/reflection-docblock": "<3.2.2",
                "phpdocumentor/type-resolver": "<1.4.0",
                "symfony/mailer": "<5.4"
            },
            "require-dev": {
                "egulias/email-validator": "^2.1.10|^3.1",
                "phpdocumentor/reflection-docblock": "^3.0|^4.0|^5.0",
                "symfony/dependency-injection": "^5.4|^6.0",
                "symfony/property-access": "^5.4|^6.0",
                "symfony/property-info": "^5.4|^6.0",
                "symfony/serializer": "^5.4|^6.0"
            },
            "type": "library",
            "autoload": {
                "psr-4": {
                    "Symfony\\Component\\Mime\\": ""
                },
                "exclude-from-classmap": [
                    "/Tests/"
                ]
            },
            "notification-url": "https://packagist.org/downloads/",
            "license": [
                "MIT"
            ],
            "authors": [
                {
                    "name": "Fabien Potencier",
                    "email": "fabien@symfony.com"
                },
                {
                    "name": "Symfony Community",
                    "homepage": "https://symfony.com/contributors"
                }
            ],
            "description": "Allows manipulating MIME messages",
            "homepage": "https://symfony.com",
            "keywords": [
                "mime",
                "mime-type"
            ],
            "support": {
                "source": "https://github.com/symfony/mime/tree/v6.0.3"
            },
            "funding": [
                {
                    "url": "https://symfony.com/sponsor",
                    "type": "custom"
                },
                {
                    "url": "https://github.com/fabpot",
                    "type": "github"
                },
                {
                    "url": "https://tidelift.com/funding/github/packagist/symfony/symfony",
                    "type": "tidelift"
                }
            ],
            "time": "2022-01-02T09:55:41+00:00"
        },
        {
            "name": "symfony/polyfill-ctype",
            "version": "v1.24.0",
            "source": {
                "type": "git",
                "url": "https://github.com/symfony/polyfill-ctype.git",
                "reference": "30885182c981ab175d4d034db0f6f469898070ab"
            },
            "dist": {
                "type": "zip",
                "url": "https://api.github.com/repos/symfony/polyfill-ctype/zipball/30885182c981ab175d4d034db0f6f469898070ab",
                "reference": "30885182c981ab175d4d034db0f6f469898070ab",
                "shasum": ""
            },
            "require": {
                "php": ">=7.1"
            },
            "provide": {
                "ext-ctype": "*"
            },
            "suggest": {
                "ext-ctype": "For best performance"
            },
            "type": "library",
            "extra": {
                "branch-alias": {
                    "dev-main": "1.23-dev"
                },
                "thanks": {
                    "name": "symfony/polyfill",
                    "url": "https://github.com/symfony/polyfill"
                }
            },
            "autoload": {
                "psr-4": {
                    "Symfony\\Polyfill\\Ctype\\": ""
                },
                "files": [
                    "bootstrap.php"
                ]
            },
            "notification-url": "https://packagist.org/downloads/",
            "license": [
                "MIT"
            ],
            "authors": [
                {
                    "name": "Gert de Pagter",
                    "email": "BackEndTea@gmail.com"
                },
                {
                    "name": "Symfony Community",
                    "homepage": "https://symfony.com/contributors"
                }
            ],
            "description": "Symfony polyfill for ctype functions",
            "homepage": "https://symfony.com",
            "keywords": [
                "compatibility",
                "ctype",
                "polyfill",
                "portable"
            ],
            "support": {
                "source": "https://github.com/symfony/polyfill-ctype/tree/v1.24.0"
            },
            "funding": [
                {
                    "url": "https://symfony.com/sponsor",
                    "type": "custom"
                },
                {
                    "url": "https://github.com/fabpot",
                    "type": "github"
                },
                {
                    "url": "https://tidelift.com/funding/github/packagist/symfony/symfony",
                    "type": "tidelift"
                }
            ],
            "time": "2021-10-20T20:35:02+00:00"
        },
        {
            "name": "symfony/polyfill-iconv",
            "version": "v1.24.0",
            "source": {
                "type": "git",
                "url": "https://github.com/symfony/polyfill-iconv.git",
                "reference": "f1aed619e28cb077fc83fac8c4c0383578356e40"
            },
            "dist": {
                "type": "zip",
                "url": "https://api.github.com/repos/symfony/polyfill-iconv/zipball/f1aed619e28cb077fc83fac8c4c0383578356e40",
                "reference": "f1aed619e28cb077fc83fac8c4c0383578356e40",
                "shasum": ""
            },
            "require": {
                "php": ">=7.1"
            },
            "provide": {
                "ext-iconv": "*"
            },
            "suggest": {
                "ext-iconv": "For best performance"
            },
            "type": "library",
            "extra": {
                "branch-alias": {
                    "dev-main": "1.23-dev"
                },
                "thanks": {
                    "name": "symfony/polyfill",
                    "url": "https://github.com/symfony/polyfill"
                }
            },
            "autoload": {
                "files": [
                    "bootstrap.php"
                ],
                "psr-4": {
                    "Symfony\\Polyfill\\Iconv\\": ""
                }
            },
            "notification-url": "https://packagist.org/downloads/",
            "license": [
                "MIT"
            ],
            "authors": [
                {
                    "name": "Nicolas Grekas",
                    "email": "p@tchwork.com"
                },
                {
                    "name": "Symfony Community",
                    "homepage": "https://symfony.com/contributors"
                }
            ],
            "description": "Symfony polyfill for the Iconv extension",
            "homepage": "https://symfony.com",
            "keywords": [
                "compatibility",
                "iconv",
                "polyfill",
                "portable",
                "shim"
            ],
            "support": {
                "source": "https://github.com/symfony/polyfill-iconv/tree/v1.24.0"
            },
            "funding": [
                {
                    "url": "https://symfony.com/sponsor",
                    "type": "custom"
                },
                {
                    "url": "https://github.com/fabpot",
                    "type": "github"
                },
                {
                    "url": "https://tidelift.com/funding/github/packagist/symfony/symfony",
                    "type": "tidelift"
                }
            ],
            "time": "2022-01-04T09:04:05+00:00"
        },
        {
            "name": "symfony/polyfill-intl-grapheme",
            "version": "v1.24.0",
            "source": {
                "type": "git",
                "url": "https://github.com/symfony/polyfill-intl-grapheme.git",
                "reference": "81b86b50cf841a64252b439e738e97f4a34e2783"
            },
            "dist": {
                "type": "zip",
                "url": "https://api.github.com/repos/symfony/polyfill-intl-grapheme/zipball/81b86b50cf841a64252b439e738e97f4a34e2783",
                "reference": "81b86b50cf841a64252b439e738e97f4a34e2783",
                "shasum": ""
            },
            "require": {
                "php": ">=7.1"
            },
            "suggest": {
                "ext-intl": "For best performance"
            },
            "type": "library",
            "extra": {
                "branch-alias": {
                    "dev-main": "1.23-dev"
                },
                "thanks": {
                    "name": "symfony/polyfill",
                    "url": "https://github.com/symfony/polyfill"
                }
            },
            "autoload": {
                "files": [
                    "bootstrap.php"
                ],
                "psr-4": {
                    "Symfony\\Polyfill\\Intl\\Grapheme\\": ""
                }
            },
            "notification-url": "https://packagist.org/downloads/",
            "license": [
                "MIT"
            ],
            "authors": [
                {
                    "name": "Nicolas Grekas",
                    "email": "p@tchwork.com"
                },
                {
                    "name": "Symfony Community",
                    "homepage": "https://symfony.com/contributors"
                }
            ],
            "description": "Symfony polyfill for intl's grapheme_* functions",
            "homepage": "https://symfony.com",
            "keywords": [
                "compatibility",
                "grapheme",
                "intl",
                "polyfill",
                "portable",
                "shim"
            ],
            "support": {
                "source": "https://github.com/symfony/polyfill-intl-grapheme/tree/v1.24.0"
            },
            "funding": [
                {
                    "url": "https://symfony.com/sponsor",
                    "type": "custom"
                },
                {
                    "url": "https://github.com/fabpot",
                    "type": "github"
                },
                {
                    "url": "https://tidelift.com/funding/github/packagist/symfony/symfony",
                    "type": "tidelift"
                }
            ],
            "time": "2021-11-23T21:10:46+00:00"
        },
        {
            "name": "symfony/polyfill-intl-idn",
            "version": "v1.24.0",
            "source": {
                "type": "git",
                "url": "https://github.com/symfony/polyfill-intl-idn.git",
                "reference": "749045c69efb97c70d25d7463abba812e91f3a44"
            },
            "dist": {
                "type": "zip",
                "url": "https://api.github.com/repos/symfony/polyfill-intl-idn/zipball/749045c69efb97c70d25d7463abba812e91f3a44",
                "reference": "749045c69efb97c70d25d7463abba812e91f3a44",
                "shasum": ""
            },
            "require": {
                "php": ">=7.1",
                "symfony/polyfill-intl-normalizer": "^1.10",
                "symfony/polyfill-php72": "^1.10"
            },
            "suggest": {
                "ext-intl": "For best performance"
            },
            "type": "library",
            "extra": {
                "branch-alias": {
                    "dev-main": "1.23-dev"
                },
                "thanks": {
                    "name": "symfony/polyfill",
                    "url": "https://github.com/symfony/polyfill"
                }
            },
            "autoload": {
                "files": [
                    "bootstrap.php"
                ],
                "psr-4": {
                    "Symfony\\Polyfill\\Intl\\Idn\\": ""
                }
            },
            "notification-url": "https://packagist.org/downloads/",
            "license": [
                "MIT"
            ],
            "authors": [
                {
                    "name": "Laurent Bassin",
                    "email": "laurent@bassin.info"
                },
                {
                    "name": "Trevor Rowbotham",
                    "email": "trevor.rowbotham@pm.me"
                },
                {
                    "name": "Symfony Community",
                    "homepage": "https://symfony.com/contributors"
                }
            ],
            "description": "Symfony polyfill for intl's idn_to_ascii and idn_to_utf8 functions",
            "homepage": "https://symfony.com",
            "keywords": [
                "compatibility",
                "idn",
                "intl",
                "polyfill",
                "portable",
                "shim"
            ],
            "support": {
                "source": "https://github.com/symfony/polyfill-intl-idn/tree/v1.24.0"
            },
            "funding": [
                {
                    "url": "https://symfony.com/sponsor",
                    "type": "custom"
                },
                {
                    "url": "https://github.com/fabpot",
                    "type": "github"
                },
                {
                    "url": "https://tidelift.com/funding/github/packagist/symfony/symfony",
                    "type": "tidelift"
                }
            ],
            "time": "2021-09-14T14:02:44+00:00"
        },
        {
            "name": "symfony/polyfill-intl-normalizer",
            "version": "v1.24.0",
            "source": {
                "type": "git",
                "url": "https://github.com/symfony/polyfill-intl-normalizer.git",
                "reference": "8590a5f561694770bdcd3f9b5c69dde6945028e8"
            },
            "dist": {
                "type": "zip",
                "url": "https://api.github.com/repos/symfony/polyfill-intl-normalizer/zipball/8590a5f561694770bdcd3f9b5c69dde6945028e8",
                "reference": "8590a5f561694770bdcd3f9b5c69dde6945028e8",
                "shasum": ""
            },
            "require": {
                "php": ">=7.1"
            },
            "suggest": {
                "ext-intl": "For best performance"
            },
            "type": "library",
            "extra": {
                "branch-alias": {
                    "dev-main": "1.23-dev"
                },
                "thanks": {
                    "name": "symfony/polyfill",
                    "url": "https://github.com/symfony/polyfill"
                }
            },
            "autoload": {
                "files": [
                    "bootstrap.php"
                ],
                "psr-4": {
                    "Symfony\\Polyfill\\Intl\\Normalizer\\": ""
                },
                "classmap": [
                    "Resources/stubs"
                ]
            },
            "notification-url": "https://packagist.org/downloads/",
            "license": [
                "MIT"
            ],
            "authors": [
                {
                    "name": "Nicolas Grekas",
                    "email": "p@tchwork.com"
                },
                {
                    "name": "Symfony Community",
                    "homepage": "https://symfony.com/contributors"
                }
            ],
            "description": "Symfony polyfill for intl's Normalizer class and related functions",
            "homepage": "https://symfony.com",
            "keywords": [
                "compatibility",
                "intl",
                "normalizer",
                "polyfill",
                "portable",
                "shim"
            ],
            "support": {
                "source": "https://github.com/symfony/polyfill-intl-normalizer/tree/v1.24.0"
            },
            "funding": [
                {
                    "url": "https://symfony.com/sponsor",
                    "type": "custom"
                },
                {
                    "url": "https://github.com/fabpot",
                    "type": "github"
                },
                {
                    "url": "https://tidelift.com/funding/github/packagist/symfony/symfony",
                    "type": "tidelift"
                }
            ],
            "time": "2021-02-19T12:13:01+00:00"
        },
        {
            "name": "symfony/polyfill-mbstring",
            "version": "v1.24.0",
            "source": {
                "type": "git",
                "url": "https://github.com/symfony/polyfill-mbstring.git",
                "reference": "0abb51d2f102e00a4eefcf46ba7fec406d245825"
            },
            "dist": {
                "type": "zip",
                "url": "https://api.github.com/repos/symfony/polyfill-mbstring/zipball/0abb51d2f102e00a4eefcf46ba7fec406d245825",
                "reference": "0abb51d2f102e00a4eefcf46ba7fec406d245825",
                "shasum": ""
            },
            "require": {
                "php": ">=7.1"
            },
            "provide": {
                "ext-mbstring": "*"
            },
            "suggest": {
                "ext-mbstring": "For best performance"
            },
            "type": "library",
            "extra": {
                "branch-alias": {
                    "dev-main": "1.23-dev"
                },
                "thanks": {
                    "name": "symfony/polyfill",
                    "url": "https://github.com/symfony/polyfill"
                }
            },
            "autoload": {
                "files": [
                    "bootstrap.php"
                ],
                "psr-4": {
                    "Symfony\\Polyfill\\Mbstring\\": ""
                }
            },
            "notification-url": "https://packagist.org/downloads/",
            "license": [
                "MIT"
            ],
            "authors": [
                {
                    "name": "Nicolas Grekas",
                    "email": "p@tchwork.com"
                },
                {
                    "name": "Symfony Community",
                    "homepage": "https://symfony.com/contributors"
                }
            ],
            "description": "Symfony polyfill for the Mbstring extension",
            "homepage": "https://symfony.com",
            "keywords": [
                "compatibility",
                "mbstring",
                "polyfill",
                "portable",
                "shim"
            ],
            "support": {
                "source": "https://github.com/symfony/polyfill-mbstring/tree/v1.24.0"
            },
            "funding": [
                {
                    "url": "https://symfony.com/sponsor",
                    "type": "custom"
                },
                {
                    "url": "https://github.com/fabpot",
                    "type": "github"
                },
                {
                    "url": "https://tidelift.com/funding/github/packagist/symfony/symfony",
                    "type": "tidelift"
                }
            ],
            "time": "2021-11-30T18:21:41+00:00"
        },
        {
            "name": "symfony/polyfill-php72",
            "version": "v1.24.0",
            "source": {
                "type": "git",
                "url": "https://github.com/symfony/polyfill-php72.git",
                "reference": "9a142215a36a3888e30d0a9eeea9766764e96976"
            },
            "dist": {
                "type": "zip",
                "url": "https://api.github.com/repos/symfony/polyfill-php72/zipball/9a142215a36a3888e30d0a9eeea9766764e96976",
                "reference": "9a142215a36a3888e30d0a9eeea9766764e96976",
                "shasum": ""
            },
            "require": {
                "php": ">=7.1"
            },
            "type": "library",
            "extra": {
                "branch-alias": {
                    "dev-main": "1.23-dev"
                },
                "thanks": {
                    "name": "symfony/polyfill",
                    "url": "https://github.com/symfony/polyfill"
                }
            },
            "autoload": {
                "files": [
                    "bootstrap.php"
                ],
                "psr-4": {
                    "Symfony\\Polyfill\\Php72\\": ""
                }
            },
            "notification-url": "https://packagist.org/downloads/",
            "license": [
                "MIT"
            ],
            "authors": [
                {
                    "name": "Nicolas Grekas",
                    "email": "p@tchwork.com"
                },
                {
                    "name": "Symfony Community",
                    "homepage": "https://symfony.com/contributors"
                }
            ],
            "description": "Symfony polyfill backporting some PHP 7.2+ features to lower PHP versions",
            "homepage": "https://symfony.com",
            "keywords": [
                "compatibility",
                "polyfill",
                "portable",
                "shim"
            ],
            "support": {
                "source": "https://github.com/symfony/polyfill-php72/tree/v1.24.0"
            },
            "funding": [
                {
                    "url": "https://symfony.com/sponsor",
                    "type": "custom"
                },
                {
                    "url": "https://github.com/fabpot",
                    "type": "github"
                },
                {
                    "url": "https://tidelift.com/funding/github/packagist/symfony/symfony",
                    "type": "tidelift"
                }
            ],
            "time": "2021-05-27T09:17:38+00:00"
        },
        {
            "name": "symfony/polyfill-php73",
            "version": "v1.24.0",
            "source": {
                "type": "git",
                "url": "https://github.com/symfony/polyfill-php73.git",
                "reference": "cc5db0e22b3cb4111010e48785a97f670b350ca5"
            },
            "dist": {
                "type": "zip",
                "url": "https://api.github.com/repos/symfony/polyfill-php73/zipball/cc5db0e22b3cb4111010e48785a97f670b350ca5",
                "reference": "cc5db0e22b3cb4111010e48785a97f670b350ca5",
                "shasum": ""
            },
            "require": {
                "php": ">=7.1"
            },
            "type": "library",
            "extra": {
                "branch-alias": {
                    "dev-main": "1.23-dev"
                },
                "thanks": {
                    "name": "symfony/polyfill",
                    "url": "https://github.com/symfony/polyfill"
                }
            },
            "autoload": {
                "files": [
                    "bootstrap.php"
                ],
                "psr-4": {
                    "Symfony\\Polyfill\\Php73\\": ""
                },
                "classmap": [
                    "Resources/stubs"
                ]
            },
            "notification-url": "https://packagist.org/downloads/",
            "license": [
                "MIT"
            ],
            "authors": [
                {
                    "name": "Nicolas Grekas",
                    "email": "p@tchwork.com"
                },
                {
                    "name": "Symfony Community",
                    "homepage": "https://symfony.com/contributors"
                }
            ],
            "description": "Symfony polyfill backporting some PHP 7.3+ features to lower PHP versions",
            "homepage": "https://symfony.com",
            "keywords": [
                "compatibility",
                "polyfill",
                "portable",
                "shim"
            ],
            "support": {
                "source": "https://github.com/symfony/polyfill-php73/tree/v1.24.0"
            },
            "funding": [
                {
                    "url": "https://symfony.com/sponsor",
                    "type": "custom"
                },
                {
                    "url": "https://github.com/fabpot",
                    "type": "github"
                },
                {
                    "url": "https://tidelift.com/funding/github/packagist/symfony/symfony",
                    "type": "tidelift"
                }
            ],
            "time": "2021-06-05T21:20:04+00:00"
        },
        {
            "name": "symfony/polyfill-php80",
            "version": "v1.24.0",
            "source": {
                "type": "git",
                "url": "https://github.com/symfony/polyfill-php80.git",
                "reference": "57b712b08eddb97c762a8caa32c84e037892d2e9"
            },
            "dist": {
                "type": "zip",
                "url": "https://api.github.com/repos/symfony/polyfill-php80/zipball/57b712b08eddb97c762a8caa32c84e037892d2e9",
                "reference": "57b712b08eddb97c762a8caa32c84e037892d2e9",
                "shasum": ""
            },
            "require": {
                "php": ">=7.1"
            },
            "type": "library",
            "extra": {
                "branch-alias": {
                    "dev-main": "1.23-dev"
                },
                "thanks": {
                    "name": "symfony/polyfill",
                    "url": "https://github.com/symfony/polyfill"
                }
            },
            "autoload": {
                "files": [
                    "bootstrap.php"
                ],
                "psr-4": {
                    "Symfony\\Polyfill\\Php80\\": ""
                },
                "classmap": [
                    "Resources/stubs"
                ]
            },
            "notification-url": "https://packagist.org/downloads/",
            "license": [
                "MIT"
            ],
            "authors": [
                {
                    "name": "Ion Bazan",
                    "email": "ion.bazan@gmail.com"
                },
                {
                    "name": "Nicolas Grekas",
                    "email": "p@tchwork.com"
                },
                {
                    "name": "Symfony Community",
                    "homepage": "https://symfony.com/contributors"
                }
            ],
            "description": "Symfony polyfill backporting some PHP 8.0+ features to lower PHP versions",
            "homepage": "https://symfony.com",
            "keywords": [
                "compatibility",
                "polyfill",
                "portable",
                "shim"
            ],
            "support": {
                "source": "https://github.com/symfony/polyfill-php80/tree/v1.24.0"
            },
            "funding": [
                {
                    "url": "https://symfony.com/sponsor",
                    "type": "custom"
                },
                {
                    "url": "https://github.com/fabpot",
                    "type": "github"
                },
                {
                    "url": "https://tidelift.com/funding/github/packagist/symfony/symfony",
                    "type": "tidelift"
                }
            ],
            "time": "2021-09-13T13:58:33+00:00"
        },
        {
            "name": "symfony/process",
            "version": "v5.4.3",
            "source": {
                "type": "git",
                "url": "https://github.com/symfony/process.git",
                "reference": "553f50487389a977eb31cf6b37faae56da00f753"
            },
            "dist": {
                "type": "zip",
                "url": "https://api.github.com/repos/symfony/process/zipball/553f50487389a977eb31cf6b37faae56da00f753",
                "reference": "553f50487389a977eb31cf6b37faae56da00f753",
                "shasum": ""
            },
            "require": {
                "php": ">=7.2.5",
                "symfony/polyfill-php80": "^1.16"
            },
            "type": "library",
            "autoload": {
                "psr-4": {
                    "Symfony\\Component\\Process\\": ""
                },
                "exclude-from-classmap": [
                    "/Tests/"
                ]
            },
            "notification-url": "https://packagist.org/downloads/",
            "license": [
                "MIT"
            ],
            "authors": [
                {
                    "name": "Fabien Potencier",
                    "email": "fabien@symfony.com"
                },
                {
                    "name": "Symfony Community",
                    "homepage": "https://symfony.com/contributors"
                }
            ],
            "description": "Executes commands in sub-processes",
            "homepage": "https://symfony.com",
            "support": {
                "source": "https://github.com/symfony/process/tree/v5.4.3"
            },
            "funding": [
                {
                    "url": "https://symfony.com/sponsor",
                    "type": "custom"
                },
                {
                    "url": "https://github.com/fabpot",
                    "type": "github"
                },
                {
                    "url": "https://tidelift.com/funding/github/packagist/symfony/symfony",
                    "type": "tidelift"
                }
            ],
            "time": "2022-01-26T16:28:35+00:00"
        },
        {
            "name": "symfony/service-contracts",
            "version": "v3.0.0",
            "source": {
                "type": "git",
                "url": "https://github.com/symfony/service-contracts.git",
                "reference": "36715ebf9fb9db73db0cb24263c79077c6fe8603"
            },
            "dist": {
                "type": "zip",
                "url": "https://api.github.com/repos/symfony/service-contracts/zipball/36715ebf9fb9db73db0cb24263c79077c6fe8603",
                "reference": "36715ebf9fb9db73db0cb24263c79077c6fe8603",
                "shasum": ""
            },
            "require": {
                "php": ">=8.0.2",
                "psr/container": "^2.0"
            },
            "conflict": {
                "ext-psr": "<1.1|>=2"
            },
            "suggest": {
                "symfony/service-implementation": ""
            },
            "type": "library",
            "extra": {
                "branch-alias": {
                    "dev-main": "3.0-dev"
                },
                "thanks": {
                    "name": "symfony/contracts",
                    "url": "https://github.com/symfony/contracts"
                }
            },
            "autoload": {
                "psr-4": {
                    "Symfony\\Contracts\\Service\\": ""
                }
            },
            "notification-url": "https://packagist.org/downloads/",
            "license": [
                "MIT"
            ],
            "authors": [
                {
                    "name": "Nicolas Grekas",
                    "email": "p@tchwork.com"
                },
                {
                    "name": "Symfony Community",
                    "homepage": "https://symfony.com/contributors"
                }
            ],
            "description": "Generic abstractions related to writing services",
            "homepage": "https://symfony.com",
            "keywords": [
                "abstractions",
                "contracts",
                "decoupling",
                "interfaces",
                "interoperability",
                "standards"
            ],
            "support": {
                "source": "https://github.com/symfony/service-contracts/tree/v3.0.0"
            },
            "funding": [
                {
                    "url": "https://symfony.com/sponsor",
                    "type": "custom"
                },
                {
                    "url": "https://github.com/fabpot",
                    "type": "github"
                },
                {
                    "url": "https://tidelift.com/funding/github/packagist/symfony/symfony",
                    "type": "tidelift"
                }
            ],
            "time": "2021-11-04T17:53:12+00:00"
        },
        {
            "name": "symfony/string",
            "version": "v6.0.3",
            "source": {
                "type": "git",
                "url": "https://github.com/symfony/string.git",
                "reference": "522144f0c4c004c80d56fa47e40e17028e2eefc2"
            },
            "dist": {
                "type": "zip",
                "url": "https://api.github.com/repos/symfony/string/zipball/522144f0c4c004c80d56fa47e40e17028e2eefc2",
                "reference": "522144f0c4c004c80d56fa47e40e17028e2eefc2",
                "shasum": ""
            },
            "require": {
                "php": ">=8.0.2",
                "symfony/polyfill-ctype": "~1.8",
                "symfony/polyfill-intl-grapheme": "~1.0",
                "symfony/polyfill-intl-normalizer": "~1.0",
                "symfony/polyfill-mbstring": "~1.0"
            },
            "conflict": {
                "symfony/translation-contracts": "<2.0"
            },
            "require-dev": {
                "symfony/error-handler": "^5.4|^6.0",
                "symfony/http-client": "^5.4|^6.0",
                "symfony/translation-contracts": "^2.0|^3.0",
                "symfony/var-exporter": "^5.4|^6.0"
            },
            "type": "library",
            "autoload": {
                "psr-4": {
                    "Symfony\\Component\\String\\": ""
                },
                "files": [
                    "Resources/functions.php"
                ],
                "exclude-from-classmap": [
                    "/Tests/"
                ]
            },
            "notification-url": "https://packagist.org/downloads/",
            "license": [
                "MIT"
            ],
            "authors": [
                {
                    "name": "Nicolas Grekas",
                    "email": "p@tchwork.com"
                },
                {
                    "name": "Symfony Community",
                    "homepage": "https://symfony.com/contributors"
                }
            ],
            "description": "Provides an object-oriented API to strings and deals with bytes, UTF-8 code points and grapheme clusters in a unified way",
            "homepage": "https://symfony.com",
            "keywords": [
                "grapheme",
                "i18n",
                "string",
                "unicode",
                "utf-8",
                "utf8"
            ],
            "support": {
                "source": "https://github.com/symfony/string/tree/v6.0.3"
            },
            "funding": [
                {
                    "url": "https://symfony.com/sponsor",
                    "type": "custom"
                },
                {
                    "url": "https://github.com/fabpot",
                    "type": "github"
                },
                {
                    "url": "https://tidelift.com/funding/github/packagist/symfony/symfony",
                    "type": "tidelift"
                }
            ],
            "time": "2022-01-02T09:55:41+00:00"
        },
        {
            "name": "symfony/var-dumper",
            "version": "v6.0.3",
            "source": {
                "type": "git",
                "url": "https://github.com/symfony/var-dumper.git",
                "reference": "7b701676fc64f9ef11f9b4870f16b48f66be4834"
            },
            "dist": {
                "type": "zip",
                "url": "https://api.github.com/repos/symfony/var-dumper/zipball/7b701676fc64f9ef11f9b4870f16b48f66be4834",
                "reference": "7b701676fc64f9ef11f9b4870f16b48f66be4834",
                "shasum": ""
            },
            "require": {
                "php": ">=8.0.2",
                "symfony/polyfill-mbstring": "~1.0"
            },
            "conflict": {
                "phpunit/phpunit": "<5.4.3",
                "symfony/console": "<5.4"
            },
            "require-dev": {
                "ext-iconv": "*",
                "symfony/console": "^5.4|^6.0",
                "symfony/process": "^5.4|^6.0",
                "symfony/uid": "^5.4|^6.0",
                "twig/twig": "^2.13|^3.0.4"
            },
            "suggest": {
                "ext-iconv": "To convert non-UTF-8 strings to UTF-8 (or symfony/polyfill-iconv in case ext-iconv cannot be used).",
                "ext-intl": "To show region name in time zone dump",
                "symfony/console": "To use the ServerDumpCommand and/or the bin/var-dump-server script"
            },
            "bin": [
                "Resources/bin/var-dump-server"
            ],
            "type": "library",
            "autoload": {
                "files": [
                    "Resources/functions/dump.php"
                ],
                "psr-4": {
                    "Symfony\\Component\\VarDumper\\": ""
                },
                "exclude-from-classmap": [
                    "/Tests/"
                ]
            },
            "notification-url": "https://packagist.org/downloads/",
            "license": [
                "MIT"
            ],
            "authors": [
                {
                    "name": "Nicolas Grekas",
                    "email": "p@tchwork.com"
                },
                {
                    "name": "Symfony Community",
                    "homepage": "https://symfony.com/contributors"
                }
            ],
            "description": "Provides mechanisms for walking through any arbitrary PHP variable",
            "homepage": "https://symfony.com",
            "keywords": [
                "debug",
                "dump"
            ],
            "support": {
                "source": "https://github.com/symfony/var-dumper/tree/v6.0.3"
            },
            "funding": [
                {
                    "url": "https://symfony.com/sponsor",
                    "type": "custom"
                },
                {
                    "url": "https://github.com/fabpot",
                    "type": "github"
                },
                {
                    "url": "https://tidelift.com/funding/github/packagist/symfony/symfony",
                    "type": "tidelift"
                }
            ],
            "time": "2022-01-17T16:30:44+00:00"
        },
        {
            "name": "symfony/yaml",
            "version": "v5.4.3",
            "source": {
                "type": "git",
                "url": "https://github.com/symfony/yaml.git",
                "reference": "e80f87d2c9495966768310fc531b487ce64237a2"
            },
            "dist": {
                "type": "zip",
                "url": "https://api.github.com/repos/symfony/yaml/zipball/e80f87d2c9495966768310fc531b487ce64237a2",
                "reference": "e80f87d2c9495966768310fc531b487ce64237a2",
                "shasum": ""
            },
            "require": {
                "php": ">=7.2.5",
                "symfony/deprecation-contracts": "^2.1|^3",
                "symfony/polyfill-ctype": "^1.8"
            },
            "conflict": {
                "symfony/console": "<5.3"
            },
            "require-dev": {
                "symfony/console": "^5.3|^6.0"
            },
            "suggest": {
                "symfony/console": "For validating YAML files using the lint command"
            },
            "bin": [
                "Resources/bin/yaml-lint"
            ],
            "type": "library",
            "autoload": {
                "psr-4": {
                    "Symfony\\Component\\Yaml\\": ""
                },
                "exclude-from-classmap": [
                    "/Tests/"
                ]
            },
            "notification-url": "https://packagist.org/downloads/",
            "license": [
                "MIT"
            ],
            "authors": [
                {
                    "name": "Fabien Potencier",
                    "email": "fabien@symfony.com"
                },
                {
                    "name": "Symfony Community",
                    "homepage": "https://symfony.com/contributors"
                }
            ],
            "description": "Loads and dumps YAML files",
            "homepage": "https://symfony.com",
            "support": {
                "source": "https://github.com/symfony/yaml/tree/v5.4.3"
            },
            "funding": [
                {
                    "url": "https://symfony.com/sponsor",
                    "type": "custom"
                },
                {
                    "url": "https://github.com/fabpot",
                    "type": "github"
                },
                {
                    "url": "https://tidelift.com/funding/github/packagist/symfony/symfony",
                    "type": "tidelift"
                }
            ],
            "time": "2022-01-26T16:32:32+00:00"
        },
        {
            "name": "true/punycode",
            "version": "v2.1.1",
            "source": {
                "type": "git",
                "url": "https://github.com/true/php-punycode.git",
                "reference": "a4d0c11a36dd7f4e7cd7096076cab6d3378a071e"
            },
            "dist": {
                "type": "zip",
                "url": "https://api.github.com/repos/true/php-punycode/zipball/a4d0c11a36dd7f4e7cd7096076cab6d3378a071e",
                "reference": "a4d0c11a36dd7f4e7cd7096076cab6d3378a071e",
                "shasum": ""
            },
            "require": {
                "php": ">=5.3.0",
                "symfony/polyfill-mbstring": "^1.3"
            },
            "require-dev": {
                "phpunit/phpunit": "~4.7",
                "squizlabs/php_codesniffer": "~2.0"
            },
            "type": "library",
            "autoload": {
                "psr-4": {
                    "TrueBV\\": "src/"
                }
            },
            "notification-url": "https://packagist.org/downloads/",
            "license": [
                "MIT"
            ],
            "authors": [
                {
                    "name": "Renan Gonçalves",
                    "email": "renan.saddam@gmail.com"
                }
            ],
            "description": "A Bootstring encoding of Unicode for Internationalized Domain Names in Applications (IDNA)",
            "homepage": "https://github.com/true/php-punycode",
            "keywords": [
                "idna",
                "punycode"
            ],
            "support": {
                "issues": "https://github.com/true/php-punycode/issues",
                "source": "https://github.com/true/php-punycode/tree/master"
            },
            "time": "2016-11-16T10:37:54+00:00"
        },
        {
            "name": "twig/twig",
            "version": "v3.3.8",
            "source": {
                "type": "git",
                "url": "https://github.com/twigphp/Twig.git",
                "reference": "972d8604a92b7054828b539f2febb0211dd5945c"
            },
            "dist": {
                "type": "zip",
                "url": "https://api.github.com/repos/twigphp/Twig/zipball/972d8604a92b7054828b539f2febb0211dd5945c",
                "reference": "972d8604a92b7054828b539f2febb0211dd5945c",
                "shasum": ""
            },
            "require": {
                "php": ">=7.2.5",
                "symfony/polyfill-ctype": "^1.8",
                "symfony/polyfill-mbstring": "^1.3"
            },
            "require-dev": {
                "psr/container": "^1.0",
                "symfony/phpunit-bridge": "^4.4.9|^5.0.9|^6.0"
            },
            "type": "library",
            "extra": {
                "branch-alias": {
                    "dev-master": "3.3-dev"
                }
            },
            "autoload": {
                "psr-4": {
                    "Twig\\": "src/"
                }
            },
            "notification-url": "https://packagist.org/downloads/",
            "license": [
                "BSD-3-Clause"
            ],
            "authors": [
                {
                    "name": "Fabien Potencier",
                    "email": "fabien@symfony.com",
                    "homepage": "http://fabien.potencier.org",
                    "role": "Lead Developer"
                },
                {
                    "name": "Twig Team",
                    "role": "Contributors"
                },
                {
                    "name": "Armin Ronacher",
                    "email": "armin.ronacher@active-4.com",
                    "role": "Project Founder"
                }
            ],
            "description": "Twig, the flexible, fast, and secure template language for PHP",
            "homepage": "https://twig.symfony.com",
            "keywords": [
                "templating"
            ],
            "support": {
                "issues": "https://github.com/twigphp/Twig/issues",
                "source": "https://github.com/twigphp/Twig/tree/v3.3.8"
            },
            "funding": [
                {
                    "url": "https://github.com/fabpot",
                    "type": "github"
                },
                {
                    "url": "https://tidelift.com/funding/github/packagist/twig/twig",
                    "type": "tidelift"
                }
            ],
            "time": "2022-02-04T06:59:48+00:00"
        },
        {
            "name": "voku/anti-xss",
            "version": "4.1.37",
            "source": {
                "type": "git",
                "url": "https://github.com/voku/anti-xss.git",
                "reference": "728e158427a263917f33b0a29eb75d866bd18d17"
            },
            "dist": {
                "type": "zip",
                "url": "https://api.github.com/repos/voku/anti-xss/zipball/728e158427a263917f33b0a29eb75d866bd18d17",
                "reference": "728e158427a263917f33b0a29eb75d866bd18d17",
                "shasum": ""
            },
            "require": {
                "php": ">=7.0.0",
                "voku/portable-utf8": "~6.0.2"
            },
            "require-dev": {
                "phpunit/phpunit": "~6.0 || ~7.0 || ~9.0"
            },
            "type": "library",
            "extra": {
                "branch-alias": {
                    "dev-master": "4.1.x-dev"
                }
            },
            "autoload": {
                "psr-4": {
                    "voku\\helper\\": "src/voku/helper/"
                }
            },
            "notification-url": "https://packagist.org/downloads/",
            "license": [
                "MIT"
            ],
            "authors": [
                {
                    "name": "EllisLab Dev Team",
                    "homepage": "http://ellislab.com/"
                },
                {
                    "name": "Lars Moelleken",
                    "email": "lars@moelleken.org",
                    "homepage": "https://www.moelleken.org/"
                }
            ],
            "description": "anti xss-library",
            "homepage": "https://github.com/voku/anti-xss",
            "keywords": [
                "anti-xss",
                "clean",
                "security",
                "xss"
            ],
            "support": {
                "issues": "https://github.com/voku/anti-xss/issues",
                "source": "https://github.com/voku/anti-xss/tree/4.1.37"
            },
            "funding": [
                {
                    "url": "https://www.paypal.me/moelleken",
                    "type": "custom"
                },
                {
                    "url": "https://github.com/voku",
                    "type": "github"
                },
                {
                    "url": "https://opencollective.com/anti-xss",
                    "type": "open_collective"
                },
                {
                    "url": "https://www.patreon.com/voku",
                    "type": "patreon"
                },
                {
                    "url": "https://tidelift.com/funding/github/packagist/voku/anti-xss",
                    "type": "tidelift"
                }
            ],
            "time": "2022-02-15T01:57:51+00:00"
        },
        {
            "name": "voku/arrayy",
            "version": "7.9.0",
            "source": {
                "type": "git",
                "url": "https://github.com/voku/Arrayy.git",
                "reference": "8c56970123b8c6d62d3583f0ba1eb6846b62d913"
            },
            "dist": {
                "type": "zip",
                "url": "https://api.github.com/repos/voku/Arrayy/zipball/8c56970123b8c6d62d3583f0ba1eb6846b62d913",
                "reference": "8c56970123b8c6d62d3583f0ba1eb6846b62d913",
                "shasum": ""
            },
            "require": {
                "ext-json": "*",
                "php": ">=7.0.0",
                "phpdocumentor/reflection-docblock": "~4.3 || ~5.0",
                "symfony/polyfill-mbstring": "~1.0"
            },
            "require-dev": {
                "phpunit/phpunit": "~6.0 || ~7.0 || ~9.0"
            },
            "type": "library",
            "autoload": {
                "files": [
                    "src/Create.php"
                ],
                "psr-4": {
                    "Arrayy\\": "src/"
                }
            },
            "notification-url": "https://packagist.org/downloads/",
            "license": [
                "MIT"
            ],
            "authors": [
                {
                    "name": "Lars Moelleken",
                    "email": "lars@moelleken.org",
                    "homepage": "https://www.moelleken.org/",
                    "role": "Maintainer"
                }
            ],
            "description": "Array manipulation library for PHP, called Arrayy!",
            "keywords": [
                "Arrayy",
                "array",
                "helpers",
                "manipulation",
                "methods",
                "utility",
                "utils"
            ],
            "support": {
                "docs": "http://voku.github.io/Arrayy/index.html",
                "issues": "https://github.com/voku/Arrayy/issues",
                "source": "https://github.com/voku/Arrayy"
            },
            "funding": [
                {
                    "url": "https://www.paypal.me/moelleken",
                    "type": "custom"
                },
                {
                    "url": "https://github.com/voku",
                    "type": "github"
                },
                {
                    "url": "https://opencollective.com/arrayy",
                    "type": "open_collective"
                },
                {
                    "url": "https://www.patreon.com/voku",
                    "type": "patreon"
                },
                {
                    "url": "https://tidelift.com/funding/github/packagist/voku/arrayy",
                    "type": "tidelift"
                }
            ],
            "time": "2022-02-15T10:43:00+00:00"
        },
        {
            "name": "voku/email-check",
            "version": "3.1.0",
            "source": {
                "type": "git",
                "url": "https://github.com/voku/email-check.git",
                "reference": "6ea842920bbef6758b8c1e619fd1710e7a1a2cac"
            },
            "dist": {
                "type": "zip",
                "url": "https://api.github.com/repos/voku/email-check/zipball/6ea842920bbef6758b8c1e619fd1710e7a1a2cac",
                "reference": "6ea842920bbef6758b8c1e619fd1710e7a1a2cac",
                "shasum": ""
            },
            "require": {
                "php": ">=7.0.0",
                "symfony/polyfill-intl-idn": "~1.10"
            },
            "require-dev": {
                "fzaninotto/faker": "~1.7",
                "phpunit/phpunit": "~6.0 || ~7.0"
            },
            "suggest": {
                "ext-intl": "Use Intl for best performance"
            },
            "type": "library",
            "autoload": {
                "psr-4": {
                    "voku\\helper\\": "src/voku/helper/"
                }
            },
            "notification-url": "https://packagist.org/downloads/",
            "license": [
                "MIT"
            ],
            "authors": [
                {
                    "name": "Lars Moelleken",
                    "homepage": "http://www.moelleken.org/"
                }
            ],
            "description": "email-check (syntax, dns, trash, ...) library",
            "homepage": "https://github.com/voku/email-check",
            "keywords": [
                "check-email",
                "email",
                "mail",
                "mail-check",
                "validate-email",
                "validate-email-address",
                "validate-mail"
            ],
            "support": {
                "issues": "https://github.com/voku/email-check/issues",
                "source": "https://github.com/voku/email-check/tree/3.1.0"
            },
            "funding": [
                {
                    "url": "https://www.paypal.me/moelleken",
                    "type": "custom"
                },
                {
                    "url": "https://github.com/voku",
                    "type": "github"
                },
                {
                    "url": "https://www.patreon.com/voku",
                    "type": "patreon"
                },
                {
                    "url": "https://tidelift.com/funding/github/packagist/voku/email-check",
                    "type": "tidelift"
                }
            ],
            "time": "2021-01-27T14:14:33+00:00"
        },
        {
            "name": "voku/portable-ascii",
            "version": "2.0.0",
            "source": {
                "type": "git",
                "url": "https://github.com/voku/portable-ascii.git",
                "reference": "9bd89e83cecdf8c37b64909454249eaed98b2c89"
            },
            "dist": {
                "type": "zip",
                "url": "https://api.github.com/repos/voku/portable-ascii/zipball/9bd89e83cecdf8c37b64909454249eaed98b2c89",
                "reference": "9bd89e83cecdf8c37b64909454249eaed98b2c89",
                "shasum": ""
            },
            "require": {
                "php": ">=7.0.0"
            },
            "require-dev": {
                "phpunit/phpunit": "~6.0 || ~7.0 || ~9.0"
            },
            "suggest": {
                "ext-intl": "Use Intl for transliterator_transliterate() support"
            },
            "type": "library",
            "autoload": {
                "psr-4": {
                    "voku\\": "src/voku/"
                }
            },
            "notification-url": "https://packagist.org/downloads/",
            "license": [
                "MIT"
            ],
            "authors": [
                {
                    "name": "Lars Moelleken",
                    "homepage": "http://www.moelleken.org/"
                }
            ],
            "description": "Portable ASCII library - performance optimized (ascii) string functions for php.",
            "homepage": "https://github.com/voku/portable-ascii",
            "keywords": [
                "ascii",
                "clean",
                "php"
            ],
            "support": {
                "issues": "https://github.com/voku/portable-ascii/issues",
                "source": "https://github.com/voku/portable-ascii/tree/2.0.0"
            },
            "funding": [
                {
                    "url": "https://www.paypal.me/moelleken",
                    "type": "custom"
                },
                {
                    "url": "https://github.com/voku",
                    "type": "github"
                },
                {
                    "url": "https://opencollective.com/portable-ascii",
                    "type": "open_collective"
                },
                {
                    "url": "https://www.patreon.com/voku",
                    "type": "patreon"
                },
                {
                    "url": "https://tidelift.com/funding/github/packagist/voku/portable-ascii",
                    "type": "tidelift"
                }
            ],
            "time": "2022-01-24T18:59:03+00:00"
        },
        {
            "name": "voku/portable-utf8",
            "version": "6.0.3",
            "source": {
                "type": "git",
                "url": "https://github.com/voku/portable-utf8.git",
                "reference": "82a714b5a4973974c1113e97b11c1044a8b8cb85"
            },
            "dist": {
                "type": "zip",
                "url": "https://api.github.com/repos/voku/portable-utf8/zipball/82a714b5a4973974c1113e97b11c1044a8b8cb85",
                "reference": "82a714b5a4973974c1113e97b11c1044a8b8cb85",
                "shasum": ""
            },
            "require": {
                "php": ">=7.0.0",
                "symfony/polyfill-iconv": "~1.0",
                "symfony/polyfill-intl-grapheme": "~1.0",
                "symfony/polyfill-intl-normalizer": "~1.0",
                "symfony/polyfill-mbstring": "~1.0",
                "symfony/polyfill-php72": "~1.0",
                "voku/portable-ascii": "~2.0.0"
            },
            "require-dev": {
                "phpunit/phpunit": "~6.0 || ~7.0 || ~9.0"
            },
            "suggest": {
                "ext-ctype": "Use Ctype for e.g. hexadecimal digit detection",
                "ext-fileinfo": "Use Fileinfo for better binary file detection",
                "ext-iconv": "Use iconv for best performance",
                "ext-intl": "Use Intl for best performance",
                "ext-json": "Use JSON for string detection",
                "ext-mbstring": "Use Mbstring for best performance"
            },
            "type": "library",
            "autoload": {
                "files": [
                    "bootstrap.php"
                ],
                "psr-4": {
                    "voku\\": "src/voku/"
                }
            },
            "notification-url": "https://packagist.org/downloads/",
            "license": [
                "(Apache-2.0 or GPL-2.0)"
            ],
            "authors": [
                {
                    "name": "Nicolas Grekas",
                    "email": "p@tchwork.com"
                },
                {
                    "name": "Hamid Sarfraz",
                    "homepage": "http://pageconfig.com/"
                },
                {
                    "name": "Lars Moelleken",
                    "homepage": "http://www.moelleken.org/"
                }
            ],
            "description": "Portable UTF-8 library - performance optimized (unicode) string functions for php.",
            "homepage": "https://github.com/voku/portable-utf8",
            "keywords": [
                "UTF",
                "clean",
                "php",
                "unicode",
                "utf-8",
                "utf8"
            ],
            "support": {
                "issues": "https://github.com/voku/portable-utf8/issues",
                "source": "https://github.com/voku/portable-utf8/tree/6.0.3"
            },
            "funding": [
                {
                    "url": "https://www.paypal.me/moelleken",
                    "type": "custom"
                },
                {
                    "url": "https://github.com/voku",
                    "type": "github"
                },
                {
                    "url": "https://opencollective.com/portable-utf8",
                    "type": "open_collective"
                },
                {
                    "url": "https://www.patreon.com/voku",
                    "type": "patreon"
                },
                {
                    "url": "https://tidelift.com/funding/github/packagist/voku/portable-utf8",
                    "type": "tidelift"
                }
            ],
            "time": "2022-01-30T05:20:24+00:00"
        },
        {
            "name": "voku/stop-words",
            "version": "2.0.1",
            "source": {
                "type": "git",
                "url": "https://github.com/voku/stop-words.git",
                "reference": "8e63c0af20f800b1600783764e0ce19e53969f71"
            },
            "dist": {
                "type": "zip",
                "url": "https://api.github.com/repos/voku/stop-words/zipball/8e63c0af20f800b1600783764e0ce19e53969f71",
                "reference": "8e63c0af20f800b1600783764e0ce19e53969f71",
                "shasum": ""
            },
            "require": {
                "php": ">=7.0.0"
            },
            "require-dev": {
                "phpunit/phpunit": "~6.0"
            },
            "type": "library",
            "autoload": {
                "psr-4": {
                    "voku\\": "src/voku/"
                }
            },
            "notification-url": "https://packagist.org/downloads/",
            "license": [
                "MIT"
            ],
            "authors": [
                {
                    "name": "Lars Moelleken",
                    "homepage": "http://www.moelleken.org/"
                }
            ],
            "description": "Stop-Words via PHP",
            "keywords": [
                "stop words",
                "stop-words"
            ],
            "support": {
                "issues": "https://github.com/voku/stop-words/issues",
                "source": "https://github.com/voku/stop-words/tree/master"
            },
            "time": "2018-11-23T01:37:27+00:00"
        },
        {
            "name": "voku/stringy",
            "version": "6.5.2",
            "source": {
                "type": "git",
                "url": "https://github.com/voku/Stringy.git",
                "reference": "760438112f8696ba3d51a96896bc786d29a5f183"
            },
            "dist": {
                "type": "zip",
                "url": "https://api.github.com/repos/voku/Stringy/zipball/760438112f8696ba3d51a96896bc786d29a5f183",
                "reference": "760438112f8696ba3d51a96896bc786d29a5f183",
                "shasum": ""
            },
            "require": {
                "defuse/php-encryption": "~2.0",
                "ext-json": "*",
                "php": ">=7.0.0",
                "voku/anti-xss": "~4.1",
                "voku/arrayy": "~7.8",
                "voku/email-check": "~3.1",
                "voku/portable-ascii": "~2.0",
                "voku/portable-utf8": "~6.0",
                "voku/urlify": "~5.0"
            },
            "replace": {
                "danielstjules/stringy": "~3.0"
            },
            "require-dev": {
                "phpunit/phpunit": "~6.0 || ~7.0 || ~9.0"
            },
            "type": "library",
            "autoload": {
                "psr-4": {
                    "Stringy\\": "src/"
                },
                "files": [
                    "src/Create.php"
                ]
            },
            "notification-url": "https://packagist.org/downloads/",
            "license": [
                "MIT"
            ],
            "authors": [
                {
                    "name": "Daniel St. Jules",
                    "email": "danielst.jules@gmail.com",
                    "homepage": "http://www.danielstjules.com",
                    "role": "Maintainer"
                },
                {
                    "name": "Lars Moelleken",
                    "email": "lars@moelleken.org",
                    "homepage": "https://www.moelleken.org/",
                    "role": "Fork-Maintainer"
                }
            ],
            "description": "A string manipulation library with multibyte support",
            "homepage": "https://github.com/danielstjules/Stringy",
            "keywords": [
                "UTF",
                "helpers",
                "manipulation",
                "methods",
                "multibyte",
                "string",
                "utf-8",
                "utility",
                "utils"
            ],
            "support": {
                "issues": "https://github.com/voku/Stringy/issues",
                "source": "https://github.com/voku/Stringy"
            },
            "funding": [
                {
                    "url": "https://www.paypal.me/moelleken",
                    "type": "custom"
                },
                {
                    "url": "https://github.com/voku",
                    "type": "github"
                },
                {
                    "url": "https://www.patreon.com/voku",
                    "type": "patreon"
                },
                {
                    "url": "https://tidelift.com/funding/github/packagist/voku/stringy",
                    "type": "tidelift"
                }
            ],
            "time": "2022-01-30T05:46:50+00:00"
        },
        {
            "name": "voku/urlify",
            "version": "5.0.7",
            "source": {
                "type": "git",
                "url": "https://github.com/voku/urlify.git",
                "reference": "014b2074407b5db5968f836c27d8731934b330e4"
            },
            "dist": {
                "type": "zip",
                "url": "https://api.github.com/repos/voku/urlify/zipball/014b2074407b5db5968f836c27d8731934b330e4",
                "reference": "014b2074407b5db5968f836c27d8731934b330e4",
                "shasum": ""
            },
            "require": {
                "php": ">=7.0.0",
                "voku/portable-ascii": "~2.0",
                "voku/portable-utf8": "~6.0",
                "voku/stop-words": "~2.0"
            },
            "require-dev": {
                "phpunit/phpunit": "~6.0 || ~7.0 || ~9.0"
            },
            "type": "library",
            "autoload": {
                "psr-4": {
                    "voku\\helper\\": "src/voku/helper/"
                }
            },
            "notification-url": "https://packagist.org/downloads/",
            "license": [
                "BSD-3-Clause"
            ],
            "authors": [
                {
                    "name": "Johnny Broadway",
                    "email": "johnny@johnnybroadway.com",
                    "homepage": "http://www.johnnybroadway.com/"
                },
                {
                    "name": "Lars Moelleken",
                    "email": "lars@moelleken.org",
                    "homepage": "https://moelleken.org/"
                }
            ],
            "description": "PHP port of URLify.js from the Django project. Transliterates non-ascii characters for use in URLs.",
            "homepage": "https://github.com/voku/urlify",
            "keywords": [
                "encode",
                "iconv",
                "link",
                "slug",
                "translit",
                "transliterate",
                "transliteration",
                "url",
                "urlify"
            ],
            "support": {
                "issues": "https://github.com/voku/urlify/issues",
                "source": "https://github.com/voku/urlify/tree/5.0.7"
            },
            "funding": [
                {
                    "url": "https://www.paypal.me/moelleken",
                    "type": "custom"
                },
                {
                    "url": "https://github.com/voku",
                    "type": "github"
                },
                {
                    "url": "https://www.patreon.com/voku",
                    "type": "patreon"
                },
                {
                    "url": "https://tidelift.com/funding/github/packagist/voku/urlify",
                    "type": "tidelift"
                }
            ],
            "time": "2022-01-24T19:08:46+00:00"
        },
        {
            "name": "webmozart/assert",
            "version": "1.10.0",
            "source": {
                "type": "git",
                "url": "https://github.com/webmozarts/assert.git",
                "reference": "6964c76c7804814a842473e0c8fd15bab0f18e25"
            },
            "dist": {
                "type": "zip",
                "url": "https://api.github.com/repos/webmozarts/assert/zipball/6964c76c7804814a842473e0c8fd15bab0f18e25",
                "reference": "6964c76c7804814a842473e0c8fd15bab0f18e25",
                "shasum": ""
            },
            "require": {
                "php": "^7.2 || ^8.0",
                "symfony/polyfill-ctype": "^1.8"
            },
            "conflict": {
                "phpstan/phpstan": "<0.12.20",
                "vimeo/psalm": "<4.6.1 || 4.6.2"
            },
            "require-dev": {
                "phpunit/phpunit": "^8.5.13"
            },
            "type": "library",
            "extra": {
                "branch-alias": {
                    "dev-master": "1.10-dev"
                }
            },
            "autoload": {
                "psr-4": {
                    "Webmozart\\Assert\\": "src/"
                }
            },
            "notification-url": "https://packagist.org/downloads/",
            "license": [
                "MIT"
            ],
            "authors": [
                {
                    "name": "Bernhard Schussek",
                    "email": "bschussek@gmail.com"
                }
            ],
            "description": "Assertions to validate method input/output with nice error messages.",
            "keywords": [
                "assert",
                "check",
                "validate"
            ],
            "support": {
                "issues": "https://github.com/webmozarts/assert/issues",
                "source": "https://github.com/webmozarts/assert/tree/1.10.0"
            },
            "time": "2021-03-09T10:59:23+00:00"
        },
        {
            "name": "webonyx/graphql-php",
            "version": "v14.11.5",
            "source": {
                "type": "git",
                "url": "https://github.com/webonyx/graphql-php.git",
                "reference": "ffa431c0821821839370a68dab3c2597c06bf7f0"
            },
            "dist": {
                "type": "zip",
                "url": "https://api.github.com/repos/webonyx/graphql-php/zipball/ffa431c0821821839370a68dab3c2597c06bf7f0",
                "reference": "ffa431c0821821839370a68dab3c2597c06bf7f0",
                "shasum": ""
            },
            "require": {
                "ext-json": "*",
                "ext-mbstring": "*",
                "php": "^7.1 || ^8"
            },
            "require-dev": {
                "amphp/amp": "^2.3",
                "doctrine/coding-standard": "^6.0",
                "nyholm/psr7": "^1.2",
                "phpbench/phpbench": "^1.2",
                "phpstan/extension-installer": "^1.0",
                "phpstan/phpstan": "0.12.82",
                "phpstan/phpstan-phpunit": "0.12.18",
                "phpstan/phpstan-strict-rules": "0.12.9",
                "phpunit/phpunit": "^7.2 || ^8.5",
                "psr/http-message": "^1.0",
                "react/promise": "2.*",
                "simpod/php-coveralls-mirror": "^3.0",
                "squizlabs/php_codesniffer": "3.5.4"
            },
            "suggest": {
                "psr/http-message": "To use standard GraphQL server",
                "react/promise": "To leverage async resolving on React PHP platform"
            },
            "type": "library",
            "autoload": {
                "psr-4": {
                    "GraphQL\\": "src/"
                }
            },
            "notification-url": "https://packagist.org/downloads/",
            "license": [
                "MIT"
            ],
            "description": "A PHP port of GraphQL reference implementation",
            "homepage": "https://github.com/webonyx/graphql-php",
            "keywords": [
                "api",
                "graphql"
            ],
            "support": {
                "issues": "https://github.com/webonyx/graphql-php/issues",
                "source": "https://github.com/webonyx/graphql-php/tree/v14.11.5"
            },
            "funding": [
                {
                    "url": "https://opencollective.com/webonyx-graphql-php",
                    "type": "open_collective"
                }
            ],
            "time": "2022-01-24T11:13:31+00:00"
        },
        {
            "name": "yiisoft/yii2",
            "version": "2.0.45",
            "source": {
                "type": "git",
                "url": "https://github.com/yiisoft/yii2-framework.git",
                "reference": "e2223d4085e5612aa616635f8fcaf478607f62e8"
            },
            "dist": {
                "type": "zip",
                "url": "https://api.github.com/repos/yiisoft/yii2-framework/zipball/e2223d4085e5612aa616635f8fcaf478607f62e8",
                "reference": "e2223d4085e5612aa616635f8fcaf478607f62e8",
                "shasum": ""
            },
            "require": {
                "bower-asset/inputmask": "~3.2.2 | ~3.3.5",
                "bower-asset/jquery": "3.6.*@stable | 3.5.*@stable | 3.4.*@stable | 3.3.*@stable | 3.2.*@stable | 3.1.*@stable | 2.2.*@stable | 2.1.*@stable | 1.11.*@stable | 1.12.*@stable",
                "bower-asset/punycode": "1.3.*",
                "bower-asset/yii2-pjax": "~2.0.1",
                "cebe/markdown": "~1.0.0 | ~1.1.0 | ~1.2.0",
                "ext-ctype": "*",
                "ext-mbstring": "*",
                "ezyang/htmlpurifier": "~4.6",
                "lib-pcre": "*",
                "paragonie/random_compat": ">=1",
                "php": ">=5.4.0",
                "yiisoft/yii2-composer": "~2.0.4"
            },
            "bin": [
                "yii"
            ],
            "type": "library",
            "extra": {
                "branch-alias": {
                    "dev-master": "2.0.x-dev"
                }
            },
            "autoload": {
                "psr-4": {
                    "yii\\": ""
                }
            },
            "notification-url": "https://packagist.org/downloads/",
            "license": [
                "BSD-3-Clause"
            ],
            "authors": [
                {
                    "name": "Qiang Xue",
                    "email": "qiang.xue@gmail.com",
                    "homepage": "https://www.yiiframework.com/",
                    "role": "Founder and project lead"
                },
                {
                    "name": "Alexander Makarov",
                    "email": "sam@rmcreative.ru",
                    "homepage": "https://rmcreative.ru/",
                    "role": "Core framework development"
                },
                {
                    "name": "Maurizio Domba",
                    "homepage": "http://mdomba.info/",
                    "role": "Core framework development"
                },
                {
                    "name": "Carsten Brandt",
                    "email": "mail@cebe.cc",
                    "homepage": "https://www.cebe.cc/",
                    "role": "Core framework development"
                },
                {
                    "name": "Timur Ruziev",
                    "email": "resurtm@gmail.com",
                    "homepage": "http://resurtm.com/",
                    "role": "Core framework development"
                },
                {
                    "name": "Paul Klimov",
                    "email": "klimov.paul@gmail.com",
                    "role": "Core framework development"
                },
                {
                    "name": "Dmitry Naumenko",
                    "email": "d.naumenko.a@gmail.com",
                    "role": "Core framework development"
                },
                {
                    "name": "Boudewijn Vahrmeijer",
                    "email": "info@dynasource.eu",
                    "homepage": "http://dynasource.eu",
                    "role": "Core framework development"
                }
            ],
            "description": "Yii PHP Framework Version 2",
            "homepage": "https://www.yiiframework.com/",
            "keywords": [
                "framework",
                "yii2"
            ],
            "support": {
                "forum": "https://forum.yiiframework.com/",
                "irc": "ircs://irc.libera.chat:6697/yii",
                "issues": "https://github.com/yiisoft/yii2/issues?state=open",
                "source": "https://github.com/yiisoft/yii2",
                "wiki": "https://www.yiiframework.com/wiki"
            },
            "funding": [
                {
                    "url": "https://github.com/yiisoft",
                    "type": "github"
                },
                {
                    "url": "https://opencollective.com/yiisoft",
                    "type": "open_collective"
                },
                {
                    "url": "https://tidelift.com/funding/github/packagist/yiisoft/yii2",
                    "type": "tidelift"
                }
            ],
            "time": "2022-02-11T13:12:40+00:00"
        },
        {
            "name": "yiisoft/yii2-composer",
            "version": "2.0.10",
            "source": {
                "type": "git",
                "url": "https://github.com/yiisoft/yii2-composer.git",
                "reference": "94bb3f66e779e2774f8776d6e1bdeab402940510"
            },
            "dist": {
                "type": "zip",
                "url": "https://api.github.com/repos/yiisoft/yii2-composer/zipball/94bb3f66e779e2774f8776d6e1bdeab402940510",
                "reference": "94bb3f66e779e2774f8776d6e1bdeab402940510",
                "shasum": ""
            },
            "require": {
                "composer-plugin-api": "^1.0 | ^2.0"
            },
            "require-dev": {
                "composer/composer": "^1.0 | ^2.0@dev",
                "phpunit/phpunit": "<7"
            },
            "type": "composer-plugin",
            "extra": {
                "class": "yii\\composer\\Plugin",
                "branch-alias": {
                    "dev-master": "2.0.x-dev"
                }
            },
            "autoload": {
                "psr-4": {
                    "yii\\composer\\": ""
                }
            },
            "notification-url": "https://packagist.org/downloads/",
            "license": [
                "BSD-3-Clause"
            ],
            "authors": [
                {
                    "name": "Qiang Xue",
                    "email": "qiang.xue@gmail.com"
                },
                {
                    "name": "Carsten Brandt",
                    "email": "mail@cebe.cc"
                }
            ],
            "description": "The composer plugin for Yii extension installer",
            "keywords": [
                "composer",
                "extension installer",
                "yii2"
            ],
            "support": {
                "forum": "http://www.yiiframework.com/forum/",
                "irc": "irc://irc.freenode.net/yii",
                "issues": "https://github.com/yiisoft/yii2-composer/issues",
                "source": "https://github.com/yiisoft/yii2-composer",
                "wiki": "http://www.yiiframework.com/wiki/"
            },
            "funding": [
                {
                    "url": "https://github.com/yiisoft",
                    "type": "github"
                },
                {
                    "url": "https://opencollective.com/yiisoft",
                    "type": "open_collective"
                },
                {
                    "url": "https://tidelift.com/funding/github/packagist/yiisoft/yii2-composer",
                    "type": "tidelift"
                }
            ],
            "time": "2020-06-24T00:04:01+00:00"
        },
        {
            "name": "yiisoft/yii2-debug",
            "version": "2.1.18",
            "source": {
                "type": "git",
                "url": "https://github.com/yiisoft/yii2-debug.git",
                "reference": "45bc5d2ef4e3b0ef6f638190d42f04a77ab1df6c"
            },
            "dist": {
                "type": "zip",
                "url": "https://api.github.com/repos/yiisoft/yii2-debug/zipball/45bc5d2ef4e3b0ef6f638190d42f04a77ab1df6c",
                "reference": "45bc5d2ef4e3b0ef6f638190d42f04a77ab1df6c",
                "shasum": ""
            },
            "require": {
                "ext-mbstring": "*",
                "opis/closure": "^3.3",
                "php": ">=5.4",
                "yiisoft/yii2": "~2.0.13"
            },
            "require-dev": {
                "cweagans/composer-patches": "^1.7",
                "phpunit/phpunit": "4.8.34",
                "yiisoft/yii2-coding-standards": "~2.0",
                "yiisoft/yii2-swiftmailer": "*"
            },
            "type": "yii2-extension",
            "extra": {
                "branch-alias": {
                    "dev-master": "2.0.x-dev"
                },
                "composer-exit-on-patch-failure": true,
                "patches": {
                    "phpunit/phpunit-mock-objects": {
                        "Fix PHP 7 and 8 compatibility": "https://yiisoft.github.io/phpunit-patches/phpunit_mock_objects.patch"
                    },
                    "phpunit/phpunit": {
                        "Fix PHP 7 compatibility": "https://yiisoft.github.io/phpunit-patches/phpunit_php7.patch",
                        "Fix PHP 8 compatibility": "https://yiisoft.github.io/phpunit-patches/phpunit_php8.patch"
                    }
                }
            },
            "autoload": {
                "psr-4": {
                    "yii\\debug\\": "src"
                }
            },
            "notification-url": "https://packagist.org/downloads/",
            "license": [
                "BSD-3-Clause"
            ],
            "authors": [
                {
                    "name": "Qiang Xue",
                    "email": "qiang.xue@gmail.com"
                },
                {
                    "name": "Simon Karlen",
                    "email": "simi.albi@outlook.com"
                }
            ],
            "description": "The debugger extension for the Yii framework",
            "keywords": [
                "debug",
                "debugger",
                "yii2"
            ],
            "support": {
                "forum": "http://www.yiiframework.com/forum/",
                "irc": "irc://irc.freenode.net/yii",
                "issues": "https://github.com/yiisoft/yii2-debug/issues",
                "source": "https://github.com/yiisoft/yii2-debug",
                "wiki": "http://www.yiiframework.com/wiki/"
            },
            "funding": [
                {
                    "url": "https://github.com/yiisoft",
                    "type": "github"
                },
                {
                    "url": "https://opencollective.com/yiisoft",
                    "type": "open_collective"
                },
                {
                    "url": "https://tidelift.com/funding/github/packagist/yiisoft/yii2-debug",
                    "type": "tidelift"
                }
            ],
            "time": "2021-08-09T20:57:58+00:00"
        },
        {
            "name": "yiisoft/yii2-queue",
            "version": "2.3.3",
            "source": {
                "type": "git",
                "url": "https://github.com/yiisoft/yii2-queue.git",
                "reference": "68321f9aad0de980f1883c0f4623c11623f43c3a"
            },
            "dist": {
                "type": "zip",
                "url": "https://api.github.com/repos/yiisoft/yii2-queue/zipball/68321f9aad0de980f1883c0f4623c11623f43c3a",
                "reference": "68321f9aad0de980f1883c0f4623c11623f43c3a",
                "shasum": ""
            },
            "require": {
                "php": ">=5.5.0",
                "symfony/process": "^3.3||^4.0||^5.0",
                "yiisoft/yii2": "~2.0.14"
            },
            "require-dev": {
                "aws/aws-sdk-php": ">=2.4",
                "enqueue/amqp-lib": "^0.8||^0.9.10",
                "enqueue/stomp": "^0.8.39",
                "jeremeamia/superclosure": "*",
                "pda/pheanstalk": "v3.*",
                "php-amqplib/php-amqplib": "*",
                "phpunit/phpunit": "~4.4",
                "yiisoft/yii2-debug": "*",
                "yiisoft/yii2-gii": "*",
                "yiisoft/yii2-redis": "*"
            },
            "suggest": {
                "aws/aws-sdk-php": "Need for aws SQS.",
                "enqueue/amqp-lib": "Need for AMQP interop queue.",
                "enqueue/stomp": "Need for Stomp queue.",
                "ext-gearman": "Need for Gearman queue.",
                "ext-pcntl": "Need for process signals.",
                "pda/pheanstalk": "Need for Beanstalk queue.",
                "php-amqplib/php-amqplib": "Need for AMQP queue.",
                "yiisoft/yii2-redis": "Need for Redis queue."
            },
            "type": "yii2-extension",
            "extra": {
                "branch-alias": {
                    "dev-master": "2.x-dev"
                }
            },
            "autoload": {
                "psr-4": {
                    "yii\\queue\\": "src",
                    "yii\\queue\\amqp\\": "src/drivers/amqp",
                    "yii\\queue\\amqp_interop\\": "src/drivers/amqp_interop",
                    "yii\\queue\\beanstalk\\": "src/drivers/beanstalk",
                    "yii\\queue\\db\\": "src/drivers/db",
                    "yii\\queue\\file\\": "src/drivers/file",
                    "yii\\queue\\gearman\\": "src/drivers/gearman",
                    "yii\\queue\\redis\\": "src/drivers/redis",
                    "yii\\queue\\sync\\": "src/drivers/sync",
                    "yii\\queue\\sqs\\": "src/drivers/sqs",
                    "yii\\queue\\stomp\\": "src/drivers/stomp"
                }
            },
            "notification-url": "https://packagist.org/downloads/",
            "license": [
                "BSD-3-Clause"
            ],
            "authors": [
                {
                    "name": "Roman Zhuravlev",
                    "email": "zhuravljov@gmail.com"
                }
            ],
            "description": "Yii2 Queue Extension which supported DB, Redis, RabbitMQ, Beanstalk, SQS and Gearman",
            "keywords": [
                "async",
                "beanstalk",
                "db",
                "gearman",
                "gii",
                "queue",
                "rabbitmq",
                "redis",
                "sqs",
                "yii"
            ],
            "support": {
                "docs": "https://github.com/yiisoft/yii2-queue/blob/master/docs/guide",
                "issues": "https://github.com/yiisoft/yii2-queue/issues",
                "source": "https://github.com/yiisoft/yii2-queue"
            },
            "funding": [
                {
                    "url": "https://github.com/yiisoft",
                    "type": "github"
                },
                {
                    "url": "https://opencollective.com/yiisoft",
                    "type": "open_collective"
                },
                {
                    "url": "https://tidelift.com/funding/github/packagist/yiisoft/yii2-queue",
                    "type": "tidelift"
                }
            ],
            "time": "2021-12-30T08:42:00+00:00"
        },
        {
            "name": "yiisoft/yii2-symfonymailer",
            "version": "2.0.3",
            "source": {
                "type": "git",
                "url": "https://github.com/yiisoft/yii2-symfonymailer.git",
                "reference": "77baddfd806005604624ec58e6b55b18f31eeaaf"
            },
            "dist": {
                "type": "zip",
                "url": "https://api.github.com/repos/yiisoft/yii2-symfonymailer/zipball/77baddfd806005604624ec58e6b55b18f31eeaaf",
                "reference": "77baddfd806005604624ec58e6b55b18f31eeaaf",
                "shasum": ""
            },
            "require": {
                "php": ">=7.4.0",
                "symfony/mailer": ">=5.4.0",
                "yiisoft/yii2": ">=2.0.4"
            },
            "require-dev": {
                "phpunit/phpunit": "9.5.10"
            },
            "type": "yii2-extension",
            "extra": {
                "branch-alias": {
                    "dev-master": "2.0.x-dev"
                }
            },
            "autoload": {
                "psr-4": {
                    "yii\\symfonymailer\\": "src"
                }
            },
            "notification-url": "https://packagist.org/downloads/",
            "license": [
                "BSD-3-Clause"
            ],
            "authors": [
                {
                    "name": "Kirill Petrov",
                    "email": "archibeardrinker@gmail.com"
                }
            ],
            "description": "The SymfonyMailer integration for the Yii framework",
            "keywords": [
                "email",
                "mail",
                "mailer",
                "symfony",
                "symfonymailer",
                "yii2"
            ],
            "support": {
                "forum": "http://www.yiiframework.com/forum/",
                "irc": "irc://irc.freenode.net/yii",
                "issues": "https://github.com/yiisoft/yii2-symfonymailer/issues",
                "source": "https://github.com/yiisoft/yii2-symfonymailer",
                "wiki": "http://www.yiiframework.com/wiki/"
            },
            "funding": [
                {
                    "url": "https://github.com/yiisoft",
                    "type": "github"
                },
                {
                    "url": "https://opencollective.com/yiisoft",
                    "type": "open_collective"
                },
                {
                    "url": "https://tidelift.com/funding/github/packagist/yiisoft/yii2-symfonymailer",
                    "type": "tidelift"
                }
            ],
            "time": "2022-02-10T13:42:46+00:00"
        }
    ],
    "packages-dev": [
        {
            "name": "behat/gherkin",
            "version": "v4.9.0",
            "source": {
                "type": "git",
                "url": "https://github.com/Behat/Gherkin.git",
                "reference": "0bc8d1e30e96183e4f36db9dc79caead300beff4"
            },
            "dist": {
                "type": "zip",
                "url": "https://api.github.com/repos/Behat/Gherkin/zipball/0bc8d1e30e96183e4f36db9dc79caead300beff4",
                "reference": "0bc8d1e30e96183e4f36db9dc79caead300beff4",
                "shasum": ""
            },
            "require": {
                "php": "~7.2|~8.0"
            },
            "require-dev": {
                "cucumber/cucumber": "dev-gherkin-22.0.0",
                "phpunit/phpunit": "~8|~9",
                "symfony/yaml": "~3|~4|~5"
            },
            "suggest": {
                "symfony/yaml": "If you want to parse features, represented in YAML files"
            },
            "type": "library",
            "extra": {
                "branch-alias": {
                    "dev-master": "4.x-dev"
                }
            },
            "autoload": {
                "psr-0": {
                    "Behat\\Gherkin": "src/"
                }
            },
            "notification-url": "https://packagist.org/downloads/",
            "license": [
                "MIT"
            ],
            "authors": [
                {
                    "name": "Konstantin Kudryashov",
                    "email": "ever.zet@gmail.com",
                    "homepage": "http://everzet.com"
                }
            ],
            "description": "Gherkin DSL parser for PHP",
            "homepage": "http://behat.org/",
            "keywords": [
                "BDD",
                "Behat",
                "Cucumber",
                "DSL",
                "gherkin",
                "parser"
            ],
            "support": {
                "issues": "https://github.com/Behat/Gherkin/issues",
                "source": "https://github.com/Behat/Gherkin/tree/v4.9.0"
            },
            "time": "2021-10-12T13:05:09+00:00"
        },
        {
            "name": "codeception/codeception",
            "version": "4.1.29",
            "source": {
                "type": "git",
                "url": "https://github.com/Codeception/Codeception.git",
                "reference": "f8dec8f2bf5347cc596aaf141753f4fb2504c17c"
            },
            "dist": {
                "type": "zip",
                "url": "https://api.github.com/repos/Codeception/Codeception/zipball/f8dec8f2bf5347cc596aaf141753f4fb2504c17c",
                "reference": "f8dec8f2bf5347cc596aaf141753f4fb2504c17c",
                "shasum": ""
            },
            "require": {
                "behat/gherkin": "^4.4.0",
                "codeception/lib-asserts": "^1.0 | 2.0.*@dev",
                "codeception/phpunit-wrapper": ">6.0.15 <6.1.0 | ^6.6.1 | ^7.7.1 | ^8.1.1 | ^9.0",
                "codeception/stub": "^2.0 | ^3.0 | ^4.0",
                "ext-curl": "*",
                "ext-json": "*",
                "ext-mbstring": "*",
                "guzzlehttp/psr7": "^1.4 | ^2.0",
                "php": ">=5.6.0 <9.0",
                "symfony/console": ">=2.7 <6.0",
                "symfony/css-selector": ">=2.7 <6.0",
                "symfony/event-dispatcher": ">=2.7 <6.0",
                "symfony/finder": ">=2.7 <6.0",
                "symfony/yaml": ">=2.7 <6.0"
            },
            "require-dev": {
                "codeception/module-asserts": "^1.0 | 2.0.*@dev",
                "codeception/module-cli": "^1.0 | 2.0.*@dev",
                "codeception/module-db": "^1.0 | 2.0.*@dev",
                "codeception/module-filesystem": "^1.0 | 2.0.*@dev",
                "codeception/module-phpbrowser": "^1.0 | 2.0.*@dev",
                "codeception/specify": "~0.3",
                "codeception/util-universalframework": "*@dev",
                "monolog/monolog": "~1.8",
                "squizlabs/php_codesniffer": "~2.0",
                "symfony/process": ">=2.7 <6.0",
                "vlucas/phpdotenv": "^2.0 | ^3.0 | ^4.0 | ^5.0"
            },
            "suggest": {
                "codeception/specify": "BDD-style code blocks",
                "codeception/verify": "BDD-style assertions",
                "hoa/console": "For interactive console functionality",
                "stecman/symfony-console-completion": "For BASH autocompletion",
                "symfony/phpunit-bridge": "For phpunit-bridge support"
            },
            "bin": [
                "codecept"
            ],
            "type": "library",
            "extra": {
                "branch-alias": []
            },
            "autoload": {
                "files": [
                    "functions.php"
                ],
                "psr-4": {
                    "Codeception\\": "src/Codeception",
                    "Codeception\\Extension\\": "ext"
                }
            },
            "notification-url": "https://packagist.org/downloads/",
            "license": [
                "MIT"
            ],
            "authors": [
                {
                    "name": "Michael Bodnarchuk",
                    "email": "davert@mail.ua",
                    "homepage": "http://codegyre.com"
                }
            ],
            "description": "BDD-style testing framework",
            "homepage": "http://codeception.com/",
            "keywords": [
                "BDD",
                "TDD",
                "acceptance testing",
                "functional testing",
                "unit testing"
            ],
            "support": {
                "issues": "https://github.com/Codeception/Codeception/issues",
                "source": "https://github.com/Codeception/Codeception/tree/4.1.29"
            },
            "funding": [
                {
                    "url": "https://opencollective.com/codeception",
                    "type": "open_collective"
                }
            ],
            "time": "2022-01-29T16:56:03+00:00"
        },
        {
            "name": "codeception/lib-asserts",
            "version": "1.13.2",
            "source": {
                "type": "git",
                "url": "https://github.com/Codeception/lib-asserts.git",
                "reference": "184231d5eab66bc69afd6b9429344d80c67a33b6"
            },
            "dist": {
                "type": "zip",
                "url": "https://api.github.com/repos/Codeception/lib-asserts/zipball/184231d5eab66bc69afd6b9429344d80c67a33b6",
                "reference": "184231d5eab66bc69afd6b9429344d80c67a33b6",
                "shasum": ""
            },
            "require": {
                "codeception/phpunit-wrapper": ">6.0.15 <6.1.0 | ^6.6.1 | ^7.7.1 | ^8.0.3 | ^9.0",
                "ext-dom": "*",
                "php": ">=5.6.0 <9.0"
            },
            "type": "library",
            "autoload": {
                "classmap": [
                    "src/"
                ]
            },
            "notification-url": "https://packagist.org/downloads/",
            "license": [
                "MIT"
            ],
            "authors": [
                {
                    "name": "Michael Bodnarchuk",
                    "email": "davert@mail.ua",
                    "homepage": "http://codegyre.com"
                },
                {
                    "name": "Gintautas Miselis"
                },
                {
                    "name": "Gustavo Nieves",
                    "homepage": "https://medium.com/@ganieves"
                }
            ],
            "description": "Assertion methods used by Codeception core and Asserts module",
            "homepage": "https://codeception.com/",
            "keywords": [
                "codeception"
            ],
            "support": {
                "issues": "https://github.com/Codeception/lib-asserts/issues",
                "source": "https://github.com/Codeception/lib-asserts/tree/1.13.2"
            },
            "time": "2020-10-21T16:26:20+00:00"
        },
        {
            "name": "codeception/lib-innerbrowser",
            "version": "1.5.1",
            "source": {
                "type": "git",
                "url": "https://github.com/Codeception/lib-innerbrowser.git",
                "reference": "31b4b56ad53c3464fcb2c0a14d55a51a201bd3c2"
            },
            "dist": {
                "type": "zip",
                "url": "https://api.github.com/repos/Codeception/lib-innerbrowser/zipball/31b4b56ad53c3464fcb2c0a14d55a51a201bd3c2",
                "reference": "31b4b56ad53c3464fcb2c0a14d55a51a201bd3c2",
                "shasum": ""
            },
            "require": {
                "codeception/codeception": "4.*@dev",
                "ext-dom": "*",
                "ext-json": "*",
                "ext-mbstring": "*",
                "php": ">=5.6.0 <9.0",
                "symfony/browser-kit": ">=2.7 <6.0",
                "symfony/dom-crawler": ">=2.7 <6.0"
            },
            "conflict": {
                "codeception/codeception": "<4.0"
            },
            "require-dev": {
                "codeception/util-universalframework": "dev-master"
            },
            "type": "library",
            "autoload": {
                "classmap": [
                    "src/"
                ]
            },
            "notification-url": "https://packagist.org/downloads/",
            "license": [
                "MIT"
            ],
            "authors": [
                {
                    "name": "Michael Bodnarchuk",
                    "email": "davert@mail.ua",
                    "homepage": "http://codegyre.com"
                },
                {
                    "name": "Gintautas Miselis"
                }
            ],
            "description": "Parent library for all Codeception framework modules and PhpBrowser",
            "homepage": "https://codeception.com/",
            "keywords": [
                "codeception"
            ],
            "support": {
                "issues": "https://github.com/Codeception/lib-innerbrowser/issues",
                "source": "https://github.com/Codeception/lib-innerbrowser/tree/1.5.1"
            },
            "time": "2021-08-30T15:21:42+00:00"
        },
        {
            "name": "codeception/module-asserts",
            "version": "1.3.1",
            "source": {
                "type": "git",
                "url": "https://github.com/Codeception/module-asserts.git",
                "reference": "59374f2fef0cabb9e8ddb53277e85cdca74328de"
            },
            "dist": {
                "type": "zip",
                "url": "https://api.github.com/repos/Codeception/module-asserts/zipball/59374f2fef0cabb9e8ddb53277e85cdca74328de",
                "reference": "59374f2fef0cabb9e8ddb53277e85cdca74328de",
                "shasum": ""
            },
            "require": {
                "codeception/codeception": "*@dev",
                "codeception/lib-asserts": "^1.13.1",
                "php": ">=5.6.0 <9.0"
            },
            "conflict": {
                "codeception/codeception": "<4.0"
            },
            "type": "library",
            "autoload": {
                "classmap": [
                    "src/"
                ]
            },
            "notification-url": "https://packagist.org/downloads/",
            "license": [
                "MIT"
            ],
            "authors": [
                {
                    "name": "Michael Bodnarchuk"
                },
                {
                    "name": "Gintautas Miselis"
                },
                {
                    "name": "Gustavo Nieves",
                    "homepage": "https://medium.com/@ganieves"
                }
            ],
            "description": "Codeception module containing various assertions",
            "homepage": "https://codeception.com/",
            "keywords": [
                "assertions",
                "asserts",
                "codeception"
            ],
            "support": {
                "issues": "https://github.com/Codeception/module-asserts/issues",
                "source": "https://github.com/Codeception/module-asserts/tree/1.3.1"
            },
            "time": "2020-10-21T16:48:15+00:00"
        },
        {
            "name": "codeception/module-datafactory",
            "version": "1.1.0",
            "source": {
                "type": "git",
                "url": "https://github.com/Codeception/module-datafactory.git",
                "reference": "cf66d54f4084969659ef7fb86409c11d451d7af6"
            },
            "dist": {
                "type": "zip",
                "url": "https://api.github.com/repos/Codeception/module-datafactory/zipball/cf66d54f4084969659ef7fb86409c11d451d7af6",
                "reference": "cf66d54f4084969659ef7fb86409c11d451d7af6",
                "shasum": ""
            },
            "require": {
                "codeception/codeception": "^4.0",
                "league/factory-muffin": "^3.0",
                "league/factory-muffin-faker": "^2.1",
                "php": ">=5.6.0 <9.0"
            },
            "type": "library",
            "autoload": {
                "classmap": [
                    "src/"
                ]
            },
            "notification-url": "https://packagist.org/downloads/",
            "license": [
                "MIT"
            ],
            "authors": [
                {
                    "name": "Michael Bodnarchuk"
                }
            ],
            "description": "DataFactory module for Codeception",
            "homepage": "http://codeception.com/",
            "keywords": [
                "codeception"
            ],
            "support": {
                "issues": "https://github.com/Codeception/module-datafactory/issues",
                "source": "https://github.com/Codeception/module-datafactory/tree/1.1.0"
            },
            "time": "2021-03-16T19:42:07+00:00"
        },
        {
            "name": "codeception/module-phpbrowser",
            "version": "1.0.2",
            "source": {
                "type": "git",
                "url": "https://github.com/Codeception/module-phpbrowser.git",
                "reference": "770a6be4160a5c0c08d100dd51bff35f6056bbf1"
            },
            "dist": {
                "type": "zip",
                "url": "https://api.github.com/repos/Codeception/module-phpbrowser/zipball/770a6be4160a5c0c08d100dd51bff35f6056bbf1",
                "reference": "770a6be4160a5c0c08d100dd51bff35f6056bbf1",
                "shasum": ""
            },
            "require": {
                "codeception/codeception": "^4.0",
                "codeception/lib-innerbrowser": "^1.3",
                "guzzlehttp/guzzle": "^6.3|^7.0",
                "php": ">=5.6.0 <9.0"
            },
            "conflict": {
                "codeception/codeception": "<4.0"
            },
            "require-dev": {
                "codeception/module-rest": "^1.0"
            },
            "suggest": {
                "codeception/phpbuiltinserver": "Start and stop PHP built-in web server for your tests"
            },
            "type": "library",
            "autoload": {
                "classmap": [
                    "src/"
                ]
            },
            "notification-url": "https://packagist.org/downloads/",
            "license": [
                "MIT"
            ],
            "authors": [
                {
                    "name": "Michael Bodnarchuk"
                },
                {
                    "name": "Gintautas Miselis"
                }
            ],
            "description": "Codeception module for testing web application over HTTP",
            "homepage": "http://codeception.com/",
            "keywords": [
                "codeception",
                "functional-testing",
                "http"
            ],
            "support": {
                "issues": "https://github.com/Codeception/module-phpbrowser/issues",
                "source": "https://github.com/Codeception/module-phpbrowser/tree/1.0.2"
            },
            "time": "2020-10-24T15:29:28+00:00"
        },
        {
            "name": "codeception/module-rest",
            "version": "1.4.2",
            "source": {
                "type": "git",
                "url": "https://github.com/Codeception/module-rest.git",
                "reference": "9cd7a87fd9343494e7782f7bdb51687c25046917"
            },
            "dist": {
                "type": "zip",
                "url": "https://api.github.com/repos/Codeception/module-rest/zipball/9cd7a87fd9343494e7782f7bdb51687c25046917",
                "reference": "9cd7a87fd9343494e7782f7bdb51687c25046917",
                "shasum": ""
            },
            "require": {
                "codeception/codeception": "^4.0",
                "justinrainbow/json-schema": "~5.2.9",
                "php": ">=5.6.6 <9.0",
                "softcreatr/jsonpath": "^0.5 || ^0.7"
            },
            "require-dev": {
                "codeception/lib-innerbrowser": "^1.0",
                "codeception/util-universalframework": "^1.0"
            },
            "suggest": {
                "aws/aws-sdk-php": "For using AWS Auth"
            },
            "type": "library",
            "autoload": {
                "classmap": [
                    "src/"
                ]
            },
            "notification-url": "https://packagist.org/downloads/",
            "license": [
                "MIT"
            ],
            "authors": [
                {
                    "name": "Gintautas Miselis"
                }
            ],
            "description": "REST module for Codeception",
            "homepage": "http://codeception.com/",
            "keywords": [
                "codeception",
                "rest"
            ],
            "support": {
                "issues": "https://github.com/Codeception/module-rest/issues",
                "source": "https://github.com/Codeception/module-rest/tree/1.4.2"
            },
            "time": "2021-11-18T18:58:15+00:00"
        },
        {
            "name": "codeception/module-yii2",
            "version": "1.1.5",
            "source": {
                "type": "git",
                "url": "https://github.com/Codeception/module-yii2.git",
                "reference": "14269d059b8eaedf3d414a673907bd874cd4ed04"
            },
            "dist": {
                "type": "zip",
                "url": "https://api.github.com/repos/Codeception/module-yii2/zipball/14269d059b8eaedf3d414a673907bd874cd4ed04",
                "reference": "14269d059b8eaedf3d414a673907bd874cd4ed04",
                "shasum": ""
            },
            "require": {
                "codeception/codeception": "^4.0",
                "codeception/lib-innerbrowser": "^1.0",
                "php": ">=5.6.0 <=8.1 | ~8.1.0"
            },
            "require-dev": {
                "codeception/module-asserts": "^1.3",
                "codeception/module-filesystem": "^1.0",
                "codeception/verify": "<2",
                "codemix/yii2-localeurls": "^1.7",
                "yiisoft/yii2": "dev-master",
                "yiisoft/yii2-app-advanced": "dev-master"
            },
            "type": "library",
            "autoload": {
                "classmap": [
                    "src/"
                ]
            },
            "notification-url": "https://packagist.org/downloads/",
            "license": [
                "MIT"
            ],
            "authors": [
                {
                    "name": "Alexander Makarov"
                },
                {
                    "name": "Sam Mouse"
                },
                {
                    "name": "Michael Bodnarchuk"
                }
            ],
            "description": "Codeception module for Yii2 framework",
            "homepage": "http://codeception.com/",
            "keywords": [
                "codeception",
                "yii2"
            ],
            "support": {
                "issues": "https://github.com/Codeception/module-yii2/issues",
                "source": "https://github.com/Codeception/module-yii2/tree/1.1.5"
            },
            "time": "2021-12-30T09:16:01+00:00"
        },
        {
            "name": "codeception/phpunit-wrapper",
            "version": "9.0.7",
            "source": {
                "type": "git",
                "url": "https://github.com/Codeception/phpunit-wrapper.git",
                "reference": "7d6b1a5ea4ed28d010e5d36b993db813eb49710b"
            },
            "dist": {
                "type": "zip",
                "url": "https://api.github.com/repos/Codeception/phpunit-wrapper/zipball/7d6b1a5ea4ed28d010e5d36b993db813eb49710b",
                "reference": "7d6b1a5ea4ed28d010e5d36b993db813eb49710b",
                "shasum": ""
            },
            "require": {
                "php": ">=7.2",
                "phpunit/phpunit": "^9.0"
            },
            "require-dev": {
                "codeception/specify": "*",
                "consolidation/robo": "^3.0.0-alpha3",
                "vlucas/phpdotenv": "^3.0"
            },
            "type": "library",
            "autoload": {
                "psr-4": {
                    "Codeception\\PHPUnit\\": "src/"
                }
            },
            "notification-url": "https://packagist.org/downloads/",
            "license": [
                "MIT"
            ],
            "authors": [
                {
                    "name": "Davert",
                    "email": "davert.php@resend.cc"
                },
                {
                    "name": "Naktibalda"
                }
            ],
            "description": "PHPUnit classes used by Codeception",
            "support": {
                "issues": "https://github.com/Codeception/phpunit-wrapper/issues",
                "source": "https://github.com/Codeception/phpunit-wrapper/tree/9.0.7"
            },
            "time": "2022-01-26T14:43:10+00:00"
        },
        {
            "name": "codeception/stub",
            "version": "4.0.2",
            "source": {
                "type": "git",
                "url": "https://github.com/Codeception/Stub.git",
                "reference": "18a148dacd293fc7b044042f5aa63a82b08bff5d"
            },
            "dist": {
                "type": "zip",
                "url": "https://api.github.com/repos/Codeception/Stub/zipball/18a148dacd293fc7b044042f5aa63a82b08bff5d",
                "reference": "18a148dacd293fc7b044042f5aa63a82b08bff5d",
                "shasum": ""
            },
            "require": {
                "php": "^7.4 | ^8.0",
                "phpunit/phpunit": "^8.4 | ^9.0 | ^10.0 | 10.0.x-dev"
            },
            "require-dev": {
                "consolidation/robo": "^3.0"
            },
            "type": "library",
            "autoload": {
                "psr-4": {
                    "Codeception\\": "src/"
                }
            },
            "notification-url": "https://packagist.org/downloads/",
            "license": [
                "MIT"
            ],
            "description": "Flexible Stub wrapper for PHPUnit's Mock Builder",
            "support": {
                "issues": "https://github.com/Codeception/Stub/issues",
                "source": "https://github.com/Codeception/Stub/tree/4.0.2"
            },
            "time": "2022-01-31T19:25:15+00:00"
        },
        {
            "name": "doctrine/instantiator",
            "version": "1.4.0",
            "source": {
                "type": "git",
                "url": "https://github.com/doctrine/instantiator.git",
                "reference": "d56bf6102915de5702778fe20f2de3b2fe570b5b"
            },
            "dist": {
                "type": "zip",
                "url": "https://api.github.com/repos/doctrine/instantiator/zipball/d56bf6102915de5702778fe20f2de3b2fe570b5b",
                "reference": "d56bf6102915de5702778fe20f2de3b2fe570b5b",
                "shasum": ""
            },
            "require": {
                "php": "^7.1 || ^8.0"
            },
            "require-dev": {
                "doctrine/coding-standard": "^8.0",
                "ext-pdo": "*",
                "ext-phar": "*",
                "phpbench/phpbench": "^0.13 || 1.0.0-alpha2",
                "phpstan/phpstan": "^0.12",
                "phpstan/phpstan-phpunit": "^0.12",
                "phpunit/phpunit": "^7.0 || ^8.0 || ^9.0"
            },
            "type": "library",
            "autoload": {
                "psr-4": {
                    "Doctrine\\Instantiator\\": "src/Doctrine/Instantiator/"
                }
            },
            "notification-url": "https://packagist.org/downloads/",
            "license": [
                "MIT"
            ],
            "authors": [
                {
                    "name": "Marco Pivetta",
                    "email": "ocramius@gmail.com",
                    "homepage": "https://ocramius.github.io/"
                }
            ],
            "description": "A small, lightweight utility to instantiate objects in PHP without invoking their constructors",
            "homepage": "https://www.doctrine-project.org/projects/instantiator.html",
            "keywords": [
                "constructor",
                "instantiate"
            ],
            "support": {
                "issues": "https://github.com/doctrine/instantiator/issues",
                "source": "https://github.com/doctrine/instantiator/tree/1.4.0"
            },
            "funding": [
                {
                    "url": "https://www.doctrine-project.org/sponsorship.html",
                    "type": "custom"
                },
                {
                    "url": "https://www.patreon.com/phpdoctrine",
                    "type": "patreon"
                },
                {
                    "url": "https://tidelift.com/funding/github/packagist/doctrine%2Finstantiator",
                    "type": "tidelift"
                }
            ],
            "time": "2020-11-10T18:47:58+00:00"
        },
        {
            "name": "fakerphp/faker",
            "version": "v1.19.0",
            "source": {
                "type": "git",
                "url": "https://github.com/FakerPHP/Faker.git",
                "reference": "d7f08a622b3346766325488aa32ddc93ccdecc75"
            },
            "dist": {
                "type": "zip",
                "url": "https://api.github.com/repos/FakerPHP/Faker/zipball/d7f08a622b3346766325488aa32ddc93ccdecc75",
                "reference": "d7f08a622b3346766325488aa32ddc93ccdecc75",
                "shasum": ""
            },
            "require": {
                "php": "^7.1 || ^8.0",
                "psr/container": "^1.0 || ^2.0",
                "symfony/deprecation-contracts": "^2.2 || ^3.0"
            },
            "conflict": {
                "fzaninotto/faker": "*"
            },
            "require-dev": {
                "bamarni/composer-bin-plugin": "^1.4.1",
                "doctrine/persistence": "^1.3 || ^2.0",
                "ext-intl": "*",
                "symfony/phpunit-bridge": "^4.4 || ^5.2"
            },
            "suggest": {
                "doctrine/orm": "Required to use Faker\\ORM\\Doctrine",
                "ext-curl": "Required by Faker\\Provider\\Image to download images.",
                "ext-dom": "Required by Faker\\Provider\\HtmlLorem for generating random HTML.",
                "ext-iconv": "Required by Faker\\Provider\\ru_RU\\Text::realText() for generating real Russian text.",
                "ext-mbstring": "Required for multibyte Unicode string functionality."
            },
            "type": "library",
            "extra": {
                "branch-alias": {
                    "dev-main": "v1.19-dev"
                }
            },
            "autoload": {
                "psr-4": {
                    "Faker\\": "src/Faker/"
                }
            },
            "notification-url": "https://packagist.org/downloads/",
            "license": [
                "MIT"
            ],
            "authors": [
                {
                    "name": "François Zaninotto"
                }
            ],
            "description": "Faker is a PHP library that generates fake data for you.",
            "keywords": [
                "data",
                "faker",
                "fixtures"
            ],
            "support": {
                "issues": "https://github.com/FakerPHP/Faker/issues",
                "source": "https://github.com/FakerPHP/Faker/tree/v1.19.0"
            },
            "time": "2022-02-02T17:38:57+00:00"
        },
        {
            "name": "graham-campbell/result-type",
            "version": "v1.0.4",
            "source": {
                "type": "git",
                "url": "https://github.com/GrahamCampbell/Result-Type.git",
                "reference": "0690bde05318336c7221785f2a932467f98b64ca"
            },
            "dist": {
                "type": "zip",
                "url": "https://api.github.com/repos/GrahamCampbell/Result-Type/zipball/0690bde05318336c7221785f2a932467f98b64ca",
                "reference": "0690bde05318336c7221785f2a932467f98b64ca",
                "shasum": ""
            },
            "require": {
                "php": "^7.0 || ^8.0",
                "phpoption/phpoption": "^1.8"
            },
            "require-dev": {
                "phpunit/phpunit": "^6.5.14 || ^7.5.20 || ^8.5.19 || ^9.5.8"
            },
            "type": "library",
            "autoload": {
                "psr-4": {
                    "GrahamCampbell\\ResultType\\": "src/"
                }
            },
            "notification-url": "https://packagist.org/downloads/",
            "license": [
                "MIT"
            ],
            "authors": [
                {
                    "name": "Graham Campbell",
                    "email": "hello@gjcampbell.co.uk",
                    "homepage": "https://github.com/GrahamCampbell"
                }
            ],
            "description": "An Implementation Of The Result Type",
            "keywords": [
                "Graham Campbell",
                "GrahamCampbell",
                "Result Type",
                "Result-Type",
                "result"
            ],
            "support": {
                "issues": "https://github.com/GrahamCampbell/Result-Type/issues",
                "source": "https://github.com/GrahamCampbell/Result-Type/tree/v1.0.4"
            },
            "funding": [
                {
                    "url": "https://github.com/GrahamCampbell",
                    "type": "github"
                },
                {
                    "url": "https://tidelift.com/funding/github/packagist/graham-campbell/result-type",
                    "type": "tidelift"
                }
            ],
            "time": "2021-11-21T21:41:47+00:00"
        },
        {
            "name": "league/factory-muffin",
            "version": "v3.3.0",
            "source": {
                "type": "git",
                "url": "https://github.com/thephpleague/factory-muffin.git",
                "reference": "62c8c31d47667523da14e83df36cc897d34173cd"
            },
            "dist": {
                "type": "zip",
                "url": "https://api.github.com/repos/thephpleague/factory-muffin/zipball/62c8c31d47667523da14e83df36cc897d34173cd",
                "reference": "62c8c31d47667523da14e83df36cc897d34173cd",
                "shasum": ""
            },
            "require": {
                "php": ">=5.4.0"
            },
            "replace": {
                "zizaco/factory-muff": "self.version"
            },
            "require-dev": {
                "doctrine/orm": "^2.5",
                "illuminate/database": "5.0.* || 5.1.* || 5.5.* || ^6.0",
                "league/factory-muffin-faker": "^2.3",
                "phpunit/phpunit": "^4.8.36 || ^5.7.27 || ^6.5.14 || ^7.5.20"
            },
            "suggest": {
                "doctrine/orm": "Factory Muffin supports doctrine through the repository store.",
                "illuminate/database": "Factory Muffin supports eloquent through the model store.",
                "league/factory-muffin-faker": "Factory Muffin is very powerful together with faker."
            },
            "type": "library",
            "extra": {
                "branch-alias": {
                    "dev-master": "3.3-dev"
                }
            },
            "autoload": {
                "psr-4": {
                    "League\\FactoryMuffin\\": "src/"
                }
            },
            "notification-url": "https://packagist.org/downloads/",
            "license": [
                "MIT"
            ],
            "authors": [
                {
                    "name": "Graham Campbell",
                    "email": "graham@alt-three.com"
                },
                {
                    "name": "Scott Robertson",
                    "email": "scottymeuk@gmail.com"
                }
            ],
            "description": "The goal of this package is to enable the rapid creation of objects for the purpose of testing.",
            "homepage": "http://factory-muffin.thephpleague.com/",
            "keywords": [
                "factory",
                "testing"
            ],
            "support": {
                "issues": "https://github.com/thephpleague/factory-muffin/issues",
                "source": "https://github.com/thephpleague/factory-muffin/tree/v3.3.0"
            },
            "funding": [
                {
                    "url": "https://github.com/GrahamCampbell",
                    "type": "github"
                },
                {
                    "url": "https://tidelift.com/funding/github/packagist/league/factory-muffin",
                    "type": "tidelift"
                }
            ],
            "time": "2020-12-13T18:38:47+00:00"
        },
        {
            "name": "league/factory-muffin-faker",
            "version": "v2.3.0",
            "source": {
                "type": "git",
                "url": "https://github.com/thephpleague/factory-muffin-faker.git",
                "reference": "258068c840e8fdc45d1cb1636a0890e92f2e864a"
            },
            "dist": {
                "type": "zip",
                "url": "https://api.github.com/repos/thephpleague/factory-muffin-faker/zipball/258068c840e8fdc45d1cb1636a0890e92f2e864a",
                "reference": "258068c840e8fdc45d1cb1636a0890e92f2e864a",
                "shasum": ""
            },
            "require": {
                "fakerphp/faker": "^1.9.1",
                "php": ">=5.4.0"
            },
            "require-dev": {
                "phpunit/phpunit": "^4.8.36 || ^5.7.27 || ^6.5.14 || ^7.5.20"
            },
            "type": "library",
            "extra": {
                "branch-alias": {
                    "dev-master": "2.3-dev"
                }
            },
            "autoload": {
                "psr-4": {
                    "League\\FactoryMuffin\\Faker\\": "src/"
                }
            },
            "notification-url": "https://packagist.org/downloads/",
            "license": [
                "MIT"
            ],
            "authors": [
                {
                    "name": "Graham Campbell",
                    "email": "graham@alt-three.com"
                }
            ],
            "description": "The goal of this package is to wrap faker to make it super easy to use with factory muffin.",
            "homepage": "http://factory-muffin.thephpleague.com/",
            "keywords": [
                "factory",
                "faker",
                "testing"
            ],
            "support": {
                "issues": "https://github.com/thephpleague/factory-muffin-faker/issues",
                "source": "https://github.com/thephpleague/factory-muffin-faker/tree/v2.3.0"
            },
            "funding": [
                {
                    "url": "https://github.com/GrahamCampbell",
                    "type": "github"
                },
                {
                    "url": "https://tidelift.com/funding/github/packagist/league/factory-muffin-faker",
                    "type": "tidelift"
                }
            ],
            "time": "2020-12-13T15:53:28+00:00"
        },
        {
            "name": "myclabs/deep-copy",
            "version": "1.10.2",
            "source": {
                "type": "git",
                "url": "https://github.com/myclabs/DeepCopy.git",
                "reference": "776f831124e9c62e1a2c601ecc52e776d8bb7220"
            },
            "dist": {
                "type": "zip",
                "url": "https://api.github.com/repos/myclabs/DeepCopy/zipball/776f831124e9c62e1a2c601ecc52e776d8bb7220",
                "reference": "776f831124e9c62e1a2c601ecc52e776d8bb7220",
                "shasum": ""
            },
            "require": {
                "php": "^7.1 || ^8.0"
            },
            "require-dev": {
                "doctrine/collections": "^1.0",
                "doctrine/common": "^2.6",
                "phpunit/phpunit": "^7.1"
            },
            "type": "library",
            "autoload": {
                "files": [
                    "src/DeepCopy/deep_copy.php"
                ],
                "psr-4": {
                    "DeepCopy\\": "src/DeepCopy/"
                }
            },
            "notification-url": "https://packagist.org/downloads/",
            "license": [
                "MIT"
            ],
            "description": "Create deep copies (clones) of your objects",
            "keywords": [
                "clone",
                "copy",
                "duplicate",
                "object",
                "object graph"
            ],
            "support": {
                "issues": "https://github.com/myclabs/DeepCopy/issues",
                "source": "https://github.com/myclabs/DeepCopy/tree/1.10.2"
            },
            "funding": [
                {
                    "url": "https://tidelift.com/funding/github/packagist/myclabs/deep-copy",
                    "type": "tidelift"
                }
            ],
            "time": "2020-11-13T09:40:50+00:00"
        },
        {
            "name": "nikic/php-parser",
            "version": "v4.13.2",
            "source": {
                "type": "git",
                "url": "https://github.com/nikic/PHP-Parser.git",
                "reference": "210577fe3cf7badcc5814d99455df46564f3c077"
            },
            "dist": {
                "type": "zip",
                "url": "https://api.github.com/repos/nikic/PHP-Parser/zipball/210577fe3cf7badcc5814d99455df46564f3c077",
                "reference": "210577fe3cf7badcc5814d99455df46564f3c077",
                "shasum": ""
            },
            "require": {
                "ext-tokenizer": "*",
                "php": ">=7.0"
            },
            "require-dev": {
                "ircmaxell/php-yacc": "^0.0.7",
                "phpunit/phpunit": "^6.5 || ^7.0 || ^8.0 || ^9.0"
            },
            "bin": [
                "bin/php-parse"
            ],
            "type": "library",
            "extra": {
                "branch-alias": {
                    "dev-master": "4.9-dev"
                }
            },
            "autoload": {
                "psr-4": {
                    "PhpParser\\": "lib/PhpParser"
                }
            },
            "notification-url": "https://packagist.org/downloads/",
            "license": [
                "BSD-3-Clause"
            ],
            "authors": [
                {
                    "name": "Nikita Popov"
                }
            ],
            "description": "A PHP parser written in PHP",
            "keywords": [
                "parser",
                "php"
            ],
            "support": {
                "issues": "https://github.com/nikic/PHP-Parser/issues",
                "source": "https://github.com/nikic/PHP-Parser/tree/v4.13.2"
            },
            "time": "2021-11-30T19:35:32+00:00"
        },
        {
            "name": "phar-io/manifest",
            "version": "2.0.3",
            "source": {
                "type": "git",
                "url": "https://github.com/phar-io/manifest.git",
                "reference": "97803eca37d319dfa7826cc2437fc020857acb53"
            },
            "dist": {
                "type": "zip",
                "url": "https://api.github.com/repos/phar-io/manifest/zipball/97803eca37d319dfa7826cc2437fc020857acb53",
                "reference": "97803eca37d319dfa7826cc2437fc020857acb53",
                "shasum": ""
            },
            "require": {
                "ext-dom": "*",
                "ext-phar": "*",
                "ext-xmlwriter": "*",
                "phar-io/version": "^3.0.1",
                "php": "^7.2 || ^8.0"
            },
            "type": "library",
            "extra": {
                "branch-alias": {
                    "dev-master": "2.0.x-dev"
                }
            },
            "autoload": {
                "classmap": [
                    "src/"
                ]
            },
            "notification-url": "https://packagist.org/downloads/",
            "license": [
                "BSD-3-Clause"
            ],
            "authors": [
                {
                    "name": "Arne Blankerts",
                    "email": "arne@blankerts.de",
                    "role": "Developer"
                },
                {
                    "name": "Sebastian Heuer",
                    "email": "sebastian@phpeople.de",
                    "role": "Developer"
                },
                {
                    "name": "Sebastian Bergmann",
                    "email": "sebastian@phpunit.de",
                    "role": "Developer"
                }
            ],
            "description": "Component for reading phar.io manifest information from a PHP Archive (PHAR)",
            "support": {
                "issues": "https://github.com/phar-io/manifest/issues",
                "source": "https://github.com/phar-io/manifest/tree/2.0.3"
            },
            "time": "2021-07-20T11:28:43+00:00"
        },
        {
            "name": "phar-io/version",
            "version": "3.1.1",
            "source": {
                "type": "git",
                "url": "https://github.com/phar-io/version.git",
                "reference": "15a90844ad40f127afd244c0cad228de2a80052a"
            },
            "dist": {
                "type": "zip",
                "url": "https://api.github.com/repos/phar-io/version/zipball/15a90844ad40f127afd244c0cad228de2a80052a",
                "reference": "15a90844ad40f127afd244c0cad228de2a80052a",
                "shasum": ""
            },
            "require": {
                "php": "^7.2 || ^8.0"
            },
            "type": "library",
            "autoload": {
                "classmap": [
                    "src/"
                ]
            },
            "notification-url": "https://packagist.org/downloads/",
            "license": [
                "BSD-3-Clause"
            ],
            "authors": [
                {
                    "name": "Arne Blankerts",
                    "email": "arne@blankerts.de",
                    "role": "Developer"
                },
                {
                    "name": "Sebastian Heuer",
                    "email": "sebastian@phpeople.de",
                    "role": "Developer"
                },
                {
                    "name": "Sebastian Bergmann",
                    "email": "sebastian@phpunit.de",
                    "role": "Developer"
                }
            ],
            "description": "Library for handling version information and constraints",
            "support": {
                "issues": "https://github.com/phar-io/version/issues",
                "source": "https://github.com/phar-io/version/tree/3.1.1"
            },
            "time": "2022-02-07T21:56:48+00:00"
        },
        {
            "name": "phpoption/phpoption",
            "version": "1.8.1",
            "source": {
                "type": "git",
                "url": "https://github.com/schmittjoh/php-option.git",
                "reference": "eab7a0df01fe2344d172bff4cd6dbd3f8b84ad15"
            },
            "dist": {
                "type": "zip",
                "url": "https://api.github.com/repos/schmittjoh/php-option/zipball/eab7a0df01fe2344d172bff4cd6dbd3f8b84ad15",
                "reference": "eab7a0df01fe2344d172bff4cd6dbd3f8b84ad15",
                "shasum": ""
            },
            "require": {
                "php": "^7.0 || ^8.0"
            },
            "require-dev": {
                "bamarni/composer-bin-plugin": "^1.4.1",
                "phpunit/phpunit": "^6.5.14 || ^7.5.20 || ^8.5.19 || ^9.5.8"
            },
            "type": "library",
            "extra": {
                "branch-alias": {
                    "dev-master": "1.8-dev"
                }
            },
            "autoload": {
                "psr-4": {
                    "PhpOption\\": "src/PhpOption/"
                }
            },
            "notification-url": "https://packagist.org/downloads/",
            "license": [
                "Apache-2.0"
            ],
            "authors": [
                {
                    "name": "Johannes M. Schmitt",
                    "email": "schmittjoh@gmail.com",
                    "homepage": "https://github.com/schmittjoh"
                },
                {
                    "name": "Graham Campbell",
                    "email": "hello@gjcampbell.co.uk",
                    "homepage": "https://github.com/GrahamCampbell"
                }
            ],
            "description": "Option Type for PHP",
            "keywords": [
                "language",
                "option",
                "php",
                "type"
            ],
            "support": {
                "issues": "https://github.com/schmittjoh/php-option/issues",
                "source": "https://github.com/schmittjoh/php-option/tree/1.8.1"
            },
            "funding": [
                {
                    "url": "https://github.com/GrahamCampbell",
                    "type": "github"
                },
                {
                    "url": "https://tidelift.com/funding/github/packagist/phpoption/phpoption",
                    "type": "tidelift"
                }
            ],
            "time": "2021-12-04T23:24:31+00:00"
        },
        {
            "name": "phpspec/prophecy",
            "version": "v1.15.0",
            "source": {
                "type": "git",
                "url": "https://github.com/phpspec/prophecy.git",
                "reference": "bbcd7380b0ebf3961ee21409db7b38bc31d69a13"
            },
            "dist": {
                "type": "zip",
                "url": "https://api.github.com/repos/phpspec/prophecy/zipball/bbcd7380b0ebf3961ee21409db7b38bc31d69a13",
                "reference": "bbcd7380b0ebf3961ee21409db7b38bc31d69a13",
                "shasum": ""
            },
            "require": {
                "doctrine/instantiator": "^1.2",
                "php": "^7.2 || ~8.0, <8.2",
                "phpdocumentor/reflection-docblock": "^5.2",
                "sebastian/comparator": "^3.0 || ^4.0",
                "sebastian/recursion-context": "^3.0 || ^4.0"
            },
            "require-dev": {
                "phpspec/phpspec": "^6.0 || ^7.0",
                "phpunit/phpunit": "^8.0 || ^9.0"
            },
            "type": "library",
            "extra": {
                "branch-alias": {
                    "dev-master": "1.x-dev"
                }
            },
            "autoload": {
                "psr-4": {
                    "Prophecy\\": "src/Prophecy"
                }
            },
            "notification-url": "https://packagist.org/downloads/",
            "license": [
                "MIT"
            ],
            "authors": [
                {
                    "name": "Konstantin Kudryashov",
                    "email": "ever.zet@gmail.com",
                    "homepage": "http://everzet.com"
                },
                {
                    "name": "Marcello Duarte",
                    "email": "marcello.duarte@gmail.com"
                }
            ],
            "description": "Highly opinionated mocking framework for PHP 5.3+",
            "homepage": "https://github.com/phpspec/prophecy",
            "keywords": [
                "Double",
                "Dummy",
                "fake",
                "mock",
                "spy",
                "stub"
            ],
            "support": {
                "issues": "https://github.com/phpspec/prophecy/issues",
                "source": "https://github.com/phpspec/prophecy/tree/v1.15.0"
            },
            "time": "2021-12-08T12:19:24+00:00"
        },
        {
            "name": "phpstan/phpstan",
            "version": "1.4.6",
            "source": {
                "type": "git",
                "url": "https://github.com/phpstan/phpstan.git",
                "reference": "8a7761f1c520e0dad6e04d862fdc697445457cfe"
            },
            "dist": {
                "type": "zip",
                "url": "https://api.github.com/repos/phpstan/phpstan/zipball/8a7761f1c520e0dad6e04d862fdc697445457cfe",
                "reference": "8a7761f1c520e0dad6e04d862fdc697445457cfe",
                "shasum": ""
            },
            "require": {
                "php": "^7.1|^8.0"
            },
            "conflict": {
                "phpstan/phpstan-shim": "*"
            },
            "bin": [
                "phpstan",
                "phpstan.phar"
            ],
            "type": "library",
            "extra": {
                "branch-alias": {
                    "dev-master": "1.4-dev"
                }
            },
            "autoload": {
                "files": [
                    "bootstrap.php"
                ]
            },
            "notification-url": "https://packagist.org/downloads/",
            "license": [
                "MIT"
            ],
            "description": "PHPStan - PHP Static Analysis Tool",
            "support": {
                "issues": "https://github.com/phpstan/phpstan/issues",
                "source": "https://github.com/phpstan/phpstan/tree/1.4.6"
            },
            "funding": [
                {
                    "url": "https://github.com/ondrejmirtes",
                    "type": "github"
                },
                {
                    "url": "https://github.com/phpstan",
                    "type": "github"
                },
                {
                    "url": "https://www.patreon.com/phpstan",
                    "type": "patreon"
                },
                {
                    "url": "https://tidelift.com/funding/github/packagist/phpstan/phpstan",
                    "type": "tidelift"
                }
            ],
            "time": "2022-02-06T12:56:13+00:00"
        },
        {
            "name": "phpunit/php-code-coverage",
            "version": "9.2.11",
            "source": {
                "type": "git",
                "url": "https://github.com/sebastianbergmann/php-code-coverage.git",
                "reference": "665a1ac0a763c51afc30d6d130dac0813092b17f"
            },
            "dist": {
                "type": "zip",
                "url": "https://api.github.com/repos/sebastianbergmann/php-code-coverage/zipball/665a1ac0a763c51afc30d6d130dac0813092b17f",
                "reference": "665a1ac0a763c51afc30d6d130dac0813092b17f",
                "shasum": ""
            },
            "require": {
                "ext-dom": "*",
                "ext-libxml": "*",
                "ext-xmlwriter": "*",
                "nikic/php-parser": "^4.13.0",
                "php": ">=7.3",
                "phpunit/php-file-iterator": "^3.0.3",
                "phpunit/php-text-template": "^2.0.2",
                "sebastian/code-unit-reverse-lookup": "^2.0.2",
                "sebastian/complexity": "^2.0",
                "sebastian/environment": "^5.1.2",
                "sebastian/lines-of-code": "^1.0.3",
                "sebastian/version": "^3.0.1",
                "theseer/tokenizer": "^1.2.0"
            },
            "require-dev": {
                "phpunit/phpunit": "^9.3"
            },
            "suggest": {
                "ext-pcov": "*",
                "ext-xdebug": "*"
            },
            "type": "library",
            "extra": {
                "branch-alias": {
                    "dev-master": "9.2-dev"
                }
            },
            "autoload": {
                "classmap": [
                    "src/"
                ]
            },
            "notification-url": "https://packagist.org/downloads/",
            "license": [
                "BSD-3-Clause"
            ],
            "authors": [
                {
                    "name": "Sebastian Bergmann",
                    "email": "sebastian@phpunit.de",
                    "role": "lead"
                }
            ],
            "description": "Library that provides collection, processing, and rendering functionality for PHP code coverage information.",
            "homepage": "https://github.com/sebastianbergmann/php-code-coverage",
            "keywords": [
                "coverage",
                "testing",
                "xunit"
            ],
            "support": {
                "issues": "https://github.com/sebastianbergmann/php-code-coverage/issues",
                "source": "https://github.com/sebastianbergmann/php-code-coverage/tree/9.2.11"
            },
            "funding": [
                {
                    "url": "https://github.com/sebastianbergmann",
                    "type": "github"
                }
            ],
            "time": "2022-02-18T12:46:09+00:00"
        },
        {
            "name": "phpunit/php-file-iterator",
            "version": "3.0.6",
            "source": {
                "type": "git",
                "url": "https://github.com/sebastianbergmann/php-file-iterator.git",
                "reference": "cf1c2e7c203ac650e352f4cc675a7021e7d1b3cf"
            },
            "dist": {
                "type": "zip",
                "url": "https://api.github.com/repos/sebastianbergmann/php-file-iterator/zipball/cf1c2e7c203ac650e352f4cc675a7021e7d1b3cf",
                "reference": "cf1c2e7c203ac650e352f4cc675a7021e7d1b3cf",
                "shasum": ""
            },
            "require": {
                "php": ">=7.3"
            },
            "require-dev": {
                "phpunit/phpunit": "^9.3"
            },
            "type": "library",
            "extra": {
                "branch-alias": {
                    "dev-master": "3.0-dev"
                }
            },
            "autoload": {
                "classmap": [
                    "src/"
                ]
            },
            "notification-url": "https://packagist.org/downloads/",
            "license": [
                "BSD-3-Clause"
            ],
            "authors": [
                {
                    "name": "Sebastian Bergmann",
                    "email": "sebastian@phpunit.de",
                    "role": "lead"
                }
            ],
            "description": "FilterIterator implementation that filters files based on a list of suffixes.",
            "homepage": "https://github.com/sebastianbergmann/php-file-iterator/",
            "keywords": [
                "filesystem",
                "iterator"
            ],
            "support": {
                "issues": "https://github.com/sebastianbergmann/php-file-iterator/issues",
                "source": "https://github.com/sebastianbergmann/php-file-iterator/tree/3.0.6"
            },
            "funding": [
                {
                    "url": "https://github.com/sebastianbergmann",
                    "type": "github"
                }
            ],
            "time": "2021-12-02T12:48:52+00:00"
        },
        {
            "name": "phpunit/php-invoker",
            "version": "3.1.1",
            "source": {
                "type": "git",
                "url": "https://github.com/sebastianbergmann/php-invoker.git",
                "reference": "5a10147d0aaf65b58940a0b72f71c9ac0423cc67"
            },
            "dist": {
                "type": "zip",
                "url": "https://api.github.com/repos/sebastianbergmann/php-invoker/zipball/5a10147d0aaf65b58940a0b72f71c9ac0423cc67",
                "reference": "5a10147d0aaf65b58940a0b72f71c9ac0423cc67",
                "shasum": ""
            },
            "require": {
                "php": ">=7.3"
            },
            "require-dev": {
                "ext-pcntl": "*",
                "phpunit/phpunit": "^9.3"
            },
            "suggest": {
                "ext-pcntl": "*"
            },
            "type": "library",
            "extra": {
                "branch-alias": {
                    "dev-master": "3.1-dev"
                }
            },
            "autoload": {
                "classmap": [
                    "src/"
                ]
            },
            "notification-url": "https://packagist.org/downloads/",
            "license": [
                "BSD-3-Clause"
            ],
            "authors": [
                {
                    "name": "Sebastian Bergmann",
                    "email": "sebastian@phpunit.de",
                    "role": "lead"
                }
            ],
            "description": "Invoke callables with a timeout",
            "homepage": "https://github.com/sebastianbergmann/php-invoker/",
            "keywords": [
                "process"
            ],
            "support": {
                "issues": "https://github.com/sebastianbergmann/php-invoker/issues",
                "source": "https://github.com/sebastianbergmann/php-invoker/tree/3.1.1"
            },
            "funding": [
                {
                    "url": "https://github.com/sebastianbergmann",
                    "type": "github"
                }
            ],
            "time": "2020-09-28T05:58:55+00:00"
        },
        {
            "name": "phpunit/php-text-template",
            "version": "2.0.4",
            "source": {
                "type": "git",
                "url": "https://github.com/sebastianbergmann/php-text-template.git",
                "reference": "5da5f67fc95621df9ff4c4e5a84d6a8a2acf7c28"
            },
            "dist": {
                "type": "zip",
                "url": "https://api.github.com/repos/sebastianbergmann/php-text-template/zipball/5da5f67fc95621df9ff4c4e5a84d6a8a2acf7c28",
                "reference": "5da5f67fc95621df9ff4c4e5a84d6a8a2acf7c28",
                "shasum": ""
            },
            "require": {
                "php": ">=7.3"
            },
            "require-dev": {
                "phpunit/phpunit": "^9.3"
            },
            "type": "library",
            "extra": {
                "branch-alias": {
                    "dev-master": "2.0-dev"
                }
            },
            "autoload": {
                "classmap": [
                    "src/"
                ]
            },
            "notification-url": "https://packagist.org/downloads/",
            "license": [
                "BSD-3-Clause"
            ],
            "authors": [
                {
                    "name": "Sebastian Bergmann",
                    "email": "sebastian@phpunit.de",
                    "role": "lead"
                }
            ],
            "description": "Simple template engine.",
            "homepage": "https://github.com/sebastianbergmann/php-text-template/",
            "keywords": [
                "template"
            ],
            "support": {
                "issues": "https://github.com/sebastianbergmann/php-text-template/issues",
                "source": "https://github.com/sebastianbergmann/php-text-template/tree/2.0.4"
            },
            "funding": [
                {
                    "url": "https://github.com/sebastianbergmann",
                    "type": "github"
                }
            ],
            "time": "2020-10-26T05:33:50+00:00"
        },
        {
            "name": "phpunit/php-timer",
            "version": "5.0.3",
            "source": {
                "type": "git",
                "url": "https://github.com/sebastianbergmann/php-timer.git",
                "reference": "5a63ce20ed1b5bf577850e2c4e87f4aa902afbd2"
            },
            "dist": {
                "type": "zip",
                "url": "https://api.github.com/repos/sebastianbergmann/php-timer/zipball/5a63ce20ed1b5bf577850e2c4e87f4aa902afbd2",
                "reference": "5a63ce20ed1b5bf577850e2c4e87f4aa902afbd2",
                "shasum": ""
            },
            "require": {
                "php": ">=7.3"
            },
            "require-dev": {
                "phpunit/phpunit": "^9.3"
            },
            "type": "library",
            "extra": {
                "branch-alias": {
                    "dev-master": "5.0-dev"
                }
            },
            "autoload": {
                "classmap": [
                    "src/"
                ]
            },
            "notification-url": "https://packagist.org/downloads/",
            "license": [
                "BSD-3-Clause"
            ],
            "authors": [
                {
                    "name": "Sebastian Bergmann",
                    "email": "sebastian@phpunit.de",
                    "role": "lead"
                }
            ],
            "description": "Utility class for timing",
            "homepage": "https://github.com/sebastianbergmann/php-timer/",
            "keywords": [
                "timer"
            ],
            "support": {
                "issues": "https://github.com/sebastianbergmann/php-timer/issues",
                "source": "https://github.com/sebastianbergmann/php-timer/tree/5.0.3"
            },
            "funding": [
                {
                    "url": "https://github.com/sebastianbergmann",
                    "type": "github"
                }
            ],
            "time": "2020-10-26T13:16:10+00:00"
        },
        {
            "name": "phpunit/phpunit",
            "version": "9.5.14",
            "source": {
                "type": "git",
                "url": "https://github.com/sebastianbergmann/phpunit.git",
                "reference": "1883687169c017d6ae37c58883ca3994cfc34189"
            },
            "dist": {
                "type": "zip",
                "url": "https://api.github.com/repos/sebastianbergmann/phpunit/zipball/1883687169c017d6ae37c58883ca3994cfc34189",
                "reference": "1883687169c017d6ae37c58883ca3994cfc34189",
                "shasum": ""
            },
            "require": {
                "doctrine/instantiator": "^1.3.1",
                "ext-dom": "*",
                "ext-json": "*",
                "ext-libxml": "*",
                "ext-mbstring": "*",
                "ext-xml": "*",
                "ext-xmlwriter": "*",
                "myclabs/deep-copy": "^1.10.1",
                "phar-io/manifest": "^2.0.3",
                "phar-io/version": "^3.0.2",
                "php": ">=7.3",
                "phpspec/prophecy": "^1.12.1",
                "phpunit/php-code-coverage": "^9.2.7",
                "phpunit/php-file-iterator": "^3.0.5",
                "phpunit/php-invoker": "^3.1.1",
                "phpunit/php-text-template": "^2.0.3",
                "phpunit/php-timer": "^5.0.2",
                "sebastian/cli-parser": "^1.0.1",
                "sebastian/code-unit": "^1.0.6",
                "sebastian/comparator": "^4.0.5",
                "sebastian/diff": "^4.0.3",
                "sebastian/environment": "^5.1.3",
                "sebastian/exporter": "^4.0.3",
                "sebastian/global-state": "^5.0.1",
                "sebastian/object-enumerator": "^4.0.3",
                "sebastian/resource-operations": "^3.0.3",
                "sebastian/type": "^2.3.4",
                "sebastian/version": "^3.0.2"
            },
            "require-dev": {
                "ext-pdo": "*",
                "phpspec/prophecy-phpunit": "^2.0.1"
            },
            "suggest": {
                "ext-soap": "*",
                "ext-xdebug": "*"
            },
            "bin": [
                "phpunit"
            ],
            "type": "library",
            "extra": {
                "branch-alias": {
                    "dev-master": "9.5-dev"
                }
            },
            "autoload": {
                "files": [
                    "src/Framework/Assert/Functions.php"
                ],
                "classmap": [
                    "src/"
                ]
            },
            "notification-url": "https://packagist.org/downloads/",
            "license": [
                "BSD-3-Clause"
            ],
            "authors": [
                {
                    "name": "Sebastian Bergmann",
                    "email": "sebastian@phpunit.de",
                    "role": "lead"
                }
            ],
            "description": "The PHP Unit Testing framework.",
            "homepage": "https://phpunit.de/",
            "keywords": [
                "phpunit",
                "testing",
                "xunit"
            ],
            "support": {
                "issues": "https://github.com/sebastianbergmann/phpunit/issues",
                "source": "https://github.com/sebastianbergmann/phpunit/tree/9.5.14"
            },
            "funding": [
                {
                    "url": "https://phpunit.de/sponsors.html",
                    "type": "custom"
                },
                {
                    "url": "https://github.com/sebastianbergmann",
                    "type": "github"
                }
            ],
            "time": "2022-02-18T12:54:07+00:00"
        },
        {
            "name": "sebastian/cli-parser",
            "version": "1.0.1",
            "source": {
                "type": "git",
                "url": "https://github.com/sebastianbergmann/cli-parser.git",
                "reference": "442e7c7e687e42adc03470c7b668bc4b2402c0b2"
            },
            "dist": {
                "type": "zip",
                "url": "https://api.github.com/repos/sebastianbergmann/cli-parser/zipball/442e7c7e687e42adc03470c7b668bc4b2402c0b2",
                "reference": "442e7c7e687e42adc03470c7b668bc4b2402c0b2",
                "shasum": ""
            },
            "require": {
                "php": ">=7.3"
            },
            "require-dev": {
                "phpunit/phpunit": "^9.3"
            },
            "type": "library",
            "extra": {
                "branch-alias": {
                    "dev-master": "1.0-dev"
                }
            },
            "autoload": {
                "classmap": [
                    "src/"
                ]
            },
            "notification-url": "https://packagist.org/downloads/",
            "license": [
                "BSD-3-Clause"
            ],
            "authors": [
                {
                    "name": "Sebastian Bergmann",
                    "email": "sebastian@phpunit.de",
                    "role": "lead"
                }
            ],
            "description": "Library for parsing CLI options",
            "homepage": "https://github.com/sebastianbergmann/cli-parser",
            "support": {
                "issues": "https://github.com/sebastianbergmann/cli-parser/issues",
                "source": "https://github.com/sebastianbergmann/cli-parser/tree/1.0.1"
            },
            "funding": [
                {
                    "url": "https://github.com/sebastianbergmann",
                    "type": "github"
                }
            ],
            "time": "2020-09-28T06:08:49+00:00"
        },
        {
            "name": "sebastian/code-unit",
            "version": "1.0.8",
            "source": {
                "type": "git",
                "url": "https://github.com/sebastianbergmann/code-unit.git",
                "reference": "1fc9f64c0927627ef78ba436c9b17d967e68e120"
            },
            "dist": {
                "type": "zip",
                "url": "https://api.github.com/repos/sebastianbergmann/code-unit/zipball/1fc9f64c0927627ef78ba436c9b17d967e68e120",
                "reference": "1fc9f64c0927627ef78ba436c9b17d967e68e120",
                "shasum": ""
            },
            "require": {
                "php": ">=7.3"
            },
            "require-dev": {
                "phpunit/phpunit": "^9.3"
            },
            "type": "library",
            "extra": {
                "branch-alias": {
                    "dev-master": "1.0-dev"
                }
            },
            "autoload": {
                "classmap": [
                    "src/"
                ]
            },
            "notification-url": "https://packagist.org/downloads/",
            "license": [
                "BSD-3-Clause"
            ],
            "authors": [
                {
                    "name": "Sebastian Bergmann",
                    "email": "sebastian@phpunit.de",
                    "role": "lead"
                }
            ],
            "description": "Collection of value objects that represent the PHP code units",
            "homepage": "https://github.com/sebastianbergmann/code-unit",
            "support": {
                "issues": "https://github.com/sebastianbergmann/code-unit/issues",
                "source": "https://github.com/sebastianbergmann/code-unit/tree/1.0.8"
            },
            "funding": [
                {
                    "url": "https://github.com/sebastianbergmann",
                    "type": "github"
                }
            ],
            "time": "2020-10-26T13:08:54+00:00"
        },
        {
            "name": "sebastian/code-unit-reverse-lookup",
            "version": "2.0.3",
            "source": {
                "type": "git",
                "url": "https://github.com/sebastianbergmann/code-unit-reverse-lookup.git",
                "reference": "ac91f01ccec49fb77bdc6fd1e548bc70f7faa3e5"
            },
            "dist": {
                "type": "zip",
                "url": "https://api.github.com/repos/sebastianbergmann/code-unit-reverse-lookup/zipball/ac91f01ccec49fb77bdc6fd1e548bc70f7faa3e5",
                "reference": "ac91f01ccec49fb77bdc6fd1e548bc70f7faa3e5",
                "shasum": ""
            },
            "require": {
                "php": ">=7.3"
            },
            "require-dev": {
                "phpunit/phpunit": "^9.3"
            },
            "type": "library",
            "extra": {
                "branch-alias": {
                    "dev-master": "2.0-dev"
                }
            },
            "autoload": {
                "classmap": [
                    "src/"
                ]
            },
            "notification-url": "https://packagist.org/downloads/",
            "license": [
                "BSD-3-Clause"
            ],
            "authors": [
                {
                    "name": "Sebastian Bergmann",
                    "email": "sebastian@phpunit.de"
                }
            ],
            "description": "Looks up which function or method a line of code belongs to",
            "homepage": "https://github.com/sebastianbergmann/code-unit-reverse-lookup/",
            "support": {
                "issues": "https://github.com/sebastianbergmann/code-unit-reverse-lookup/issues",
                "source": "https://github.com/sebastianbergmann/code-unit-reverse-lookup/tree/2.0.3"
            },
            "funding": [
                {
                    "url": "https://github.com/sebastianbergmann",
                    "type": "github"
                }
            ],
            "time": "2020-09-28T05:30:19+00:00"
        },
        {
            "name": "sebastian/comparator",
            "version": "4.0.6",
            "source": {
                "type": "git",
                "url": "https://github.com/sebastianbergmann/comparator.git",
                "reference": "55f4261989e546dc112258c7a75935a81a7ce382"
            },
            "dist": {
                "type": "zip",
                "url": "https://api.github.com/repos/sebastianbergmann/comparator/zipball/55f4261989e546dc112258c7a75935a81a7ce382",
                "reference": "55f4261989e546dc112258c7a75935a81a7ce382",
                "shasum": ""
            },
            "require": {
                "php": ">=7.3",
                "sebastian/diff": "^4.0",
                "sebastian/exporter": "^4.0"
            },
            "require-dev": {
                "phpunit/phpunit": "^9.3"
            },
            "type": "library",
            "extra": {
                "branch-alias": {
                    "dev-master": "4.0-dev"
                }
            },
            "autoload": {
                "classmap": [
                    "src/"
                ]
            },
            "notification-url": "https://packagist.org/downloads/",
            "license": [
                "BSD-3-Clause"
            ],
            "authors": [
                {
                    "name": "Sebastian Bergmann",
                    "email": "sebastian@phpunit.de"
                },
                {
                    "name": "Jeff Welch",
                    "email": "whatthejeff@gmail.com"
                },
                {
                    "name": "Volker Dusch",
                    "email": "github@wallbash.com"
                },
                {
                    "name": "Bernhard Schussek",
                    "email": "bschussek@2bepublished.at"
                }
            ],
            "description": "Provides the functionality to compare PHP values for equality",
            "homepage": "https://github.com/sebastianbergmann/comparator",
            "keywords": [
                "comparator",
                "compare",
                "equality"
            ],
            "support": {
                "issues": "https://github.com/sebastianbergmann/comparator/issues",
                "source": "https://github.com/sebastianbergmann/comparator/tree/4.0.6"
            },
            "funding": [
                {
                    "url": "https://github.com/sebastianbergmann",
                    "type": "github"
                }
            ],
            "time": "2020-10-26T15:49:45+00:00"
        },
        {
            "name": "sebastian/complexity",
            "version": "2.0.2",
            "source": {
                "type": "git",
                "url": "https://github.com/sebastianbergmann/complexity.git",
                "reference": "739b35e53379900cc9ac327b2147867b8b6efd88"
            },
            "dist": {
                "type": "zip",
                "url": "https://api.github.com/repos/sebastianbergmann/complexity/zipball/739b35e53379900cc9ac327b2147867b8b6efd88",
                "reference": "739b35e53379900cc9ac327b2147867b8b6efd88",
                "shasum": ""
            },
            "require": {
                "nikic/php-parser": "^4.7",
                "php": ">=7.3"
            },
            "require-dev": {
                "phpunit/phpunit": "^9.3"
            },
            "type": "library",
            "extra": {
                "branch-alias": {
                    "dev-master": "2.0-dev"
                }
            },
            "autoload": {
                "classmap": [
                    "src/"
                ]
            },
            "notification-url": "https://packagist.org/downloads/",
            "license": [
                "BSD-3-Clause"
            ],
            "authors": [
                {
                    "name": "Sebastian Bergmann",
                    "email": "sebastian@phpunit.de",
                    "role": "lead"
                }
            ],
            "description": "Library for calculating the complexity of PHP code units",
            "homepage": "https://github.com/sebastianbergmann/complexity",
            "support": {
                "issues": "https://github.com/sebastianbergmann/complexity/issues",
                "source": "https://github.com/sebastianbergmann/complexity/tree/2.0.2"
            },
            "funding": [
                {
                    "url": "https://github.com/sebastianbergmann",
                    "type": "github"
                }
            ],
            "time": "2020-10-26T15:52:27+00:00"
        },
        {
            "name": "sebastian/diff",
            "version": "4.0.4",
            "source": {
                "type": "git",
                "url": "https://github.com/sebastianbergmann/diff.git",
                "reference": "3461e3fccc7cfdfc2720be910d3bd73c69be590d"
            },
            "dist": {
                "type": "zip",
                "url": "https://api.github.com/repos/sebastianbergmann/diff/zipball/3461e3fccc7cfdfc2720be910d3bd73c69be590d",
                "reference": "3461e3fccc7cfdfc2720be910d3bd73c69be590d",
                "shasum": ""
            },
            "require": {
                "php": ">=7.3"
            },
            "require-dev": {
                "phpunit/phpunit": "^9.3",
                "symfony/process": "^4.2 || ^5"
            },
            "type": "library",
            "extra": {
                "branch-alias": {
                    "dev-master": "4.0-dev"
                }
            },
            "autoload": {
                "classmap": [
                    "src/"
                ]
            },
            "notification-url": "https://packagist.org/downloads/",
            "license": [
                "BSD-3-Clause"
            ],
            "authors": [
                {
                    "name": "Sebastian Bergmann",
                    "email": "sebastian@phpunit.de"
                },
                {
                    "name": "Kore Nordmann",
                    "email": "mail@kore-nordmann.de"
                }
            ],
            "description": "Diff implementation",
            "homepage": "https://github.com/sebastianbergmann/diff",
            "keywords": [
                "diff",
                "udiff",
                "unidiff",
                "unified diff"
            ],
            "support": {
                "issues": "https://github.com/sebastianbergmann/diff/issues",
                "source": "https://github.com/sebastianbergmann/diff/tree/4.0.4"
            },
            "funding": [
                {
                    "url": "https://github.com/sebastianbergmann",
                    "type": "github"
                }
            ],
            "time": "2020-10-26T13:10:38+00:00"
        },
        {
            "name": "sebastian/environment",
            "version": "5.1.3",
            "source": {
                "type": "git",
                "url": "https://github.com/sebastianbergmann/environment.git",
                "reference": "388b6ced16caa751030f6a69e588299fa09200ac"
            },
            "dist": {
                "type": "zip",
                "url": "https://api.github.com/repos/sebastianbergmann/environment/zipball/388b6ced16caa751030f6a69e588299fa09200ac",
                "reference": "388b6ced16caa751030f6a69e588299fa09200ac",
                "shasum": ""
            },
            "require": {
                "php": ">=7.3"
            },
            "require-dev": {
                "phpunit/phpunit": "^9.3"
            },
            "suggest": {
                "ext-posix": "*"
            },
            "type": "library",
            "extra": {
                "branch-alias": {
                    "dev-master": "5.1-dev"
                }
            },
            "autoload": {
                "classmap": [
                    "src/"
                ]
            },
            "notification-url": "https://packagist.org/downloads/",
            "license": [
                "BSD-3-Clause"
            ],
            "authors": [
                {
                    "name": "Sebastian Bergmann",
                    "email": "sebastian@phpunit.de"
                }
            ],
            "description": "Provides functionality to handle HHVM/PHP environments",
            "homepage": "http://www.github.com/sebastianbergmann/environment",
            "keywords": [
                "Xdebug",
                "environment",
                "hhvm"
            ],
            "support": {
                "issues": "https://github.com/sebastianbergmann/environment/issues",
                "source": "https://github.com/sebastianbergmann/environment/tree/5.1.3"
            },
            "funding": [
                {
                    "url": "https://github.com/sebastianbergmann",
                    "type": "github"
                }
            ],
            "time": "2020-09-28T05:52:38+00:00"
        },
        {
            "name": "sebastian/exporter",
            "version": "4.0.4",
            "source": {
                "type": "git",
                "url": "https://github.com/sebastianbergmann/exporter.git",
                "reference": "65e8b7db476c5dd267e65eea9cab77584d3cfff9"
            },
            "dist": {
                "type": "zip",
                "url": "https://api.github.com/repos/sebastianbergmann/exporter/zipball/65e8b7db476c5dd267e65eea9cab77584d3cfff9",
                "reference": "65e8b7db476c5dd267e65eea9cab77584d3cfff9",
                "shasum": ""
            },
            "require": {
                "php": ">=7.3",
                "sebastian/recursion-context": "^4.0"
            },
            "require-dev": {
                "ext-mbstring": "*",
                "phpunit/phpunit": "^9.3"
            },
            "type": "library",
            "extra": {
                "branch-alias": {
                    "dev-master": "4.0-dev"
                }
            },
            "autoload": {
                "classmap": [
                    "src/"
                ]
            },
            "notification-url": "https://packagist.org/downloads/",
            "license": [
                "BSD-3-Clause"
            ],
            "authors": [
                {
                    "name": "Sebastian Bergmann",
                    "email": "sebastian@phpunit.de"
                },
                {
                    "name": "Jeff Welch",
                    "email": "whatthejeff@gmail.com"
                },
                {
                    "name": "Volker Dusch",
                    "email": "github@wallbash.com"
                },
                {
                    "name": "Adam Harvey",
                    "email": "aharvey@php.net"
                },
                {
                    "name": "Bernhard Schussek",
                    "email": "bschussek@gmail.com"
                }
            ],
            "description": "Provides the functionality to export PHP variables for visualization",
            "homepage": "https://www.github.com/sebastianbergmann/exporter",
            "keywords": [
                "export",
                "exporter"
            ],
            "support": {
                "issues": "https://github.com/sebastianbergmann/exporter/issues",
                "source": "https://github.com/sebastianbergmann/exporter/tree/4.0.4"
            },
            "funding": [
                {
                    "url": "https://github.com/sebastianbergmann",
                    "type": "github"
                }
            ],
            "time": "2021-11-11T14:18:36+00:00"
        },
        {
            "name": "sebastian/global-state",
            "version": "5.0.5",
            "source": {
                "type": "git",
                "url": "https://github.com/sebastianbergmann/global-state.git",
                "reference": "0ca8db5a5fc9c8646244e629625ac486fa286bf2"
            },
            "dist": {
                "type": "zip",
                "url": "https://api.github.com/repos/sebastianbergmann/global-state/zipball/0ca8db5a5fc9c8646244e629625ac486fa286bf2",
                "reference": "0ca8db5a5fc9c8646244e629625ac486fa286bf2",
                "shasum": ""
            },
            "require": {
                "php": ">=7.3",
                "sebastian/object-reflector": "^2.0",
                "sebastian/recursion-context": "^4.0"
            },
            "require-dev": {
                "ext-dom": "*",
                "phpunit/phpunit": "^9.3"
            },
            "suggest": {
                "ext-uopz": "*"
            },
            "type": "library",
            "extra": {
                "branch-alias": {
                    "dev-master": "5.0-dev"
                }
            },
            "autoload": {
                "classmap": [
                    "src/"
                ]
            },
            "notification-url": "https://packagist.org/downloads/",
            "license": [
                "BSD-3-Clause"
            ],
            "authors": [
                {
                    "name": "Sebastian Bergmann",
                    "email": "sebastian@phpunit.de"
                }
            ],
            "description": "Snapshotting of global state",
            "homepage": "http://www.github.com/sebastianbergmann/global-state",
            "keywords": [
                "global state"
            ],
            "support": {
                "issues": "https://github.com/sebastianbergmann/global-state/issues",
                "source": "https://github.com/sebastianbergmann/global-state/tree/5.0.5"
            },
            "funding": [
                {
                    "url": "https://github.com/sebastianbergmann",
                    "type": "github"
                }
            ],
            "time": "2022-02-14T08:28:10+00:00"
        },
        {
            "name": "sebastian/lines-of-code",
            "version": "1.0.3",
            "source": {
                "type": "git",
                "url": "https://github.com/sebastianbergmann/lines-of-code.git",
                "reference": "c1c2e997aa3146983ed888ad08b15470a2e22ecc"
            },
            "dist": {
                "type": "zip",
                "url": "https://api.github.com/repos/sebastianbergmann/lines-of-code/zipball/c1c2e997aa3146983ed888ad08b15470a2e22ecc",
                "reference": "c1c2e997aa3146983ed888ad08b15470a2e22ecc",
                "shasum": ""
            },
            "require": {
                "nikic/php-parser": "^4.6",
                "php": ">=7.3"
            },
            "require-dev": {
                "phpunit/phpunit": "^9.3"
            },
            "type": "library",
            "extra": {
                "branch-alias": {
                    "dev-master": "1.0-dev"
                }
            },
            "autoload": {
                "classmap": [
                    "src/"
                ]
            },
            "notification-url": "https://packagist.org/downloads/",
            "license": [
                "BSD-3-Clause"
            ],
            "authors": [
                {
                    "name": "Sebastian Bergmann",
                    "email": "sebastian@phpunit.de",
                    "role": "lead"
                }
            ],
            "description": "Library for counting the lines of code in PHP source code",
            "homepage": "https://github.com/sebastianbergmann/lines-of-code",
            "support": {
                "issues": "https://github.com/sebastianbergmann/lines-of-code/issues",
                "source": "https://github.com/sebastianbergmann/lines-of-code/tree/1.0.3"
            },
            "funding": [
                {
                    "url": "https://github.com/sebastianbergmann",
                    "type": "github"
                }
            ],
            "time": "2020-11-28T06:42:11+00:00"
        },
        {
            "name": "sebastian/object-enumerator",
            "version": "4.0.4",
            "source": {
                "type": "git",
                "url": "https://github.com/sebastianbergmann/object-enumerator.git",
                "reference": "5c9eeac41b290a3712d88851518825ad78f45c71"
            },
            "dist": {
                "type": "zip",
                "url": "https://api.github.com/repos/sebastianbergmann/object-enumerator/zipball/5c9eeac41b290a3712d88851518825ad78f45c71",
                "reference": "5c9eeac41b290a3712d88851518825ad78f45c71",
                "shasum": ""
            },
            "require": {
                "php": ">=7.3",
                "sebastian/object-reflector": "^2.0",
                "sebastian/recursion-context": "^4.0"
            },
            "require-dev": {
                "phpunit/phpunit": "^9.3"
            },
            "type": "library",
            "extra": {
                "branch-alias": {
                    "dev-master": "4.0-dev"
                }
            },
            "autoload": {
                "classmap": [
                    "src/"
                ]
            },
            "notification-url": "https://packagist.org/downloads/",
            "license": [
                "BSD-3-Clause"
            ],
            "authors": [
                {
                    "name": "Sebastian Bergmann",
                    "email": "sebastian@phpunit.de"
                }
            ],
            "description": "Traverses array structures and object graphs to enumerate all referenced objects",
            "homepage": "https://github.com/sebastianbergmann/object-enumerator/",
            "support": {
                "issues": "https://github.com/sebastianbergmann/object-enumerator/issues",
                "source": "https://github.com/sebastianbergmann/object-enumerator/tree/4.0.4"
            },
            "funding": [
                {
                    "url": "https://github.com/sebastianbergmann",
                    "type": "github"
                }
            ],
            "time": "2020-10-26T13:12:34+00:00"
        },
        {
            "name": "sebastian/object-reflector",
            "version": "2.0.4",
            "source": {
                "type": "git",
                "url": "https://github.com/sebastianbergmann/object-reflector.git",
                "reference": "b4f479ebdbf63ac605d183ece17d8d7fe49c15c7"
            },
            "dist": {
                "type": "zip",
                "url": "https://api.github.com/repos/sebastianbergmann/object-reflector/zipball/b4f479ebdbf63ac605d183ece17d8d7fe49c15c7",
                "reference": "b4f479ebdbf63ac605d183ece17d8d7fe49c15c7",
                "shasum": ""
            },
            "require": {
                "php": ">=7.3"
            },
            "require-dev": {
                "phpunit/phpunit": "^9.3"
            },
            "type": "library",
            "extra": {
                "branch-alias": {
                    "dev-master": "2.0-dev"
                }
            },
            "autoload": {
                "classmap": [
                    "src/"
                ]
            },
            "notification-url": "https://packagist.org/downloads/",
            "license": [
                "BSD-3-Clause"
            ],
            "authors": [
                {
                    "name": "Sebastian Bergmann",
                    "email": "sebastian@phpunit.de"
                }
            ],
            "description": "Allows reflection of object attributes, including inherited and non-public ones",
            "homepage": "https://github.com/sebastianbergmann/object-reflector/",
            "support": {
                "issues": "https://github.com/sebastianbergmann/object-reflector/issues",
                "source": "https://github.com/sebastianbergmann/object-reflector/tree/2.0.4"
            },
            "funding": [
                {
                    "url": "https://github.com/sebastianbergmann",
                    "type": "github"
                }
            ],
            "time": "2020-10-26T13:14:26+00:00"
        },
        {
            "name": "sebastian/recursion-context",
            "version": "4.0.4",
            "source": {
                "type": "git",
                "url": "https://github.com/sebastianbergmann/recursion-context.git",
                "reference": "cd9d8cf3c5804de4341c283ed787f099f5506172"
            },
            "dist": {
                "type": "zip",
                "url": "https://api.github.com/repos/sebastianbergmann/recursion-context/zipball/cd9d8cf3c5804de4341c283ed787f099f5506172",
                "reference": "cd9d8cf3c5804de4341c283ed787f099f5506172",
                "shasum": ""
            },
            "require": {
                "php": ">=7.3"
            },
            "require-dev": {
                "phpunit/phpunit": "^9.3"
            },
            "type": "library",
            "extra": {
                "branch-alias": {
                    "dev-master": "4.0-dev"
                }
            },
            "autoload": {
                "classmap": [
                    "src/"
                ]
            },
            "notification-url": "https://packagist.org/downloads/",
            "license": [
                "BSD-3-Clause"
            ],
            "authors": [
                {
                    "name": "Sebastian Bergmann",
                    "email": "sebastian@phpunit.de"
                },
                {
                    "name": "Jeff Welch",
                    "email": "whatthejeff@gmail.com"
                },
                {
                    "name": "Adam Harvey",
                    "email": "aharvey@php.net"
                }
            ],
            "description": "Provides functionality to recursively process PHP variables",
            "homepage": "http://www.github.com/sebastianbergmann/recursion-context",
            "support": {
                "issues": "https://github.com/sebastianbergmann/recursion-context/issues",
                "source": "https://github.com/sebastianbergmann/recursion-context/tree/4.0.4"
            },
            "funding": [
                {
                    "url": "https://github.com/sebastianbergmann",
                    "type": "github"
                }
            ],
            "time": "2020-10-26T13:17:30+00:00"
        },
        {
            "name": "sebastian/resource-operations",
            "version": "3.0.3",
            "source": {
                "type": "git",
                "url": "https://github.com/sebastianbergmann/resource-operations.git",
                "reference": "0f4443cb3a1d92ce809899753bc0d5d5a8dd19a8"
            },
            "dist": {
                "type": "zip",
                "url": "https://api.github.com/repos/sebastianbergmann/resource-operations/zipball/0f4443cb3a1d92ce809899753bc0d5d5a8dd19a8",
                "reference": "0f4443cb3a1d92ce809899753bc0d5d5a8dd19a8",
                "shasum": ""
            },
            "require": {
                "php": ">=7.3"
            },
            "require-dev": {
                "phpunit/phpunit": "^9.0"
            },
            "type": "library",
            "extra": {
                "branch-alias": {
                    "dev-master": "3.0-dev"
                }
            },
            "autoload": {
                "classmap": [
                    "src/"
                ]
            },
            "notification-url": "https://packagist.org/downloads/",
            "license": [
                "BSD-3-Clause"
            ],
            "authors": [
                {
                    "name": "Sebastian Bergmann",
                    "email": "sebastian@phpunit.de"
                }
            ],
            "description": "Provides a list of PHP built-in functions that operate on resources",
            "homepage": "https://www.github.com/sebastianbergmann/resource-operations",
            "support": {
                "issues": "https://github.com/sebastianbergmann/resource-operations/issues",
                "source": "https://github.com/sebastianbergmann/resource-operations/tree/3.0.3"
            },
            "funding": [
                {
                    "url": "https://github.com/sebastianbergmann",
                    "type": "github"
                }
            ],
            "time": "2020-09-28T06:45:17+00:00"
        },
        {
            "name": "sebastian/type",
            "version": "2.3.4",
            "source": {
                "type": "git",
                "url": "https://github.com/sebastianbergmann/type.git",
                "reference": "b8cd8a1c753c90bc1a0f5372170e3e489136f914"
            },
            "dist": {
                "type": "zip",
                "url": "https://api.github.com/repos/sebastianbergmann/type/zipball/b8cd8a1c753c90bc1a0f5372170e3e489136f914",
                "reference": "b8cd8a1c753c90bc1a0f5372170e3e489136f914",
                "shasum": ""
            },
            "require": {
                "php": ">=7.3"
            },
            "require-dev": {
                "phpunit/phpunit": "^9.3"
            },
            "type": "library",
            "extra": {
                "branch-alias": {
                    "dev-master": "2.3-dev"
                }
            },
            "autoload": {
                "classmap": [
                    "src/"
                ]
            },
            "notification-url": "https://packagist.org/downloads/",
            "license": [
                "BSD-3-Clause"
            ],
            "authors": [
                {
                    "name": "Sebastian Bergmann",
                    "email": "sebastian@phpunit.de",
                    "role": "lead"
                }
            ],
            "description": "Collection of value objects that represent the types of the PHP type system",
            "homepage": "https://github.com/sebastianbergmann/type",
            "support": {
                "issues": "https://github.com/sebastianbergmann/type/issues",
                "source": "https://github.com/sebastianbergmann/type/tree/2.3.4"
            },
            "funding": [
                {
                    "url": "https://github.com/sebastianbergmann",
                    "type": "github"
                }
            ],
            "time": "2021-06-15T12:49:02+00:00"
        },
        {
            "name": "sebastian/version",
            "version": "3.0.2",
            "source": {
                "type": "git",
                "url": "https://github.com/sebastianbergmann/version.git",
                "reference": "c6c1022351a901512170118436c764e473f6de8c"
            },
            "dist": {
                "type": "zip",
                "url": "https://api.github.com/repos/sebastianbergmann/version/zipball/c6c1022351a901512170118436c764e473f6de8c",
                "reference": "c6c1022351a901512170118436c764e473f6de8c",
                "shasum": ""
            },
            "require": {
                "php": ">=7.3"
            },
            "type": "library",
            "extra": {
                "branch-alias": {
                    "dev-master": "3.0-dev"
                }
            },
            "autoload": {
                "classmap": [
                    "src/"
                ]
            },
            "notification-url": "https://packagist.org/downloads/",
            "license": [
                "BSD-3-Clause"
            ],
            "authors": [
                {
                    "name": "Sebastian Bergmann",
                    "email": "sebastian@phpunit.de",
                    "role": "lead"
                }
            ],
            "description": "Library that helps with managing the version number of Git-hosted PHP projects",
            "homepage": "https://github.com/sebastianbergmann/version",
            "support": {
                "issues": "https://github.com/sebastianbergmann/version/issues",
                "source": "https://github.com/sebastianbergmann/version/tree/3.0.2"
            },
            "funding": [
                {
                    "url": "https://github.com/sebastianbergmann",
                    "type": "github"
                }
            ],
            "time": "2020-09-28T06:39:44+00:00"
        },
        {
            "name": "softcreatr/jsonpath",
            "version": "0.7.5",
            "source": {
                "type": "git",
                "url": "https://github.com/SoftCreatR/JSONPath.git",
                "reference": "008569bf80aa3584834f7890781576bc7b65afa7"
            },
            "dist": {
                "type": "zip",
                "url": "https://api.github.com/repos/SoftCreatR/JSONPath/zipball/008569bf80aa3584834f7890781576bc7b65afa7",
                "reference": "008569bf80aa3584834f7890781576bc7b65afa7",
                "shasum": ""
            },
            "require": {
                "ext-json": "*",
                "php": ">=7.1"
            },
            "replace": {
                "flow/jsonpath": "*"
            },
            "require-dev": {
                "phpunit/phpunit": ">=7.0",
                "roave/security-advisories": "dev-master",
                "squizlabs/php_codesniffer": "^3.5"
            },
            "type": "library",
            "autoload": {
                "psr-4": {
                    "Flow\\JSONPath\\": "src/"
                }
            },
            "notification-url": "https://packagist.org/downloads/",
            "license": [
                "MIT"
            ],
            "authors": [
                {
                    "name": "Stephen Frank",
                    "email": "stephen@flowsa.com",
                    "homepage": "https://prismaticbytes.com",
                    "role": "Developer"
                },
                {
                    "name": "Sascha Greuel",
                    "email": "hello@1-2.dev",
                    "homepage": "http://1-2.dev",
                    "role": "Developer"
                }
            ],
            "description": "JSONPath implementation for parsing, searching and flattening arrays",
            "support": {
                "email": "hello@1-2.dev",
                "forum": "https://github.com/SoftCreatR/JSONPath/discussions",
                "issues": "https://github.com/SoftCreatR/JSONPath/issues",
                "source": "https://github.com/SoftCreatR/JSONPath"
            },
            "funding": [
                {
                    "url": "https://github.com/softcreatr",
                    "type": "github"
                }
            ],
            "time": "2021-06-02T22:15:26+00:00"
        },
        {
            "name": "symfony/browser-kit",
            "version": "v5.4.3",
            "source": {
                "type": "git",
                "url": "https://github.com/symfony/browser-kit.git",
                "reference": "18e73179c6a33d520de1b644941eba108dd811ad"
            },
            "dist": {
                "type": "zip",
                "url": "https://api.github.com/repos/symfony/browser-kit/zipball/18e73179c6a33d520de1b644941eba108dd811ad",
                "reference": "18e73179c6a33d520de1b644941eba108dd811ad",
                "shasum": ""
            },
            "require": {
                "php": ">=7.2.5",
                "symfony/dom-crawler": "^4.4|^5.0|^6.0",
                "symfony/polyfill-php80": "^1.16"
            },
            "require-dev": {
                "symfony/css-selector": "^4.4|^5.0|^6.0",
                "symfony/http-client": "^4.4|^5.0|^6.0",
                "symfony/mime": "^4.4|^5.0|^6.0",
                "symfony/process": "^4.4|^5.0|^6.0"
            },
            "suggest": {
                "symfony/process": ""
            },
            "type": "library",
            "autoload": {
                "psr-4": {
                    "Symfony\\Component\\BrowserKit\\": ""
                },
                "exclude-from-classmap": [
                    "/Tests/"
                ]
            },
            "notification-url": "https://packagist.org/downloads/",
            "license": [
                "MIT"
            ],
            "authors": [
                {
                    "name": "Fabien Potencier",
                    "email": "fabien@symfony.com"
                },
                {
                    "name": "Symfony Community",
                    "homepage": "https://symfony.com/contributors"
                }
            ],
            "description": "Simulates the behavior of a web browser, allowing you to make requests, click on links and submit forms programmatically",
            "homepage": "https://symfony.com",
            "support": {
                "source": "https://github.com/symfony/browser-kit/tree/v5.4.3"
            },
            "funding": [
                {
                    "url": "https://symfony.com/sponsor",
                    "type": "custom"
                },
                {
                    "url": "https://github.com/fabpot",
                    "type": "github"
                },
                {
                    "url": "https://tidelift.com/funding/github/packagist/symfony/symfony",
                    "type": "tidelift"
                }
            ],
            "time": "2022-01-02T09:53:40+00:00"
        },
        {
            "name": "symfony/css-selector",
            "version": "v5.4.3",
            "source": {
                "type": "git",
                "url": "https://github.com/symfony/css-selector.git",
                "reference": "b0a190285cd95cb019237851205b8140ef6e368e"
            },
            "dist": {
                "type": "zip",
                "url": "https://api.github.com/repos/symfony/css-selector/zipball/b0a190285cd95cb019237851205b8140ef6e368e",
                "reference": "b0a190285cd95cb019237851205b8140ef6e368e",
                "shasum": ""
            },
            "require": {
                "php": ">=7.2.5",
                "symfony/polyfill-php80": "^1.16"
            },
            "type": "library",
            "autoload": {
                "psr-4": {
                    "Symfony\\Component\\CssSelector\\": ""
                },
                "exclude-from-classmap": [
                    "/Tests/"
                ]
            },
            "notification-url": "https://packagist.org/downloads/",
            "license": [
                "MIT"
            ],
            "authors": [
                {
                    "name": "Fabien Potencier",
                    "email": "fabien@symfony.com"
                },
                {
                    "name": "Jean-François Simon",
                    "email": "jeanfrancois.simon@sensiolabs.com"
                },
                {
                    "name": "Symfony Community",
                    "homepage": "https://symfony.com/contributors"
                }
            ],
            "description": "Converts CSS selectors to XPath expressions",
            "homepage": "https://symfony.com",
            "support": {
                "source": "https://github.com/symfony/css-selector/tree/v5.4.3"
            },
            "funding": [
                {
                    "url": "https://symfony.com/sponsor",
                    "type": "custom"
                },
                {
                    "url": "https://github.com/fabpot",
                    "type": "github"
                },
                {
                    "url": "https://tidelift.com/funding/github/packagist/symfony/symfony",
                    "type": "tidelift"
                }
            ],
            "time": "2022-01-02T09:53:40+00:00"
        },
        {
            "name": "symfony/dom-crawler",
            "version": "v5.4.3",
            "source": {
                "type": "git",
                "url": "https://github.com/symfony/dom-crawler.git",
                "reference": "2634381fdf27a2a0a8ac8eb404025eb656c65d0c"
            },
            "dist": {
                "type": "zip",
                "url": "https://api.github.com/repos/symfony/dom-crawler/zipball/2634381fdf27a2a0a8ac8eb404025eb656c65d0c",
                "reference": "2634381fdf27a2a0a8ac8eb404025eb656c65d0c",
                "shasum": ""
            },
            "require": {
                "php": ">=7.2.5",
                "symfony/deprecation-contracts": "^2.1|^3",
                "symfony/polyfill-ctype": "~1.8",
                "symfony/polyfill-mbstring": "~1.0",
                "symfony/polyfill-php80": "^1.16"
            },
            "conflict": {
                "masterminds/html5": "<2.6"
            },
            "require-dev": {
                "masterminds/html5": "^2.6",
                "symfony/css-selector": "^4.4|^5.0|^6.0"
            },
            "suggest": {
                "symfony/css-selector": ""
            },
            "type": "library",
            "autoload": {
                "psr-4": {
                    "Symfony\\Component\\DomCrawler\\": ""
                },
                "exclude-from-classmap": [
                    "/Tests/"
                ]
            },
            "notification-url": "https://packagist.org/downloads/",
            "license": [
                "MIT"
            ],
            "authors": [
                {
                    "name": "Fabien Potencier",
                    "email": "fabien@symfony.com"
                },
                {
                    "name": "Symfony Community",
                    "homepage": "https://symfony.com/contributors"
                }
            ],
            "description": "Eases DOM navigation for HTML and XML documents",
            "homepage": "https://symfony.com",
            "support": {
                "source": "https://github.com/symfony/dom-crawler/tree/v5.4.3"
            },
            "funding": [
                {
                    "url": "https://symfony.com/sponsor",
                    "type": "custom"
                },
                {
                    "url": "https://github.com/fabpot",
                    "type": "github"
                },
                {
                    "url": "https://tidelift.com/funding/github/packagist/symfony/symfony",
                    "type": "tidelift"
                }
            ],
            "time": "2022-01-02T09:53:40+00:00"
        },
        {
            "name": "theseer/tokenizer",
            "version": "1.2.1",
            "source": {
                "type": "git",
                "url": "https://github.com/theseer/tokenizer.git",
                "reference": "34a41e998c2183e22995f158c581e7b5e755ab9e"
            },
            "dist": {
                "type": "zip",
                "url": "https://api.github.com/repos/theseer/tokenizer/zipball/34a41e998c2183e22995f158c581e7b5e755ab9e",
                "reference": "34a41e998c2183e22995f158c581e7b5e755ab9e",
                "shasum": ""
            },
            "require": {
                "ext-dom": "*",
                "ext-tokenizer": "*",
                "ext-xmlwriter": "*",
                "php": "^7.2 || ^8.0"
            },
            "type": "library",
            "autoload": {
                "classmap": [
                    "src/"
                ]
            },
            "notification-url": "https://packagist.org/downloads/",
            "license": [
                "BSD-3-Clause"
            ],
            "authors": [
                {
                    "name": "Arne Blankerts",
                    "email": "arne@blankerts.de",
                    "role": "Developer"
                }
            ],
            "description": "A small library for converting tokenized PHP source code into XML and potentially other formats",
            "support": {
                "issues": "https://github.com/theseer/tokenizer/issues",
                "source": "https://github.com/theseer/tokenizer/tree/1.2.1"
            },
            "funding": [
                {
                    "url": "https://github.com/theseer",
                    "type": "github"
                }
            ],
            "time": "2021-07-28T10:34:58+00:00"
        },
        {
            "name": "vlucas/phpdotenv",
            "version": "v5.4.1",
            "source": {
                "type": "git",
                "url": "https://github.com/vlucas/phpdotenv.git",
                "reference": "264dce589e7ce37a7ba99cb901eed8249fbec92f"
            },
            "dist": {
                "type": "zip",
                "url": "https://api.github.com/repos/vlucas/phpdotenv/zipball/264dce589e7ce37a7ba99cb901eed8249fbec92f",
                "reference": "264dce589e7ce37a7ba99cb901eed8249fbec92f",
                "shasum": ""
            },
            "require": {
                "ext-pcre": "*",
                "graham-campbell/result-type": "^1.0.2",
                "php": "^7.1.3 || ^8.0",
                "phpoption/phpoption": "^1.8",
                "symfony/polyfill-ctype": "^1.23",
                "symfony/polyfill-mbstring": "^1.23.1",
                "symfony/polyfill-php80": "^1.23.1"
            },
            "require-dev": {
                "bamarni/composer-bin-plugin": "^1.4.1",
                "ext-filter": "*",
                "phpunit/phpunit": "^7.5.20 || ^8.5.21 || ^9.5.10"
            },
            "suggest": {
                "ext-filter": "Required to use the boolean validator."
            },
            "type": "library",
            "extra": {
                "branch-alias": {
                    "dev-master": "5.4-dev"
                }
            },
            "autoload": {
                "psr-4": {
                    "Dotenv\\": "src/"
                }
            },
            "notification-url": "https://packagist.org/downloads/",
            "license": [
                "BSD-3-Clause"
            ],
            "authors": [
                {
                    "name": "Graham Campbell",
                    "email": "hello@gjcampbell.co.uk",
                    "homepage": "https://github.com/GrahamCampbell"
                },
                {
                    "name": "Vance Lucas",
                    "email": "vance@vancelucas.com",
                    "homepage": "https://github.com/vlucas"
                }
            ],
            "description": "Loads environment variables from `.env` to `getenv()`, `$_ENV` and `$_SERVER` automagically.",
            "keywords": [
                "dotenv",
                "env",
                "environment"
            ],
            "support": {
                "issues": "https://github.com/vlucas/phpdotenv/issues",
                "source": "https://github.com/vlucas/phpdotenv/tree/v5.4.1"
            },
            "funding": [
                {
                    "url": "https://github.com/GrahamCampbell",
                    "type": "github"
                },
                {
                    "url": "https://tidelift.com/funding/github/packagist/vlucas/phpdotenv",
                    "type": "tidelift"
                }
            ],
            "time": "2021-12-12T23:22:04+00:00"
        }
    ],
    "aliases": [],
    "minimum-stability": "stable",
    "stability-flags": [],
    "prefer-stable": false,
    "prefer-lowest": false,
    "platform": {
        "php": "^8.0.2",
        "ext-bcmath": "*",
        "ext-curl": "*",
        "ext-dom": "*",
        "ext-intl": "*",
        "ext-json": "*",
        "ext-mbstring": "*",
        "ext-openssl": "*",
        "ext-pcre": "*",
        "ext-pdo": "*",
        "ext-zip": "*"
    },
    "platform-dev": [],
    "platform-overrides": {
        "php": "8.0.2"
    },
    "plugin-api-version": "2.2.0"
}<|MERGE_RESOLUTION|>--- conflicted
+++ resolved
@@ -1,9485 +1,8712 @@
 {
-    "_readme": [
-        "This file locks the dependencies of your project to a known state",
-        "Read more about it at https://getcomposer.org/doc/01-basic-usage.md#installing-dependencies",
-        "This file is @generated automatically"
-    ],
-<<<<<<< HEAD
-    "content-hash": "3d4638e5978b34ed03e097c152ae4b5c",
-=======
-    "content-hash": "c97efec014e68b79ba1a281184e4790e",
->>>>>>> b490d7c4
-    "packages": [
-        {
-            "name": "cebe/markdown",
-            "version": "1.2.1",
-            "source": {
-                "type": "git",
-                "url": "https://github.com/cebe/markdown.git",
-                "reference": "9bac5e971dd391e2802dca5400bbeacbaea9eb86"
-            },
-            "dist": {
-                "type": "zip",
-                "url": "https://api.github.com/repos/cebe/markdown/zipball/9bac5e971dd391e2802dca5400bbeacbaea9eb86",
-                "reference": "9bac5e971dd391e2802dca5400bbeacbaea9eb86",
-                "shasum": ""
-            },
-            "require": {
-                "lib-pcre": "*",
-                "php": ">=5.4.0"
-            },
-            "require-dev": {
-                "cebe/indent": "*",
-                "facebook/xhprof": "*@dev",
-                "phpunit/phpunit": "4.1.*"
-            },
-            "bin": [
-                "bin/markdown"
-            ],
-            "type": "library",
-            "extra": {
-                "branch-alias": {
-                    "dev-master": "1.2.x-dev"
-                }
-            },
-            "autoload": {
-                "psr-4": {
-                    "cebe\\markdown\\": ""
-                }
-            },
-            "notification-url": "https://packagist.org/downloads/",
-            "license": [
-                "MIT"
-            ],
-            "authors": [
-                {
-                    "name": "Carsten Brandt",
-                    "email": "mail@cebe.cc",
-                    "homepage": "http://cebe.cc/",
-                    "role": "Creator"
-                }
-            ],
-            "description": "A super fast, highly extensible markdown parser for PHP",
-            "homepage": "https://github.com/cebe/markdown#readme",
-            "keywords": [
-                "extensible",
-                "fast",
-                "gfm",
-                "markdown",
-                "markdown-extra"
-            ],
-            "support": {
-                "issues": "https://github.com/cebe/markdown/issues",
-                "source": "https://github.com/cebe/markdown"
-            },
-            "time": "2018-03-26T11:24:36+00:00"
-        },
-        {
-            "name": "composer/ca-bundle",
-            "version": "1.3.1",
-            "source": {
-                "type": "git",
-                "url": "https://github.com/composer/ca-bundle.git",
-                "reference": "4c679186f2aca4ab6a0f1b0b9cf9252decb44d0b"
-            },
-            "dist": {
-                "type": "zip",
-                "url": "https://api.github.com/repos/composer/ca-bundle/zipball/4c679186f2aca4ab6a0f1b0b9cf9252decb44d0b",
-                "reference": "4c679186f2aca4ab6a0f1b0b9cf9252decb44d0b",
-                "shasum": ""
-            },
-            "require": {
-                "ext-openssl": "*",
-                "ext-pcre": "*",
-                "php": "^5.3.2 || ^7.0 || ^8.0"
-            },
-            "require-dev": {
-                "phpstan/phpstan": "^0.12.55",
-                "psr/log": "^1.0",
-                "symfony/phpunit-bridge": "^4.2 || ^5",
-                "symfony/process": "^2.5 || ^3.0 || ^4.0 || ^5.0 || ^6.0"
-            },
-            "type": "library",
-            "extra": {
-                "branch-alias": {
-                    "dev-main": "1.x-dev"
-                }
-            },
-            "autoload": {
-                "psr-4": {
-                    "Composer\\CaBundle\\": "src"
-                }
-            },
-            "notification-url": "https://packagist.org/downloads/",
-            "license": [
-                "MIT"
-            ],
-            "authors": [
-                {
-                    "name": "Jordi Boggiano",
-                    "email": "j.boggiano@seld.be",
-                    "homepage": "http://seld.be"
-                }
-            ],
-            "description": "Lets you find a path to the system CA bundle, and includes a fallback to the Mozilla CA bundle.",
-            "keywords": [
-                "cabundle",
-                "cacert",
-                "certificate",
-                "ssl",
-                "tls"
-            ],
-            "support": {
-                "irc": "irc://irc.freenode.org/composer",
-                "issues": "https://github.com/composer/ca-bundle/issues",
-                "source": "https://github.com/composer/ca-bundle/tree/1.3.1"
-            },
-            "funding": [
-                {
-                    "url": "https://packagist.com",
-                    "type": "custom"
-                },
-                {
-                    "url": "https://github.com/composer",
-                    "type": "github"
-                },
-                {
-                    "url": "https://tidelift.com/funding/github/packagist/composer/composer",
-                    "type": "tidelift"
-                }
-            ],
-            "time": "2021-10-28T20:44:15+00:00"
-        },
-        {
-            "name": "composer/composer",
-            "version": "2.1.9",
-            "source": {
-                "type": "git",
-                "url": "https://github.com/composer/composer.git",
-                "reference": "e558c88f28d102d497adec4852802c0dc14c7077"
-            },
-            "dist": {
-                "type": "zip",
-                "url": "https://api.github.com/repos/composer/composer/zipball/e558c88f28d102d497adec4852802c0dc14c7077",
-                "reference": "e558c88f28d102d497adec4852802c0dc14c7077",
-                "shasum": ""
-            },
-            "require": {
-                "composer/ca-bundle": "^1.0",
-                "composer/metadata-minifier": "^1.0",
-                "composer/semver": "^3.0",
-                "composer/spdx-licenses": "^1.2",
-                "composer/xdebug-handler": "^2.0",
-                "justinrainbow/json-schema": "^5.2.11",
-                "php": "^5.3.2 || ^7.0 || ^8.0",
-                "psr/log": "^1.0",
-                "react/promise": "^1.2 || ^2.7",
-                "seld/jsonlint": "^1.4",
-                "seld/phar-utils": "^1.0",
-                "symfony/console": "^2.8.52 || ^3.4.35 || ^4.4 || ^5.0 || ^6.0",
-                "symfony/filesystem": "^2.8.52 || ^3.4.35 || ^4.4 || ^5.0 || ^6.0",
-                "symfony/finder": "^2.8.52 || ^3.4.35 || ^4.4 || ^5.0 || ^6.0",
-                "symfony/process": "^2.8.52 || ^3.4.35 || ^4.4 || ^5.0 || ^6.0"
-            },
-            "require-dev": {
-                "phpspec/prophecy": "^1.10",
-                "symfony/phpunit-bridge": "^4.2 || ^5.0 || ^6.0"
-            },
-            "suggest": {
-                "ext-openssl": "Enabling the openssl extension allows you to access https URLs for repositories and packages",
-                "ext-zip": "Enabling the zip extension allows you to unzip archives",
-                "ext-zlib": "Allow gzip compression of HTTP requests"
-            },
-            "bin": [
-                "bin/composer"
-            ],
-            "type": "library",
-            "extra": {
-                "branch-alias": {
-                    "dev-master": "2.1-dev"
-                }
-            },
-            "autoload": {
-                "psr-4": {
-                    "Composer\\": "src/Composer"
-                }
-            },
-            "notification-url": "https://packagist.org/downloads/",
-            "license": [
-                "MIT"
-            ],
-            "authors": [
-                {
-                    "name": "Nils Adermann",
-                    "email": "naderman@naderman.de",
-                    "homepage": "https://www.naderman.de"
-                },
-                {
-                    "name": "Jordi Boggiano",
-                    "email": "j.boggiano@seld.be",
-                    "homepage": "https://seld.be"
-                }
-            ],
-            "description": "Composer helps you declare, manage and install dependencies of PHP projects. It ensures you have the right stack everywhere.",
-            "homepage": "https://getcomposer.org/",
-            "keywords": [
-                "autoload",
-                "dependency",
-                "package"
-            ],
-            "support": {
-                "irc": "ircs://irc.libera.chat:6697/composer",
-                "issues": "https://github.com/composer/composer/issues",
-                "source": "https://github.com/composer/composer/tree/2.1.9"
-            },
-            "funding": [
-                {
-                    "url": "https://packagist.com",
-                    "type": "custom"
-                },
-                {
-                    "url": "https://github.com/composer",
-                    "type": "github"
-                },
-                {
-                    "url": "https://tidelift.com/funding/github/packagist/composer/composer",
-                    "type": "tidelift"
-                }
-            ],
-            "time": "2021-10-05T07:47:38+00:00"
-        },
-        {
-            "name": "composer/metadata-minifier",
-            "version": "1.0.0",
-            "source": {
-                "type": "git",
-                "url": "https://github.com/composer/metadata-minifier.git",
-                "reference": "c549d23829536f0d0e984aaabbf02af91f443207"
-            },
-            "dist": {
-                "type": "zip",
-                "url": "https://api.github.com/repos/composer/metadata-minifier/zipball/c549d23829536f0d0e984aaabbf02af91f443207",
-                "reference": "c549d23829536f0d0e984aaabbf02af91f443207",
-                "shasum": ""
-            },
-            "require": {
-                "php": "^5.3.2 || ^7.0 || ^8.0"
-            },
-            "require-dev": {
-                "composer/composer": "^2",
-                "phpstan/phpstan": "^0.12.55",
-                "symfony/phpunit-bridge": "^4.2 || ^5"
-            },
-            "type": "library",
-            "extra": {
-                "branch-alias": {
-                    "dev-main": "1.x-dev"
-                }
-            },
-            "autoload": {
-                "psr-4": {
-                    "Composer\\MetadataMinifier\\": "src"
-                }
-            },
-            "notification-url": "https://packagist.org/downloads/",
-            "license": [
-                "MIT"
-            ],
-            "authors": [
-                {
-                    "name": "Jordi Boggiano",
-                    "email": "j.boggiano@seld.be",
-                    "homepage": "http://seld.be"
-                }
-            ],
-            "description": "Small utility library that handles metadata minification and expansion.",
-            "keywords": [
-                "composer",
-                "compression"
-            ],
-            "support": {
-                "issues": "https://github.com/composer/metadata-minifier/issues",
-                "source": "https://github.com/composer/metadata-minifier/tree/1.0.0"
-            },
-            "funding": [
-                {
-                    "url": "https://packagist.com",
-                    "type": "custom"
-                },
-                {
-                    "url": "https://github.com/composer",
-                    "type": "github"
-                },
-                {
-                    "url": "https://tidelift.com/funding/github/packagist/composer/composer",
-                    "type": "tidelift"
-                }
-            ],
-            "time": "2021-04-07T13:37:33+00:00"
-        },
-        {
-            "name": "composer/pcre",
-            "version": "1.0.1",
-            "source": {
-                "type": "git",
-                "url": "https://github.com/composer/pcre.git",
-                "reference": "67a32d7d6f9f560b726ab25a061b38ff3a80c560"
-            },
-            "dist": {
-                "type": "zip",
-                "url": "https://api.github.com/repos/composer/pcre/zipball/67a32d7d6f9f560b726ab25a061b38ff3a80c560",
-                "reference": "67a32d7d6f9f560b726ab25a061b38ff3a80c560",
-                "shasum": ""
-            },
-            "require": {
-                "php": "^5.3.2 || ^7.0 || ^8.0"
-            },
-            "require-dev": {
-                "phpstan/phpstan": "^1.3",
-                "phpstan/phpstan-strict-rules": "^1.1",
-                "symfony/phpunit-bridge": "^4.2 || ^5"
-            },
-            "type": "library",
-            "extra": {
-                "branch-alias": {
-                    "dev-main": "1.x-dev"
-                }
-            },
-            "autoload": {
-                "psr-4": {
-                    "Composer\\Pcre\\": "src"
-                }
-            },
-            "notification-url": "https://packagist.org/downloads/",
-            "license": [
-                "MIT"
-            ],
-            "authors": [
-                {
-                    "name": "Jordi Boggiano",
-                    "email": "j.boggiano@seld.be",
-                    "homepage": "http://seld.be"
-                }
-            ],
-            "description": "PCRE wrapping library that offers type-safe preg_* replacements.",
-            "keywords": [
-                "PCRE",
-                "preg",
-                "regex",
-                "regular expression"
-            ],
-            "support": {
-                "issues": "https://github.com/composer/pcre/issues",
-                "source": "https://github.com/composer/pcre/tree/1.0.1"
-            },
-            "funding": [
-                {
-                    "url": "https://packagist.com",
-                    "type": "custom"
-                },
-                {
-                    "url": "https://github.com/composer",
-                    "type": "github"
-                },
-                {
-                    "url": "https://tidelift.com/funding/github/packagist/composer/composer",
-                    "type": "tidelift"
-                }
-            ],
-            "time": "2022-01-21T20:24:37+00:00"
-        },
-        {
-            "name": "composer/semver",
-            "version": "3.2.9",
-            "source": {
-                "type": "git",
-                "url": "https://github.com/composer/semver.git",
-                "reference": "a951f614bd64dcd26137bc9b7b2637ddcfc57649"
-            },
-            "dist": {
-                "type": "zip",
-                "url": "https://api.github.com/repos/composer/semver/zipball/a951f614bd64dcd26137bc9b7b2637ddcfc57649",
-                "reference": "a951f614bd64dcd26137bc9b7b2637ddcfc57649",
-                "shasum": ""
-            },
-            "require": {
-                "php": "^5.3.2 || ^7.0 || ^8.0"
-            },
-            "require-dev": {
-                "phpstan/phpstan": "^1.4",
-                "symfony/phpunit-bridge": "^4.2 || ^5"
-            },
-            "type": "library",
-            "extra": {
-                "branch-alias": {
-                    "dev-main": "3.x-dev"
-                }
-            },
-            "autoload": {
-                "psr-4": {
-                    "Composer\\Semver\\": "src"
-                }
-            },
-            "notification-url": "https://packagist.org/downloads/",
-            "license": [
-                "MIT"
-            ],
-            "authors": [
-                {
-                    "name": "Nils Adermann",
-                    "email": "naderman@naderman.de",
-                    "homepage": "http://www.naderman.de"
-                },
-                {
-                    "name": "Jordi Boggiano",
-                    "email": "j.boggiano@seld.be",
-                    "homepage": "http://seld.be"
-                },
-                {
-                    "name": "Rob Bast",
-                    "email": "rob.bast@gmail.com",
-                    "homepage": "http://robbast.nl"
-                }
-            ],
-            "description": "Semver library that offers utilities, version constraint parsing and validation.",
-            "keywords": [
-                "semantic",
-                "semver",
-                "validation",
-                "versioning"
-            ],
-            "support": {
-                "irc": "irc://irc.freenode.org/composer",
-                "issues": "https://github.com/composer/semver/issues",
-                "source": "https://github.com/composer/semver/tree/3.2.9"
-            },
-            "funding": [
-                {
-                    "url": "https://packagist.com",
-                    "type": "custom"
-                },
-                {
-                    "url": "https://github.com/composer",
-                    "type": "github"
-                },
-                {
-                    "url": "https://tidelift.com/funding/github/packagist/composer/composer",
-                    "type": "tidelift"
-                }
-            ],
-            "time": "2022-02-04T13:58:43+00:00"
-        },
-        {
-            "name": "composer/spdx-licenses",
-            "version": "1.5.6",
-            "source": {
-                "type": "git",
-                "url": "https://github.com/composer/spdx-licenses.git",
-                "reference": "a30d487169d799745ca7280bc90fdfa693536901"
-            },
-            "dist": {
-                "type": "zip",
-                "url": "https://api.github.com/repos/composer/spdx-licenses/zipball/a30d487169d799745ca7280bc90fdfa693536901",
-                "reference": "a30d487169d799745ca7280bc90fdfa693536901",
-                "shasum": ""
-            },
-            "require": {
-                "php": "^5.3.2 || ^7.0 || ^8.0"
-            },
-            "require-dev": {
-                "phpstan/phpstan": "^0.12.55",
-                "symfony/phpunit-bridge": "^4.2 || ^5"
-            },
-            "type": "library",
-            "extra": {
-                "branch-alias": {
-                    "dev-main": "1.x-dev"
-                }
-            },
-            "autoload": {
-                "psr-4": {
-                    "Composer\\Spdx\\": "src"
-                }
-            },
-            "notification-url": "https://packagist.org/downloads/",
-            "license": [
-                "MIT"
-            ],
-            "authors": [
-                {
-                    "name": "Nils Adermann",
-                    "email": "naderman@naderman.de",
-                    "homepage": "http://www.naderman.de"
-                },
-                {
-                    "name": "Jordi Boggiano",
-                    "email": "j.boggiano@seld.be",
-                    "homepage": "http://seld.be"
-                },
-                {
-                    "name": "Rob Bast",
-                    "email": "rob.bast@gmail.com",
-                    "homepage": "http://robbast.nl"
-                }
-            ],
-            "description": "SPDX licenses list and validation library.",
-            "keywords": [
-                "license",
-                "spdx",
-                "validator"
-            ],
-            "support": {
-                "irc": "irc://irc.freenode.org/composer",
-                "issues": "https://github.com/composer/spdx-licenses/issues",
-                "source": "https://github.com/composer/spdx-licenses/tree/1.5.6"
-            },
-            "funding": [
-                {
-                    "url": "https://packagist.com",
-                    "type": "custom"
-                },
-                {
-                    "url": "https://github.com/composer",
-                    "type": "github"
-                },
-                {
-                    "url": "https://tidelift.com/funding/github/packagist/composer/composer",
-                    "type": "tidelift"
-                }
-            ],
-            "time": "2021-11-18T10:14:14+00:00"
-        },
-        {
-            "name": "composer/xdebug-handler",
-            "version": "2.0.4",
-            "source": {
-                "type": "git",
-                "url": "https://github.com/composer/xdebug-handler.git",
-                "reference": "0c1a3925ec58a4ec98e992b9c7d171e9e184be0a"
-            },
-            "dist": {
-                "type": "zip",
-                "url": "https://api.github.com/repos/composer/xdebug-handler/zipball/0c1a3925ec58a4ec98e992b9c7d171e9e184be0a",
-                "reference": "0c1a3925ec58a4ec98e992b9c7d171e9e184be0a",
-                "shasum": ""
-            },
-            "require": {
-                "composer/pcre": "^1",
-                "php": "^5.3.2 || ^7.0 || ^8.0",
-                "psr/log": "^1 || ^2 || ^3"
-            },
-            "require-dev": {
-                "phpstan/phpstan": "^1.0",
-                "phpstan/phpstan-strict-rules": "^1.1",
-                "symfony/phpunit-bridge": "^4.2 || ^5.0 || ^6.0"
-            },
-            "type": "library",
-            "autoload": {
-                "psr-4": {
-                    "Composer\\XdebugHandler\\": "src"
-                }
-            },
-            "notification-url": "https://packagist.org/downloads/",
-            "license": [
-                "MIT"
-            ],
-            "authors": [
-                {
-                    "name": "John Stevenson",
-                    "email": "john-stevenson@blueyonder.co.uk"
-                }
-            ],
-            "description": "Restarts a process without Xdebug.",
-            "keywords": [
-                "Xdebug",
-                "performance"
-            ],
-            "support": {
-                "irc": "irc://irc.freenode.org/composer",
-                "issues": "https://github.com/composer/xdebug-handler/issues",
-                "source": "https://github.com/composer/xdebug-handler/tree/2.0.4"
-            },
-            "funding": [
-                {
-                    "url": "https://packagist.com",
-                    "type": "custom"
-                },
-                {
-                    "url": "https://github.com/composer",
-                    "type": "github"
-                },
-                {
-                    "url": "https://tidelift.com/funding/github/packagist/composer/composer",
-                    "type": "tidelift"
-                }
-            ],
-            "time": "2022-01-04T17:06:45+00:00"
-        },
-        {
-            "name": "craftcms/oauth2-craftid",
-            "version": "1.0.0.1",
-            "source": {
-                "type": "git",
-                "url": "https://github.com/craftcms/oauth2-craftid.git",
-                "reference": "3f18364139d72d83fb50546d85130beaaa868836"
-            },
-            "dist": {
-                "type": "zip",
-                "url": "https://api.github.com/repos/craftcms/oauth2-craftid/zipball/3f18364139d72d83fb50546d85130beaaa868836",
-                "reference": "3f18364139d72d83fb50546d85130beaaa868836",
-                "shasum": ""
-            },
-            "require": {
-                "league/oauth2-client": "^2.2.1"
-            },
-            "require-dev": {
-                "phpunit/phpunit": "^5.0",
-                "satooshi/php-coveralls": "^1.0",
-                "squizlabs/php_codesniffer": "^2.0"
-            },
-            "type": "library",
-            "autoload": {
-                "psr-4": {
-                    "craftcms\\oauth2\\client\\": "src/"
-                }
-            },
-            "notification-url": "https://packagist.org/downloads/",
-            "license": [
-                "MIT"
-            ],
-            "authors": [
-                {
-                    "name": "Pixel & Tonic",
-                    "homepage": "https://pixelandtonic.com/"
-                }
-            ],
-            "description": "Craft OAuth 2.0 Client Provider for The PHP League OAuth2-Client",
-            "keywords": [
-                "Authentication",
-                "authorization",
-                "client",
-                "cms",
-                "craftcms",
-                "craftid",
-                "oauth",
-                "oauth2"
-            ],
-            "support": {
-                "issues": "https://github.com/craftcms/oauth2-craftid/issues",
-                "source": "https://github.com/craftcms/oauth2-craftid/tree/1.0.0.1"
-            },
-            "time": "2017-11-22T19:46:18+00:00"
-        },
-        {
-            "name": "craftcms/plugin-installer",
-            "version": "1.5.7",
-            "source": {
-                "type": "git",
-                "url": "https://github.com/craftcms/plugin-installer.git",
-                "reference": "23ec472acd4410b70b07d5a02b2b82db9ee3f66b"
-            },
-            "dist": {
-                "type": "zip",
-                "url": "https://api.github.com/repos/craftcms/plugin-installer/zipball/23ec472acd4410b70b07d5a02b2b82db9ee3f66b",
-                "reference": "23ec472acd4410b70b07d5a02b2b82db9ee3f66b",
-                "shasum": ""
-            },
-            "require": {
-                "composer-plugin-api": "^1.0 || ^2.0",
-                "php": ">=5.4"
-            },
-            "require-dev": {
-                "composer/composer": "^1.0 || ^2.0"
-            },
-            "type": "composer-plugin",
-            "extra": {
-                "class": "craft\\composer\\Plugin"
-            },
-            "autoload": {
-                "psr-4": {
-                    "craft\\composer\\": "src/"
-                }
-            },
-            "notification-url": "https://packagist.org/downloads/",
-            "license": [
-                "MIT"
-            ],
-            "description": "Craft CMS Plugin Installer",
-            "homepage": "https://craftcms.com/",
-            "keywords": [
-                "cms",
-                "composer",
-                "craftcms",
-                "installer",
-                "plugin"
-            ],
-            "support": {
-                "docs": "https://craftcms.com/docs",
-                "email": "support@craftcms.com",
-                "forum": "https://craftcms.stackexchange.com/",
-                "issues": "https://github.com/craftcms/cms/issues?state=open",
-                "rss": "https://craftcms.com/changelog.rss",
-                "source": "https://github.com/craftcms/cms"
-            },
-            "time": "2021-02-18T02:01:38+00:00"
-        },
-        {
-            "name": "craftcms/server-check",
-            "version": "2.1.3",
-            "source": {
-                "type": "git",
-                "url": "https://github.com/craftcms/server-check.git",
-                "reference": "1e052b2a4dc5751b7fe6f96fff5b89e4b1bba9d9"
-            },
-            "dist": {
-                "type": "zip",
-                "url": "https://api.github.com/repos/craftcms/server-check/zipball/1e052b2a4dc5751b7fe6f96fff5b89e4b1bba9d9",
-                "reference": "1e052b2a4dc5751b7fe6f96fff5b89e4b1bba9d9",
-                "shasum": ""
-            },
-            "type": "library",
-            "autoload": {
-                "classmap": [
-                    "server/requirements"
-                ]
-            },
-            "notification-url": "https://packagist.org/downloads/",
-            "license": [
-                "MIT"
-            ],
-            "description": "Craft CMS Server Check",
-            "homepage": "https://craftcms.com/",
-            "keywords": [
-                "cms",
-                "craftcms",
-                "requirements",
-                "yii2"
-            ],
-            "support": {
-                "docs": "https://github.com/craftcms/docs",
-                "email": "support@craftcms.com",
-                "forum": "https://craftcms.stackexchange.com/",
-                "issues": "https://github.com/craftcms/server-check/issues?state=open",
-                "rss": "https://github.com/craftcms/server-check/releases.atom",
-                "source": "https://github.com/craftcms/server-check"
-            },
-            "time": "2022-02-15T17:25:51+00:00"
-        },
-        {
-            "name": "creocoder/yii2-nested-sets",
-            "version": "0.9.0",
-            "source": {
-                "type": "git",
-                "url": "https://github.com/creocoder/yii2-nested-sets.git",
-                "reference": "cb8635a459b6246e5a144f096b992dcc30cf9954"
-            },
-            "dist": {
-                "type": "zip",
-                "url": "https://api.github.com/repos/creocoder/yii2-nested-sets/zipball/cb8635a459b6246e5a144f096b992dcc30cf9954",
-                "reference": "cb8635a459b6246e5a144f096b992dcc30cf9954",
-                "shasum": ""
-            },
-            "require": {
-                "yiisoft/yii2": "*"
-            },
-            "type": "yii2-extension",
-            "autoload": {
-                "psr-4": {
-                    "creocoder\\nestedsets\\": "src"
-                }
-            },
-            "notification-url": "https://packagist.org/downloads/",
-            "license": [
-                "BSD-3-Clause"
-            ],
-            "authors": [
-                {
-                    "name": "Alexander Kochetov",
-                    "email": "creocoder@gmail.com"
-                }
-            ],
-            "description": "The nested sets behavior for the Yii framework",
-            "keywords": [
-                "nested sets",
-                "yii2"
-            ],
-            "support": {
-                "issues": "https://github.com/creocoder/yii2-nested-sets/issues",
-                "source": "https://github.com/creocoder/yii2-nested-sets/tree/master"
-            },
-            "time": "2015-01-27T10:53:51+00:00"
-        },
-        {
-            "name": "defuse/php-encryption",
-            "version": "v2.3.1",
-            "source": {
-                "type": "git",
-                "url": "https://github.com/defuse/php-encryption.git",
-                "reference": "77880488b9954b7884c25555c2a0ea9e7053f9d2"
-            },
-            "dist": {
-                "type": "zip",
-                "url": "https://api.github.com/repos/defuse/php-encryption/zipball/77880488b9954b7884c25555c2a0ea9e7053f9d2",
-                "reference": "77880488b9954b7884c25555c2a0ea9e7053f9d2",
-                "shasum": ""
-            },
-            "require": {
-                "ext-openssl": "*",
-                "paragonie/random_compat": ">= 2",
-                "php": ">=5.6.0"
-            },
-            "require-dev": {
-                "phpunit/phpunit": "^4|^5|^6|^7|^8|^9"
-            },
-            "bin": [
-                "bin/generate-defuse-key"
-            ],
-            "type": "library",
-            "autoload": {
-                "psr-4": {
-                    "Defuse\\Crypto\\": "src"
-                }
-            },
-            "notification-url": "https://packagist.org/downloads/",
-            "license": [
-                "MIT"
-            ],
-            "authors": [
-                {
-                    "name": "Taylor Hornby",
-                    "email": "taylor@defuse.ca",
-                    "homepage": "https://defuse.ca/"
-                },
-                {
-                    "name": "Scott Arciszewski",
-                    "email": "info@paragonie.com",
-                    "homepage": "https://paragonie.com"
-                }
-            ],
-            "description": "Secure PHP Encryption Library",
-            "keywords": [
-                "aes",
-                "authenticated encryption",
-                "cipher",
-                "crypto",
-                "cryptography",
-                "encrypt",
-                "encryption",
-                "openssl",
-                "security",
-                "symmetric key cryptography"
-            ],
-            "support": {
-                "issues": "https://github.com/defuse/php-encryption/issues",
-                "source": "https://github.com/defuse/php-encryption/tree/v2.3.1"
-            },
-            "time": "2021-04-09T23:57:26+00:00"
-        },
-        {
-            "name": "doctrine/lexer",
-            "version": "1.2.2",
-            "source": {
-                "type": "git",
-                "url": "https://github.com/doctrine/lexer.git",
-                "reference": "9c50f840f257bbb941e6f4a0e94ccf5db5c3f76c"
-            },
-            "dist": {
-                "type": "zip",
-                "url": "https://api.github.com/repos/doctrine/lexer/zipball/9c50f840f257bbb941e6f4a0e94ccf5db5c3f76c",
-                "reference": "9c50f840f257bbb941e6f4a0e94ccf5db5c3f76c",
-                "shasum": ""
-            },
-            "require": {
-                "php": "^7.1 || ^8.0"
-            },
-            "require-dev": {
-                "doctrine/coding-standard": "^9.0",
-                "phpstan/phpstan": "1.3",
-                "phpunit/phpunit": "^7.5 || ^8.5 || ^9.5",
-                "vimeo/psalm": "^4.11"
-            },
-            "type": "library",
-            "autoload": {
-                "psr-4": {
-                    "Doctrine\\Common\\Lexer\\": "lib/Doctrine/Common/Lexer"
-                }
-            },
-            "notification-url": "https://packagist.org/downloads/",
-            "license": [
-                "MIT"
-            ],
-            "authors": [
-                {
-                    "name": "Guilherme Blanco",
-                    "email": "guilhermeblanco@gmail.com"
-                },
-                {
-                    "name": "Roman Borschel",
-                    "email": "roman@code-factory.org"
-                },
-                {
-                    "name": "Johannes Schmitt",
-                    "email": "schmittjoh@gmail.com"
-                }
-            ],
-            "description": "PHP Doctrine Lexer parser library that can be used in Top-Down, Recursive Descent Parsers.",
-            "homepage": "https://www.doctrine-project.org/projects/lexer.html",
-            "keywords": [
-                "annotations",
-                "docblock",
-                "lexer",
-                "parser",
-                "php"
-            ],
-            "support": {
-                "issues": "https://github.com/doctrine/lexer/issues",
-                "source": "https://github.com/doctrine/lexer/tree/1.2.2"
-            },
-            "funding": [
-                {
-                    "url": "https://www.doctrine-project.org/sponsorship.html",
-                    "type": "custom"
-                },
-                {
-                    "url": "https://www.patreon.com/phpdoctrine",
-                    "type": "patreon"
-                },
-                {
-                    "url": "https://tidelift.com/funding/github/packagist/doctrine%2Flexer",
-                    "type": "tidelift"
-                }
-            ],
-            "time": "2022-01-12T08:27:12+00:00"
-        },
-        {
-            "name": "egulias/email-validator",
-            "version": "3.1.2",
-            "source": {
-                "type": "git",
-                "url": "https://github.com/egulias/EmailValidator.git",
-                "reference": "ee0db30118f661fb166bcffbf5d82032df484697"
-            },
-            "dist": {
-                "type": "zip",
-                "url": "https://api.github.com/repos/egulias/EmailValidator/zipball/ee0db30118f661fb166bcffbf5d82032df484697",
-                "reference": "ee0db30118f661fb166bcffbf5d82032df484697",
-                "shasum": ""
-            },
-            "require": {
-                "doctrine/lexer": "^1.2",
-                "php": ">=7.2",
-                "symfony/polyfill-intl-idn": "^1.15"
-            },
-            "require-dev": {
-                "php-coveralls/php-coveralls": "^2.2",
-                "phpunit/phpunit": "^8.5.8|^9.3.3",
-                "vimeo/psalm": "^4"
-            },
-            "suggest": {
-                "ext-intl": "PHP Internationalization Libraries are required to use the SpoofChecking validation"
-            },
-            "type": "library",
-            "extra": {
-                "branch-alias": {
-                    "dev-master": "3.0.x-dev"
-                }
-            },
-            "autoload": {
-                "psr-4": {
-                    "Egulias\\EmailValidator\\": "src"
-                }
-            },
-            "notification-url": "https://packagist.org/downloads/",
-            "license": [
-                "MIT"
-            ],
-            "authors": [
-                {
-                    "name": "Eduardo Gulias Davis"
-                }
-            ],
-            "description": "A library for validating emails against several RFCs",
-            "homepage": "https://github.com/egulias/EmailValidator",
-            "keywords": [
-                "email",
-                "emailvalidation",
-                "emailvalidator",
-                "validation",
-                "validator"
-            ],
-            "support": {
-                "issues": "https://github.com/egulias/EmailValidator/issues",
-                "source": "https://github.com/egulias/EmailValidator/tree/3.1.2"
-            },
-            "funding": [
-                {
-                    "url": "https://github.com/egulias",
-                    "type": "github"
-                }
-            ],
-            "time": "2021-10-11T09:18:27+00:00"
-        },
-        {
-            "name": "elvanto/litemoji",
-            "version": "3.0.1",
-            "source": {
-                "type": "git",
-                "url": "https://github.com/elvanto/litemoji.git",
-                "reference": "acd6fd944814683983dcdfcf4d33f24430631b77"
-            },
-            "dist": {
-                "type": "zip",
-                "url": "https://api.github.com/repos/elvanto/litemoji/zipball/acd6fd944814683983dcdfcf4d33f24430631b77",
-                "reference": "acd6fd944814683983dcdfcf4d33f24430631b77",
-                "shasum": ""
-            },
-            "require": {
-                "php": ">=7.0"
-            },
-            "require-dev": {
-                "milesj/emojibase": "6.0.*",
-                "phpunit/phpunit": "^6.0"
-            },
-            "type": "library",
-            "autoload": {
-                "psr-4": {
-                    "LitEmoji\\": "src/"
-                }
-            },
-            "notification-url": "https://packagist.org/downloads/",
-            "license": [
-                "MIT"
-            ],
-            "description": "A PHP library simplifying the conversion of unicode, HTML and shortcode emoji.",
-            "keywords": [
-                "emoji",
-                "php-emoji"
-            ],
-            "support": {
-                "issues": "https://github.com/elvanto/litemoji/issues",
-                "source": "https://github.com/elvanto/litemoji/tree/3.0.1"
-            },
-            "time": "2020-11-27T05:08:33+00:00"
-        },
-        {
-            "name": "enshrined/svg-sanitize",
-            "version": "0.15.3",
-            "source": {
-                "type": "git",
-                "url": "https://github.com/darylldoyle/svg-sanitizer.git",
-                "reference": "50c0f86ab08d8f3a986ac4f57874492a22171708"
-            },
-            "dist": {
-                "type": "zip",
-                "url": "https://api.github.com/repos/darylldoyle/svg-sanitizer/zipball/50c0f86ab08d8f3a986ac4f57874492a22171708",
-                "reference": "50c0f86ab08d8f3a986ac4f57874492a22171708",
-                "shasum": ""
-            },
-            "require": {
-                "ext-dom": "*",
-                "ext-libxml": "*",
-                "php": "^7.0 || ^8.0"
-            },
-            "require-dev": {
-                "phpunit/phpunit": "^6.5 || ^8.5"
-            },
-            "type": "library",
-            "autoload": {
-                "psr-4": {
-                    "enshrined\\svgSanitize\\": "src"
-                }
-            },
-            "notification-url": "https://packagist.org/downloads/",
-            "license": [
-                "GPL-2.0-or-later"
-            ],
-            "authors": [
-                {
-                    "name": "Daryll Doyle",
-                    "email": "daryll@enshrined.co.uk"
-                }
-            ],
-            "description": "An SVG sanitizer for PHP",
-            "support": {
-                "issues": "https://github.com/darylldoyle/svg-sanitizer/issues",
-                "source": "https://github.com/darylldoyle/svg-sanitizer/tree/0.15.3"
-            },
-            "time": "2022-02-16T19:59:46+00:00"
-        },
-        {
-            "name": "ezyang/htmlpurifier",
-            "version": "v4.14.0",
-            "source": {
-                "type": "git",
-                "url": "https://github.com/ezyang/htmlpurifier.git",
-                "reference": "12ab42bd6e742c70c0a52f7b82477fcd44e64b75"
-            },
-            "dist": {
-                "type": "zip",
-                "url": "https://api.github.com/repos/ezyang/htmlpurifier/zipball/12ab42bd6e742c70c0a52f7b82477fcd44e64b75",
-                "reference": "12ab42bd6e742c70c0a52f7b82477fcd44e64b75",
-                "shasum": ""
-            },
-            "require": {
-                "php": ">=5.2"
-            },
-            "type": "library",
-            "autoload": {
-                "psr-0": {
-                    "HTMLPurifier": "library/"
-                },
-                "files": [
-                    "library/HTMLPurifier.composer.php"
-                ],
-                "exclude-from-classmap": [
-                    "/library/HTMLPurifier/Language/"
-                ]
-            },
-            "notification-url": "https://packagist.org/downloads/",
-            "license": [
-                "LGPL-2.1-or-later"
-            ],
-            "authors": [
-                {
-                    "name": "Edward Z. Yang",
-                    "email": "admin@htmlpurifier.org",
-                    "homepage": "http://ezyang.com"
-                }
-            ],
-            "description": "Standards compliant HTML filter written in PHP",
-            "homepage": "http://htmlpurifier.org/",
-            "keywords": [
-                "html"
-            ],
-            "support": {
-                "issues": "https://github.com/ezyang/htmlpurifier/issues",
-                "source": "https://github.com/ezyang/htmlpurifier/tree/v4.14.0"
-            },
-            "time": "2021-12-25T01:21:49+00:00"
-        },
-        {
-            "name": "guzzlehttp/guzzle",
-            "version": "7.4.1",
-            "source": {
-                "type": "git",
-                "url": "https://github.com/guzzle/guzzle.git",
-                "reference": "ee0a041b1760e6a53d2a39c8c34115adc2af2c79"
-            },
-            "dist": {
-                "type": "zip",
-                "url": "https://api.github.com/repos/guzzle/guzzle/zipball/ee0a041b1760e6a53d2a39c8c34115adc2af2c79",
-                "reference": "ee0a041b1760e6a53d2a39c8c34115adc2af2c79",
-                "shasum": ""
-            },
-            "require": {
-                "ext-json": "*",
-                "guzzlehttp/promises": "^1.5",
-                "guzzlehttp/psr7": "^1.8.3 || ^2.1",
-                "php": "^7.2.5 || ^8.0",
-                "psr/http-client": "^1.0",
-                "symfony/deprecation-contracts": "^2.2 || ^3.0"
-            },
-            "provide": {
-                "psr/http-client-implementation": "1.0"
-            },
-            "require-dev": {
-                "bamarni/composer-bin-plugin": "^1.4.1",
-                "ext-curl": "*",
-                "php-http/client-integration-tests": "^3.0",
-                "phpunit/phpunit": "^8.5.5 || ^9.3.5",
-                "psr/log": "^1.1 || ^2.0 || ^3.0"
-            },
-            "suggest": {
-                "ext-curl": "Required for CURL handler support",
-                "ext-intl": "Required for Internationalized Domain Name (IDN) support",
-                "psr/log": "Required for using the Log middleware"
-            },
-            "type": "library",
-            "extra": {
-                "branch-alias": {
-                    "dev-master": "7.4-dev"
-                }
-            },
-            "autoload": {
-                "files": [
-                    "src/functions_include.php"
-                ],
-                "psr-4": {
-                    "GuzzleHttp\\": "src/"
-                }
-            },
-            "notification-url": "https://packagist.org/downloads/",
-            "license": [
-                "MIT"
-            ],
-            "authors": [
-                {
-                    "name": "Graham Campbell",
-                    "email": "hello@gjcampbell.co.uk",
-                    "homepage": "https://github.com/GrahamCampbell"
-                },
-                {
-                    "name": "Michael Dowling",
-                    "email": "mtdowling@gmail.com",
-                    "homepage": "https://github.com/mtdowling"
-                },
-                {
-                    "name": "Jeremy Lindblom",
-                    "email": "jeremeamia@gmail.com",
-                    "homepage": "https://github.com/jeremeamia"
-                },
-                {
-                    "name": "George Mponos",
-                    "email": "gmponos@gmail.com",
-                    "homepage": "https://github.com/gmponos"
-                },
-                {
-                    "name": "Tobias Nyholm",
-                    "email": "tobias.nyholm@gmail.com",
-                    "homepage": "https://github.com/Nyholm"
-                },
-                {
-                    "name": "Márk Sági-Kazár",
-                    "email": "mark.sagikazar@gmail.com",
-                    "homepage": "https://github.com/sagikazarmark"
-                },
-                {
-                    "name": "Tobias Schultze",
-                    "email": "webmaster@tubo-world.de",
-                    "homepage": "https://github.com/Tobion"
-                }
-            ],
-            "description": "Guzzle is a PHP HTTP client library",
-            "keywords": [
-                "client",
-                "curl",
-                "framework",
-                "http",
-                "http client",
-                "psr-18",
-                "psr-7",
-                "rest",
-                "web service"
-            ],
-            "support": {
-                "issues": "https://github.com/guzzle/guzzle/issues",
-                "source": "https://github.com/guzzle/guzzle/tree/7.4.1"
-            },
-            "funding": [
-                {
-                    "url": "https://github.com/GrahamCampbell",
-                    "type": "github"
-                },
-                {
-                    "url": "https://github.com/Nyholm",
-                    "type": "github"
-                },
-                {
-                    "url": "https://tidelift.com/funding/github/packagist/guzzlehttp/guzzle",
-                    "type": "tidelift"
-                }
-            ],
-            "time": "2021-12-06T18:43:05+00:00"
-        },
-        {
-            "name": "guzzlehttp/promises",
-            "version": "1.5.1",
-            "source": {
-                "type": "git",
-                "url": "https://github.com/guzzle/promises.git",
-                "reference": "fe752aedc9fd8fcca3fe7ad05d419d32998a06da"
-            },
-            "dist": {
-                "type": "zip",
-                "url": "https://api.github.com/repos/guzzle/promises/zipball/fe752aedc9fd8fcca3fe7ad05d419d32998a06da",
-                "reference": "fe752aedc9fd8fcca3fe7ad05d419d32998a06da",
-                "shasum": ""
-            },
-            "require": {
-                "php": ">=5.5"
-            },
-            "require-dev": {
-                "symfony/phpunit-bridge": "^4.4 || ^5.1"
-            },
-            "type": "library",
-            "extra": {
-                "branch-alias": {
-                    "dev-master": "1.5-dev"
-                }
-            },
-            "autoload": {
-                "psr-4": {
-                    "GuzzleHttp\\Promise\\": "src/"
-                },
-                "files": [
-                    "src/functions_include.php"
-                ]
-            },
-            "notification-url": "https://packagist.org/downloads/",
-            "license": [
-                "MIT"
-            ],
-            "authors": [
-                {
-                    "name": "Graham Campbell",
-                    "email": "hello@gjcampbell.co.uk",
-                    "homepage": "https://github.com/GrahamCampbell"
-                },
-                {
-                    "name": "Michael Dowling",
-                    "email": "mtdowling@gmail.com",
-                    "homepage": "https://github.com/mtdowling"
-                },
-                {
-                    "name": "Tobias Nyholm",
-                    "email": "tobias.nyholm@gmail.com",
-                    "homepage": "https://github.com/Nyholm"
-                },
-                {
-                    "name": "Tobias Schultze",
-                    "email": "webmaster@tubo-world.de",
-                    "homepage": "https://github.com/Tobion"
-                }
-            ],
-            "description": "Guzzle promises library",
-            "keywords": [
-                "promise"
-            ],
-            "support": {
-                "issues": "https://github.com/guzzle/promises/issues",
-                "source": "https://github.com/guzzle/promises/tree/1.5.1"
-            },
-            "funding": [
-                {
-                    "url": "https://github.com/GrahamCampbell",
-                    "type": "github"
-                },
-                {
-                    "url": "https://github.com/Nyholm",
-                    "type": "github"
-                },
-                {
-                    "url": "https://tidelift.com/funding/github/packagist/guzzlehttp/promises",
-                    "type": "tidelift"
-                }
-            ],
-            "time": "2021-10-22T20:56:57+00:00"
-        },
-        {
-            "name": "guzzlehttp/psr7",
-            "version": "2.1.0",
-            "source": {
-                "type": "git",
-                "url": "https://github.com/guzzle/psr7.git",
-                "reference": "089edd38f5b8abba6cb01567c2a8aaa47cec4c72"
-            },
-            "dist": {
-                "type": "zip",
-                "url": "https://api.github.com/repos/guzzle/psr7/zipball/089edd38f5b8abba6cb01567c2a8aaa47cec4c72",
-                "reference": "089edd38f5b8abba6cb01567c2a8aaa47cec4c72",
-                "shasum": ""
-            },
-            "require": {
-                "php": "^7.2.5 || ^8.0",
-                "psr/http-factory": "^1.0",
-                "psr/http-message": "^1.0",
-                "ralouphie/getallheaders": "^3.0"
-            },
-            "provide": {
-                "psr/http-factory-implementation": "1.0",
-                "psr/http-message-implementation": "1.0"
-            },
-            "require-dev": {
-                "bamarni/composer-bin-plugin": "^1.4.1",
-                "http-interop/http-factory-tests": "^0.9",
-                "phpunit/phpunit": "^8.5.8 || ^9.3.10"
-            },
-            "suggest": {
-                "laminas/laminas-httphandlerrunner": "Emit PSR-7 responses"
-            },
-            "type": "library",
-            "extra": {
-                "branch-alias": {
-                    "dev-master": "2.1-dev"
-                }
-            },
-            "autoload": {
-                "psr-4": {
-                    "GuzzleHttp\\Psr7\\": "src/"
-                }
-            },
-            "notification-url": "https://packagist.org/downloads/",
-            "license": [
-                "MIT"
-            ],
-            "authors": [
-                {
-                    "name": "Graham Campbell",
-                    "email": "hello@gjcampbell.co.uk",
-                    "homepage": "https://github.com/GrahamCampbell"
-                },
-                {
-                    "name": "Michael Dowling",
-                    "email": "mtdowling@gmail.com",
-                    "homepage": "https://github.com/mtdowling"
-                },
-                {
-                    "name": "George Mponos",
-                    "email": "gmponos@gmail.com",
-                    "homepage": "https://github.com/gmponos"
-                },
-                {
-                    "name": "Tobias Nyholm",
-                    "email": "tobias.nyholm@gmail.com",
-                    "homepage": "https://github.com/Nyholm"
-                },
-                {
-                    "name": "Márk Sági-Kazár",
-                    "email": "mark.sagikazar@gmail.com",
-                    "homepage": "https://github.com/sagikazarmark"
-                },
-                {
-                    "name": "Tobias Schultze",
-                    "email": "webmaster@tubo-world.de",
-                    "homepage": "https://github.com/Tobion"
-                },
-                {
-                    "name": "Márk Sági-Kazár",
-                    "email": "mark.sagikazar@gmail.com",
-                    "homepage": "https://sagikazarmark.hu"
-                }
-            ],
-            "description": "PSR-7 message implementation that also provides common utility methods",
-            "keywords": [
-                "http",
-                "message",
-                "psr-7",
-                "request",
-                "response",
-                "stream",
-                "uri",
-                "url"
-            ],
-            "support": {
-                "issues": "https://github.com/guzzle/psr7/issues",
-                "source": "https://github.com/guzzle/psr7/tree/2.1.0"
-            },
-            "funding": [
-                {
-                    "url": "https://github.com/GrahamCampbell",
-                    "type": "github"
-                },
-                {
-                    "url": "https://github.com/Nyholm",
-                    "type": "github"
-                },
-                {
-                    "url": "https://tidelift.com/funding/github/packagist/guzzlehttp/psr7",
-                    "type": "tidelift"
-                }
-            ],
-            "time": "2021-10-06T17:43:30+00:00"
-        },
-        {
-            "name": "illuminate/collections",
-            "version": "v9.1.0",
-            "source": {
-                "type": "git",
-                "url": "https://github.com/illuminate/collections.git",
-                "reference": "707ab36191228b1a4cf322985796ff7aab5578c1"
-            },
-            "dist": {
-                "type": "zip",
-                "url": "https://api.github.com/repos/illuminate/collections/zipball/707ab36191228b1a4cf322985796ff7aab5578c1",
-                "reference": "707ab36191228b1a4cf322985796ff7aab5578c1",
-                "shasum": ""
-            },
-            "require": {
-                "illuminate/conditionable": "^9.0",
-                "illuminate/contracts": "^9.0",
-                "illuminate/macroable": "^9.0",
-                "php": "^8.0.2"
-            },
-            "suggest": {
-                "symfony/var-dumper": "Required to use the dump method (^6.0)."
-            },
-            "type": "library",
-            "extra": {
-                "branch-alias": {
-                    "dev-master": "9.x-dev"
-                }
-            },
-            "autoload": {
-                "files": [
-                    "helpers.php"
-                ],
-                "psr-4": {
-                    "Illuminate\\Support\\": ""
-                }
-            },
-            "notification-url": "https://packagist.org/downloads/",
-            "license": [
-                "MIT"
-            ],
-            "authors": [
-                {
-                    "name": "Taylor Otwell",
-                    "email": "taylor@laravel.com"
-                }
-            ],
-            "description": "The Illuminate Collections package.",
-            "homepage": "https://laravel.com",
-            "support": {
-                "issues": "https://github.com/laravel/framework/issues",
-                "source": "https://github.com/laravel/framework"
-            },
-            "time": "2022-02-09T21:49:11+00:00"
-        },
-        {
-            "name": "illuminate/conditionable",
-            "version": "v9.1.0",
-            "source": {
-                "type": "git",
-                "url": "https://github.com/illuminate/conditionable.git",
-                "reference": "4f7e3d67ceda9a6188757501748982ea9ed5f69a"
-            },
-            "dist": {
-                "type": "zip",
-                "url": "https://api.github.com/repos/illuminate/conditionable/zipball/4f7e3d67ceda9a6188757501748982ea9ed5f69a",
-                "reference": "4f7e3d67ceda9a6188757501748982ea9ed5f69a",
-                "shasum": ""
-            },
-            "require": {
-                "php": "^8.0.2"
-            },
-            "type": "library",
-            "extra": {
-                "branch-alias": {
-                    "dev-master": "9.x-dev"
-                }
-            },
-            "autoload": {
-                "psr-4": {
-                    "Illuminate\\Support\\": ""
-                }
-            },
-            "notification-url": "https://packagist.org/downloads/",
-            "license": [
-                "MIT"
-            ],
-            "authors": [
-                {
-                    "name": "Taylor Otwell",
-                    "email": "taylor@laravel.com"
-                }
-            ],
-            "description": "The Illuminate Conditionable package.",
-            "homepage": "https://laravel.com",
-            "support": {
-                "issues": "https://github.com/laravel/framework/issues",
-                "source": "https://github.com/laravel/framework"
-            },
-            "time": "2022-02-09T14:26:32+00:00"
-        },
-        {
-            "name": "illuminate/contracts",
-            "version": "v9.1.0",
-            "source": {
-                "type": "git",
-                "url": "https://github.com/illuminate/contracts.git",
-                "reference": "c2e3cf2eda10fd3332af0b4a43481cc0af98c437"
-            },
-            "dist": {
-                "type": "zip",
-                "url": "https://api.github.com/repos/illuminate/contracts/zipball/c2e3cf2eda10fd3332af0b4a43481cc0af98c437",
-                "reference": "c2e3cf2eda10fd3332af0b4a43481cc0af98c437",
-                "shasum": ""
-            },
-            "require": {
-                "php": "^8.0.2",
-                "psr/container": "^1.1.1|^2.0.1",
-                "psr/simple-cache": "^1.0|^2.0|^3.0"
-            },
-            "type": "library",
-            "extra": {
-                "branch-alias": {
-                    "dev-master": "9.x-dev"
-                }
-            },
-            "autoload": {
-                "psr-4": {
-                    "Illuminate\\Contracts\\": ""
-                }
-            },
-            "notification-url": "https://packagist.org/downloads/",
-            "license": [
-                "MIT"
-            ],
-            "authors": [
-                {
-                    "name": "Taylor Otwell",
-                    "email": "taylor@laravel.com"
-                }
-            ],
-            "description": "The Illuminate Contracts package.",
-            "homepage": "https://laravel.com",
-            "support": {
-                "issues": "https://github.com/laravel/framework/issues",
-                "source": "https://github.com/laravel/framework"
-            },
-            "time": "2022-02-11T14:24:50+00:00"
-        },
-        {
-            "name": "illuminate/macroable",
-            "version": "v9.1.0",
-            "source": {
-                "type": "git",
-                "url": "https://github.com/illuminate/macroable.git",
-                "reference": "25a2c6dac2b7541ecbadef952702e84ae15f5354"
-            },
-            "dist": {
-                "type": "zip",
-                "url": "https://api.github.com/repos/illuminate/macroable/zipball/25a2c6dac2b7541ecbadef952702e84ae15f5354",
-                "reference": "25a2c6dac2b7541ecbadef952702e84ae15f5354",
-                "shasum": ""
-            },
-            "require": {
-                "php": "^8.0.2"
-            },
-            "type": "library",
-            "extra": {
-                "branch-alias": {
-                    "dev-master": "9.x-dev"
-                }
-            },
-            "autoload": {
-                "psr-4": {
-                    "Illuminate\\Support\\": ""
-                }
-            },
-            "notification-url": "https://packagist.org/downloads/",
-            "license": [
-                "MIT"
-            ],
-            "authors": [
-                {
-                    "name": "Taylor Otwell",
-                    "email": "taylor@laravel.com"
-                }
-            ],
-            "description": "The Illuminate Macroable package.",
-            "homepage": "https://laravel.com",
-            "support": {
-                "issues": "https://github.com/laravel/framework/issues",
-                "source": "https://github.com/laravel/framework"
-            },
-            "time": "2022-02-01T14:44:21+00:00"
-        },
-        {
-            "name": "justinrainbow/json-schema",
-            "version": "5.2.11",
-            "source": {
-                "type": "git",
-                "url": "https://github.com/justinrainbow/json-schema.git",
-                "reference": "2ab6744b7296ded80f8cc4f9509abbff393399aa"
-            },
-            "dist": {
-                "type": "zip",
-                "url": "https://api.github.com/repos/justinrainbow/json-schema/zipball/2ab6744b7296ded80f8cc4f9509abbff393399aa",
-                "reference": "2ab6744b7296ded80f8cc4f9509abbff393399aa",
-                "shasum": ""
-            },
-            "require": {
-                "php": ">=5.3.3"
-            },
-            "require-dev": {
-                "friendsofphp/php-cs-fixer": "~2.2.20||~2.15.1",
-                "json-schema/json-schema-test-suite": "1.2.0",
-                "phpunit/phpunit": "^4.8.35"
-            },
-            "bin": [
-                "bin/validate-json"
-            ],
-            "type": "library",
-            "extra": {
-                "branch-alias": {
-                    "dev-master": "5.0.x-dev"
-                }
-            },
-            "autoload": {
-                "psr-4": {
-                    "JsonSchema\\": "src/JsonSchema/"
-                }
-            },
-            "notification-url": "https://packagist.org/downloads/",
-            "license": [
-                "MIT"
-            ],
-            "authors": [
-                {
-                    "name": "Bruno Prieto Reis",
-                    "email": "bruno.p.reis@gmail.com"
-                },
-                {
-                    "name": "Justin Rainbow",
-                    "email": "justin.rainbow@gmail.com"
-                },
-                {
-                    "name": "Igor Wiedler",
-                    "email": "igor@wiedler.ch"
-                },
-                {
-                    "name": "Robert Schönthal",
-                    "email": "seroscho@googlemail.com"
-                }
-            ],
-            "description": "A library to validate a json schema.",
-            "homepage": "https://github.com/justinrainbow/json-schema",
-            "keywords": [
-                "json",
-                "schema"
-            ],
-            "support": {
-                "issues": "https://github.com/justinrainbow/json-schema/issues",
-                "source": "https://github.com/justinrainbow/json-schema/tree/5.2.11"
-            },
-            "time": "2021-07-22T09:24:00+00:00"
-        },
-        {
-            "name": "league/oauth2-client",
-            "version": "2.6.1",
-            "source": {
-                "type": "git",
-                "url": "https://github.com/thephpleague/oauth2-client.git",
-                "reference": "2334c249907190c132364f5dae0287ab8666aa19"
-            },
-            "dist": {
-                "type": "zip",
-                "url": "https://api.github.com/repos/thephpleague/oauth2-client/zipball/2334c249907190c132364f5dae0287ab8666aa19",
-                "reference": "2334c249907190c132364f5dae0287ab8666aa19",
-                "shasum": ""
-            },
-            "require": {
-                "guzzlehttp/guzzle": "^6.0 || ^7.0",
-                "paragonie/random_compat": "^1 || ^2 || ^9.99",
-                "php": "^5.6 || ^7.0 || ^8.0"
-            },
-            "require-dev": {
-                "mockery/mockery": "^1.3.5",
-                "php-parallel-lint/php-parallel-lint": "^1.3.1",
-                "phpunit/phpunit": "^5.7 || ^6.0 || ^9.5",
-                "squizlabs/php_codesniffer": "^2.3 || ^3.0"
-            },
-            "type": "library",
-            "extra": {
-                "branch-alias": {
-                    "dev-2.x": "2.0.x-dev"
-                }
-            },
-            "autoload": {
-                "psr-4": {
-                    "League\\OAuth2\\Client\\": "src/"
-                }
-            },
-            "notification-url": "https://packagist.org/downloads/",
-            "license": [
-                "MIT"
-            ],
-            "authors": [
-                {
-                    "name": "Alex Bilbie",
-                    "email": "hello@alexbilbie.com",
-                    "homepage": "http://www.alexbilbie.com",
-                    "role": "Developer"
-                },
-                {
-                    "name": "Woody Gilk",
-                    "homepage": "https://github.com/shadowhand",
-                    "role": "Contributor"
-                }
-            ],
-            "description": "OAuth 2.0 Client Library",
-            "keywords": [
-                "Authentication",
-                "SSO",
-                "authorization",
-                "identity",
-                "idp",
-                "oauth",
-                "oauth2",
-                "single sign on"
-            ],
-            "support": {
-                "issues": "https://github.com/thephpleague/oauth2-client/issues",
-                "source": "https://github.com/thephpleague/oauth2-client/tree/2.6.1"
-            },
-            "time": "2021-12-22T16:42:49+00:00"
-        },
-        {
-            "name": "mikehaertl/php-shellcommand",
-            "version": "1.6.4",
-            "source": {
-                "type": "git",
-                "url": "https://github.com/mikehaertl/php-shellcommand.git",
-                "reference": "3488d7803df1e8f1a343d3d0ca452d527ad8d5e5"
-            },
-            "dist": {
-                "type": "zip",
-                "url": "https://api.github.com/repos/mikehaertl/php-shellcommand/zipball/3488d7803df1e8f1a343d3d0ca452d527ad8d5e5",
-                "reference": "3488d7803df1e8f1a343d3d0ca452d527ad8d5e5",
-                "shasum": ""
-            },
-            "require": {
-                "php": ">= 5.3.0"
-            },
-            "require-dev": {
-                "phpunit/phpunit": ">4.0 <=9.4"
-            },
-            "type": "library",
-            "autoload": {
-                "psr-4": {
-                    "mikehaertl\\shellcommand\\": "src/"
-                }
-            },
-            "notification-url": "https://packagist.org/downloads/",
-            "license": [
-                "MIT"
-            ],
-            "authors": [
-                {
-                    "name": "Michael Härtl",
-                    "email": "haertl.mike@gmail.com"
-                }
-            ],
-            "description": "An object oriented interface to shell commands",
-            "keywords": [
-                "shell"
-            ],
-            "support": {
-                "issues": "https://github.com/mikehaertl/php-shellcommand/issues",
-                "source": "https://github.com/mikehaertl/php-shellcommand/tree/1.6.4"
-            },
-            "time": "2021-03-17T06:54:33+00:00"
-        },
-        {
-            "name": "moneyphp/money",
-            "version": "v4.0.3",
-            "source": {
-                "type": "git",
-                "url": "https://github.com/moneyphp/money.git",
-                "reference": "d945f775bd6ab0920d9d205813d8831a899a8844"
-            },
-            "dist": {
-                "type": "zip",
-                "url": "https://api.github.com/repos/moneyphp/money/zipball/d945f775bd6ab0920d9d205813d8831a899a8844",
-                "reference": "d945f775bd6ab0920d9d205813d8831a899a8844",
-                "shasum": ""
-            },
-            "require": {
-                "ext-bcmath": "*",
-                "ext-filter": "*",
-                "ext-json": "*",
-                "php": "^8.0"
-            },
-            "require-dev": {
-                "cache/taggable-cache": "^1.1.0",
-                "doctrine/coding-standard": "^9.0",
-                "doctrine/instantiator": "^1.4.0",
-                "ext-gmp": "*",
-                "ext-intl": "*",
-                "florianv/exchanger": "^2.6.3",
-                "florianv/swap": "^4.3.0",
-                "moneyphp/iso-currencies": "^3.2.1",
-                "php-http/message": "^1.11.0",
-                "php-http/mock-client": "^1.4.1",
-                "phpbench/phpbench": "1.0.0-beta1@BETA",
-                "phpspec/phpspec": "^7.0.1",
-                "phpunit/phpunit": "^9.5.4",
-                "psalm/plugin-phpunit": "^0.15.1",
-                "psr/cache": "^1.0.1",
-                "roave/infection-static-analysis-plugin": "^1.7",
-                "vimeo/psalm": "~4.7.0 || ^4.8.2"
-            },
-            "suggest": {
-                "ext-gmp": "Calculate without integer limits",
-                "ext-intl": "Format Money objects with intl",
-                "florianv/exchanger": "Exchange rates library for PHP",
-                "florianv/swap": "Exchange rates library for PHP",
-                "psr/cache-implementation": "Used for Currency caching"
-            },
-            "type": "library",
-            "extra": {
-                "branch-alias": {
-                    "dev-master": "3.x-dev"
-                }
-            },
-            "autoload": {
-                "psr-4": {
-                    "Money\\": "src/"
-                }
-            },
-            "notification-url": "https://packagist.org/downloads/",
-            "license": [
-                "MIT"
-            ],
-            "authors": [
-                {
-                    "name": "Mathias Verraes",
-                    "email": "mathias@verraes.net",
-                    "homepage": "http://verraes.net"
-                },
-                {
-                    "name": "Márk Sági-Kazár",
-                    "email": "mark.sagikazar@gmail.com"
-                },
-                {
-                    "name": "Frederik Bosch",
-                    "email": "f.bosch@genkgo.nl"
-                }
-            ],
-            "description": "PHP implementation of Fowler's Money pattern",
-            "homepage": "http://moneyphp.org",
-            "keywords": [
-                "Value Object",
-                "money",
-                "vo"
-            ],
-            "support": {
-                "issues": "https://github.com/moneyphp/money/issues",
-                "source": "https://github.com/moneyphp/money/tree/v4.0.3"
-            },
-            "time": "2021-12-01T10:39:00+00:00"
-        },
-        {
-            "name": "opis/closure",
-            "version": "3.6.3",
-            "source": {
-                "type": "git",
-                "url": "https://github.com/opis/closure.git",
-                "reference": "3d81e4309d2a927abbe66df935f4bb60082805ad"
-            },
-            "dist": {
-                "type": "zip",
-                "url": "https://api.github.com/repos/opis/closure/zipball/3d81e4309d2a927abbe66df935f4bb60082805ad",
-                "reference": "3d81e4309d2a927abbe66df935f4bb60082805ad",
-                "shasum": ""
-            },
-            "require": {
-                "php": "^5.4 || ^7.0 || ^8.0"
-            },
-            "require-dev": {
-                "jeremeamia/superclosure": "^2.0",
-                "phpunit/phpunit": "^4.0 || ^5.0 || ^6.0 || ^7.0 || ^8.0 || ^9.0"
-            },
-            "type": "library",
-            "extra": {
-                "branch-alias": {
-                    "dev-master": "3.6.x-dev"
-                }
-            },
-            "autoload": {
-                "psr-4": {
-                    "Opis\\Closure\\": "src/"
-                },
-                "files": [
-                    "functions.php"
-                ]
-            },
-            "notification-url": "https://packagist.org/downloads/",
-            "license": [
-                "MIT"
-            ],
-            "authors": [
-                {
-                    "name": "Marius Sarca",
-                    "email": "marius.sarca@gmail.com"
-                },
-                {
-                    "name": "Sorin Sarca",
-                    "email": "sarca_sorin@hotmail.com"
-                }
-            ],
-            "description": "A library that can be used to serialize closures (anonymous functions) and arbitrary objects.",
-            "homepage": "https://opis.io/closure",
-            "keywords": [
-                "anonymous functions",
-                "closure",
-                "function",
-                "serializable",
-                "serialization",
-                "serialize"
-            ],
-            "support": {
-                "issues": "https://github.com/opis/closure/issues",
-                "source": "https://github.com/opis/closure/tree/3.6.3"
-            },
-            "time": "2022-01-27T09:35:39+00:00"
-        },
-        {
-            "name": "paragonie/random_compat",
-            "version": "v9.99.100",
-            "source": {
-                "type": "git",
-                "url": "https://github.com/paragonie/random_compat.git",
-                "reference": "996434e5492cb4c3edcb9168db6fbb1359ef965a"
-            },
-            "dist": {
-                "type": "zip",
-                "url": "https://api.github.com/repos/paragonie/random_compat/zipball/996434e5492cb4c3edcb9168db6fbb1359ef965a",
-                "reference": "996434e5492cb4c3edcb9168db6fbb1359ef965a",
-                "shasum": ""
-            },
-            "require": {
-                "php": ">= 7"
-            },
-            "require-dev": {
-                "phpunit/phpunit": "4.*|5.*",
-                "vimeo/psalm": "^1"
-            },
-            "suggest": {
-                "ext-libsodium": "Provides a modern crypto API that can be used to generate random bytes."
-            },
-            "type": "library",
-            "notification-url": "https://packagist.org/downloads/",
-            "license": [
-                "MIT"
-            ],
-            "authors": [
-                {
-                    "name": "Paragon Initiative Enterprises",
-                    "email": "security@paragonie.com",
-                    "homepage": "https://paragonie.com"
-                }
-            ],
-            "description": "PHP 5.x polyfill for random_bytes() and random_int() from PHP 7",
-            "keywords": [
-                "csprng",
-                "polyfill",
-                "pseudorandom",
-                "random"
-            ],
-            "support": {
-                "email": "info@paragonie.com",
-                "issues": "https://github.com/paragonie/random_compat/issues",
-                "source": "https://github.com/paragonie/random_compat"
-            },
-            "time": "2020-10-15T08:29:30+00:00"
-        },
-        {
-            "name": "phpdocumentor/reflection-common",
-            "version": "2.2.0",
-            "source": {
-                "type": "git",
-                "url": "https://github.com/phpDocumentor/ReflectionCommon.git",
-                "reference": "1d01c49d4ed62f25aa84a747ad35d5a16924662b"
-            },
-            "dist": {
-                "type": "zip",
-                "url": "https://api.github.com/repos/phpDocumentor/ReflectionCommon/zipball/1d01c49d4ed62f25aa84a747ad35d5a16924662b",
-                "reference": "1d01c49d4ed62f25aa84a747ad35d5a16924662b",
-                "shasum": ""
-            },
-            "require": {
-                "php": "^7.2 || ^8.0"
-            },
-            "type": "library",
-            "extra": {
-                "branch-alias": {
-                    "dev-2.x": "2.x-dev"
-                }
-            },
-            "autoload": {
-                "psr-4": {
-                    "phpDocumentor\\Reflection\\": "src/"
-                }
-            },
-            "notification-url": "https://packagist.org/downloads/",
-            "license": [
-                "MIT"
-            ],
-            "authors": [
-                {
-                    "name": "Jaap van Otterdijk",
-                    "email": "opensource@ijaap.nl"
-                }
-            ],
-            "description": "Common reflection classes used by phpdocumentor to reflect the code structure",
-            "homepage": "http://www.phpdoc.org",
-            "keywords": [
-                "FQSEN",
-                "phpDocumentor",
-                "phpdoc",
-                "reflection",
-                "static analysis"
-            ],
-            "support": {
-                "issues": "https://github.com/phpDocumentor/ReflectionCommon/issues",
-                "source": "https://github.com/phpDocumentor/ReflectionCommon/tree/2.x"
-            },
-            "time": "2020-06-27T09:03:43+00:00"
-        },
-        {
-            "name": "phpdocumentor/reflection-docblock",
-            "version": "5.3.0",
-            "source": {
-                "type": "git",
-                "url": "https://github.com/phpDocumentor/ReflectionDocBlock.git",
-                "reference": "622548b623e81ca6d78b721c5e029f4ce664f170"
-            },
-            "dist": {
-                "type": "zip",
-                "url": "https://api.github.com/repos/phpDocumentor/ReflectionDocBlock/zipball/622548b623e81ca6d78b721c5e029f4ce664f170",
-                "reference": "622548b623e81ca6d78b721c5e029f4ce664f170",
-                "shasum": ""
-            },
-            "require": {
-                "ext-filter": "*",
-                "php": "^7.2 || ^8.0",
-                "phpdocumentor/reflection-common": "^2.2",
-                "phpdocumentor/type-resolver": "^1.3",
-                "webmozart/assert": "^1.9.1"
-            },
-            "require-dev": {
-                "mockery/mockery": "~1.3.2",
-                "psalm/phar": "^4.8"
-            },
-            "type": "library",
-            "extra": {
-                "branch-alias": {
-                    "dev-master": "5.x-dev"
-                }
-            },
-            "autoload": {
-                "psr-4": {
-                    "phpDocumentor\\Reflection\\": "src"
-                }
-            },
-            "notification-url": "https://packagist.org/downloads/",
-            "license": [
-                "MIT"
-            ],
-            "authors": [
-                {
-                    "name": "Mike van Riel",
-                    "email": "me@mikevanriel.com"
-                },
-                {
-                    "name": "Jaap van Otterdijk",
-                    "email": "account@ijaap.nl"
-                }
-            ],
-            "description": "With this component, a library can provide support for annotations via DocBlocks or otherwise retrieve information that is embedded in a DocBlock.",
-            "support": {
-                "issues": "https://github.com/phpDocumentor/ReflectionDocBlock/issues",
-                "source": "https://github.com/phpDocumentor/ReflectionDocBlock/tree/5.3.0"
-            },
-            "time": "2021-10-19T17:43:47+00:00"
-        },
-        {
-            "name": "phpdocumentor/type-resolver",
-            "version": "1.6.0",
-            "source": {
-                "type": "git",
-                "url": "https://github.com/phpDocumentor/TypeResolver.git",
-                "reference": "93ebd0014cab80c4ea9f5e297ea48672f1b87706"
-            },
-            "dist": {
-                "type": "zip",
-                "url": "https://api.github.com/repos/phpDocumentor/TypeResolver/zipball/93ebd0014cab80c4ea9f5e297ea48672f1b87706",
-                "reference": "93ebd0014cab80c4ea9f5e297ea48672f1b87706",
-                "shasum": ""
-            },
-            "require": {
-                "php": "^7.2 || ^8.0",
-                "phpdocumentor/reflection-common": "^2.0"
-            },
-            "require-dev": {
-                "ext-tokenizer": "*",
-                "psalm/phar": "^4.8"
-            },
-            "type": "library",
-            "extra": {
-                "branch-alias": {
-                    "dev-1.x": "1.x-dev"
-                }
-            },
-            "autoload": {
-                "psr-4": {
-                    "phpDocumentor\\Reflection\\": "src"
-                }
-            },
-            "notification-url": "https://packagist.org/downloads/",
-            "license": [
-                "MIT"
-            ],
-            "authors": [
-                {
-                    "name": "Mike van Riel",
-                    "email": "me@mikevanriel.com"
-                }
-            ],
-            "description": "A PSR-5 based resolver of Class names, Types and Structural Element Names",
-            "support": {
-                "issues": "https://github.com/phpDocumentor/TypeResolver/issues",
-                "source": "https://github.com/phpDocumentor/TypeResolver/tree/1.6.0"
-            },
-            "time": "2022-01-04T19:58:01+00:00"
-        },
-        {
-            "name": "pixelandtonic/imagine",
-            "version": "1.2.4.2",
-            "source": {
-                "type": "git",
-                "url": "https://github.com/pixelandtonic/Imagine.git",
-                "reference": "5ee4b6a365497818815ba50738c8dcbb555c9fd3"
-            },
-            "dist": {
-                "type": "zip",
-                "url": "https://api.github.com/repos/pixelandtonic/Imagine/zipball/5ee4b6a365497818815ba50738c8dcbb555c9fd3",
-                "reference": "5ee4b6a365497818815ba50738c8dcbb555c9fd3",
-                "shasum": ""
-            },
-            "require": {
-                "php": ">=5.3.2"
-            },
-            "require-dev": {
-                "friendsofphp/php-cs-fixer": "^2.2",
-                "phpunit/phpunit": "^4.8 || ^5.7 || ^6.5 || ^7.5 || ^8.4 || ^9.3"
-            },
-            "suggest": {
-                "ext-gd": "to use the GD implementation",
-                "ext-gmagick": "to use the Gmagick implementation",
-                "ext-imagick": "to use the Imagick implementation"
-            },
-            "type": "library",
-            "extra": {
-                "branch-alias": {
-                    "dev-develop": "0.7-dev"
-                }
-            },
-            "autoload": {
-                "psr-4": {
-                    "Imagine\\": "src/"
-                }
-            },
-            "notification-url": "https://packagist.org/downloads/",
-            "license": [
-                "MIT"
-            ],
-            "authors": [
-                {
-                    "name": "Bulat Shakirzyanov",
-                    "email": "mallluhuct@gmail.com",
-                    "homepage": "http://avalanche123.com"
-                }
-            ],
-            "description": "Image processing for PHP 5.3",
-            "homepage": "http://imagine.readthedocs.org/",
-            "keywords": [
-                "drawing",
-                "graphics",
-                "image manipulation",
-                "image processing"
-            ],
-            "support": {
-                "source": "https://github.com/pixelandtonic/Imagine/tree/1.2.4.2"
-            },
-            "time": "2021-06-22T18:26:46+00:00"
-        },
-        {
-            "name": "psr/container",
-            "version": "2.0.2",
-            "source": {
-                "type": "git",
-                "url": "https://github.com/php-fig/container.git",
-                "reference": "c71ecc56dfe541dbd90c5360474fbc405f8d5963"
-            },
-            "dist": {
-                "type": "zip",
-                "url": "https://api.github.com/repos/php-fig/container/zipball/c71ecc56dfe541dbd90c5360474fbc405f8d5963",
-                "reference": "c71ecc56dfe541dbd90c5360474fbc405f8d5963",
-                "shasum": ""
-            },
-            "require": {
-                "php": ">=7.4.0"
-            },
-            "type": "library",
-            "extra": {
-                "branch-alias": {
-                    "dev-master": "2.0.x-dev"
-                }
-            },
-            "autoload": {
-                "psr-4": {
-                    "Psr\\Container\\": "src/"
-                }
-            },
-            "notification-url": "https://packagist.org/downloads/",
-            "license": [
-                "MIT"
-            ],
-            "authors": [
-                {
-                    "name": "PHP-FIG",
-                    "homepage": "https://www.php-fig.org/"
-                }
-            ],
-            "description": "Common Container Interface (PHP FIG PSR-11)",
-            "homepage": "https://github.com/php-fig/container",
-            "keywords": [
-                "PSR-11",
-                "container",
-                "container-interface",
-                "container-interop",
-                "psr"
-            ],
-            "support": {
-                "issues": "https://github.com/php-fig/container/issues",
-                "source": "https://github.com/php-fig/container/tree/2.0.2"
-            },
-            "time": "2021-11-05T16:47:00+00:00"
-        },
-        {
-            "name": "psr/event-dispatcher",
-            "version": "1.0.0",
-            "source": {
-                "type": "git",
-                "url": "https://github.com/php-fig/event-dispatcher.git",
-                "reference": "dbefd12671e8a14ec7f180cab83036ed26714bb0"
-            },
-            "dist": {
-                "type": "zip",
-                "url": "https://api.github.com/repos/php-fig/event-dispatcher/zipball/dbefd12671e8a14ec7f180cab83036ed26714bb0",
-                "reference": "dbefd12671e8a14ec7f180cab83036ed26714bb0",
-                "shasum": ""
-            },
-            "require": {
-                "php": ">=7.2.0"
-            },
-            "type": "library",
-            "extra": {
-                "branch-alias": {
-                    "dev-master": "1.0.x-dev"
-                }
-            },
-            "autoload": {
-                "psr-4": {
-                    "Psr\\EventDispatcher\\": "src/"
-                }
-            },
-            "notification-url": "https://packagist.org/downloads/",
-            "license": [
-                "MIT"
-            ],
-            "authors": [
-                {
-                    "name": "PHP-FIG",
-                    "homepage": "http://www.php-fig.org/"
-                }
-            ],
-            "description": "Standard interfaces for event handling.",
-            "keywords": [
-                "events",
-                "psr",
-                "psr-14"
-            ],
-            "support": {
-                "issues": "https://github.com/php-fig/event-dispatcher/issues",
-                "source": "https://github.com/php-fig/event-dispatcher/tree/1.0.0"
-            },
-            "time": "2019-01-08T18:20:26+00:00"
-        },
-        {
-            "name": "psr/http-client",
-            "version": "1.0.1",
-            "source": {
-                "type": "git",
-                "url": "https://github.com/php-fig/http-client.git",
-                "reference": "2dfb5f6c5eff0e91e20e913f8c5452ed95b86621"
-            },
-            "dist": {
-                "type": "zip",
-                "url": "https://api.github.com/repos/php-fig/http-client/zipball/2dfb5f6c5eff0e91e20e913f8c5452ed95b86621",
-                "reference": "2dfb5f6c5eff0e91e20e913f8c5452ed95b86621",
-                "shasum": ""
-            },
-            "require": {
-                "php": "^7.0 || ^8.0",
-                "psr/http-message": "^1.0"
-            },
-            "type": "library",
-            "extra": {
-                "branch-alias": {
-                    "dev-master": "1.0.x-dev"
-                }
-            },
-            "autoload": {
-                "psr-4": {
-                    "Psr\\Http\\Client\\": "src/"
-                }
-            },
-            "notification-url": "https://packagist.org/downloads/",
-            "license": [
-                "MIT"
-            ],
-            "authors": [
-                {
-                    "name": "PHP-FIG",
-                    "homepage": "http://www.php-fig.org/"
-                }
-            ],
-            "description": "Common interface for HTTP clients",
-            "homepage": "https://github.com/php-fig/http-client",
-            "keywords": [
-                "http",
-                "http-client",
-                "psr",
-                "psr-18"
-            ],
-            "support": {
-                "source": "https://github.com/php-fig/http-client/tree/master"
-            },
-            "time": "2020-06-29T06:28:15+00:00"
-        },
-        {
-            "name": "psr/http-factory",
-            "version": "1.0.1",
-            "source": {
-                "type": "git",
-                "url": "https://github.com/php-fig/http-factory.git",
-                "reference": "12ac7fcd07e5b077433f5f2bee95b3a771bf61be"
-            },
-            "dist": {
-                "type": "zip",
-                "url": "https://api.github.com/repos/php-fig/http-factory/zipball/12ac7fcd07e5b077433f5f2bee95b3a771bf61be",
-                "reference": "12ac7fcd07e5b077433f5f2bee95b3a771bf61be",
-                "shasum": ""
-            },
-            "require": {
-                "php": ">=7.0.0",
-                "psr/http-message": "^1.0"
-            },
-            "type": "library",
-            "extra": {
-                "branch-alias": {
-                    "dev-master": "1.0.x-dev"
-                }
-            },
-            "autoload": {
-                "psr-4": {
-                    "Psr\\Http\\Message\\": "src/"
-                }
-            },
-            "notification-url": "https://packagist.org/downloads/",
-            "license": [
-                "MIT"
-            ],
-            "authors": [
-                {
-                    "name": "PHP-FIG",
-                    "homepage": "http://www.php-fig.org/"
-                }
-            ],
-            "description": "Common interfaces for PSR-7 HTTP message factories",
-            "keywords": [
-                "factory",
-                "http",
-                "message",
-                "psr",
-                "psr-17",
-                "psr-7",
-                "request",
-                "response"
-            ],
-            "support": {
-                "source": "https://github.com/php-fig/http-factory/tree/master"
-            },
-            "time": "2019-04-30T12:38:16+00:00"
-        },
-        {
-            "name": "psr/http-message",
-            "version": "1.0.1",
-            "source": {
-                "type": "git",
-                "url": "https://github.com/php-fig/http-message.git",
-                "reference": "f6561bf28d520154e4b0ec72be95418abe6d9363"
-            },
-            "dist": {
-                "type": "zip",
-                "url": "https://api.github.com/repos/php-fig/http-message/zipball/f6561bf28d520154e4b0ec72be95418abe6d9363",
-                "reference": "f6561bf28d520154e4b0ec72be95418abe6d9363",
-                "shasum": ""
-            },
-            "require": {
-                "php": ">=5.3.0"
-            },
-            "type": "library",
-            "extra": {
-                "branch-alias": {
-                    "dev-master": "1.0.x-dev"
-                }
-            },
-            "autoload": {
-                "psr-4": {
-                    "Psr\\Http\\Message\\": "src/"
-                }
-            },
-            "notification-url": "https://packagist.org/downloads/",
-            "license": [
-                "MIT"
-            ],
-            "authors": [
-                {
-                    "name": "PHP-FIG",
-                    "homepage": "http://www.php-fig.org/"
-                }
-            ],
-            "description": "Common interface for HTTP messages",
-            "homepage": "https://github.com/php-fig/http-message",
-            "keywords": [
-                "http",
-                "http-message",
-                "psr",
-                "psr-7",
-                "request",
-                "response"
-            ],
-            "support": {
-                "source": "https://github.com/php-fig/http-message/tree/master"
-            },
-            "time": "2016-08-06T14:39:51+00:00"
-        },
-        {
-            "name": "psr/log",
-            "version": "1.1.4",
-            "source": {
-                "type": "git",
-                "url": "https://github.com/php-fig/log.git",
-                "reference": "d49695b909c3b7628b6289db5479a1c204601f11"
-            },
-            "dist": {
-                "type": "zip",
-                "url": "https://api.github.com/repos/php-fig/log/zipball/d49695b909c3b7628b6289db5479a1c204601f11",
-                "reference": "d49695b909c3b7628b6289db5479a1c204601f11",
-                "shasum": ""
-            },
-            "require": {
-                "php": ">=5.3.0"
-            },
-            "type": "library",
-            "extra": {
-                "branch-alias": {
-                    "dev-master": "1.1.x-dev"
-                }
-            },
-            "autoload": {
-                "psr-4": {
-                    "Psr\\Log\\": "Psr/Log/"
-                }
-            },
-            "notification-url": "https://packagist.org/downloads/",
-            "license": [
-                "MIT"
-            ],
-            "authors": [
-                {
-                    "name": "PHP-FIG",
-                    "homepage": "https://www.php-fig.org/"
-                }
-            ],
-            "description": "Common interface for logging libraries",
-            "homepage": "https://github.com/php-fig/log",
-            "keywords": [
-                "log",
-                "psr",
-                "psr-3"
-            ],
-            "support": {
-                "source": "https://github.com/php-fig/log/tree/1.1.4"
-            },
-            "time": "2021-05-03T11:20:27+00:00"
-        },
-        {
-            "name": "psr/simple-cache",
-            "version": "3.0.0",
-            "source": {
-                "type": "git",
-                "url": "https://github.com/php-fig/simple-cache.git",
-                "reference": "764e0b3939f5ca87cb904f570ef9be2d78a07865"
-            },
-            "dist": {
-                "type": "zip",
-                "url": "https://api.github.com/repos/php-fig/simple-cache/zipball/764e0b3939f5ca87cb904f570ef9be2d78a07865",
-                "reference": "764e0b3939f5ca87cb904f570ef9be2d78a07865",
-                "shasum": ""
-            },
-            "require": {
-                "php": ">=8.0.0"
-            },
-            "type": "library",
-            "extra": {
-                "branch-alias": {
-                    "dev-master": "3.0.x-dev"
-                }
-            },
-            "autoload": {
-                "psr-4": {
-                    "Psr\\SimpleCache\\": "src/"
-                }
-            },
-            "notification-url": "https://packagist.org/downloads/",
-            "license": [
-                "MIT"
-            ],
-            "authors": [
-                {
-                    "name": "PHP-FIG",
-                    "homepage": "https://www.php-fig.org/"
-                }
-            ],
-            "description": "Common interfaces for simple caching",
-            "keywords": [
-                "cache",
-                "caching",
-                "psr",
-                "psr-16",
-                "simple-cache"
-            ],
-            "support": {
-                "source": "https://github.com/php-fig/simple-cache/tree/3.0.0"
-            },
-            "time": "2021-10-29T13:26:27+00:00"
-        },
-        {
-            "name": "ralouphie/getallheaders",
-            "version": "3.0.3",
-            "source": {
-                "type": "git",
-                "url": "https://github.com/ralouphie/getallheaders.git",
-                "reference": "120b605dfeb996808c31b6477290a714d356e822"
-            },
-            "dist": {
-                "type": "zip",
-                "url": "https://api.github.com/repos/ralouphie/getallheaders/zipball/120b605dfeb996808c31b6477290a714d356e822",
-                "reference": "120b605dfeb996808c31b6477290a714d356e822",
-                "shasum": ""
-            },
-            "require": {
-                "php": ">=5.6"
-            },
-            "require-dev": {
-                "php-coveralls/php-coveralls": "^2.1",
-                "phpunit/phpunit": "^5 || ^6.5"
-            },
-            "type": "library",
-            "autoload": {
-                "files": [
-                    "src/getallheaders.php"
-                ]
-            },
-            "notification-url": "https://packagist.org/downloads/",
-            "license": [
-                "MIT"
-            ],
-            "authors": [
-                {
-                    "name": "Ralph Khattar",
-                    "email": "ralph.khattar@gmail.com"
-                }
-            ],
-            "description": "A polyfill for getallheaders.",
-            "support": {
-                "issues": "https://github.com/ralouphie/getallheaders/issues",
-                "source": "https://github.com/ralouphie/getallheaders/tree/develop"
-            },
-            "time": "2019-03-08T08:55:37+00:00"
-        },
-        {
-            "name": "react/promise",
-            "version": "v2.9.0",
-            "source": {
-                "type": "git",
-                "url": "https://github.com/reactphp/promise.git",
-                "reference": "234f8fd1023c9158e2314fa9d7d0e6a83db42910"
-            },
-            "dist": {
-                "type": "zip",
-                "url": "https://api.github.com/repos/reactphp/promise/zipball/234f8fd1023c9158e2314fa9d7d0e6a83db42910",
-                "reference": "234f8fd1023c9158e2314fa9d7d0e6a83db42910",
-                "shasum": ""
-            },
-            "require": {
-                "php": ">=5.4.0"
-            },
-            "require-dev": {
-                "phpunit/phpunit": "^9.3 || ^5.7 || ^4.8.36"
-            },
-            "type": "library",
-            "autoload": {
-                "files": [
-                    "src/functions_include.php"
-                ],
-                "psr-4": {
-                    "React\\Promise\\": "src/"
-                }
-            },
-            "notification-url": "https://packagist.org/downloads/",
-            "license": [
-                "MIT"
-            ],
-            "authors": [
-                {
-                    "name": "Jan Sorgalla",
-                    "email": "jsorgalla@gmail.com",
-                    "homepage": "https://sorgalla.com/"
-                },
-                {
-                    "name": "Christian Lück",
-                    "email": "christian@clue.engineering",
-                    "homepage": "https://clue.engineering/"
-                },
-                {
-                    "name": "Cees-Jan Kiewiet",
-                    "email": "reactphp@ceesjankiewiet.nl",
-                    "homepage": "https://wyrihaximus.net/"
-                },
-                {
-                    "name": "Chris Boden",
-                    "email": "cboden@gmail.com",
-                    "homepage": "https://cboden.dev/"
-                }
-            ],
-            "description": "A lightweight implementation of CommonJS Promises/A for PHP",
-            "keywords": [
-                "promise",
-                "promises"
-            ],
-            "support": {
-                "issues": "https://github.com/reactphp/promise/issues",
-                "source": "https://github.com/reactphp/promise/tree/v2.9.0"
-            },
-            "funding": [
-                {
-                    "url": "https://github.com/WyriHaximus",
-                    "type": "github"
-                },
-                {
-                    "url": "https://github.com/clue",
-                    "type": "github"
-                }
-            ],
-            "time": "2022-02-11T10:27:51+00:00"
-        },
-        {
-            "name": "samdark/yii2-psr-log-target",
-            "version": "1.1.3",
-            "source": {
-                "type": "git",
-                "url": "https://github.com/samdark/yii2-psr-log-target.git",
-                "reference": "ccb29ecb7140c4eb81c3dfad38f61b21a9c1ed30"
-            },
-            "dist": {
-                "type": "zip",
-                "url": "https://api.github.com/repos/samdark/yii2-psr-log-target/zipball/ccb29ecb7140c4eb81c3dfad38f61b21a9c1ed30",
-                "reference": "ccb29ecb7140c4eb81c3dfad38f61b21a9c1ed30",
-                "shasum": ""
-            },
-            "require": {
-                "psr/log": "~1.0.2|~1.1.0",
-                "yiisoft/yii2": "~2.0.0"
-            },
-            "require-dev": {
-                "phpunit/phpunit": "~4.4"
-            },
-            "type": "yii2-extension",
-            "autoload": {
-                "psr-4": {
-                    "samdark\\log\\": "src",
-                    "samdark\\log\\tests\\": "tests"
-                }
-            },
-            "notification-url": "https://packagist.org/downloads/",
-            "license": [
-                "BSD-3-Clause"
-            ],
-            "authors": [
-                {
-                    "name": "Alexander Makarov",
-                    "email": "sam@rmcreative.ru"
-                }
-            ],
-            "description": "Yii 2 log target which uses PSR-3 compatible logger",
-            "homepage": "https://github.com/samdark/yii2-psr-log-target",
-            "keywords": [
-                "extension",
-                "log",
-                "psr-3",
-                "yii"
-            ],
-            "support": {
-                "issues": "https://github.com/samdark/yii2-psr-log-target/issues",
-                "source": "https://github.com/samdark/yii2-psr-log-target"
-            },
-            "funding": [
-                {
-                    "url": "https://github.com/samdark",
-                    "type": "github"
-                },
-                {
-                    "url": "https://www.patreon.com/samdark",
-                    "type": "patreon"
-                }
-            ],
-            "time": "2020-07-16T12:34:01+00:00"
-        },
-        {
-            "name": "seld/cli-prompt",
-            "version": "1.0.4",
-            "source": {
-                "type": "git",
-                "url": "https://github.com/Seldaek/cli-prompt.git",
-                "reference": "b8dfcf02094b8c03b40322c229493bb2884423c5"
-            },
-            "dist": {
-                "type": "zip",
-                "url": "https://api.github.com/repos/Seldaek/cli-prompt/zipball/b8dfcf02094b8c03b40322c229493bb2884423c5",
-                "reference": "b8dfcf02094b8c03b40322c229493bb2884423c5",
-                "shasum": ""
-            },
-            "require": {
-                "php": ">=5.3"
-            },
-            "require-dev": {
-                "phpstan/phpstan": "^0.12.63"
-            },
-            "type": "library",
-            "extra": {
-                "branch-alias": {
-                    "dev-master": "1.x-dev"
-                }
-            },
-            "autoload": {
-                "psr-4": {
-                    "Seld\\CliPrompt\\": "src/"
-                }
-            },
-            "notification-url": "https://packagist.org/downloads/",
-            "license": [
-                "MIT"
-            ],
-            "authors": [
-                {
-                    "name": "Jordi Boggiano",
-                    "email": "j.boggiano@seld.be"
-                }
-            ],
-            "description": "Allows you to prompt for user input on the command line, and optionally hide the characters they type",
-            "keywords": [
-                "cli",
-                "console",
-                "hidden",
-                "input",
-                "prompt"
-            ],
-            "support": {
-                "issues": "https://github.com/Seldaek/cli-prompt/issues",
-                "source": "https://github.com/Seldaek/cli-prompt/tree/1.0.4"
-            },
-            "time": "2020-12-15T21:32:01+00:00"
-        },
-        {
-            "name": "seld/jsonlint",
-            "version": "1.8.3",
-            "source": {
-                "type": "git",
-                "url": "https://github.com/Seldaek/jsonlint.git",
-                "reference": "9ad6ce79c342fbd44df10ea95511a1b24dee5b57"
-            },
-            "dist": {
-                "type": "zip",
-                "url": "https://api.github.com/repos/Seldaek/jsonlint/zipball/9ad6ce79c342fbd44df10ea95511a1b24dee5b57",
-                "reference": "9ad6ce79c342fbd44df10ea95511a1b24dee5b57",
-                "shasum": ""
-            },
-            "require": {
-                "php": "^5.3 || ^7.0 || ^8.0"
-            },
-            "require-dev": {
-                "phpunit/phpunit": "^4.8.35 || ^5.7 || ^6.0"
-            },
-            "bin": [
-                "bin/jsonlint"
-            ],
-            "type": "library",
-            "autoload": {
-                "psr-4": {
-                    "Seld\\JsonLint\\": "src/Seld/JsonLint/"
-                }
-            },
-            "notification-url": "https://packagist.org/downloads/",
-            "license": [
-                "MIT"
-            ],
-            "authors": [
-                {
-                    "name": "Jordi Boggiano",
-                    "email": "j.boggiano@seld.be",
-                    "homepage": "http://seld.be"
-                }
-            ],
-            "description": "JSON Linter",
-            "keywords": [
-                "json",
-                "linter",
-                "parser",
-                "validator"
-            ],
-            "support": {
-                "issues": "https://github.com/Seldaek/jsonlint/issues",
-                "source": "https://github.com/Seldaek/jsonlint/tree/1.8.3"
-            },
-            "funding": [
-                {
-                    "url": "https://github.com/Seldaek",
-                    "type": "github"
-                },
-                {
-                    "url": "https://tidelift.com/funding/github/packagist/seld/jsonlint",
-                    "type": "tidelift"
-                }
-            ],
-            "time": "2020-11-11T09:19:24+00:00"
-        },
-        {
-            "name": "seld/phar-utils",
-            "version": "1.2.0",
-            "source": {
-                "type": "git",
-                "url": "https://github.com/Seldaek/phar-utils.git",
-                "reference": "9f3452c93ff423469c0d56450431562ca423dcee"
-            },
-            "dist": {
-                "type": "zip",
-                "url": "https://api.github.com/repos/Seldaek/phar-utils/zipball/9f3452c93ff423469c0d56450431562ca423dcee",
-                "reference": "9f3452c93ff423469c0d56450431562ca423dcee",
-                "shasum": ""
-            },
-            "require": {
-                "php": ">=5.3"
-            },
-            "type": "library",
-            "extra": {
-                "branch-alias": {
-                    "dev-master": "1.x-dev"
-                }
-            },
-            "autoload": {
-                "psr-4": {
-                    "Seld\\PharUtils\\": "src/"
-                }
-            },
-            "notification-url": "https://packagist.org/downloads/",
-            "license": [
-                "MIT"
-            ],
-            "authors": [
-                {
-                    "name": "Jordi Boggiano",
-                    "email": "j.boggiano@seld.be"
-                }
-            ],
-            "description": "PHAR file format utilities, for when PHP phars you up",
-            "keywords": [
-                "phar"
-            ],
-            "support": {
-                "issues": "https://github.com/Seldaek/phar-utils/issues",
-                "source": "https://github.com/Seldaek/phar-utils/tree/1.2.0"
-            },
-            "time": "2021-12-10T11:20:11+00:00"
-        },
-        {
-            "name": "symfony/console",
-            "version": "v5.4.3",
-            "source": {
-                "type": "git",
-                "url": "https://github.com/symfony/console.git",
-                "reference": "a2a86ec353d825c75856c6fd14fac416a7bdb6b8"
-            },
-            "dist": {
-                "type": "zip",
-                "url": "https://api.github.com/repos/symfony/console/zipball/a2a86ec353d825c75856c6fd14fac416a7bdb6b8",
-                "reference": "a2a86ec353d825c75856c6fd14fac416a7bdb6b8",
-                "shasum": ""
-            },
-            "require": {
-                "php": ">=7.2.5",
-                "symfony/deprecation-contracts": "^2.1|^3",
-                "symfony/polyfill-mbstring": "~1.0",
-                "symfony/polyfill-php73": "^1.9",
-                "symfony/polyfill-php80": "^1.16",
-                "symfony/service-contracts": "^1.1|^2|^3",
-                "symfony/string": "^5.1|^6.0"
-            },
-            "conflict": {
-                "psr/log": ">=3",
-                "symfony/dependency-injection": "<4.4",
-                "symfony/dotenv": "<5.1",
-                "symfony/event-dispatcher": "<4.4",
-                "symfony/lock": "<4.4",
-                "symfony/process": "<4.4"
-            },
-            "provide": {
-                "psr/log-implementation": "1.0|2.0"
-            },
-            "require-dev": {
-                "psr/log": "^1|^2",
-                "symfony/config": "^4.4|^5.0|^6.0",
-                "symfony/dependency-injection": "^4.4|^5.0|^6.0",
-                "symfony/event-dispatcher": "^4.4|^5.0|^6.0",
-                "symfony/lock": "^4.4|^5.0|^6.0",
-                "symfony/process": "^4.4|^5.0|^6.0",
-                "symfony/var-dumper": "^4.4|^5.0|^6.0"
-            },
-            "suggest": {
-                "psr/log": "For using the console logger",
-                "symfony/event-dispatcher": "",
-                "symfony/lock": "",
-                "symfony/process": ""
-            },
-            "type": "library",
-            "autoload": {
-                "psr-4": {
-                    "Symfony\\Component\\Console\\": ""
-                },
-                "exclude-from-classmap": [
-                    "/Tests/"
-                ]
-            },
-            "notification-url": "https://packagist.org/downloads/",
-            "license": [
-                "MIT"
-            ],
-            "authors": [
-                {
-                    "name": "Fabien Potencier",
-                    "email": "fabien@symfony.com"
-                },
-                {
-                    "name": "Symfony Community",
-                    "homepage": "https://symfony.com/contributors"
-                }
-            ],
-            "description": "Eases the creation of beautiful and testable command line interfaces",
-            "homepage": "https://symfony.com",
-            "keywords": [
-                "cli",
-                "command line",
-                "console",
-                "terminal"
-            ],
-            "support": {
-                "source": "https://github.com/symfony/console/tree/v5.4.3"
-            },
-            "funding": [
-                {
-                    "url": "https://symfony.com/sponsor",
-                    "type": "custom"
-                },
-                {
-                    "url": "https://github.com/fabpot",
-                    "type": "github"
-                },
-                {
-                    "url": "https://tidelift.com/funding/github/packagist/symfony/symfony",
-                    "type": "tidelift"
-                }
-            ],
-            "time": "2022-01-26T16:28:35+00:00"
-        },
-        {
-            "name": "symfony/deprecation-contracts",
-            "version": "v3.0.0",
-            "source": {
-                "type": "git",
-                "url": "https://github.com/symfony/deprecation-contracts.git",
-                "reference": "c726b64c1ccfe2896cb7df2e1331c357ad1c8ced"
-            },
-            "dist": {
-                "type": "zip",
-                "url": "https://api.github.com/repos/symfony/deprecation-contracts/zipball/c726b64c1ccfe2896cb7df2e1331c357ad1c8ced",
-                "reference": "c726b64c1ccfe2896cb7df2e1331c357ad1c8ced",
-                "shasum": ""
-            },
-            "require": {
-                "php": ">=8.0.2"
-            },
-            "type": "library",
-            "extra": {
-                "branch-alias": {
-                    "dev-main": "3.0-dev"
-                },
-                "thanks": {
-                    "name": "symfony/contracts",
-                    "url": "https://github.com/symfony/contracts"
-                }
-            },
-            "autoload": {
-                "files": [
-                    "function.php"
-                ]
-            },
-            "notification-url": "https://packagist.org/downloads/",
-            "license": [
-                "MIT"
-            ],
-            "authors": [
-                {
-                    "name": "Nicolas Grekas",
-                    "email": "p@tchwork.com"
-                },
-                {
-                    "name": "Symfony Community",
-                    "homepage": "https://symfony.com/contributors"
-                }
-            ],
-            "description": "A generic function and convention to trigger deprecation notices",
-            "homepage": "https://symfony.com",
-            "support": {
-                "source": "https://github.com/symfony/deprecation-contracts/tree/v3.0.0"
-            },
-            "funding": [
-                {
-                    "url": "https://symfony.com/sponsor",
-                    "type": "custom"
-                },
-                {
-                    "url": "https://github.com/fabpot",
-                    "type": "github"
-                },
-                {
-                    "url": "https://tidelift.com/funding/github/packagist/symfony/symfony",
-                    "type": "tidelift"
-                }
-            ],
-            "time": "2021-11-01T23:48:49+00:00"
-        },
-        {
-            "name": "symfony/event-dispatcher",
-            "version": "v5.4.3",
-            "source": {
-                "type": "git",
-                "url": "https://github.com/symfony/event-dispatcher.git",
-                "reference": "dec8a9f58d20df252b9cd89f1c6c1530f747685d"
-            },
-            "dist": {
-                "type": "zip",
-                "url": "https://api.github.com/repos/symfony/event-dispatcher/zipball/dec8a9f58d20df252b9cd89f1c6c1530f747685d",
-                "reference": "dec8a9f58d20df252b9cd89f1c6c1530f747685d",
-                "shasum": ""
-            },
-            "require": {
-                "php": ">=7.2.5",
-                "symfony/deprecation-contracts": "^2.1|^3",
-                "symfony/event-dispatcher-contracts": "^2|^3",
-                "symfony/polyfill-php80": "^1.16"
-            },
-            "conflict": {
-                "symfony/dependency-injection": "<4.4"
-            },
-            "provide": {
-                "psr/event-dispatcher-implementation": "1.0",
-                "symfony/event-dispatcher-implementation": "2.0"
-            },
-            "require-dev": {
-                "psr/log": "^1|^2|^3",
-                "symfony/config": "^4.4|^5.0|^6.0",
-                "symfony/dependency-injection": "^4.4|^5.0|^6.0",
-                "symfony/error-handler": "^4.4|^5.0|^6.0",
-                "symfony/expression-language": "^4.4|^5.0|^6.0",
-                "symfony/http-foundation": "^4.4|^5.0|^6.0",
-                "symfony/service-contracts": "^1.1|^2|^3",
-                "symfony/stopwatch": "^4.4|^5.0|^6.0"
-            },
-            "suggest": {
-                "symfony/dependency-injection": "",
-                "symfony/http-kernel": ""
-            },
-            "type": "library",
-            "autoload": {
-                "psr-4": {
-                    "Symfony\\Component\\EventDispatcher\\": ""
-                },
-                "exclude-from-classmap": [
-                    "/Tests/"
-                ]
-            },
-            "notification-url": "https://packagist.org/downloads/",
-            "license": [
-                "MIT"
-            ],
-            "authors": [
-                {
-                    "name": "Fabien Potencier",
-                    "email": "fabien@symfony.com"
-                },
-                {
-                    "name": "Symfony Community",
-                    "homepage": "https://symfony.com/contributors"
-                }
-            ],
-            "description": "Provides tools that allow your application components to communicate with each other by dispatching events and listening to them",
-            "homepage": "https://symfony.com",
-            "support": {
-                "source": "https://github.com/symfony/event-dispatcher/tree/v5.4.3"
-            },
-            "funding": [
-                {
-                    "url": "https://symfony.com/sponsor",
-                    "type": "custom"
-                },
-                {
-                    "url": "https://github.com/fabpot",
-                    "type": "github"
-                },
-                {
-                    "url": "https://tidelift.com/funding/github/packagist/symfony/symfony",
-                    "type": "tidelift"
-                }
-            ],
-            "time": "2022-01-02T09:53:40+00:00"
-        },
-        {
-            "name": "symfony/event-dispatcher-contracts",
-            "version": "v3.0.0",
-            "source": {
-                "type": "git",
-                "url": "https://github.com/symfony/event-dispatcher-contracts.git",
-                "reference": "aa5422287b75594b90ee9cd807caf8f0df491385"
-            },
-            "dist": {
-                "type": "zip",
-                "url": "https://api.github.com/repos/symfony/event-dispatcher-contracts/zipball/aa5422287b75594b90ee9cd807caf8f0df491385",
-                "reference": "aa5422287b75594b90ee9cd807caf8f0df491385",
-                "shasum": ""
-            },
-            "require": {
-                "php": ">=8.0.2",
-                "psr/event-dispatcher": "^1"
-            },
-            "suggest": {
-                "symfony/event-dispatcher-implementation": ""
-            },
-            "type": "library",
-            "extra": {
-                "branch-alias": {
-                    "dev-main": "3.0-dev"
-                },
-                "thanks": {
-                    "name": "symfony/contracts",
-                    "url": "https://github.com/symfony/contracts"
-                }
-            },
-            "autoload": {
-                "psr-4": {
-                    "Symfony\\Contracts\\EventDispatcher\\": ""
-                }
-            },
-            "notification-url": "https://packagist.org/downloads/",
-            "license": [
-                "MIT"
-            ],
-            "authors": [
-                {
-                    "name": "Nicolas Grekas",
-                    "email": "p@tchwork.com"
-                },
-                {
-                    "name": "Symfony Community",
-                    "homepage": "https://symfony.com/contributors"
-                }
-            ],
-            "description": "Generic abstractions related to dispatching event",
-            "homepage": "https://symfony.com",
-            "keywords": [
-                "abstractions",
-                "contracts",
-                "decoupling",
-                "interfaces",
-                "interoperability",
-                "standards"
-            ],
-            "support": {
-                "source": "https://github.com/symfony/event-dispatcher-contracts/tree/v3.0.0"
-            },
-            "funding": [
-                {
-                    "url": "https://symfony.com/sponsor",
-                    "type": "custom"
-                },
-                {
-                    "url": "https://github.com/fabpot",
-                    "type": "github"
-                },
-                {
-                    "url": "https://tidelift.com/funding/github/packagist/symfony/symfony",
-                    "type": "tidelift"
-                }
-            ],
-            "time": "2021-07-15T12:33:35+00:00"
-        },
-        {
-            "name": "symfony/filesystem",
-            "version": "v6.0.3",
-            "source": {
-                "type": "git",
-                "url": "https://github.com/symfony/filesystem.git",
-                "reference": "6ae49c4fda17322171a2b8dc5f70bc6edbc498e1"
-            },
-            "dist": {
-                "type": "zip",
-                "url": "https://api.github.com/repos/symfony/filesystem/zipball/6ae49c4fda17322171a2b8dc5f70bc6edbc498e1",
-                "reference": "6ae49c4fda17322171a2b8dc5f70bc6edbc498e1",
-                "shasum": ""
-            },
-            "require": {
-                "php": ">=8.0.2",
-                "symfony/polyfill-ctype": "~1.8",
-                "symfony/polyfill-mbstring": "~1.8"
-            },
-            "type": "library",
-            "autoload": {
-                "psr-4": {
-                    "Symfony\\Component\\Filesystem\\": ""
-                },
-                "exclude-from-classmap": [
-                    "/Tests/"
-                ]
-            },
-            "notification-url": "https://packagist.org/downloads/",
-            "license": [
-                "MIT"
-            ],
-            "authors": [
-                {
-                    "name": "Fabien Potencier",
-                    "email": "fabien@symfony.com"
-                },
-                {
-                    "name": "Symfony Community",
-                    "homepage": "https://symfony.com/contributors"
-                }
-            ],
-            "description": "Provides basic utilities for the filesystem",
-            "homepage": "https://symfony.com",
-            "support": {
-                "source": "https://github.com/symfony/filesystem/tree/v6.0.3"
-            },
-            "funding": [
-                {
-                    "url": "https://symfony.com/sponsor",
-                    "type": "custom"
-                },
-                {
-                    "url": "https://github.com/fabpot",
-                    "type": "github"
-                },
-                {
-                    "url": "https://tidelift.com/funding/github/packagist/symfony/symfony",
-                    "type": "tidelift"
-                }
-            ],
-            "time": "2022-01-02T09:55:41+00:00"
-        },
-        {
-            "name": "symfony/finder",
-            "version": "v5.4.3",
-            "source": {
-                "type": "git",
-                "url": "https://github.com/symfony/finder.git",
-                "reference": "231313534dded84c7ecaa79d14bc5da4ccb69b7d"
-            },
-            "dist": {
-                "type": "zip",
-                "url": "https://api.github.com/repos/symfony/finder/zipball/231313534dded84c7ecaa79d14bc5da4ccb69b7d",
-                "reference": "231313534dded84c7ecaa79d14bc5da4ccb69b7d",
-                "shasum": ""
-            },
-            "require": {
-                "php": ">=7.2.5",
-                "symfony/deprecation-contracts": "^2.1|^3",
-                "symfony/polyfill-php80": "^1.16"
-            },
-            "type": "library",
-            "autoload": {
-                "psr-4": {
-                    "Symfony\\Component\\Finder\\": ""
-                },
-                "exclude-from-classmap": [
-                    "/Tests/"
-                ]
-            },
-            "notification-url": "https://packagist.org/downloads/",
-            "license": [
-                "MIT"
-            ],
-            "authors": [
-                {
-                    "name": "Fabien Potencier",
-                    "email": "fabien@symfony.com"
-                },
-                {
-                    "name": "Symfony Community",
-                    "homepage": "https://symfony.com/contributors"
-                }
-            ],
-            "description": "Finds files and directories via an intuitive fluent interface",
-            "homepage": "https://symfony.com",
-            "support": {
-                "source": "https://github.com/symfony/finder/tree/v5.4.3"
-            },
-            "funding": [
-                {
-                    "url": "https://symfony.com/sponsor",
-                    "type": "custom"
-                },
-                {
-                    "url": "https://github.com/fabpot",
-                    "type": "github"
-                },
-                {
-                    "url": "https://tidelift.com/funding/github/packagist/symfony/symfony",
-                    "type": "tidelift"
-                }
-            ],
-            "time": "2022-01-26T16:34:36+00:00"
-        },
-        {
-            "name": "symfony/http-client",
-            "version": "v6.0.3",
-            "source": {
-                "type": "git",
-                "url": "https://github.com/symfony/http-client.git",
-                "reference": "45b95017f6a20d564584bdee6a376c9a79caa316"
-            },
-            "dist": {
-                "type": "zip",
-                "url": "https://api.github.com/repos/symfony/http-client/zipball/45b95017f6a20d564584bdee6a376c9a79caa316",
-                "reference": "45b95017f6a20d564584bdee6a376c9a79caa316",
-                "shasum": ""
-            },
-            "require": {
-                "php": ">=8.0.2",
-                "psr/log": "^1|^2|^3",
-                "symfony/http-client-contracts": "^3",
-                "symfony/service-contracts": "^1.0|^2|^3"
-            },
-            "provide": {
-                "php-http/async-client-implementation": "*",
-                "php-http/client-implementation": "*",
-                "psr/http-client-implementation": "1.0",
-                "symfony/http-client-implementation": "3.0"
-            },
-            "require-dev": {
-                "amphp/amp": "^2.5",
-                "amphp/http-client": "^4.2.1",
-                "amphp/http-tunnel": "^1.0",
-                "amphp/socket": "^1.1",
-                "guzzlehttp/promises": "^1.4",
-                "nyholm/psr7": "^1.0",
-                "php-http/httplug": "^1.0|^2.0",
-                "psr/http-client": "^1.0",
-                "symfony/dependency-injection": "^5.4|^6.0",
-                "symfony/http-kernel": "^5.4|^6.0",
-                "symfony/process": "^5.4|^6.0",
-                "symfony/stopwatch": "^5.4|^6.0"
-            },
-            "type": "library",
-            "autoload": {
-                "psr-4": {
-                    "Symfony\\Component\\HttpClient\\": ""
-                },
-                "exclude-from-classmap": [
-                    "/Tests/"
-                ]
-            },
-            "notification-url": "https://packagist.org/downloads/",
-            "license": [
-                "MIT"
-            ],
-            "authors": [
-                {
-                    "name": "Nicolas Grekas",
-                    "email": "p@tchwork.com"
-                },
-                {
-                    "name": "Symfony Community",
-                    "homepage": "https://symfony.com/contributors"
-                }
-            ],
-            "description": "Provides powerful methods to fetch HTTP resources synchronously or asynchronously",
-            "homepage": "https://symfony.com",
-            "support": {
-                "source": "https://github.com/symfony/http-client/tree/v6.0.3"
-            },
-            "funding": [
-                {
-                    "url": "https://symfony.com/sponsor",
-                    "type": "custom"
-                },
-                {
-                    "url": "https://github.com/fabpot",
-                    "type": "github"
-                },
-                {
-                    "url": "https://tidelift.com/funding/github/packagist/symfony/symfony",
-                    "type": "tidelift"
-                }
-            ],
-            "time": "2022-01-22T06:58:00+00:00"
-        },
-        {
-            "name": "symfony/http-client-contracts",
-            "version": "v3.0.0",
-            "source": {
-                "type": "git",
-                "url": "https://github.com/symfony/http-client-contracts.git",
-                "reference": "265f03fed057044a8e4dc159aa33596d0f48ed3f"
-            },
-            "dist": {
-                "type": "zip",
-                "url": "https://api.github.com/repos/symfony/http-client-contracts/zipball/265f03fed057044a8e4dc159aa33596d0f48ed3f",
-                "reference": "265f03fed057044a8e4dc159aa33596d0f48ed3f",
-                "shasum": ""
-            },
-            "require": {
-                "php": ">=8.0.2"
-            },
-            "suggest": {
-                "symfony/http-client-implementation": ""
-            },
-            "type": "library",
-            "extra": {
-                "branch-alias": {
-                    "dev-main": "3.0-dev"
-                },
-                "thanks": {
-                    "name": "symfony/contracts",
-                    "url": "https://github.com/symfony/contracts"
-                }
-            },
-            "autoload": {
-                "psr-4": {
-                    "Symfony\\Contracts\\HttpClient\\": ""
-                }
-            },
-            "notification-url": "https://packagist.org/downloads/",
-            "license": [
-                "MIT"
-            ],
-            "authors": [
-                {
-                    "name": "Nicolas Grekas",
-                    "email": "p@tchwork.com"
-                },
-                {
-                    "name": "Symfony Community",
-                    "homepage": "https://symfony.com/contributors"
-                }
-            ],
-            "description": "Generic abstractions related to HTTP clients",
-            "homepage": "https://symfony.com",
-            "keywords": [
-                "abstractions",
-                "contracts",
-                "decoupling",
-                "interfaces",
-                "interoperability",
-                "standards"
-            ],
-            "support": {
-                "source": "https://github.com/symfony/http-client-contracts/tree/v3.0.0"
-            },
-            "funding": [
-                {
-                    "url": "https://symfony.com/sponsor",
-                    "type": "custom"
-                },
-                {
-                    "url": "https://github.com/fabpot",
-                    "type": "github"
-                },
-                {
-                    "url": "https://tidelift.com/funding/github/packagist/symfony/symfony",
-                    "type": "tidelift"
-                }
-            ],
-            "time": "2021-11-03T13:44:55+00:00"
-        },
-        {
-            "name": "symfony/mailer",
-            "version": "v6.0.3",
-            "source": {
-                "type": "git",
-                "url": "https://github.com/symfony/mailer.git",
-                "reference": "d958befe7dbee9d2b2157ef6dfa9b103efa94f82"
-            },
-            "dist": {
-                "type": "zip",
-                "url": "https://api.github.com/repos/symfony/mailer/zipball/d958befe7dbee9d2b2157ef6dfa9b103efa94f82",
-                "reference": "d958befe7dbee9d2b2157ef6dfa9b103efa94f82",
-                "shasum": ""
-            },
-            "require": {
-                "egulias/email-validator": "^2.1.10|^3",
-                "php": ">=8.0.2",
-                "psr/event-dispatcher": "^1",
-                "psr/log": "^1|^2|^3",
-                "symfony/event-dispatcher": "^5.4|^6.0",
-                "symfony/mime": "^5.4|^6.0",
-                "symfony/service-contracts": "^1.1|^2|^3"
-            },
-            "conflict": {
-                "symfony/http-kernel": "<5.4"
-            },
-            "require-dev": {
-                "symfony/http-client-contracts": "^1.1|^2|^3",
-                "symfony/messenger": "^5.4|^6.0"
-            },
-            "type": "library",
-            "autoload": {
-                "psr-4": {
-                    "Symfony\\Component\\Mailer\\": ""
-                },
-                "exclude-from-classmap": [
-                    "/Tests/"
-                ]
-            },
-            "notification-url": "https://packagist.org/downloads/",
-            "license": [
-                "MIT"
-            ],
-            "authors": [
-                {
-                    "name": "Fabien Potencier",
-                    "email": "fabien@symfony.com"
-                },
-                {
-                    "name": "Symfony Community",
-                    "homepage": "https://symfony.com/contributors"
-                }
-            ],
-            "description": "Helps sending emails",
-            "homepage": "https://symfony.com",
-            "support": {
-                "source": "https://github.com/symfony/mailer/tree/v6.0.3"
-            },
-            "funding": [
-                {
-                    "url": "https://symfony.com/sponsor",
-                    "type": "custom"
-                },
-                {
-                    "url": "https://github.com/fabpot",
-                    "type": "github"
-                },
-                {
-                    "url": "https://tidelift.com/funding/github/packagist/symfony/symfony",
-                    "type": "tidelift"
-                }
-            ],
-            "time": "2022-01-02T09:55:41+00:00"
-        },
-        {
-            "name": "symfony/mime",
-            "version": "v6.0.3",
-            "source": {
-                "type": "git",
-                "url": "https://github.com/symfony/mime.git",
-                "reference": "2cd9601efd040e56f43360daa68f3c6b0534923a"
-            },
-            "dist": {
-                "type": "zip",
-                "url": "https://api.github.com/repos/symfony/mime/zipball/2cd9601efd040e56f43360daa68f3c6b0534923a",
-                "reference": "2cd9601efd040e56f43360daa68f3c6b0534923a",
-                "shasum": ""
-            },
-            "require": {
-                "php": ">=8.0.2",
-                "symfony/polyfill-intl-idn": "^1.10",
-                "symfony/polyfill-mbstring": "^1.0"
-            },
-            "conflict": {
-                "egulias/email-validator": "~3.0.0",
-                "phpdocumentor/reflection-docblock": "<3.2.2",
-                "phpdocumentor/type-resolver": "<1.4.0",
-                "symfony/mailer": "<5.4"
-            },
-            "require-dev": {
-                "egulias/email-validator": "^2.1.10|^3.1",
-                "phpdocumentor/reflection-docblock": "^3.0|^4.0|^5.0",
-                "symfony/dependency-injection": "^5.4|^6.0",
-                "symfony/property-access": "^5.4|^6.0",
-                "symfony/property-info": "^5.4|^6.0",
-                "symfony/serializer": "^5.4|^6.0"
-            },
-            "type": "library",
-            "autoload": {
-                "psr-4": {
-                    "Symfony\\Component\\Mime\\": ""
-                },
-                "exclude-from-classmap": [
-                    "/Tests/"
-                ]
-            },
-            "notification-url": "https://packagist.org/downloads/",
-            "license": [
-                "MIT"
-            ],
-            "authors": [
-                {
-                    "name": "Fabien Potencier",
-                    "email": "fabien@symfony.com"
-                },
-                {
-                    "name": "Symfony Community",
-                    "homepage": "https://symfony.com/contributors"
-                }
-            ],
-            "description": "Allows manipulating MIME messages",
-            "homepage": "https://symfony.com",
-            "keywords": [
-                "mime",
-                "mime-type"
-            ],
-            "support": {
-                "source": "https://github.com/symfony/mime/tree/v6.0.3"
-            },
-            "funding": [
-                {
-                    "url": "https://symfony.com/sponsor",
-                    "type": "custom"
-                },
-                {
-                    "url": "https://github.com/fabpot",
-                    "type": "github"
-                },
-                {
-                    "url": "https://tidelift.com/funding/github/packagist/symfony/symfony",
-                    "type": "tidelift"
-                }
-            ],
-            "time": "2022-01-02T09:55:41+00:00"
-        },
-        {
-            "name": "symfony/polyfill-ctype",
-            "version": "v1.24.0",
-            "source": {
-                "type": "git",
-                "url": "https://github.com/symfony/polyfill-ctype.git",
-                "reference": "30885182c981ab175d4d034db0f6f469898070ab"
-            },
-            "dist": {
-                "type": "zip",
-                "url": "https://api.github.com/repos/symfony/polyfill-ctype/zipball/30885182c981ab175d4d034db0f6f469898070ab",
-                "reference": "30885182c981ab175d4d034db0f6f469898070ab",
-                "shasum": ""
-            },
-            "require": {
-                "php": ">=7.1"
-            },
-            "provide": {
-                "ext-ctype": "*"
-            },
-            "suggest": {
-                "ext-ctype": "For best performance"
-            },
-            "type": "library",
-            "extra": {
-                "branch-alias": {
-                    "dev-main": "1.23-dev"
-                },
-                "thanks": {
-                    "name": "symfony/polyfill",
-                    "url": "https://github.com/symfony/polyfill"
-                }
-            },
-            "autoload": {
-                "psr-4": {
-                    "Symfony\\Polyfill\\Ctype\\": ""
-                },
-                "files": [
-                    "bootstrap.php"
-                ]
-            },
-            "notification-url": "https://packagist.org/downloads/",
-            "license": [
-                "MIT"
-            ],
-            "authors": [
-                {
-                    "name": "Gert de Pagter",
-                    "email": "BackEndTea@gmail.com"
-                },
-                {
-                    "name": "Symfony Community",
-                    "homepage": "https://symfony.com/contributors"
-                }
-            ],
-            "description": "Symfony polyfill for ctype functions",
-            "homepage": "https://symfony.com",
-            "keywords": [
-                "compatibility",
-                "ctype",
-                "polyfill",
-                "portable"
-            ],
-            "support": {
-                "source": "https://github.com/symfony/polyfill-ctype/tree/v1.24.0"
-            },
-            "funding": [
-                {
-                    "url": "https://symfony.com/sponsor",
-                    "type": "custom"
-                },
-                {
-                    "url": "https://github.com/fabpot",
-                    "type": "github"
-                },
-                {
-                    "url": "https://tidelift.com/funding/github/packagist/symfony/symfony",
-                    "type": "tidelift"
-                }
-            ],
-            "time": "2021-10-20T20:35:02+00:00"
-        },
-        {
-            "name": "symfony/polyfill-iconv",
-            "version": "v1.24.0",
-            "source": {
-                "type": "git",
-                "url": "https://github.com/symfony/polyfill-iconv.git",
-                "reference": "f1aed619e28cb077fc83fac8c4c0383578356e40"
-            },
-            "dist": {
-                "type": "zip",
-                "url": "https://api.github.com/repos/symfony/polyfill-iconv/zipball/f1aed619e28cb077fc83fac8c4c0383578356e40",
-                "reference": "f1aed619e28cb077fc83fac8c4c0383578356e40",
-                "shasum": ""
-            },
-            "require": {
-                "php": ">=7.1"
-            },
-            "provide": {
-                "ext-iconv": "*"
-            },
-            "suggest": {
-                "ext-iconv": "For best performance"
-            },
-            "type": "library",
-            "extra": {
-                "branch-alias": {
-                    "dev-main": "1.23-dev"
-                },
-                "thanks": {
-                    "name": "symfony/polyfill",
-                    "url": "https://github.com/symfony/polyfill"
-                }
-            },
-            "autoload": {
-                "files": [
-                    "bootstrap.php"
-                ],
-                "psr-4": {
-                    "Symfony\\Polyfill\\Iconv\\": ""
-                }
-            },
-            "notification-url": "https://packagist.org/downloads/",
-            "license": [
-                "MIT"
-            ],
-            "authors": [
-                {
-                    "name": "Nicolas Grekas",
-                    "email": "p@tchwork.com"
-                },
-                {
-                    "name": "Symfony Community",
-                    "homepage": "https://symfony.com/contributors"
-                }
-            ],
-            "description": "Symfony polyfill for the Iconv extension",
-            "homepage": "https://symfony.com",
-            "keywords": [
-                "compatibility",
-                "iconv",
-                "polyfill",
-                "portable",
-                "shim"
-            ],
-            "support": {
-                "source": "https://github.com/symfony/polyfill-iconv/tree/v1.24.0"
-            },
-            "funding": [
-                {
-                    "url": "https://symfony.com/sponsor",
-                    "type": "custom"
-                },
-                {
-                    "url": "https://github.com/fabpot",
-                    "type": "github"
-                },
-                {
-                    "url": "https://tidelift.com/funding/github/packagist/symfony/symfony",
-                    "type": "tidelift"
-                }
-            ],
-            "time": "2022-01-04T09:04:05+00:00"
-        },
-        {
-            "name": "symfony/polyfill-intl-grapheme",
-            "version": "v1.24.0",
-            "source": {
-                "type": "git",
-                "url": "https://github.com/symfony/polyfill-intl-grapheme.git",
-                "reference": "81b86b50cf841a64252b439e738e97f4a34e2783"
-            },
-            "dist": {
-                "type": "zip",
-                "url": "https://api.github.com/repos/symfony/polyfill-intl-grapheme/zipball/81b86b50cf841a64252b439e738e97f4a34e2783",
-                "reference": "81b86b50cf841a64252b439e738e97f4a34e2783",
-                "shasum": ""
-            },
-            "require": {
-                "php": ">=7.1"
-            },
-            "suggest": {
-                "ext-intl": "For best performance"
-            },
-            "type": "library",
-            "extra": {
-                "branch-alias": {
-                    "dev-main": "1.23-dev"
-                },
-                "thanks": {
-                    "name": "symfony/polyfill",
-                    "url": "https://github.com/symfony/polyfill"
-                }
-            },
-            "autoload": {
-                "files": [
-                    "bootstrap.php"
-                ],
-                "psr-4": {
-                    "Symfony\\Polyfill\\Intl\\Grapheme\\": ""
-                }
-            },
-            "notification-url": "https://packagist.org/downloads/",
-            "license": [
-                "MIT"
-            ],
-            "authors": [
-                {
-                    "name": "Nicolas Grekas",
-                    "email": "p@tchwork.com"
-                },
-                {
-                    "name": "Symfony Community",
-                    "homepage": "https://symfony.com/contributors"
-                }
-            ],
-            "description": "Symfony polyfill for intl's grapheme_* functions",
-            "homepage": "https://symfony.com",
-            "keywords": [
-                "compatibility",
-                "grapheme",
-                "intl",
-                "polyfill",
-                "portable",
-                "shim"
-            ],
-            "support": {
-                "source": "https://github.com/symfony/polyfill-intl-grapheme/tree/v1.24.0"
-            },
-            "funding": [
-                {
-                    "url": "https://symfony.com/sponsor",
-                    "type": "custom"
-                },
-                {
-                    "url": "https://github.com/fabpot",
-                    "type": "github"
-                },
-                {
-                    "url": "https://tidelift.com/funding/github/packagist/symfony/symfony",
-                    "type": "tidelift"
-                }
-            ],
-            "time": "2021-11-23T21:10:46+00:00"
-        },
-        {
-            "name": "symfony/polyfill-intl-idn",
-            "version": "v1.24.0",
-            "source": {
-                "type": "git",
-                "url": "https://github.com/symfony/polyfill-intl-idn.git",
-                "reference": "749045c69efb97c70d25d7463abba812e91f3a44"
-            },
-            "dist": {
-                "type": "zip",
-                "url": "https://api.github.com/repos/symfony/polyfill-intl-idn/zipball/749045c69efb97c70d25d7463abba812e91f3a44",
-                "reference": "749045c69efb97c70d25d7463abba812e91f3a44",
-                "shasum": ""
-            },
-            "require": {
-                "php": ">=7.1",
-                "symfony/polyfill-intl-normalizer": "^1.10",
-                "symfony/polyfill-php72": "^1.10"
-            },
-            "suggest": {
-                "ext-intl": "For best performance"
-            },
-            "type": "library",
-            "extra": {
-                "branch-alias": {
-                    "dev-main": "1.23-dev"
-                },
-                "thanks": {
-                    "name": "symfony/polyfill",
-                    "url": "https://github.com/symfony/polyfill"
-                }
-            },
-            "autoload": {
-                "files": [
-                    "bootstrap.php"
-                ],
-                "psr-4": {
-                    "Symfony\\Polyfill\\Intl\\Idn\\": ""
-                }
-            },
-            "notification-url": "https://packagist.org/downloads/",
-            "license": [
-                "MIT"
-            ],
-            "authors": [
-                {
-                    "name": "Laurent Bassin",
-                    "email": "laurent@bassin.info"
-                },
-                {
-                    "name": "Trevor Rowbotham",
-                    "email": "trevor.rowbotham@pm.me"
-                },
-                {
-                    "name": "Symfony Community",
-                    "homepage": "https://symfony.com/contributors"
-                }
-            ],
-            "description": "Symfony polyfill for intl's idn_to_ascii and idn_to_utf8 functions",
-            "homepage": "https://symfony.com",
-            "keywords": [
-                "compatibility",
-                "idn",
-                "intl",
-                "polyfill",
-                "portable",
-                "shim"
-            ],
-            "support": {
-                "source": "https://github.com/symfony/polyfill-intl-idn/tree/v1.24.0"
-            },
-            "funding": [
-                {
-                    "url": "https://symfony.com/sponsor",
-                    "type": "custom"
-                },
-                {
-                    "url": "https://github.com/fabpot",
-                    "type": "github"
-                },
-                {
-                    "url": "https://tidelift.com/funding/github/packagist/symfony/symfony",
-                    "type": "tidelift"
-                }
-            ],
-            "time": "2021-09-14T14:02:44+00:00"
-        },
-        {
-            "name": "symfony/polyfill-intl-normalizer",
-            "version": "v1.24.0",
-            "source": {
-                "type": "git",
-                "url": "https://github.com/symfony/polyfill-intl-normalizer.git",
-                "reference": "8590a5f561694770bdcd3f9b5c69dde6945028e8"
-            },
-            "dist": {
-                "type": "zip",
-                "url": "https://api.github.com/repos/symfony/polyfill-intl-normalizer/zipball/8590a5f561694770bdcd3f9b5c69dde6945028e8",
-                "reference": "8590a5f561694770bdcd3f9b5c69dde6945028e8",
-                "shasum": ""
-            },
-            "require": {
-                "php": ">=7.1"
-            },
-            "suggest": {
-                "ext-intl": "For best performance"
-            },
-            "type": "library",
-            "extra": {
-                "branch-alias": {
-                    "dev-main": "1.23-dev"
-                },
-                "thanks": {
-                    "name": "symfony/polyfill",
-                    "url": "https://github.com/symfony/polyfill"
-                }
-            },
-            "autoload": {
-                "files": [
-                    "bootstrap.php"
-                ],
-                "psr-4": {
-                    "Symfony\\Polyfill\\Intl\\Normalizer\\": ""
-                },
-                "classmap": [
-                    "Resources/stubs"
-                ]
-            },
-            "notification-url": "https://packagist.org/downloads/",
-            "license": [
-                "MIT"
-            ],
-            "authors": [
-                {
-                    "name": "Nicolas Grekas",
-                    "email": "p@tchwork.com"
-                },
-                {
-                    "name": "Symfony Community",
-                    "homepage": "https://symfony.com/contributors"
-                }
-            ],
-            "description": "Symfony polyfill for intl's Normalizer class and related functions",
-            "homepage": "https://symfony.com",
-            "keywords": [
-                "compatibility",
-                "intl",
-                "normalizer",
-                "polyfill",
-                "portable",
-                "shim"
-            ],
-            "support": {
-                "source": "https://github.com/symfony/polyfill-intl-normalizer/tree/v1.24.0"
-            },
-            "funding": [
-                {
-                    "url": "https://symfony.com/sponsor",
-                    "type": "custom"
-                },
-                {
-                    "url": "https://github.com/fabpot",
-                    "type": "github"
-                },
-                {
-                    "url": "https://tidelift.com/funding/github/packagist/symfony/symfony",
-                    "type": "tidelift"
-                }
-            ],
-            "time": "2021-02-19T12:13:01+00:00"
-        },
-        {
-            "name": "symfony/polyfill-mbstring",
-            "version": "v1.24.0",
-            "source": {
-                "type": "git",
-                "url": "https://github.com/symfony/polyfill-mbstring.git",
-                "reference": "0abb51d2f102e00a4eefcf46ba7fec406d245825"
-            },
-            "dist": {
-                "type": "zip",
-                "url": "https://api.github.com/repos/symfony/polyfill-mbstring/zipball/0abb51d2f102e00a4eefcf46ba7fec406d245825",
-                "reference": "0abb51d2f102e00a4eefcf46ba7fec406d245825",
-                "shasum": ""
-            },
-            "require": {
-                "php": ">=7.1"
-            },
-            "provide": {
-                "ext-mbstring": "*"
-            },
-            "suggest": {
-                "ext-mbstring": "For best performance"
-            },
-            "type": "library",
-            "extra": {
-                "branch-alias": {
-                    "dev-main": "1.23-dev"
-                },
-                "thanks": {
-                    "name": "symfony/polyfill",
-                    "url": "https://github.com/symfony/polyfill"
-                }
-            },
-            "autoload": {
-                "files": [
-                    "bootstrap.php"
-                ],
-                "psr-4": {
-                    "Symfony\\Polyfill\\Mbstring\\": ""
-                }
-            },
-            "notification-url": "https://packagist.org/downloads/",
-            "license": [
-                "MIT"
-            ],
-            "authors": [
-                {
-                    "name": "Nicolas Grekas",
-                    "email": "p@tchwork.com"
-                },
-                {
-                    "name": "Symfony Community",
-                    "homepage": "https://symfony.com/contributors"
-                }
-            ],
-            "description": "Symfony polyfill for the Mbstring extension",
-            "homepage": "https://symfony.com",
-            "keywords": [
-                "compatibility",
-                "mbstring",
-                "polyfill",
-                "portable",
-                "shim"
-            ],
-            "support": {
-                "source": "https://github.com/symfony/polyfill-mbstring/tree/v1.24.0"
-            },
-            "funding": [
-                {
-                    "url": "https://symfony.com/sponsor",
-                    "type": "custom"
-                },
-                {
-                    "url": "https://github.com/fabpot",
-                    "type": "github"
-                },
-                {
-                    "url": "https://tidelift.com/funding/github/packagist/symfony/symfony",
-                    "type": "tidelift"
-                }
-            ],
-            "time": "2021-11-30T18:21:41+00:00"
-        },
-        {
-            "name": "symfony/polyfill-php72",
-            "version": "v1.24.0",
-            "source": {
-                "type": "git",
-                "url": "https://github.com/symfony/polyfill-php72.git",
-                "reference": "9a142215a36a3888e30d0a9eeea9766764e96976"
-            },
-            "dist": {
-                "type": "zip",
-                "url": "https://api.github.com/repos/symfony/polyfill-php72/zipball/9a142215a36a3888e30d0a9eeea9766764e96976",
-                "reference": "9a142215a36a3888e30d0a9eeea9766764e96976",
-                "shasum": ""
-            },
-            "require": {
-                "php": ">=7.1"
-            },
-            "type": "library",
-            "extra": {
-                "branch-alias": {
-                    "dev-main": "1.23-dev"
-                },
-                "thanks": {
-                    "name": "symfony/polyfill",
-                    "url": "https://github.com/symfony/polyfill"
-                }
-            },
-            "autoload": {
-                "files": [
-                    "bootstrap.php"
-                ],
-                "psr-4": {
-                    "Symfony\\Polyfill\\Php72\\": ""
-                }
-            },
-            "notification-url": "https://packagist.org/downloads/",
-            "license": [
-                "MIT"
-            ],
-            "authors": [
-                {
-                    "name": "Nicolas Grekas",
-                    "email": "p@tchwork.com"
-                },
-                {
-                    "name": "Symfony Community",
-                    "homepage": "https://symfony.com/contributors"
-                }
-            ],
-            "description": "Symfony polyfill backporting some PHP 7.2+ features to lower PHP versions",
-            "homepage": "https://symfony.com",
-            "keywords": [
-                "compatibility",
-                "polyfill",
-                "portable",
-                "shim"
-            ],
-            "support": {
-                "source": "https://github.com/symfony/polyfill-php72/tree/v1.24.0"
-            },
-            "funding": [
-                {
-                    "url": "https://symfony.com/sponsor",
-                    "type": "custom"
-                },
-                {
-                    "url": "https://github.com/fabpot",
-                    "type": "github"
-                },
-                {
-                    "url": "https://tidelift.com/funding/github/packagist/symfony/symfony",
-                    "type": "tidelift"
-                }
-            ],
-            "time": "2021-05-27T09:17:38+00:00"
-        },
-        {
-            "name": "symfony/polyfill-php73",
-            "version": "v1.24.0",
-            "source": {
-                "type": "git",
-                "url": "https://github.com/symfony/polyfill-php73.git",
-                "reference": "cc5db0e22b3cb4111010e48785a97f670b350ca5"
-            },
-            "dist": {
-                "type": "zip",
-                "url": "https://api.github.com/repos/symfony/polyfill-php73/zipball/cc5db0e22b3cb4111010e48785a97f670b350ca5",
-                "reference": "cc5db0e22b3cb4111010e48785a97f670b350ca5",
-                "shasum": ""
-            },
-            "require": {
-                "php": ">=7.1"
-            },
-            "type": "library",
-            "extra": {
-                "branch-alias": {
-                    "dev-main": "1.23-dev"
-                },
-                "thanks": {
-                    "name": "symfony/polyfill",
-                    "url": "https://github.com/symfony/polyfill"
-                }
-            },
-            "autoload": {
-                "files": [
-                    "bootstrap.php"
-                ],
-                "psr-4": {
-                    "Symfony\\Polyfill\\Php73\\": ""
-                },
-                "classmap": [
-                    "Resources/stubs"
-                ]
-            },
-            "notification-url": "https://packagist.org/downloads/",
-            "license": [
-                "MIT"
-            ],
-            "authors": [
-                {
-                    "name": "Nicolas Grekas",
-                    "email": "p@tchwork.com"
-                },
-                {
-                    "name": "Symfony Community",
-                    "homepage": "https://symfony.com/contributors"
-                }
-            ],
-            "description": "Symfony polyfill backporting some PHP 7.3+ features to lower PHP versions",
-            "homepage": "https://symfony.com",
-            "keywords": [
-                "compatibility",
-                "polyfill",
-                "portable",
-                "shim"
-            ],
-            "support": {
-                "source": "https://github.com/symfony/polyfill-php73/tree/v1.24.0"
-            },
-            "funding": [
-                {
-                    "url": "https://symfony.com/sponsor",
-                    "type": "custom"
-                },
-                {
-                    "url": "https://github.com/fabpot",
-                    "type": "github"
-                },
-                {
-                    "url": "https://tidelift.com/funding/github/packagist/symfony/symfony",
-                    "type": "tidelift"
-                }
-            ],
-            "time": "2021-06-05T21:20:04+00:00"
-        },
-        {
-            "name": "symfony/polyfill-php80",
-            "version": "v1.24.0",
-            "source": {
-                "type": "git",
-                "url": "https://github.com/symfony/polyfill-php80.git",
-                "reference": "57b712b08eddb97c762a8caa32c84e037892d2e9"
-            },
-            "dist": {
-                "type": "zip",
-                "url": "https://api.github.com/repos/symfony/polyfill-php80/zipball/57b712b08eddb97c762a8caa32c84e037892d2e9",
-                "reference": "57b712b08eddb97c762a8caa32c84e037892d2e9",
-                "shasum": ""
-            },
-            "require": {
-                "php": ">=7.1"
-            },
-            "type": "library",
-            "extra": {
-                "branch-alias": {
-                    "dev-main": "1.23-dev"
-                },
-                "thanks": {
-                    "name": "symfony/polyfill",
-                    "url": "https://github.com/symfony/polyfill"
-                }
-            },
-            "autoload": {
-                "files": [
-                    "bootstrap.php"
-                ],
-                "psr-4": {
-                    "Symfony\\Polyfill\\Php80\\": ""
-                },
-                "classmap": [
-                    "Resources/stubs"
-                ]
-            },
-            "notification-url": "https://packagist.org/downloads/",
-            "license": [
-                "MIT"
-            ],
-            "authors": [
-                {
-                    "name": "Ion Bazan",
-                    "email": "ion.bazan@gmail.com"
-                },
-                {
-                    "name": "Nicolas Grekas",
-                    "email": "p@tchwork.com"
-                },
-                {
-                    "name": "Symfony Community",
-                    "homepage": "https://symfony.com/contributors"
-                }
-            ],
-            "description": "Symfony polyfill backporting some PHP 8.0+ features to lower PHP versions",
-            "homepage": "https://symfony.com",
-            "keywords": [
-                "compatibility",
-                "polyfill",
-                "portable",
-                "shim"
-            ],
-            "support": {
-                "source": "https://github.com/symfony/polyfill-php80/tree/v1.24.0"
-            },
-            "funding": [
-                {
-                    "url": "https://symfony.com/sponsor",
-                    "type": "custom"
-                },
-                {
-                    "url": "https://github.com/fabpot",
-                    "type": "github"
-                },
-                {
-                    "url": "https://tidelift.com/funding/github/packagist/symfony/symfony",
-                    "type": "tidelift"
-                }
-            ],
-            "time": "2021-09-13T13:58:33+00:00"
-        },
-        {
-            "name": "symfony/process",
-            "version": "v5.4.3",
-            "source": {
-                "type": "git",
-                "url": "https://github.com/symfony/process.git",
-                "reference": "553f50487389a977eb31cf6b37faae56da00f753"
-            },
-            "dist": {
-                "type": "zip",
-                "url": "https://api.github.com/repos/symfony/process/zipball/553f50487389a977eb31cf6b37faae56da00f753",
-                "reference": "553f50487389a977eb31cf6b37faae56da00f753",
-                "shasum": ""
-            },
-            "require": {
-                "php": ">=7.2.5",
-                "symfony/polyfill-php80": "^1.16"
-            },
-            "type": "library",
-            "autoload": {
-                "psr-4": {
-                    "Symfony\\Component\\Process\\": ""
-                },
-                "exclude-from-classmap": [
-                    "/Tests/"
-                ]
-            },
-            "notification-url": "https://packagist.org/downloads/",
-            "license": [
-                "MIT"
-            ],
-            "authors": [
-                {
-                    "name": "Fabien Potencier",
-                    "email": "fabien@symfony.com"
-                },
-                {
-                    "name": "Symfony Community",
-                    "homepage": "https://symfony.com/contributors"
-                }
-            ],
-            "description": "Executes commands in sub-processes",
-            "homepage": "https://symfony.com",
-            "support": {
-                "source": "https://github.com/symfony/process/tree/v5.4.3"
-            },
-            "funding": [
-                {
-                    "url": "https://symfony.com/sponsor",
-                    "type": "custom"
-                },
-                {
-                    "url": "https://github.com/fabpot",
-                    "type": "github"
-                },
-                {
-                    "url": "https://tidelift.com/funding/github/packagist/symfony/symfony",
-                    "type": "tidelift"
-                }
-            ],
-            "time": "2022-01-26T16:28:35+00:00"
-        },
-        {
-            "name": "symfony/service-contracts",
-            "version": "v3.0.0",
-            "source": {
-                "type": "git",
-                "url": "https://github.com/symfony/service-contracts.git",
-                "reference": "36715ebf9fb9db73db0cb24263c79077c6fe8603"
-            },
-            "dist": {
-                "type": "zip",
-                "url": "https://api.github.com/repos/symfony/service-contracts/zipball/36715ebf9fb9db73db0cb24263c79077c6fe8603",
-                "reference": "36715ebf9fb9db73db0cb24263c79077c6fe8603",
-                "shasum": ""
-            },
-            "require": {
-                "php": ">=8.0.2",
-                "psr/container": "^2.0"
-            },
-            "conflict": {
-                "ext-psr": "<1.1|>=2"
-            },
-            "suggest": {
-                "symfony/service-implementation": ""
-            },
-            "type": "library",
-            "extra": {
-                "branch-alias": {
-                    "dev-main": "3.0-dev"
-                },
-                "thanks": {
-                    "name": "symfony/contracts",
-                    "url": "https://github.com/symfony/contracts"
-                }
-            },
-            "autoload": {
-                "psr-4": {
-                    "Symfony\\Contracts\\Service\\": ""
-                }
-            },
-            "notification-url": "https://packagist.org/downloads/",
-            "license": [
-                "MIT"
-            ],
-            "authors": [
-                {
-                    "name": "Nicolas Grekas",
-                    "email": "p@tchwork.com"
-                },
-                {
-                    "name": "Symfony Community",
-                    "homepage": "https://symfony.com/contributors"
-                }
-            ],
-            "description": "Generic abstractions related to writing services",
-            "homepage": "https://symfony.com",
-            "keywords": [
-                "abstractions",
-                "contracts",
-                "decoupling",
-                "interfaces",
-                "interoperability",
-                "standards"
-            ],
-            "support": {
-                "source": "https://github.com/symfony/service-contracts/tree/v3.0.0"
-            },
-            "funding": [
-                {
-                    "url": "https://symfony.com/sponsor",
-                    "type": "custom"
-                },
-                {
-                    "url": "https://github.com/fabpot",
-                    "type": "github"
-                },
-                {
-                    "url": "https://tidelift.com/funding/github/packagist/symfony/symfony",
-                    "type": "tidelift"
-                }
-            ],
-            "time": "2021-11-04T17:53:12+00:00"
-        },
-        {
-            "name": "symfony/string",
-            "version": "v6.0.3",
-            "source": {
-                "type": "git",
-                "url": "https://github.com/symfony/string.git",
-                "reference": "522144f0c4c004c80d56fa47e40e17028e2eefc2"
-            },
-            "dist": {
-                "type": "zip",
-                "url": "https://api.github.com/repos/symfony/string/zipball/522144f0c4c004c80d56fa47e40e17028e2eefc2",
-                "reference": "522144f0c4c004c80d56fa47e40e17028e2eefc2",
-                "shasum": ""
-            },
-            "require": {
-                "php": ">=8.0.2",
-                "symfony/polyfill-ctype": "~1.8",
-                "symfony/polyfill-intl-grapheme": "~1.0",
-                "symfony/polyfill-intl-normalizer": "~1.0",
-                "symfony/polyfill-mbstring": "~1.0"
-            },
-            "conflict": {
-                "symfony/translation-contracts": "<2.0"
-            },
-            "require-dev": {
-                "symfony/error-handler": "^5.4|^6.0",
-                "symfony/http-client": "^5.4|^6.0",
-                "symfony/translation-contracts": "^2.0|^3.0",
-                "symfony/var-exporter": "^5.4|^6.0"
-            },
-            "type": "library",
-            "autoload": {
-                "psr-4": {
-                    "Symfony\\Component\\String\\": ""
-                },
-                "files": [
-                    "Resources/functions.php"
-                ],
-                "exclude-from-classmap": [
-                    "/Tests/"
-                ]
-            },
-            "notification-url": "https://packagist.org/downloads/",
-            "license": [
-                "MIT"
-            ],
-            "authors": [
-                {
-                    "name": "Nicolas Grekas",
-                    "email": "p@tchwork.com"
-                },
-                {
-                    "name": "Symfony Community",
-                    "homepage": "https://symfony.com/contributors"
-                }
-            ],
-            "description": "Provides an object-oriented API to strings and deals with bytes, UTF-8 code points and grapheme clusters in a unified way",
-            "homepage": "https://symfony.com",
-            "keywords": [
-                "grapheme",
-                "i18n",
-                "string",
-                "unicode",
-                "utf-8",
-                "utf8"
-            ],
-            "support": {
-                "source": "https://github.com/symfony/string/tree/v6.0.3"
-            },
-            "funding": [
-                {
-                    "url": "https://symfony.com/sponsor",
-                    "type": "custom"
-                },
-                {
-                    "url": "https://github.com/fabpot",
-                    "type": "github"
-                },
-                {
-                    "url": "https://tidelift.com/funding/github/packagist/symfony/symfony",
-                    "type": "tidelift"
-                }
-            ],
-            "time": "2022-01-02T09:55:41+00:00"
-        },
-        {
-            "name": "symfony/var-dumper",
-            "version": "v6.0.3",
-            "source": {
-                "type": "git",
-                "url": "https://github.com/symfony/var-dumper.git",
-                "reference": "7b701676fc64f9ef11f9b4870f16b48f66be4834"
-            },
-            "dist": {
-                "type": "zip",
-                "url": "https://api.github.com/repos/symfony/var-dumper/zipball/7b701676fc64f9ef11f9b4870f16b48f66be4834",
-                "reference": "7b701676fc64f9ef11f9b4870f16b48f66be4834",
-                "shasum": ""
-            },
-            "require": {
-                "php": ">=8.0.2",
-                "symfony/polyfill-mbstring": "~1.0"
-            },
-            "conflict": {
-                "phpunit/phpunit": "<5.4.3",
-                "symfony/console": "<5.4"
-            },
-            "require-dev": {
-                "ext-iconv": "*",
-                "symfony/console": "^5.4|^6.0",
-                "symfony/process": "^5.4|^6.0",
-                "symfony/uid": "^5.4|^6.0",
-                "twig/twig": "^2.13|^3.0.4"
-            },
-            "suggest": {
-                "ext-iconv": "To convert non-UTF-8 strings to UTF-8 (or symfony/polyfill-iconv in case ext-iconv cannot be used).",
-                "ext-intl": "To show region name in time zone dump",
-                "symfony/console": "To use the ServerDumpCommand and/or the bin/var-dump-server script"
-            },
-            "bin": [
-                "Resources/bin/var-dump-server"
-            ],
-            "type": "library",
-            "autoload": {
-                "files": [
-                    "Resources/functions/dump.php"
-                ],
-                "psr-4": {
-                    "Symfony\\Component\\VarDumper\\": ""
-                },
-                "exclude-from-classmap": [
-                    "/Tests/"
-                ]
-            },
-            "notification-url": "https://packagist.org/downloads/",
-            "license": [
-                "MIT"
-            ],
-            "authors": [
-                {
-                    "name": "Nicolas Grekas",
-                    "email": "p@tchwork.com"
-                },
-                {
-                    "name": "Symfony Community",
-                    "homepage": "https://symfony.com/contributors"
-                }
-            ],
-            "description": "Provides mechanisms for walking through any arbitrary PHP variable",
-            "homepage": "https://symfony.com",
-            "keywords": [
-                "debug",
-                "dump"
-            ],
-            "support": {
-                "source": "https://github.com/symfony/var-dumper/tree/v6.0.3"
-            },
-            "funding": [
-                {
-                    "url": "https://symfony.com/sponsor",
-                    "type": "custom"
-                },
-                {
-                    "url": "https://github.com/fabpot",
-                    "type": "github"
-                },
-                {
-                    "url": "https://tidelift.com/funding/github/packagist/symfony/symfony",
-                    "type": "tidelift"
-                }
-            ],
-            "time": "2022-01-17T16:30:44+00:00"
-        },
-        {
-            "name": "symfony/yaml",
-            "version": "v5.4.3",
-            "source": {
-                "type": "git",
-                "url": "https://github.com/symfony/yaml.git",
-                "reference": "e80f87d2c9495966768310fc531b487ce64237a2"
-            },
-            "dist": {
-                "type": "zip",
-                "url": "https://api.github.com/repos/symfony/yaml/zipball/e80f87d2c9495966768310fc531b487ce64237a2",
-                "reference": "e80f87d2c9495966768310fc531b487ce64237a2",
-                "shasum": ""
-            },
-            "require": {
-                "php": ">=7.2.5",
-                "symfony/deprecation-contracts": "^2.1|^3",
-                "symfony/polyfill-ctype": "^1.8"
-            },
-            "conflict": {
-                "symfony/console": "<5.3"
-            },
-            "require-dev": {
-                "symfony/console": "^5.3|^6.0"
-            },
-            "suggest": {
-                "symfony/console": "For validating YAML files using the lint command"
-            },
-            "bin": [
-                "Resources/bin/yaml-lint"
-            ],
-            "type": "library",
-            "autoload": {
-                "psr-4": {
-                    "Symfony\\Component\\Yaml\\": ""
-                },
-                "exclude-from-classmap": [
-                    "/Tests/"
-                ]
-            },
-            "notification-url": "https://packagist.org/downloads/",
-            "license": [
-                "MIT"
-            ],
-            "authors": [
-                {
-                    "name": "Fabien Potencier",
-                    "email": "fabien@symfony.com"
-                },
-                {
-                    "name": "Symfony Community",
-                    "homepage": "https://symfony.com/contributors"
-                }
-            ],
-            "description": "Loads and dumps YAML files",
-            "homepage": "https://symfony.com",
-            "support": {
-                "source": "https://github.com/symfony/yaml/tree/v5.4.3"
-            },
-            "funding": [
-                {
-                    "url": "https://symfony.com/sponsor",
-                    "type": "custom"
-                },
-                {
-                    "url": "https://github.com/fabpot",
-                    "type": "github"
-                },
-                {
-                    "url": "https://tidelift.com/funding/github/packagist/symfony/symfony",
-                    "type": "tidelift"
-                }
-            ],
-            "time": "2022-01-26T16:32:32+00:00"
-        },
-        {
-            "name": "true/punycode",
-            "version": "v2.1.1",
-            "source": {
-                "type": "git",
-                "url": "https://github.com/true/php-punycode.git",
-                "reference": "a4d0c11a36dd7f4e7cd7096076cab6d3378a071e"
-            },
-            "dist": {
-                "type": "zip",
-                "url": "https://api.github.com/repos/true/php-punycode/zipball/a4d0c11a36dd7f4e7cd7096076cab6d3378a071e",
-                "reference": "a4d0c11a36dd7f4e7cd7096076cab6d3378a071e",
-                "shasum": ""
-            },
-            "require": {
-                "php": ">=5.3.0",
-                "symfony/polyfill-mbstring": "^1.3"
-            },
-            "require-dev": {
-                "phpunit/phpunit": "~4.7",
-                "squizlabs/php_codesniffer": "~2.0"
-            },
-            "type": "library",
-            "autoload": {
-                "psr-4": {
-                    "TrueBV\\": "src/"
-                }
-            },
-            "notification-url": "https://packagist.org/downloads/",
-            "license": [
-                "MIT"
-            ],
-            "authors": [
-                {
-                    "name": "Renan Gonçalves",
-                    "email": "renan.saddam@gmail.com"
-                }
-            ],
-            "description": "A Bootstring encoding of Unicode for Internationalized Domain Names in Applications (IDNA)",
-            "homepage": "https://github.com/true/php-punycode",
-            "keywords": [
-                "idna",
-                "punycode"
-            ],
-            "support": {
-                "issues": "https://github.com/true/php-punycode/issues",
-                "source": "https://github.com/true/php-punycode/tree/master"
-            },
-            "time": "2016-11-16T10:37:54+00:00"
-        },
-        {
-            "name": "twig/twig",
-            "version": "v3.3.8",
-            "source": {
-                "type": "git",
-                "url": "https://github.com/twigphp/Twig.git",
-                "reference": "972d8604a92b7054828b539f2febb0211dd5945c"
-            },
-            "dist": {
-                "type": "zip",
-                "url": "https://api.github.com/repos/twigphp/Twig/zipball/972d8604a92b7054828b539f2febb0211dd5945c",
-                "reference": "972d8604a92b7054828b539f2febb0211dd5945c",
-                "shasum": ""
-            },
-            "require": {
-                "php": ">=7.2.5",
-                "symfony/polyfill-ctype": "^1.8",
-                "symfony/polyfill-mbstring": "^1.3"
-            },
-            "require-dev": {
-                "psr/container": "^1.0",
-                "symfony/phpunit-bridge": "^4.4.9|^5.0.9|^6.0"
-            },
-            "type": "library",
-            "extra": {
-                "branch-alias": {
-                    "dev-master": "3.3-dev"
-                }
-            },
-            "autoload": {
-                "psr-4": {
-                    "Twig\\": "src/"
-                }
-            },
-            "notification-url": "https://packagist.org/downloads/",
-            "license": [
-                "BSD-3-Clause"
-            ],
-            "authors": [
-                {
-                    "name": "Fabien Potencier",
-                    "email": "fabien@symfony.com",
-                    "homepage": "http://fabien.potencier.org",
-                    "role": "Lead Developer"
-                },
-                {
-                    "name": "Twig Team",
-                    "role": "Contributors"
-                },
-                {
-                    "name": "Armin Ronacher",
-                    "email": "armin.ronacher@active-4.com",
-                    "role": "Project Founder"
-                }
-            ],
-            "description": "Twig, the flexible, fast, and secure template language for PHP",
-            "homepage": "https://twig.symfony.com",
-            "keywords": [
-                "templating"
-            ],
-            "support": {
-                "issues": "https://github.com/twigphp/Twig/issues",
-                "source": "https://github.com/twigphp/Twig/tree/v3.3.8"
-            },
-            "funding": [
-                {
-                    "url": "https://github.com/fabpot",
-                    "type": "github"
-                },
-                {
-                    "url": "https://tidelift.com/funding/github/packagist/twig/twig",
-                    "type": "tidelift"
-                }
-            ],
-            "time": "2022-02-04T06:59:48+00:00"
-        },
-        {
-            "name": "voku/anti-xss",
-            "version": "4.1.37",
-            "source": {
-                "type": "git",
-                "url": "https://github.com/voku/anti-xss.git",
-                "reference": "728e158427a263917f33b0a29eb75d866bd18d17"
-            },
-            "dist": {
-                "type": "zip",
-                "url": "https://api.github.com/repos/voku/anti-xss/zipball/728e158427a263917f33b0a29eb75d866bd18d17",
-                "reference": "728e158427a263917f33b0a29eb75d866bd18d17",
-                "shasum": ""
-            },
-            "require": {
-                "php": ">=7.0.0",
-                "voku/portable-utf8": "~6.0.2"
-            },
-            "require-dev": {
-                "phpunit/phpunit": "~6.0 || ~7.0 || ~9.0"
-            },
-            "type": "library",
-            "extra": {
-                "branch-alias": {
-                    "dev-master": "4.1.x-dev"
-                }
-            },
-            "autoload": {
-                "psr-4": {
-                    "voku\\helper\\": "src/voku/helper/"
-                }
-            },
-            "notification-url": "https://packagist.org/downloads/",
-            "license": [
-                "MIT"
-            ],
-            "authors": [
-                {
-                    "name": "EllisLab Dev Team",
-                    "homepage": "http://ellislab.com/"
-                },
-                {
-                    "name": "Lars Moelleken",
-                    "email": "lars@moelleken.org",
-                    "homepage": "https://www.moelleken.org/"
-                }
-            ],
-            "description": "anti xss-library",
-            "homepage": "https://github.com/voku/anti-xss",
-            "keywords": [
-                "anti-xss",
-                "clean",
-                "security",
-                "xss"
-            ],
-            "support": {
-                "issues": "https://github.com/voku/anti-xss/issues",
-                "source": "https://github.com/voku/anti-xss/tree/4.1.37"
-            },
-            "funding": [
-                {
-                    "url": "https://www.paypal.me/moelleken",
-                    "type": "custom"
-                },
-                {
-                    "url": "https://github.com/voku",
-                    "type": "github"
-                },
-                {
-                    "url": "https://opencollective.com/anti-xss",
-                    "type": "open_collective"
-                },
-                {
-                    "url": "https://www.patreon.com/voku",
-                    "type": "patreon"
-                },
-                {
-                    "url": "https://tidelift.com/funding/github/packagist/voku/anti-xss",
-                    "type": "tidelift"
-                }
-            ],
-            "time": "2022-02-15T01:57:51+00:00"
-        },
-        {
-            "name": "voku/arrayy",
-            "version": "7.9.0",
-            "source": {
-                "type": "git",
-                "url": "https://github.com/voku/Arrayy.git",
-                "reference": "8c56970123b8c6d62d3583f0ba1eb6846b62d913"
-            },
-            "dist": {
-                "type": "zip",
-                "url": "https://api.github.com/repos/voku/Arrayy/zipball/8c56970123b8c6d62d3583f0ba1eb6846b62d913",
-                "reference": "8c56970123b8c6d62d3583f0ba1eb6846b62d913",
-                "shasum": ""
-            },
-            "require": {
-                "ext-json": "*",
-                "php": ">=7.0.0",
-                "phpdocumentor/reflection-docblock": "~4.3 || ~5.0",
-                "symfony/polyfill-mbstring": "~1.0"
-            },
-            "require-dev": {
-                "phpunit/phpunit": "~6.0 || ~7.0 || ~9.0"
-            },
-            "type": "library",
-            "autoload": {
-                "files": [
-                    "src/Create.php"
-                ],
-                "psr-4": {
-                    "Arrayy\\": "src/"
-                }
-            },
-            "notification-url": "https://packagist.org/downloads/",
-            "license": [
-                "MIT"
-            ],
-            "authors": [
-                {
-                    "name": "Lars Moelleken",
-                    "email": "lars@moelleken.org",
-                    "homepage": "https://www.moelleken.org/",
-                    "role": "Maintainer"
-                }
-            ],
-            "description": "Array manipulation library for PHP, called Arrayy!",
-            "keywords": [
-                "Arrayy",
-                "array",
-                "helpers",
-                "manipulation",
-                "methods",
-                "utility",
-                "utils"
-            ],
-            "support": {
-                "docs": "http://voku.github.io/Arrayy/index.html",
-                "issues": "https://github.com/voku/Arrayy/issues",
-                "source": "https://github.com/voku/Arrayy"
-            },
-            "funding": [
-                {
-                    "url": "https://www.paypal.me/moelleken",
-                    "type": "custom"
-                },
-                {
-                    "url": "https://github.com/voku",
-                    "type": "github"
-                },
-                {
-                    "url": "https://opencollective.com/arrayy",
-                    "type": "open_collective"
-                },
-                {
-                    "url": "https://www.patreon.com/voku",
-                    "type": "patreon"
-                },
-                {
-                    "url": "https://tidelift.com/funding/github/packagist/voku/arrayy",
-                    "type": "tidelift"
-                }
-            ],
-            "time": "2022-02-15T10:43:00+00:00"
-        },
-        {
-            "name": "voku/email-check",
-            "version": "3.1.0",
-            "source": {
-                "type": "git",
-                "url": "https://github.com/voku/email-check.git",
-                "reference": "6ea842920bbef6758b8c1e619fd1710e7a1a2cac"
-            },
-            "dist": {
-                "type": "zip",
-                "url": "https://api.github.com/repos/voku/email-check/zipball/6ea842920bbef6758b8c1e619fd1710e7a1a2cac",
-                "reference": "6ea842920bbef6758b8c1e619fd1710e7a1a2cac",
-                "shasum": ""
-            },
-            "require": {
-                "php": ">=7.0.0",
-                "symfony/polyfill-intl-idn": "~1.10"
-            },
-            "require-dev": {
-                "fzaninotto/faker": "~1.7",
-                "phpunit/phpunit": "~6.0 || ~7.0"
-            },
-            "suggest": {
-                "ext-intl": "Use Intl for best performance"
-            },
-            "type": "library",
-            "autoload": {
-                "psr-4": {
-                    "voku\\helper\\": "src/voku/helper/"
-                }
-            },
-            "notification-url": "https://packagist.org/downloads/",
-            "license": [
-                "MIT"
-            ],
-            "authors": [
-                {
-                    "name": "Lars Moelleken",
-                    "homepage": "http://www.moelleken.org/"
-                }
-            ],
-            "description": "email-check (syntax, dns, trash, ...) library",
-            "homepage": "https://github.com/voku/email-check",
-            "keywords": [
-                "check-email",
-                "email",
-                "mail",
-                "mail-check",
-                "validate-email",
-                "validate-email-address",
-                "validate-mail"
-            ],
-            "support": {
-                "issues": "https://github.com/voku/email-check/issues",
-                "source": "https://github.com/voku/email-check/tree/3.1.0"
-            },
-            "funding": [
-                {
-                    "url": "https://www.paypal.me/moelleken",
-                    "type": "custom"
-                },
-                {
-                    "url": "https://github.com/voku",
-                    "type": "github"
-                },
-                {
-                    "url": "https://www.patreon.com/voku",
-                    "type": "patreon"
-                },
-                {
-                    "url": "https://tidelift.com/funding/github/packagist/voku/email-check",
-                    "type": "tidelift"
-                }
-            ],
-            "time": "2021-01-27T14:14:33+00:00"
-        },
-        {
-            "name": "voku/portable-ascii",
-            "version": "2.0.0",
-            "source": {
-                "type": "git",
-                "url": "https://github.com/voku/portable-ascii.git",
-                "reference": "9bd89e83cecdf8c37b64909454249eaed98b2c89"
-            },
-            "dist": {
-                "type": "zip",
-                "url": "https://api.github.com/repos/voku/portable-ascii/zipball/9bd89e83cecdf8c37b64909454249eaed98b2c89",
-                "reference": "9bd89e83cecdf8c37b64909454249eaed98b2c89",
-                "shasum": ""
-            },
-            "require": {
-                "php": ">=7.0.0"
-            },
-            "require-dev": {
-                "phpunit/phpunit": "~6.0 || ~7.0 || ~9.0"
-            },
-            "suggest": {
-                "ext-intl": "Use Intl for transliterator_transliterate() support"
-            },
-            "type": "library",
-            "autoload": {
-                "psr-4": {
-                    "voku\\": "src/voku/"
-                }
-            },
-            "notification-url": "https://packagist.org/downloads/",
-            "license": [
-                "MIT"
-            ],
-            "authors": [
-                {
-                    "name": "Lars Moelleken",
-                    "homepage": "http://www.moelleken.org/"
-                }
-            ],
-            "description": "Portable ASCII library - performance optimized (ascii) string functions for php.",
-            "homepage": "https://github.com/voku/portable-ascii",
-            "keywords": [
-                "ascii",
-                "clean",
-                "php"
-            ],
-            "support": {
-                "issues": "https://github.com/voku/portable-ascii/issues",
-                "source": "https://github.com/voku/portable-ascii/tree/2.0.0"
-            },
-            "funding": [
-                {
-                    "url": "https://www.paypal.me/moelleken",
-                    "type": "custom"
-                },
-                {
-                    "url": "https://github.com/voku",
-                    "type": "github"
-                },
-                {
-                    "url": "https://opencollective.com/portable-ascii",
-                    "type": "open_collective"
-                },
-                {
-                    "url": "https://www.patreon.com/voku",
-                    "type": "patreon"
-                },
-                {
-                    "url": "https://tidelift.com/funding/github/packagist/voku/portable-ascii",
-                    "type": "tidelift"
-                }
-            ],
-            "time": "2022-01-24T18:59:03+00:00"
-        },
-        {
-            "name": "voku/portable-utf8",
-            "version": "6.0.3",
-            "source": {
-                "type": "git",
-                "url": "https://github.com/voku/portable-utf8.git",
-                "reference": "82a714b5a4973974c1113e97b11c1044a8b8cb85"
-            },
-            "dist": {
-                "type": "zip",
-                "url": "https://api.github.com/repos/voku/portable-utf8/zipball/82a714b5a4973974c1113e97b11c1044a8b8cb85",
-                "reference": "82a714b5a4973974c1113e97b11c1044a8b8cb85",
-                "shasum": ""
-            },
-            "require": {
-                "php": ">=7.0.0",
-                "symfony/polyfill-iconv": "~1.0",
-                "symfony/polyfill-intl-grapheme": "~1.0",
-                "symfony/polyfill-intl-normalizer": "~1.0",
-                "symfony/polyfill-mbstring": "~1.0",
-                "symfony/polyfill-php72": "~1.0",
-                "voku/portable-ascii": "~2.0.0"
-            },
-            "require-dev": {
-                "phpunit/phpunit": "~6.0 || ~7.0 || ~9.0"
-            },
-            "suggest": {
-                "ext-ctype": "Use Ctype for e.g. hexadecimal digit detection",
-                "ext-fileinfo": "Use Fileinfo for better binary file detection",
-                "ext-iconv": "Use iconv for best performance",
-                "ext-intl": "Use Intl for best performance",
-                "ext-json": "Use JSON for string detection",
-                "ext-mbstring": "Use Mbstring for best performance"
-            },
-            "type": "library",
-            "autoload": {
-                "files": [
-                    "bootstrap.php"
-                ],
-                "psr-4": {
-                    "voku\\": "src/voku/"
-                }
-            },
-            "notification-url": "https://packagist.org/downloads/",
-            "license": [
-                "(Apache-2.0 or GPL-2.0)"
-            ],
-            "authors": [
-                {
-                    "name": "Nicolas Grekas",
-                    "email": "p@tchwork.com"
-                },
-                {
-                    "name": "Hamid Sarfraz",
-                    "homepage": "http://pageconfig.com/"
-                },
-                {
-                    "name": "Lars Moelleken",
-                    "homepage": "http://www.moelleken.org/"
-                }
-            ],
-            "description": "Portable UTF-8 library - performance optimized (unicode) string functions for php.",
-            "homepage": "https://github.com/voku/portable-utf8",
-            "keywords": [
-                "UTF",
-                "clean",
-                "php",
-                "unicode",
-                "utf-8",
-                "utf8"
-            ],
-            "support": {
-                "issues": "https://github.com/voku/portable-utf8/issues",
-                "source": "https://github.com/voku/portable-utf8/tree/6.0.3"
-            },
-            "funding": [
-                {
-                    "url": "https://www.paypal.me/moelleken",
-                    "type": "custom"
-                },
-                {
-                    "url": "https://github.com/voku",
-                    "type": "github"
-                },
-                {
-                    "url": "https://opencollective.com/portable-utf8",
-                    "type": "open_collective"
-                },
-                {
-                    "url": "https://www.patreon.com/voku",
-                    "type": "patreon"
-                },
-                {
-                    "url": "https://tidelift.com/funding/github/packagist/voku/portable-utf8",
-                    "type": "tidelift"
-                }
-            ],
-            "time": "2022-01-30T05:20:24+00:00"
-        },
-        {
-            "name": "voku/stop-words",
-            "version": "2.0.1",
-            "source": {
-                "type": "git",
-                "url": "https://github.com/voku/stop-words.git",
-                "reference": "8e63c0af20f800b1600783764e0ce19e53969f71"
-            },
-            "dist": {
-                "type": "zip",
-                "url": "https://api.github.com/repos/voku/stop-words/zipball/8e63c0af20f800b1600783764e0ce19e53969f71",
-                "reference": "8e63c0af20f800b1600783764e0ce19e53969f71",
-                "shasum": ""
-            },
-            "require": {
-                "php": ">=7.0.0"
-            },
-            "require-dev": {
-                "phpunit/phpunit": "~6.0"
-            },
-            "type": "library",
-            "autoload": {
-                "psr-4": {
-                    "voku\\": "src/voku/"
-                }
-            },
-            "notification-url": "https://packagist.org/downloads/",
-            "license": [
-                "MIT"
-            ],
-            "authors": [
-                {
-                    "name": "Lars Moelleken",
-                    "homepage": "http://www.moelleken.org/"
-                }
-            ],
-            "description": "Stop-Words via PHP",
-            "keywords": [
-                "stop words",
-                "stop-words"
-            ],
-            "support": {
-                "issues": "https://github.com/voku/stop-words/issues",
-                "source": "https://github.com/voku/stop-words/tree/master"
-            },
-            "time": "2018-11-23T01:37:27+00:00"
-        },
-        {
-            "name": "voku/stringy",
-            "version": "6.5.2",
-            "source": {
-                "type": "git",
-                "url": "https://github.com/voku/Stringy.git",
-                "reference": "760438112f8696ba3d51a96896bc786d29a5f183"
-            },
-            "dist": {
-                "type": "zip",
-                "url": "https://api.github.com/repos/voku/Stringy/zipball/760438112f8696ba3d51a96896bc786d29a5f183",
-                "reference": "760438112f8696ba3d51a96896bc786d29a5f183",
-                "shasum": ""
-            },
-            "require": {
-                "defuse/php-encryption": "~2.0",
-                "ext-json": "*",
-                "php": ">=7.0.0",
-                "voku/anti-xss": "~4.1",
-                "voku/arrayy": "~7.8",
-                "voku/email-check": "~3.1",
-                "voku/portable-ascii": "~2.0",
-                "voku/portable-utf8": "~6.0",
-                "voku/urlify": "~5.0"
-            },
-            "replace": {
-                "danielstjules/stringy": "~3.0"
-            },
-            "require-dev": {
-                "phpunit/phpunit": "~6.0 || ~7.0 || ~9.0"
-            },
-            "type": "library",
-            "autoload": {
-                "psr-4": {
-                    "Stringy\\": "src/"
-                },
-                "files": [
-                    "src/Create.php"
-                ]
-            },
-            "notification-url": "https://packagist.org/downloads/",
-            "license": [
-                "MIT"
-            ],
-            "authors": [
-                {
-                    "name": "Daniel St. Jules",
-                    "email": "danielst.jules@gmail.com",
-                    "homepage": "http://www.danielstjules.com",
-                    "role": "Maintainer"
-                },
-                {
-                    "name": "Lars Moelleken",
-                    "email": "lars@moelleken.org",
-                    "homepage": "https://www.moelleken.org/",
-                    "role": "Fork-Maintainer"
-                }
-            ],
-            "description": "A string manipulation library with multibyte support",
-            "homepage": "https://github.com/danielstjules/Stringy",
-            "keywords": [
-                "UTF",
-                "helpers",
-                "manipulation",
-                "methods",
-                "multibyte",
-                "string",
-                "utf-8",
-                "utility",
-                "utils"
-            ],
-            "support": {
-                "issues": "https://github.com/voku/Stringy/issues",
-                "source": "https://github.com/voku/Stringy"
-            },
-            "funding": [
-                {
-                    "url": "https://www.paypal.me/moelleken",
-                    "type": "custom"
-                },
-                {
-                    "url": "https://github.com/voku",
-                    "type": "github"
-                },
-                {
-                    "url": "https://www.patreon.com/voku",
-                    "type": "patreon"
-                },
-                {
-                    "url": "https://tidelift.com/funding/github/packagist/voku/stringy",
-                    "type": "tidelift"
-                }
-            ],
-            "time": "2022-01-30T05:46:50+00:00"
-        },
-        {
-            "name": "voku/urlify",
-            "version": "5.0.7",
-            "source": {
-                "type": "git",
-                "url": "https://github.com/voku/urlify.git",
-                "reference": "014b2074407b5db5968f836c27d8731934b330e4"
-            },
-            "dist": {
-                "type": "zip",
-                "url": "https://api.github.com/repos/voku/urlify/zipball/014b2074407b5db5968f836c27d8731934b330e4",
-                "reference": "014b2074407b5db5968f836c27d8731934b330e4",
-                "shasum": ""
-            },
-            "require": {
-                "php": ">=7.0.0",
-                "voku/portable-ascii": "~2.0",
-                "voku/portable-utf8": "~6.0",
-                "voku/stop-words": "~2.0"
-            },
-            "require-dev": {
-                "phpunit/phpunit": "~6.0 || ~7.0 || ~9.0"
-            },
-            "type": "library",
-            "autoload": {
-                "psr-4": {
-                    "voku\\helper\\": "src/voku/helper/"
-                }
-            },
-            "notification-url": "https://packagist.org/downloads/",
-            "license": [
-                "BSD-3-Clause"
-            ],
-            "authors": [
-                {
-                    "name": "Johnny Broadway",
-                    "email": "johnny@johnnybroadway.com",
-                    "homepage": "http://www.johnnybroadway.com/"
-                },
-                {
-                    "name": "Lars Moelleken",
-                    "email": "lars@moelleken.org",
-                    "homepage": "https://moelleken.org/"
-                }
-            ],
-            "description": "PHP port of URLify.js from the Django project. Transliterates non-ascii characters for use in URLs.",
-            "homepage": "https://github.com/voku/urlify",
-            "keywords": [
-                "encode",
-                "iconv",
-                "link",
-                "slug",
-                "translit",
-                "transliterate",
-                "transliteration",
-                "url",
-                "urlify"
-            ],
-            "support": {
-                "issues": "https://github.com/voku/urlify/issues",
-                "source": "https://github.com/voku/urlify/tree/5.0.7"
-            },
-            "funding": [
-                {
-                    "url": "https://www.paypal.me/moelleken",
-                    "type": "custom"
-                },
-                {
-                    "url": "https://github.com/voku",
-                    "type": "github"
-                },
-                {
-                    "url": "https://www.patreon.com/voku",
-                    "type": "patreon"
-                },
-                {
-                    "url": "https://tidelift.com/funding/github/packagist/voku/urlify",
-                    "type": "tidelift"
-                }
-            ],
-            "time": "2022-01-24T19:08:46+00:00"
-        },
-        {
-            "name": "webmozart/assert",
-            "version": "1.10.0",
-            "source": {
-                "type": "git",
-                "url": "https://github.com/webmozarts/assert.git",
-                "reference": "6964c76c7804814a842473e0c8fd15bab0f18e25"
-            },
-            "dist": {
-                "type": "zip",
-                "url": "https://api.github.com/repos/webmozarts/assert/zipball/6964c76c7804814a842473e0c8fd15bab0f18e25",
-                "reference": "6964c76c7804814a842473e0c8fd15bab0f18e25",
-                "shasum": ""
-            },
-            "require": {
-                "php": "^7.2 || ^8.0",
-                "symfony/polyfill-ctype": "^1.8"
-            },
-            "conflict": {
-                "phpstan/phpstan": "<0.12.20",
-                "vimeo/psalm": "<4.6.1 || 4.6.2"
-            },
-            "require-dev": {
-                "phpunit/phpunit": "^8.5.13"
-            },
-            "type": "library",
-            "extra": {
-                "branch-alias": {
-                    "dev-master": "1.10-dev"
-                }
-            },
-            "autoload": {
-                "psr-4": {
-                    "Webmozart\\Assert\\": "src/"
-                }
-            },
-            "notification-url": "https://packagist.org/downloads/",
-            "license": [
-                "MIT"
-            ],
-            "authors": [
-                {
-                    "name": "Bernhard Schussek",
-                    "email": "bschussek@gmail.com"
-                }
-            ],
-            "description": "Assertions to validate method input/output with nice error messages.",
-            "keywords": [
-                "assert",
-                "check",
-                "validate"
-            ],
-            "support": {
-                "issues": "https://github.com/webmozarts/assert/issues",
-                "source": "https://github.com/webmozarts/assert/tree/1.10.0"
-            },
-            "time": "2021-03-09T10:59:23+00:00"
-        },
-        {
-            "name": "webonyx/graphql-php",
-            "version": "v14.11.5",
-            "source": {
-                "type": "git",
-                "url": "https://github.com/webonyx/graphql-php.git",
-                "reference": "ffa431c0821821839370a68dab3c2597c06bf7f0"
-            },
-            "dist": {
-                "type": "zip",
-                "url": "https://api.github.com/repos/webonyx/graphql-php/zipball/ffa431c0821821839370a68dab3c2597c06bf7f0",
-                "reference": "ffa431c0821821839370a68dab3c2597c06bf7f0",
-                "shasum": ""
-            },
-            "require": {
-                "ext-json": "*",
-                "ext-mbstring": "*",
-                "php": "^7.1 || ^8"
-            },
-            "require-dev": {
-                "amphp/amp": "^2.3",
-                "doctrine/coding-standard": "^6.0",
-                "nyholm/psr7": "^1.2",
-                "phpbench/phpbench": "^1.2",
-                "phpstan/extension-installer": "^1.0",
-                "phpstan/phpstan": "0.12.82",
-                "phpstan/phpstan-phpunit": "0.12.18",
-                "phpstan/phpstan-strict-rules": "0.12.9",
-                "phpunit/phpunit": "^7.2 || ^8.5",
-                "psr/http-message": "^1.0",
-                "react/promise": "2.*",
-                "simpod/php-coveralls-mirror": "^3.0",
-                "squizlabs/php_codesniffer": "3.5.4"
-            },
-            "suggest": {
-                "psr/http-message": "To use standard GraphQL server",
-                "react/promise": "To leverage async resolving on React PHP platform"
-            },
-            "type": "library",
-            "autoload": {
-                "psr-4": {
-                    "GraphQL\\": "src/"
-                }
-            },
-            "notification-url": "https://packagist.org/downloads/",
-            "license": [
-                "MIT"
-            ],
-            "description": "A PHP port of GraphQL reference implementation",
-            "homepage": "https://github.com/webonyx/graphql-php",
-            "keywords": [
-                "api",
-                "graphql"
-            ],
-            "support": {
-                "issues": "https://github.com/webonyx/graphql-php/issues",
-                "source": "https://github.com/webonyx/graphql-php/tree/v14.11.5"
-            },
-            "funding": [
-                {
-                    "url": "https://opencollective.com/webonyx-graphql-php",
-                    "type": "open_collective"
-                }
-            ],
-            "time": "2022-01-24T11:13:31+00:00"
-        },
-        {
-            "name": "yiisoft/yii2",
-            "version": "2.0.45",
-            "source": {
-                "type": "git",
-                "url": "https://github.com/yiisoft/yii2-framework.git",
-                "reference": "e2223d4085e5612aa616635f8fcaf478607f62e8"
-            },
-            "dist": {
-                "type": "zip",
-                "url": "https://api.github.com/repos/yiisoft/yii2-framework/zipball/e2223d4085e5612aa616635f8fcaf478607f62e8",
-                "reference": "e2223d4085e5612aa616635f8fcaf478607f62e8",
-                "shasum": ""
-            },
-            "require": {
-                "bower-asset/inputmask": "~3.2.2 | ~3.3.5",
-                "bower-asset/jquery": "3.6.*@stable | 3.5.*@stable | 3.4.*@stable | 3.3.*@stable | 3.2.*@stable | 3.1.*@stable | 2.2.*@stable | 2.1.*@stable | 1.11.*@stable | 1.12.*@stable",
-                "bower-asset/punycode": "1.3.*",
-                "bower-asset/yii2-pjax": "~2.0.1",
-                "cebe/markdown": "~1.0.0 | ~1.1.0 | ~1.2.0",
-                "ext-ctype": "*",
-                "ext-mbstring": "*",
-                "ezyang/htmlpurifier": "~4.6",
-                "lib-pcre": "*",
-                "paragonie/random_compat": ">=1",
-                "php": ">=5.4.0",
-                "yiisoft/yii2-composer": "~2.0.4"
-            },
-            "bin": [
-                "yii"
-            ],
-            "type": "library",
-            "extra": {
-                "branch-alias": {
-                    "dev-master": "2.0.x-dev"
-                }
-            },
-            "autoload": {
-                "psr-4": {
-                    "yii\\": ""
-                }
-            },
-            "notification-url": "https://packagist.org/downloads/",
-            "license": [
-                "BSD-3-Clause"
-            ],
-            "authors": [
-                {
-                    "name": "Qiang Xue",
-                    "email": "qiang.xue@gmail.com",
-                    "homepage": "https://www.yiiframework.com/",
-                    "role": "Founder and project lead"
-                },
-                {
-                    "name": "Alexander Makarov",
-                    "email": "sam@rmcreative.ru",
-                    "homepage": "https://rmcreative.ru/",
-                    "role": "Core framework development"
-                },
-                {
-                    "name": "Maurizio Domba",
-                    "homepage": "http://mdomba.info/",
-                    "role": "Core framework development"
-                },
-                {
-                    "name": "Carsten Brandt",
-                    "email": "mail@cebe.cc",
-                    "homepage": "https://www.cebe.cc/",
-                    "role": "Core framework development"
-                },
-                {
-                    "name": "Timur Ruziev",
-                    "email": "resurtm@gmail.com",
-                    "homepage": "http://resurtm.com/",
-                    "role": "Core framework development"
-                },
-                {
-                    "name": "Paul Klimov",
-                    "email": "klimov.paul@gmail.com",
-                    "role": "Core framework development"
-                },
-                {
-                    "name": "Dmitry Naumenko",
-                    "email": "d.naumenko.a@gmail.com",
-                    "role": "Core framework development"
-                },
-                {
-                    "name": "Boudewijn Vahrmeijer",
-                    "email": "info@dynasource.eu",
-                    "homepage": "http://dynasource.eu",
-                    "role": "Core framework development"
-                }
-            ],
-            "description": "Yii PHP Framework Version 2",
-            "homepage": "https://www.yiiframework.com/",
-            "keywords": [
-                "framework",
-                "yii2"
-            ],
-            "support": {
-                "forum": "https://forum.yiiframework.com/",
-                "irc": "ircs://irc.libera.chat:6697/yii",
-                "issues": "https://github.com/yiisoft/yii2/issues?state=open",
-                "source": "https://github.com/yiisoft/yii2",
-                "wiki": "https://www.yiiframework.com/wiki"
-            },
-            "funding": [
-                {
-                    "url": "https://github.com/yiisoft",
-                    "type": "github"
-                },
-                {
-                    "url": "https://opencollective.com/yiisoft",
-                    "type": "open_collective"
-                },
-                {
-                    "url": "https://tidelift.com/funding/github/packagist/yiisoft/yii2",
-                    "type": "tidelift"
-                }
-            ],
-            "time": "2022-02-11T13:12:40+00:00"
-        },
-        {
-            "name": "yiisoft/yii2-composer",
-            "version": "2.0.10",
-            "source": {
-                "type": "git",
-                "url": "https://github.com/yiisoft/yii2-composer.git",
-                "reference": "94bb3f66e779e2774f8776d6e1bdeab402940510"
-            },
-            "dist": {
-                "type": "zip",
-                "url": "https://api.github.com/repos/yiisoft/yii2-composer/zipball/94bb3f66e779e2774f8776d6e1bdeab402940510",
-                "reference": "94bb3f66e779e2774f8776d6e1bdeab402940510",
-                "shasum": ""
-            },
-            "require": {
-                "composer-plugin-api": "^1.0 | ^2.0"
-            },
-            "require-dev": {
-                "composer/composer": "^1.0 | ^2.0@dev",
-                "phpunit/phpunit": "<7"
-            },
-            "type": "composer-plugin",
-            "extra": {
-                "class": "yii\\composer\\Plugin",
-                "branch-alias": {
-                    "dev-master": "2.0.x-dev"
-                }
-            },
-            "autoload": {
-                "psr-4": {
-                    "yii\\composer\\": ""
-                }
-            },
-            "notification-url": "https://packagist.org/downloads/",
-            "license": [
-                "BSD-3-Clause"
-            ],
-            "authors": [
-                {
-                    "name": "Qiang Xue",
-                    "email": "qiang.xue@gmail.com"
-                },
-                {
-                    "name": "Carsten Brandt",
-                    "email": "mail@cebe.cc"
-                }
-            ],
-            "description": "The composer plugin for Yii extension installer",
-            "keywords": [
-                "composer",
-                "extension installer",
-                "yii2"
-            ],
-            "support": {
-                "forum": "http://www.yiiframework.com/forum/",
-                "irc": "irc://irc.freenode.net/yii",
-                "issues": "https://github.com/yiisoft/yii2-composer/issues",
-                "source": "https://github.com/yiisoft/yii2-composer",
-                "wiki": "http://www.yiiframework.com/wiki/"
-            },
-            "funding": [
-                {
-                    "url": "https://github.com/yiisoft",
-                    "type": "github"
-                },
-                {
-                    "url": "https://opencollective.com/yiisoft",
-                    "type": "open_collective"
-                },
-                {
-                    "url": "https://tidelift.com/funding/github/packagist/yiisoft/yii2-composer",
-                    "type": "tidelift"
-                }
-            ],
-            "time": "2020-06-24T00:04:01+00:00"
-        },
-        {
-            "name": "yiisoft/yii2-debug",
-            "version": "2.1.18",
-            "source": {
-                "type": "git",
-                "url": "https://github.com/yiisoft/yii2-debug.git",
-                "reference": "45bc5d2ef4e3b0ef6f638190d42f04a77ab1df6c"
-            },
-            "dist": {
-                "type": "zip",
-                "url": "https://api.github.com/repos/yiisoft/yii2-debug/zipball/45bc5d2ef4e3b0ef6f638190d42f04a77ab1df6c",
-                "reference": "45bc5d2ef4e3b0ef6f638190d42f04a77ab1df6c",
-                "shasum": ""
-            },
-            "require": {
-                "ext-mbstring": "*",
-                "opis/closure": "^3.3",
-                "php": ">=5.4",
-                "yiisoft/yii2": "~2.0.13"
-            },
-            "require-dev": {
-                "cweagans/composer-patches": "^1.7",
-                "phpunit/phpunit": "4.8.34",
-                "yiisoft/yii2-coding-standards": "~2.0",
-                "yiisoft/yii2-swiftmailer": "*"
-            },
-            "type": "yii2-extension",
-            "extra": {
-                "branch-alias": {
-                    "dev-master": "2.0.x-dev"
-                },
-                "composer-exit-on-patch-failure": true,
-                "patches": {
-                    "phpunit/phpunit-mock-objects": {
-                        "Fix PHP 7 and 8 compatibility": "https://yiisoft.github.io/phpunit-patches/phpunit_mock_objects.patch"
-                    },
-                    "phpunit/phpunit": {
-                        "Fix PHP 7 compatibility": "https://yiisoft.github.io/phpunit-patches/phpunit_php7.patch",
-                        "Fix PHP 8 compatibility": "https://yiisoft.github.io/phpunit-patches/phpunit_php8.patch"
-                    }
-                }
-            },
-            "autoload": {
-                "psr-4": {
-                    "yii\\debug\\": "src"
-                }
-            },
-            "notification-url": "https://packagist.org/downloads/",
-            "license": [
-                "BSD-3-Clause"
-            ],
-            "authors": [
-                {
-                    "name": "Qiang Xue",
-                    "email": "qiang.xue@gmail.com"
-                },
-                {
-                    "name": "Simon Karlen",
-                    "email": "simi.albi@outlook.com"
-                }
-            ],
-            "description": "The debugger extension for the Yii framework",
-            "keywords": [
-                "debug",
-                "debugger",
-                "yii2"
-            ],
-            "support": {
-                "forum": "http://www.yiiframework.com/forum/",
-                "irc": "irc://irc.freenode.net/yii",
-                "issues": "https://github.com/yiisoft/yii2-debug/issues",
-                "source": "https://github.com/yiisoft/yii2-debug",
-                "wiki": "http://www.yiiframework.com/wiki/"
-            },
-            "funding": [
-                {
-                    "url": "https://github.com/yiisoft",
-                    "type": "github"
-                },
-                {
-                    "url": "https://opencollective.com/yiisoft",
-                    "type": "open_collective"
-                },
-                {
-                    "url": "https://tidelift.com/funding/github/packagist/yiisoft/yii2-debug",
-                    "type": "tidelift"
-                }
-            ],
-            "time": "2021-08-09T20:57:58+00:00"
-        },
-        {
-            "name": "yiisoft/yii2-queue",
-            "version": "2.3.3",
-            "source": {
-                "type": "git",
-                "url": "https://github.com/yiisoft/yii2-queue.git",
-                "reference": "68321f9aad0de980f1883c0f4623c11623f43c3a"
-            },
-            "dist": {
-                "type": "zip",
-                "url": "https://api.github.com/repos/yiisoft/yii2-queue/zipball/68321f9aad0de980f1883c0f4623c11623f43c3a",
-                "reference": "68321f9aad0de980f1883c0f4623c11623f43c3a",
-                "shasum": ""
-            },
-            "require": {
-                "php": ">=5.5.0",
-                "symfony/process": "^3.3||^4.0||^5.0",
-                "yiisoft/yii2": "~2.0.14"
-            },
-            "require-dev": {
-                "aws/aws-sdk-php": ">=2.4",
-                "enqueue/amqp-lib": "^0.8||^0.9.10",
-                "enqueue/stomp": "^0.8.39",
-                "jeremeamia/superclosure": "*",
-                "pda/pheanstalk": "v3.*",
-                "php-amqplib/php-amqplib": "*",
-                "phpunit/phpunit": "~4.4",
-                "yiisoft/yii2-debug": "*",
-                "yiisoft/yii2-gii": "*",
-                "yiisoft/yii2-redis": "*"
-            },
-            "suggest": {
-                "aws/aws-sdk-php": "Need for aws SQS.",
-                "enqueue/amqp-lib": "Need for AMQP interop queue.",
-                "enqueue/stomp": "Need for Stomp queue.",
-                "ext-gearman": "Need for Gearman queue.",
-                "ext-pcntl": "Need for process signals.",
-                "pda/pheanstalk": "Need for Beanstalk queue.",
-                "php-amqplib/php-amqplib": "Need for AMQP queue.",
-                "yiisoft/yii2-redis": "Need for Redis queue."
-            },
-            "type": "yii2-extension",
-            "extra": {
-                "branch-alias": {
-                    "dev-master": "2.x-dev"
-                }
-            },
-            "autoload": {
-                "psr-4": {
-                    "yii\\queue\\": "src",
-                    "yii\\queue\\amqp\\": "src/drivers/amqp",
-                    "yii\\queue\\amqp_interop\\": "src/drivers/amqp_interop",
-                    "yii\\queue\\beanstalk\\": "src/drivers/beanstalk",
-                    "yii\\queue\\db\\": "src/drivers/db",
-                    "yii\\queue\\file\\": "src/drivers/file",
-                    "yii\\queue\\gearman\\": "src/drivers/gearman",
-                    "yii\\queue\\redis\\": "src/drivers/redis",
-                    "yii\\queue\\sync\\": "src/drivers/sync",
-                    "yii\\queue\\sqs\\": "src/drivers/sqs",
-                    "yii\\queue\\stomp\\": "src/drivers/stomp"
-                }
-            },
-            "notification-url": "https://packagist.org/downloads/",
-            "license": [
-                "BSD-3-Clause"
-            ],
-            "authors": [
-                {
-                    "name": "Roman Zhuravlev",
-                    "email": "zhuravljov@gmail.com"
-                }
-            ],
-            "description": "Yii2 Queue Extension which supported DB, Redis, RabbitMQ, Beanstalk, SQS and Gearman",
-            "keywords": [
-                "async",
-                "beanstalk",
-                "db",
-                "gearman",
-                "gii",
-                "queue",
-                "rabbitmq",
-                "redis",
-                "sqs",
-                "yii"
-            ],
-            "support": {
-                "docs": "https://github.com/yiisoft/yii2-queue/blob/master/docs/guide",
-                "issues": "https://github.com/yiisoft/yii2-queue/issues",
-                "source": "https://github.com/yiisoft/yii2-queue"
-            },
-            "funding": [
-                {
-                    "url": "https://github.com/yiisoft",
-                    "type": "github"
-                },
-                {
-                    "url": "https://opencollective.com/yiisoft",
-                    "type": "open_collective"
-                },
-                {
-                    "url": "https://tidelift.com/funding/github/packagist/yiisoft/yii2-queue",
-                    "type": "tidelift"
-                }
-            ],
-            "time": "2021-12-30T08:42:00+00:00"
-        },
-        {
-            "name": "yiisoft/yii2-symfonymailer",
-            "version": "2.0.3",
-            "source": {
-                "type": "git",
-                "url": "https://github.com/yiisoft/yii2-symfonymailer.git",
-                "reference": "77baddfd806005604624ec58e6b55b18f31eeaaf"
-            },
-            "dist": {
-                "type": "zip",
-                "url": "https://api.github.com/repos/yiisoft/yii2-symfonymailer/zipball/77baddfd806005604624ec58e6b55b18f31eeaaf",
-                "reference": "77baddfd806005604624ec58e6b55b18f31eeaaf",
-                "shasum": ""
-            },
-            "require": {
-                "php": ">=7.4.0",
-                "symfony/mailer": ">=5.4.0",
-                "yiisoft/yii2": ">=2.0.4"
-            },
-            "require-dev": {
-                "phpunit/phpunit": "9.5.10"
-            },
-            "type": "yii2-extension",
-            "extra": {
-                "branch-alias": {
-                    "dev-master": "2.0.x-dev"
-                }
-            },
-            "autoload": {
-                "psr-4": {
-                    "yii\\symfonymailer\\": "src"
-                }
-            },
-            "notification-url": "https://packagist.org/downloads/",
-            "license": [
-                "BSD-3-Clause"
-            ],
-            "authors": [
-                {
-                    "name": "Kirill Petrov",
-                    "email": "archibeardrinker@gmail.com"
-                }
-            ],
-            "description": "The SymfonyMailer integration for the Yii framework",
-            "keywords": [
-                "email",
-                "mail",
-                "mailer",
-                "symfony",
-                "symfonymailer",
-                "yii2"
-            ],
-            "support": {
-                "forum": "http://www.yiiframework.com/forum/",
-                "irc": "irc://irc.freenode.net/yii",
-                "issues": "https://github.com/yiisoft/yii2-symfonymailer/issues",
-                "source": "https://github.com/yiisoft/yii2-symfonymailer",
-                "wiki": "http://www.yiiframework.com/wiki/"
-            },
-            "funding": [
-                {
-                    "url": "https://github.com/yiisoft",
-                    "type": "github"
-                },
-                {
-                    "url": "https://opencollective.com/yiisoft",
-                    "type": "open_collective"
-                },
-                {
-                    "url": "https://tidelift.com/funding/github/packagist/yiisoft/yii2-symfonymailer",
-                    "type": "tidelift"
-                }
-            ],
-            "time": "2022-02-10T13:42:46+00:00"
-        }
-    ],
-    "packages-dev": [
-        {
-            "name": "behat/gherkin",
-            "version": "v4.9.0",
-            "source": {
-                "type": "git",
-                "url": "https://github.com/Behat/Gherkin.git",
-                "reference": "0bc8d1e30e96183e4f36db9dc79caead300beff4"
-            },
-            "dist": {
-                "type": "zip",
-                "url": "https://api.github.com/repos/Behat/Gherkin/zipball/0bc8d1e30e96183e4f36db9dc79caead300beff4",
-                "reference": "0bc8d1e30e96183e4f36db9dc79caead300beff4",
-                "shasum": ""
-            },
-            "require": {
-                "php": "~7.2|~8.0"
-            },
-            "require-dev": {
-                "cucumber/cucumber": "dev-gherkin-22.0.0",
-                "phpunit/phpunit": "~8|~9",
-                "symfony/yaml": "~3|~4|~5"
-            },
-            "suggest": {
-                "symfony/yaml": "If you want to parse features, represented in YAML files"
-            },
-            "type": "library",
-            "extra": {
-                "branch-alias": {
-                    "dev-master": "4.x-dev"
-                }
-            },
-            "autoload": {
-                "psr-0": {
-                    "Behat\\Gherkin": "src/"
-                }
-            },
-            "notification-url": "https://packagist.org/downloads/",
-            "license": [
-                "MIT"
-            ],
-            "authors": [
-                {
-                    "name": "Konstantin Kudryashov",
-                    "email": "ever.zet@gmail.com",
-                    "homepage": "http://everzet.com"
-                }
-            ],
-            "description": "Gherkin DSL parser for PHP",
-            "homepage": "http://behat.org/",
-            "keywords": [
-                "BDD",
-                "Behat",
-                "Cucumber",
-                "DSL",
-                "gherkin",
-                "parser"
-            ],
-            "support": {
-                "issues": "https://github.com/Behat/Gherkin/issues",
-                "source": "https://github.com/Behat/Gherkin/tree/v4.9.0"
-            },
-            "time": "2021-10-12T13:05:09+00:00"
-        },
-        {
-            "name": "codeception/codeception",
-            "version": "4.1.29",
-            "source": {
-                "type": "git",
-                "url": "https://github.com/Codeception/Codeception.git",
-                "reference": "f8dec8f2bf5347cc596aaf141753f4fb2504c17c"
-            },
-            "dist": {
-                "type": "zip",
-                "url": "https://api.github.com/repos/Codeception/Codeception/zipball/f8dec8f2bf5347cc596aaf141753f4fb2504c17c",
-                "reference": "f8dec8f2bf5347cc596aaf141753f4fb2504c17c",
-                "shasum": ""
-            },
-            "require": {
-                "behat/gherkin": "^4.4.0",
-                "codeception/lib-asserts": "^1.0 | 2.0.*@dev",
-                "codeception/phpunit-wrapper": ">6.0.15 <6.1.0 | ^6.6.1 | ^7.7.1 | ^8.1.1 | ^9.0",
-                "codeception/stub": "^2.0 | ^3.0 | ^4.0",
-                "ext-curl": "*",
-                "ext-json": "*",
-                "ext-mbstring": "*",
-                "guzzlehttp/psr7": "^1.4 | ^2.0",
-                "php": ">=5.6.0 <9.0",
-                "symfony/console": ">=2.7 <6.0",
-                "symfony/css-selector": ">=2.7 <6.0",
-                "symfony/event-dispatcher": ">=2.7 <6.0",
-                "symfony/finder": ">=2.7 <6.0",
-                "symfony/yaml": ">=2.7 <6.0"
-            },
-            "require-dev": {
-                "codeception/module-asserts": "^1.0 | 2.0.*@dev",
-                "codeception/module-cli": "^1.0 | 2.0.*@dev",
-                "codeception/module-db": "^1.0 | 2.0.*@dev",
-                "codeception/module-filesystem": "^1.0 | 2.0.*@dev",
-                "codeception/module-phpbrowser": "^1.0 | 2.0.*@dev",
-                "codeception/specify": "~0.3",
-                "codeception/util-universalframework": "*@dev",
-                "monolog/monolog": "~1.8",
-                "squizlabs/php_codesniffer": "~2.0",
-                "symfony/process": ">=2.7 <6.0",
-                "vlucas/phpdotenv": "^2.0 | ^3.0 | ^4.0 | ^5.0"
-            },
-            "suggest": {
-                "codeception/specify": "BDD-style code blocks",
-                "codeception/verify": "BDD-style assertions",
-                "hoa/console": "For interactive console functionality",
-                "stecman/symfony-console-completion": "For BASH autocompletion",
-                "symfony/phpunit-bridge": "For phpunit-bridge support"
-            },
-            "bin": [
-                "codecept"
-            ],
-            "type": "library",
-            "extra": {
-                "branch-alias": []
-            },
-            "autoload": {
-                "files": [
-                    "functions.php"
-                ],
-                "psr-4": {
-                    "Codeception\\": "src/Codeception",
-                    "Codeception\\Extension\\": "ext"
-                }
-            },
-            "notification-url": "https://packagist.org/downloads/",
-            "license": [
-                "MIT"
-            ],
-            "authors": [
-                {
-                    "name": "Michael Bodnarchuk",
-                    "email": "davert@mail.ua",
-                    "homepage": "http://codegyre.com"
-                }
-            ],
-            "description": "BDD-style testing framework",
-            "homepage": "http://codeception.com/",
-            "keywords": [
-                "BDD",
-                "TDD",
-                "acceptance testing",
-                "functional testing",
-                "unit testing"
-            ],
-            "support": {
-                "issues": "https://github.com/Codeception/Codeception/issues",
-                "source": "https://github.com/Codeception/Codeception/tree/4.1.29"
-            },
-            "funding": [
-                {
-                    "url": "https://opencollective.com/codeception",
-                    "type": "open_collective"
-                }
-            ],
-            "time": "2022-01-29T16:56:03+00:00"
-        },
-        {
-            "name": "codeception/lib-asserts",
-            "version": "1.13.2",
-            "source": {
-                "type": "git",
-                "url": "https://github.com/Codeception/lib-asserts.git",
-                "reference": "184231d5eab66bc69afd6b9429344d80c67a33b6"
-            },
-            "dist": {
-                "type": "zip",
-                "url": "https://api.github.com/repos/Codeception/lib-asserts/zipball/184231d5eab66bc69afd6b9429344d80c67a33b6",
-                "reference": "184231d5eab66bc69afd6b9429344d80c67a33b6",
-                "shasum": ""
-            },
-            "require": {
-                "codeception/phpunit-wrapper": ">6.0.15 <6.1.0 | ^6.6.1 | ^7.7.1 | ^8.0.3 | ^9.0",
-                "ext-dom": "*",
-                "php": ">=5.6.0 <9.0"
-            },
-            "type": "library",
-            "autoload": {
-                "classmap": [
-                    "src/"
-                ]
-            },
-            "notification-url": "https://packagist.org/downloads/",
-            "license": [
-                "MIT"
-            ],
-            "authors": [
-                {
-                    "name": "Michael Bodnarchuk",
-                    "email": "davert@mail.ua",
-                    "homepage": "http://codegyre.com"
-                },
-                {
-                    "name": "Gintautas Miselis"
-                },
-                {
-                    "name": "Gustavo Nieves",
-                    "homepage": "https://medium.com/@ganieves"
-                }
-            ],
-            "description": "Assertion methods used by Codeception core and Asserts module",
-            "homepage": "https://codeception.com/",
-            "keywords": [
-                "codeception"
-            ],
-            "support": {
-                "issues": "https://github.com/Codeception/lib-asserts/issues",
-                "source": "https://github.com/Codeception/lib-asserts/tree/1.13.2"
-            },
-            "time": "2020-10-21T16:26:20+00:00"
-        },
-        {
-            "name": "codeception/lib-innerbrowser",
-            "version": "1.5.1",
-            "source": {
-                "type": "git",
-                "url": "https://github.com/Codeception/lib-innerbrowser.git",
-                "reference": "31b4b56ad53c3464fcb2c0a14d55a51a201bd3c2"
-            },
-            "dist": {
-                "type": "zip",
-                "url": "https://api.github.com/repos/Codeception/lib-innerbrowser/zipball/31b4b56ad53c3464fcb2c0a14d55a51a201bd3c2",
-                "reference": "31b4b56ad53c3464fcb2c0a14d55a51a201bd3c2",
-                "shasum": ""
-            },
-            "require": {
-                "codeception/codeception": "4.*@dev",
-                "ext-dom": "*",
-                "ext-json": "*",
-                "ext-mbstring": "*",
-                "php": ">=5.6.0 <9.0",
-                "symfony/browser-kit": ">=2.7 <6.0",
-                "symfony/dom-crawler": ">=2.7 <6.0"
-            },
-            "conflict": {
-                "codeception/codeception": "<4.0"
-            },
-            "require-dev": {
-                "codeception/util-universalframework": "dev-master"
-            },
-            "type": "library",
-            "autoload": {
-                "classmap": [
-                    "src/"
-                ]
-            },
-            "notification-url": "https://packagist.org/downloads/",
-            "license": [
-                "MIT"
-            ],
-            "authors": [
-                {
-                    "name": "Michael Bodnarchuk",
-                    "email": "davert@mail.ua",
-                    "homepage": "http://codegyre.com"
-                },
-                {
-                    "name": "Gintautas Miselis"
-                }
-            ],
-            "description": "Parent library for all Codeception framework modules and PhpBrowser",
-            "homepage": "https://codeception.com/",
-            "keywords": [
-                "codeception"
-            ],
-            "support": {
-                "issues": "https://github.com/Codeception/lib-innerbrowser/issues",
-                "source": "https://github.com/Codeception/lib-innerbrowser/tree/1.5.1"
-            },
-            "time": "2021-08-30T15:21:42+00:00"
-        },
-        {
-            "name": "codeception/module-asserts",
-            "version": "1.3.1",
-            "source": {
-                "type": "git",
-                "url": "https://github.com/Codeception/module-asserts.git",
-                "reference": "59374f2fef0cabb9e8ddb53277e85cdca74328de"
-            },
-            "dist": {
-                "type": "zip",
-                "url": "https://api.github.com/repos/Codeception/module-asserts/zipball/59374f2fef0cabb9e8ddb53277e85cdca74328de",
-                "reference": "59374f2fef0cabb9e8ddb53277e85cdca74328de",
-                "shasum": ""
-            },
-            "require": {
-                "codeception/codeception": "*@dev",
-                "codeception/lib-asserts": "^1.13.1",
-                "php": ">=5.6.0 <9.0"
-            },
-            "conflict": {
-                "codeception/codeception": "<4.0"
-            },
-            "type": "library",
-            "autoload": {
-                "classmap": [
-                    "src/"
-                ]
-            },
-            "notification-url": "https://packagist.org/downloads/",
-            "license": [
-                "MIT"
-            ],
-            "authors": [
-                {
-                    "name": "Michael Bodnarchuk"
-                },
-                {
-                    "name": "Gintautas Miselis"
-                },
-                {
-                    "name": "Gustavo Nieves",
-                    "homepage": "https://medium.com/@ganieves"
-                }
-            ],
-            "description": "Codeception module containing various assertions",
-            "homepage": "https://codeception.com/",
-            "keywords": [
-                "assertions",
-                "asserts",
-                "codeception"
-            ],
-            "support": {
-                "issues": "https://github.com/Codeception/module-asserts/issues",
-                "source": "https://github.com/Codeception/module-asserts/tree/1.3.1"
-            },
-            "time": "2020-10-21T16:48:15+00:00"
-        },
-        {
-            "name": "codeception/module-datafactory",
-            "version": "1.1.0",
-            "source": {
-                "type": "git",
-                "url": "https://github.com/Codeception/module-datafactory.git",
-                "reference": "cf66d54f4084969659ef7fb86409c11d451d7af6"
-            },
-            "dist": {
-                "type": "zip",
-                "url": "https://api.github.com/repos/Codeception/module-datafactory/zipball/cf66d54f4084969659ef7fb86409c11d451d7af6",
-                "reference": "cf66d54f4084969659ef7fb86409c11d451d7af6",
-                "shasum": ""
-            },
-            "require": {
-                "codeception/codeception": "^4.0",
-                "league/factory-muffin": "^3.0",
-                "league/factory-muffin-faker": "^2.1",
-                "php": ">=5.6.0 <9.0"
-            },
-            "type": "library",
-            "autoload": {
-                "classmap": [
-                    "src/"
-                ]
-            },
-            "notification-url": "https://packagist.org/downloads/",
-            "license": [
-                "MIT"
-            ],
-            "authors": [
-                {
-                    "name": "Michael Bodnarchuk"
-                }
-            ],
-            "description": "DataFactory module for Codeception",
-            "homepage": "http://codeception.com/",
-            "keywords": [
-                "codeception"
-            ],
-            "support": {
-                "issues": "https://github.com/Codeception/module-datafactory/issues",
-                "source": "https://github.com/Codeception/module-datafactory/tree/1.1.0"
-            },
-            "time": "2021-03-16T19:42:07+00:00"
-        },
-        {
-            "name": "codeception/module-phpbrowser",
-            "version": "1.0.2",
-            "source": {
-                "type": "git",
-                "url": "https://github.com/Codeception/module-phpbrowser.git",
-                "reference": "770a6be4160a5c0c08d100dd51bff35f6056bbf1"
-            },
-            "dist": {
-                "type": "zip",
-                "url": "https://api.github.com/repos/Codeception/module-phpbrowser/zipball/770a6be4160a5c0c08d100dd51bff35f6056bbf1",
-                "reference": "770a6be4160a5c0c08d100dd51bff35f6056bbf1",
-                "shasum": ""
-            },
-            "require": {
-                "codeception/codeception": "^4.0",
-                "codeception/lib-innerbrowser": "^1.3",
-                "guzzlehttp/guzzle": "^6.3|^7.0",
-                "php": ">=5.6.0 <9.0"
-            },
-            "conflict": {
-                "codeception/codeception": "<4.0"
-            },
-            "require-dev": {
-                "codeception/module-rest": "^1.0"
-            },
-            "suggest": {
-                "codeception/phpbuiltinserver": "Start and stop PHP built-in web server for your tests"
-            },
-            "type": "library",
-            "autoload": {
-                "classmap": [
-                    "src/"
-                ]
-            },
-            "notification-url": "https://packagist.org/downloads/",
-            "license": [
-                "MIT"
-            ],
-            "authors": [
-                {
-                    "name": "Michael Bodnarchuk"
-                },
-                {
-                    "name": "Gintautas Miselis"
-                }
-            ],
-            "description": "Codeception module for testing web application over HTTP",
-            "homepage": "http://codeception.com/",
-            "keywords": [
-                "codeception",
-                "functional-testing",
-                "http"
-            ],
-            "support": {
-                "issues": "https://github.com/Codeception/module-phpbrowser/issues",
-                "source": "https://github.com/Codeception/module-phpbrowser/tree/1.0.2"
-            },
-            "time": "2020-10-24T15:29:28+00:00"
-        },
-        {
-            "name": "codeception/module-rest",
-            "version": "1.4.2",
-            "source": {
-                "type": "git",
-                "url": "https://github.com/Codeception/module-rest.git",
-                "reference": "9cd7a87fd9343494e7782f7bdb51687c25046917"
-            },
-            "dist": {
-                "type": "zip",
-                "url": "https://api.github.com/repos/Codeception/module-rest/zipball/9cd7a87fd9343494e7782f7bdb51687c25046917",
-                "reference": "9cd7a87fd9343494e7782f7bdb51687c25046917",
-                "shasum": ""
-            },
-            "require": {
-                "codeception/codeception": "^4.0",
-                "justinrainbow/json-schema": "~5.2.9",
-                "php": ">=5.6.6 <9.0",
-                "softcreatr/jsonpath": "^0.5 || ^0.7"
-            },
-            "require-dev": {
-                "codeception/lib-innerbrowser": "^1.0",
-                "codeception/util-universalframework": "^1.0"
-            },
-            "suggest": {
-                "aws/aws-sdk-php": "For using AWS Auth"
-            },
-            "type": "library",
-            "autoload": {
-                "classmap": [
-                    "src/"
-                ]
-            },
-            "notification-url": "https://packagist.org/downloads/",
-            "license": [
-                "MIT"
-            ],
-            "authors": [
-                {
-                    "name": "Gintautas Miselis"
-                }
-            ],
-            "description": "REST module for Codeception",
-            "homepage": "http://codeception.com/",
-            "keywords": [
-                "codeception",
-                "rest"
-            ],
-            "support": {
-                "issues": "https://github.com/Codeception/module-rest/issues",
-                "source": "https://github.com/Codeception/module-rest/tree/1.4.2"
-            },
-            "time": "2021-11-18T18:58:15+00:00"
-        },
-        {
-            "name": "codeception/module-yii2",
-            "version": "1.1.5",
-            "source": {
-                "type": "git",
-                "url": "https://github.com/Codeception/module-yii2.git",
-                "reference": "14269d059b8eaedf3d414a673907bd874cd4ed04"
-            },
-            "dist": {
-                "type": "zip",
-                "url": "https://api.github.com/repos/Codeception/module-yii2/zipball/14269d059b8eaedf3d414a673907bd874cd4ed04",
-                "reference": "14269d059b8eaedf3d414a673907bd874cd4ed04",
-                "shasum": ""
-            },
-            "require": {
-                "codeception/codeception": "^4.0",
-                "codeception/lib-innerbrowser": "^1.0",
-                "php": ">=5.6.0 <=8.1 | ~8.1.0"
-            },
-            "require-dev": {
-                "codeception/module-asserts": "^1.3",
-                "codeception/module-filesystem": "^1.0",
-                "codeception/verify": "<2",
-                "codemix/yii2-localeurls": "^1.7",
-                "yiisoft/yii2": "dev-master",
-                "yiisoft/yii2-app-advanced": "dev-master"
-            },
-            "type": "library",
-            "autoload": {
-                "classmap": [
-                    "src/"
-                ]
-            },
-            "notification-url": "https://packagist.org/downloads/",
-            "license": [
-                "MIT"
-            ],
-            "authors": [
-                {
-                    "name": "Alexander Makarov"
-                },
-                {
-                    "name": "Sam Mouse"
-                },
-                {
-                    "name": "Michael Bodnarchuk"
-                }
-            ],
-            "description": "Codeception module for Yii2 framework",
-            "homepage": "http://codeception.com/",
-            "keywords": [
-                "codeception",
-                "yii2"
-            ],
-            "support": {
-                "issues": "https://github.com/Codeception/module-yii2/issues",
-                "source": "https://github.com/Codeception/module-yii2/tree/1.1.5"
-            },
-            "time": "2021-12-30T09:16:01+00:00"
-        },
-        {
-            "name": "codeception/phpunit-wrapper",
-            "version": "9.0.7",
-            "source": {
-                "type": "git",
-                "url": "https://github.com/Codeception/phpunit-wrapper.git",
-                "reference": "7d6b1a5ea4ed28d010e5d36b993db813eb49710b"
-            },
-            "dist": {
-                "type": "zip",
-                "url": "https://api.github.com/repos/Codeception/phpunit-wrapper/zipball/7d6b1a5ea4ed28d010e5d36b993db813eb49710b",
-                "reference": "7d6b1a5ea4ed28d010e5d36b993db813eb49710b",
-                "shasum": ""
-            },
-            "require": {
-                "php": ">=7.2",
-                "phpunit/phpunit": "^9.0"
-            },
-            "require-dev": {
-                "codeception/specify": "*",
-                "consolidation/robo": "^3.0.0-alpha3",
-                "vlucas/phpdotenv": "^3.0"
-            },
-            "type": "library",
-            "autoload": {
-                "psr-4": {
-                    "Codeception\\PHPUnit\\": "src/"
-                }
-            },
-            "notification-url": "https://packagist.org/downloads/",
-            "license": [
-                "MIT"
-            ],
-            "authors": [
-                {
-                    "name": "Davert",
-                    "email": "davert.php@resend.cc"
-                },
-                {
-                    "name": "Naktibalda"
-                }
-            ],
-            "description": "PHPUnit classes used by Codeception",
-            "support": {
-                "issues": "https://github.com/Codeception/phpunit-wrapper/issues",
-                "source": "https://github.com/Codeception/phpunit-wrapper/tree/9.0.7"
-            },
-            "time": "2022-01-26T14:43:10+00:00"
-        },
-        {
-            "name": "codeception/stub",
-            "version": "4.0.2",
-            "source": {
-                "type": "git",
-                "url": "https://github.com/Codeception/Stub.git",
-                "reference": "18a148dacd293fc7b044042f5aa63a82b08bff5d"
-            },
-            "dist": {
-                "type": "zip",
-                "url": "https://api.github.com/repos/Codeception/Stub/zipball/18a148dacd293fc7b044042f5aa63a82b08bff5d",
-                "reference": "18a148dacd293fc7b044042f5aa63a82b08bff5d",
-                "shasum": ""
-            },
-            "require": {
-                "php": "^7.4 | ^8.0",
-                "phpunit/phpunit": "^8.4 | ^9.0 | ^10.0 | 10.0.x-dev"
-            },
-            "require-dev": {
-                "consolidation/robo": "^3.0"
-            },
-            "type": "library",
-            "autoload": {
-                "psr-4": {
-                    "Codeception\\": "src/"
-                }
-            },
-            "notification-url": "https://packagist.org/downloads/",
-            "license": [
-                "MIT"
-            ],
-            "description": "Flexible Stub wrapper for PHPUnit's Mock Builder",
-            "support": {
-                "issues": "https://github.com/Codeception/Stub/issues",
-                "source": "https://github.com/Codeception/Stub/tree/4.0.2"
-            },
-            "time": "2022-01-31T19:25:15+00:00"
-        },
-        {
-            "name": "doctrine/instantiator",
-            "version": "1.4.0",
-            "source": {
-                "type": "git",
-                "url": "https://github.com/doctrine/instantiator.git",
-                "reference": "d56bf6102915de5702778fe20f2de3b2fe570b5b"
-            },
-            "dist": {
-                "type": "zip",
-                "url": "https://api.github.com/repos/doctrine/instantiator/zipball/d56bf6102915de5702778fe20f2de3b2fe570b5b",
-                "reference": "d56bf6102915de5702778fe20f2de3b2fe570b5b",
-                "shasum": ""
-            },
-            "require": {
-                "php": "^7.1 || ^8.0"
-            },
-            "require-dev": {
-                "doctrine/coding-standard": "^8.0",
-                "ext-pdo": "*",
-                "ext-phar": "*",
-                "phpbench/phpbench": "^0.13 || 1.0.0-alpha2",
-                "phpstan/phpstan": "^0.12",
-                "phpstan/phpstan-phpunit": "^0.12",
-                "phpunit/phpunit": "^7.0 || ^8.0 || ^9.0"
-            },
-            "type": "library",
-            "autoload": {
-                "psr-4": {
-                    "Doctrine\\Instantiator\\": "src/Doctrine/Instantiator/"
-                }
-            },
-            "notification-url": "https://packagist.org/downloads/",
-            "license": [
-                "MIT"
-            ],
-            "authors": [
-                {
-                    "name": "Marco Pivetta",
-                    "email": "ocramius@gmail.com",
-                    "homepage": "https://ocramius.github.io/"
-                }
-            ],
-            "description": "A small, lightweight utility to instantiate objects in PHP without invoking their constructors",
-            "homepage": "https://www.doctrine-project.org/projects/instantiator.html",
-            "keywords": [
-                "constructor",
-                "instantiate"
-            ],
-            "support": {
-                "issues": "https://github.com/doctrine/instantiator/issues",
-                "source": "https://github.com/doctrine/instantiator/tree/1.4.0"
-            },
-            "funding": [
-                {
-                    "url": "https://www.doctrine-project.org/sponsorship.html",
-                    "type": "custom"
-                },
-                {
-                    "url": "https://www.patreon.com/phpdoctrine",
-                    "type": "patreon"
-                },
-                {
-                    "url": "https://tidelift.com/funding/github/packagist/doctrine%2Finstantiator",
-                    "type": "tidelift"
-                }
-            ],
-            "time": "2020-11-10T18:47:58+00:00"
-        },
-        {
-            "name": "fakerphp/faker",
-            "version": "v1.19.0",
-            "source": {
-                "type": "git",
-                "url": "https://github.com/FakerPHP/Faker.git",
-                "reference": "d7f08a622b3346766325488aa32ddc93ccdecc75"
-            },
-            "dist": {
-                "type": "zip",
-                "url": "https://api.github.com/repos/FakerPHP/Faker/zipball/d7f08a622b3346766325488aa32ddc93ccdecc75",
-                "reference": "d7f08a622b3346766325488aa32ddc93ccdecc75",
-                "shasum": ""
-            },
-            "require": {
-                "php": "^7.1 || ^8.0",
-                "psr/container": "^1.0 || ^2.0",
-                "symfony/deprecation-contracts": "^2.2 || ^3.0"
-            },
-            "conflict": {
-                "fzaninotto/faker": "*"
-            },
-            "require-dev": {
-                "bamarni/composer-bin-plugin": "^1.4.1",
-                "doctrine/persistence": "^1.3 || ^2.0",
-                "ext-intl": "*",
-                "symfony/phpunit-bridge": "^4.4 || ^5.2"
-            },
-            "suggest": {
-                "doctrine/orm": "Required to use Faker\\ORM\\Doctrine",
-                "ext-curl": "Required by Faker\\Provider\\Image to download images.",
-                "ext-dom": "Required by Faker\\Provider\\HtmlLorem for generating random HTML.",
-                "ext-iconv": "Required by Faker\\Provider\\ru_RU\\Text::realText() for generating real Russian text.",
-                "ext-mbstring": "Required for multibyte Unicode string functionality."
-            },
-            "type": "library",
-            "extra": {
-                "branch-alias": {
-                    "dev-main": "v1.19-dev"
-                }
-            },
-            "autoload": {
-                "psr-4": {
-                    "Faker\\": "src/Faker/"
-                }
-            },
-            "notification-url": "https://packagist.org/downloads/",
-            "license": [
-                "MIT"
-            ],
-            "authors": [
-                {
-                    "name": "François Zaninotto"
-                }
-            ],
-            "description": "Faker is a PHP library that generates fake data for you.",
-            "keywords": [
-                "data",
-                "faker",
-                "fixtures"
-            ],
-            "support": {
-                "issues": "https://github.com/FakerPHP/Faker/issues",
-                "source": "https://github.com/FakerPHP/Faker/tree/v1.19.0"
-            },
-            "time": "2022-02-02T17:38:57+00:00"
-        },
-        {
-            "name": "graham-campbell/result-type",
-            "version": "v1.0.4",
-            "source": {
-                "type": "git",
-                "url": "https://github.com/GrahamCampbell/Result-Type.git",
-                "reference": "0690bde05318336c7221785f2a932467f98b64ca"
-            },
-            "dist": {
-                "type": "zip",
-                "url": "https://api.github.com/repos/GrahamCampbell/Result-Type/zipball/0690bde05318336c7221785f2a932467f98b64ca",
-                "reference": "0690bde05318336c7221785f2a932467f98b64ca",
-                "shasum": ""
-            },
-            "require": {
-                "php": "^7.0 || ^8.0",
-                "phpoption/phpoption": "^1.8"
-            },
-            "require-dev": {
-                "phpunit/phpunit": "^6.5.14 || ^7.5.20 || ^8.5.19 || ^9.5.8"
-            },
-            "type": "library",
-            "autoload": {
-                "psr-4": {
-                    "GrahamCampbell\\ResultType\\": "src/"
-                }
-            },
-            "notification-url": "https://packagist.org/downloads/",
-            "license": [
-                "MIT"
-            ],
-            "authors": [
-                {
-                    "name": "Graham Campbell",
-                    "email": "hello@gjcampbell.co.uk",
-                    "homepage": "https://github.com/GrahamCampbell"
-                }
-            ],
-            "description": "An Implementation Of The Result Type",
-            "keywords": [
-                "Graham Campbell",
-                "GrahamCampbell",
-                "Result Type",
-                "Result-Type",
-                "result"
-            ],
-            "support": {
-                "issues": "https://github.com/GrahamCampbell/Result-Type/issues",
-                "source": "https://github.com/GrahamCampbell/Result-Type/tree/v1.0.4"
-            },
-            "funding": [
-                {
-                    "url": "https://github.com/GrahamCampbell",
-                    "type": "github"
-                },
-                {
-                    "url": "https://tidelift.com/funding/github/packagist/graham-campbell/result-type",
-                    "type": "tidelift"
-                }
-            ],
-            "time": "2021-11-21T21:41:47+00:00"
-        },
-        {
-            "name": "league/factory-muffin",
-            "version": "v3.3.0",
-            "source": {
-                "type": "git",
-                "url": "https://github.com/thephpleague/factory-muffin.git",
-                "reference": "62c8c31d47667523da14e83df36cc897d34173cd"
-            },
-            "dist": {
-                "type": "zip",
-                "url": "https://api.github.com/repos/thephpleague/factory-muffin/zipball/62c8c31d47667523da14e83df36cc897d34173cd",
-                "reference": "62c8c31d47667523da14e83df36cc897d34173cd",
-                "shasum": ""
-            },
-            "require": {
-                "php": ">=5.4.0"
-            },
-            "replace": {
-                "zizaco/factory-muff": "self.version"
-            },
-            "require-dev": {
-                "doctrine/orm": "^2.5",
-                "illuminate/database": "5.0.* || 5.1.* || 5.5.* || ^6.0",
-                "league/factory-muffin-faker": "^2.3",
-                "phpunit/phpunit": "^4.8.36 || ^5.7.27 || ^6.5.14 || ^7.5.20"
-            },
-            "suggest": {
-                "doctrine/orm": "Factory Muffin supports doctrine through the repository store.",
-                "illuminate/database": "Factory Muffin supports eloquent through the model store.",
-                "league/factory-muffin-faker": "Factory Muffin is very powerful together with faker."
-            },
-            "type": "library",
-            "extra": {
-                "branch-alias": {
-                    "dev-master": "3.3-dev"
-                }
-            },
-            "autoload": {
-                "psr-4": {
-                    "League\\FactoryMuffin\\": "src/"
-                }
-            },
-            "notification-url": "https://packagist.org/downloads/",
-            "license": [
-                "MIT"
-            ],
-            "authors": [
-                {
-                    "name": "Graham Campbell",
-                    "email": "graham@alt-three.com"
-                },
-                {
-                    "name": "Scott Robertson",
-                    "email": "scottymeuk@gmail.com"
-                }
-            ],
-            "description": "The goal of this package is to enable the rapid creation of objects for the purpose of testing.",
-            "homepage": "http://factory-muffin.thephpleague.com/",
-            "keywords": [
-                "factory",
-                "testing"
-            ],
-            "support": {
-                "issues": "https://github.com/thephpleague/factory-muffin/issues",
-                "source": "https://github.com/thephpleague/factory-muffin/tree/v3.3.0"
-            },
-            "funding": [
-                {
-                    "url": "https://github.com/GrahamCampbell",
-                    "type": "github"
-                },
-                {
-                    "url": "https://tidelift.com/funding/github/packagist/league/factory-muffin",
-                    "type": "tidelift"
-                }
-            ],
-            "time": "2020-12-13T18:38:47+00:00"
-        },
-        {
-            "name": "league/factory-muffin-faker",
-            "version": "v2.3.0",
-            "source": {
-                "type": "git",
-                "url": "https://github.com/thephpleague/factory-muffin-faker.git",
-                "reference": "258068c840e8fdc45d1cb1636a0890e92f2e864a"
-            },
-            "dist": {
-                "type": "zip",
-                "url": "https://api.github.com/repos/thephpleague/factory-muffin-faker/zipball/258068c840e8fdc45d1cb1636a0890e92f2e864a",
-                "reference": "258068c840e8fdc45d1cb1636a0890e92f2e864a",
-                "shasum": ""
-            },
-            "require": {
-                "fakerphp/faker": "^1.9.1",
-                "php": ">=5.4.0"
-            },
-            "require-dev": {
-                "phpunit/phpunit": "^4.8.36 || ^5.7.27 || ^6.5.14 || ^7.5.20"
-            },
-            "type": "library",
-            "extra": {
-                "branch-alias": {
-                    "dev-master": "2.3-dev"
-                }
-            },
-            "autoload": {
-                "psr-4": {
-                    "League\\FactoryMuffin\\Faker\\": "src/"
-                }
-            },
-            "notification-url": "https://packagist.org/downloads/",
-            "license": [
-                "MIT"
-            ],
-            "authors": [
-                {
-                    "name": "Graham Campbell",
-                    "email": "graham@alt-three.com"
-                }
-            ],
-            "description": "The goal of this package is to wrap faker to make it super easy to use with factory muffin.",
-            "homepage": "http://factory-muffin.thephpleague.com/",
-            "keywords": [
-                "factory",
-                "faker",
-                "testing"
-            ],
-            "support": {
-                "issues": "https://github.com/thephpleague/factory-muffin-faker/issues",
-                "source": "https://github.com/thephpleague/factory-muffin-faker/tree/v2.3.0"
-            },
-            "funding": [
-                {
-                    "url": "https://github.com/GrahamCampbell",
-                    "type": "github"
-                },
-                {
-                    "url": "https://tidelift.com/funding/github/packagist/league/factory-muffin-faker",
-                    "type": "tidelift"
-                }
-            ],
-            "time": "2020-12-13T15:53:28+00:00"
-        },
-        {
-            "name": "myclabs/deep-copy",
-            "version": "1.10.2",
-            "source": {
-                "type": "git",
-                "url": "https://github.com/myclabs/DeepCopy.git",
-                "reference": "776f831124e9c62e1a2c601ecc52e776d8bb7220"
-            },
-            "dist": {
-                "type": "zip",
-                "url": "https://api.github.com/repos/myclabs/DeepCopy/zipball/776f831124e9c62e1a2c601ecc52e776d8bb7220",
-                "reference": "776f831124e9c62e1a2c601ecc52e776d8bb7220",
-                "shasum": ""
-            },
-            "require": {
-                "php": "^7.1 || ^8.0"
-            },
-            "require-dev": {
-                "doctrine/collections": "^1.0",
-                "doctrine/common": "^2.6",
-                "phpunit/phpunit": "^7.1"
-            },
-            "type": "library",
-            "autoload": {
-                "files": [
-                    "src/DeepCopy/deep_copy.php"
-                ],
-                "psr-4": {
-                    "DeepCopy\\": "src/DeepCopy/"
-                }
-            },
-            "notification-url": "https://packagist.org/downloads/",
-            "license": [
-                "MIT"
-            ],
-            "description": "Create deep copies (clones) of your objects",
-            "keywords": [
-                "clone",
-                "copy",
-                "duplicate",
-                "object",
-                "object graph"
-            ],
-            "support": {
-                "issues": "https://github.com/myclabs/DeepCopy/issues",
-                "source": "https://github.com/myclabs/DeepCopy/tree/1.10.2"
-            },
-            "funding": [
-                {
-                    "url": "https://tidelift.com/funding/github/packagist/myclabs/deep-copy",
-                    "type": "tidelift"
-                }
-            ],
-            "time": "2020-11-13T09:40:50+00:00"
-        },
-        {
-            "name": "nikic/php-parser",
-            "version": "v4.13.2",
-            "source": {
-                "type": "git",
-                "url": "https://github.com/nikic/PHP-Parser.git",
-                "reference": "210577fe3cf7badcc5814d99455df46564f3c077"
-            },
-            "dist": {
-                "type": "zip",
-                "url": "https://api.github.com/repos/nikic/PHP-Parser/zipball/210577fe3cf7badcc5814d99455df46564f3c077",
-                "reference": "210577fe3cf7badcc5814d99455df46564f3c077",
-                "shasum": ""
-            },
-            "require": {
-                "ext-tokenizer": "*",
-                "php": ">=7.0"
-            },
-            "require-dev": {
-                "ircmaxell/php-yacc": "^0.0.7",
-                "phpunit/phpunit": "^6.5 || ^7.0 || ^8.0 || ^9.0"
-            },
-            "bin": [
-                "bin/php-parse"
-            ],
-            "type": "library",
-            "extra": {
-                "branch-alias": {
-                    "dev-master": "4.9-dev"
-                }
-            },
-            "autoload": {
-                "psr-4": {
-                    "PhpParser\\": "lib/PhpParser"
-                }
-            },
-            "notification-url": "https://packagist.org/downloads/",
-            "license": [
-                "BSD-3-Clause"
-            ],
-            "authors": [
-                {
-                    "name": "Nikita Popov"
-                }
-            ],
-            "description": "A PHP parser written in PHP",
-            "keywords": [
-                "parser",
-                "php"
-            ],
-            "support": {
-                "issues": "https://github.com/nikic/PHP-Parser/issues",
-                "source": "https://github.com/nikic/PHP-Parser/tree/v4.13.2"
-            },
-            "time": "2021-11-30T19:35:32+00:00"
-        },
-        {
-            "name": "phar-io/manifest",
-            "version": "2.0.3",
-            "source": {
-                "type": "git",
-                "url": "https://github.com/phar-io/manifest.git",
-                "reference": "97803eca37d319dfa7826cc2437fc020857acb53"
-            },
-            "dist": {
-                "type": "zip",
-                "url": "https://api.github.com/repos/phar-io/manifest/zipball/97803eca37d319dfa7826cc2437fc020857acb53",
-                "reference": "97803eca37d319dfa7826cc2437fc020857acb53",
-                "shasum": ""
-            },
-            "require": {
-                "ext-dom": "*",
-                "ext-phar": "*",
-                "ext-xmlwriter": "*",
-                "phar-io/version": "^3.0.1",
-                "php": "^7.2 || ^8.0"
-            },
-            "type": "library",
-            "extra": {
-                "branch-alias": {
-                    "dev-master": "2.0.x-dev"
-                }
-            },
-            "autoload": {
-                "classmap": [
-                    "src/"
-                ]
-            },
-            "notification-url": "https://packagist.org/downloads/",
-            "license": [
-                "BSD-3-Clause"
-            ],
-            "authors": [
-                {
-                    "name": "Arne Blankerts",
-                    "email": "arne@blankerts.de",
-                    "role": "Developer"
-                },
-                {
-                    "name": "Sebastian Heuer",
-                    "email": "sebastian@phpeople.de",
-                    "role": "Developer"
-                },
-                {
-                    "name": "Sebastian Bergmann",
-                    "email": "sebastian@phpunit.de",
-                    "role": "Developer"
-                }
-            ],
-            "description": "Component for reading phar.io manifest information from a PHP Archive (PHAR)",
-            "support": {
-                "issues": "https://github.com/phar-io/manifest/issues",
-                "source": "https://github.com/phar-io/manifest/tree/2.0.3"
-            },
-            "time": "2021-07-20T11:28:43+00:00"
-        },
-        {
-            "name": "phar-io/version",
-            "version": "3.1.1",
-            "source": {
-                "type": "git",
-                "url": "https://github.com/phar-io/version.git",
-                "reference": "15a90844ad40f127afd244c0cad228de2a80052a"
-            },
-            "dist": {
-                "type": "zip",
-                "url": "https://api.github.com/repos/phar-io/version/zipball/15a90844ad40f127afd244c0cad228de2a80052a",
-                "reference": "15a90844ad40f127afd244c0cad228de2a80052a",
-                "shasum": ""
-            },
-            "require": {
-                "php": "^7.2 || ^8.0"
-            },
-            "type": "library",
-            "autoload": {
-                "classmap": [
-                    "src/"
-                ]
-            },
-            "notification-url": "https://packagist.org/downloads/",
-            "license": [
-                "BSD-3-Clause"
-            ],
-            "authors": [
-                {
-                    "name": "Arne Blankerts",
-                    "email": "arne@blankerts.de",
-                    "role": "Developer"
-                },
-                {
-                    "name": "Sebastian Heuer",
-                    "email": "sebastian@phpeople.de",
-                    "role": "Developer"
-                },
-                {
-                    "name": "Sebastian Bergmann",
-                    "email": "sebastian@phpunit.de",
-                    "role": "Developer"
-                }
-            ],
-            "description": "Library for handling version information and constraints",
-            "support": {
-                "issues": "https://github.com/phar-io/version/issues",
-                "source": "https://github.com/phar-io/version/tree/3.1.1"
-            },
-            "time": "2022-02-07T21:56:48+00:00"
-        },
-        {
-            "name": "phpoption/phpoption",
-            "version": "1.8.1",
-            "source": {
-                "type": "git",
-                "url": "https://github.com/schmittjoh/php-option.git",
-                "reference": "eab7a0df01fe2344d172bff4cd6dbd3f8b84ad15"
-            },
-            "dist": {
-                "type": "zip",
-                "url": "https://api.github.com/repos/schmittjoh/php-option/zipball/eab7a0df01fe2344d172bff4cd6dbd3f8b84ad15",
-                "reference": "eab7a0df01fe2344d172bff4cd6dbd3f8b84ad15",
-                "shasum": ""
-            },
-            "require": {
-                "php": "^7.0 || ^8.0"
-            },
-            "require-dev": {
-                "bamarni/composer-bin-plugin": "^1.4.1",
-                "phpunit/phpunit": "^6.5.14 || ^7.5.20 || ^8.5.19 || ^9.5.8"
-            },
-            "type": "library",
-            "extra": {
-                "branch-alias": {
-                    "dev-master": "1.8-dev"
-                }
-            },
-            "autoload": {
-                "psr-4": {
-                    "PhpOption\\": "src/PhpOption/"
-                }
-            },
-            "notification-url": "https://packagist.org/downloads/",
-            "license": [
-                "Apache-2.0"
-            ],
-            "authors": [
-                {
-                    "name": "Johannes M. Schmitt",
-                    "email": "schmittjoh@gmail.com",
-                    "homepage": "https://github.com/schmittjoh"
-                },
-                {
-                    "name": "Graham Campbell",
-                    "email": "hello@gjcampbell.co.uk",
-                    "homepage": "https://github.com/GrahamCampbell"
-                }
-            ],
-            "description": "Option Type for PHP",
-            "keywords": [
-                "language",
-                "option",
-                "php",
-                "type"
-            ],
-            "support": {
-                "issues": "https://github.com/schmittjoh/php-option/issues",
-                "source": "https://github.com/schmittjoh/php-option/tree/1.8.1"
-            },
-            "funding": [
-                {
-                    "url": "https://github.com/GrahamCampbell",
-                    "type": "github"
-                },
-                {
-                    "url": "https://tidelift.com/funding/github/packagist/phpoption/phpoption",
-                    "type": "tidelift"
-                }
-            ],
-            "time": "2021-12-04T23:24:31+00:00"
-        },
-        {
-            "name": "phpspec/prophecy",
-            "version": "v1.15.0",
-            "source": {
-                "type": "git",
-                "url": "https://github.com/phpspec/prophecy.git",
-                "reference": "bbcd7380b0ebf3961ee21409db7b38bc31d69a13"
-            },
-            "dist": {
-                "type": "zip",
-                "url": "https://api.github.com/repos/phpspec/prophecy/zipball/bbcd7380b0ebf3961ee21409db7b38bc31d69a13",
-                "reference": "bbcd7380b0ebf3961ee21409db7b38bc31d69a13",
-                "shasum": ""
-            },
-            "require": {
-                "doctrine/instantiator": "^1.2",
-                "php": "^7.2 || ~8.0, <8.2",
-                "phpdocumentor/reflection-docblock": "^5.2",
-                "sebastian/comparator": "^3.0 || ^4.0",
-                "sebastian/recursion-context": "^3.0 || ^4.0"
-            },
-            "require-dev": {
-                "phpspec/phpspec": "^6.0 || ^7.0",
-                "phpunit/phpunit": "^8.0 || ^9.0"
-            },
-            "type": "library",
-            "extra": {
-                "branch-alias": {
-                    "dev-master": "1.x-dev"
-                }
-            },
-            "autoload": {
-                "psr-4": {
-                    "Prophecy\\": "src/Prophecy"
-                }
-            },
-            "notification-url": "https://packagist.org/downloads/",
-            "license": [
-                "MIT"
-            ],
-            "authors": [
-                {
-                    "name": "Konstantin Kudryashov",
-                    "email": "ever.zet@gmail.com",
-                    "homepage": "http://everzet.com"
-                },
-                {
-                    "name": "Marcello Duarte",
-                    "email": "marcello.duarte@gmail.com"
-                }
-            ],
-            "description": "Highly opinionated mocking framework for PHP 5.3+",
-            "homepage": "https://github.com/phpspec/prophecy",
-            "keywords": [
-                "Double",
-                "Dummy",
-                "fake",
-                "mock",
-                "spy",
-                "stub"
-            ],
-            "support": {
-                "issues": "https://github.com/phpspec/prophecy/issues",
-                "source": "https://github.com/phpspec/prophecy/tree/v1.15.0"
-            },
-            "time": "2021-12-08T12:19:24+00:00"
-        },
-        {
-            "name": "phpstan/phpstan",
-            "version": "1.4.6",
-            "source": {
-                "type": "git",
-                "url": "https://github.com/phpstan/phpstan.git",
-                "reference": "8a7761f1c520e0dad6e04d862fdc697445457cfe"
-            },
-            "dist": {
-                "type": "zip",
-                "url": "https://api.github.com/repos/phpstan/phpstan/zipball/8a7761f1c520e0dad6e04d862fdc697445457cfe",
-                "reference": "8a7761f1c520e0dad6e04d862fdc697445457cfe",
-                "shasum": ""
-            },
-            "require": {
-                "php": "^7.1|^8.0"
-            },
-            "conflict": {
-                "phpstan/phpstan-shim": "*"
-            },
-            "bin": [
-                "phpstan",
-                "phpstan.phar"
-            ],
-            "type": "library",
-            "extra": {
-                "branch-alias": {
-                    "dev-master": "1.4-dev"
-                }
-            },
-            "autoload": {
-                "files": [
-                    "bootstrap.php"
-                ]
-            },
-            "notification-url": "https://packagist.org/downloads/",
-            "license": [
-                "MIT"
-            ],
-            "description": "PHPStan - PHP Static Analysis Tool",
-            "support": {
-                "issues": "https://github.com/phpstan/phpstan/issues",
-                "source": "https://github.com/phpstan/phpstan/tree/1.4.6"
-            },
-            "funding": [
-                {
-                    "url": "https://github.com/ondrejmirtes",
-                    "type": "github"
-                },
-                {
-                    "url": "https://github.com/phpstan",
-                    "type": "github"
-                },
-                {
-                    "url": "https://www.patreon.com/phpstan",
-                    "type": "patreon"
-                },
-                {
-                    "url": "https://tidelift.com/funding/github/packagist/phpstan/phpstan",
-                    "type": "tidelift"
-                }
-            ],
-            "time": "2022-02-06T12:56:13+00:00"
-        },
-        {
-            "name": "phpunit/php-code-coverage",
-            "version": "9.2.11",
-            "source": {
-                "type": "git",
-                "url": "https://github.com/sebastianbergmann/php-code-coverage.git",
-                "reference": "665a1ac0a763c51afc30d6d130dac0813092b17f"
-            },
-            "dist": {
-                "type": "zip",
-                "url": "https://api.github.com/repos/sebastianbergmann/php-code-coverage/zipball/665a1ac0a763c51afc30d6d130dac0813092b17f",
-                "reference": "665a1ac0a763c51afc30d6d130dac0813092b17f",
-                "shasum": ""
-            },
-            "require": {
-                "ext-dom": "*",
-                "ext-libxml": "*",
-                "ext-xmlwriter": "*",
-                "nikic/php-parser": "^4.13.0",
-                "php": ">=7.3",
-                "phpunit/php-file-iterator": "^3.0.3",
-                "phpunit/php-text-template": "^2.0.2",
-                "sebastian/code-unit-reverse-lookup": "^2.0.2",
-                "sebastian/complexity": "^2.0",
-                "sebastian/environment": "^5.1.2",
-                "sebastian/lines-of-code": "^1.0.3",
-                "sebastian/version": "^3.0.1",
-                "theseer/tokenizer": "^1.2.0"
-            },
-            "require-dev": {
-                "phpunit/phpunit": "^9.3"
-            },
-            "suggest": {
-                "ext-pcov": "*",
-                "ext-xdebug": "*"
-            },
-            "type": "library",
-            "extra": {
-                "branch-alias": {
-                    "dev-master": "9.2-dev"
-                }
-            },
-            "autoload": {
-                "classmap": [
-                    "src/"
-                ]
-            },
-            "notification-url": "https://packagist.org/downloads/",
-            "license": [
-                "BSD-3-Clause"
-            ],
-            "authors": [
-                {
-                    "name": "Sebastian Bergmann",
-                    "email": "sebastian@phpunit.de",
-                    "role": "lead"
-                }
-            ],
-            "description": "Library that provides collection, processing, and rendering functionality for PHP code coverage information.",
-            "homepage": "https://github.com/sebastianbergmann/php-code-coverage",
-            "keywords": [
-                "coverage",
-                "testing",
-                "xunit"
-            ],
-            "support": {
-                "issues": "https://github.com/sebastianbergmann/php-code-coverage/issues",
-                "source": "https://github.com/sebastianbergmann/php-code-coverage/tree/9.2.11"
-            },
-            "funding": [
-                {
-                    "url": "https://github.com/sebastianbergmann",
-                    "type": "github"
-                }
-            ],
-            "time": "2022-02-18T12:46:09+00:00"
-        },
-        {
-            "name": "phpunit/php-file-iterator",
-            "version": "3.0.6",
-            "source": {
-                "type": "git",
-                "url": "https://github.com/sebastianbergmann/php-file-iterator.git",
-                "reference": "cf1c2e7c203ac650e352f4cc675a7021e7d1b3cf"
-            },
-            "dist": {
-                "type": "zip",
-                "url": "https://api.github.com/repos/sebastianbergmann/php-file-iterator/zipball/cf1c2e7c203ac650e352f4cc675a7021e7d1b3cf",
-                "reference": "cf1c2e7c203ac650e352f4cc675a7021e7d1b3cf",
-                "shasum": ""
-            },
-            "require": {
-                "php": ">=7.3"
-            },
-            "require-dev": {
-                "phpunit/phpunit": "^9.3"
-            },
-            "type": "library",
-            "extra": {
-                "branch-alias": {
-                    "dev-master": "3.0-dev"
-                }
-            },
-            "autoload": {
-                "classmap": [
-                    "src/"
-                ]
-            },
-            "notification-url": "https://packagist.org/downloads/",
-            "license": [
-                "BSD-3-Clause"
-            ],
-            "authors": [
-                {
-                    "name": "Sebastian Bergmann",
-                    "email": "sebastian@phpunit.de",
-                    "role": "lead"
-                }
-            ],
-            "description": "FilterIterator implementation that filters files based on a list of suffixes.",
-            "homepage": "https://github.com/sebastianbergmann/php-file-iterator/",
-            "keywords": [
-                "filesystem",
-                "iterator"
-            ],
-            "support": {
-                "issues": "https://github.com/sebastianbergmann/php-file-iterator/issues",
-                "source": "https://github.com/sebastianbergmann/php-file-iterator/tree/3.0.6"
-            },
-            "funding": [
-                {
-                    "url": "https://github.com/sebastianbergmann",
-                    "type": "github"
-                }
-            ],
-            "time": "2021-12-02T12:48:52+00:00"
-        },
-        {
-            "name": "phpunit/php-invoker",
-            "version": "3.1.1",
-            "source": {
-                "type": "git",
-                "url": "https://github.com/sebastianbergmann/php-invoker.git",
-                "reference": "5a10147d0aaf65b58940a0b72f71c9ac0423cc67"
-            },
-            "dist": {
-                "type": "zip",
-                "url": "https://api.github.com/repos/sebastianbergmann/php-invoker/zipball/5a10147d0aaf65b58940a0b72f71c9ac0423cc67",
-                "reference": "5a10147d0aaf65b58940a0b72f71c9ac0423cc67",
-                "shasum": ""
-            },
-            "require": {
-                "php": ">=7.3"
-            },
-            "require-dev": {
-                "ext-pcntl": "*",
-                "phpunit/phpunit": "^9.3"
-            },
-            "suggest": {
-                "ext-pcntl": "*"
-            },
-            "type": "library",
-            "extra": {
-                "branch-alias": {
-                    "dev-master": "3.1-dev"
-                }
-            },
-            "autoload": {
-                "classmap": [
-                    "src/"
-                ]
-            },
-            "notification-url": "https://packagist.org/downloads/",
-            "license": [
-                "BSD-3-Clause"
-            ],
-            "authors": [
-                {
-                    "name": "Sebastian Bergmann",
-                    "email": "sebastian@phpunit.de",
-                    "role": "lead"
-                }
-            ],
-            "description": "Invoke callables with a timeout",
-            "homepage": "https://github.com/sebastianbergmann/php-invoker/",
-            "keywords": [
-                "process"
-            ],
-            "support": {
-                "issues": "https://github.com/sebastianbergmann/php-invoker/issues",
-                "source": "https://github.com/sebastianbergmann/php-invoker/tree/3.1.1"
-            },
-            "funding": [
-                {
-                    "url": "https://github.com/sebastianbergmann",
-                    "type": "github"
-                }
-            ],
-            "time": "2020-09-28T05:58:55+00:00"
-        },
-        {
-            "name": "phpunit/php-text-template",
-            "version": "2.0.4",
-            "source": {
-                "type": "git",
-                "url": "https://github.com/sebastianbergmann/php-text-template.git",
-                "reference": "5da5f67fc95621df9ff4c4e5a84d6a8a2acf7c28"
-            },
-            "dist": {
-                "type": "zip",
-                "url": "https://api.github.com/repos/sebastianbergmann/php-text-template/zipball/5da5f67fc95621df9ff4c4e5a84d6a8a2acf7c28",
-                "reference": "5da5f67fc95621df9ff4c4e5a84d6a8a2acf7c28",
-                "shasum": ""
-            },
-            "require": {
-                "php": ">=7.3"
-            },
-            "require-dev": {
-                "phpunit/phpunit": "^9.3"
-            },
-            "type": "library",
-            "extra": {
-                "branch-alias": {
-                    "dev-master": "2.0-dev"
-                }
-            },
-            "autoload": {
-                "classmap": [
-                    "src/"
-                ]
-            },
-            "notification-url": "https://packagist.org/downloads/",
-            "license": [
-                "BSD-3-Clause"
-            ],
-            "authors": [
-                {
-                    "name": "Sebastian Bergmann",
-                    "email": "sebastian@phpunit.de",
-                    "role": "lead"
-                }
-            ],
-            "description": "Simple template engine.",
-            "homepage": "https://github.com/sebastianbergmann/php-text-template/",
-            "keywords": [
-                "template"
-            ],
-            "support": {
-                "issues": "https://github.com/sebastianbergmann/php-text-template/issues",
-                "source": "https://github.com/sebastianbergmann/php-text-template/tree/2.0.4"
-            },
-            "funding": [
-                {
-                    "url": "https://github.com/sebastianbergmann",
-                    "type": "github"
-                }
-            ],
-            "time": "2020-10-26T05:33:50+00:00"
-        },
-        {
-            "name": "phpunit/php-timer",
-            "version": "5.0.3",
-            "source": {
-                "type": "git",
-                "url": "https://github.com/sebastianbergmann/php-timer.git",
-                "reference": "5a63ce20ed1b5bf577850e2c4e87f4aa902afbd2"
-            },
-            "dist": {
-                "type": "zip",
-                "url": "https://api.github.com/repos/sebastianbergmann/php-timer/zipball/5a63ce20ed1b5bf577850e2c4e87f4aa902afbd2",
-                "reference": "5a63ce20ed1b5bf577850e2c4e87f4aa902afbd2",
-                "shasum": ""
-            },
-            "require": {
-                "php": ">=7.3"
-            },
-            "require-dev": {
-                "phpunit/phpunit": "^9.3"
-            },
-            "type": "library",
-            "extra": {
-                "branch-alias": {
-                    "dev-master": "5.0-dev"
-                }
-            },
-            "autoload": {
-                "classmap": [
-                    "src/"
-                ]
-            },
-            "notification-url": "https://packagist.org/downloads/",
-            "license": [
-                "BSD-3-Clause"
-            ],
-            "authors": [
-                {
-                    "name": "Sebastian Bergmann",
-                    "email": "sebastian@phpunit.de",
-                    "role": "lead"
-                }
-            ],
-            "description": "Utility class for timing",
-            "homepage": "https://github.com/sebastianbergmann/php-timer/",
-            "keywords": [
-                "timer"
-            ],
-            "support": {
-                "issues": "https://github.com/sebastianbergmann/php-timer/issues",
-                "source": "https://github.com/sebastianbergmann/php-timer/tree/5.0.3"
-            },
-            "funding": [
-                {
-                    "url": "https://github.com/sebastianbergmann",
-                    "type": "github"
-                }
-            ],
-            "time": "2020-10-26T13:16:10+00:00"
-        },
-        {
-            "name": "phpunit/phpunit",
-            "version": "9.5.14",
-            "source": {
-                "type": "git",
-                "url": "https://github.com/sebastianbergmann/phpunit.git",
-                "reference": "1883687169c017d6ae37c58883ca3994cfc34189"
-            },
-            "dist": {
-                "type": "zip",
-                "url": "https://api.github.com/repos/sebastianbergmann/phpunit/zipball/1883687169c017d6ae37c58883ca3994cfc34189",
-                "reference": "1883687169c017d6ae37c58883ca3994cfc34189",
-                "shasum": ""
-            },
-            "require": {
-                "doctrine/instantiator": "^1.3.1",
-                "ext-dom": "*",
-                "ext-json": "*",
-                "ext-libxml": "*",
-                "ext-mbstring": "*",
-                "ext-xml": "*",
-                "ext-xmlwriter": "*",
-                "myclabs/deep-copy": "^1.10.1",
-                "phar-io/manifest": "^2.0.3",
-                "phar-io/version": "^3.0.2",
-                "php": ">=7.3",
-                "phpspec/prophecy": "^1.12.1",
-                "phpunit/php-code-coverage": "^9.2.7",
-                "phpunit/php-file-iterator": "^3.0.5",
-                "phpunit/php-invoker": "^3.1.1",
-                "phpunit/php-text-template": "^2.0.3",
-                "phpunit/php-timer": "^5.0.2",
-                "sebastian/cli-parser": "^1.0.1",
-                "sebastian/code-unit": "^1.0.6",
-                "sebastian/comparator": "^4.0.5",
-                "sebastian/diff": "^4.0.3",
-                "sebastian/environment": "^5.1.3",
-                "sebastian/exporter": "^4.0.3",
-                "sebastian/global-state": "^5.0.1",
-                "sebastian/object-enumerator": "^4.0.3",
-                "sebastian/resource-operations": "^3.0.3",
-                "sebastian/type": "^2.3.4",
-                "sebastian/version": "^3.0.2"
-            },
-            "require-dev": {
-                "ext-pdo": "*",
-                "phpspec/prophecy-phpunit": "^2.0.1"
-            },
-            "suggest": {
-                "ext-soap": "*",
-                "ext-xdebug": "*"
-            },
-            "bin": [
-                "phpunit"
-            ],
-            "type": "library",
-            "extra": {
-                "branch-alias": {
-                    "dev-master": "9.5-dev"
-                }
-            },
-            "autoload": {
-                "files": [
-                    "src/Framework/Assert/Functions.php"
-                ],
-                "classmap": [
-                    "src/"
-                ]
-            },
-            "notification-url": "https://packagist.org/downloads/",
-            "license": [
-                "BSD-3-Clause"
-            ],
-            "authors": [
-                {
-                    "name": "Sebastian Bergmann",
-                    "email": "sebastian@phpunit.de",
-                    "role": "lead"
-                }
-            ],
-            "description": "The PHP Unit Testing framework.",
-            "homepage": "https://phpunit.de/",
-            "keywords": [
-                "phpunit",
-                "testing",
-                "xunit"
-            ],
-            "support": {
-                "issues": "https://github.com/sebastianbergmann/phpunit/issues",
-                "source": "https://github.com/sebastianbergmann/phpunit/tree/9.5.14"
-            },
-            "funding": [
-                {
-                    "url": "https://phpunit.de/sponsors.html",
-                    "type": "custom"
-                },
-                {
-                    "url": "https://github.com/sebastianbergmann",
-                    "type": "github"
-                }
-            ],
-            "time": "2022-02-18T12:54:07+00:00"
-        },
-        {
-            "name": "sebastian/cli-parser",
-            "version": "1.0.1",
-            "source": {
-                "type": "git",
-                "url": "https://github.com/sebastianbergmann/cli-parser.git",
-                "reference": "442e7c7e687e42adc03470c7b668bc4b2402c0b2"
-            },
-            "dist": {
-                "type": "zip",
-                "url": "https://api.github.com/repos/sebastianbergmann/cli-parser/zipball/442e7c7e687e42adc03470c7b668bc4b2402c0b2",
-                "reference": "442e7c7e687e42adc03470c7b668bc4b2402c0b2",
-                "shasum": ""
-            },
-            "require": {
-                "php": ">=7.3"
-            },
-            "require-dev": {
-                "phpunit/phpunit": "^9.3"
-            },
-            "type": "library",
-            "extra": {
-                "branch-alias": {
-                    "dev-master": "1.0-dev"
-                }
-            },
-            "autoload": {
-                "classmap": [
-                    "src/"
-                ]
-            },
-            "notification-url": "https://packagist.org/downloads/",
-            "license": [
-                "BSD-3-Clause"
-            ],
-            "authors": [
-                {
-                    "name": "Sebastian Bergmann",
-                    "email": "sebastian@phpunit.de",
-                    "role": "lead"
-                }
-            ],
-            "description": "Library for parsing CLI options",
-            "homepage": "https://github.com/sebastianbergmann/cli-parser",
-            "support": {
-                "issues": "https://github.com/sebastianbergmann/cli-parser/issues",
-                "source": "https://github.com/sebastianbergmann/cli-parser/tree/1.0.1"
-            },
-            "funding": [
-                {
-                    "url": "https://github.com/sebastianbergmann",
-                    "type": "github"
-                }
-            ],
-            "time": "2020-09-28T06:08:49+00:00"
-        },
-        {
-            "name": "sebastian/code-unit",
-            "version": "1.0.8",
-            "source": {
-                "type": "git",
-                "url": "https://github.com/sebastianbergmann/code-unit.git",
-                "reference": "1fc9f64c0927627ef78ba436c9b17d967e68e120"
-            },
-            "dist": {
-                "type": "zip",
-                "url": "https://api.github.com/repos/sebastianbergmann/code-unit/zipball/1fc9f64c0927627ef78ba436c9b17d967e68e120",
-                "reference": "1fc9f64c0927627ef78ba436c9b17d967e68e120",
-                "shasum": ""
-            },
-            "require": {
-                "php": ">=7.3"
-            },
-            "require-dev": {
-                "phpunit/phpunit": "^9.3"
-            },
-            "type": "library",
-            "extra": {
-                "branch-alias": {
-                    "dev-master": "1.0-dev"
-                }
-            },
-            "autoload": {
-                "classmap": [
-                    "src/"
-                ]
-            },
-            "notification-url": "https://packagist.org/downloads/",
-            "license": [
-                "BSD-3-Clause"
-            ],
-            "authors": [
-                {
-                    "name": "Sebastian Bergmann",
-                    "email": "sebastian@phpunit.de",
-                    "role": "lead"
-                }
-            ],
-            "description": "Collection of value objects that represent the PHP code units",
-            "homepage": "https://github.com/sebastianbergmann/code-unit",
-            "support": {
-                "issues": "https://github.com/sebastianbergmann/code-unit/issues",
-                "source": "https://github.com/sebastianbergmann/code-unit/tree/1.0.8"
-            },
-            "funding": [
-                {
-                    "url": "https://github.com/sebastianbergmann",
-                    "type": "github"
-                }
-            ],
-            "time": "2020-10-26T13:08:54+00:00"
-        },
-        {
-            "name": "sebastian/code-unit-reverse-lookup",
-            "version": "2.0.3",
-            "source": {
-                "type": "git",
-                "url": "https://github.com/sebastianbergmann/code-unit-reverse-lookup.git",
-                "reference": "ac91f01ccec49fb77bdc6fd1e548bc70f7faa3e5"
-            },
-            "dist": {
-                "type": "zip",
-                "url": "https://api.github.com/repos/sebastianbergmann/code-unit-reverse-lookup/zipball/ac91f01ccec49fb77bdc6fd1e548bc70f7faa3e5",
-                "reference": "ac91f01ccec49fb77bdc6fd1e548bc70f7faa3e5",
-                "shasum": ""
-            },
-            "require": {
-                "php": ">=7.3"
-            },
-            "require-dev": {
-                "phpunit/phpunit": "^9.3"
-            },
-            "type": "library",
-            "extra": {
-                "branch-alias": {
-                    "dev-master": "2.0-dev"
-                }
-            },
-            "autoload": {
-                "classmap": [
-                    "src/"
-                ]
-            },
-            "notification-url": "https://packagist.org/downloads/",
-            "license": [
-                "BSD-3-Clause"
-            ],
-            "authors": [
-                {
-                    "name": "Sebastian Bergmann",
-                    "email": "sebastian@phpunit.de"
-                }
-            ],
-            "description": "Looks up which function or method a line of code belongs to",
-            "homepage": "https://github.com/sebastianbergmann/code-unit-reverse-lookup/",
-            "support": {
-                "issues": "https://github.com/sebastianbergmann/code-unit-reverse-lookup/issues",
-                "source": "https://github.com/sebastianbergmann/code-unit-reverse-lookup/tree/2.0.3"
-            },
-            "funding": [
-                {
-                    "url": "https://github.com/sebastianbergmann",
-                    "type": "github"
-                }
-            ],
-            "time": "2020-09-28T05:30:19+00:00"
-        },
-        {
-            "name": "sebastian/comparator",
-            "version": "4.0.6",
-            "source": {
-                "type": "git",
-                "url": "https://github.com/sebastianbergmann/comparator.git",
-                "reference": "55f4261989e546dc112258c7a75935a81a7ce382"
-            },
-            "dist": {
-                "type": "zip",
-                "url": "https://api.github.com/repos/sebastianbergmann/comparator/zipball/55f4261989e546dc112258c7a75935a81a7ce382",
-                "reference": "55f4261989e546dc112258c7a75935a81a7ce382",
-                "shasum": ""
-            },
-            "require": {
-                "php": ">=7.3",
-                "sebastian/diff": "^4.0",
-                "sebastian/exporter": "^4.0"
-            },
-            "require-dev": {
-                "phpunit/phpunit": "^9.3"
-            },
-            "type": "library",
-            "extra": {
-                "branch-alias": {
-                    "dev-master": "4.0-dev"
-                }
-            },
-            "autoload": {
-                "classmap": [
-                    "src/"
-                ]
-            },
-            "notification-url": "https://packagist.org/downloads/",
-            "license": [
-                "BSD-3-Clause"
-            ],
-            "authors": [
-                {
-                    "name": "Sebastian Bergmann",
-                    "email": "sebastian@phpunit.de"
-                },
-                {
-                    "name": "Jeff Welch",
-                    "email": "whatthejeff@gmail.com"
-                },
-                {
-                    "name": "Volker Dusch",
-                    "email": "github@wallbash.com"
-                },
-                {
-                    "name": "Bernhard Schussek",
-                    "email": "bschussek@2bepublished.at"
-                }
-            ],
-            "description": "Provides the functionality to compare PHP values for equality",
-            "homepage": "https://github.com/sebastianbergmann/comparator",
-            "keywords": [
-                "comparator",
-                "compare",
-                "equality"
-            ],
-            "support": {
-                "issues": "https://github.com/sebastianbergmann/comparator/issues",
-                "source": "https://github.com/sebastianbergmann/comparator/tree/4.0.6"
-            },
-            "funding": [
-                {
-                    "url": "https://github.com/sebastianbergmann",
-                    "type": "github"
-                }
-            ],
-            "time": "2020-10-26T15:49:45+00:00"
-        },
-        {
-            "name": "sebastian/complexity",
-            "version": "2.0.2",
-            "source": {
-                "type": "git",
-                "url": "https://github.com/sebastianbergmann/complexity.git",
-                "reference": "739b35e53379900cc9ac327b2147867b8b6efd88"
-            },
-            "dist": {
-                "type": "zip",
-                "url": "https://api.github.com/repos/sebastianbergmann/complexity/zipball/739b35e53379900cc9ac327b2147867b8b6efd88",
-                "reference": "739b35e53379900cc9ac327b2147867b8b6efd88",
-                "shasum": ""
-            },
-            "require": {
-                "nikic/php-parser": "^4.7",
-                "php": ">=7.3"
-            },
-            "require-dev": {
-                "phpunit/phpunit": "^9.3"
-            },
-            "type": "library",
-            "extra": {
-                "branch-alias": {
-                    "dev-master": "2.0-dev"
-                }
-            },
-            "autoload": {
-                "classmap": [
-                    "src/"
-                ]
-            },
-            "notification-url": "https://packagist.org/downloads/",
-            "license": [
-                "BSD-3-Clause"
-            ],
-            "authors": [
-                {
-                    "name": "Sebastian Bergmann",
-                    "email": "sebastian@phpunit.de",
-                    "role": "lead"
-                }
-            ],
-            "description": "Library for calculating the complexity of PHP code units",
-            "homepage": "https://github.com/sebastianbergmann/complexity",
-            "support": {
-                "issues": "https://github.com/sebastianbergmann/complexity/issues",
-                "source": "https://github.com/sebastianbergmann/complexity/tree/2.0.2"
-            },
-            "funding": [
-                {
-                    "url": "https://github.com/sebastianbergmann",
-                    "type": "github"
-                }
-            ],
-            "time": "2020-10-26T15:52:27+00:00"
-        },
-        {
-            "name": "sebastian/diff",
-            "version": "4.0.4",
-            "source": {
-                "type": "git",
-                "url": "https://github.com/sebastianbergmann/diff.git",
-                "reference": "3461e3fccc7cfdfc2720be910d3bd73c69be590d"
-            },
-            "dist": {
-                "type": "zip",
-                "url": "https://api.github.com/repos/sebastianbergmann/diff/zipball/3461e3fccc7cfdfc2720be910d3bd73c69be590d",
-                "reference": "3461e3fccc7cfdfc2720be910d3bd73c69be590d",
-                "shasum": ""
-            },
-            "require": {
-                "php": ">=7.3"
-            },
-            "require-dev": {
-                "phpunit/phpunit": "^9.3",
-                "symfony/process": "^4.2 || ^5"
-            },
-            "type": "library",
-            "extra": {
-                "branch-alias": {
-                    "dev-master": "4.0-dev"
-                }
-            },
-            "autoload": {
-                "classmap": [
-                    "src/"
-                ]
-            },
-            "notification-url": "https://packagist.org/downloads/",
-            "license": [
-                "BSD-3-Clause"
-            ],
-            "authors": [
-                {
-                    "name": "Sebastian Bergmann",
-                    "email": "sebastian@phpunit.de"
-                },
-                {
-                    "name": "Kore Nordmann",
-                    "email": "mail@kore-nordmann.de"
-                }
-            ],
-            "description": "Diff implementation",
-            "homepage": "https://github.com/sebastianbergmann/diff",
-            "keywords": [
-                "diff",
-                "udiff",
-                "unidiff",
-                "unified diff"
-            ],
-            "support": {
-                "issues": "https://github.com/sebastianbergmann/diff/issues",
-                "source": "https://github.com/sebastianbergmann/diff/tree/4.0.4"
-            },
-            "funding": [
-                {
-                    "url": "https://github.com/sebastianbergmann",
-                    "type": "github"
-                }
-            ],
-            "time": "2020-10-26T13:10:38+00:00"
-        },
-        {
-            "name": "sebastian/environment",
-            "version": "5.1.3",
-            "source": {
-                "type": "git",
-                "url": "https://github.com/sebastianbergmann/environment.git",
-                "reference": "388b6ced16caa751030f6a69e588299fa09200ac"
-            },
-            "dist": {
-                "type": "zip",
-                "url": "https://api.github.com/repos/sebastianbergmann/environment/zipball/388b6ced16caa751030f6a69e588299fa09200ac",
-                "reference": "388b6ced16caa751030f6a69e588299fa09200ac",
-                "shasum": ""
-            },
-            "require": {
-                "php": ">=7.3"
-            },
-            "require-dev": {
-                "phpunit/phpunit": "^9.3"
-            },
-            "suggest": {
-                "ext-posix": "*"
-            },
-            "type": "library",
-            "extra": {
-                "branch-alias": {
-                    "dev-master": "5.1-dev"
-                }
-            },
-            "autoload": {
-                "classmap": [
-                    "src/"
-                ]
-            },
-            "notification-url": "https://packagist.org/downloads/",
-            "license": [
-                "BSD-3-Clause"
-            ],
-            "authors": [
-                {
-                    "name": "Sebastian Bergmann",
-                    "email": "sebastian@phpunit.de"
-                }
-            ],
-            "description": "Provides functionality to handle HHVM/PHP environments",
-            "homepage": "http://www.github.com/sebastianbergmann/environment",
-            "keywords": [
-                "Xdebug",
-                "environment",
-                "hhvm"
-            ],
-            "support": {
-                "issues": "https://github.com/sebastianbergmann/environment/issues",
-                "source": "https://github.com/sebastianbergmann/environment/tree/5.1.3"
-            },
-            "funding": [
-                {
-                    "url": "https://github.com/sebastianbergmann",
-                    "type": "github"
-                }
-            ],
-            "time": "2020-09-28T05:52:38+00:00"
-        },
-        {
-            "name": "sebastian/exporter",
-            "version": "4.0.4",
-            "source": {
-                "type": "git",
-                "url": "https://github.com/sebastianbergmann/exporter.git",
-                "reference": "65e8b7db476c5dd267e65eea9cab77584d3cfff9"
-            },
-            "dist": {
-                "type": "zip",
-                "url": "https://api.github.com/repos/sebastianbergmann/exporter/zipball/65e8b7db476c5dd267e65eea9cab77584d3cfff9",
-                "reference": "65e8b7db476c5dd267e65eea9cab77584d3cfff9",
-                "shasum": ""
-            },
-            "require": {
-                "php": ">=7.3",
-                "sebastian/recursion-context": "^4.0"
-            },
-            "require-dev": {
-                "ext-mbstring": "*",
-                "phpunit/phpunit": "^9.3"
-            },
-            "type": "library",
-            "extra": {
-                "branch-alias": {
-                    "dev-master": "4.0-dev"
-                }
-            },
-            "autoload": {
-                "classmap": [
-                    "src/"
-                ]
-            },
-            "notification-url": "https://packagist.org/downloads/",
-            "license": [
-                "BSD-3-Clause"
-            ],
-            "authors": [
-                {
-                    "name": "Sebastian Bergmann",
-                    "email": "sebastian@phpunit.de"
-                },
-                {
-                    "name": "Jeff Welch",
-                    "email": "whatthejeff@gmail.com"
-                },
-                {
-                    "name": "Volker Dusch",
-                    "email": "github@wallbash.com"
-                },
-                {
-                    "name": "Adam Harvey",
-                    "email": "aharvey@php.net"
-                },
-                {
-                    "name": "Bernhard Schussek",
-                    "email": "bschussek@gmail.com"
-                }
-            ],
-            "description": "Provides the functionality to export PHP variables for visualization",
-            "homepage": "https://www.github.com/sebastianbergmann/exporter",
-            "keywords": [
-                "export",
-                "exporter"
-            ],
-            "support": {
-                "issues": "https://github.com/sebastianbergmann/exporter/issues",
-                "source": "https://github.com/sebastianbergmann/exporter/tree/4.0.4"
-            },
-            "funding": [
-                {
-                    "url": "https://github.com/sebastianbergmann",
-                    "type": "github"
-                }
-            ],
-            "time": "2021-11-11T14:18:36+00:00"
-        },
-        {
-            "name": "sebastian/global-state",
-            "version": "5.0.5",
-            "source": {
-                "type": "git",
-                "url": "https://github.com/sebastianbergmann/global-state.git",
-                "reference": "0ca8db5a5fc9c8646244e629625ac486fa286bf2"
-            },
-            "dist": {
-                "type": "zip",
-                "url": "https://api.github.com/repos/sebastianbergmann/global-state/zipball/0ca8db5a5fc9c8646244e629625ac486fa286bf2",
-                "reference": "0ca8db5a5fc9c8646244e629625ac486fa286bf2",
-                "shasum": ""
-            },
-            "require": {
-                "php": ">=7.3",
-                "sebastian/object-reflector": "^2.0",
-                "sebastian/recursion-context": "^4.0"
-            },
-            "require-dev": {
-                "ext-dom": "*",
-                "phpunit/phpunit": "^9.3"
-            },
-            "suggest": {
-                "ext-uopz": "*"
-            },
-            "type": "library",
-            "extra": {
-                "branch-alias": {
-                    "dev-master": "5.0-dev"
-                }
-            },
-            "autoload": {
-                "classmap": [
-                    "src/"
-                ]
-            },
-            "notification-url": "https://packagist.org/downloads/",
-            "license": [
-                "BSD-3-Clause"
-            ],
-            "authors": [
-                {
-                    "name": "Sebastian Bergmann",
-                    "email": "sebastian@phpunit.de"
-                }
-            ],
-            "description": "Snapshotting of global state",
-            "homepage": "http://www.github.com/sebastianbergmann/global-state",
-            "keywords": [
-                "global state"
-            ],
-            "support": {
-                "issues": "https://github.com/sebastianbergmann/global-state/issues",
-                "source": "https://github.com/sebastianbergmann/global-state/tree/5.0.5"
-            },
-            "funding": [
-                {
-                    "url": "https://github.com/sebastianbergmann",
-                    "type": "github"
-                }
-            ],
-            "time": "2022-02-14T08:28:10+00:00"
-        },
-        {
-            "name": "sebastian/lines-of-code",
-            "version": "1.0.3",
-            "source": {
-                "type": "git",
-                "url": "https://github.com/sebastianbergmann/lines-of-code.git",
-                "reference": "c1c2e997aa3146983ed888ad08b15470a2e22ecc"
-            },
-            "dist": {
-                "type": "zip",
-                "url": "https://api.github.com/repos/sebastianbergmann/lines-of-code/zipball/c1c2e997aa3146983ed888ad08b15470a2e22ecc",
-                "reference": "c1c2e997aa3146983ed888ad08b15470a2e22ecc",
-                "shasum": ""
-            },
-            "require": {
-                "nikic/php-parser": "^4.6",
-                "php": ">=7.3"
-            },
-            "require-dev": {
-                "phpunit/phpunit": "^9.3"
-            },
-            "type": "library",
-            "extra": {
-                "branch-alias": {
-                    "dev-master": "1.0-dev"
-                }
-            },
-            "autoload": {
-                "classmap": [
-                    "src/"
-                ]
-            },
-            "notification-url": "https://packagist.org/downloads/",
-            "license": [
-                "BSD-3-Clause"
-            ],
-            "authors": [
-                {
-                    "name": "Sebastian Bergmann",
-                    "email": "sebastian@phpunit.de",
-                    "role": "lead"
-                }
-            ],
-            "description": "Library for counting the lines of code in PHP source code",
-            "homepage": "https://github.com/sebastianbergmann/lines-of-code",
-            "support": {
-                "issues": "https://github.com/sebastianbergmann/lines-of-code/issues",
-                "source": "https://github.com/sebastianbergmann/lines-of-code/tree/1.0.3"
-            },
-            "funding": [
-                {
-                    "url": "https://github.com/sebastianbergmann",
-                    "type": "github"
-                }
-            ],
-            "time": "2020-11-28T06:42:11+00:00"
-        },
-        {
-            "name": "sebastian/object-enumerator",
-            "version": "4.0.4",
-            "source": {
-                "type": "git",
-                "url": "https://github.com/sebastianbergmann/object-enumerator.git",
-                "reference": "5c9eeac41b290a3712d88851518825ad78f45c71"
-            },
-            "dist": {
-                "type": "zip",
-                "url": "https://api.github.com/repos/sebastianbergmann/object-enumerator/zipball/5c9eeac41b290a3712d88851518825ad78f45c71",
-                "reference": "5c9eeac41b290a3712d88851518825ad78f45c71",
-                "shasum": ""
-            },
-            "require": {
-                "php": ">=7.3",
-                "sebastian/object-reflector": "^2.0",
-                "sebastian/recursion-context": "^4.0"
-            },
-            "require-dev": {
-                "phpunit/phpunit": "^9.3"
-            },
-            "type": "library",
-            "extra": {
-                "branch-alias": {
-                    "dev-master": "4.0-dev"
-                }
-            },
-            "autoload": {
-                "classmap": [
-                    "src/"
-                ]
-            },
-            "notification-url": "https://packagist.org/downloads/",
-            "license": [
-                "BSD-3-Clause"
-            ],
-            "authors": [
-                {
-                    "name": "Sebastian Bergmann",
-                    "email": "sebastian@phpunit.de"
-                }
-            ],
-            "description": "Traverses array structures and object graphs to enumerate all referenced objects",
-            "homepage": "https://github.com/sebastianbergmann/object-enumerator/",
-            "support": {
-                "issues": "https://github.com/sebastianbergmann/object-enumerator/issues",
-                "source": "https://github.com/sebastianbergmann/object-enumerator/tree/4.0.4"
-            },
-            "funding": [
-                {
-                    "url": "https://github.com/sebastianbergmann",
-                    "type": "github"
-                }
-            ],
-            "time": "2020-10-26T13:12:34+00:00"
-        },
-        {
-            "name": "sebastian/object-reflector",
-            "version": "2.0.4",
-            "source": {
-                "type": "git",
-                "url": "https://github.com/sebastianbergmann/object-reflector.git",
-                "reference": "b4f479ebdbf63ac605d183ece17d8d7fe49c15c7"
-            },
-            "dist": {
-                "type": "zip",
-                "url": "https://api.github.com/repos/sebastianbergmann/object-reflector/zipball/b4f479ebdbf63ac605d183ece17d8d7fe49c15c7",
-                "reference": "b4f479ebdbf63ac605d183ece17d8d7fe49c15c7",
-                "shasum": ""
-            },
-            "require": {
-                "php": ">=7.3"
-            },
-            "require-dev": {
-                "phpunit/phpunit": "^9.3"
-            },
-            "type": "library",
-            "extra": {
-                "branch-alias": {
-                    "dev-master": "2.0-dev"
-                }
-            },
-            "autoload": {
-                "classmap": [
-                    "src/"
-                ]
-            },
-            "notification-url": "https://packagist.org/downloads/",
-            "license": [
-                "BSD-3-Clause"
-            ],
-            "authors": [
-                {
-                    "name": "Sebastian Bergmann",
-                    "email": "sebastian@phpunit.de"
-                }
-            ],
-            "description": "Allows reflection of object attributes, including inherited and non-public ones",
-            "homepage": "https://github.com/sebastianbergmann/object-reflector/",
-            "support": {
-                "issues": "https://github.com/sebastianbergmann/object-reflector/issues",
-                "source": "https://github.com/sebastianbergmann/object-reflector/tree/2.0.4"
-            },
-            "funding": [
-                {
-                    "url": "https://github.com/sebastianbergmann",
-                    "type": "github"
-                }
-            ],
-            "time": "2020-10-26T13:14:26+00:00"
-        },
-        {
-            "name": "sebastian/recursion-context",
-            "version": "4.0.4",
-            "source": {
-                "type": "git",
-                "url": "https://github.com/sebastianbergmann/recursion-context.git",
-                "reference": "cd9d8cf3c5804de4341c283ed787f099f5506172"
-            },
-            "dist": {
-                "type": "zip",
-                "url": "https://api.github.com/repos/sebastianbergmann/recursion-context/zipball/cd9d8cf3c5804de4341c283ed787f099f5506172",
-                "reference": "cd9d8cf3c5804de4341c283ed787f099f5506172",
-                "shasum": ""
-            },
-            "require": {
-                "php": ">=7.3"
-            },
-            "require-dev": {
-                "phpunit/phpunit": "^9.3"
-            },
-            "type": "library",
-            "extra": {
-                "branch-alias": {
-                    "dev-master": "4.0-dev"
-                }
-            },
-            "autoload": {
-                "classmap": [
-                    "src/"
-                ]
-            },
-            "notification-url": "https://packagist.org/downloads/",
-            "license": [
-                "BSD-3-Clause"
-            ],
-            "authors": [
-                {
-                    "name": "Sebastian Bergmann",
-                    "email": "sebastian@phpunit.de"
-                },
-                {
-                    "name": "Jeff Welch",
-                    "email": "whatthejeff@gmail.com"
-                },
-                {
-                    "name": "Adam Harvey",
-                    "email": "aharvey@php.net"
-                }
-            ],
-            "description": "Provides functionality to recursively process PHP variables",
-            "homepage": "http://www.github.com/sebastianbergmann/recursion-context",
-            "support": {
-                "issues": "https://github.com/sebastianbergmann/recursion-context/issues",
-                "source": "https://github.com/sebastianbergmann/recursion-context/tree/4.0.4"
-            },
-            "funding": [
-                {
-                    "url": "https://github.com/sebastianbergmann",
-                    "type": "github"
-                }
-            ],
-            "time": "2020-10-26T13:17:30+00:00"
-        },
-        {
-            "name": "sebastian/resource-operations",
-            "version": "3.0.3",
-            "source": {
-                "type": "git",
-                "url": "https://github.com/sebastianbergmann/resource-operations.git",
-                "reference": "0f4443cb3a1d92ce809899753bc0d5d5a8dd19a8"
-            },
-            "dist": {
-                "type": "zip",
-                "url": "https://api.github.com/repos/sebastianbergmann/resource-operations/zipball/0f4443cb3a1d92ce809899753bc0d5d5a8dd19a8",
-                "reference": "0f4443cb3a1d92ce809899753bc0d5d5a8dd19a8",
-                "shasum": ""
-            },
-            "require": {
-                "php": ">=7.3"
-            },
-            "require-dev": {
-                "phpunit/phpunit": "^9.0"
-            },
-            "type": "library",
-            "extra": {
-                "branch-alias": {
-                    "dev-master": "3.0-dev"
-                }
-            },
-            "autoload": {
-                "classmap": [
-                    "src/"
-                ]
-            },
-            "notification-url": "https://packagist.org/downloads/",
-            "license": [
-                "BSD-3-Clause"
-            ],
-            "authors": [
-                {
-                    "name": "Sebastian Bergmann",
-                    "email": "sebastian@phpunit.de"
-                }
-            ],
-            "description": "Provides a list of PHP built-in functions that operate on resources",
-            "homepage": "https://www.github.com/sebastianbergmann/resource-operations",
-            "support": {
-                "issues": "https://github.com/sebastianbergmann/resource-operations/issues",
-                "source": "https://github.com/sebastianbergmann/resource-operations/tree/3.0.3"
-            },
-            "funding": [
-                {
-                    "url": "https://github.com/sebastianbergmann",
-                    "type": "github"
-                }
-            ],
-            "time": "2020-09-28T06:45:17+00:00"
-        },
-        {
-            "name": "sebastian/type",
-            "version": "2.3.4",
-            "source": {
-                "type": "git",
-                "url": "https://github.com/sebastianbergmann/type.git",
-                "reference": "b8cd8a1c753c90bc1a0f5372170e3e489136f914"
-            },
-            "dist": {
-                "type": "zip",
-                "url": "https://api.github.com/repos/sebastianbergmann/type/zipball/b8cd8a1c753c90bc1a0f5372170e3e489136f914",
-                "reference": "b8cd8a1c753c90bc1a0f5372170e3e489136f914",
-                "shasum": ""
-            },
-            "require": {
-                "php": ">=7.3"
-            },
-            "require-dev": {
-                "phpunit/phpunit": "^9.3"
-            },
-            "type": "library",
-            "extra": {
-                "branch-alias": {
-                    "dev-master": "2.3-dev"
-                }
-            },
-            "autoload": {
-                "classmap": [
-                    "src/"
-                ]
-            },
-            "notification-url": "https://packagist.org/downloads/",
-            "license": [
-                "BSD-3-Clause"
-            ],
-            "authors": [
-                {
-                    "name": "Sebastian Bergmann",
-                    "email": "sebastian@phpunit.de",
-                    "role": "lead"
-                }
-            ],
-            "description": "Collection of value objects that represent the types of the PHP type system",
-            "homepage": "https://github.com/sebastianbergmann/type",
-            "support": {
-                "issues": "https://github.com/sebastianbergmann/type/issues",
-                "source": "https://github.com/sebastianbergmann/type/tree/2.3.4"
-            },
-            "funding": [
-                {
-                    "url": "https://github.com/sebastianbergmann",
-                    "type": "github"
-                }
-            ],
-            "time": "2021-06-15T12:49:02+00:00"
-        },
-        {
-            "name": "sebastian/version",
-            "version": "3.0.2",
-            "source": {
-                "type": "git",
-                "url": "https://github.com/sebastianbergmann/version.git",
-                "reference": "c6c1022351a901512170118436c764e473f6de8c"
-            },
-            "dist": {
-                "type": "zip",
-                "url": "https://api.github.com/repos/sebastianbergmann/version/zipball/c6c1022351a901512170118436c764e473f6de8c",
-                "reference": "c6c1022351a901512170118436c764e473f6de8c",
-                "shasum": ""
-            },
-            "require": {
-                "php": ">=7.3"
-            },
-            "type": "library",
-            "extra": {
-                "branch-alias": {
-                    "dev-master": "3.0-dev"
-                }
-            },
-            "autoload": {
-                "classmap": [
-                    "src/"
-                ]
-            },
-            "notification-url": "https://packagist.org/downloads/",
-            "license": [
-                "BSD-3-Clause"
-            ],
-            "authors": [
-                {
-                    "name": "Sebastian Bergmann",
-                    "email": "sebastian@phpunit.de",
-                    "role": "lead"
-                }
-            ],
-            "description": "Library that helps with managing the version number of Git-hosted PHP projects",
-            "homepage": "https://github.com/sebastianbergmann/version",
-            "support": {
-                "issues": "https://github.com/sebastianbergmann/version/issues",
-                "source": "https://github.com/sebastianbergmann/version/tree/3.0.2"
-            },
-            "funding": [
-                {
-                    "url": "https://github.com/sebastianbergmann",
-                    "type": "github"
-                }
-            ],
-            "time": "2020-09-28T06:39:44+00:00"
-        },
-        {
-            "name": "softcreatr/jsonpath",
-            "version": "0.7.5",
-            "source": {
-                "type": "git",
-                "url": "https://github.com/SoftCreatR/JSONPath.git",
-                "reference": "008569bf80aa3584834f7890781576bc7b65afa7"
-            },
-            "dist": {
-                "type": "zip",
-                "url": "https://api.github.com/repos/SoftCreatR/JSONPath/zipball/008569bf80aa3584834f7890781576bc7b65afa7",
-                "reference": "008569bf80aa3584834f7890781576bc7b65afa7",
-                "shasum": ""
-            },
-            "require": {
-                "ext-json": "*",
-                "php": ">=7.1"
-            },
-            "replace": {
-                "flow/jsonpath": "*"
-            },
-            "require-dev": {
-                "phpunit/phpunit": ">=7.0",
-                "roave/security-advisories": "dev-master",
-                "squizlabs/php_codesniffer": "^3.5"
-            },
-            "type": "library",
-            "autoload": {
-                "psr-4": {
-                    "Flow\\JSONPath\\": "src/"
-                }
-            },
-            "notification-url": "https://packagist.org/downloads/",
-            "license": [
-                "MIT"
-            ],
-            "authors": [
-                {
-                    "name": "Stephen Frank",
-                    "email": "stephen@flowsa.com",
-                    "homepage": "https://prismaticbytes.com",
-                    "role": "Developer"
-                },
-                {
-                    "name": "Sascha Greuel",
-                    "email": "hello@1-2.dev",
-                    "homepage": "http://1-2.dev",
-                    "role": "Developer"
-                }
-            ],
-            "description": "JSONPath implementation for parsing, searching and flattening arrays",
-            "support": {
-                "email": "hello@1-2.dev",
-                "forum": "https://github.com/SoftCreatR/JSONPath/discussions",
-                "issues": "https://github.com/SoftCreatR/JSONPath/issues",
-                "source": "https://github.com/SoftCreatR/JSONPath"
-            },
-            "funding": [
-                {
-                    "url": "https://github.com/softcreatr",
-                    "type": "github"
-                }
-            ],
-            "time": "2021-06-02T22:15:26+00:00"
-        },
-        {
-            "name": "symfony/browser-kit",
-            "version": "v5.4.3",
-            "source": {
-                "type": "git",
-                "url": "https://github.com/symfony/browser-kit.git",
-                "reference": "18e73179c6a33d520de1b644941eba108dd811ad"
-            },
-            "dist": {
-                "type": "zip",
-                "url": "https://api.github.com/repos/symfony/browser-kit/zipball/18e73179c6a33d520de1b644941eba108dd811ad",
-                "reference": "18e73179c6a33d520de1b644941eba108dd811ad",
-                "shasum": ""
-            },
-            "require": {
-                "php": ">=7.2.5",
-                "symfony/dom-crawler": "^4.4|^5.0|^6.0",
-                "symfony/polyfill-php80": "^1.16"
-            },
-            "require-dev": {
-                "symfony/css-selector": "^4.4|^5.0|^6.0",
-                "symfony/http-client": "^4.4|^5.0|^6.0",
-                "symfony/mime": "^4.4|^5.0|^6.0",
-                "symfony/process": "^4.4|^5.0|^6.0"
-            },
-            "suggest": {
-                "symfony/process": ""
-            },
-            "type": "library",
-            "autoload": {
-                "psr-4": {
-                    "Symfony\\Component\\BrowserKit\\": ""
-                },
-                "exclude-from-classmap": [
-                    "/Tests/"
-                ]
-            },
-            "notification-url": "https://packagist.org/downloads/",
-            "license": [
-                "MIT"
-            ],
-            "authors": [
-                {
-                    "name": "Fabien Potencier",
-                    "email": "fabien@symfony.com"
-                },
-                {
-                    "name": "Symfony Community",
-                    "homepage": "https://symfony.com/contributors"
-                }
-            ],
-            "description": "Simulates the behavior of a web browser, allowing you to make requests, click on links and submit forms programmatically",
-            "homepage": "https://symfony.com",
-            "support": {
-                "source": "https://github.com/symfony/browser-kit/tree/v5.4.3"
-            },
-            "funding": [
-                {
-                    "url": "https://symfony.com/sponsor",
-                    "type": "custom"
-                },
-                {
-                    "url": "https://github.com/fabpot",
-                    "type": "github"
-                },
-                {
-                    "url": "https://tidelift.com/funding/github/packagist/symfony/symfony",
-                    "type": "tidelift"
-                }
-            ],
-            "time": "2022-01-02T09:53:40+00:00"
-        },
-        {
-            "name": "symfony/css-selector",
-            "version": "v5.4.3",
-            "source": {
-                "type": "git",
-                "url": "https://github.com/symfony/css-selector.git",
-                "reference": "b0a190285cd95cb019237851205b8140ef6e368e"
-            },
-            "dist": {
-                "type": "zip",
-                "url": "https://api.github.com/repos/symfony/css-selector/zipball/b0a190285cd95cb019237851205b8140ef6e368e",
-                "reference": "b0a190285cd95cb019237851205b8140ef6e368e",
-                "shasum": ""
-            },
-            "require": {
-                "php": ">=7.2.5",
-                "symfony/polyfill-php80": "^1.16"
-            },
-            "type": "library",
-            "autoload": {
-                "psr-4": {
-                    "Symfony\\Component\\CssSelector\\": ""
-                },
-                "exclude-from-classmap": [
-                    "/Tests/"
-                ]
-            },
-            "notification-url": "https://packagist.org/downloads/",
-            "license": [
-                "MIT"
-            ],
-            "authors": [
-                {
-                    "name": "Fabien Potencier",
-                    "email": "fabien@symfony.com"
-                },
-                {
-                    "name": "Jean-François Simon",
-                    "email": "jeanfrancois.simon@sensiolabs.com"
-                },
-                {
-                    "name": "Symfony Community",
-                    "homepage": "https://symfony.com/contributors"
-                }
-            ],
-            "description": "Converts CSS selectors to XPath expressions",
-            "homepage": "https://symfony.com",
-            "support": {
-                "source": "https://github.com/symfony/css-selector/tree/v5.4.3"
-            },
-            "funding": [
-                {
-                    "url": "https://symfony.com/sponsor",
-                    "type": "custom"
-                },
-                {
-                    "url": "https://github.com/fabpot",
-                    "type": "github"
-                },
-                {
-                    "url": "https://tidelift.com/funding/github/packagist/symfony/symfony",
-                    "type": "tidelift"
-                }
-            ],
-            "time": "2022-01-02T09:53:40+00:00"
-        },
-        {
-            "name": "symfony/dom-crawler",
-            "version": "v5.4.3",
-            "source": {
-                "type": "git",
-                "url": "https://github.com/symfony/dom-crawler.git",
-                "reference": "2634381fdf27a2a0a8ac8eb404025eb656c65d0c"
-            },
-            "dist": {
-                "type": "zip",
-                "url": "https://api.github.com/repos/symfony/dom-crawler/zipball/2634381fdf27a2a0a8ac8eb404025eb656c65d0c",
-                "reference": "2634381fdf27a2a0a8ac8eb404025eb656c65d0c",
-                "shasum": ""
-            },
-            "require": {
-                "php": ">=7.2.5",
-                "symfony/deprecation-contracts": "^2.1|^3",
-                "symfony/polyfill-ctype": "~1.8",
-                "symfony/polyfill-mbstring": "~1.0",
-                "symfony/polyfill-php80": "^1.16"
-            },
-            "conflict": {
-                "masterminds/html5": "<2.6"
-            },
-            "require-dev": {
-                "masterminds/html5": "^2.6",
-                "symfony/css-selector": "^4.4|^5.0|^6.0"
-            },
-            "suggest": {
-                "symfony/css-selector": ""
-            },
-            "type": "library",
-            "autoload": {
-                "psr-4": {
-                    "Symfony\\Component\\DomCrawler\\": ""
-                },
-                "exclude-from-classmap": [
-                    "/Tests/"
-                ]
-            },
-            "notification-url": "https://packagist.org/downloads/",
-            "license": [
-                "MIT"
-            ],
-            "authors": [
-                {
-                    "name": "Fabien Potencier",
-                    "email": "fabien@symfony.com"
-                },
-                {
-                    "name": "Symfony Community",
-                    "homepage": "https://symfony.com/contributors"
-                }
-            ],
-            "description": "Eases DOM navigation for HTML and XML documents",
-            "homepage": "https://symfony.com",
-            "support": {
-                "source": "https://github.com/symfony/dom-crawler/tree/v5.4.3"
-            },
-            "funding": [
-                {
-                    "url": "https://symfony.com/sponsor",
-                    "type": "custom"
-                },
-                {
-                    "url": "https://github.com/fabpot",
-                    "type": "github"
-                },
-                {
-                    "url": "https://tidelift.com/funding/github/packagist/symfony/symfony",
-                    "type": "tidelift"
-                }
-            ],
-            "time": "2022-01-02T09:53:40+00:00"
-        },
-        {
-            "name": "theseer/tokenizer",
-            "version": "1.2.1",
-            "source": {
-                "type": "git",
-                "url": "https://github.com/theseer/tokenizer.git",
-                "reference": "34a41e998c2183e22995f158c581e7b5e755ab9e"
-            },
-            "dist": {
-                "type": "zip",
-                "url": "https://api.github.com/repos/theseer/tokenizer/zipball/34a41e998c2183e22995f158c581e7b5e755ab9e",
-                "reference": "34a41e998c2183e22995f158c581e7b5e755ab9e",
-                "shasum": ""
-            },
-            "require": {
-                "ext-dom": "*",
-                "ext-tokenizer": "*",
-                "ext-xmlwriter": "*",
-                "php": "^7.2 || ^8.0"
-            },
-            "type": "library",
-            "autoload": {
-                "classmap": [
-                    "src/"
-                ]
-            },
-            "notification-url": "https://packagist.org/downloads/",
-            "license": [
-                "BSD-3-Clause"
-            ],
-            "authors": [
-                {
-                    "name": "Arne Blankerts",
-                    "email": "arne@blankerts.de",
-                    "role": "Developer"
-                }
-            ],
-            "description": "A small library for converting tokenized PHP source code into XML and potentially other formats",
-            "support": {
-                "issues": "https://github.com/theseer/tokenizer/issues",
-                "source": "https://github.com/theseer/tokenizer/tree/1.2.1"
-            },
-            "funding": [
-                {
-                    "url": "https://github.com/theseer",
-                    "type": "github"
-                }
-            ],
-            "time": "2021-07-28T10:34:58+00:00"
-        },
-        {
-            "name": "vlucas/phpdotenv",
-            "version": "v5.4.1",
-            "source": {
-                "type": "git",
-                "url": "https://github.com/vlucas/phpdotenv.git",
-                "reference": "264dce589e7ce37a7ba99cb901eed8249fbec92f"
-            },
-            "dist": {
-                "type": "zip",
-                "url": "https://api.github.com/repos/vlucas/phpdotenv/zipball/264dce589e7ce37a7ba99cb901eed8249fbec92f",
-                "reference": "264dce589e7ce37a7ba99cb901eed8249fbec92f",
-                "shasum": ""
-            },
-            "require": {
-                "ext-pcre": "*",
-                "graham-campbell/result-type": "^1.0.2",
-                "php": "^7.1.3 || ^8.0",
-                "phpoption/phpoption": "^1.8",
-                "symfony/polyfill-ctype": "^1.23",
-                "symfony/polyfill-mbstring": "^1.23.1",
-                "symfony/polyfill-php80": "^1.23.1"
-            },
-            "require-dev": {
-                "bamarni/composer-bin-plugin": "^1.4.1",
-                "ext-filter": "*",
-                "phpunit/phpunit": "^7.5.20 || ^8.5.21 || ^9.5.10"
-            },
-            "suggest": {
-                "ext-filter": "Required to use the boolean validator."
-            },
-            "type": "library",
-            "extra": {
-                "branch-alias": {
-                    "dev-master": "5.4-dev"
-                }
-            },
-            "autoload": {
-                "psr-4": {
-                    "Dotenv\\": "src/"
-                }
-            },
-            "notification-url": "https://packagist.org/downloads/",
-            "license": [
-                "BSD-3-Clause"
-            ],
-            "authors": [
-                {
-                    "name": "Graham Campbell",
-                    "email": "hello@gjcampbell.co.uk",
-                    "homepage": "https://github.com/GrahamCampbell"
-                },
-                {
-                    "name": "Vance Lucas",
-                    "email": "vance@vancelucas.com",
-                    "homepage": "https://github.com/vlucas"
-                }
-            ],
-            "description": "Loads environment variables from `.env` to `getenv()`, `$_ENV` and `$_SERVER` automagically.",
-            "keywords": [
-                "dotenv",
-                "env",
-                "environment"
-            ],
-            "support": {
-                "issues": "https://github.com/vlucas/phpdotenv/issues",
-                "source": "https://github.com/vlucas/phpdotenv/tree/v5.4.1"
-            },
-            "funding": [
-                {
-                    "url": "https://github.com/GrahamCampbell",
-                    "type": "github"
-                },
-                {
-                    "url": "https://tidelift.com/funding/github/packagist/vlucas/phpdotenv",
-                    "type": "tidelift"
-                }
-            ],
-            "time": "2021-12-12T23:22:04+00:00"
-        }
-    ],
-    "aliases": [],
-    "minimum-stability": "stable",
-    "stability-flags": [],
-    "prefer-stable": false,
-    "prefer-lowest": false,
-    "platform": {
+  "_readme": [
+    "This file locks the dependencies of your project to a known state",
+    "Read more about it at https://getcomposer.org/doc/01-basic-usage.md#installing-dependencies",
+    "This file is @generated automatically"
+  ],
+  "content-hash": "c97efec014e68b79ba1a281184e4790e",
+  "packages": [
+    {
+      "name": "cebe/markdown",
+      "version": "1.2.1",
+      "source": {
+        "type": "git",
+        "url": "https://github.com/cebe/markdown.git",
+        "reference": "9bac5e971dd391e2802dca5400bbeacbaea9eb86"
+      },
+      "dist": {
+        "type": "zip",
+        "url": "https://api.github.com/repos/cebe/markdown/zipball/9bac5e971dd391e2802dca5400bbeacbaea9eb86",
+        "reference": "9bac5e971dd391e2802dca5400bbeacbaea9eb86",
+        "shasum": ""
+      },
+      "require": {
+        "lib-pcre": "*",
+        "php": ">=5.4.0"
+      },
+      "require-dev": {
+        "cebe/indent": "*",
+        "facebook/xhprof": "*@dev",
+        "phpunit/phpunit": "4.1.*"
+      },
+      "bin": ["bin/markdown"],
+      "type": "library",
+      "extra": {
+        "branch-alias": {
+          "dev-master": "1.2.x-dev"
+        }
+      },
+      "autoload": {
+        "psr-4": {
+          "cebe\\markdown\\": ""
+        }
+      },
+      "notification-url": "https://packagist.org/downloads/",
+      "license": ["MIT"],
+      "authors": [
+        {
+          "name": "Carsten Brandt",
+          "email": "mail@cebe.cc",
+          "homepage": "http://cebe.cc/",
+          "role": "Creator"
+        }
+      ],
+      "description": "A super fast, highly extensible markdown parser for PHP",
+      "homepage": "https://github.com/cebe/markdown#readme",
+      "keywords": ["extensible", "fast", "gfm", "markdown", "markdown-extra"],
+      "support": {
+        "issues": "https://github.com/cebe/markdown/issues",
+        "source": "https://github.com/cebe/markdown"
+      },
+      "time": "2018-03-26T11:24:36+00:00"
+    },
+    {
+      "name": "composer/ca-bundle",
+      "version": "1.3.1",
+      "source": {
+        "type": "git",
+        "url": "https://github.com/composer/ca-bundle.git",
+        "reference": "4c679186f2aca4ab6a0f1b0b9cf9252decb44d0b"
+      },
+      "dist": {
+        "type": "zip",
+        "url": "https://api.github.com/repos/composer/ca-bundle/zipball/4c679186f2aca4ab6a0f1b0b9cf9252decb44d0b",
+        "reference": "4c679186f2aca4ab6a0f1b0b9cf9252decb44d0b",
+        "shasum": ""
+      },
+      "require": {
+        "ext-openssl": "*",
+        "ext-pcre": "*",
+        "php": "^5.3.2 || ^7.0 || ^8.0"
+      },
+      "require-dev": {
+        "phpstan/phpstan": "^0.12.55",
+        "psr/log": "^1.0",
+        "symfony/phpunit-bridge": "^4.2 || ^5",
+        "symfony/process": "^2.5 || ^3.0 || ^4.0 || ^5.0 || ^6.0"
+      },
+      "type": "library",
+      "extra": {
+        "branch-alias": {
+          "dev-main": "1.x-dev"
+        }
+      },
+      "autoload": {
+        "psr-4": {
+          "Composer\\CaBundle\\": "src"
+        }
+      },
+      "notification-url": "https://packagist.org/downloads/",
+      "license": ["MIT"],
+      "authors": [
+        {
+          "name": "Jordi Boggiano",
+          "email": "j.boggiano@seld.be",
+          "homepage": "http://seld.be"
+        }
+      ],
+      "description": "Lets you find a path to the system CA bundle, and includes a fallback to the Mozilla CA bundle.",
+      "keywords": ["cabundle", "cacert", "certificate", "ssl", "tls"],
+      "support": {
+        "irc": "irc://irc.freenode.org/composer",
+        "issues": "https://github.com/composer/ca-bundle/issues",
+        "source": "https://github.com/composer/ca-bundle/tree/1.3.1"
+      },
+      "funding": [
+        {
+          "url": "https://packagist.com",
+          "type": "custom"
+        },
+        {
+          "url": "https://github.com/composer",
+          "type": "github"
+        },
+        {
+          "url": "https://tidelift.com/funding/github/packagist/composer/composer",
+          "type": "tidelift"
+        }
+      ],
+      "time": "2021-10-28T20:44:15+00:00"
+    },
+    {
+      "name": "composer/composer",
+      "version": "2.1.9",
+      "source": {
+        "type": "git",
+        "url": "https://github.com/composer/composer.git",
+        "reference": "e558c88f28d102d497adec4852802c0dc14c7077"
+      },
+      "dist": {
+        "type": "zip",
+        "url": "https://api.github.com/repos/composer/composer/zipball/e558c88f28d102d497adec4852802c0dc14c7077",
+        "reference": "e558c88f28d102d497adec4852802c0dc14c7077",
+        "shasum": ""
+      },
+      "require": {
+        "composer/ca-bundle": "^1.0",
+        "composer/metadata-minifier": "^1.0",
+        "composer/semver": "^3.0",
+        "composer/spdx-licenses": "^1.2",
+        "composer/xdebug-handler": "^2.0",
+        "justinrainbow/json-schema": "^5.2.11",
+        "php": "^5.3.2 || ^7.0 || ^8.0",
+        "psr/log": "^1.0",
+        "react/promise": "^1.2 || ^2.7",
+        "seld/jsonlint": "^1.4",
+        "seld/phar-utils": "^1.0",
+        "symfony/console": "^2.8.52 || ^3.4.35 || ^4.4 || ^5.0 || ^6.0",
+        "symfony/filesystem": "^2.8.52 || ^3.4.35 || ^4.4 || ^5.0 || ^6.0",
+        "symfony/finder": "^2.8.52 || ^3.4.35 || ^4.4 || ^5.0 || ^6.0",
+        "symfony/process": "^2.8.52 || ^3.4.35 || ^4.4 || ^5.0 || ^6.0"
+      },
+      "require-dev": {
+        "phpspec/prophecy": "^1.10",
+        "symfony/phpunit-bridge": "^4.2 || ^5.0 || ^6.0"
+      },
+      "suggest": {
+        "ext-openssl": "Enabling the openssl extension allows you to access https URLs for repositories and packages",
+        "ext-zip": "Enabling the zip extension allows you to unzip archives",
+        "ext-zlib": "Allow gzip compression of HTTP requests"
+      },
+      "bin": ["bin/composer"],
+      "type": "library",
+      "extra": {
+        "branch-alias": {
+          "dev-master": "2.1-dev"
+        }
+      },
+      "autoload": {
+        "psr-4": {
+          "Composer\\": "src/Composer"
+        }
+      },
+      "notification-url": "https://packagist.org/downloads/",
+      "license": ["MIT"],
+      "authors": [
+        {
+          "name": "Nils Adermann",
+          "email": "naderman@naderman.de",
+          "homepage": "https://www.naderman.de"
+        },
+        {
+          "name": "Jordi Boggiano",
+          "email": "j.boggiano@seld.be",
+          "homepage": "https://seld.be"
+        }
+      ],
+      "description": "Composer helps you declare, manage and install dependencies of PHP projects. It ensures you have the right stack everywhere.",
+      "homepage": "https://getcomposer.org/",
+      "keywords": ["autoload", "dependency", "package"],
+      "support": {
+        "irc": "ircs://irc.libera.chat:6697/composer",
+        "issues": "https://github.com/composer/composer/issues",
+        "source": "https://github.com/composer/composer/tree/2.1.9"
+      },
+      "funding": [
+        {
+          "url": "https://packagist.com",
+          "type": "custom"
+        },
+        {
+          "url": "https://github.com/composer",
+          "type": "github"
+        },
+        {
+          "url": "https://tidelift.com/funding/github/packagist/composer/composer",
+          "type": "tidelift"
+        }
+      ],
+      "time": "2021-10-05T07:47:38+00:00"
+    },
+    {
+      "name": "composer/metadata-minifier",
+      "version": "1.0.0",
+      "source": {
+        "type": "git",
+        "url": "https://github.com/composer/metadata-minifier.git",
+        "reference": "c549d23829536f0d0e984aaabbf02af91f443207"
+      },
+      "dist": {
+        "type": "zip",
+        "url": "https://api.github.com/repos/composer/metadata-minifier/zipball/c549d23829536f0d0e984aaabbf02af91f443207",
+        "reference": "c549d23829536f0d0e984aaabbf02af91f443207",
+        "shasum": ""
+      },
+      "require": {
+        "php": "^5.3.2 || ^7.0 || ^8.0"
+      },
+      "require-dev": {
+        "composer/composer": "^2",
+        "phpstan/phpstan": "^0.12.55",
+        "symfony/phpunit-bridge": "^4.2 || ^5"
+      },
+      "type": "library",
+      "extra": {
+        "branch-alias": {
+          "dev-main": "1.x-dev"
+        }
+      },
+      "autoload": {
+        "psr-4": {
+          "Composer\\MetadataMinifier\\": "src"
+        }
+      },
+      "notification-url": "https://packagist.org/downloads/",
+      "license": ["MIT"],
+      "authors": [
+        {
+          "name": "Jordi Boggiano",
+          "email": "j.boggiano@seld.be",
+          "homepage": "http://seld.be"
+        }
+      ],
+      "description": "Small utility library that handles metadata minification and expansion.",
+      "keywords": ["composer", "compression"],
+      "support": {
+        "issues": "https://github.com/composer/metadata-minifier/issues",
+        "source": "https://github.com/composer/metadata-minifier/tree/1.0.0"
+      },
+      "funding": [
+        {
+          "url": "https://packagist.com",
+          "type": "custom"
+        },
+        {
+          "url": "https://github.com/composer",
+          "type": "github"
+        },
+        {
+          "url": "https://tidelift.com/funding/github/packagist/composer/composer",
+          "type": "tidelift"
+        }
+      ],
+      "time": "2021-04-07T13:37:33+00:00"
+    },
+    {
+      "name": "composer/pcre",
+      "version": "1.0.1",
+      "source": {
+        "type": "git",
+        "url": "https://github.com/composer/pcre.git",
+        "reference": "67a32d7d6f9f560b726ab25a061b38ff3a80c560"
+      },
+      "dist": {
+        "type": "zip",
+        "url": "https://api.github.com/repos/composer/pcre/zipball/67a32d7d6f9f560b726ab25a061b38ff3a80c560",
+        "reference": "67a32d7d6f9f560b726ab25a061b38ff3a80c560",
+        "shasum": ""
+      },
+      "require": {
+        "php": "^5.3.2 || ^7.0 || ^8.0"
+      },
+      "require-dev": {
+        "phpstan/phpstan": "^1.3",
+        "phpstan/phpstan-strict-rules": "^1.1",
+        "symfony/phpunit-bridge": "^4.2 || ^5"
+      },
+      "type": "library",
+      "extra": {
+        "branch-alias": {
+          "dev-main": "1.x-dev"
+        }
+      },
+      "autoload": {
+        "psr-4": {
+          "Composer\\Pcre\\": "src"
+        }
+      },
+      "notification-url": "https://packagist.org/downloads/",
+      "license": ["MIT"],
+      "authors": [
+        {
+          "name": "Jordi Boggiano",
+          "email": "j.boggiano@seld.be",
+          "homepage": "http://seld.be"
+        }
+      ],
+      "description": "PCRE wrapping library that offers type-safe preg_* replacements.",
+      "keywords": ["PCRE", "preg", "regex", "regular expression"],
+      "support": {
+        "issues": "https://github.com/composer/pcre/issues",
+        "source": "https://github.com/composer/pcre/tree/1.0.1"
+      },
+      "funding": [
+        {
+          "url": "https://packagist.com",
+          "type": "custom"
+        },
+        {
+          "url": "https://github.com/composer",
+          "type": "github"
+        },
+        {
+          "url": "https://tidelift.com/funding/github/packagist/composer/composer",
+          "type": "tidelift"
+        }
+      ],
+      "time": "2022-01-21T20:24:37+00:00"
+    },
+    {
+      "name": "composer/semver",
+      "version": "3.2.9",
+      "source": {
+        "type": "git",
+        "url": "https://github.com/composer/semver.git",
+        "reference": "a951f614bd64dcd26137bc9b7b2637ddcfc57649"
+      },
+      "dist": {
+        "type": "zip",
+        "url": "https://api.github.com/repos/composer/semver/zipball/a951f614bd64dcd26137bc9b7b2637ddcfc57649",
+        "reference": "a951f614bd64dcd26137bc9b7b2637ddcfc57649",
+        "shasum": ""
+      },
+      "require": {
+        "php": "^5.3.2 || ^7.0 || ^8.0"
+      },
+      "require-dev": {
+        "phpstan/phpstan": "^1.4",
+        "symfony/phpunit-bridge": "^4.2 || ^5"
+      },
+      "type": "library",
+      "extra": {
+        "branch-alias": {
+          "dev-main": "3.x-dev"
+        }
+      },
+      "autoload": {
+        "psr-4": {
+          "Composer\\Semver\\": "src"
+        }
+      },
+      "notification-url": "https://packagist.org/downloads/",
+      "license": ["MIT"],
+      "authors": [
+        {
+          "name": "Nils Adermann",
+          "email": "naderman@naderman.de",
+          "homepage": "http://www.naderman.de"
+        },
+        {
+          "name": "Jordi Boggiano",
+          "email": "j.boggiano@seld.be",
+          "homepage": "http://seld.be"
+        },
+        {
+          "name": "Rob Bast",
+          "email": "rob.bast@gmail.com",
+          "homepage": "http://robbast.nl"
+        }
+      ],
+      "description": "Semver library that offers utilities, version constraint parsing and validation.",
+      "keywords": ["semantic", "semver", "validation", "versioning"],
+      "support": {
+        "irc": "irc://irc.freenode.org/composer",
+        "issues": "https://github.com/composer/semver/issues",
+        "source": "https://github.com/composer/semver/tree/3.2.9"
+      },
+      "funding": [
+        {
+          "url": "https://packagist.com",
+          "type": "custom"
+        },
+        {
+          "url": "https://github.com/composer",
+          "type": "github"
+        },
+        {
+          "url": "https://tidelift.com/funding/github/packagist/composer/composer",
+          "type": "tidelift"
+        }
+      ],
+      "time": "2022-02-04T13:58:43+00:00"
+    },
+    {
+      "name": "composer/spdx-licenses",
+      "version": "1.5.6",
+      "source": {
+        "type": "git",
+        "url": "https://github.com/composer/spdx-licenses.git",
+        "reference": "a30d487169d799745ca7280bc90fdfa693536901"
+      },
+      "dist": {
+        "type": "zip",
+        "url": "https://api.github.com/repos/composer/spdx-licenses/zipball/a30d487169d799745ca7280bc90fdfa693536901",
+        "reference": "a30d487169d799745ca7280bc90fdfa693536901",
+        "shasum": ""
+      },
+      "require": {
+        "php": "^5.3.2 || ^7.0 || ^8.0"
+      },
+      "require-dev": {
+        "phpstan/phpstan": "^0.12.55",
+        "symfony/phpunit-bridge": "^4.2 || ^5"
+      },
+      "type": "library",
+      "extra": {
+        "branch-alias": {
+          "dev-main": "1.x-dev"
+        }
+      },
+      "autoload": {
+        "psr-4": {
+          "Composer\\Spdx\\": "src"
+        }
+      },
+      "notification-url": "https://packagist.org/downloads/",
+      "license": ["MIT"],
+      "authors": [
+        {
+          "name": "Nils Adermann",
+          "email": "naderman@naderman.de",
+          "homepage": "http://www.naderman.de"
+        },
+        {
+          "name": "Jordi Boggiano",
+          "email": "j.boggiano@seld.be",
+          "homepage": "http://seld.be"
+        },
+        {
+          "name": "Rob Bast",
+          "email": "rob.bast@gmail.com",
+          "homepage": "http://robbast.nl"
+        }
+      ],
+      "description": "SPDX licenses list and validation library.",
+      "keywords": ["license", "spdx", "validator"],
+      "support": {
+        "irc": "irc://irc.freenode.org/composer",
+        "issues": "https://github.com/composer/spdx-licenses/issues",
+        "source": "https://github.com/composer/spdx-licenses/tree/1.5.6"
+      },
+      "funding": [
+        {
+          "url": "https://packagist.com",
+          "type": "custom"
+        },
+        {
+          "url": "https://github.com/composer",
+          "type": "github"
+        },
+        {
+          "url": "https://tidelift.com/funding/github/packagist/composer/composer",
+          "type": "tidelift"
+        }
+      ],
+      "time": "2021-11-18T10:14:14+00:00"
+    },
+    {
+      "name": "composer/xdebug-handler",
+      "version": "2.0.4",
+      "source": {
+        "type": "git",
+        "url": "https://github.com/composer/xdebug-handler.git",
+        "reference": "0c1a3925ec58a4ec98e992b9c7d171e9e184be0a"
+      },
+      "dist": {
+        "type": "zip",
+        "url": "https://api.github.com/repos/composer/xdebug-handler/zipball/0c1a3925ec58a4ec98e992b9c7d171e9e184be0a",
+        "reference": "0c1a3925ec58a4ec98e992b9c7d171e9e184be0a",
+        "shasum": ""
+      },
+      "require": {
+        "composer/pcre": "^1",
+        "php": "^5.3.2 || ^7.0 || ^8.0",
+        "psr/log": "^1 || ^2 || ^3"
+      },
+      "require-dev": {
+        "phpstan/phpstan": "^1.0",
+        "phpstan/phpstan-strict-rules": "^1.1",
+        "symfony/phpunit-bridge": "^4.2 || ^5.0 || ^6.0"
+      },
+      "type": "library",
+      "autoload": {
+        "psr-4": {
+          "Composer\\XdebugHandler\\": "src"
+        }
+      },
+      "notification-url": "https://packagist.org/downloads/",
+      "license": ["MIT"],
+      "authors": [
+        {
+          "name": "John Stevenson",
+          "email": "john-stevenson@blueyonder.co.uk"
+        }
+      ],
+      "description": "Restarts a process without Xdebug.",
+      "keywords": ["Xdebug", "performance"],
+      "support": {
+        "irc": "irc://irc.freenode.org/composer",
+        "issues": "https://github.com/composer/xdebug-handler/issues",
+        "source": "https://github.com/composer/xdebug-handler/tree/2.0.4"
+      },
+      "funding": [
+        {
+          "url": "https://packagist.com",
+          "type": "custom"
+        },
+        {
+          "url": "https://github.com/composer",
+          "type": "github"
+        },
+        {
+          "url": "https://tidelift.com/funding/github/packagist/composer/composer",
+          "type": "tidelift"
+        }
+      ],
+      "time": "2022-01-04T17:06:45+00:00"
+    },
+    {
+      "name": "craftcms/oauth2-craftid",
+      "version": "1.0.0.1",
+      "source": {
+        "type": "git",
+        "url": "https://github.com/craftcms/oauth2-craftid.git",
+        "reference": "3f18364139d72d83fb50546d85130beaaa868836"
+      },
+      "dist": {
+        "type": "zip",
+        "url": "https://api.github.com/repos/craftcms/oauth2-craftid/zipball/3f18364139d72d83fb50546d85130beaaa868836",
+        "reference": "3f18364139d72d83fb50546d85130beaaa868836",
+        "shasum": ""
+      },
+      "require": {
+        "league/oauth2-client": "^2.2.1"
+      },
+      "require-dev": {
+        "phpunit/phpunit": "^5.0",
+        "satooshi/php-coveralls": "^1.0",
+        "squizlabs/php_codesniffer": "^2.0"
+      },
+      "type": "library",
+      "autoload": {
+        "psr-4": {
+          "craftcms\\oauth2\\client\\": "src/"
+        }
+      },
+      "notification-url": "https://packagist.org/downloads/",
+      "license": ["MIT"],
+      "authors": [
+        {
+          "name": "Pixel & Tonic",
+          "homepage": "https://pixelandtonic.com/"
+        }
+      ],
+      "description": "Craft OAuth 2.0 Client Provider for The PHP League OAuth2-Client",
+      "keywords": [
+        "Authentication",
+        "authorization",
+        "client",
+        "cms",
+        "craftcms",
+        "craftid",
+        "oauth",
+        "oauth2"
+      ],
+      "support": {
+        "issues": "https://github.com/craftcms/oauth2-craftid/issues",
+        "source": "https://github.com/craftcms/oauth2-craftid/tree/1.0.0.1"
+      },
+      "time": "2017-11-22T19:46:18+00:00"
+    },
+    {
+      "name": "craftcms/plugin-installer",
+      "version": "1.5.7",
+      "source": {
+        "type": "git",
+        "url": "https://github.com/craftcms/plugin-installer.git",
+        "reference": "23ec472acd4410b70b07d5a02b2b82db9ee3f66b"
+      },
+      "dist": {
+        "type": "zip",
+        "url": "https://api.github.com/repos/craftcms/plugin-installer/zipball/23ec472acd4410b70b07d5a02b2b82db9ee3f66b",
+        "reference": "23ec472acd4410b70b07d5a02b2b82db9ee3f66b",
+        "shasum": ""
+      },
+      "require": {
+        "composer-plugin-api": "^1.0 || ^2.0",
+        "php": ">=5.4"
+      },
+      "require-dev": {
+        "composer/composer": "^1.0 || ^2.0"
+      },
+      "type": "composer-plugin",
+      "extra": {
+        "class": "craft\\composer\\Plugin"
+      },
+      "autoload": {
+        "psr-4": {
+          "craft\\composer\\": "src/"
+        }
+      },
+      "notification-url": "https://packagist.org/downloads/",
+      "license": ["MIT"],
+      "description": "Craft CMS Plugin Installer",
+      "homepage": "https://craftcms.com/",
+      "keywords": ["cms", "composer", "craftcms", "installer", "plugin"],
+      "support": {
+        "docs": "https://craftcms.com/docs",
+        "email": "support@craftcms.com",
+        "forum": "https://craftcms.stackexchange.com/",
+        "issues": "https://github.com/craftcms/cms/issues?state=open",
+        "rss": "https://craftcms.com/changelog.rss",
+        "source": "https://github.com/craftcms/cms"
+      },
+      "time": "2021-02-18T02:01:38+00:00"
+    },
+    {
+      "name": "craftcms/server-check",
+      "version": "2.1.3",
+      "source": {
+        "type": "git",
+        "url": "https://github.com/craftcms/server-check.git",
+        "reference": "1e052b2a4dc5751b7fe6f96fff5b89e4b1bba9d9"
+      },
+      "dist": {
+        "type": "zip",
+        "url": "https://api.github.com/repos/craftcms/server-check/zipball/1e052b2a4dc5751b7fe6f96fff5b89e4b1bba9d9",
+        "reference": "1e052b2a4dc5751b7fe6f96fff5b89e4b1bba9d9",
+        "shasum": ""
+      },
+      "type": "library",
+      "autoload": {
+        "classmap": ["server/requirements"]
+      },
+      "notification-url": "https://packagist.org/downloads/",
+      "license": ["MIT"],
+      "description": "Craft CMS Server Check",
+      "homepage": "https://craftcms.com/",
+      "keywords": ["cms", "craftcms", "requirements", "yii2"],
+      "support": {
+        "docs": "https://github.com/craftcms/docs",
+        "email": "support@craftcms.com",
+        "forum": "https://craftcms.stackexchange.com/",
+        "issues": "https://github.com/craftcms/server-check/issues?state=open",
+        "rss": "https://github.com/craftcms/server-check/releases.atom",
+        "source": "https://github.com/craftcms/server-check"
+      },
+      "time": "2022-02-15T17:25:51+00:00"
+    },
+    {
+      "name": "creocoder/yii2-nested-sets",
+      "version": "0.9.0",
+      "source": {
+        "type": "git",
+        "url": "https://github.com/creocoder/yii2-nested-sets.git",
+        "reference": "cb8635a459b6246e5a144f096b992dcc30cf9954"
+      },
+      "dist": {
+        "type": "zip",
+        "url": "https://api.github.com/repos/creocoder/yii2-nested-sets/zipball/cb8635a459b6246e5a144f096b992dcc30cf9954",
+        "reference": "cb8635a459b6246e5a144f096b992dcc30cf9954",
+        "shasum": ""
+      },
+      "require": {
+        "yiisoft/yii2": "*"
+      },
+      "type": "yii2-extension",
+      "autoload": {
+        "psr-4": {
+          "creocoder\\nestedsets\\": "src"
+        }
+      },
+      "notification-url": "https://packagist.org/downloads/",
+      "license": ["BSD-3-Clause"],
+      "authors": [
+        {
+          "name": "Alexander Kochetov",
+          "email": "creocoder@gmail.com"
+        }
+      ],
+      "description": "The nested sets behavior for the Yii framework",
+      "keywords": ["nested sets", "yii2"],
+      "support": {
+        "issues": "https://github.com/creocoder/yii2-nested-sets/issues",
+        "source": "https://github.com/creocoder/yii2-nested-sets/tree/master"
+      },
+      "time": "2015-01-27T10:53:51+00:00"
+    },
+    {
+      "name": "defuse/php-encryption",
+      "version": "v2.3.1",
+      "source": {
+        "type": "git",
+        "url": "https://github.com/defuse/php-encryption.git",
+        "reference": "77880488b9954b7884c25555c2a0ea9e7053f9d2"
+      },
+      "dist": {
+        "type": "zip",
+        "url": "https://api.github.com/repos/defuse/php-encryption/zipball/77880488b9954b7884c25555c2a0ea9e7053f9d2",
+        "reference": "77880488b9954b7884c25555c2a0ea9e7053f9d2",
+        "shasum": ""
+      },
+      "require": {
+        "ext-openssl": "*",
+        "paragonie/random_compat": ">= 2",
+        "php": ">=5.6.0"
+      },
+      "require-dev": {
+        "phpunit/phpunit": "^4|^5|^6|^7|^8|^9"
+      },
+      "bin": ["bin/generate-defuse-key"],
+      "type": "library",
+      "autoload": {
+        "psr-4": {
+          "Defuse\\Crypto\\": "src"
+        }
+      },
+      "notification-url": "https://packagist.org/downloads/",
+      "license": ["MIT"],
+      "authors": [
+        {
+          "name": "Taylor Hornby",
+          "email": "taylor@defuse.ca",
+          "homepage": "https://defuse.ca/"
+        },
+        {
+          "name": "Scott Arciszewski",
+          "email": "info@paragonie.com",
+          "homepage": "https://paragonie.com"
+        }
+      ],
+      "description": "Secure PHP Encryption Library",
+      "keywords": [
+        "aes",
+        "authenticated encryption",
+        "cipher",
+        "crypto",
+        "cryptography",
+        "encrypt",
+        "encryption",
+        "openssl",
+        "security",
+        "symmetric key cryptography"
+      ],
+      "support": {
+        "issues": "https://github.com/defuse/php-encryption/issues",
+        "source": "https://github.com/defuse/php-encryption/tree/v2.3.1"
+      },
+      "time": "2021-04-09T23:57:26+00:00"
+    },
+    {
+      "name": "doctrine/lexer",
+      "version": "1.2.2",
+      "source": {
+        "type": "git",
+        "url": "https://github.com/doctrine/lexer.git",
+        "reference": "9c50f840f257bbb941e6f4a0e94ccf5db5c3f76c"
+      },
+      "dist": {
+        "type": "zip",
+        "url": "https://api.github.com/repos/doctrine/lexer/zipball/9c50f840f257bbb941e6f4a0e94ccf5db5c3f76c",
+        "reference": "9c50f840f257bbb941e6f4a0e94ccf5db5c3f76c",
+        "shasum": ""
+      },
+      "require": {
+        "php": "^7.1 || ^8.0"
+      },
+      "require-dev": {
+        "doctrine/coding-standard": "^9.0",
+        "phpstan/phpstan": "1.3",
+        "phpunit/phpunit": "^7.5 || ^8.5 || ^9.5",
+        "vimeo/psalm": "^4.11"
+      },
+      "type": "library",
+      "autoload": {
+        "psr-4": {
+          "Doctrine\\Common\\Lexer\\": "lib/Doctrine/Common/Lexer"
+        }
+      },
+      "notification-url": "https://packagist.org/downloads/",
+      "license": ["MIT"],
+      "authors": [
+        {
+          "name": "Guilherme Blanco",
+          "email": "guilhermeblanco@gmail.com"
+        },
+        {
+          "name": "Roman Borschel",
+          "email": "roman@code-factory.org"
+        },
+        {
+          "name": "Johannes Schmitt",
+          "email": "schmittjoh@gmail.com"
+        }
+      ],
+      "description": "PHP Doctrine Lexer parser library that can be used in Top-Down, Recursive Descent Parsers.",
+      "homepage": "https://www.doctrine-project.org/projects/lexer.html",
+      "keywords": ["annotations", "docblock", "lexer", "parser", "php"],
+      "support": {
+        "issues": "https://github.com/doctrine/lexer/issues",
+        "source": "https://github.com/doctrine/lexer/tree/1.2.2"
+      },
+      "funding": [
+        {
+          "url": "https://www.doctrine-project.org/sponsorship.html",
+          "type": "custom"
+        },
+        {
+          "url": "https://www.patreon.com/phpdoctrine",
+          "type": "patreon"
+        },
+        {
+          "url": "https://tidelift.com/funding/github/packagist/doctrine%2Flexer",
+          "type": "tidelift"
+        }
+      ],
+      "time": "2022-01-12T08:27:12+00:00"
+    },
+    {
+      "name": "egulias/email-validator",
+      "version": "3.1.2",
+      "source": {
+        "type": "git",
+        "url": "https://github.com/egulias/EmailValidator.git",
+        "reference": "ee0db30118f661fb166bcffbf5d82032df484697"
+      },
+      "dist": {
+        "type": "zip",
+        "url": "https://api.github.com/repos/egulias/EmailValidator/zipball/ee0db30118f661fb166bcffbf5d82032df484697",
+        "reference": "ee0db30118f661fb166bcffbf5d82032df484697",
+        "shasum": ""
+      },
+      "require": {
+        "doctrine/lexer": "^1.2",
+        "php": ">=7.2",
+        "symfony/polyfill-intl-idn": "^1.15"
+      },
+      "require-dev": {
+        "php-coveralls/php-coveralls": "^2.2",
+        "phpunit/phpunit": "^8.5.8|^9.3.3",
+        "vimeo/psalm": "^4"
+      },
+      "suggest": {
+        "ext-intl": "PHP Internationalization Libraries are required to use the SpoofChecking validation"
+      },
+      "type": "library",
+      "extra": {
+        "branch-alias": {
+          "dev-master": "3.0.x-dev"
+        }
+      },
+      "autoload": {
+        "psr-4": {
+          "Egulias\\EmailValidator\\": "src"
+        }
+      },
+      "notification-url": "https://packagist.org/downloads/",
+      "license": ["MIT"],
+      "authors": [
+        {
+          "name": "Eduardo Gulias Davis"
+        }
+      ],
+      "description": "A library for validating emails against several RFCs",
+      "homepage": "https://github.com/egulias/EmailValidator",
+      "keywords": [
+        "email",
+        "emailvalidation",
+        "emailvalidator",
+        "validation",
+        "validator"
+      ],
+      "support": {
+        "issues": "https://github.com/egulias/EmailValidator/issues",
+        "source": "https://github.com/egulias/EmailValidator/tree/3.1.2"
+      },
+      "funding": [
+        {
+          "url": "https://github.com/egulias",
+          "type": "github"
+        }
+      ],
+      "time": "2021-10-11T09:18:27+00:00"
+    },
+    {
+      "name": "elvanto/litemoji",
+      "version": "3.0.1",
+      "source": {
+        "type": "git",
+        "url": "https://github.com/elvanto/litemoji.git",
+        "reference": "acd6fd944814683983dcdfcf4d33f24430631b77"
+      },
+      "dist": {
+        "type": "zip",
+        "url": "https://api.github.com/repos/elvanto/litemoji/zipball/acd6fd944814683983dcdfcf4d33f24430631b77",
+        "reference": "acd6fd944814683983dcdfcf4d33f24430631b77",
+        "shasum": ""
+      },
+      "require": {
+        "php": ">=7.0"
+      },
+      "require-dev": {
+        "milesj/emojibase": "6.0.*",
+        "phpunit/phpunit": "^6.0"
+      },
+      "type": "library",
+      "autoload": {
+        "psr-4": {
+          "LitEmoji\\": "src/"
+        }
+      },
+      "notification-url": "https://packagist.org/downloads/",
+      "license": ["MIT"],
+      "description": "A PHP library simplifying the conversion of unicode, HTML and shortcode emoji.",
+      "keywords": ["emoji", "php-emoji"],
+      "support": {
+        "issues": "https://github.com/elvanto/litemoji/issues",
+        "source": "https://github.com/elvanto/litemoji/tree/3.0.1"
+      },
+      "time": "2020-11-27T05:08:33+00:00"
+    },
+    {
+      "name": "enshrined/svg-sanitize",
+      "version": "0.15.3",
+      "source": {
+        "type": "git",
+        "url": "https://github.com/darylldoyle/svg-sanitizer.git",
+        "reference": "50c0f86ab08d8f3a986ac4f57874492a22171708"
+      },
+      "dist": {
+        "type": "zip",
+        "url": "https://api.github.com/repos/darylldoyle/svg-sanitizer/zipball/50c0f86ab08d8f3a986ac4f57874492a22171708",
+        "reference": "50c0f86ab08d8f3a986ac4f57874492a22171708",
+        "shasum": ""
+      },
+      "require": {
+        "ext-dom": "*",
+        "ext-libxml": "*",
+        "php": "^7.0 || ^8.0"
+      },
+      "require-dev": {
+        "phpunit/phpunit": "^6.5 || ^8.5"
+      },
+      "type": "library",
+      "autoload": {
+        "psr-4": {
+          "enshrined\\svgSanitize\\": "src"
+        }
+      },
+      "notification-url": "https://packagist.org/downloads/",
+      "license": ["GPL-2.0-or-later"],
+      "authors": [
+        {
+          "name": "Daryll Doyle",
+          "email": "daryll@enshrined.co.uk"
+        }
+      ],
+      "description": "An SVG sanitizer for PHP",
+      "support": {
+        "issues": "https://github.com/darylldoyle/svg-sanitizer/issues",
+        "source": "https://github.com/darylldoyle/svg-sanitizer/tree/0.15.3"
+      },
+      "time": "2022-02-16T19:59:46+00:00"
+    },
+    {
+      "name": "ezyang/htmlpurifier",
+      "version": "v4.14.0",
+      "source": {
+        "type": "git",
+        "url": "https://github.com/ezyang/htmlpurifier.git",
+        "reference": "12ab42bd6e742c70c0a52f7b82477fcd44e64b75"
+      },
+      "dist": {
+        "type": "zip",
+        "url": "https://api.github.com/repos/ezyang/htmlpurifier/zipball/12ab42bd6e742c70c0a52f7b82477fcd44e64b75",
+        "reference": "12ab42bd6e742c70c0a52f7b82477fcd44e64b75",
+        "shasum": ""
+      },
+      "require": {
+        "php": ">=5.2"
+      },
+      "type": "library",
+      "autoload": {
+        "psr-0": {
+          "HTMLPurifier": "library/"
+        },
+        "files": ["library/HTMLPurifier.composer.php"],
+        "exclude-from-classmap": ["/library/HTMLPurifier/Language/"]
+      },
+      "notification-url": "https://packagist.org/downloads/",
+      "license": ["LGPL-2.1-or-later"],
+      "authors": [
+        {
+          "name": "Edward Z. Yang",
+          "email": "admin@htmlpurifier.org",
+          "homepage": "http://ezyang.com"
+        }
+      ],
+      "description": "Standards compliant HTML filter written in PHP",
+      "homepage": "http://htmlpurifier.org/",
+      "keywords": ["html"],
+      "support": {
+        "issues": "https://github.com/ezyang/htmlpurifier/issues",
+        "source": "https://github.com/ezyang/htmlpurifier/tree/v4.14.0"
+      },
+      "time": "2021-12-25T01:21:49+00:00"
+    },
+    {
+      "name": "guzzlehttp/guzzle",
+      "version": "7.4.1",
+      "source": {
+        "type": "git",
+        "url": "https://github.com/guzzle/guzzle.git",
+        "reference": "ee0a041b1760e6a53d2a39c8c34115adc2af2c79"
+      },
+      "dist": {
+        "type": "zip",
+        "url": "https://api.github.com/repos/guzzle/guzzle/zipball/ee0a041b1760e6a53d2a39c8c34115adc2af2c79",
+        "reference": "ee0a041b1760e6a53d2a39c8c34115adc2af2c79",
+        "shasum": ""
+      },
+      "require": {
+        "ext-json": "*",
+        "guzzlehttp/promises": "^1.5",
+        "guzzlehttp/psr7": "^1.8.3 || ^2.1",
+        "php": "^7.2.5 || ^8.0",
+        "psr/http-client": "^1.0",
+        "symfony/deprecation-contracts": "^2.2 || ^3.0"
+      },
+      "provide": {
+        "psr/http-client-implementation": "1.0"
+      },
+      "require-dev": {
+        "bamarni/composer-bin-plugin": "^1.4.1",
+        "ext-curl": "*",
+        "php-http/client-integration-tests": "^3.0",
+        "phpunit/phpunit": "^8.5.5 || ^9.3.5",
+        "psr/log": "^1.1 || ^2.0 || ^3.0"
+      },
+      "suggest": {
+        "ext-curl": "Required for CURL handler support",
+        "ext-intl": "Required for Internationalized Domain Name (IDN) support",
+        "psr/log": "Required for using the Log middleware"
+      },
+      "type": "library",
+      "extra": {
+        "branch-alias": {
+          "dev-master": "7.4-dev"
+        }
+      },
+      "autoload": {
+        "files": ["src/functions_include.php"],
+        "psr-4": {
+          "GuzzleHttp\\": "src/"
+        }
+      },
+      "notification-url": "https://packagist.org/downloads/",
+      "license": ["MIT"],
+      "authors": [
+        {
+          "name": "Graham Campbell",
+          "email": "hello@gjcampbell.co.uk",
+          "homepage": "https://github.com/GrahamCampbell"
+        },
+        {
+          "name": "Michael Dowling",
+          "email": "mtdowling@gmail.com",
+          "homepage": "https://github.com/mtdowling"
+        },
+        {
+          "name": "Jeremy Lindblom",
+          "email": "jeremeamia@gmail.com",
+          "homepage": "https://github.com/jeremeamia"
+        },
+        {
+          "name": "George Mponos",
+          "email": "gmponos@gmail.com",
+          "homepage": "https://github.com/gmponos"
+        },
+        {
+          "name": "Tobias Nyholm",
+          "email": "tobias.nyholm@gmail.com",
+          "homepage": "https://github.com/Nyholm"
+        },
+        {
+          "name": "Márk Sági-Kazár",
+          "email": "mark.sagikazar@gmail.com",
+          "homepage": "https://github.com/sagikazarmark"
+        },
+        {
+          "name": "Tobias Schultze",
+          "email": "webmaster@tubo-world.de",
+          "homepage": "https://github.com/Tobion"
+        }
+      ],
+      "description": "Guzzle is a PHP HTTP client library",
+      "keywords": [
+        "client",
+        "curl",
+        "framework",
+        "http",
+        "http client",
+        "psr-18",
+        "psr-7",
+        "rest",
+        "web service"
+      ],
+      "support": {
+        "issues": "https://github.com/guzzle/guzzle/issues",
+        "source": "https://github.com/guzzle/guzzle/tree/7.4.1"
+      },
+      "funding": [
+        {
+          "url": "https://github.com/GrahamCampbell",
+          "type": "github"
+        },
+        {
+          "url": "https://github.com/Nyholm",
+          "type": "github"
+        },
+        {
+          "url": "https://tidelift.com/funding/github/packagist/guzzlehttp/guzzle",
+          "type": "tidelift"
+        }
+      ],
+      "time": "2021-12-06T18:43:05+00:00"
+    },
+    {
+      "name": "guzzlehttp/promises",
+      "version": "1.5.1",
+      "source": {
+        "type": "git",
+        "url": "https://github.com/guzzle/promises.git",
+        "reference": "fe752aedc9fd8fcca3fe7ad05d419d32998a06da"
+      },
+      "dist": {
+        "type": "zip",
+        "url": "https://api.github.com/repos/guzzle/promises/zipball/fe752aedc9fd8fcca3fe7ad05d419d32998a06da",
+        "reference": "fe752aedc9fd8fcca3fe7ad05d419d32998a06da",
+        "shasum": ""
+      },
+      "require": {
+        "php": ">=5.5"
+      },
+      "require-dev": {
+        "symfony/phpunit-bridge": "^4.4 || ^5.1"
+      },
+      "type": "library",
+      "extra": {
+        "branch-alias": {
+          "dev-master": "1.5-dev"
+        }
+      },
+      "autoload": {
+        "psr-4": {
+          "GuzzleHttp\\Promise\\": "src/"
+        },
+        "files": ["src/functions_include.php"]
+      },
+      "notification-url": "https://packagist.org/downloads/",
+      "license": ["MIT"],
+      "authors": [
+        {
+          "name": "Graham Campbell",
+          "email": "hello@gjcampbell.co.uk",
+          "homepage": "https://github.com/GrahamCampbell"
+        },
+        {
+          "name": "Michael Dowling",
+          "email": "mtdowling@gmail.com",
+          "homepage": "https://github.com/mtdowling"
+        },
+        {
+          "name": "Tobias Nyholm",
+          "email": "tobias.nyholm@gmail.com",
+          "homepage": "https://github.com/Nyholm"
+        },
+        {
+          "name": "Tobias Schultze",
+          "email": "webmaster@tubo-world.de",
+          "homepage": "https://github.com/Tobion"
+        }
+      ],
+      "description": "Guzzle promises library",
+      "keywords": ["promise"],
+      "support": {
+        "issues": "https://github.com/guzzle/promises/issues",
+        "source": "https://github.com/guzzle/promises/tree/1.5.1"
+      },
+      "funding": [
+        {
+          "url": "https://github.com/GrahamCampbell",
+          "type": "github"
+        },
+        {
+          "url": "https://github.com/Nyholm",
+          "type": "github"
+        },
+        {
+          "url": "https://tidelift.com/funding/github/packagist/guzzlehttp/promises",
+          "type": "tidelift"
+        }
+      ],
+      "time": "2021-10-22T20:56:57+00:00"
+    },
+    {
+      "name": "guzzlehttp/psr7",
+      "version": "2.1.0",
+      "source": {
+        "type": "git",
+        "url": "https://github.com/guzzle/psr7.git",
+        "reference": "089edd38f5b8abba6cb01567c2a8aaa47cec4c72"
+      },
+      "dist": {
+        "type": "zip",
+        "url": "https://api.github.com/repos/guzzle/psr7/zipball/089edd38f5b8abba6cb01567c2a8aaa47cec4c72",
+        "reference": "089edd38f5b8abba6cb01567c2a8aaa47cec4c72",
+        "shasum": ""
+      },
+      "require": {
+        "php": "^7.2.5 || ^8.0",
+        "psr/http-factory": "^1.0",
+        "psr/http-message": "^1.0",
+        "ralouphie/getallheaders": "^3.0"
+      },
+      "provide": {
+        "psr/http-factory-implementation": "1.0",
+        "psr/http-message-implementation": "1.0"
+      },
+      "require-dev": {
+        "bamarni/composer-bin-plugin": "^1.4.1",
+        "http-interop/http-factory-tests": "^0.9",
+        "phpunit/phpunit": "^8.5.8 || ^9.3.10"
+      },
+      "suggest": {
+        "laminas/laminas-httphandlerrunner": "Emit PSR-7 responses"
+      },
+      "type": "library",
+      "extra": {
+        "branch-alias": {
+          "dev-master": "2.1-dev"
+        }
+      },
+      "autoload": {
+        "psr-4": {
+          "GuzzleHttp\\Psr7\\": "src/"
+        }
+      },
+      "notification-url": "https://packagist.org/downloads/",
+      "license": ["MIT"],
+      "authors": [
+        {
+          "name": "Graham Campbell",
+          "email": "hello@gjcampbell.co.uk",
+          "homepage": "https://github.com/GrahamCampbell"
+        },
+        {
+          "name": "Michael Dowling",
+          "email": "mtdowling@gmail.com",
+          "homepage": "https://github.com/mtdowling"
+        },
+        {
+          "name": "George Mponos",
+          "email": "gmponos@gmail.com",
+          "homepage": "https://github.com/gmponos"
+        },
+        {
+          "name": "Tobias Nyholm",
+          "email": "tobias.nyholm@gmail.com",
+          "homepage": "https://github.com/Nyholm"
+        },
+        {
+          "name": "Márk Sági-Kazár",
+          "email": "mark.sagikazar@gmail.com",
+          "homepage": "https://github.com/sagikazarmark"
+        },
+        {
+          "name": "Tobias Schultze",
+          "email": "webmaster@tubo-world.de",
+          "homepage": "https://github.com/Tobion"
+        },
+        {
+          "name": "Márk Sági-Kazár",
+          "email": "mark.sagikazar@gmail.com",
+          "homepage": "https://sagikazarmark.hu"
+        }
+      ],
+      "description": "PSR-7 message implementation that also provides common utility methods",
+      "keywords": [
+        "http",
+        "message",
+        "psr-7",
+        "request",
+        "response",
+        "stream",
+        "uri",
+        "url"
+      ],
+      "support": {
+        "issues": "https://github.com/guzzle/psr7/issues",
+        "source": "https://github.com/guzzle/psr7/tree/2.1.0"
+      },
+      "funding": [
+        {
+          "url": "https://github.com/GrahamCampbell",
+          "type": "github"
+        },
+        {
+          "url": "https://github.com/Nyholm",
+          "type": "github"
+        },
+        {
+          "url": "https://tidelift.com/funding/github/packagist/guzzlehttp/psr7",
+          "type": "tidelift"
+        }
+      ],
+      "time": "2021-10-06T17:43:30+00:00"
+    },
+    {
+      "name": "illuminate/collections",
+      "version": "v9.1.0",
+      "source": {
+        "type": "git",
+        "url": "https://github.com/illuminate/collections.git",
+        "reference": "707ab36191228b1a4cf322985796ff7aab5578c1"
+      },
+      "dist": {
+        "type": "zip",
+        "url": "https://api.github.com/repos/illuminate/collections/zipball/707ab36191228b1a4cf322985796ff7aab5578c1",
+        "reference": "707ab36191228b1a4cf322985796ff7aab5578c1",
+        "shasum": ""
+      },
+      "require": {
+        "illuminate/conditionable": "^9.0",
+        "illuminate/contracts": "^9.0",
+        "illuminate/macroable": "^9.0",
+        "php": "^8.0.2"
+      },
+      "suggest": {
+        "symfony/var-dumper": "Required to use the dump method (^6.0)."
+      },
+      "type": "library",
+      "extra": {
+        "branch-alias": {
+          "dev-master": "9.x-dev"
+        }
+      },
+      "autoload": {
+        "files": ["helpers.php"],
+        "psr-4": {
+          "Illuminate\\Support\\": ""
+        }
+      },
+      "notification-url": "https://packagist.org/downloads/",
+      "license": ["MIT"],
+      "authors": [
+        {
+          "name": "Taylor Otwell",
+          "email": "taylor@laravel.com"
+        }
+      ],
+      "description": "The Illuminate Collections package.",
+      "homepage": "https://laravel.com",
+      "support": {
+        "issues": "https://github.com/laravel/framework/issues",
+        "source": "https://github.com/laravel/framework"
+      },
+      "time": "2022-02-09T21:49:11+00:00"
+    },
+    {
+      "name": "illuminate/conditionable",
+      "version": "v9.1.0",
+      "source": {
+        "type": "git",
+        "url": "https://github.com/illuminate/conditionable.git",
+        "reference": "4f7e3d67ceda9a6188757501748982ea9ed5f69a"
+      },
+      "dist": {
+        "type": "zip",
+        "url": "https://api.github.com/repos/illuminate/conditionable/zipball/4f7e3d67ceda9a6188757501748982ea9ed5f69a",
+        "reference": "4f7e3d67ceda9a6188757501748982ea9ed5f69a",
+        "shasum": ""
+      },
+      "require": {
+        "php": "^8.0.2"
+      },
+      "type": "library",
+      "extra": {
+        "branch-alias": {
+          "dev-master": "9.x-dev"
+        }
+      },
+      "autoload": {
+        "psr-4": {
+          "Illuminate\\Support\\": ""
+        }
+      },
+      "notification-url": "https://packagist.org/downloads/",
+      "license": ["MIT"],
+      "authors": [
+        {
+          "name": "Taylor Otwell",
+          "email": "taylor@laravel.com"
+        }
+      ],
+      "description": "The Illuminate Conditionable package.",
+      "homepage": "https://laravel.com",
+      "support": {
+        "issues": "https://github.com/laravel/framework/issues",
+        "source": "https://github.com/laravel/framework"
+      },
+      "time": "2022-02-09T14:26:32+00:00"
+    },
+    {
+      "name": "illuminate/contracts",
+      "version": "v9.1.0",
+      "source": {
+        "type": "git",
+        "url": "https://github.com/illuminate/contracts.git",
+        "reference": "c2e3cf2eda10fd3332af0b4a43481cc0af98c437"
+      },
+      "dist": {
+        "type": "zip",
+        "url": "https://api.github.com/repos/illuminate/contracts/zipball/c2e3cf2eda10fd3332af0b4a43481cc0af98c437",
+        "reference": "c2e3cf2eda10fd3332af0b4a43481cc0af98c437",
+        "shasum": ""
+      },
+      "require": {
         "php": "^8.0.2",
+        "psr/container": "^1.1.1|^2.0.1",
+        "psr/simple-cache": "^1.0|^2.0|^3.0"
+      },
+      "type": "library",
+      "extra": {
+        "branch-alias": {
+          "dev-master": "9.x-dev"
+        }
+      },
+      "autoload": {
+        "psr-4": {
+          "Illuminate\\Contracts\\": ""
+        }
+      },
+      "notification-url": "https://packagist.org/downloads/",
+      "license": ["MIT"],
+      "authors": [
+        {
+          "name": "Taylor Otwell",
+          "email": "taylor@laravel.com"
+        }
+      ],
+      "description": "The Illuminate Contracts package.",
+      "homepage": "https://laravel.com",
+      "support": {
+        "issues": "https://github.com/laravel/framework/issues",
+        "source": "https://github.com/laravel/framework"
+      },
+      "time": "2022-02-11T14:24:50+00:00"
+    },
+    {
+      "name": "illuminate/macroable",
+      "version": "v9.1.0",
+      "source": {
+        "type": "git",
+        "url": "https://github.com/illuminate/macroable.git",
+        "reference": "25a2c6dac2b7541ecbadef952702e84ae15f5354"
+      },
+      "dist": {
+        "type": "zip",
+        "url": "https://api.github.com/repos/illuminate/macroable/zipball/25a2c6dac2b7541ecbadef952702e84ae15f5354",
+        "reference": "25a2c6dac2b7541ecbadef952702e84ae15f5354",
+        "shasum": ""
+      },
+      "require": {
+        "php": "^8.0.2"
+      },
+      "type": "library",
+      "extra": {
+        "branch-alias": {
+          "dev-master": "9.x-dev"
+        }
+      },
+      "autoload": {
+        "psr-4": {
+          "Illuminate\\Support\\": ""
+        }
+      },
+      "notification-url": "https://packagist.org/downloads/",
+      "license": ["MIT"],
+      "authors": [
+        {
+          "name": "Taylor Otwell",
+          "email": "taylor@laravel.com"
+        }
+      ],
+      "description": "The Illuminate Macroable package.",
+      "homepage": "https://laravel.com",
+      "support": {
+        "issues": "https://github.com/laravel/framework/issues",
+        "source": "https://github.com/laravel/framework"
+      },
+      "time": "2022-02-01T14:44:21+00:00"
+    },
+    {
+      "name": "justinrainbow/json-schema",
+      "version": "5.2.11",
+      "source": {
+        "type": "git",
+        "url": "https://github.com/justinrainbow/json-schema.git",
+        "reference": "2ab6744b7296ded80f8cc4f9509abbff393399aa"
+      },
+      "dist": {
+        "type": "zip",
+        "url": "https://api.github.com/repos/justinrainbow/json-schema/zipball/2ab6744b7296ded80f8cc4f9509abbff393399aa",
+        "reference": "2ab6744b7296ded80f8cc4f9509abbff393399aa",
+        "shasum": ""
+      },
+      "require": {
+        "php": ">=5.3.3"
+      },
+      "require-dev": {
+        "friendsofphp/php-cs-fixer": "~2.2.20||~2.15.1",
+        "json-schema/json-schema-test-suite": "1.2.0",
+        "phpunit/phpunit": "^4.8.35"
+      },
+      "bin": ["bin/validate-json"],
+      "type": "library",
+      "extra": {
+        "branch-alias": {
+          "dev-master": "5.0.x-dev"
+        }
+      },
+      "autoload": {
+        "psr-4": {
+          "JsonSchema\\": "src/JsonSchema/"
+        }
+      },
+      "notification-url": "https://packagist.org/downloads/",
+      "license": ["MIT"],
+      "authors": [
+        {
+          "name": "Bruno Prieto Reis",
+          "email": "bruno.p.reis@gmail.com"
+        },
+        {
+          "name": "Justin Rainbow",
+          "email": "justin.rainbow@gmail.com"
+        },
+        {
+          "name": "Igor Wiedler",
+          "email": "igor@wiedler.ch"
+        },
+        {
+          "name": "Robert Schönthal",
+          "email": "seroscho@googlemail.com"
+        }
+      ],
+      "description": "A library to validate a json schema.",
+      "homepage": "https://github.com/justinrainbow/json-schema",
+      "keywords": ["json", "schema"],
+      "support": {
+        "issues": "https://github.com/justinrainbow/json-schema/issues",
+        "source": "https://github.com/justinrainbow/json-schema/tree/5.2.11"
+      },
+      "time": "2021-07-22T09:24:00+00:00"
+    },
+    {
+      "name": "league/oauth2-client",
+      "version": "2.6.1",
+      "source": {
+        "type": "git",
+        "url": "https://github.com/thephpleague/oauth2-client.git",
+        "reference": "2334c249907190c132364f5dae0287ab8666aa19"
+      },
+      "dist": {
+        "type": "zip",
+        "url": "https://api.github.com/repos/thephpleague/oauth2-client/zipball/2334c249907190c132364f5dae0287ab8666aa19",
+        "reference": "2334c249907190c132364f5dae0287ab8666aa19",
+        "shasum": ""
+      },
+      "require": {
+        "guzzlehttp/guzzle": "^6.0 || ^7.0",
+        "paragonie/random_compat": "^1 || ^2 || ^9.99",
+        "php": "^5.6 || ^7.0 || ^8.0"
+      },
+      "require-dev": {
+        "mockery/mockery": "^1.3.5",
+        "php-parallel-lint/php-parallel-lint": "^1.3.1",
+        "phpunit/phpunit": "^5.7 || ^6.0 || ^9.5",
+        "squizlabs/php_codesniffer": "^2.3 || ^3.0"
+      },
+      "type": "library",
+      "extra": {
+        "branch-alias": {
+          "dev-2.x": "2.0.x-dev"
+        }
+      },
+      "autoload": {
+        "psr-4": {
+          "League\\OAuth2\\Client\\": "src/"
+        }
+      },
+      "notification-url": "https://packagist.org/downloads/",
+      "license": ["MIT"],
+      "authors": [
+        {
+          "name": "Alex Bilbie",
+          "email": "hello@alexbilbie.com",
+          "homepage": "http://www.alexbilbie.com",
+          "role": "Developer"
+        },
+        {
+          "name": "Woody Gilk",
+          "homepage": "https://github.com/shadowhand",
+          "role": "Contributor"
+        }
+      ],
+      "description": "OAuth 2.0 Client Library",
+      "keywords": [
+        "Authentication",
+        "SSO",
+        "authorization",
+        "identity",
+        "idp",
+        "oauth",
+        "oauth2",
+        "single sign on"
+      ],
+      "support": {
+        "issues": "https://github.com/thephpleague/oauth2-client/issues",
+        "source": "https://github.com/thephpleague/oauth2-client/tree/2.6.1"
+      },
+      "time": "2021-12-22T16:42:49+00:00"
+    },
+    {
+      "name": "mikehaertl/php-shellcommand",
+      "version": "1.6.4",
+      "source": {
+        "type": "git",
+        "url": "https://github.com/mikehaertl/php-shellcommand.git",
+        "reference": "3488d7803df1e8f1a343d3d0ca452d527ad8d5e5"
+      },
+      "dist": {
+        "type": "zip",
+        "url": "https://api.github.com/repos/mikehaertl/php-shellcommand/zipball/3488d7803df1e8f1a343d3d0ca452d527ad8d5e5",
+        "reference": "3488d7803df1e8f1a343d3d0ca452d527ad8d5e5",
+        "shasum": ""
+      },
+      "require": {
+        "php": ">= 5.3.0"
+      },
+      "require-dev": {
+        "phpunit/phpunit": ">4.0 <=9.4"
+      },
+      "type": "library",
+      "autoload": {
+        "psr-4": {
+          "mikehaertl\\shellcommand\\": "src/"
+        }
+      },
+      "notification-url": "https://packagist.org/downloads/",
+      "license": ["MIT"],
+      "authors": [
+        {
+          "name": "Michael Härtl",
+          "email": "haertl.mike@gmail.com"
+        }
+      ],
+      "description": "An object oriented interface to shell commands",
+      "keywords": ["shell"],
+      "support": {
+        "issues": "https://github.com/mikehaertl/php-shellcommand/issues",
+        "source": "https://github.com/mikehaertl/php-shellcommand/tree/1.6.4"
+      },
+      "time": "2021-03-17T06:54:33+00:00"
+    },
+    {
+      "name": "moneyphp/money",
+      "version": "v4.0.3",
+      "source": {
+        "type": "git",
+        "url": "https://github.com/moneyphp/money.git",
+        "reference": "d945f775bd6ab0920d9d205813d8831a899a8844"
+      },
+      "dist": {
+        "type": "zip",
+        "url": "https://api.github.com/repos/moneyphp/money/zipball/d945f775bd6ab0920d9d205813d8831a899a8844",
+        "reference": "d945f775bd6ab0920d9d205813d8831a899a8844",
+        "shasum": ""
+      },
+      "require": {
         "ext-bcmath": "*",
-        "ext-curl": "*",
-        "ext-dom": "*",
+        "ext-filter": "*",
+        "ext-json": "*",
+        "php": "^8.0"
+      },
+      "require-dev": {
+        "cache/taggable-cache": "^1.1.0",
+        "doctrine/coding-standard": "^9.0",
+        "doctrine/instantiator": "^1.4.0",
+        "ext-gmp": "*",
         "ext-intl": "*",
+        "florianv/exchanger": "^2.6.3",
+        "florianv/swap": "^4.3.0",
+        "moneyphp/iso-currencies": "^3.2.1",
+        "php-http/message": "^1.11.0",
+        "php-http/mock-client": "^1.4.1",
+        "phpbench/phpbench": "1.0.0-beta1@BETA",
+        "phpspec/phpspec": "^7.0.1",
+        "phpunit/phpunit": "^9.5.4",
+        "psalm/plugin-phpunit": "^0.15.1",
+        "psr/cache": "^1.0.1",
+        "roave/infection-static-analysis-plugin": "^1.7",
+        "vimeo/psalm": "~4.7.0 || ^4.8.2"
+      },
+      "suggest": {
+        "ext-gmp": "Calculate without integer limits",
+        "ext-intl": "Format Money objects with intl",
+        "florianv/exchanger": "Exchange rates library for PHP",
+        "florianv/swap": "Exchange rates library for PHP",
+        "psr/cache-implementation": "Used for Currency caching"
+      },
+      "type": "library",
+      "extra": {
+        "branch-alias": {
+          "dev-master": "3.x-dev"
+        }
+      },
+      "autoload": {
+        "psr-4": {
+          "Money\\": "src/"
+        }
+      },
+      "notification-url": "https://packagist.org/downloads/",
+      "license": ["MIT"],
+      "authors": [
+        {
+          "name": "Mathias Verraes",
+          "email": "mathias@verraes.net",
+          "homepage": "http://verraes.net"
+        },
+        {
+          "name": "Márk Sági-Kazár",
+          "email": "mark.sagikazar@gmail.com"
+        },
+        {
+          "name": "Frederik Bosch",
+          "email": "f.bosch@genkgo.nl"
+        }
+      ],
+      "description": "PHP implementation of Fowler's Money pattern",
+      "homepage": "http://moneyphp.org",
+      "keywords": ["Value Object", "money", "vo"],
+      "support": {
+        "issues": "https://github.com/moneyphp/money/issues",
+        "source": "https://github.com/moneyphp/money/tree/v4.0.3"
+      },
+      "time": "2021-12-01T10:39:00+00:00"
+    },
+    {
+      "name": "opis/closure",
+      "version": "3.6.3",
+      "source": {
+        "type": "git",
+        "url": "https://github.com/opis/closure.git",
+        "reference": "3d81e4309d2a927abbe66df935f4bb60082805ad"
+      },
+      "dist": {
+        "type": "zip",
+        "url": "https://api.github.com/repos/opis/closure/zipball/3d81e4309d2a927abbe66df935f4bb60082805ad",
+        "reference": "3d81e4309d2a927abbe66df935f4bb60082805ad",
+        "shasum": ""
+      },
+      "require": {
+        "php": "^5.4 || ^7.0 || ^8.0"
+      },
+      "require-dev": {
+        "jeremeamia/superclosure": "^2.0",
+        "phpunit/phpunit": "^4.0 || ^5.0 || ^6.0 || ^7.0 || ^8.0 || ^9.0"
+      },
+      "type": "library",
+      "extra": {
+        "branch-alias": {
+          "dev-master": "3.6.x-dev"
+        }
+      },
+      "autoload": {
+        "psr-4": {
+          "Opis\\Closure\\": "src/"
+        },
+        "files": ["functions.php"]
+      },
+      "notification-url": "https://packagist.org/downloads/",
+      "license": ["MIT"],
+      "authors": [
+        {
+          "name": "Marius Sarca",
+          "email": "marius.sarca@gmail.com"
+        },
+        {
+          "name": "Sorin Sarca",
+          "email": "sarca_sorin@hotmail.com"
+        }
+      ],
+      "description": "A library that can be used to serialize closures (anonymous functions) and arbitrary objects.",
+      "homepage": "https://opis.io/closure",
+      "keywords": [
+        "anonymous functions",
+        "closure",
+        "function",
+        "serializable",
+        "serialization",
+        "serialize"
+      ],
+      "support": {
+        "issues": "https://github.com/opis/closure/issues",
+        "source": "https://github.com/opis/closure/tree/3.6.3"
+      },
+      "time": "2022-01-27T09:35:39+00:00"
+    },
+    {
+      "name": "paragonie/random_compat",
+      "version": "v9.99.100",
+      "source": {
+        "type": "git",
+        "url": "https://github.com/paragonie/random_compat.git",
+        "reference": "996434e5492cb4c3edcb9168db6fbb1359ef965a"
+      },
+      "dist": {
+        "type": "zip",
+        "url": "https://api.github.com/repos/paragonie/random_compat/zipball/996434e5492cb4c3edcb9168db6fbb1359ef965a",
+        "reference": "996434e5492cb4c3edcb9168db6fbb1359ef965a",
+        "shasum": ""
+      },
+      "require": {
+        "php": ">= 7"
+      },
+      "require-dev": {
+        "phpunit/phpunit": "4.*|5.*",
+        "vimeo/psalm": "^1"
+      },
+      "suggest": {
+        "ext-libsodium": "Provides a modern crypto API that can be used to generate random bytes."
+      },
+      "type": "library",
+      "notification-url": "https://packagist.org/downloads/",
+      "license": ["MIT"],
+      "authors": [
+        {
+          "name": "Paragon Initiative Enterprises",
+          "email": "security@paragonie.com",
+          "homepage": "https://paragonie.com"
+        }
+      ],
+      "description": "PHP 5.x polyfill for random_bytes() and random_int() from PHP 7",
+      "keywords": ["csprng", "polyfill", "pseudorandom", "random"],
+      "support": {
+        "email": "info@paragonie.com",
+        "issues": "https://github.com/paragonie/random_compat/issues",
+        "source": "https://github.com/paragonie/random_compat"
+      },
+      "time": "2020-10-15T08:29:30+00:00"
+    },
+    {
+      "name": "phpdocumentor/reflection-common",
+      "version": "2.2.0",
+      "source": {
+        "type": "git",
+        "url": "https://github.com/phpDocumentor/ReflectionCommon.git",
+        "reference": "1d01c49d4ed62f25aa84a747ad35d5a16924662b"
+      },
+      "dist": {
+        "type": "zip",
+        "url": "https://api.github.com/repos/phpDocumentor/ReflectionCommon/zipball/1d01c49d4ed62f25aa84a747ad35d5a16924662b",
+        "reference": "1d01c49d4ed62f25aa84a747ad35d5a16924662b",
+        "shasum": ""
+      },
+      "require": {
+        "php": "^7.2 || ^8.0"
+      },
+      "type": "library",
+      "extra": {
+        "branch-alias": {
+          "dev-2.x": "2.x-dev"
+        }
+      },
+      "autoload": {
+        "psr-4": {
+          "phpDocumentor\\Reflection\\": "src/"
+        }
+      },
+      "notification-url": "https://packagist.org/downloads/",
+      "license": ["MIT"],
+      "authors": [
+        {
+          "name": "Jaap van Otterdijk",
+          "email": "opensource@ijaap.nl"
+        }
+      ],
+      "description": "Common reflection classes used by phpdocumentor to reflect the code structure",
+      "homepage": "http://www.phpdoc.org",
+      "keywords": [
+        "FQSEN",
+        "phpDocumentor",
+        "phpdoc",
+        "reflection",
+        "static analysis"
+      ],
+      "support": {
+        "issues": "https://github.com/phpDocumentor/ReflectionCommon/issues",
+        "source": "https://github.com/phpDocumentor/ReflectionCommon/tree/2.x"
+      },
+      "time": "2020-06-27T09:03:43+00:00"
+    },
+    {
+      "name": "phpdocumentor/reflection-docblock",
+      "version": "5.3.0",
+      "source": {
+        "type": "git",
+        "url": "https://github.com/phpDocumentor/ReflectionDocBlock.git",
+        "reference": "622548b623e81ca6d78b721c5e029f4ce664f170"
+      },
+      "dist": {
+        "type": "zip",
+        "url": "https://api.github.com/repos/phpDocumentor/ReflectionDocBlock/zipball/622548b623e81ca6d78b721c5e029f4ce664f170",
+        "reference": "622548b623e81ca6d78b721c5e029f4ce664f170",
+        "shasum": ""
+      },
+      "require": {
+        "ext-filter": "*",
+        "php": "^7.2 || ^8.0",
+        "phpdocumentor/reflection-common": "^2.2",
+        "phpdocumentor/type-resolver": "^1.3",
+        "webmozart/assert": "^1.9.1"
+      },
+      "require-dev": {
+        "mockery/mockery": "~1.3.2",
+        "psalm/phar": "^4.8"
+      },
+      "type": "library",
+      "extra": {
+        "branch-alias": {
+          "dev-master": "5.x-dev"
+        }
+      },
+      "autoload": {
+        "psr-4": {
+          "phpDocumentor\\Reflection\\": "src"
+        }
+      },
+      "notification-url": "https://packagist.org/downloads/",
+      "license": ["MIT"],
+      "authors": [
+        {
+          "name": "Mike van Riel",
+          "email": "me@mikevanriel.com"
+        },
+        {
+          "name": "Jaap van Otterdijk",
+          "email": "account@ijaap.nl"
+        }
+      ],
+      "description": "With this component, a library can provide support for annotations via DocBlocks or otherwise retrieve information that is embedded in a DocBlock.",
+      "support": {
+        "issues": "https://github.com/phpDocumentor/ReflectionDocBlock/issues",
+        "source": "https://github.com/phpDocumentor/ReflectionDocBlock/tree/5.3.0"
+      },
+      "time": "2021-10-19T17:43:47+00:00"
+    },
+    {
+      "name": "phpdocumentor/type-resolver",
+      "version": "1.6.0",
+      "source": {
+        "type": "git",
+        "url": "https://github.com/phpDocumentor/TypeResolver.git",
+        "reference": "93ebd0014cab80c4ea9f5e297ea48672f1b87706"
+      },
+      "dist": {
+        "type": "zip",
+        "url": "https://api.github.com/repos/phpDocumentor/TypeResolver/zipball/93ebd0014cab80c4ea9f5e297ea48672f1b87706",
+        "reference": "93ebd0014cab80c4ea9f5e297ea48672f1b87706",
+        "shasum": ""
+      },
+      "require": {
+        "php": "^7.2 || ^8.0",
+        "phpdocumentor/reflection-common": "^2.0"
+      },
+      "require-dev": {
+        "ext-tokenizer": "*",
+        "psalm/phar": "^4.8"
+      },
+      "type": "library",
+      "extra": {
+        "branch-alias": {
+          "dev-1.x": "1.x-dev"
+        }
+      },
+      "autoload": {
+        "psr-4": {
+          "phpDocumentor\\Reflection\\": "src"
+        }
+      },
+      "notification-url": "https://packagist.org/downloads/",
+      "license": ["MIT"],
+      "authors": [
+        {
+          "name": "Mike van Riel",
+          "email": "me@mikevanriel.com"
+        }
+      ],
+      "description": "A PSR-5 based resolver of Class names, Types and Structural Element Names",
+      "support": {
+        "issues": "https://github.com/phpDocumentor/TypeResolver/issues",
+        "source": "https://github.com/phpDocumentor/TypeResolver/tree/1.6.0"
+      },
+      "time": "2022-01-04T19:58:01+00:00"
+    },
+    {
+      "name": "pixelandtonic/imagine",
+      "version": "1.2.4.2",
+      "source": {
+        "type": "git",
+        "url": "https://github.com/pixelandtonic/Imagine.git",
+        "reference": "5ee4b6a365497818815ba50738c8dcbb555c9fd3"
+      },
+      "dist": {
+        "type": "zip",
+        "url": "https://api.github.com/repos/pixelandtonic/Imagine/zipball/5ee4b6a365497818815ba50738c8dcbb555c9fd3",
+        "reference": "5ee4b6a365497818815ba50738c8dcbb555c9fd3",
+        "shasum": ""
+      },
+      "require": {
+        "php": ">=5.3.2"
+      },
+      "require-dev": {
+        "friendsofphp/php-cs-fixer": "^2.2",
+        "phpunit/phpunit": "^4.8 || ^5.7 || ^6.5 || ^7.5 || ^8.4 || ^9.3"
+      },
+      "suggest": {
+        "ext-gd": "to use the GD implementation",
+        "ext-gmagick": "to use the Gmagick implementation",
+        "ext-imagick": "to use the Imagick implementation"
+      },
+      "type": "library",
+      "extra": {
+        "branch-alias": {
+          "dev-develop": "0.7-dev"
+        }
+      },
+      "autoload": {
+        "psr-4": {
+          "Imagine\\": "src/"
+        }
+      },
+      "notification-url": "https://packagist.org/downloads/",
+      "license": ["MIT"],
+      "authors": [
+        {
+          "name": "Bulat Shakirzyanov",
+          "email": "mallluhuct@gmail.com",
+          "homepage": "http://avalanche123.com"
+        }
+      ],
+      "description": "Image processing for PHP 5.3",
+      "homepage": "http://imagine.readthedocs.org/",
+      "keywords": [
+        "drawing",
+        "graphics",
+        "image manipulation",
+        "image processing"
+      ],
+      "support": {
+        "source": "https://github.com/pixelandtonic/Imagine/tree/1.2.4.2"
+      },
+      "time": "2021-06-22T18:26:46+00:00"
+    },
+    {
+      "name": "psr/container",
+      "version": "2.0.2",
+      "source": {
+        "type": "git",
+        "url": "https://github.com/php-fig/container.git",
+        "reference": "c71ecc56dfe541dbd90c5360474fbc405f8d5963"
+      },
+      "dist": {
+        "type": "zip",
+        "url": "https://api.github.com/repos/php-fig/container/zipball/c71ecc56dfe541dbd90c5360474fbc405f8d5963",
+        "reference": "c71ecc56dfe541dbd90c5360474fbc405f8d5963",
+        "shasum": ""
+      },
+      "require": {
+        "php": ">=7.4.0"
+      },
+      "type": "library",
+      "extra": {
+        "branch-alias": {
+          "dev-master": "2.0.x-dev"
+        }
+      },
+      "autoload": {
+        "psr-4": {
+          "Psr\\Container\\": "src/"
+        }
+      },
+      "notification-url": "https://packagist.org/downloads/",
+      "license": ["MIT"],
+      "authors": [
+        {
+          "name": "PHP-FIG",
+          "homepage": "https://www.php-fig.org/"
+        }
+      ],
+      "description": "Common Container Interface (PHP FIG PSR-11)",
+      "homepage": "https://github.com/php-fig/container",
+      "keywords": [
+        "PSR-11",
+        "container",
+        "container-interface",
+        "container-interop",
+        "psr"
+      ],
+      "support": {
+        "issues": "https://github.com/php-fig/container/issues",
+        "source": "https://github.com/php-fig/container/tree/2.0.2"
+      },
+      "time": "2021-11-05T16:47:00+00:00"
+    },
+    {
+      "name": "psr/event-dispatcher",
+      "version": "1.0.0",
+      "source": {
+        "type": "git",
+        "url": "https://github.com/php-fig/event-dispatcher.git",
+        "reference": "dbefd12671e8a14ec7f180cab83036ed26714bb0"
+      },
+      "dist": {
+        "type": "zip",
+        "url": "https://api.github.com/repos/php-fig/event-dispatcher/zipball/dbefd12671e8a14ec7f180cab83036ed26714bb0",
+        "reference": "dbefd12671e8a14ec7f180cab83036ed26714bb0",
+        "shasum": ""
+      },
+      "require": {
+        "php": ">=7.2.0"
+      },
+      "type": "library",
+      "extra": {
+        "branch-alias": {
+          "dev-master": "1.0.x-dev"
+        }
+      },
+      "autoload": {
+        "psr-4": {
+          "Psr\\EventDispatcher\\": "src/"
+        }
+      },
+      "notification-url": "https://packagist.org/downloads/",
+      "license": ["MIT"],
+      "authors": [
+        {
+          "name": "PHP-FIG",
+          "homepage": "http://www.php-fig.org/"
+        }
+      ],
+      "description": "Standard interfaces for event handling.",
+      "keywords": ["events", "psr", "psr-14"],
+      "support": {
+        "issues": "https://github.com/php-fig/event-dispatcher/issues",
+        "source": "https://github.com/php-fig/event-dispatcher/tree/1.0.0"
+      },
+      "time": "2019-01-08T18:20:26+00:00"
+    },
+    {
+      "name": "psr/http-client",
+      "version": "1.0.1",
+      "source": {
+        "type": "git",
+        "url": "https://github.com/php-fig/http-client.git",
+        "reference": "2dfb5f6c5eff0e91e20e913f8c5452ed95b86621"
+      },
+      "dist": {
+        "type": "zip",
+        "url": "https://api.github.com/repos/php-fig/http-client/zipball/2dfb5f6c5eff0e91e20e913f8c5452ed95b86621",
+        "reference": "2dfb5f6c5eff0e91e20e913f8c5452ed95b86621",
+        "shasum": ""
+      },
+      "require": {
+        "php": "^7.0 || ^8.0",
+        "psr/http-message": "^1.0"
+      },
+      "type": "library",
+      "extra": {
+        "branch-alias": {
+          "dev-master": "1.0.x-dev"
+        }
+      },
+      "autoload": {
+        "psr-4": {
+          "Psr\\Http\\Client\\": "src/"
+        }
+      },
+      "notification-url": "https://packagist.org/downloads/",
+      "license": ["MIT"],
+      "authors": [
+        {
+          "name": "PHP-FIG",
+          "homepage": "http://www.php-fig.org/"
+        }
+      ],
+      "description": "Common interface for HTTP clients",
+      "homepage": "https://github.com/php-fig/http-client",
+      "keywords": ["http", "http-client", "psr", "psr-18"],
+      "support": {
+        "source": "https://github.com/php-fig/http-client/tree/master"
+      },
+      "time": "2020-06-29T06:28:15+00:00"
+    },
+    {
+      "name": "psr/http-factory",
+      "version": "1.0.1",
+      "source": {
+        "type": "git",
+        "url": "https://github.com/php-fig/http-factory.git",
+        "reference": "12ac7fcd07e5b077433f5f2bee95b3a771bf61be"
+      },
+      "dist": {
+        "type": "zip",
+        "url": "https://api.github.com/repos/php-fig/http-factory/zipball/12ac7fcd07e5b077433f5f2bee95b3a771bf61be",
+        "reference": "12ac7fcd07e5b077433f5f2bee95b3a771bf61be",
+        "shasum": ""
+      },
+      "require": {
+        "php": ">=7.0.0",
+        "psr/http-message": "^1.0"
+      },
+      "type": "library",
+      "extra": {
+        "branch-alias": {
+          "dev-master": "1.0.x-dev"
+        }
+      },
+      "autoload": {
+        "psr-4": {
+          "Psr\\Http\\Message\\": "src/"
+        }
+      },
+      "notification-url": "https://packagist.org/downloads/",
+      "license": ["MIT"],
+      "authors": [
+        {
+          "name": "PHP-FIG",
+          "homepage": "http://www.php-fig.org/"
+        }
+      ],
+      "description": "Common interfaces for PSR-7 HTTP message factories",
+      "keywords": [
+        "factory",
+        "http",
+        "message",
+        "psr",
+        "psr-17",
+        "psr-7",
+        "request",
+        "response"
+      ],
+      "support": {
+        "source": "https://github.com/php-fig/http-factory/tree/master"
+      },
+      "time": "2019-04-30T12:38:16+00:00"
+    },
+    {
+      "name": "psr/http-message",
+      "version": "1.0.1",
+      "source": {
+        "type": "git",
+        "url": "https://github.com/php-fig/http-message.git",
+        "reference": "f6561bf28d520154e4b0ec72be95418abe6d9363"
+      },
+      "dist": {
+        "type": "zip",
+        "url": "https://api.github.com/repos/php-fig/http-message/zipball/f6561bf28d520154e4b0ec72be95418abe6d9363",
+        "reference": "f6561bf28d520154e4b0ec72be95418abe6d9363",
+        "shasum": ""
+      },
+      "require": {
+        "php": ">=5.3.0"
+      },
+      "type": "library",
+      "extra": {
+        "branch-alias": {
+          "dev-master": "1.0.x-dev"
+        }
+      },
+      "autoload": {
+        "psr-4": {
+          "Psr\\Http\\Message\\": "src/"
+        }
+      },
+      "notification-url": "https://packagist.org/downloads/",
+      "license": ["MIT"],
+      "authors": [
+        {
+          "name": "PHP-FIG",
+          "homepage": "http://www.php-fig.org/"
+        }
+      ],
+      "description": "Common interface for HTTP messages",
+      "homepage": "https://github.com/php-fig/http-message",
+      "keywords": [
+        "http",
+        "http-message",
+        "psr",
+        "psr-7",
+        "request",
+        "response"
+      ],
+      "support": {
+        "source": "https://github.com/php-fig/http-message/tree/master"
+      },
+      "time": "2016-08-06T14:39:51+00:00"
+    },
+    {
+      "name": "psr/log",
+      "version": "1.1.4",
+      "source": {
+        "type": "git",
+        "url": "https://github.com/php-fig/log.git",
+        "reference": "d49695b909c3b7628b6289db5479a1c204601f11"
+      },
+      "dist": {
+        "type": "zip",
+        "url": "https://api.github.com/repos/php-fig/log/zipball/d49695b909c3b7628b6289db5479a1c204601f11",
+        "reference": "d49695b909c3b7628b6289db5479a1c204601f11",
+        "shasum": ""
+      },
+      "require": {
+        "php": ">=5.3.0"
+      },
+      "type": "library",
+      "extra": {
+        "branch-alias": {
+          "dev-master": "1.1.x-dev"
+        }
+      },
+      "autoload": {
+        "psr-4": {
+          "Psr\\Log\\": "Psr/Log/"
+        }
+      },
+      "notification-url": "https://packagist.org/downloads/",
+      "license": ["MIT"],
+      "authors": [
+        {
+          "name": "PHP-FIG",
+          "homepage": "https://www.php-fig.org/"
+        }
+      ],
+      "description": "Common interface for logging libraries",
+      "homepage": "https://github.com/php-fig/log",
+      "keywords": ["log", "psr", "psr-3"],
+      "support": {
+        "source": "https://github.com/php-fig/log/tree/1.1.4"
+      },
+      "time": "2021-05-03T11:20:27+00:00"
+    },
+    {
+      "name": "psr/simple-cache",
+      "version": "3.0.0",
+      "source": {
+        "type": "git",
+        "url": "https://github.com/php-fig/simple-cache.git",
+        "reference": "764e0b3939f5ca87cb904f570ef9be2d78a07865"
+      },
+      "dist": {
+        "type": "zip",
+        "url": "https://api.github.com/repos/php-fig/simple-cache/zipball/764e0b3939f5ca87cb904f570ef9be2d78a07865",
+        "reference": "764e0b3939f5ca87cb904f570ef9be2d78a07865",
+        "shasum": ""
+      },
+      "require": {
+        "php": ">=8.0.0"
+      },
+      "type": "library",
+      "extra": {
+        "branch-alias": {
+          "dev-master": "3.0.x-dev"
+        }
+      },
+      "autoload": {
+        "psr-4": {
+          "Psr\\SimpleCache\\": "src/"
+        }
+      },
+      "notification-url": "https://packagist.org/downloads/",
+      "license": ["MIT"],
+      "authors": [
+        {
+          "name": "PHP-FIG",
+          "homepage": "https://www.php-fig.org/"
+        }
+      ],
+      "description": "Common interfaces for simple caching",
+      "keywords": ["cache", "caching", "psr", "psr-16", "simple-cache"],
+      "support": {
+        "source": "https://github.com/php-fig/simple-cache/tree/3.0.0"
+      },
+      "time": "2021-10-29T13:26:27+00:00"
+    },
+    {
+      "name": "ralouphie/getallheaders",
+      "version": "3.0.3",
+      "source": {
+        "type": "git",
+        "url": "https://github.com/ralouphie/getallheaders.git",
+        "reference": "120b605dfeb996808c31b6477290a714d356e822"
+      },
+      "dist": {
+        "type": "zip",
+        "url": "https://api.github.com/repos/ralouphie/getallheaders/zipball/120b605dfeb996808c31b6477290a714d356e822",
+        "reference": "120b605dfeb996808c31b6477290a714d356e822",
+        "shasum": ""
+      },
+      "require": {
+        "php": ">=5.6"
+      },
+      "require-dev": {
+        "php-coveralls/php-coveralls": "^2.1",
+        "phpunit/phpunit": "^5 || ^6.5"
+      },
+      "type": "library",
+      "autoload": {
+        "files": ["src/getallheaders.php"]
+      },
+      "notification-url": "https://packagist.org/downloads/",
+      "license": ["MIT"],
+      "authors": [
+        {
+          "name": "Ralph Khattar",
+          "email": "ralph.khattar@gmail.com"
+        }
+      ],
+      "description": "A polyfill for getallheaders.",
+      "support": {
+        "issues": "https://github.com/ralouphie/getallheaders/issues",
+        "source": "https://github.com/ralouphie/getallheaders/tree/develop"
+      },
+      "time": "2019-03-08T08:55:37+00:00"
+    },
+    {
+      "name": "react/promise",
+      "version": "v2.9.0",
+      "source": {
+        "type": "git",
+        "url": "https://github.com/reactphp/promise.git",
+        "reference": "234f8fd1023c9158e2314fa9d7d0e6a83db42910"
+      },
+      "dist": {
+        "type": "zip",
+        "url": "https://api.github.com/repos/reactphp/promise/zipball/234f8fd1023c9158e2314fa9d7d0e6a83db42910",
+        "reference": "234f8fd1023c9158e2314fa9d7d0e6a83db42910",
+        "shasum": ""
+      },
+      "require": {
+        "php": ">=5.4.0"
+      },
+      "require-dev": {
+        "phpunit/phpunit": "^9.3 || ^5.7 || ^4.8.36"
+      },
+      "type": "library",
+      "autoload": {
+        "files": ["src/functions_include.php"],
+        "psr-4": {
+          "React\\Promise\\": "src/"
+        }
+      },
+      "notification-url": "https://packagist.org/downloads/",
+      "license": ["MIT"],
+      "authors": [
+        {
+          "name": "Jan Sorgalla",
+          "email": "jsorgalla@gmail.com",
+          "homepage": "https://sorgalla.com/"
+        },
+        {
+          "name": "Christian Lück",
+          "email": "christian@clue.engineering",
+          "homepage": "https://clue.engineering/"
+        },
+        {
+          "name": "Cees-Jan Kiewiet",
+          "email": "reactphp@ceesjankiewiet.nl",
+          "homepage": "https://wyrihaximus.net/"
+        },
+        {
+          "name": "Chris Boden",
+          "email": "cboden@gmail.com",
+          "homepage": "https://cboden.dev/"
+        }
+      ],
+      "description": "A lightweight implementation of CommonJS Promises/A for PHP",
+      "keywords": ["promise", "promises"],
+      "support": {
+        "issues": "https://github.com/reactphp/promise/issues",
+        "source": "https://github.com/reactphp/promise/tree/v2.9.0"
+      },
+      "funding": [
+        {
+          "url": "https://github.com/WyriHaximus",
+          "type": "github"
+        },
+        {
+          "url": "https://github.com/clue",
+          "type": "github"
+        }
+      ],
+      "time": "2022-02-11T10:27:51+00:00"
+    },
+    {
+      "name": "samdark/yii2-psr-log-target",
+      "version": "1.1.3",
+      "source": {
+        "type": "git",
+        "url": "https://github.com/samdark/yii2-psr-log-target.git",
+        "reference": "ccb29ecb7140c4eb81c3dfad38f61b21a9c1ed30"
+      },
+      "dist": {
+        "type": "zip",
+        "url": "https://api.github.com/repos/samdark/yii2-psr-log-target/zipball/ccb29ecb7140c4eb81c3dfad38f61b21a9c1ed30",
+        "reference": "ccb29ecb7140c4eb81c3dfad38f61b21a9c1ed30",
+        "shasum": ""
+      },
+      "require": {
+        "psr/log": "~1.0.2|~1.1.0",
+        "yiisoft/yii2": "~2.0.0"
+      },
+      "require-dev": {
+        "phpunit/phpunit": "~4.4"
+      },
+      "type": "yii2-extension",
+      "autoload": {
+        "psr-4": {
+          "samdark\\log\\": "src",
+          "samdark\\log\\tests\\": "tests"
+        }
+      },
+      "notification-url": "https://packagist.org/downloads/",
+      "license": ["BSD-3-Clause"],
+      "authors": [
+        {
+          "name": "Alexander Makarov",
+          "email": "sam@rmcreative.ru"
+        }
+      ],
+      "description": "Yii 2 log target which uses PSR-3 compatible logger",
+      "homepage": "https://github.com/samdark/yii2-psr-log-target",
+      "keywords": ["extension", "log", "psr-3", "yii"],
+      "support": {
+        "issues": "https://github.com/samdark/yii2-psr-log-target/issues",
+        "source": "https://github.com/samdark/yii2-psr-log-target"
+      },
+      "funding": [
+        {
+          "url": "https://github.com/samdark",
+          "type": "github"
+        },
+        {
+          "url": "https://www.patreon.com/samdark",
+          "type": "patreon"
+        }
+      ],
+      "time": "2020-07-16T12:34:01+00:00"
+    },
+    {
+      "name": "seld/cli-prompt",
+      "version": "1.0.4",
+      "source": {
+        "type": "git",
+        "url": "https://github.com/Seldaek/cli-prompt.git",
+        "reference": "b8dfcf02094b8c03b40322c229493bb2884423c5"
+      },
+      "dist": {
+        "type": "zip",
+        "url": "https://api.github.com/repos/Seldaek/cli-prompt/zipball/b8dfcf02094b8c03b40322c229493bb2884423c5",
+        "reference": "b8dfcf02094b8c03b40322c229493bb2884423c5",
+        "shasum": ""
+      },
+      "require": {
+        "php": ">=5.3"
+      },
+      "require-dev": {
+        "phpstan/phpstan": "^0.12.63"
+      },
+      "type": "library",
+      "extra": {
+        "branch-alias": {
+          "dev-master": "1.x-dev"
+        }
+      },
+      "autoload": {
+        "psr-4": {
+          "Seld\\CliPrompt\\": "src/"
+        }
+      },
+      "notification-url": "https://packagist.org/downloads/",
+      "license": ["MIT"],
+      "authors": [
+        {
+          "name": "Jordi Boggiano",
+          "email": "j.boggiano@seld.be"
+        }
+      ],
+      "description": "Allows you to prompt for user input on the command line, and optionally hide the characters they type",
+      "keywords": ["cli", "console", "hidden", "input", "prompt"],
+      "support": {
+        "issues": "https://github.com/Seldaek/cli-prompt/issues",
+        "source": "https://github.com/Seldaek/cli-prompt/tree/1.0.4"
+      },
+      "time": "2020-12-15T21:32:01+00:00"
+    },
+    {
+      "name": "seld/jsonlint",
+      "version": "1.8.3",
+      "source": {
+        "type": "git",
+        "url": "https://github.com/Seldaek/jsonlint.git",
+        "reference": "9ad6ce79c342fbd44df10ea95511a1b24dee5b57"
+      },
+      "dist": {
+        "type": "zip",
+        "url": "https://api.github.com/repos/Seldaek/jsonlint/zipball/9ad6ce79c342fbd44df10ea95511a1b24dee5b57",
+        "reference": "9ad6ce79c342fbd44df10ea95511a1b24dee5b57",
+        "shasum": ""
+      },
+      "require": {
+        "php": "^5.3 || ^7.0 || ^8.0"
+      },
+      "require-dev": {
+        "phpunit/phpunit": "^4.8.35 || ^5.7 || ^6.0"
+      },
+      "bin": ["bin/jsonlint"],
+      "type": "library",
+      "autoload": {
+        "psr-4": {
+          "Seld\\JsonLint\\": "src/Seld/JsonLint/"
+        }
+      },
+      "notification-url": "https://packagist.org/downloads/",
+      "license": ["MIT"],
+      "authors": [
+        {
+          "name": "Jordi Boggiano",
+          "email": "j.boggiano@seld.be",
+          "homepage": "http://seld.be"
+        }
+      ],
+      "description": "JSON Linter",
+      "keywords": ["json", "linter", "parser", "validator"],
+      "support": {
+        "issues": "https://github.com/Seldaek/jsonlint/issues",
+        "source": "https://github.com/Seldaek/jsonlint/tree/1.8.3"
+      },
+      "funding": [
+        {
+          "url": "https://github.com/Seldaek",
+          "type": "github"
+        },
+        {
+          "url": "https://tidelift.com/funding/github/packagist/seld/jsonlint",
+          "type": "tidelift"
+        }
+      ],
+      "time": "2020-11-11T09:19:24+00:00"
+    },
+    {
+      "name": "seld/phar-utils",
+      "version": "1.2.0",
+      "source": {
+        "type": "git",
+        "url": "https://github.com/Seldaek/phar-utils.git",
+        "reference": "9f3452c93ff423469c0d56450431562ca423dcee"
+      },
+      "dist": {
+        "type": "zip",
+        "url": "https://api.github.com/repos/Seldaek/phar-utils/zipball/9f3452c93ff423469c0d56450431562ca423dcee",
+        "reference": "9f3452c93ff423469c0d56450431562ca423dcee",
+        "shasum": ""
+      },
+      "require": {
+        "php": ">=5.3"
+      },
+      "type": "library",
+      "extra": {
+        "branch-alias": {
+          "dev-master": "1.x-dev"
+        }
+      },
+      "autoload": {
+        "psr-4": {
+          "Seld\\PharUtils\\": "src/"
+        }
+      },
+      "notification-url": "https://packagist.org/downloads/",
+      "license": ["MIT"],
+      "authors": [
+        {
+          "name": "Jordi Boggiano",
+          "email": "j.boggiano@seld.be"
+        }
+      ],
+      "description": "PHAR file format utilities, for when PHP phars you up",
+      "keywords": ["phar"],
+      "support": {
+        "issues": "https://github.com/Seldaek/phar-utils/issues",
+        "source": "https://github.com/Seldaek/phar-utils/tree/1.2.0"
+      },
+      "time": "2021-12-10T11:20:11+00:00"
+    },
+    {
+      "name": "symfony/console",
+      "version": "v5.4.3",
+      "source": {
+        "type": "git",
+        "url": "https://github.com/symfony/console.git",
+        "reference": "a2a86ec353d825c75856c6fd14fac416a7bdb6b8"
+      },
+      "dist": {
+        "type": "zip",
+        "url": "https://api.github.com/repos/symfony/console/zipball/a2a86ec353d825c75856c6fd14fac416a7bdb6b8",
+        "reference": "a2a86ec353d825c75856c6fd14fac416a7bdb6b8",
+        "shasum": ""
+      },
+      "require": {
+        "php": ">=7.2.5",
+        "symfony/deprecation-contracts": "^2.1|^3",
+        "symfony/polyfill-mbstring": "~1.0",
+        "symfony/polyfill-php73": "^1.9",
+        "symfony/polyfill-php80": "^1.16",
+        "symfony/service-contracts": "^1.1|^2|^3",
+        "symfony/string": "^5.1|^6.0"
+      },
+      "conflict": {
+        "psr/log": ">=3",
+        "symfony/dependency-injection": "<4.4",
+        "symfony/dotenv": "<5.1",
+        "symfony/event-dispatcher": "<4.4",
+        "symfony/lock": "<4.4",
+        "symfony/process": "<4.4"
+      },
+      "provide": {
+        "psr/log-implementation": "1.0|2.0"
+      },
+      "require-dev": {
+        "psr/log": "^1|^2",
+        "symfony/config": "^4.4|^5.0|^6.0",
+        "symfony/dependency-injection": "^4.4|^5.0|^6.0",
+        "symfony/event-dispatcher": "^4.4|^5.0|^6.0",
+        "symfony/lock": "^4.4|^5.0|^6.0",
+        "symfony/process": "^4.4|^5.0|^6.0",
+        "symfony/var-dumper": "^4.4|^5.0|^6.0"
+      },
+      "suggest": {
+        "psr/log": "For using the console logger",
+        "symfony/event-dispatcher": "",
+        "symfony/lock": "",
+        "symfony/process": ""
+      },
+      "type": "library",
+      "autoload": {
+        "psr-4": {
+          "Symfony\\Component\\Console\\": ""
+        },
+        "exclude-from-classmap": ["/Tests/"]
+      },
+      "notification-url": "https://packagist.org/downloads/",
+      "license": ["MIT"],
+      "authors": [
+        {
+          "name": "Fabien Potencier",
+          "email": "fabien@symfony.com"
+        },
+        {
+          "name": "Symfony Community",
+          "homepage": "https://symfony.com/contributors"
+        }
+      ],
+      "description": "Eases the creation of beautiful and testable command line interfaces",
+      "homepage": "https://symfony.com",
+      "keywords": ["cli", "command line", "console", "terminal"],
+      "support": {
+        "source": "https://github.com/symfony/console/tree/v5.4.3"
+      },
+      "funding": [
+        {
+          "url": "https://symfony.com/sponsor",
+          "type": "custom"
+        },
+        {
+          "url": "https://github.com/fabpot",
+          "type": "github"
+        },
+        {
+          "url": "https://tidelift.com/funding/github/packagist/symfony/symfony",
+          "type": "tidelift"
+        }
+      ],
+      "time": "2022-01-26T16:28:35+00:00"
+    },
+    {
+      "name": "symfony/deprecation-contracts",
+      "version": "v3.0.0",
+      "source": {
+        "type": "git",
+        "url": "https://github.com/symfony/deprecation-contracts.git",
+        "reference": "c726b64c1ccfe2896cb7df2e1331c357ad1c8ced"
+      },
+      "dist": {
+        "type": "zip",
+        "url": "https://api.github.com/repos/symfony/deprecation-contracts/zipball/c726b64c1ccfe2896cb7df2e1331c357ad1c8ced",
+        "reference": "c726b64c1ccfe2896cb7df2e1331c357ad1c8ced",
+        "shasum": ""
+      },
+      "require": {
+        "php": ">=8.0.2"
+      },
+      "type": "library",
+      "extra": {
+        "branch-alias": {
+          "dev-main": "3.0-dev"
+        },
+        "thanks": {
+          "name": "symfony/contracts",
+          "url": "https://github.com/symfony/contracts"
+        }
+      },
+      "autoload": {
+        "files": ["function.php"]
+      },
+      "notification-url": "https://packagist.org/downloads/",
+      "license": ["MIT"],
+      "authors": [
+        {
+          "name": "Nicolas Grekas",
+          "email": "p@tchwork.com"
+        },
+        {
+          "name": "Symfony Community",
+          "homepage": "https://symfony.com/contributors"
+        }
+      ],
+      "description": "A generic function and convention to trigger deprecation notices",
+      "homepage": "https://symfony.com",
+      "support": {
+        "source": "https://github.com/symfony/deprecation-contracts/tree/v3.0.0"
+      },
+      "funding": [
+        {
+          "url": "https://symfony.com/sponsor",
+          "type": "custom"
+        },
+        {
+          "url": "https://github.com/fabpot",
+          "type": "github"
+        },
+        {
+          "url": "https://tidelift.com/funding/github/packagist/symfony/symfony",
+          "type": "tidelift"
+        }
+      ],
+      "time": "2021-11-01T23:48:49+00:00"
+    },
+    {
+      "name": "symfony/event-dispatcher",
+      "version": "v5.4.3",
+      "source": {
+        "type": "git",
+        "url": "https://github.com/symfony/event-dispatcher.git",
+        "reference": "dec8a9f58d20df252b9cd89f1c6c1530f747685d"
+      },
+      "dist": {
+        "type": "zip",
+        "url": "https://api.github.com/repos/symfony/event-dispatcher/zipball/dec8a9f58d20df252b9cd89f1c6c1530f747685d",
+        "reference": "dec8a9f58d20df252b9cd89f1c6c1530f747685d",
+        "shasum": ""
+      },
+      "require": {
+        "php": ">=7.2.5",
+        "symfony/deprecation-contracts": "^2.1|^3",
+        "symfony/event-dispatcher-contracts": "^2|^3",
+        "symfony/polyfill-php80": "^1.16"
+      },
+      "conflict": {
+        "symfony/dependency-injection": "<4.4"
+      },
+      "provide": {
+        "psr/event-dispatcher-implementation": "1.0",
+        "symfony/event-dispatcher-implementation": "2.0"
+      },
+      "require-dev": {
+        "psr/log": "^1|^2|^3",
+        "symfony/config": "^4.4|^5.0|^6.0",
+        "symfony/dependency-injection": "^4.4|^5.0|^6.0",
+        "symfony/error-handler": "^4.4|^5.0|^6.0",
+        "symfony/expression-language": "^4.4|^5.0|^6.0",
+        "symfony/http-foundation": "^4.4|^5.0|^6.0",
+        "symfony/service-contracts": "^1.1|^2|^3",
+        "symfony/stopwatch": "^4.4|^5.0|^6.0"
+      },
+      "suggest": {
+        "symfony/dependency-injection": "",
+        "symfony/http-kernel": ""
+      },
+      "type": "library",
+      "autoload": {
+        "psr-4": {
+          "Symfony\\Component\\EventDispatcher\\": ""
+        },
+        "exclude-from-classmap": ["/Tests/"]
+      },
+      "notification-url": "https://packagist.org/downloads/",
+      "license": ["MIT"],
+      "authors": [
+        {
+          "name": "Fabien Potencier",
+          "email": "fabien@symfony.com"
+        },
+        {
+          "name": "Symfony Community",
+          "homepage": "https://symfony.com/contributors"
+        }
+      ],
+      "description": "Provides tools that allow your application components to communicate with each other by dispatching events and listening to them",
+      "homepage": "https://symfony.com",
+      "support": {
+        "source": "https://github.com/symfony/event-dispatcher/tree/v5.4.3"
+      },
+      "funding": [
+        {
+          "url": "https://symfony.com/sponsor",
+          "type": "custom"
+        },
+        {
+          "url": "https://github.com/fabpot",
+          "type": "github"
+        },
+        {
+          "url": "https://tidelift.com/funding/github/packagist/symfony/symfony",
+          "type": "tidelift"
+        }
+      ],
+      "time": "2022-01-02T09:53:40+00:00"
+    },
+    {
+      "name": "symfony/event-dispatcher-contracts",
+      "version": "v3.0.0",
+      "source": {
+        "type": "git",
+        "url": "https://github.com/symfony/event-dispatcher-contracts.git",
+        "reference": "aa5422287b75594b90ee9cd807caf8f0df491385"
+      },
+      "dist": {
+        "type": "zip",
+        "url": "https://api.github.com/repos/symfony/event-dispatcher-contracts/zipball/aa5422287b75594b90ee9cd807caf8f0df491385",
+        "reference": "aa5422287b75594b90ee9cd807caf8f0df491385",
+        "shasum": ""
+      },
+      "require": {
+        "php": ">=8.0.2",
+        "psr/event-dispatcher": "^1"
+      },
+      "suggest": {
+        "symfony/event-dispatcher-implementation": ""
+      },
+      "type": "library",
+      "extra": {
+        "branch-alias": {
+          "dev-main": "3.0-dev"
+        },
+        "thanks": {
+          "name": "symfony/contracts",
+          "url": "https://github.com/symfony/contracts"
+        }
+      },
+      "autoload": {
+        "psr-4": {
+          "Symfony\\Contracts\\EventDispatcher\\": ""
+        }
+      },
+      "notification-url": "https://packagist.org/downloads/",
+      "license": ["MIT"],
+      "authors": [
+        {
+          "name": "Nicolas Grekas",
+          "email": "p@tchwork.com"
+        },
+        {
+          "name": "Symfony Community",
+          "homepage": "https://symfony.com/contributors"
+        }
+      ],
+      "description": "Generic abstractions related to dispatching event",
+      "homepage": "https://symfony.com",
+      "keywords": [
+        "abstractions",
+        "contracts",
+        "decoupling",
+        "interfaces",
+        "interoperability",
+        "standards"
+      ],
+      "support": {
+        "source": "https://github.com/symfony/event-dispatcher-contracts/tree/v3.0.0"
+      },
+      "funding": [
+        {
+          "url": "https://symfony.com/sponsor",
+          "type": "custom"
+        },
+        {
+          "url": "https://github.com/fabpot",
+          "type": "github"
+        },
+        {
+          "url": "https://tidelift.com/funding/github/packagist/symfony/symfony",
+          "type": "tidelift"
+        }
+      ],
+      "time": "2021-07-15T12:33:35+00:00"
+    },
+    {
+      "name": "symfony/filesystem",
+      "version": "v6.0.3",
+      "source": {
+        "type": "git",
+        "url": "https://github.com/symfony/filesystem.git",
+        "reference": "6ae49c4fda17322171a2b8dc5f70bc6edbc498e1"
+      },
+      "dist": {
+        "type": "zip",
+        "url": "https://api.github.com/repos/symfony/filesystem/zipball/6ae49c4fda17322171a2b8dc5f70bc6edbc498e1",
+        "reference": "6ae49c4fda17322171a2b8dc5f70bc6edbc498e1",
+        "shasum": ""
+      },
+      "require": {
+        "php": ">=8.0.2",
+        "symfony/polyfill-ctype": "~1.8",
+        "symfony/polyfill-mbstring": "~1.8"
+      },
+      "type": "library",
+      "autoload": {
+        "psr-4": {
+          "Symfony\\Component\\Filesystem\\": ""
+        },
+        "exclude-from-classmap": ["/Tests/"]
+      },
+      "notification-url": "https://packagist.org/downloads/",
+      "license": ["MIT"],
+      "authors": [
+        {
+          "name": "Fabien Potencier",
+          "email": "fabien@symfony.com"
+        },
+        {
+          "name": "Symfony Community",
+          "homepage": "https://symfony.com/contributors"
+        }
+      ],
+      "description": "Provides basic utilities for the filesystem",
+      "homepage": "https://symfony.com",
+      "support": {
+        "source": "https://github.com/symfony/filesystem/tree/v6.0.3"
+      },
+      "funding": [
+        {
+          "url": "https://symfony.com/sponsor",
+          "type": "custom"
+        },
+        {
+          "url": "https://github.com/fabpot",
+          "type": "github"
+        },
+        {
+          "url": "https://tidelift.com/funding/github/packagist/symfony/symfony",
+          "type": "tidelift"
+        }
+      ],
+      "time": "2022-01-02T09:55:41+00:00"
+    },
+    {
+      "name": "symfony/finder",
+      "version": "v5.4.3",
+      "source": {
+        "type": "git",
+        "url": "https://github.com/symfony/finder.git",
+        "reference": "231313534dded84c7ecaa79d14bc5da4ccb69b7d"
+      },
+      "dist": {
+        "type": "zip",
+        "url": "https://api.github.com/repos/symfony/finder/zipball/231313534dded84c7ecaa79d14bc5da4ccb69b7d",
+        "reference": "231313534dded84c7ecaa79d14bc5da4ccb69b7d",
+        "shasum": ""
+      },
+      "require": {
+        "php": ">=7.2.5",
+        "symfony/deprecation-contracts": "^2.1|^3",
+        "symfony/polyfill-php80": "^1.16"
+      },
+      "type": "library",
+      "autoload": {
+        "psr-4": {
+          "Symfony\\Component\\Finder\\": ""
+        },
+        "exclude-from-classmap": ["/Tests/"]
+      },
+      "notification-url": "https://packagist.org/downloads/",
+      "license": ["MIT"],
+      "authors": [
+        {
+          "name": "Fabien Potencier",
+          "email": "fabien@symfony.com"
+        },
+        {
+          "name": "Symfony Community",
+          "homepage": "https://symfony.com/contributors"
+        }
+      ],
+      "description": "Finds files and directories via an intuitive fluent interface",
+      "homepage": "https://symfony.com",
+      "support": {
+        "source": "https://github.com/symfony/finder/tree/v5.4.3"
+      },
+      "funding": [
+        {
+          "url": "https://symfony.com/sponsor",
+          "type": "custom"
+        },
+        {
+          "url": "https://github.com/fabpot",
+          "type": "github"
+        },
+        {
+          "url": "https://tidelift.com/funding/github/packagist/symfony/symfony",
+          "type": "tidelift"
+        }
+      ],
+      "time": "2022-01-26T16:34:36+00:00"
+    },
+    {
+      "name": "symfony/http-client",
+      "version": "v6.0.3",
+      "source": {
+        "type": "git",
+        "url": "https://github.com/symfony/http-client.git",
+        "reference": "45b95017f6a20d564584bdee6a376c9a79caa316"
+      },
+      "dist": {
+        "type": "zip",
+        "url": "https://api.github.com/repos/symfony/http-client/zipball/45b95017f6a20d564584bdee6a376c9a79caa316",
+        "reference": "45b95017f6a20d564584bdee6a376c9a79caa316",
+        "shasum": ""
+      },
+      "require": {
+        "php": ">=8.0.2",
+        "psr/log": "^1|^2|^3",
+        "symfony/http-client-contracts": "^3",
+        "symfony/service-contracts": "^1.0|^2|^3"
+      },
+      "provide": {
+        "php-http/async-client-implementation": "*",
+        "php-http/client-implementation": "*",
+        "psr/http-client-implementation": "1.0",
+        "symfony/http-client-implementation": "3.0"
+      },
+      "require-dev": {
+        "amphp/amp": "^2.5",
+        "amphp/http-client": "^4.2.1",
+        "amphp/http-tunnel": "^1.0",
+        "amphp/socket": "^1.1",
+        "guzzlehttp/promises": "^1.4",
+        "nyholm/psr7": "^1.0",
+        "php-http/httplug": "^1.0|^2.0",
+        "psr/http-client": "^1.0",
+        "symfony/dependency-injection": "^5.4|^6.0",
+        "symfony/http-kernel": "^5.4|^6.0",
+        "symfony/process": "^5.4|^6.0",
+        "symfony/stopwatch": "^5.4|^6.0"
+      },
+      "type": "library",
+      "autoload": {
+        "psr-4": {
+          "Symfony\\Component\\HttpClient\\": ""
+        },
+        "exclude-from-classmap": ["/Tests/"]
+      },
+      "notification-url": "https://packagist.org/downloads/",
+      "license": ["MIT"],
+      "authors": [
+        {
+          "name": "Nicolas Grekas",
+          "email": "p@tchwork.com"
+        },
+        {
+          "name": "Symfony Community",
+          "homepage": "https://symfony.com/contributors"
+        }
+      ],
+      "description": "Provides powerful methods to fetch HTTP resources synchronously or asynchronously",
+      "homepage": "https://symfony.com",
+      "support": {
+        "source": "https://github.com/symfony/http-client/tree/v6.0.3"
+      },
+      "funding": [
+        {
+          "url": "https://symfony.com/sponsor",
+          "type": "custom"
+        },
+        {
+          "url": "https://github.com/fabpot",
+          "type": "github"
+        },
+        {
+          "url": "https://tidelift.com/funding/github/packagist/symfony/symfony",
+          "type": "tidelift"
+        }
+      ],
+      "time": "2022-01-22T06:58:00+00:00"
+    },
+    {
+      "name": "symfony/http-client-contracts",
+      "version": "v3.0.0",
+      "source": {
+        "type": "git",
+        "url": "https://github.com/symfony/http-client-contracts.git",
+        "reference": "265f03fed057044a8e4dc159aa33596d0f48ed3f"
+      },
+      "dist": {
+        "type": "zip",
+        "url": "https://api.github.com/repos/symfony/http-client-contracts/zipball/265f03fed057044a8e4dc159aa33596d0f48ed3f",
+        "reference": "265f03fed057044a8e4dc159aa33596d0f48ed3f",
+        "shasum": ""
+      },
+      "require": {
+        "php": ">=8.0.2"
+      },
+      "suggest": {
+        "symfony/http-client-implementation": ""
+      },
+      "type": "library",
+      "extra": {
+        "branch-alias": {
+          "dev-main": "3.0-dev"
+        },
+        "thanks": {
+          "name": "symfony/contracts",
+          "url": "https://github.com/symfony/contracts"
+        }
+      },
+      "autoload": {
+        "psr-4": {
+          "Symfony\\Contracts\\HttpClient\\": ""
+        }
+      },
+      "notification-url": "https://packagist.org/downloads/",
+      "license": ["MIT"],
+      "authors": [
+        {
+          "name": "Nicolas Grekas",
+          "email": "p@tchwork.com"
+        },
+        {
+          "name": "Symfony Community",
+          "homepage": "https://symfony.com/contributors"
+        }
+      ],
+      "description": "Generic abstractions related to HTTP clients",
+      "homepage": "https://symfony.com",
+      "keywords": [
+        "abstractions",
+        "contracts",
+        "decoupling",
+        "interfaces",
+        "interoperability",
+        "standards"
+      ],
+      "support": {
+        "source": "https://github.com/symfony/http-client-contracts/tree/v3.0.0"
+      },
+      "funding": [
+        {
+          "url": "https://symfony.com/sponsor",
+          "type": "custom"
+        },
+        {
+          "url": "https://github.com/fabpot",
+          "type": "github"
+        },
+        {
+          "url": "https://tidelift.com/funding/github/packagist/symfony/symfony",
+          "type": "tidelift"
+        }
+      ],
+      "time": "2021-11-03T13:44:55+00:00"
+    },
+    {
+      "name": "symfony/mailer",
+      "version": "v6.0.3",
+      "source": {
+        "type": "git",
+        "url": "https://github.com/symfony/mailer.git",
+        "reference": "d958befe7dbee9d2b2157ef6dfa9b103efa94f82"
+      },
+      "dist": {
+        "type": "zip",
+        "url": "https://api.github.com/repos/symfony/mailer/zipball/d958befe7dbee9d2b2157ef6dfa9b103efa94f82",
+        "reference": "d958befe7dbee9d2b2157ef6dfa9b103efa94f82",
+        "shasum": ""
+      },
+      "require": {
+        "egulias/email-validator": "^2.1.10|^3",
+        "php": ">=8.0.2",
+        "psr/event-dispatcher": "^1",
+        "psr/log": "^1|^2|^3",
+        "symfony/event-dispatcher": "^5.4|^6.0",
+        "symfony/mime": "^5.4|^6.0",
+        "symfony/service-contracts": "^1.1|^2|^3"
+      },
+      "conflict": {
+        "symfony/http-kernel": "<5.4"
+      },
+      "require-dev": {
+        "symfony/http-client-contracts": "^1.1|^2|^3",
+        "symfony/messenger": "^5.4|^6.0"
+      },
+      "type": "library",
+      "autoload": {
+        "psr-4": {
+          "Symfony\\Component\\Mailer\\": ""
+        },
+        "exclude-from-classmap": ["/Tests/"]
+      },
+      "notification-url": "https://packagist.org/downloads/",
+      "license": ["MIT"],
+      "authors": [
+        {
+          "name": "Fabien Potencier",
+          "email": "fabien@symfony.com"
+        },
+        {
+          "name": "Symfony Community",
+          "homepage": "https://symfony.com/contributors"
+        }
+      ],
+      "description": "Helps sending emails",
+      "homepage": "https://symfony.com",
+      "support": {
+        "source": "https://github.com/symfony/mailer/tree/v6.0.3"
+      },
+      "funding": [
+        {
+          "url": "https://symfony.com/sponsor",
+          "type": "custom"
+        },
+        {
+          "url": "https://github.com/fabpot",
+          "type": "github"
+        },
+        {
+          "url": "https://tidelift.com/funding/github/packagist/symfony/symfony",
+          "type": "tidelift"
+        }
+      ],
+      "time": "2022-01-02T09:55:41+00:00"
+    },
+    {
+      "name": "symfony/mime",
+      "version": "v6.0.3",
+      "source": {
+        "type": "git",
+        "url": "https://github.com/symfony/mime.git",
+        "reference": "2cd9601efd040e56f43360daa68f3c6b0534923a"
+      },
+      "dist": {
+        "type": "zip",
+        "url": "https://api.github.com/repos/symfony/mime/zipball/2cd9601efd040e56f43360daa68f3c6b0534923a",
+        "reference": "2cd9601efd040e56f43360daa68f3c6b0534923a",
+        "shasum": ""
+      },
+      "require": {
+        "php": ">=8.0.2",
+        "symfony/polyfill-intl-idn": "^1.10",
+        "symfony/polyfill-mbstring": "^1.0"
+      },
+      "conflict": {
+        "egulias/email-validator": "~3.0.0",
+        "phpdocumentor/reflection-docblock": "<3.2.2",
+        "phpdocumentor/type-resolver": "<1.4.0",
+        "symfony/mailer": "<5.4"
+      },
+      "require-dev": {
+        "egulias/email-validator": "^2.1.10|^3.1",
+        "phpdocumentor/reflection-docblock": "^3.0|^4.0|^5.0",
+        "symfony/dependency-injection": "^5.4|^6.0",
+        "symfony/property-access": "^5.4|^6.0",
+        "symfony/property-info": "^5.4|^6.0",
+        "symfony/serializer": "^5.4|^6.0"
+      },
+      "type": "library",
+      "autoload": {
+        "psr-4": {
+          "Symfony\\Component\\Mime\\": ""
+        },
+        "exclude-from-classmap": ["/Tests/"]
+      },
+      "notification-url": "https://packagist.org/downloads/",
+      "license": ["MIT"],
+      "authors": [
+        {
+          "name": "Fabien Potencier",
+          "email": "fabien@symfony.com"
+        },
+        {
+          "name": "Symfony Community",
+          "homepage": "https://symfony.com/contributors"
+        }
+      ],
+      "description": "Allows manipulating MIME messages",
+      "homepage": "https://symfony.com",
+      "keywords": ["mime", "mime-type"],
+      "support": {
+        "source": "https://github.com/symfony/mime/tree/v6.0.3"
+      },
+      "funding": [
+        {
+          "url": "https://symfony.com/sponsor",
+          "type": "custom"
+        },
+        {
+          "url": "https://github.com/fabpot",
+          "type": "github"
+        },
+        {
+          "url": "https://tidelift.com/funding/github/packagist/symfony/symfony",
+          "type": "tidelift"
+        }
+      ],
+      "time": "2022-01-02T09:55:41+00:00"
+    },
+    {
+      "name": "symfony/polyfill-ctype",
+      "version": "v1.24.0",
+      "source": {
+        "type": "git",
+        "url": "https://github.com/symfony/polyfill-ctype.git",
+        "reference": "30885182c981ab175d4d034db0f6f469898070ab"
+      },
+      "dist": {
+        "type": "zip",
+        "url": "https://api.github.com/repos/symfony/polyfill-ctype/zipball/30885182c981ab175d4d034db0f6f469898070ab",
+        "reference": "30885182c981ab175d4d034db0f6f469898070ab",
+        "shasum": ""
+      },
+      "require": {
+        "php": ">=7.1"
+      },
+      "provide": {
+        "ext-ctype": "*"
+      },
+      "suggest": {
+        "ext-ctype": "For best performance"
+      },
+      "type": "library",
+      "extra": {
+        "branch-alias": {
+          "dev-main": "1.23-dev"
+        },
+        "thanks": {
+          "name": "symfony/polyfill",
+          "url": "https://github.com/symfony/polyfill"
+        }
+      },
+      "autoload": {
+        "psr-4": {
+          "Symfony\\Polyfill\\Ctype\\": ""
+        },
+        "files": ["bootstrap.php"]
+      },
+      "notification-url": "https://packagist.org/downloads/",
+      "license": ["MIT"],
+      "authors": [
+        {
+          "name": "Gert de Pagter",
+          "email": "BackEndTea@gmail.com"
+        },
+        {
+          "name": "Symfony Community",
+          "homepage": "https://symfony.com/contributors"
+        }
+      ],
+      "description": "Symfony polyfill for ctype functions",
+      "homepage": "https://symfony.com",
+      "keywords": ["compatibility", "ctype", "polyfill", "portable"],
+      "support": {
+        "source": "https://github.com/symfony/polyfill-ctype/tree/v1.24.0"
+      },
+      "funding": [
+        {
+          "url": "https://symfony.com/sponsor",
+          "type": "custom"
+        },
+        {
+          "url": "https://github.com/fabpot",
+          "type": "github"
+        },
+        {
+          "url": "https://tidelift.com/funding/github/packagist/symfony/symfony",
+          "type": "tidelift"
+        }
+      ],
+      "time": "2021-10-20T20:35:02+00:00"
+    },
+    {
+      "name": "symfony/polyfill-iconv",
+      "version": "v1.24.0",
+      "source": {
+        "type": "git",
+        "url": "https://github.com/symfony/polyfill-iconv.git",
+        "reference": "f1aed619e28cb077fc83fac8c4c0383578356e40"
+      },
+      "dist": {
+        "type": "zip",
+        "url": "https://api.github.com/repos/symfony/polyfill-iconv/zipball/f1aed619e28cb077fc83fac8c4c0383578356e40",
+        "reference": "f1aed619e28cb077fc83fac8c4c0383578356e40",
+        "shasum": ""
+      },
+      "require": {
+        "php": ">=7.1"
+      },
+      "provide": {
+        "ext-iconv": "*"
+      },
+      "suggest": {
+        "ext-iconv": "For best performance"
+      },
+      "type": "library",
+      "extra": {
+        "branch-alias": {
+          "dev-main": "1.23-dev"
+        },
+        "thanks": {
+          "name": "symfony/polyfill",
+          "url": "https://github.com/symfony/polyfill"
+        }
+      },
+      "autoload": {
+        "files": ["bootstrap.php"],
+        "psr-4": {
+          "Symfony\\Polyfill\\Iconv\\": ""
+        }
+      },
+      "notification-url": "https://packagist.org/downloads/",
+      "license": ["MIT"],
+      "authors": [
+        {
+          "name": "Nicolas Grekas",
+          "email": "p@tchwork.com"
+        },
+        {
+          "name": "Symfony Community",
+          "homepage": "https://symfony.com/contributors"
+        }
+      ],
+      "description": "Symfony polyfill for the Iconv extension",
+      "homepage": "https://symfony.com",
+      "keywords": ["compatibility", "iconv", "polyfill", "portable", "shim"],
+      "support": {
+        "source": "https://github.com/symfony/polyfill-iconv/tree/v1.24.0"
+      },
+      "funding": [
+        {
+          "url": "https://symfony.com/sponsor",
+          "type": "custom"
+        },
+        {
+          "url": "https://github.com/fabpot",
+          "type": "github"
+        },
+        {
+          "url": "https://tidelift.com/funding/github/packagist/symfony/symfony",
+          "type": "tidelift"
+        }
+      ],
+      "time": "2022-01-04T09:04:05+00:00"
+    },
+    {
+      "name": "symfony/polyfill-intl-grapheme",
+      "version": "v1.24.0",
+      "source": {
+        "type": "git",
+        "url": "https://github.com/symfony/polyfill-intl-grapheme.git",
+        "reference": "81b86b50cf841a64252b439e738e97f4a34e2783"
+      },
+      "dist": {
+        "type": "zip",
+        "url": "https://api.github.com/repos/symfony/polyfill-intl-grapheme/zipball/81b86b50cf841a64252b439e738e97f4a34e2783",
+        "reference": "81b86b50cf841a64252b439e738e97f4a34e2783",
+        "shasum": ""
+      },
+      "require": {
+        "php": ">=7.1"
+      },
+      "suggest": {
+        "ext-intl": "For best performance"
+      },
+      "type": "library",
+      "extra": {
+        "branch-alias": {
+          "dev-main": "1.23-dev"
+        },
+        "thanks": {
+          "name": "symfony/polyfill",
+          "url": "https://github.com/symfony/polyfill"
+        }
+      },
+      "autoload": {
+        "files": ["bootstrap.php"],
+        "psr-4": {
+          "Symfony\\Polyfill\\Intl\\Grapheme\\": ""
+        }
+      },
+      "notification-url": "https://packagist.org/downloads/",
+      "license": ["MIT"],
+      "authors": [
+        {
+          "name": "Nicolas Grekas",
+          "email": "p@tchwork.com"
+        },
+        {
+          "name": "Symfony Community",
+          "homepage": "https://symfony.com/contributors"
+        }
+      ],
+      "description": "Symfony polyfill for intl's grapheme_* functions",
+      "homepage": "https://symfony.com",
+      "keywords": [
+        "compatibility",
+        "grapheme",
+        "intl",
+        "polyfill",
+        "portable",
+        "shim"
+      ],
+      "support": {
+        "source": "https://github.com/symfony/polyfill-intl-grapheme/tree/v1.24.0"
+      },
+      "funding": [
+        {
+          "url": "https://symfony.com/sponsor",
+          "type": "custom"
+        },
+        {
+          "url": "https://github.com/fabpot",
+          "type": "github"
+        },
+        {
+          "url": "https://tidelift.com/funding/github/packagist/symfony/symfony",
+          "type": "tidelift"
+        }
+      ],
+      "time": "2021-11-23T21:10:46+00:00"
+    },
+    {
+      "name": "symfony/polyfill-intl-idn",
+      "version": "v1.24.0",
+      "source": {
+        "type": "git",
+        "url": "https://github.com/symfony/polyfill-intl-idn.git",
+        "reference": "749045c69efb97c70d25d7463abba812e91f3a44"
+      },
+      "dist": {
+        "type": "zip",
+        "url": "https://api.github.com/repos/symfony/polyfill-intl-idn/zipball/749045c69efb97c70d25d7463abba812e91f3a44",
+        "reference": "749045c69efb97c70d25d7463abba812e91f3a44",
+        "shasum": ""
+      },
+      "require": {
+        "php": ">=7.1",
+        "symfony/polyfill-intl-normalizer": "^1.10",
+        "symfony/polyfill-php72": "^1.10"
+      },
+      "suggest": {
+        "ext-intl": "For best performance"
+      },
+      "type": "library",
+      "extra": {
+        "branch-alias": {
+          "dev-main": "1.23-dev"
+        },
+        "thanks": {
+          "name": "symfony/polyfill",
+          "url": "https://github.com/symfony/polyfill"
+        }
+      },
+      "autoload": {
+        "files": ["bootstrap.php"],
+        "psr-4": {
+          "Symfony\\Polyfill\\Intl\\Idn\\": ""
+        }
+      },
+      "notification-url": "https://packagist.org/downloads/",
+      "license": ["MIT"],
+      "authors": [
+        {
+          "name": "Laurent Bassin",
+          "email": "laurent@bassin.info"
+        },
+        {
+          "name": "Trevor Rowbotham",
+          "email": "trevor.rowbotham@pm.me"
+        },
+        {
+          "name": "Symfony Community",
+          "homepage": "https://symfony.com/contributors"
+        }
+      ],
+      "description": "Symfony polyfill for intl's idn_to_ascii and idn_to_utf8 functions",
+      "homepage": "https://symfony.com",
+      "keywords": [
+        "compatibility",
+        "idn",
+        "intl",
+        "polyfill",
+        "portable",
+        "shim"
+      ],
+      "support": {
+        "source": "https://github.com/symfony/polyfill-intl-idn/tree/v1.24.0"
+      },
+      "funding": [
+        {
+          "url": "https://symfony.com/sponsor",
+          "type": "custom"
+        },
+        {
+          "url": "https://github.com/fabpot",
+          "type": "github"
+        },
+        {
+          "url": "https://tidelift.com/funding/github/packagist/symfony/symfony",
+          "type": "tidelift"
+        }
+      ],
+      "time": "2021-09-14T14:02:44+00:00"
+    },
+    {
+      "name": "symfony/polyfill-intl-normalizer",
+      "version": "v1.24.0",
+      "source": {
+        "type": "git",
+        "url": "https://github.com/symfony/polyfill-intl-normalizer.git",
+        "reference": "8590a5f561694770bdcd3f9b5c69dde6945028e8"
+      },
+      "dist": {
+        "type": "zip",
+        "url": "https://api.github.com/repos/symfony/polyfill-intl-normalizer/zipball/8590a5f561694770bdcd3f9b5c69dde6945028e8",
+        "reference": "8590a5f561694770bdcd3f9b5c69dde6945028e8",
+        "shasum": ""
+      },
+      "require": {
+        "php": ">=7.1"
+      },
+      "suggest": {
+        "ext-intl": "For best performance"
+      },
+      "type": "library",
+      "extra": {
+        "branch-alias": {
+          "dev-main": "1.23-dev"
+        },
+        "thanks": {
+          "name": "symfony/polyfill",
+          "url": "https://github.com/symfony/polyfill"
+        }
+      },
+      "autoload": {
+        "files": ["bootstrap.php"],
+        "psr-4": {
+          "Symfony\\Polyfill\\Intl\\Normalizer\\": ""
+        },
+        "classmap": ["Resources/stubs"]
+      },
+      "notification-url": "https://packagist.org/downloads/",
+      "license": ["MIT"],
+      "authors": [
+        {
+          "name": "Nicolas Grekas",
+          "email": "p@tchwork.com"
+        },
+        {
+          "name": "Symfony Community",
+          "homepage": "https://symfony.com/contributors"
+        }
+      ],
+      "description": "Symfony polyfill for intl's Normalizer class and related functions",
+      "homepage": "https://symfony.com",
+      "keywords": [
+        "compatibility",
+        "intl",
+        "normalizer",
+        "polyfill",
+        "portable",
+        "shim"
+      ],
+      "support": {
+        "source": "https://github.com/symfony/polyfill-intl-normalizer/tree/v1.24.0"
+      },
+      "funding": [
+        {
+          "url": "https://symfony.com/sponsor",
+          "type": "custom"
+        },
+        {
+          "url": "https://github.com/fabpot",
+          "type": "github"
+        },
+        {
+          "url": "https://tidelift.com/funding/github/packagist/symfony/symfony",
+          "type": "tidelift"
+        }
+      ],
+      "time": "2021-02-19T12:13:01+00:00"
+    },
+    {
+      "name": "symfony/polyfill-mbstring",
+      "version": "v1.24.0",
+      "source": {
+        "type": "git",
+        "url": "https://github.com/symfony/polyfill-mbstring.git",
+        "reference": "0abb51d2f102e00a4eefcf46ba7fec406d245825"
+      },
+      "dist": {
+        "type": "zip",
+        "url": "https://api.github.com/repos/symfony/polyfill-mbstring/zipball/0abb51d2f102e00a4eefcf46ba7fec406d245825",
+        "reference": "0abb51d2f102e00a4eefcf46ba7fec406d245825",
+        "shasum": ""
+      },
+      "require": {
+        "php": ">=7.1"
+      },
+      "provide": {
+        "ext-mbstring": "*"
+      },
+      "suggest": {
+        "ext-mbstring": "For best performance"
+      },
+      "type": "library",
+      "extra": {
+        "branch-alias": {
+          "dev-main": "1.23-dev"
+        },
+        "thanks": {
+          "name": "symfony/polyfill",
+          "url": "https://github.com/symfony/polyfill"
+        }
+      },
+      "autoload": {
+        "files": ["bootstrap.php"],
+        "psr-4": {
+          "Symfony\\Polyfill\\Mbstring\\": ""
+        }
+      },
+      "notification-url": "https://packagist.org/downloads/",
+      "license": ["MIT"],
+      "authors": [
+        {
+          "name": "Nicolas Grekas",
+          "email": "p@tchwork.com"
+        },
+        {
+          "name": "Symfony Community",
+          "homepage": "https://symfony.com/contributors"
+        }
+      ],
+      "description": "Symfony polyfill for the Mbstring extension",
+      "homepage": "https://symfony.com",
+      "keywords": ["compatibility", "mbstring", "polyfill", "portable", "shim"],
+      "support": {
+        "source": "https://github.com/symfony/polyfill-mbstring/tree/v1.24.0"
+      },
+      "funding": [
+        {
+          "url": "https://symfony.com/sponsor",
+          "type": "custom"
+        },
+        {
+          "url": "https://github.com/fabpot",
+          "type": "github"
+        },
+        {
+          "url": "https://tidelift.com/funding/github/packagist/symfony/symfony",
+          "type": "tidelift"
+        }
+      ],
+      "time": "2021-11-30T18:21:41+00:00"
+    },
+    {
+      "name": "symfony/polyfill-php72",
+      "version": "v1.24.0",
+      "source": {
+        "type": "git",
+        "url": "https://github.com/symfony/polyfill-php72.git",
+        "reference": "9a142215a36a3888e30d0a9eeea9766764e96976"
+      },
+      "dist": {
+        "type": "zip",
+        "url": "https://api.github.com/repos/symfony/polyfill-php72/zipball/9a142215a36a3888e30d0a9eeea9766764e96976",
+        "reference": "9a142215a36a3888e30d0a9eeea9766764e96976",
+        "shasum": ""
+      },
+      "require": {
+        "php": ">=7.1"
+      },
+      "type": "library",
+      "extra": {
+        "branch-alias": {
+          "dev-main": "1.23-dev"
+        },
+        "thanks": {
+          "name": "symfony/polyfill",
+          "url": "https://github.com/symfony/polyfill"
+        }
+      },
+      "autoload": {
+        "files": ["bootstrap.php"],
+        "psr-4": {
+          "Symfony\\Polyfill\\Php72\\": ""
+        }
+      },
+      "notification-url": "https://packagist.org/downloads/",
+      "license": ["MIT"],
+      "authors": [
+        {
+          "name": "Nicolas Grekas",
+          "email": "p@tchwork.com"
+        },
+        {
+          "name": "Symfony Community",
+          "homepage": "https://symfony.com/contributors"
+        }
+      ],
+      "description": "Symfony polyfill backporting some PHP 7.2+ features to lower PHP versions",
+      "homepage": "https://symfony.com",
+      "keywords": ["compatibility", "polyfill", "portable", "shim"],
+      "support": {
+        "source": "https://github.com/symfony/polyfill-php72/tree/v1.24.0"
+      },
+      "funding": [
+        {
+          "url": "https://symfony.com/sponsor",
+          "type": "custom"
+        },
+        {
+          "url": "https://github.com/fabpot",
+          "type": "github"
+        },
+        {
+          "url": "https://tidelift.com/funding/github/packagist/symfony/symfony",
+          "type": "tidelift"
+        }
+      ],
+      "time": "2021-05-27T09:17:38+00:00"
+    },
+    {
+      "name": "symfony/polyfill-php73",
+      "version": "v1.24.0",
+      "source": {
+        "type": "git",
+        "url": "https://github.com/symfony/polyfill-php73.git",
+        "reference": "cc5db0e22b3cb4111010e48785a97f670b350ca5"
+      },
+      "dist": {
+        "type": "zip",
+        "url": "https://api.github.com/repos/symfony/polyfill-php73/zipball/cc5db0e22b3cb4111010e48785a97f670b350ca5",
+        "reference": "cc5db0e22b3cb4111010e48785a97f670b350ca5",
+        "shasum": ""
+      },
+      "require": {
+        "php": ">=7.1"
+      },
+      "type": "library",
+      "extra": {
+        "branch-alias": {
+          "dev-main": "1.23-dev"
+        },
+        "thanks": {
+          "name": "symfony/polyfill",
+          "url": "https://github.com/symfony/polyfill"
+        }
+      },
+      "autoload": {
+        "files": ["bootstrap.php"],
+        "psr-4": {
+          "Symfony\\Polyfill\\Php73\\": ""
+        },
+        "classmap": ["Resources/stubs"]
+      },
+      "notification-url": "https://packagist.org/downloads/",
+      "license": ["MIT"],
+      "authors": [
+        {
+          "name": "Nicolas Grekas",
+          "email": "p@tchwork.com"
+        },
+        {
+          "name": "Symfony Community",
+          "homepage": "https://symfony.com/contributors"
+        }
+      ],
+      "description": "Symfony polyfill backporting some PHP 7.3+ features to lower PHP versions",
+      "homepage": "https://symfony.com",
+      "keywords": ["compatibility", "polyfill", "portable", "shim"],
+      "support": {
+        "source": "https://github.com/symfony/polyfill-php73/tree/v1.24.0"
+      },
+      "funding": [
+        {
+          "url": "https://symfony.com/sponsor",
+          "type": "custom"
+        },
+        {
+          "url": "https://github.com/fabpot",
+          "type": "github"
+        },
+        {
+          "url": "https://tidelift.com/funding/github/packagist/symfony/symfony",
+          "type": "tidelift"
+        }
+      ],
+      "time": "2021-06-05T21:20:04+00:00"
+    },
+    {
+      "name": "symfony/polyfill-php80",
+      "version": "v1.24.0",
+      "source": {
+        "type": "git",
+        "url": "https://github.com/symfony/polyfill-php80.git",
+        "reference": "57b712b08eddb97c762a8caa32c84e037892d2e9"
+      },
+      "dist": {
+        "type": "zip",
+        "url": "https://api.github.com/repos/symfony/polyfill-php80/zipball/57b712b08eddb97c762a8caa32c84e037892d2e9",
+        "reference": "57b712b08eddb97c762a8caa32c84e037892d2e9",
+        "shasum": ""
+      },
+      "require": {
+        "php": ">=7.1"
+      },
+      "type": "library",
+      "extra": {
+        "branch-alias": {
+          "dev-main": "1.23-dev"
+        },
+        "thanks": {
+          "name": "symfony/polyfill",
+          "url": "https://github.com/symfony/polyfill"
+        }
+      },
+      "autoload": {
+        "files": ["bootstrap.php"],
+        "psr-4": {
+          "Symfony\\Polyfill\\Php80\\": ""
+        },
+        "classmap": ["Resources/stubs"]
+      },
+      "notification-url": "https://packagist.org/downloads/",
+      "license": ["MIT"],
+      "authors": [
+        {
+          "name": "Ion Bazan",
+          "email": "ion.bazan@gmail.com"
+        },
+        {
+          "name": "Nicolas Grekas",
+          "email": "p@tchwork.com"
+        },
+        {
+          "name": "Symfony Community",
+          "homepage": "https://symfony.com/contributors"
+        }
+      ],
+      "description": "Symfony polyfill backporting some PHP 8.0+ features to lower PHP versions",
+      "homepage": "https://symfony.com",
+      "keywords": ["compatibility", "polyfill", "portable", "shim"],
+      "support": {
+        "source": "https://github.com/symfony/polyfill-php80/tree/v1.24.0"
+      },
+      "funding": [
+        {
+          "url": "https://symfony.com/sponsor",
+          "type": "custom"
+        },
+        {
+          "url": "https://github.com/fabpot",
+          "type": "github"
+        },
+        {
+          "url": "https://tidelift.com/funding/github/packagist/symfony/symfony",
+          "type": "tidelift"
+        }
+      ],
+      "time": "2021-09-13T13:58:33+00:00"
+    },
+    {
+      "name": "symfony/process",
+      "version": "v5.4.3",
+      "source": {
+        "type": "git",
+        "url": "https://github.com/symfony/process.git",
+        "reference": "553f50487389a977eb31cf6b37faae56da00f753"
+      },
+      "dist": {
+        "type": "zip",
+        "url": "https://api.github.com/repos/symfony/process/zipball/553f50487389a977eb31cf6b37faae56da00f753",
+        "reference": "553f50487389a977eb31cf6b37faae56da00f753",
+        "shasum": ""
+      },
+      "require": {
+        "php": ">=7.2.5",
+        "symfony/polyfill-php80": "^1.16"
+      },
+      "type": "library",
+      "autoload": {
+        "psr-4": {
+          "Symfony\\Component\\Process\\": ""
+        },
+        "exclude-from-classmap": ["/Tests/"]
+      },
+      "notification-url": "https://packagist.org/downloads/",
+      "license": ["MIT"],
+      "authors": [
+        {
+          "name": "Fabien Potencier",
+          "email": "fabien@symfony.com"
+        },
+        {
+          "name": "Symfony Community",
+          "homepage": "https://symfony.com/contributors"
+        }
+      ],
+      "description": "Executes commands in sub-processes",
+      "homepage": "https://symfony.com",
+      "support": {
+        "source": "https://github.com/symfony/process/tree/v5.4.3"
+      },
+      "funding": [
+        {
+          "url": "https://symfony.com/sponsor",
+          "type": "custom"
+        },
+        {
+          "url": "https://github.com/fabpot",
+          "type": "github"
+        },
+        {
+          "url": "https://tidelift.com/funding/github/packagist/symfony/symfony",
+          "type": "tidelift"
+        }
+      ],
+      "time": "2022-01-26T16:28:35+00:00"
+    },
+    {
+      "name": "symfony/service-contracts",
+      "version": "v3.0.0",
+      "source": {
+        "type": "git",
+        "url": "https://github.com/symfony/service-contracts.git",
+        "reference": "36715ebf9fb9db73db0cb24263c79077c6fe8603"
+      },
+      "dist": {
+        "type": "zip",
+        "url": "https://api.github.com/repos/symfony/service-contracts/zipball/36715ebf9fb9db73db0cb24263c79077c6fe8603",
+        "reference": "36715ebf9fb9db73db0cb24263c79077c6fe8603",
+        "shasum": ""
+      },
+      "require": {
+        "php": ">=8.0.2",
+        "psr/container": "^2.0"
+      },
+      "conflict": {
+        "ext-psr": "<1.1|>=2"
+      },
+      "suggest": {
+        "symfony/service-implementation": ""
+      },
+      "type": "library",
+      "extra": {
+        "branch-alias": {
+          "dev-main": "3.0-dev"
+        },
+        "thanks": {
+          "name": "symfony/contracts",
+          "url": "https://github.com/symfony/contracts"
+        }
+      },
+      "autoload": {
+        "psr-4": {
+          "Symfony\\Contracts\\Service\\": ""
+        }
+      },
+      "notification-url": "https://packagist.org/downloads/",
+      "license": ["MIT"],
+      "authors": [
+        {
+          "name": "Nicolas Grekas",
+          "email": "p@tchwork.com"
+        },
+        {
+          "name": "Symfony Community",
+          "homepage": "https://symfony.com/contributors"
+        }
+      ],
+      "description": "Generic abstractions related to writing services",
+      "homepage": "https://symfony.com",
+      "keywords": [
+        "abstractions",
+        "contracts",
+        "decoupling",
+        "interfaces",
+        "interoperability",
+        "standards"
+      ],
+      "support": {
+        "source": "https://github.com/symfony/service-contracts/tree/v3.0.0"
+      },
+      "funding": [
+        {
+          "url": "https://symfony.com/sponsor",
+          "type": "custom"
+        },
+        {
+          "url": "https://github.com/fabpot",
+          "type": "github"
+        },
+        {
+          "url": "https://tidelift.com/funding/github/packagist/symfony/symfony",
+          "type": "tidelift"
+        }
+      ],
+      "time": "2021-11-04T17:53:12+00:00"
+    },
+    {
+      "name": "symfony/string",
+      "version": "v6.0.3",
+      "source": {
+        "type": "git",
+        "url": "https://github.com/symfony/string.git",
+        "reference": "522144f0c4c004c80d56fa47e40e17028e2eefc2"
+      },
+      "dist": {
+        "type": "zip",
+        "url": "https://api.github.com/repos/symfony/string/zipball/522144f0c4c004c80d56fa47e40e17028e2eefc2",
+        "reference": "522144f0c4c004c80d56fa47e40e17028e2eefc2",
+        "shasum": ""
+      },
+      "require": {
+        "php": ">=8.0.2",
+        "symfony/polyfill-ctype": "~1.8",
+        "symfony/polyfill-intl-grapheme": "~1.0",
+        "symfony/polyfill-intl-normalizer": "~1.0",
+        "symfony/polyfill-mbstring": "~1.0"
+      },
+      "conflict": {
+        "symfony/translation-contracts": "<2.0"
+      },
+      "require-dev": {
+        "symfony/error-handler": "^5.4|^6.0",
+        "symfony/http-client": "^5.4|^6.0",
+        "symfony/translation-contracts": "^2.0|^3.0",
+        "symfony/var-exporter": "^5.4|^6.0"
+      },
+      "type": "library",
+      "autoload": {
+        "psr-4": {
+          "Symfony\\Component\\String\\": ""
+        },
+        "files": ["Resources/functions.php"],
+        "exclude-from-classmap": ["/Tests/"]
+      },
+      "notification-url": "https://packagist.org/downloads/",
+      "license": ["MIT"],
+      "authors": [
+        {
+          "name": "Nicolas Grekas",
+          "email": "p@tchwork.com"
+        },
+        {
+          "name": "Symfony Community",
+          "homepage": "https://symfony.com/contributors"
+        }
+      ],
+      "description": "Provides an object-oriented API to strings and deals with bytes, UTF-8 code points and grapheme clusters in a unified way",
+      "homepage": "https://symfony.com",
+      "keywords": ["grapheme", "i18n", "string", "unicode", "utf-8", "utf8"],
+      "support": {
+        "source": "https://github.com/symfony/string/tree/v6.0.3"
+      },
+      "funding": [
+        {
+          "url": "https://symfony.com/sponsor",
+          "type": "custom"
+        },
+        {
+          "url": "https://github.com/fabpot",
+          "type": "github"
+        },
+        {
+          "url": "https://tidelift.com/funding/github/packagist/symfony/symfony",
+          "type": "tidelift"
+        }
+      ],
+      "time": "2022-01-02T09:55:41+00:00"
+    },
+    {
+      "name": "symfony/var-dumper",
+      "version": "v6.0.3",
+      "source": {
+        "type": "git",
+        "url": "https://github.com/symfony/var-dumper.git",
+        "reference": "7b701676fc64f9ef11f9b4870f16b48f66be4834"
+      },
+      "dist": {
+        "type": "zip",
+        "url": "https://api.github.com/repos/symfony/var-dumper/zipball/7b701676fc64f9ef11f9b4870f16b48f66be4834",
+        "reference": "7b701676fc64f9ef11f9b4870f16b48f66be4834",
+        "shasum": ""
+      },
+      "require": {
+        "php": ">=8.0.2",
+        "symfony/polyfill-mbstring": "~1.0"
+      },
+      "conflict": {
+        "phpunit/phpunit": "<5.4.3",
+        "symfony/console": "<5.4"
+      },
+      "require-dev": {
+        "ext-iconv": "*",
+        "symfony/console": "^5.4|^6.0",
+        "symfony/process": "^5.4|^6.0",
+        "symfony/uid": "^5.4|^6.0",
+        "twig/twig": "^2.13|^3.0.4"
+      },
+      "suggest": {
+        "ext-iconv": "To convert non-UTF-8 strings to UTF-8 (or symfony/polyfill-iconv in case ext-iconv cannot be used).",
+        "ext-intl": "To show region name in time zone dump",
+        "symfony/console": "To use the ServerDumpCommand and/or the bin/var-dump-server script"
+      },
+      "bin": ["Resources/bin/var-dump-server"],
+      "type": "library",
+      "autoload": {
+        "files": ["Resources/functions/dump.php"],
+        "psr-4": {
+          "Symfony\\Component\\VarDumper\\": ""
+        },
+        "exclude-from-classmap": ["/Tests/"]
+      },
+      "notification-url": "https://packagist.org/downloads/",
+      "license": ["MIT"],
+      "authors": [
+        {
+          "name": "Nicolas Grekas",
+          "email": "p@tchwork.com"
+        },
+        {
+          "name": "Symfony Community",
+          "homepage": "https://symfony.com/contributors"
+        }
+      ],
+      "description": "Provides mechanisms for walking through any arbitrary PHP variable",
+      "homepage": "https://symfony.com",
+      "keywords": ["debug", "dump"],
+      "support": {
+        "source": "https://github.com/symfony/var-dumper/tree/v6.0.3"
+      },
+      "funding": [
+        {
+          "url": "https://symfony.com/sponsor",
+          "type": "custom"
+        },
+        {
+          "url": "https://github.com/fabpot",
+          "type": "github"
+        },
+        {
+          "url": "https://tidelift.com/funding/github/packagist/symfony/symfony",
+          "type": "tidelift"
+        }
+      ],
+      "time": "2022-01-17T16:30:44+00:00"
+    },
+    {
+      "name": "symfony/yaml",
+      "version": "v5.4.3",
+      "source": {
+        "type": "git",
+        "url": "https://github.com/symfony/yaml.git",
+        "reference": "e80f87d2c9495966768310fc531b487ce64237a2"
+      },
+      "dist": {
+        "type": "zip",
+        "url": "https://api.github.com/repos/symfony/yaml/zipball/e80f87d2c9495966768310fc531b487ce64237a2",
+        "reference": "e80f87d2c9495966768310fc531b487ce64237a2",
+        "shasum": ""
+      },
+      "require": {
+        "php": ">=7.2.5",
+        "symfony/deprecation-contracts": "^2.1|^3",
+        "symfony/polyfill-ctype": "^1.8"
+      },
+      "conflict": {
+        "symfony/console": "<5.3"
+      },
+      "require-dev": {
+        "symfony/console": "^5.3|^6.0"
+      },
+      "suggest": {
+        "symfony/console": "For validating YAML files using the lint command"
+      },
+      "bin": ["Resources/bin/yaml-lint"],
+      "type": "library",
+      "autoload": {
+        "psr-4": {
+          "Symfony\\Component\\Yaml\\": ""
+        },
+        "exclude-from-classmap": ["/Tests/"]
+      },
+      "notification-url": "https://packagist.org/downloads/",
+      "license": ["MIT"],
+      "authors": [
+        {
+          "name": "Fabien Potencier",
+          "email": "fabien@symfony.com"
+        },
+        {
+          "name": "Symfony Community",
+          "homepage": "https://symfony.com/contributors"
+        }
+      ],
+      "description": "Loads and dumps YAML files",
+      "homepage": "https://symfony.com",
+      "support": {
+        "source": "https://github.com/symfony/yaml/tree/v5.4.3"
+      },
+      "funding": [
+        {
+          "url": "https://symfony.com/sponsor",
+          "type": "custom"
+        },
+        {
+          "url": "https://github.com/fabpot",
+          "type": "github"
+        },
+        {
+          "url": "https://tidelift.com/funding/github/packagist/symfony/symfony",
+          "type": "tidelift"
+        }
+      ],
+      "time": "2022-01-26T16:32:32+00:00"
+    },
+    {
+      "name": "true/punycode",
+      "version": "v2.1.1",
+      "source": {
+        "type": "git",
+        "url": "https://github.com/true/php-punycode.git",
+        "reference": "a4d0c11a36dd7f4e7cd7096076cab6d3378a071e"
+      },
+      "dist": {
+        "type": "zip",
+        "url": "https://api.github.com/repos/true/php-punycode/zipball/a4d0c11a36dd7f4e7cd7096076cab6d3378a071e",
+        "reference": "a4d0c11a36dd7f4e7cd7096076cab6d3378a071e",
+        "shasum": ""
+      },
+      "require": {
+        "php": ">=5.3.0",
+        "symfony/polyfill-mbstring": "^1.3"
+      },
+      "require-dev": {
+        "phpunit/phpunit": "~4.7",
+        "squizlabs/php_codesniffer": "~2.0"
+      },
+      "type": "library",
+      "autoload": {
+        "psr-4": {
+          "TrueBV\\": "src/"
+        }
+      },
+      "notification-url": "https://packagist.org/downloads/",
+      "license": ["MIT"],
+      "authors": [
+        {
+          "name": "Renan Gonçalves",
+          "email": "renan.saddam@gmail.com"
+        }
+      ],
+      "description": "A Bootstring encoding of Unicode for Internationalized Domain Names in Applications (IDNA)",
+      "homepage": "https://github.com/true/php-punycode",
+      "keywords": ["idna", "punycode"],
+      "support": {
+        "issues": "https://github.com/true/php-punycode/issues",
+        "source": "https://github.com/true/php-punycode/tree/master"
+      },
+      "time": "2016-11-16T10:37:54+00:00"
+    },
+    {
+      "name": "twig/twig",
+      "version": "v3.3.8",
+      "source": {
+        "type": "git",
+        "url": "https://github.com/twigphp/Twig.git",
+        "reference": "972d8604a92b7054828b539f2febb0211dd5945c"
+      },
+      "dist": {
+        "type": "zip",
+        "url": "https://api.github.com/repos/twigphp/Twig/zipball/972d8604a92b7054828b539f2febb0211dd5945c",
+        "reference": "972d8604a92b7054828b539f2febb0211dd5945c",
+        "shasum": ""
+      },
+      "require": {
+        "php": ">=7.2.5",
+        "symfony/polyfill-ctype": "^1.8",
+        "symfony/polyfill-mbstring": "^1.3"
+      },
+      "require-dev": {
+        "psr/container": "^1.0",
+        "symfony/phpunit-bridge": "^4.4.9|^5.0.9|^6.0"
+      },
+      "type": "library",
+      "extra": {
+        "branch-alias": {
+          "dev-master": "3.3-dev"
+        }
+      },
+      "autoload": {
+        "psr-4": {
+          "Twig\\": "src/"
+        }
+      },
+      "notification-url": "https://packagist.org/downloads/",
+      "license": ["BSD-3-Clause"],
+      "authors": [
+        {
+          "name": "Fabien Potencier",
+          "email": "fabien@symfony.com",
+          "homepage": "http://fabien.potencier.org",
+          "role": "Lead Developer"
+        },
+        {
+          "name": "Twig Team",
+          "role": "Contributors"
+        },
+        {
+          "name": "Armin Ronacher",
+          "email": "armin.ronacher@active-4.com",
+          "role": "Project Founder"
+        }
+      ],
+      "description": "Twig, the flexible, fast, and secure template language for PHP",
+      "homepage": "https://twig.symfony.com",
+      "keywords": ["templating"],
+      "support": {
+        "issues": "https://github.com/twigphp/Twig/issues",
+        "source": "https://github.com/twigphp/Twig/tree/v3.3.8"
+      },
+      "funding": [
+        {
+          "url": "https://github.com/fabpot",
+          "type": "github"
+        },
+        {
+          "url": "https://tidelift.com/funding/github/packagist/twig/twig",
+          "type": "tidelift"
+        }
+      ],
+      "time": "2022-02-04T06:59:48+00:00"
+    },
+    {
+      "name": "voku/anti-xss",
+      "version": "4.1.37",
+      "source": {
+        "type": "git",
+        "url": "https://github.com/voku/anti-xss.git",
+        "reference": "728e158427a263917f33b0a29eb75d866bd18d17"
+      },
+      "dist": {
+        "type": "zip",
+        "url": "https://api.github.com/repos/voku/anti-xss/zipball/728e158427a263917f33b0a29eb75d866bd18d17",
+        "reference": "728e158427a263917f33b0a29eb75d866bd18d17",
+        "shasum": ""
+      },
+      "require": {
+        "php": ">=7.0.0",
+        "voku/portable-utf8": "~6.0.2"
+      },
+      "require-dev": {
+        "phpunit/phpunit": "~6.0 || ~7.0 || ~9.0"
+      },
+      "type": "library",
+      "extra": {
+        "branch-alias": {
+          "dev-master": "4.1.x-dev"
+        }
+      },
+      "autoload": {
+        "psr-4": {
+          "voku\\helper\\": "src/voku/helper/"
+        }
+      },
+      "notification-url": "https://packagist.org/downloads/",
+      "license": ["MIT"],
+      "authors": [
+        {
+          "name": "EllisLab Dev Team",
+          "homepage": "http://ellislab.com/"
+        },
+        {
+          "name": "Lars Moelleken",
+          "email": "lars@moelleken.org",
+          "homepage": "https://www.moelleken.org/"
+        }
+      ],
+      "description": "anti xss-library",
+      "homepage": "https://github.com/voku/anti-xss",
+      "keywords": ["anti-xss", "clean", "security", "xss"],
+      "support": {
+        "issues": "https://github.com/voku/anti-xss/issues",
+        "source": "https://github.com/voku/anti-xss/tree/4.1.37"
+      },
+      "funding": [
+        {
+          "url": "https://www.paypal.me/moelleken",
+          "type": "custom"
+        },
+        {
+          "url": "https://github.com/voku",
+          "type": "github"
+        },
+        {
+          "url": "https://opencollective.com/anti-xss",
+          "type": "open_collective"
+        },
+        {
+          "url": "https://www.patreon.com/voku",
+          "type": "patreon"
+        },
+        {
+          "url": "https://tidelift.com/funding/github/packagist/voku/anti-xss",
+          "type": "tidelift"
+        }
+      ],
+      "time": "2022-02-15T01:57:51+00:00"
+    },
+    {
+      "name": "voku/arrayy",
+      "version": "7.9.0",
+      "source": {
+        "type": "git",
+        "url": "https://github.com/voku/Arrayy.git",
+        "reference": "8c56970123b8c6d62d3583f0ba1eb6846b62d913"
+      },
+      "dist": {
+        "type": "zip",
+        "url": "https://api.github.com/repos/voku/Arrayy/zipball/8c56970123b8c6d62d3583f0ba1eb6846b62d913",
+        "reference": "8c56970123b8c6d62d3583f0ba1eb6846b62d913",
+        "shasum": ""
+      },
+      "require": {
+        "ext-json": "*",
+        "php": ">=7.0.0",
+        "phpdocumentor/reflection-docblock": "~4.3 || ~5.0",
+        "symfony/polyfill-mbstring": "~1.0"
+      },
+      "require-dev": {
+        "phpunit/phpunit": "~6.0 || ~7.0 || ~9.0"
+      },
+      "type": "library",
+      "autoload": {
+        "files": ["src/Create.php"],
+        "psr-4": {
+          "Arrayy\\": "src/"
+        }
+      },
+      "notification-url": "https://packagist.org/downloads/",
+      "license": ["MIT"],
+      "authors": [
+        {
+          "name": "Lars Moelleken",
+          "email": "lars@moelleken.org",
+          "homepage": "https://www.moelleken.org/",
+          "role": "Maintainer"
+        }
+      ],
+      "description": "Array manipulation library for PHP, called Arrayy!",
+      "keywords": [
+        "Arrayy",
+        "array",
+        "helpers",
+        "manipulation",
+        "methods",
+        "utility",
+        "utils"
+      ],
+      "support": {
+        "docs": "http://voku.github.io/Arrayy/index.html",
+        "issues": "https://github.com/voku/Arrayy/issues",
+        "source": "https://github.com/voku/Arrayy"
+      },
+      "funding": [
+        {
+          "url": "https://www.paypal.me/moelleken",
+          "type": "custom"
+        },
+        {
+          "url": "https://github.com/voku",
+          "type": "github"
+        },
+        {
+          "url": "https://opencollective.com/arrayy",
+          "type": "open_collective"
+        },
+        {
+          "url": "https://www.patreon.com/voku",
+          "type": "patreon"
+        },
+        {
+          "url": "https://tidelift.com/funding/github/packagist/voku/arrayy",
+          "type": "tidelift"
+        }
+      ],
+      "time": "2022-02-15T10:43:00+00:00"
+    },
+    {
+      "name": "voku/email-check",
+      "version": "3.1.0",
+      "source": {
+        "type": "git",
+        "url": "https://github.com/voku/email-check.git",
+        "reference": "6ea842920bbef6758b8c1e619fd1710e7a1a2cac"
+      },
+      "dist": {
+        "type": "zip",
+        "url": "https://api.github.com/repos/voku/email-check/zipball/6ea842920bbef6758b8c1e619fd1710e7a1a2cac",
+        "reference": "6ea842920bbef6758b8c1e619fd1710e7a1a2cac",
+        "shasum": ""
+      },
+      "require": {
+        "php": ">=7.0.0",
+        "symfony/polyfill-intl-idn": "~1.10"
+      },
+      "require-dev": {
+        "fzaninotto/faker": "~1.7",
+        "phpunit/phpunit": "~6.0 || ~7.0"
+      },
+      "suggest": {
+        "ext-intl": "Use Intl for best performance"
+      },
+      "type": "library",
+      "autoload": {
+        "psr-4": {
+          "voku\\helper\\": "src/voku/helper/"
+        }
+      },
+      "notification-url": "https://packagist.org/downloads/",
+      "license": ["MIT"],
+      "authors": [
+        {
+          "name": "Lars Moelleken",
+          "homepage": "http://www.moelleken.org/"
+        }
+      ],
+      "description": "email-check (syntax, dns, trash, ...) library",
+      "homepage": "https://github.com/voku/email-check",
+      "keywords": [
+        "check-email",
+        "email",
+        "mail",
+        "mail-check",
+        "validate-email",
+        "validate-email-address",
+        "validate-mail"
+      ],
+      "support": {
+        "issues": "https://github.com/voku/email-check/issues",
+        "source": "https://github.com/voku/email-check/tree/3.1.0"
+      },
+      "funding": [
+        {
+          "url": "https://www.paypal.me/moelleken",
+          "type": "custom"
+        },
+        {
+          "url": "https://github.com/voku",
+          "type": "github"
+        },
+        {
+          "url": "https://www.patreon.com/voku",
+          "type": "patreon"
+        },
+        {
+          "url": "https://tidelift.com/funding/github/packagist/voku/email-check",
+          "type": "tidelift"
+        }
+      ],
+      "time": "2021-01-27T14:14:33+00:00"
+    },
+    {
+      "name": "voku/portable-ascii",
+      "version": "2.0.0",
+      "source": {
+        "type": "git",
+        "url": "https://github.com/voku/portable-ascii.git",
+        "reference": "9bd89e83cecdf8c37b64909454249eaed98b2c89"
+      },
+      "dist": {
+        "type": "zip",
+        "url": "https://api.github.com/repos/voku/portable-ascii/zipball/9bd89e83cecdf8c37b64909454249eaed98b2c89",
+        "reference": "9bd89e83cecdf8c37b64909454249eaed98b2c89",
+        "shasum": ""
+      },
+      "require": {
+        "php": ">=7.0.0"
+      },
+      "require-dev": {
+        "phpunit/phpunit": "~6.0 || ~7.0 || ~9.0"
+      },
+      "suggest": {
+        "ext-intl": "Use Intl for transliterator_transliterate() support"
+      },
+      "type": "library",
+      "autoload": {
+        "psr-4": {
+          "voku\\": "src/voku/"
+        }
+      },
+      "notification-url": "https://packagist.org/downloads/",
+      "license": ["MIT"],
+      "authors": [
+        {
+          "name": "Lars Moelleken",
+          "homepage": "http://www.moelleken.org/"
+        }
+      ],
+      "description": "Portable ASCII library - performance optimized (ascii) string functions for php.",
+      "homepage": "https://github.com/voku/portable-ascii",
+      "keywords": ["ascii", "clean", "php"],
+      "support": {
+        "issues": "https://github.com/voku/portable-ascii/issues",
+        "source": "https://github.com/voku/portable-ascii/tree/2.0.0"
+      },
+      "funding": [
+        {
+          "url": "https://www.paypal.me/moelleken",
+          "type": "custom"
+        },
+        {
+          "url": "https://github.com/voku",
+          "type": "github"
+        },
+        {
+          "url": "https://opencollective.com/portable-ascii",
+          "type": "open_collective"
+        },
+        {
+          "url": "https://www.patreon.com/voku",
+          "type": "patreon"
+        },
+        {
+          "url": "https://tidelift.com/funding/github/packagist/voku/portable-ascii",
+          "type": "tidelift"
+        }
+      ],
+      "time": "2022-01-24T18:59:03+00:00"
+    },
+    {
+      "name": "voku/portable-utf8",
+      "version": "6.0.3",
+      "source": {
+        "type": "git",
+        "url": "https://github.com/voku/portable-utf8.git",
+        "reference": "82a714b5a4973974c1113e97b11c1044a8b8cb85"
+      },
+      "dist": {
+        "type": "zip",
+        "url": "https://api.github.com/repos/voku/portable-utf8/zipball/82a714b5a4973974c1113e97b11c1044a8b8cb85",
+        "reference": "82a714b5a4973974c1113e97b11c1044a8b8cb85",
+        "shasum": ""
+      },
+      "require": {
+        "php": ">=7.0.0",
+        "symfony/polyfill-iconv": "~1.0",
+        "symfony/polyfill-intl-grapheme": "~1.0",
+        "symfony/polyfill-intl-normalizer": "~1.0",
+        "symfony/polyfill-mbstring": "~1.0",
+        "symfony/polyfill-php72": "~1.0",
+        "voku/portable-ascii": "~2.0.0"
+      },
+      "require-dev": {
+        "phpunit/phpunit": "~6.0 || ~7.0 || ~9.0"
+      },
+      "suggest": {
+        "ext-ctype": "Use Ctype for e.g. hexadecimal digit detection",
+        "ext-fileinfo": "Use Fileinfo for better binary file detection",
+        "ext-iconv": "Use iconv for best performance",
+        "ext-intl": "Use Intl for best performance",
+        "ext-json": "Use JSON for string detection",
+        "ext-mbstring": "Use Mbstring for best performance"
+      },
+      "type": "library",
+      "autoload": {
+        "files": ["bootstrap.php"],
+        "psr-4": {
+          "voku\\": "src/voku/"
+        }
+      },
+      "notification-url": "https://packagist.org/downloads/",
+      "license": ["(Apache-2.0 or GPL-2.0)"],
+      "authors": [
+        {
+          "name": "Nicolas Grekas",
+          "email": "p@tchwork.com"
+        },
+        {
+          "name": "Hamid Sarfraz",
+          "homepage": "http://pageconfig.com/"
+        },
+        {
+          "name": "Lars Moelleken",
+          "homepage": "http://www.moelleken.org/"
+        }
+      ],
+      "description": "Portable UTF-8 library - performance optimized (unicode) string functions for php.",
+      "homepage": "https://github.com/voku/portable-utf8",
+      "keywords": ["UTF", "clean", "php", "unicode", "utf-8", "utf8"],
+      "support": {
+        "issues": "https://github.com/voku/portable-utf8/issues",
+        "source": "https://github.com/voku/portable-utf8/tree/6.0.3"
+      },
+      "funding": [
+        {
+          "url": "https://www.paypal.me/moelleken",
+          "type": "custom"
+        },
+        {
+          "url": "https://github.com/voku",
+          "type": "github"
+        },
+        {
+          "url": "https://opencollective.com/portable-utf8",
+          "type": "open_collective"
+        },
+        {
+          "url": "https://www.patreon.com/voku",
+          "type": "patreon"
+        },
+        {
+          "url": "https://tidelift.com/funding/github/packagist/voku/portable-utf8",
+          "type": "tidelift"
+        }
+      ],
+      "time": "2022-01-30T05:20:24+00:00"
+    },
+    {
+      "name": "voku/stop-words",
+      "version": "2.0.1",
+      "source": {
+        "type": "git",
+        "url": "https://github.com/voku/stop-words.git",
+        "reference": "8e63c0af20f800b1600783764e0ce19e53969f71"
+      },
+      "dist": {
+        "type": "zip",
+        "url": "https://api.github.com/repos/voku/stop-words/zipball/8e63c0af20f800b1600783764e0ce19e53969f71",
+        "reference": "8e63c0af20f800b1600783764e0ce19e53969f71",
+        "shasum": ""
+      },
+      "require": {
+        "php": ">=7.0.0"
+      },
+      "require-dev": {
+        "phpunit/phpunit": "~6.0"
+      },
+      "type": "library",
+      "autoload": {
+        "psr-4": {
+          "voku\\": "src/voku/"
+        }
+      },
+      "notification-url": "https://packagist.org/downloads/",
+      "license": ["MIT"],
+      "authors": [
+        {
+          "name": "Lars Moelleken",
+          "homepage": "http://www.moelleken.org/"
+        }
+      ],
+      "description": "Stop-Words via PHP",
+      "keywords": ["stop words", "stop-words"],
+      "support": {
+        "issues": "https://github.com/voku/stop-words/issues",
+        "source": "https://github.com/voku/stop-words/tree/master"
+      },
+      "time": "2018-11-23T01:37:27+00:00"
+    },
+    {
+      "name": "voku/stringy",
+      "version": "6.5.2",
+      "source": {
+        "type": "git",
+        "url": "https://github.com/voku/Stringy.git",
+        "reference": "760438112f8696ba3d51a96896bc786d29a5f183"
+      },
+      "dist": {
+        "type": "zip",
+        "url": "https://api.github.com/repos/voku/Stringy/zipball/760438112f8696ba3d51a96896bc786d29a5f183",
+        "reference": "760438112f8696ba3d51a96896bc786d29a5f183",
+        "shasum": ""
+      },
+      "require": {
+        "defuse/php-encryption": "~2.0",
+        "ext-json": "*",
+        "php": ">=7.0.0",
+        "voku/anti-xss": "~4.1",
+        "voku/arrayy": "~7.8",
+        "voku/email-check": "~3.1",
+        "voku/portable-ascii": "~2.0",
+        "voku/portable-utf8": "~6.0",
+        "voku/urlify": "~5.0"
+      },
+      "replace": {
+        "danielstjules/stringy": "~3.0"
+      },
+      "require-dev": {
+        "phpunit/phpunit": "~6.0 || ~7.0 || ~9.0"
+      },
+      "type": "library",
+      "autoload": {
+        "psr-4": {
+          "Stringy\\": "src/"
+        },
+        "files": ["src/Create.php"]
+      },
+      "notification-url": "https://packagist.org/downloads/",
+      "license": ["MIT"],
+      "authors": [
+        {
+          "name": "Daniel St. Jules",
+          "email": "danielst.jules@gmail.com",
+          "homepage": "http://www.danielstjules.com",
+          "role": "Maintainer"
+        },
+        {
+          "name": "Lars Moelleken",
+          "email": "lars@moelleken.org",
+          "homepage": "https://www.moelleken.org/",
+          "role": "Fork-Maintainer"
+        }
+      ],
+      "description": "A string manipulation library with multibyte support",
+      "homepage": "https://github.com/danielstjules/Stringy",
+      "keywords": [
+        "UTF",
+        "helpers",
+        "manipulation",
+        "methods",
+        "multibyte",
+        "string",
+        "utf-8",
+        "utility",
+        "utils"
+      ],
+      "support": {
+        "issues": "https://github.com/voku/Stringy/issues",
+        "source": "https://github.com/voku/Stringy"
+      },
+      "funding": [
+        {
+          "url": "https://www.paypal.me/moelleken",
+          "type": "custom"
+        },
+        {
+          "url": "https://github.com/voku",
+          "type": "github"
+        },
+        {
+          "url": "https://www.patreon.com/voku",
+          "type": "patreon"
+        },
+        {
+          "url": "https://tidelift.com/funding/github/packagist/voku/stringy",
+          "type": "tidelift"
+        }
+      ],
+      "time": "2022-01-30T05:46:50+00:00"
+    },
+    {
+      "name": "voku/urlify",
+      "version": "5.0.7",
+      "source": {
+        "type": "git",
+        "url": "https://github.com/voku/urlify.git",
+        "reference": "014b2074407b5db5968f836c27d8731934b330e4"
+      },
+      "dist": {
+        "type": "zip",
+        "url": "https://api.github.com/repos/voku/urlify/zipball/014b2074407b5db5968f836c27d8731934b330e4",
+        "reference": "014b2074407b5db5968f836c27d8731934b330e4",
+        "shasum": ""
+      },
+      "require": {
+        "php": ">=7.0.0",
+        "voku/portable-ascii": "~2.0",
+        "voku/portable-utf8": "~6.0",
+        "voku/stop-words": "~2.0"
+      },
+      "require-dev": {
+        "phpunit/phpunit": "~6.0 || ~7.0 || ~9.0"
+      },
+      "type": "library",
+      "autoload": {
+        "psr-4": {
+          "voku\\helper\\": "src/voku/helper/"
+        }
+      },
+      "notification-url": "https://packagist.org/downloads/",
+      "license": ["BSD-3-Clause"],
+      "authors": [
+        {
+          "name": "Johnny Broadway",
+          "email": "johnny@johnnybroadway.com",
+          "homepage": "http://www.johnnybroadway.com/"
+        },
+        {
+          "name": "Lars Moelleken",
+          "email": "lars@moelleken.org",
+          "homepage": "https://moelleken.org/"
+        }
+      ],
+      "description": "PHP port of URLify.js from the Django project. Transliterates non-ascii characters for use in URLs.",
+      "homepage": "https://github.com/voku/urlify",
+      "keywords": [
+        "encode",
+        "iconv",
+        "link",
+        "slug",
+        "translit",
+        "transliterate",
+        "transliteration",
+        "url",
+        "urlify"
+      ],
+      "support": {
+        "issues": "https://github.com/voku/urlify/issues",
+        "source": "https://github.com/voku/urlify/tree/5.0.7"
+      },
+      "funding": [
+        {
+          "url": "https://www.paypal.me/moelleken",
+          "type": "custom"
+        },
+        {
+          "url": "https://github.com/voku",
+          "type": "github"
+        },
+        {
+          "url": "https://www.patreon.com/voku",
+          "type": "patreon"
+        },
+        {
+          "url": "https://tidelift.com/funding/github/packagist/voku/urlify",
+          "type": "tidelift"
+        }
+      ],
+      "time": "2022-01-24T19:08:46+00:00"
+    },
+    {
+      "name": "webmozart/assert",
+      "version": "1.10.0",
+      "source": {
+        "type": "git",
+        "url": "https://github.com/webmozarts/assert.git",
+        "reference": "6964c76c7804814a842473e0c8fd15bab0f18e25"
+      },
+      "dist": {
+        "type": "zip",
+        "url": "https://api.github.com/repos/webmozarts/assert/zipball/6964c76c7804814a842473e0c8fd15bab0f18e25",
+        "reference": "6964c76c7804814a842473e0c8fd15bab0f18e25",
+        "shasum": ""
+      },
+      "require": {
+        "php": "^7.2 || ^8.0",
+        "symfony/polyfill-ctype": "^1.8"
+      },
+      "conflict": {
+        "phpstan/phpstan": "<0.12.20",
+        "vimeo/psalm": "<4.6.1 || 4.6.2"
+      },
+      "require-dev": {
+        "phpunit/phpunit": "^8.5.13"
+      },
+      "type": "library",
+      "extra": {
+        "branch-alias": {
+          "dev-master": "1.10-dev"
+        }
+      },
+      "autoload": {
+        "psr-4": {
+          "Webmozart\\Assert\\": "src/"
+        }
+      },
+      "notification-url": "https://packagist.org/downloads/",
+      "license": ["MIT"],
+      "authors": [
+        {
+          "name": "Bernhard Schussek",
+          "email": "bschussek@gmail.com"
+        }
+      ],
+      "description": "Assertions to validate method input/output with nice error messages.",
+      "keywords": ["assert", "check", "validate"],
+      "support": {
+        "issues": "https://github.com/webmozarts/assert/issues",
+        "source": "https://github.com/webmozarts/assert/tree/1.10.0"
+      },
+      "time": "2021-03-09T10:59:23+00:00"
+    },
+    {
+      "name": "webonyx/graphql-php",
+      "version": "v14.11.5",
+      "source": {
+        "type": "git",
+        "url": "https://github.com/webonyx/graphql-php.git",
+        "reference": "ffa431c0821821839370a68dab3c2597c06bf7f0"
+      },
+      "dist": {
+        "type": "zip",
+        "url": "https://api.github.com/repos/webonyx/graphql-php/zipball/ffa431c0821821839370a68dab3c2597c06bf7f0",
+        "reference": "ffa431c0821821839370a68dab3c2597c06bf7f0",
+        "shasum": ""
+      },
+      "require": {
         "ext-json": "*",
         "ext-mbstring": "*",
-        "ext-openssl": "*",
+        "php": "^7.1 || ^8"
+      },
+      "require-dev": {
+        "amphp/amp": "^2.3",
+        "doctrine/coding-standard": "^6.0",
+        "nyholm/psr7": "^1.2",
+        "phpbench/phpbench": "^1.2",
+        "phpstan/extension-installer": "^1.0",
+        "phpstan/phpstan": "0.12.82",
+        "phpstan/phpstan-phpunit": "0.12.18",
+        "phpstan/phpstan-strict-rules": "0.12.9",
+        "phpunit/phpunit": "^7.2 || ^8.5",
+        "psr/http-message": "^1.0",
+        "react/promise": "2.*",
+        "simpod/php-coveralls-mirror": "^3.0",
+        "squizlabs/php_codesniffer": "3.5.4"
+      },
+      "suggest": {
+        "psr/http-message": "To use standard GraphQL server",
+        "react/promise": "To leverage async resolving on React PHP platform"
+      },
+      "type": "library",
+      "autoload": {
+        "psr-4": {
+          "GraphQL\\": "src/"
+        }
+      },
+      "notification-url": "https://packagist.org/downloads/",
+      "license": ["MIT"],
+      "description": "A PHP port of GraphQL reference implementation",
+      "homepage": "https://github.com/webonyx/graphql-php",
+      "keywords": ["api", "graphql"],
+      "support": {
+        "issues": "https://github.com/webonyx/graphql-php/issues",
+        "source": "https://github.com/webonyx/graphql-php/tree/v14.11.5"
+      },
+      "funding": [
+        {
+          "url": "https://opencollective.com/webonyx-graphql-php",
+          "type": "open_collective"
+        }
+      ],
+      "time": "2022-01-24T11:13:31+00:00"
+    },
+    {
+      "name": "yiisoft/yii2",
+      "version": "2.0.45",
+      "source": {
+        "type": "git",
+        "url": "https://github.com/yiisoft/yii2-framework.git",
+        "reference": "e2223d4085e5612aa616635f8fcaf478607f62e8"
+      },
+      "dist": {
+        "type": "zip",
+        "url": "https://api.github.com/repos/yiisoft/yii2-framework/zipball/e2223d4085e5612aa616635f8fcaf478607f62e8",
+        "reference": "e2223d4085e5612aa616635f8fcaf478607f62e8",
+        "shasum": ""
+      },
+      "require": {
+        "bower-asset/inputmask": "~3.2.2 | ~3.3.5",
+        "bower-asset/jquery": "3.6.*@stable | 3.5.*@stable | 3.4.*@stable | 3.3.*@stable | 3.2.*@stable | 3.1.*@stable | 2.2.*@stable | 2.1.*@stable | 1.11.*@stable | 1.12.*@stable",
+        "bower-asset/punycode": "1.3.*",
+        "bower-asset/yii2-pjax": "~2.0.1",
+        "cebe/markdown": "~1.0.0 | ~1.1.0 | ~1.2.0",
+        "ext-ctype": "*",
+        "ext-mbstring": "*",
+        "ezyang/htmlpurifier": "~4.6",
+        "lib-pcre": "*",
+        "paragonie/random_compat": ">=1",
+        "php": ">=5.4.0",
+        "yiisoft/yii2-composer": "~2.0.4"
+      },
+      "bin": ["yii"],
+      "type": "library",
+      "extra": {
+        "branch-alias": {
+          "dev-master": "2.0.x-dev"
+        }
+      },
+      "autoload": {
+        "psr-4": {
+          "yii\\": ""
+        }
+      },
+      "notification-url": "https://packagist.org/downloads/",
+      "license": ["BSD-3-Clause"],
+      "authors": [
+        {
+          "name": "Qiang Xue",
+          "email": "qiang.xue@gmail.com",
+          "homepage": "https://www.yiiframework.com/",
+          "role": "Founder and project lead"
+        },
+        {
+          "name": "Alexander Makarov",
+          "email": "sam@rmcreative.ru",
+          "homepage": "https://rmcreative.ru/",
+          "role": "Core framework development"
+        },
+        {
+          "name": "Maurizio Domba",
+          "homepage": "http://mdomba.info/",
+          "role": "Core framework development"
+        },
+        {
+          "name": "Carsten Brandt",
+          "email": "mail@cebe.cc",
+          "homepage": "https://www.cebe.cc/",
+          "role": "Core framework development"
+        },
+        {
+          "name": "Timur Ruziev",
+          "email": "resurtm@gmail.com",
+          "homepage": "http://resurtm.com/",
+          "role": "Core framework development"
+        },
+        {
+          "name": "Paul Klimov",
+          "email": "klimov.paul@gmail.com",
+          "role": "Core framework development"
+        },
+        {
+          "name": "Dmitry Naumenko",
+          "email": "d.naumenko.a@gmail.com",
+          "role": "Core framework development"
+        },
+        {
+          "name": "Boudewijn Vahrmeijer",
+          "email": "info@dynasource.eu",
+          "homepage": "http://dynasource.eu",
+          "role": "Core framework development"
+        }
+      ],
+      "description": "Yii PHP Framework Version 2",
+      "homepage": "https://www.yiiframework.com/",
+      "keywords": ["framework", "yii2"],
+      "support": {
+        "forum": "https://forum.yiiframework.com/",
+        "irc": "ircs://irc.libera.chat:6697/yii",
+        "issues": "https://github.com/yiisoft/yii2/issues?state=open",
+        "source": "https://github.com/yiisoft/yii2",
+        "wiki": "https://www.yiiframework.com/wiki"
+      },
+      "funding": [
+        {
+          "url": "https://github.com/yiisoft",
+          "type": "github"
+        },
+        {
+          "url": "https://opencollective.com/yiisoft",
+          "type": "open_collective"
+        },
+        {
+          "url": "https://tidelift.com/funding/github/packagist/yiisoft/yii2",
+          "type": "tidelift"
+        }
+      ],
+      "time": "2022-02-11T13:12:40+00:00"
+    },
+    {
+      "name": "yiisoft/yii2-composer",
+      "version": "2.0.10",
+      "source": {
+        "type": "git",
+        "url": "https://github.com/yiisoft/yii2-composer.git",
+        "reference": "94bb3f66e779e2774f8776d6e1bdeab402940510"
+      },
+      "dist": {
+        "type": "zip",
+        "url": "https://api.github.com/repos/yiisoft/yii2-composer/zipball/94bb3f66e779e2774f8776d6e1bdeab402940510",
+        "reference": "94bb3f66e779e2774f8776d6e1bdeab402940510",
+        "shasum": ""
+      },
+      "require": {
+        "composer-plugin-api": "^1.0 | ^2.0"
+      },
+      "require-dev": {
+        "composer/composer": "^1.0 | ^2.0@dev",
+        "phpunit/phpunit": "<7"
+      },
+      "type": "composer-plugin",
+      "extra": {
+        "class": "yii\\composer\\Plugin",
+        "branch-alias": {
+          "dev-master": "2.0.x-dev"
+        }
+      },
+      "autoload": {
+        "psr-4": {
+          "yii\\composer\\": ""
+        }
+      },
+      "notification-url": "https://packagist.org/downloads/",
+      "license": ["BSD-3-Clause"],
+      "authors": [
+        {
+          "name": "Qiang Xue",
+          "email": "qiang.xue@gmail.com"
+        },
+        {
+          "name": "Carsten Brandt",
+          "email": "mail@cebe.cc"
+        }
+      ],
+      "description": "The composer plugin for Yii extension installer",
+      "keywords": ["composer", "extension installer", "yii2"],
+      "support": {
+        "forum": "http://www.yiiframework.com/forum/",
+        "irc": "irc://irc.freenode.net/yii",
+        "issues": "https://github.com/yiisoft/yii2-composer/issues",
+        "source": "https://github.com/yiisoft/yii2-composer",
+        "wiki": "http://www.yiiframework.com/wiki/"
+      },
+      "funding": [
+        {
+          "url": "https://github.com/yiisoft",
+          "type": "github"
+        },
+        {
+          "url": "https://opencollective.com/yiisoft",
+          "type": "open_collective"
+        },
+        {
+          "url": "https://tidelift.com/funding/github/packagist/yiisoft/yii2-composer",
+          "type": "tidelift"
+        }
+      ],
+      "time": "2020-06-24T00:04:01+00:00"
+    },
+    {
+      "name": "yiisoft/yii2-debug",
+      "version": "2.1.18",
+      "source": {
+        "type": "git",
+        "url": "https://github.com/yiisoft/yii2-debug.git",
+        "reference": "45bc5d2ef4e3b0ef6f638190d42f04a77ab1df6c"
+      },
+      "dist": {
+        "type": "zip",
+        "url": "https://api.github.com/repos/yiisoft/yii2-debug/zipball/45bc5d2ef4e3b0ef6f638190d42f04a77ab1df6c",
+        "reference": "45bc5d2ef4e3b0ef6f638190d42f04a77ab1df6c",
+        "shasum": ""
+      },
+      "require": {
+        "ext-mbstring": "*",
+        "opis/closure": "^3.3",
+        "php": ">=5.4",
+        "yiisoft/yii2": "~2.0.13"
+      },
+      "require-dev": {
+        "cweagans/composer-patches": "^1.7",
+        "phpunit/phpunit": "4.8.34",
+        "yiisoft/yii2-coding-standards": "~2.0",
+        "yiisoft/yii2-swiftmailer": "*"
+      },
+      "type": "yii2-extension",
+      "extra": {
+        "branch-alias": {
+          "dev-master": "2.0.x-dev"
+        },
+        "composer-exit-on-patch-failure": true,
+        "patches": {
+          "phpunit/phpunit-mock-objects": {
+            "Fix PHP 7 and 8 compatibility": "https://yiisoft.github.io/phpunit-patches/phpunit_mock_objects.patch"
+          },
+          "phpunit/phpunit": {
+            "Fix PHP 7 compatibility": "https://yiisoft.github.io/phpunit-patches/phpunit_php7.patch",
+            "Fix PHP 8 compatibility": "https://yiisoft.github.io/phpunit-patches/phpunit_php8.patch"
+          }
+        }
+      },
+      "autoload": {
+        "psr-4": {
+          "yii\\debug\\": "src"
+        }
+      },
+      "notification-url": "https://packagist.org/downloads/",
+      "license": ["BSD-3-Clause"],
+      "authors": [
+        {
+          "name": "Qiang Xue",
+          "email": "qiang.xue@gmail.com"
+        },
+        {
+          "name": "Simon Karlen",
+          "email": "simi.albi@outlook.com"
+        }
+      ],
+      "description": "The debugger extension for the Yii framework",
+      "keywords": ["debug", "debugger", "yii2"],
+      "support": {
+        "forum": "http://www.yiiframework.com/forum/",
+        "irc": "irc://irc.freenode.net/yii",
+        "issues": "https://github.com/yiisoft/yii2-debug/issues",
+        "source": "https://github.com/yiisoft/yii2-debug",
+        "wiki": "http://www.yiiframework.com/wiki/"
+      },
+      "funding": [
+        {
+          "url": "https://github.com/yiisoft",
+          "type": "github"
+        },
+        {
+          "url": "https://opencollective.com/yiisoft",
+          "type": "open_collective"
+        },
+        {
+          "url": "https://tidelift.com/funding/github/packagist/yiisoft/yii2-debug",
+          "type": "tidelift"
+        }
+      ],
+      "time": "2021-08-09T20:57:58+00:00"
+    },
+    {
+      "name": "yiisoft/yii2-queue",
+      "version": "2.3.3",
+      "source": {
+        "type": "git",
+        "url": "https://github.com/yiisoft/yii2-queue.git",
+        "reference": "68321f9aad0de980f1883c0f4623c11623f43c3a"
+      },
+      "dist": {
+        "type": "zip",
+        "url": "https://api.github.com/repos/yiisoft/yii2-queue/zipball/68321f9aad0de980f1883c0f4623c11623f43c3a",
+        "reference": "68321f9aad0de980f1883c0f4623c11623f43c3a",
+        "shasum": ""
+      },
+      "require": {
+        "php": ">=5.5.0",
+        "symfony/process": "^3.3||^4.0||^5.0",
+        "yiisoft/yii2": "~2.0.14"
+      },
+      "require-dev": {
+        "aws/aws-sdk-php": ">=2.4",
+        "enqueue/amqp-lib": "^0.8||^0.9.10",
+        "enqueue/stomp": "^0.8.39",
+        "jeremeamia/superclosure": "*",
+        "pda/pheanstalk": "v3.*",
+        "php-amqplib/php-amqplib": "*",
+        "phpunit/phpunit": "~4.4",
+        "yiisoft/yii2-debug": "*",
+        "yiisoft/yii2-gii": "*",
+        "yiisoft/yii2-redis": "*"
+      },
+      "suggest": {
+        "aws/aws-sdk-php": "Need for aws SQS.",
+        "enqueue/amqp-lib": "Need for AMQP interop queue.",
+        "enqueue/stomp": "Need for Stomp queue.",
+        "ext-gearman": "Need for Gearman queue.",
+        "ext-pcntl": "Need for process signals.",
+        "pda/pheanstalk": "Need for Beanstalk queue.",
+        "php-amqplib/php-amqplib": "Need for AMQP queue.",
+        "yiisoft/yii2-redis": "Need for Redis queue."
+      },
+      "type": "yii2-extension",
+      "extra": {
+        "branch-alias": {
+          "dev-master": "2.x-dev"
+        }
+      },
+      "autoload": {
+        "psr-4": {
+          "yii\\queue\\": "src",
+          "yii\\queue\\amqp\\": "src/drivers/amqp",
+          "yii\\queue\\amqp_interop\\": "src/drivers/amqp_interop",
+          "yii\\queue\\beanstalk\\": "src/drivers/beanstalk",
+          "yii\\queue\\db\\": "src/drivers/db",
+          "yii\\queue\\file\\": "src/drivers/file",
+          "yii\\queue\\gearman\\": "src/drivers/gearman",
+          "yii\\queue\\redis\\": "src/drivers/redis",
+          "yii\\queue\\sync\\": "src/drivers/sync",
+          "yii\\queue\\sqs\\": "src/drivers/sqs",
+          "yii\\queue\\stomp\\": "src/drivers/stomp"
+        }
+      },
+      "notification-url": "https://packagist.org/downloads/",
+      "license": ["BSD-3-Clause"],
+      "authors": [
+        {
+          "name": "Roman Zhuravlev",
+          "email": "zhuravljov@gmail.com"
+        }
+      ],
+      "description": "Yii2 Queue Extension which supported DB, Redis, RabbitMQ, Beanstalk, SQS and Gearman",
+      "keywords": [
+        "async",
+        "beanstalk",
+        "db",
+        "gearman",
+        "gii",
+        "queue",
+        "rabbitmq",
+        "redis",
+        "sqs",
+        "yii"
+      ],
+      "support": {
+        "docs": "https://github.com/yiisoft/yii2-queue/blob/master/docs/guide",
+        "issues": "https://github.com/yiisoft/yii2-queue/issues",
+        "source": "https://github.com/yiisoft/yii2-queue"
+      },
+      "funding": [
+        {
+          "url": "https://github.com/yiisoft",
+          "type": "github"
+        },
+        {
+          "url": "https://opencollective.com/yiisoft",
+          "type": "open_collective"
+        },
+        {
+          "url": "https://tidelift.com/funding/github/packagist/yiisoft/yii2-queue",
+          "type": "tidelift"
+        }
+      ],
+      "time": "2021-12-30T08:42:00+00:00"
+    },
+    {
+      "name": "yiisoft/yii2-symfonymailer",
+      "version": "2.0.3",
+      "source": {
+        "type": "git",
+        "url": "https://github.com/yiisoft/yii2-symfonymailer.git",
+        "reference": "77baddfd806005604624ec58e6b55b18f31eeaaf"
+      },
+      "dist": {
+        "type": "zip",
+        "url": "https://api.github.com/repos/yiisoft/yii2-symfonymailer/zipball/77baddfd806005604624ec58e6b55b18f31eeaaf",
+        "reference": "77baddfd806005604624ec58e6b55b18f31eeaaf",
+        "shasum": ""
+      },
+      "require": {
+        "php": ">=7.4.0",
+        "symfony/mailer": ">=5.4.0",
+        "yiisoft/yii2": ">=2.0.4"
+      },
+      "require-dev": {
+        "phpunit/phpunit": "9.5.10"
+      },
+      "type": "yii2-extension",
+      "extra": {
+        "branch-alias": {
+          "dev-master": "2.0.x-dev"
+        }
+      },
+      "autoload": {
+        "psr-4": {
+          "yii\\symfonymailer\\": "src"
+        }
+      },
+      "notification-url": "https://packagist.org/downloads/",
+      "license": ["BSD-3-Clause"],
+      "authors": [
+        {
+          "name": "Kirill Petrov",
+          "email": "archibeardrinker@gmail.com"
+        }
+      ],
+      "description": "The SymfonyMailer integration for the Yii framework",
+      "keywords": [
+        "email",
+        "mail",
+        "mailer",
+        "symfony",
+        "symfonymailer",
+        "yii2"
+      ],
+      "support": {
+        "forum": "http://www.yiiframework.com/forum/",
+        "irc": "irc://irc.freenode.net/yii",
+        "issues": "https://github.com/yiisoft/yii2-symfonymailer/issues",
+        "source": "https://github.com/yiisoft/yii2-symfonymailer",
+        "wiki": "http://www.yiiframework.com/wiki/"
+      },
+      "funding": [
+        {
+          "url": "https://github.com/yiisoft",
+          "type": "github"
+        },
+        {
+          "url": "https://opencollective.com/yiisoft",
+          "type": "open_collective"
+        },
+        {
+          "url": "https://tidelift.com/funding/github/packagist/yiisoft/yii2-symfonymailer",
+          "type": "tidelift"
+        }
+      ],
+      "time": "2022-02-10T13:42:46+00:00"
+    }
+  ],
+  "packages-dev": [
+    {
+      "name": "behat/gherkin",
+      "version": "v4.9.0",
+      "source": {
+        "type": "git",
+        "url": "https://github.com/Behat/Gherkin.git",
+        "reference": "0bc8d1e30e96183e4f36db9dc79caead300beff4"
+      },
+      "dist": {
+        "type": "zip",
+        "url": "https://api.github.com/repos/Behat/Gherkin/zipball/0bc8d1e30e96183e4f36db9dc79caead300beff4",
+        "reference": "0bc8d1e30e96183e4f36db9dc79caead300beff4",
+        "shasum": ""
+      },
+      "require": {
+        "php": "~7.2|~8.0"
+      },
+      "require-dev": {
+        "cucumber/cucumber": "dev-gherkin-22.0.0",
+        "phpunit/phpunit": "~8|~9",
+        "symfony/yaml": "~3|~4|~5"
+      },
+      "suggest": {
+        "symfony/yaml": "If you want to parse features, represented in YAML files"
+      },
+      "type": "library",
+      "extra": {
+        "branch-alias": {
+          "dev-master": "4.x-dev"
+        }
+      },
+      "autoload": {
+        "psr-0": {
+          "Behat\\Gherkin": "src/"
+        }
+      },
+      "notification-url": "https://packagist.org/downloads/",
+      "license": ["MIT"],
+      "authors": [
+        {
+          "name": "Konstantin Kudryashov",
+          "email": "ever.zet@gmail.com",
+          "homepage": "http://everzet.com"
+        }
+      ],
+      "description": "Gherkin DSL parser for PHP",
+      "homepage": "http://behat.org/",
+      "keywords": ["BDD", "Behat", "Cucumber", "DSL", "gherkin", "parser"],
+      "support": {
+        "issues": "https://github.com/Behat/Gherkin/issues",
+        "source": "https://github.com/Behat/Gherkin/tree/v4.9.0"
+      },
+      "time": "2021-10-12T13:05:09+00:00"
+    },
+    {
+      "name": "codeception/codeception",
+      "version": "4.1.29",
+      "source": {
+        "type": "git",
+        "url": "https://github.com/Codeception/Codeception.git",
+        "reference": "f8dec8f2bf5347cc596aaf141753f4fb2504c17c"
+      },
+      "dist": {
+        "type": "zip",
+        "url": "https://api.github.com/repos/Codeception/Codeception/zipball/f8dec8f2bf5347cc596aaf141753f4fb2504c17c",
+        "reference": "f8dec8f2bf5347cc596aaf141753f4fb2504c17c",
+        "shasum": ""
+      },
+      "require": {
+        "behat/gherkin": "^4.4.0",
+        "codeception/lib-asserts": "^1.0 | 2.0.*@dev",
+        "codeception/phpunit-wrapper": ">6.0.15 <6.1.0 | ^6.6.1 | ^7.7.1 | ^8.1.1 | ^9.0",
+        "codeception/stub": "^2.0 | ^3.0 | ^4.0",
+        "ext-curl": "*",
+        "ext-json": "*",
+        "ext-mbstring": "*",
+        "guzzlehttp/psr7": "^1.4 | ^2.0",
+        "php": ">=5.6.0 <9.0",
+        "symfony/console": ">=2.7 <6.0",
+        "symfony/css-selector": ">=2.7 <6.0",
+        "symfony/event-dispatcher": ">=2.7 <6.0",
+        "symfony/finder": ">=2.7 <6.0",
+        "symfony/yaml": ">=2.7 <6.0"
+      },
+      "require-dev": {
+        "codeception/module-asserts": "^1.0 | 2.0.*@dev",
+        "codeception/module-cli": "^1.0 | 2.0.*@dev",
+        "codeception/module-db": "^1.0 | 2.0.*@dev",
+        "codeception/module-filesystem": "^1.0 | 2.0.*@dev",
+        "codeception/module-phpbrowser": "^1.0 | 2.0.*@dev",
+        "codeception/specify": "~0.3",
+        "codeception/util-universalframework": "*@dev",
+        "monolog/monolog": "~1.8",
+        "squizlabs/php_codesniffer": "~2.0",
+        "symfony/process": ">=2.7 <6.0",
+        "vlucas/phpdotenv": "^2.0 | ^3.0 | ^4.0 | ^5.0"
+      },
+      "suggest": {
+        "codeception/specify": "BDD-style code blocks",
+        "codeception/verify": "BDD-style assertions",
+        "hoa/console": "For interactive console functionality",
+        "stecman/symfony-console-completion": "For BASH autocompletion",
+        "symfony/phpunit-bridge": "For phpunit-bridge support"
+      },
+      "bin": ["codecept"],
+      "type": "library",
+      "extra": {
+        "branch-alias": []
+      },
+      "autoload": {
+        "files": ["functions.php"],
+        "psr-4": {
+          "Codeception\\": "src/Codeception",
+          "Codeception\\Extension\\": "ext"
+        }
+      },
+      "notification-url": "https://packagist.org/downloads/",
+      "license": ["MIT"],
+      "authors": [
+        {
+          "name": "Michael Bodnarchuk",
+          "email": "davert@mail.ua",
+          "homepage": "http://codegyre.com"
+        }
+      ],
+      "description": "BDD-style testing framework",
+      "homepage": "http://codeception.com/",
+      "keywords": [
+        "BDD",
+        "TDD",
+        "acceptance testing",
+        "functional testing",
+        "unit testing"
+      ],
+      "support": {
+        "issues": "https://github.com/Codeception/Codeception/issues",
+        "source": "https://github.com/Codeception/Codeception/tree/4.1.29"
+      },
+      "funding": [
+        {
+          "url": "https://opencollective.com/codeception",
+          "type": "open_collective"
+        }
+      ],
+      "time": "2022-01-29T16:56:03+00:00"
+    },
+    {
+      "name": "codeception/lib-asserts",
+      "version": "1.13.2",
+      "source": {
+        "type": "git",
+        "url": "https://github.com/Codeception/lib-asserts.git",
+        "reference": "184231d5eab66bc69afd6b9429344d80c67a33b6"
+      },
+      "dist": {
+        "type": "zip",
+        "url": "https://api.github.com/repos/Codeception/lib-asserts/zipball/184231d5eab66bc69afd6b9429344d80c67a33b6",
+        "reference": "184231d5eab66bc69afd6b9429344d80c67a33b6",
+        "shasum": ""
+      },
+      "require": {
+        "codeception/phpunit-wrapper": ">6.0.15 <6.1.0 | ^6.6.1 | ^7.7.1 | ^8.0.3 | ^9.0",
+        "ext-dom": "*",
+        "php": ">=5.6.0 <9.0"
+      },
+      "type": "library",
+      "autoload": {
+        "classmap": ["src/"]
+      },
+      "notification-url": "https://packagist.org/downloads/",
+      "license": ["MIT"],
+      "authors": [
+        {
+          "name": "Michael Bodnarchuk",
+          "email": "davert@mail.ua",
+          "homepage": "http://codegyre.com"
+        },
+        {
+          "name": "Gintautas Miselis"
+        },
+        {
+          "name": "Gustavo Nieves",
+          "homepage": "https://medium.com/@ganieves"
+        }
+      ],
+      "description": "Assertion methods used by Codeception core and Asserts module",
+      "homepage": "https://codeception.com/",
+      "keywords": ["codeception"],
+      "support": {
+        "issues": "https://github.com/Codeception/lib-asserts/issues",
+        "source": "https://github.com/Codeception/lib-asserts/tree/1.13.2"
+      },
+      "time": "2020-10-21T16:26:20+00:00"
+    },
+    {
+      "name": "codeception/lib-innerbrowser",
+      "version": "1.5.1",
+      "source": {
+        "type": "git",
+        "url": "https://github.com/Codeception/lib-innerbrowser.git",
+        "reference": "31b4b56ad53c3464fcb2c0a14d55a51a201bd3c2"
+      },
+      "dist": {
+        "type": "zip",
+        "url": "https://api.github.com/repos/Codeception/lib-innerbrowser/zipball/31b4b56ad53c3464fcb2c0a14d55a51a201bd3c2",
+        "reference": "31b4b56ad53c3464fcb2c0a14d55a51a201bd3c2",
+        "shasum": ""
+      },
+      "require": {
+        "codeception/codeception": "4.*@dev",
+        "ext-dom": "*",
+        "ext-json": "*",
+        "ext-mbstring": "*",
+        "php": ">=5.6.0 <9.0",
+        "symfony/browser-kit": ">=2.7 <6.0",
+        "symfony/dom-crawler": ">=2.7 <6.0"
+      },
+      "conflict": {
+        "codeception/codeception": "<4.0"
+      },
+      "require-dev": {
+        "codeception/util-universalframework": "dev-master"
+      },
+      "type": "library",
+      "autoload": {
+        "classmap": ["src/"]
+      },
+      "notification-url": "https://packagist.org/downloads/",
+      "license": ["MIT"],
+      "authors": [
+        {
+          "name": "Michael Bodnarchuk",
+          "email": "davert@mail.ua",
+          "homepage": "http://codegyre.com"
+        },
+        {
+          "name": "Gintautas Miselis"
+        }
+      ],
+      "description": "Parent library for all Codeception framework modules and PhpBrowser",
+      "homepage": "https://codeception.com/",
+      "keywords": ["codeception"],
+      "support": {
+        "issues": "https://github.com/Codeception/lib-innerbrowser/issues",
+        "source": "https://github.com/Codeception/lib-innerbrowser/tree/1.5.1"
+      },
+      "time": "2021-08-30T15:21:42+00:00"
+    },
+    {
+      "name": "codeception/module-asserts",
+      "version": "1.3.1",
+      "source": {
+        "type": "git",
+        "url": "https://github.com/Codeception/module-asserts.git",
+        "reference": "59374f2fef0cabb9e8ddb53277e85cdca74328de"
+      },
+      "dist": {
+        "type": "zip",
+        "url": "https://api.github.com/repos/Codeception/module-asserts/zipball/59374f2fef0cabb9e8ddb53277e85cdca74328de",
+        "reference": "59374f2fef0cabb9e8ddb53277e85cdca74328de",
+        "shasum": ""
+      },
+      "require": {
+        "codeception/codeception": "*@dev",
+        "codeception/lib-asserts": "^1.13.1",
+        "php": ">=5.6.0 <9.0"
+      },
+      "conflict": {
+        "codeception/codeception": "<4.0"
+      },
+      "type": "library",
+      "autoload": {
+        "classmap": ["src/"]
+      },
+      "notification-url": "https://packagist.org/downloads/",
+      "license": ["MIT"],
+      "authors": [
+        {
+          "name": "Michael Bodnarchuk"
+        },
+        {
+          "name": "Gintautas Miselis"
+        },
+        {
+          "name": "Gustavo Nieves",
+          "homepage": "https://medium.com/@ganieves"
+        }
+      ],
+      "description": "Codeception module containing various assertions",
+      "homepage": "https://codeception.com/",
+      "keywords": ["assertions", "asserts", "codeception"],
+      "support": {
+        "issues": "https://github.com/Codeception/module-asserts/issues",
+        "source": "https://github.com/Codeception/module-asserts/tree/1.3.1"
+      },
+      "time": "2020-10-21T16:48:15+00:00"
+    },
+    {
+      "name": "codeception/module-datafactory",
+      "version": "1.1.0",
+      "source": {
+        "type": "git",
+        "url": "https://github.com/Codeception/module-datafactory.git",
+        "reference": "cf66d54f4084969659ef7fb86409c11d451d7af6"
+      },
+      "dist": {
+        "type": "zip",
+        "url": "https://api.github.com/repos/Codeception/module-datafactory/zipball/cf66d54f4084969659ef7fb86409c11d451d7af6",
+        "reference": "cf66d54f4084969659ef7fb86409c11d451d7af6",
+        "shasum": ""
+      },
+      "require": {
+        "codeception/codeception": "^4.0",
+        "league/factory-muffin": "^3.0",
+        "league/factory-muffin-faker": "^2.1",
+        "php": ">=5.6.0 <9.0"
+      },
+      "type": "library",
+      "autoload": {
+        "classmap": ["src/"]
+      },
+      "notification-url": "https://packagist.org/downloads/",
+      "license": ["MIT"],
+      "authors": [
+        {
+          "name": "Michael Bodnarchuk"
+        }
+      ],
+      "description": "DataFactory module for Codeception",
+      "homepage": "http://codeception.com/",
+      "keywords": ["codeception"],
+      "support": {
+        "issues": "https://github.com/Codeception/module-datafactory/issues",
+        "source": "https://github.com/Codeception/module-datafactory/tree/1.1.0"
+      },
+      "time": "2021-03-16T19:42:07+00:00"
+    },
+    {
+      "name": "codeception/module-phpbrowser",
+      "version": "1.0.2",
+      "source": {
+        "type": "git",
+        "url": "https://github.com/Codeception/module-phpbrowser.git",
+        "reference": "770a6be4160a5c0c08d100dd51bff35f6056bbf1"
+      },
+      "dist": {
+        "type": "zip",
+        "url": "https://api.github.com/repos/Codeception/module-phpbrowser/zipball/770a6be4160a5c0c08d100dd51bff35f6056bbf1",
+        "reference": "770a6be4160a5c0c08d100dd51bff35f6056bbf1",
+        "shasum": ""
+      },
+      "require": {
+        "codeception/codeception": "^4.0",
+        "codeception/lib-innerbrowser": "^1.3",
+        "guzzlehttp/guzzle": "^6.3|^7.0",
+        "php": ">=5.6.0 <9.0"
+      },
+      "conflict": {
+        "codeception/codeception": "<4.0"
+      },
+      "require-dev": {
+        "codeception/module-rest": "^1.0"
+      },
+      "suggest": {
+        "codeception/phpbuiltinserver": "Start and stop PHP built-in web server for your tests"
+      },
+      "type": "library",
+      "autoload": {
+        "classmap": ["src/"]
+      },
+      "notification-url": "https://packagist.org/downloads/",
+      "license": ["MIT"],
+      "authors": [
+        {
+          "name": "Michael Bodnarchuk"
+        },
+        {
+          "name": "Gintautas Miselis"
+        }
+      ],
+      "description": "Codeception module for testing web application over HTTP",
+      "homepage": "http://codeception.com/",
+      "keywords": ["codeception", "functional-testing", "http"],
+      "support": {
+        "issues": "https://github.com/Codeception/module-phpbrowser/issues",
+        "source": "https://github.com/Codeception/module-phpbrowser/tree/1.0.2"
+      },
+      "time": "2020-10-24T15:29:28+00:00"
+    },
+    {
+      "name": "codeception/module-rest",
+      "version": "1.4.2",
+      "source": {
+        "type": "git",
+        "url": "https://github.com/Codeception/module-rest.git",
+        "reference": "9cd7a87fd9343494e7782f7bdb51687c25046917"
+      },
+      "dist": {
+        "type": "zip",
+        "url": "https://api.github.com/repos/Codeception/module-rest/zipball/9cd7a87fd9343494e7782f7bdb51687c25046917",
+        "reference": "9cd7a87fd9343494e7782f7bdb51687c25046917",
+        "shasum": ""
+      },
+      "require": {
+        "codeception/codeception": "^4.0",
+        "justinrainbow/json-schema": "~5.2.9",
+        "php": ">=5.6.6 <9.0",
+        "softcreatr/jsonpath": "^0.5 || ^0.7"
+      },
+      "require-dev": {
+        "codeception/lib-innerbrowser": "^1.0",
+        "codeception/util-universalframework": "^1.0"
+      },
+      "suggest": {
+        "aws/aws-sdk-php": "For using AWS Auth"
+      },
+      "type": "library",
+      "autoload": {
+        "classmap": ["src/"]
+      },
+      "notification-url": "https://packagist.org/downloads/",
+      "license": ["MIT"],
+      "authors": [
+        {
+          "name": "Gintautas Miselis"
+        }
+      ],
+      "description": "REST module for Codeception",
+      "homepage": "http://codeception.com/",
+      "keywords": ["codeception", "rest"],
+      "support": {
+        "issues": "https://github.com/Codeception/module-rest/issues",
+        "source": "https://github.com/Codeception/module-rest/tree/1.4.2"
+      },
+      "time": "2021-11-18T18:58:15+00:00"
+    },
+    {
+      "name": "codeception/module-yii2",
+      "version": "1.1.5",
+      "source": {
+        "type": "git",
+        "url": "https://github.com/Codeception/module-yii2.git",
+        "reference": "14269d059b8eaedf3d414a673907bd874cd4ed04"
+      },
+      "dist": {
+        "type": "zip",
+        "url": "https://api.github.com/repos/Codeception/module-yii2/zipball/14269d059b8eaedf3d414a673907bd874cd4ed04",
+        "reference": "14269d059b8eaedf3d414a673907bd874cd4ed04",
+        "shasum": ""
+      },
+      "require": {
+        "codeception/codeception": "^4.0",
+        "codeception/lib-innerbrowser": "^1.0",
+        "php": ">=5.6.0 <=8.1 | ~8.1.0"
+      },
+      "require-dev": {
+        "codeception/module-asserts": "^1.3",
+        "codeception/module-filesystem": "^1.0",
+        "codeception/verify": "<2",
+        "codemix/yii2-localeurls": "^1.7",
+        "yiisoft/yii2": "dev-master",
+        "yiisoft/yii2-app-advanced": "dev-master"
+      },
+      "type": "library",
+      "autoload": {
+        "classmap": ["src/"]
+      },
+      "notification-url": "https://packagist.org/downloads/",
+      "license": ["MIT"],
+      "authors": [
+        {
+          "name": "Alexander Makarov"
+        },
+        {
+          "name": "Sam Mouse"
+        },
+        {
+          "name": "Michael Bodnarchuk"
+        }
+      ],
+      "description": "Codeception module for Yii2 framework",
+      "homepage": "http://codeception.com/",
+      "keywords": ["codeception", "yii2"],
+      "support": {
+        "issues": "https://github.com/Codeception/module-yii2/issues",
+        "source": "https://github.com/Codeception/module-yii2/tree/1.1.5"
+      },
+      "time": "2021-12-30T09:16:01+00:00"
+    },
+    {
+      "name": "codeception/phpunit-wrapper",
+      "version": "9.0.7",
+      "source": {
+        "type": "git",
+        "url": "https://github.com/Codeception/phpunit-wrapper.git",
+        "reference": "7d6b1a5ea4ed28d010e5d36b993db813eb49710b"
+      },
+      "dist": {
+        "type": "zip",
+        "url": "https://api.github.com/repos/Codeception/phpunit-wrapper/zipball/7d6b1a5ea4ed28d010e5d36b993db813eb49710b",
+        "reference": "7d6b1a5ea4ed28d010e5d36b993db813eb49710b",
+        "shasum": ""
+      },
+      "require": {
+        "php": ">=7.2",
+        "phpunit/phpunit": "^9.0"
+      },
+      "require-dev": {
+        "codeception/specify": "*",
+        "consolidation/robo": "^3.0.0-alpha3",
+        "vlucas/phpdotenv": "^3.0"
+      },
+      "type": "library",
+      "autoload": {
+        "psr-4": {
+          "Codeception\\PHPUnit\\": "src/"
+        }
+      },
+      "notification-url": "https://packagist.org/downloads/",
+      "license": ["MIT"],
+      "authors": [
+        {
+          "name": "Davert",
+          "email": "davert.php@resend.cc"
+        },
+        {
+          "name": "Naktibalda"
+        }
+      ],
+      "description": "PHPUnit classes used by Codeception",
+      "support": {
+        "issues": "https://github.com/Codeception/phpunit-wrapper/issues",
+        "source": "https://github.com/Codeception/phpunit-wrapper/tree/9.0.7"
+      },
+      "time": "2022-01-26T14:43:10+00:00"
+    },
+    {
+      "name": "codeception/stub",
+      "version": "4.0.2",
+      "source": {
+        "type": "git",
+        "url": "https://github.com/Codeception/Stub.git",
+        "reference": "18a148dacd293fc7b044042f5aa63a82b08bff5d"
+      },
+      "dist": {
+        "type": "zip",
+        "url": "https://api.github.com/repos/Codeception/Stub/zipball/18a148dacd293fc7b044042f5aa63a82b08bff5d",
+        "reference": "18a148dacd293fc7b044042f5aa63a82b08bff5d",
+        "shasum": ""
+      },
+      "require": {
+        "php": "^7.4 | ^8.0",
+        "phpunit/phpunit": "^8.4 | ^9.0 | ^10.0 | 10.0.x-dev"
+      },
+      "require-dev": {
+        "consolidation/robo": "^3.0"
+      },
+      "type": "library",
+      "autoload": {
+        "psr-4": {
+          "Codeception\\": "src/"
+        }
+      },
+      "notification-url": "https://packagist.org/downloads/",
+      "license": ["MIT"],
+      "description": "Flexible Stub wrapper for PHPUnit's Mock Builder",
+      "support": {
+        "issues": "https://github.com/Codeception/Stub/issues",
+        "source": "https://github.com/Codeception/Stub/tree/4.0.2"
+      },
+      "time": "2022-01-31T19:25:15+00:00"
+    },
+    {
+      "name": "doctrine/instantiator",
+      "version": "1.4.0",
+      "source": {
+        "type": "git",
+        "url": "https://github.com/doctrine/instantiator.git",
+        "reference": "d56bf6102915de5702778fe20f2de3b2fe570b5b"
+      },
+      "dist": {
+        "type": "zip",
+        "url": "https://api.github.com/repos/doctrine/instantiator/zipball/d56bf6102915de5702778fe20f2de3b2fe570b5b",
+        "reference": "d56bf6102915de5702778fe20f2de3b2fe570b5b",
+        "shasum": ""
+      },
+      "require": {
+        "php": "^7.1 || ^8.0"
+      },
+      "require-dev": {
+        "doctrine/coding-standard": "^8.0",
+        "ext-pdo": "*",
+        "ext-phar": "*",
+        "phpbench/phpbench": "^0.13 || 1.0.0-alpha2",
+        "phpstan/phpstan": "^0.12",
+        "phpstan/phpstan-phpunit": "^0.12",
+        "phpunit/phpunit": "^7.0 || ^8.0 || ^9.0"
+      },
+      "type": "library",
+      "autoload": {
+        "psr-4": {
+          "Doctrine\\Instantiator\\": "src/Doctrine/Instantiator/"
+        }
+      },
+      "notification-url": "https://packagist.org/downloads/",
+      "license": ["MIT"],
+      "authors": [
+        {
+          "name": "Marco Pivetta",
+          "email": "ocramius@gmail.com",
+          "homepage": "https://ocramius.github.io/"
+        }
+      ],
+      "description": "A small, lightweight utility to instantiate objects in PHP without invoking their constructors",
+      "homepage": "https://www.doctrine-project.org/projects/instantiator.html",
+      "keywords": ["constructor", "instantiate"],
+      "support": {
+        "issues": "https://github.com/doctrine/instantiator/issues",
+        "source": "https://github.com/doctrine/instantiator/tree/1.4.0"
+      },
+      "funding": [
+        {
+          "url": "https://www.doctrine-project.org/sponsorship.html",
+          "type": "custom"
+        },
+        {
+          "url": "https://www.patreon.com/phpdoctrine",
+          "type": "patreon"
+        },
+        {
+          "url": "https://tidelift.com/funding/github/packagist/doctrine%2Finstantiator",
+          "type": "tidelift"
+        }
+      ],
+      "time": "2020-11-10T18:47:58+00:00"
+    },
+    {
+      "name": "fakerphp/faker",
+      "version": "v1.19.0",
+      "source": {
+        "type": "git",
+        "url": "https://github.com/FakerPHP/Faker.git",
+        "reference": "d7f08a622b3346766325488aa32ddc93ccdecc75"
+      },
+      "dist": {
+        "type": "zip",
+        "url": "https://api.github.com/repos/FakerPHP/Faker/zipball/d7f08a622b3346766325488aa32ddc93ccdecc75",
+        "reference": "d7f08a622b3346766325488aa32ddc93ccdecc75",
+        "shasum": ""
+      },
+      "require": {
+        "php": "^7.1 || ^8.0",
+        "psr/container": "^1.0 || ^2.0",
+        "symfony/deprecation-contracts": "^2.2 || ^3.0"
+      },
+      "conflict": {
+        "fzaninotto/faker": "*"
+      },
+      "require-dev": {
+        "bamarni/composer-bin-plugin": "^1.4.1",
+        "doctrine/persistence": "^1.3 || ^2.0",
+        "ext-intl": "*",
+        "symfony/phpunit-bridge": "^4.4 || ^5.2"
+      },
+      "suggest": {
+        "doctrine/orm": "Required to use Faker\\ORM\\Doctrine",
+        "ext-curl": "Required by Faker\\Provider\\Image to download images.",
+        "ext-dom": "Required by Faker\\Provider\\HtmlLorem for generating random HTML.",
+        "ext-iconv": "Required by Faker\\Provider\\ru_RU\\Text::realText() for generating real Russian text.",
+        "ext-mbstring": "Required for multibyte Unicode string functionality."
+      },
+      "type": "library",
+      "extra": {
+        "branch-alias": {
+          "dev-main": "v1.19-dev"
+        }
+      },
+      "autoload": {
+        "psr-4": {
+          "Faker\\": "src/Faker/"
+        }
+      },
+      "notification-url": "https://packagist.org/downloads/",
+      "license": ["MIT"],
+      "authors": [
+        {
+          "name": "François Zaninotto"
+        }
+      ],
+      "description": "Faker is a PHP library that generates fake data for you.",
+      "keywords": ["data", "faker", "fixtures"],
+      "support": {
+        "issues": "https://github.com/FakerPHP/Faker/issues",
+        "source": "https://github.com/FakerPHP/Faker/tree/v1.19.0"
+      },
+      "time": "2022-02-02T17:38:57+00:00"
+    },
+    {
+      "name": "graham-campbell/result-type",
+      "version": "v1.0.4",
+      "source": {
+        "type": "git",
+        "url": "https://github.com/GrahamCampbell/Result-Type.git",
+        "reference": "0690bde05318336c7221785f2a932467f98b64ca"
+      },
+      "dist": {
+        "type": "zip",
+        "url": "https://api.github.com/repos/GrahamCampbell/Result-Type/zipball/0690bde05318336c7221785f2a932467f98b64ca",
+        "reference": "0690bde05318336c7221785f2a932467f98b64ca",
+        "shasum": ""
+      },
+      "require": {
+        "php": "^7.0 || ^8.0",
+        "phpoption/phpoption": "^1.8"
+      },
+      "require-dev": {
+        "phpunit/phpunit": "^6.5.14 || ^7.5.20 || ^8.5.19 || ^9.5.8"
+      },
+      "type": "library",
+      "autoload": {
+        "psr-4": {
+          "GrahamCampbell\\ResultType\\": "src/"
+        }
+      },
+      "notification-url": "https://packagist.org/downloads/",
+      "license": ["MIT"],
+      "authors": [
+        {
+          "name": "Graham Campbell",
+          "email": "hello@gjcampbell.co.uk",
+          "homepage": "https://github.com/GrahamCampbell"
+        }
+      ],
+      "description": "An Implementation Of The Result Type",
+      "keywords": [
+        "Graham Campbell",
+        "GrahamCampbell",
+        "Result Type",
+        "Result-Type",
+        "result"
+      ],
+      "support": {
+        "issues": "https://github.com/GrahamCampbell/Result-Type/issues",
+        "source": "https://github.com/GrahamCampbell/Result-Type/tree/v1.0.4"
+      },
+      "funding": [
+        {
+          "url": "https://github.com/GrahamCampbell",
+          "type": "github"
+        },
+        {
+          "url": "https://tidelift.com/funding/github/packagist/graham-campbell/result-type",
+          "type": "tidelift"
+        }
+      ],
+      "time": "2021-11-21T21:41:47+00:00"
+    },
+    {
+      "name": "league/factory-muffin",
+      "version": "v3.3.0",
+      "source": {
+        "type": "git",
+        "url": "https://github.com/thephpleague/factory-muffin.git",
+        "reference": "62c8c31d47667523da14e83df36cc897d34173cd"
+      },
+      "dist": {
+        "type": "zip",
+        "url": "https://api.github.com/repos/thephpleague/factory-muffin/zipball/62c8c31d47667523da14e83df36cc897d34173cd",
+        "reference": "62c8c31d47667523da14e83df36cc897d34173cd",
+        "shasum": ""
+      },
+      "require": {
+        "php": ">=5.4.0"
+      },
+      "replace": {
+        "zizaco/factory-muff": "self.version"
+      },
+      "require-dev": {
+        "doctrine/orm": "^2.5",
+        "illuminate/database": "5.0.* || 5.1.* || 5.5.* || ^6.0",
+        "league/factory-muffin-faker": "^2.3",
+        "phpunit/phpunit": "^4.8.36 || ^5.7.27 || ^6.5.14 || ^7.5.20"
+      },
+      "suggest": {
+        "doctrine/orm": "Factory Muffin supports doctrine through the repository store.",
+        "illuminate/database": "Factory Muffin supports eloquent through the model store.",
+        "league/factory-muffin-faker": "Factory Muffin is very powerful together with faker."
+      },
+      "type": "library",
+      "extra": {
+        "branch-alias": {
+          "dev-master": "3.3-dev"
+        }
+      },
+      "autoload": {
+        "psr-4": {
+          "League\\FactoryMuffin\\": "src/"
+        }
+      },
+      "notification-url": "https://packagist.org/downloads/",
+      "license": ["MIT"],
+      "authors": [
+        {
+          "name": "Graham Campbell",
+          "email": "graham@alt-three.com"
+        },
+        {
+          "name": "Scott Robertson",
+          "email": "scottymeuk@gmail.com"
+        }
+      ],
+      "description": "The goal of this package is to enable the rapid creation of objects for the purpose of testing.",
+      "homepage": "http://factory-muffin.thephpleague.com/",
+      "keywords": ["factory", "testing"],
+      "support": {
+        "issues": "https://github.com/thephpleague/factory-muffin/issues",
+        "source": "https://github.com/thephpleague/factory-muffin/tree/v3.3.0"
+      },
+      "funding": [
+        {
+          "url": "https://github.com/GrahamCampbell",
+          "type": "github"
+        },
+        {
+          "url": "https://tidelift.com/funding/github/packagist/league/factory-muffin",
+          "type": "tidelift"
+        }
+      ],
+      "time": "2020-12-13T18:38:47+00:00"
+    },
+    {
+      "name": "league/factory-muffin-faker",
+      "version": "v2.3.0",
+      "source": {
+        "type": "git",
+        "url": "https://github.com/thephpleague/factory-muffin-faker.git",
+        "reference": "258068c840e8fdc45d1cb1636a0890e92f2e864a"
+      },
+      "dist": {
+        "type": "zip",
+        "url": "https://api.github.com/repos/thephpleague/factory-muffin-faker/zipball/258068c840e8fdc45d1cb1636a0890e92f2e864a",
+        "reference": "258068c840e8fdc45d1cb1636a0890e92f2e864a",
+        "shasum": ""
+      },
+      "require": {
+        "fakerphp/faker": "^1.9.1",
+        "php": ">=5.4.0"
+      },
+      "require-dev": {
+        "phpunit/phpunit": "^4.8.36 || ^5.7.27 || ^6.5.14 || ^7.5.20"
+      },
+      "type": "library",
+      "extra": {
+        "branch-alias": {
+          "dev-master": "2.3-dev"
+        }
+      },
+      "autoload": {
+        "psr-4": {
+          "League\\FactoryMuffin\\Faker\\": "src/"
+        }
+      },
+      "notification-url": "https://packagist.org/downloads/",
+      "license": ["MIT"],
+      "authors": [
+        {
+          "name": "Graham Campbell",
+          "email": "graham@alt-three.com"
+        }
+      ],
+      "description": "The goal of this package is to wrap faker to make it super easy to use with factory muffin.",
+      "homepage": "http://factory-muffin.thephpleague.com/",
+      "keywords": ["factory", "faker", "testing"],
+      "support": {
+        "issues": "https://github.com/thephpleague/factory-muffin-faker/issues",
+        "source": "https://github.com/thephpleague/factory-muffin-faker/tree/v2.3.0"
+      },
+      "funding": [
+        {
+          "url": "https://github.com/GrahamCampbell",
+          "type": "github"
+        },
+        {
+          "url": "https://tidelift.com/funding/github/packagist/league/factory-muffin-faker",
+          "type": "tidelift"
+        }
+      ],
+      "time": "2020-12-13T15:53:28+00:00"
+    },
+    {
+      "name": "myclabs/deep-copy",
+      "version": "1.10.2",
+      "source": {
+        "type": "git",
+        "url": "https://github.com/myclabs/DeepCopy.git",
+        "reference": "776f831124e9c62e1a2c601ecc52e776d8bb7220"
+      },
+      "dist": {
+        "type": "zip",
+        "url": "https://api.github.com/repos/myclabs/DeepCopy/zipball/776f831124e9c62e1a2c601ecc52e776d8bb7220",
+        "reference": "776f831124e9c62e1a2c601ecc52e776d8bb7220",
+        "shasum": ""
+      },
+      "require": {
+        "php": "^7.1 || ^8.0"
+      },
+      "require-dev": {
+        "doctrine/collections": "^1.0",
+        "doctrine/common": "^2.6",
+        "phpunit/phpunit": "^7.1"
+      },
+      "type": "library",
+      "autoload": {
+        "files": ["src/DeepCopy/deep_copy.php"],
+        "psr-4": {
+          "DeepCopy\\": "src/DeepCopy/"
+        }
+      },
+      "notification-url": "https://packagist.org/downloads/",
+      "license": ["MIT"],
+      "description": "Create deep copies (clones) of your objects",
+      "keywords": ["clone", "copy", "duplicate", "object", "object graph"],
+      "support": {
+        "issues": "https://github.com/myclabs/DeepCopy/issues",
+        "source": "https://github.com/myclabs/DeepCopy/tree/1.10.2"
+      },
+      "funding": [
+        {
+          "url": "https://tidelift.com/funding/github/packagist/myclabs/deep-copy",
+          "type": "tidelift"
+        }
+      ],
+      "time": "2020-11-13T09:40:50+00:00"
+    },
+    {
+      "name": "nikic/php-parser",
+      "version": "v4.13.2",
+      "source": {
+        "type": "git",
+        "url": "https://github.com/nikic/PHP-Parser.git",
+        "reference": "210577fe3cf7badcc5814d99455df46564f3c077"
+      },
+      "dist": {
+        "type": "zip",
+        "url": "https://api.github.com/repos/nikic/PHP-Parser/zipball/210577fe3cf7badcc5814d99455df46564f3c077",
+        "reference": "210577fe3cf7badcc5814d99455df46564f3c077",
+        "shasum": ""
+      },
+      "require": {
+        "ext-tokenizer": "*",
+        "php": ">=7.0"
+      },
+      "require-dev": {
+        "ircmaxell/php-yacc": "^0.0.7",
+        "phpunit/phpunit": "^6.5 || ^7.0 || ^8.0 || ^9.0"
+      },
+      "bin": ["bin/php-parse"],
+      "type": "library",
+      "extra": {
+        "branch-alias": {
+          "dev-master": "4.9-dev"
+        }
+      },
+      "autoload": {
+        "psr-4": {
+          "PhpParser\\": "lib/PhpParser"
+        }
+      },
+      "notification-url": "https://packagist.org/downloads/",
+      "license": ["BSD-3-Clause"],
+      "authors": [
+        {
+          "name": "Nikita Popov"
+        }
+      ],
+      "description": "A PHP parser written in PHP",
+      "keywords": ["parser", "php"],
+      "support": {
+        "issues": "https://github.com/nikic/PHP-Parser/issues",
+        "source": "https://github.com/nikic/PHP-Parser/tree/v4.13.2"
+      },
+      "time": "2021-11-30T19:35:32+00:00"
+    },
+    {
+      "name": "phar-io/manifest",
+      "version": "2.0.3",
+      "source": {
+        "type": "git",
+        "url": "https://github.com/phar-io/manifest.git",
+        "reference": "97803eca37d319dfa7826cc2437fc020857acb53"
+      },
+      "dist": {
+        "type": "zip",
+        "url": "https://api.github.com/repos/phar-io/manifest/zipball/97803eca37d319dfa7826cc2437fc020857acb53",
+        "reference": "97803eca37d319dfa7826cc2437fc020857acb53",
+        "shasum": ""
+      },
+      "require": {
+        "ext-dom": "*",
+        "ext-phar": "*",
+        "ext-xmlwriter": "*",
+        "phar-io/version": "^3.0.1",
+        "php": "^7.2 || ^8.0"
+      },
+      "type": "library",
+      "extra": {
+        "branch-alias": {
+          "dev-master": "2.0.x-dev"
+        }
+      },
+      "autoload": {
+        "classmap": ["src/"]
+      },
+      "notification-url": "https://packagist.org/downloads/",
+      "license": ["BSD-3-Clause"],
+      "authors": [
+        {
+          "name": "Arne Blankerts",
+          "email": "arne@blankerts.de",
+          "role": "Developer"
+        },
+        {
+          "name": "Sebastian Heuer",
+          "email": "sebastian@phpeople.de",
+          "role": "Developer"
+        },
+        {
+          "name": "Sebastian Bergmann",
+          "email": "sebastian@phpunit.de",
+          "role": "Developer"
+        }
+      ],
+      "description": "Component for reading phar.io manifest information from a PHP Archive (PHAR)",
+      "support": {
+        "issues": "https://github.com/phar-io/manifest/issues",
+        "source": "https://github.com/phar-io/manifest/tree/2.0.3"
+      },
+      "time": "2021-07-20T11:28:43+00:00"
+    },
+    {
+      "name": "phar-io/version",
+      "version": "3.1.1",
+      "source": {
+        "type": "git",
+        "url": "https://github.com/phar-io/version.git",
+        "reference": "15a90844ad40f127afd244c0cad228de2a80052a"
+      },
+      "dist": {
+        "type": "zip",
+        "url": "https://api.github.com/repos/phar-io/version/zipball/15a90844ad40f127afd244c0cad228de2a80052a",
+        "reference": "15a90844ad40f127afd244c0cad228de2a80052a",
+        "shasum": ""
+      },
+      "require": {
+        "php": "^7.2 || ^8.0"
+      },
+      "type": "library",
+      "autoload": {
+        "classmap": ["src/"]
+      },
+      "notification-url": "https://packagist.org/downloads/",
+      "license": ["BSD-3-Clause"],
+      "authors": [
+        {
+          "name": "Arne Blankerts",
+          "email": "arne@blankerts.de",
+          "role": "Developer"
+        },
+        {
+          "name": "Sebastian Heuer",
+          "email": "sebastian@phpeople.de",
+          "role": "Developer"
+        },
+        {
+          "name": "Sebastian Bergmann",
+          "email": "sebastian@phpunit.de",
+          "role": "Developer"
+        }
+      ],
+      "description": "Library for handling version information and constraints",
+      "support": {
+        "issues": "https://github.com/phar-io/version/issues",
+        "source": "https://github.com/phar-io/version/tree/3.1.1"
+      },
+      "time": "2022-02-07T21:56:48+00:00"
+    },
+    {
+      "name": "phpoption/phpoption",
+      "version": "1.8.1",
+      "source": {
+        "type": "git",
+        "url": "https://github.com/schmittjoh/php-option.git",
+        "reference": "eab7a0df01fe2344d172bff4cd6dbd3f8b84ad15"
+      },
+      "dist": {
+        "type": "zip",
+        "url": "https://api.github.com/repos/schmittjoh/php-option/zipball/eab7a0df01fe2344d172bff4cd6dbd3f8b84ad15",
+        "reference": "eab7a0df01fe2344d172bff4cd6dbd3f8b84ad15",
+        "shasum": ""
+      },
+      "require": {
+        "php": "^7.0 || ^8.0"
+      },
+      "require-dev": {
+        "bamarni/composer-bin-plugin": "^1.4.1",
+        "phpunit/phpunit": "^6.5.14 || ^7.5.20 || ^8.5.19 || ^9.5.8"
+      },
+      "type": "library",
+      "extra": {
+        "branch-alias": {
+          "dev-master": "1.8-dev"
+        }
+      },
+      "autoload": {
+        "psr-4": {
+          "PhpOption\\": "src/PhpOption/"
+        }
+      },
+      "notification-url": "https://packagist.org/downloads/",
+      "license": ["Apache-2.0"],
+      "authors": [
+        {
+          "name": "Johannes M. Schmitt",
+          "email": "schmittjoh@gmail.com",
+          "homepage": "https://github.com/schmittjoh"
+        },
+        {
+          "name": "Graham Campbell",
+          "email": "hello@gjcampbell.co.uk",
+          "homepage": "https://github.com/GrahamCampbell"
+        }
+      ],
+      "description": "Option Type for PHP",
+      "keywords": ["language", "option", "php", "type"],
+      "support": {
+        "issues": "https://github.com/schmittjoh/php-option/issues",
+        "source": "https://github.com/schmittjoh/php-option/tree/1.8.1"
+      },
+      "funding": [
+        {
+          "url": "https://github.com/GrahamCampbell",
+          "type": "github"
+        },
+        {
+          "url": "https://tidelift.com/funding/github/packagist/phpoption/phpoption",
+          "type": "tidelift"
+        }
+      ],
+      "time": "2021-12-04T23:24:31+00:00"
+    },
+    {
+      "name": "phpspec/prophecy",
+      "version": "v1.15.0",
+      "source": {
+        "type": "git",
+        "url": "https://github.com/phpspec/prophecy.git",
+        "reference": "bbcd7380b0ebf3961ee21409db7b38bc31d69a13"
+      },
+      "dist": {
+        "type": "zip",
+        "url": "https://api.github.com/repos/phpspec/prophecy/zipball/bbcd7380b0ebf3961ee21409db7b38bc31d69a13",
+        "reference": "bbcd7380b0ebf3961ee21409db7b38bc31d69a13",
+        "shasum": ""
+      },
+      "require": {
+        "doctrine/instantiator": "^1.2",
+        "php": "^7.2 || ~8.0, <8.2",
+        "phpdocumentor/reflection-docblock": "^5.2",
+        "sebastian/comparator": "^3.0 || ^4.0",
+        "sebastian/recursion-context": "^3.0 || ^4.0"
+      },
+      "require-dev": {
+        "phpspec/phpspec": "^6.0 || ^7.0",
+        "phpunit/phpunit": "^8.0 || ^9.0"
+      },
+      "type": "library",
+      "extra": {
+        "branch-alias": {
+          "dev-master": "1.x-dev"
+        }
+      },
+      "autoload": {
+        "psr-4": {
+          "Prophecy\\": "src/Prophecy"
+        }
+      },
+      "notification-url": "https://packagist.org/downloads/",
+      "license": ["MIT"],
+      "authors": [
+        {
+          "name": "Konstantin Kudryashov",
+          "email": "ever.zet@gmail.com",
+          "homepage": "http://everzet.com"
+        },
+        {
+          "name": "Marcello Duarte",
+          "email": "marcello.duarte@gmail.com"
+        }
+      ],
+      "description": "Highly opinionated mocking framework for PHP 5.3+",
+      "homepage": "https://github.com/phpspec/prophecy",
+      "keywords": ["Double", "Dummy", "fake", "mock", "spy", "stub"],
+      "support": {
+        "issues": "https://github.com/phpspec/prophecy/issues",
+        "source": "https://github.com/phpspec/prophecy/tree/v1.15.0"
+      },
+      "time": "2021-12-08T12:19:24+00:00"
+    },
+    {
+      "name": "phpstan/phpstan",
+      "version": "1.4.6",
+      "source": {
+        "type": "git",
+        "url": "https://github.com/phpstan/phpstan.git",
+        "reference": "8a7761f1c520e0dad6e04d862fdc697445457cfe"
+      },
+      "dist": {
+        "type": "zip",
+        "url": "https://api.github.com/repos/phpstan/phpstan/zipball/8a7761f1c520e0dad6e04d862fdc697445457cfe",
+        "reference": "8a7761f1c520e0dad6e04d862fdc697445457cfe",
+        "shasum": ""
+      },
+      "require": {
+        "php": "^7.1|^8.0"
+      },
+      "conflict": {
+        "phpstan/phpstan-shim": "*"
+      },
+      "bin": ["phpstan", "phpstan.phar"],
+      "type": "library",
+      "extra": {
+        "branch-alias": {
+          "dev-master": "1.4-dev"
+        }
+      },
+      "autoload": {
+        "files": ["bootstrap.php"]
+      },
+      "notification-url": "https://packagist.org/downloads/",
+      "license": ["MIT"],
+      "description": "PHPStan - PHP Static Analysis Tool",
+      "support": {
+        "issues": "https://github.com/phpstan/phpstan/issues",
+        "source": "https://github.com/phpstan/phpstan/tree/1.4.6"
+      },
+      "funding": [
+        {
+          "url": "https://github.com/ondrejmirtes",
+          "type": "github"
+        },
+        {
+          "url": "https://github.com/phpstan",
+          "type": "github"
+        },
+        {
+          "url": "https://www.patreon.com/phpstan",
+          "type": "patreon"
+        },
+        {
+          "url": "https://tidelift.com/funding/github/packagist/phpstan/phpstan",
+          "type": "tidelift"
+        }
+      ],
+      "time": "2022-02-06T12:56:13+00:00"
+    },
+    {
+      "name": "phpunit/php-code-coverage",
+      "version": "9.2.11",
+      "source": {
+        "type": "git",
+        "url": "https://github.com/sebastianbergmann/php-code-coverage.git",
+        "reference": "665a1ac0a763c51afc30d6d130dac0813092b17f"
+      },
+      "dist": {
+        "type": "zip",
+        "url": "https://api.github.com/repos/sebastianbergmann/php-code-coverage/zipball/665a1ac0a763c51afc30d6d130dac0813092b17f",
+        "reference": "665a1ac0a763c51afc30d6d130dac0813092b17f",
+        "shasum": ""
+      },
+      "require": {
+        "ext-dom": "*",
+        "ext-libxml": "*",
+        "ext-xmlwriter": "*",
+        "nikic/php-parser": "^4.13.0",
+        "php": ">=7.3",
+        "phpunit/php-file-iterator": "^3.0.3",
+        "phpunit/php-text-template": "^2.0.2",
+        "sebastian/code-unit-reverse-lookup": "^2.0.2",
+        "sebastian/complexity": "^2.0",
+        "sebastian/environment": "^5.1.2",
+        "sebastian/lines-of-code": "^1.0.3",
+        "sebastian/version": "^3.0.1",
+        "theseer/tokenizer": "^1.2.0"
+      },
+      "require-dev": {
+        "phpunit/phpunit": "^9.3"
+      },
+      "suggest": {
+        "ext-pcov": "*",
+        "ext-xdebug": "*"
+      },
+      "type": "library",
+      "extra": {
+        "branch-alias": {
+          "dev-master": "9.2-dev"
+        }
+      },
+      "autoload": {
+        "classmap": ["src/"]
+      },
+      "notification-url": "https://packagist.org/downloads/",
+      "license": ["BSD-3-Clause"],
+      "authors": [
+        {
+          "name": "Sebastian Bergmann",
+          "email": "sebastian@phpunit.de",
+          "role": "lead"
+        }
+      ],
+      "description": "Library that provides collection, processing, and rendering functionality for PHP code coverage information.",
+      "homepage": "https://github.com/sebastianbergmann/php-code-coverage",
+      "keywords": ["coverage", "testing", "xunit"],
+      "support": {
+        "issues": "https://github.com/sebastianbergmann/php-code-coverage/issues",
+        "source": "https://github.com/sebastianbergmann/php-code-coverage/tree/9.2.11"
+      },
+      "funding": [
+        {
+          "url": "https://github.com/sebastianbergmann",
+          "type": "github"
+        }
+      ],
+      "time": "2022-02-18T12:46:09+00:00"
+    },
+    {
+      "name": "phpunit/php-file-iterator",
+      "version": "3.0.6",
+      "source": {
+        "type": "git",
+        "url": "https://github.com/sebastianbergmann/php-file-iterator.git",
+        "reference": "cf1c2e7c203ac650e352f4cc675a7021e7d1b3cf"
+      },
+      "dist": {
+        "type": "zip",
+        "url": "https://api.github.com/repos/sebastianbergmann/php-file-iterator/zipball/cf1c2e7c203ac650e352f4cc675a7021e7d1b3cf",
+        "reference": "cf1c2e7c203ac650e352f4cc675a7021e7d1b3cf",
+        "shasum": ""
+      },
+      "require": {
+        "php": ">=7.3"
+      },
+      "require-dev": {
+        "phpunit/phpunit": "^9.3"
+      },
+      "type": "library",
+      "extra": {
+        "branch-alias": {
+          "dev-master": "3.0-dev"
+        }
+      },
+      "autoload": {
+        "classmap": ["src/"]
+      },
+      "notification-url": "https://packagist.org/downloads/",
+      "license": ["BSD-3-Clause"],
+      "authors": [
+        {
+          "name": "Sebastian Bergmann",
+          "email": "sebastian@phpunit.de",
+          "role": "lead"
+        }
+      ],
+      "description": "FilterIterator implementation that filters files based on a list of suffixes.",
+      "homepage": "https://github.com/sebastianbergmann/php-file-iterator/",
+      "keywords": ["filesystem", "iterator"],
+      "support": {
+        "issues": "https://github.com/sebastianbergmann/php-file-iterator/issues",
+        "source": "https://github.com/sebastianbergmann/php-file-iterator/tree/3.0.6"
+      },
+      "funding": [
+        {
+          "url": "https://github.com/sebastianbergmann",
+          "type": "github"
+        }
+      ],
+      "time": "2021-12-02T12:48:52+00:00"
+    },
+    {
+      "name": "phpunit/php-invoker",
+      "version": "3.1.1",
+      "source": {
+        "type": "git",
+        "url": "https://github.com/sebastianbergmann/php-invoker.git",
+        "reference": "5a10147d0aaf65b58940a0b72f71c9ac0423cc67"
+      },
+      "dist": {
+        "type": "zip",
+        "url": "https://api.github.com/repos/sebastianbergmann/php-invoker/zipball/5a10147d0aaf65b58940a0b72f71c9ac0423cc67",
+        "reference": "5a10147d0aaf65b58940a0b72f71c9ac0423cc67",
+        "shasum": ""
+      },
+      "require": {
+        "php": ">=7.3"
+      },
+      "require-dev": {
+        "ext-pcntl": "*",
+        "phpunit/phpunit": "^9.3"
+      },
+      "suggest": {
+        "ext-pcntl": "*"
+      },
+      "type": "library",
+      "extra": {
+        "branch-alias": {
+          "dev-master": "3.1-dev"
+        }
+      },
+      "autoload": {
+        "classmap": ["src/"]
+      },
+      "notification-url": "https://packagist.org/downloads/",
+      "license": ["BSD-3-Clause"],
+      "authors": [
+        {
+          "name": "Sebastian Bergmann",
+          "email": "sebastian@phpunit.de",
+          "role": "lead"
+        }
+      ],
+      "description": "Invoke callables with a timeout",
+      "homepage": "https://github.com/sebastianbergmann/php-invoker/",
+      "keywords": ["process"],
+      "support": {
+        "issues": "https://github.com/sebastianbergmann/php-invoker/issues",
+        "source": "https://github.com/sebastianbergmann/php-invoker/tree/3.1.1"
+      },
+      "funding": [
+        {
+          "url": "https://github.com/sebastianbergmann",
+          "type": "github"
+        }
+      ],
+      "time": "2020-09-28T05:58:55+00:00"
+    },
+    {
+      "name": "phpunit/php-text-template",
+      "version": "2.0.4",
+      "source": {
+        "type": "git",
+        "url": "https://github.com/sebastianbergmann/php-text-template.git",
+        "reference": "5da5f67fc95621df9ff4c4e5a84d6a8a2acf7c28"
+      },
+      "dist": {
+        "type": "zip",
+        "url": "https://api.github.com/repos/sebastianbergmann/php-text-template/zipball/5da5f67fc95621df9ff4c4e5a84d6a8a2acf7c28",
+        "reference": "5da5f67fc95621df9ff4c4e5a84d6a8a2acf7c28",
+        "shasum": ""
+      },
+      "require": {
+        "php": ">=7.3"
+      },
+      "require-dev": {
+        "phpunit/phpunit": "^9.3"
+      },
+      "type": "library",
+      "extra": {
+        "branch-alias": {
+          "dev-master": "2.0-dev"
+        }
+      },
+      "autoload": {
+        "classmap": ["src/"]
+      },
+      "notification-url": "https://packagist.org/downloads/",
+      "license": ["BSD-3-Clause"],
+      "authors": [
+        {
+          "name": "Sebastian Bergmann",
+          "email": "sebastian@phpunit.de",
+          "role": "lead"
+        }
+      ],
+      "description": "Simple template engine.",
+      "homepage": "https://github.com/sebastianbergmann/php-text-template/",
+      "keywords": ["template"],
+      "support": {
+        "issues": "https://github.com/sebastianbergmann/php-text-template/issues",
+        "source": "https://github.com/sebastianbergmann/php-text-template/tree/2.0.4"
+      },
+      "funding": [
+        {
+          "url": "https://github.com/sebastianbergmann",
+          "type": "github"
+        }
+      ],
+      "time": "2020-10-26T05:33:50+00:00"
+    },
+    {
+      "name": "phpunit/php-timer",
+      "version": "5.0.3",
+      "source": {
+        "type": "git",
+        "url": "https://github.com/sebastianbergmann/php-timer.git",
+        "reference": "5a63ce20ed1b5bf577850e2c4e87f4aa902afbd2"
+      },
+      "dist": {
+        "type": "zip",
+        "url": "https://api.github.com/repos/sebastianbergmann/php-timer/zipball/5a63ce20ed1b5bf577850e2c4e87f4aa902afbd2",
+        "reference": "5a63ce20ed1b5bf577850e2c4e87f4aa902afbd2",
+        "shasum": ""
+      },
+      "require": {
+        "php": ">=7.3"
+      },
+      "require-dev": {
+        "phpunit/phpunit": "^9.3"
+      },
+      "type": "library",
+      "extra": {
+        "branch-alias": {
+          "dev-master": "5.0-dev"
+        }
+      },
+      "autoload": {
+        "classmap": ["src/"]
+      },
+      "notification-url": "https://packagist.org/downloads/",
+      "license": ["BSD-3-Clause"],
+      "authors": [
+        {
+          "name": "Sebastian Bergmann",
+          "email": "sebastian@phpunit.de",
+          "role": "lead"
+        }
+      ],
+      "description": "Utility class for timing",
+      "homepage": "https://github.com/sebastianbergmann/php-timer/",
+      "keywords": ["timer"],
+      "support": {
+        "issues": "https://github.com/sebastianbergmann/php-timer/issues",
+        "source": "https://github.com/sebastianbergmann/php-timer/tree/5.0.3"
+      },
+      "funding": [
+        {
+          "url": "https://github.com/sebastianbergmann",
+          "type": "github"
+        }
+      ],
+      "time": "2020-10-26T13:16:10+00:00"
+    },
+    {
+      "name": "phpunit/phpunit",
+      "version": "9.5.14",
+      "source": {
+        "type": "git",
+        "url": "https://github.com/sebastianbergmann/phpunit.git",
+        "reference": "1883687169c017d6ae37c58883ca3994cfc34189"
+      },
+      "dist": {
+        "type": "zip",
+        "url": "https://api.github.com/repos/sebastianbergmann/phpunit/zipball/1883687169c017d6ae37c58883ca3994cfc34189",
+        "reference": "1883687169c017d6ae37c58883ca3994cfc34189",
+        "shasum": ""
+      },
+      "require": {
+        "doctrine/instantiator": "^1.3.1",
+        "ext-dom": "*",
+        "ext-json": "*",
+        "ext-libxml": "*",
+        "ext-mbstring": "*",
+        "ext-xml": "*",
+        "ext-xmlwriter": "*",
+        "myclabs/deep-copy": "^1.10.1",
+        "phar-io/manifest": "^2.0.3",
+        "phar-io/version": "^3.0.2",
+        "php": ">=7.3",
+        "phpspec/prophecy": "^1.12.1",
+        "phpunit/php-code-coverage": "^9.2.7",
+        "phpunit/php-file-iterator": "^3.0.5",
+        "phpunit/php-invoker": "^3.1.1",
+        "phpunit/php-text-template": "^2.0.3",
+        "phpunit/php-timer": "^5.0.2",
+        "sebastian/cli-parser": "^1.0.1",
+        "sebastian/code-unit": "^1.0.6",
+        "sebastian/comparator": "^4.0.5",
+        "sebastian/diff": "^4.0.3",
+        "sebastian/environment": "^5.1.3",
+        "sebastian/exporter": "^4.0.3",
+        "sebastian/global-state": "^5.0.1",
+        "sebastian/object-enumerator": "^4.0.3",
+        "sebastian/resource-operations": "^3.0.3",
+        "sebastian/type": "^2.3.4",
+        "sebastian/version": "^3.0.2"
+      },
+      "require-dev": {
+        "ext-pdo": "*",
+        "phpspec/prophecy-phpunit": "^2.0.1"
+      },
+      "suggest": {
+        "ext-soap": "*",
+        "ext-xdebug": "*"
+      },
+      "bin": ["phpunit"],
+      "type": "library",
+      "extra": {
+        "branch-alias": {
+          "dev-master": "9.5-dev"
+        }
+      },
+      "autoload": {
+        "files": ["src/Framework/Assert/Functions.php"],
+        "classmap": ["src/"]
+      },
+      "notification-url": "https://packagist.org/downloads/",
+      "license": ["BSD-3-Clause"],
+      "authors": [
+        {
+          "name": "Sebastian Bergmann",
+          "email": "sebastian@phpunit.de",
+          "role": "lead"
+        }
+      ],
+      "description": "The PHP Unit Testing framework.",
+      "homepage": "https://phpunit.de/",
+      "keywords": ["phpunit", "testing", "xunit"],
+      "support": {
+        "issues": "https://github.com/sebastianbergmann/phpunit/issues",
+        "source": "https://github.com/sebastianbergmann/phpunit/tree/9.5.14"
+      },
+      "funding": [
+        {
+          "url": "https://phpunit.de/sponsors.html",
+          "type": "custom"
+        },
+        {
+          "url": "https://github.com/sebastianbergmann",
+          "type": "github"
+        }
+      ],
+      "time": "2022-02-18T12:54:07+00:00"
+    },
+    {
+      "name": "sebastian/cli-parser",
+      "version": "1.0.1",
+      "source": {
+        "type": "git",
+        "url": "https://github.com/sebastianbergmann/cli-parser.git",
+        "reference": "442e7c7e687e42adc03470c7b668bc4b2402c0b2"
+      },
+      "dist": {
+        "type": "zip",
+        "url": "https://api.github.com/repos/sebastianbergmann/cli-parser/zipball/442e7c7e687e42adc03470c7b668bc4b2402c0b2",
+        "reference": "442e7c7e687e42adc03470c7b668bc4b2402c0b2",
+        "shasum": ""
+      },
+      "require": {
+        "php": ">=7.3"
+      },
+      "require-dev": {
+        "phpunit/phpunit": "^9.3"
+      },
+      "type": "library",
+      "extra": {
+        "branch-alias": {
+          "dev-master": "1.0-dev"
+        }
+      },
+      "autoload": {
+        "classmap": ["src/"]
+      },
+      "notification-url": "https://packagist.org/downloads/",
+      "license": ["BSD-3-Clause"],
+      "authors": [
+        {
+          "name": "Sebastian Bergmann",
+          "email": "sebastian@phpunit.de",
+          "role": "lead"
+        }
+      ],
+      "description": "Library for parsing CLI options",
+      "homepage": "https://github.com/sebastianbergmann/cli-parser",
+      "support": {
+        "issues": "https://github.com/sebastianbergmann/cli-parser/issues",
+        "source": "https://github.com/sebastianbergmann/cli-parser/tree/1.0.1"
+      },
+      "funding": [
+        {
+          "url": "https://github.com/sebastianbergmann",
+          "type": "github"
+        }
+      ],
+      "time": "2020-09-28T06:08:49+00:00"
+    },
+    {
+      "name": "sebastian/code-unit",
+      "version": "1.0.8",
+      "source": {
+        "type": "git",
+        "url": "https://github.com/sebastianbergmann/code-unit.git",
+        "reference": "1fc9f64c0927627ef78ba436c9b17d967e68e120"
+      },
+      "dist": {
+        "type": "zip",
+        "url": "https://api.github.com/repos/sebastianbergmann/code-unit/zipball/1fc9f64c0927627ef78ba436c9b17d967e68e120",
+        "reference": "1fc9f64c0927627ef78ba436c9b17d967e68e120",
+        "shasum": ""
+      },
+      "require": {
+        "php": ">=7.3"
+      },
+      "require-dev": {
+        "phpunit/phpunit": "^9.3"
+      },
+      "type": "library",
+      "extra": {
+        "branch-alias": {
+          "dev-master": "1.0-dev"
+        }
+      },
+      "autoload": {
+        "classmap": ["src/"]
+      },
+      "notification-url": "https://packagist.org/downloads/",
+      "license": ["BSD-3-Clause"],
+      "authors": [
+        {
+          "name": "Sebastian Bergmann",
+          "email": "sebastian@phpunit.de",
+          "role": "lead"
+        }
+      ],
+      "description": "Collection of value objects that represent the PHP code units",
+      "homepage": "https://github.com/sebastianbergmann/code-unit",
+      "support": {
+        "issues": "https://github.com/sebastianbergmann/code-unit/issues",
+        "source": "https://github.com/sebastianbergmann/code-unit/tree/1.0.8"
+      },
+      "funding": [
+        {
+          "url": "https://github.com/sebastianbergmann",
+          "type": "github"
+        }
+      ],
+      "time": "2020-10-26T13:08:54+00:00"
+    },
+    {
+      "name": "sebastian/code-unit-reverse-lookup",
+      "version": "2.0.3",
+      "source": {
+        "type": "git",
+        "url": "https://github.com/sebastianbergmann/code-unit-reverse-lookup.git",
+        "reference": "ac91f01ccec49fb77bdc6fd1e548bc70f7faa3e5"
+      },
+      "dist": {
+        "type": "zip",
+        "url": "https://api.github.com/repos/sebastianbergmann/code-unit-reverse-lookup/zipball/ac91f01ccec49fb77bdc6fd1e548bc70f7faa3e5",
+        "reference": "ac91f01ccec49fb77bdc6fd1e548bc70f7faa3e5",
+        "shasum": ""
+      },
+      "require": {
+        "php": ">=7.3"
+      },
+      "require-dev": {
+        "phpunit/phpunit": "^9.3"
+      },
+      "type": "library",
+      "extra": {
+        "branch-alias": {
+          "dev-master": "2.0-dev"
+        }
+      },
+      "autoload": {
+        "classmap": ["src/"]
+      },
+      "notification-url": "https://packagist.org/downloads/",
+      "license": ["BSD-3-Clause"],
+      "authors": [
+        {
+          "name": "Sebastian Bergmann",
+          "email": "sebastian@phpunit.de"
+        }
+      ],
+      "description": "Looks up which function or method a line of code belongs to",
+      "homepage": "https://github.com/sebastianbergmann/code-unit-reverse-lookup/",
+      "support": {
+        "issues": "https://github.com/sebastianbergmann/code-unit-reverse-lookup/issues",
+        "source": "https://github.com/sebastianbergmann/code-unit-reverse-lookup/tree/2.0.3"
+      },
+      "funding": [
+        {
+          "url": "https://github.com/sebastianbergmann",
+          "type": "github"
+        }
+      ],
+      "time": "2020-09-28T05:30:19+00:00"
+    },
+    {
+      "name": "sebastian/comparator",
+      "version": "4.0.6",
+      "source": {
+        "type": "git",
+        "url": "https://github.com/sebastianbergmann/comparator.git",
+        "reference": "55f4261989e546dc112258c7a75935a81a7ce382"
+      },
+      "dist": {
+        "type": "zip",
+        "url": "https://api.github.com/repos/sebastianbergmann/comparator/zipball/55f4261989e546dc112258c7a75935a81a7ce382",
+        "reference": "55f4261989e546dc112258c7a75935a81a7ce382",
+        "shasum": ""
+      },
+      "require": {
+        "php": ">=7.3",
+        "sebastian/diff": "^4.0",
+        "sebastian/exporter": "^4.0"
+      },
+      "require-dev": {
+        "phpunit/phpunit": "^9.3"
+      },
+      "type": "library",
+      "extra": {
+        "branch-alias": {
+          "dev-master": "4.0-dev"
+        }
+      },
+      "autoload": {
+        "classmap": ["src/"]
+      },
+      "notification-url": "https://packagist.org/downloads/",
+      "license": ["BSD-3-Clause"],
+      "authors": [
+        {
+          "name": "Sebastian Bergmann",
+          "email": "sebastian@phpunit.de"
+        },
+        {
+          "name": "Jeff Welch",
+          "email": "whatthejeff@gmail.com"
+        },
+        {
+          "name": "Volker Dusch",
+          "email": "github@wallbash.com"
+        },
+        {
+          "name": "Bernhard Schussek",
+          "email": "bschussek@2bepublished.at"
+        }
+      ],
+      "description": "Provides the functionality to compare PHP values for equality",
+      "homepage": "https://github.com/sebastianbergmann/comparator",
+      "keywords": ["comparator", "compare", "equality"],
+      "support": {
+        "issues": "https://github.com/sebastianbergmann/comparator/issues",
+        "source": "https://github.com/sebastianbergmann/comparator/tree/4.0.6"
+      },
+      "funding": [
+        {
+          "url": "https://github.com/sebastianbergmann",
+          "type": "github"
+        }
+      ],
+      "time": "2020-10-26T15:49:45+00:00"
+    },
+    {
+      "name": "sebastian/complexity",
+      "version": "2.0.2",
+      "source": {
+        "type": "git",
+        "url": "https://github.com/sebastianbergmann/complexity.git",
+        "reference": "739b35e53379900cc9ac327b2147867b8b6efd88"
+      },
+      "dist": {
+        "type": "zip",
+        "url": "https://api.github.com/repos/sebastianbergmann/complexity/zipball/739b35e53379900cc9ac327b2147867b8b6efd88",
+        "reference": "739b35e53379900cc9ac327b2147867b8b6efd88",
+        "shasum": ""
+      },
+      "require": {
+        "nikic/php-parser": "^4.7",
+        "php": ">=7.3"
+      },
+      "require-dev": {
+        "phpunit/phpunit": "^9.3"
+      },
+      "type": "library",
+      "extra": {
+        "branch-alias": {
+          "dev-master": "2.0-dev"
+        }
+      },
+      "autoload": {
+        "classmap": ["src/"]
+      },
+      "notification-url": "https://packagist.org/downloads/",
+      "license": ["BSD-3-Clause"],
+      "authors": [
+        {
+          "name": "Sebastian Bergmann",
+          "email": "sebastian@phpunit.de",
+          "role": "lead"
+        }
+      ],
+      "description": "Library for calculating the complexity of PHP code units",
+      "homepage": "https://github.com/sebastianbergmann/complexity",
+      "support": {
+        "issues": "https://github.com/sebastianbergmann/complexity/issues",
+        "source": "https://github.com/sebastianbergmann/complexity/tree/2.0.2"
+      },
+      "funding": [
+        {
+          "url": "https://github.com/sebastianbergmann",
+          "type": "github"
+        }
+      ],
+      "time": "2020-10-26T15:52:27+00:00"
+    },
+    {
+      "name": "sebastian/diff",
+      "version": "4.0.4",
+      "source": {
+        "type": "git",
+        "url": "https://github.com/sebastianbergmann/diff.git",
+        "reference": "3461e3fccc7cfdfc2720be910d3bd73c69be590d"
+      },
+      "dist": {
+        "type": "zip",
+        "url": "https://api.github.com/repos/sebastianbergmann/diff/zipball/3461e3fccc7cfdfc2720be910d3bd73c69be590d",
+        "reference": "3461e3fccc7cfdfc2720be910d3bd73c69be590d",
+        "shasum": ""
+      },
+      "require": {
+        "php": ">=7.3"
+      },
+      "require-dev": {
+        "phpunit/phpunit": "^9.3",
+        "symfony/process": "^4.2 || ^5"
+      },
+      "type": "library",
+      "extra": {
+        "branch-alias": {
+          "dev-master": "4.0-dev"
+        }
+      },
+      "autoload": {
+        "classmap": ["src/"]
+      },
+      "notification-url": "https://packagist.org/downloads/",
+      "license": ["BSD-3-Clause"],
+      "authors": [
+        {
+          "name": "Sebastian Bergmann",
+          "email": "sebastian@phpunit.de"
+        },
+        {
+          "name": "Kore Nordmann",
+          "email": "mail@kore-nordmann.de"
+        }
+      ],
+      "description": "Diff implementation",
+      "homepage": "https://github.com/sebastianbergmann/diff",
+      "keywords": ["diff", "udiff", "unidiff", "unified diff"],
+      "support": {
+        "issues": "https://github.com/sebastianbergmann/diff/issues",
+        "source": "https://github.com/sebastianbergmann/diff/tree/4.0.4"
+      },
+      "funding": [
+        {
+          "url": "https://github.com/sebastianbergmann",
+          "type": "github"
+        }
+      ],
+      "time": "2020-10-26T13:10:38+00:00"
+    },
+    {
+      "name": "sebastian/environment",
+      "version": "5.1.3",
+      "source": {
+        "type": "git",
+        "url": "https://github.com/sebastianbergmann/environment.git",
+        "reference": "388b6ced16caa751030f6a69e588299fa09200ac"
+      },
+      "dist": {
+        "type": "zip",
+        "url": "https://api.github.com/repos/sebastianbergmann/environment/zipball/388b6ced16caa751030f6a69e588299fa09200ac",
+        "reference": "388b6ced16caa751030f6a69e588299fa09200ac",
+        "shasum": ""
+      },
+      "require": {
+        "php": ">=7.3"
+      },
+      "require-dev": {
+        "phpunit/phpunit": "^9.3"
+      },
+      "suggest": {
+        "ext-posix": "*"
+      },
+      "type": "library",
+      "extra": {
+        "branch-alias": {
+          "dev-master": "5.1-dev"
+        }
+      },
+      "autoload": {
+        "classmap": ["src/"]
+      },
+      "notification-url": "https://packagist.org/downloads/",
+      "license": ["BSD-3-Clause"],
+      "authors": [
+        {
+          "name": "Sebastian Bergmann",
+          "email": "sebastian@phpunit.de"
+        }
+      ],
+      "description": "Provides functionality to handle HHVM/PHP environments",
+      "homepage": "http://www.github.com/sebastianbergmann/environment",
+      "keywords": ["Xdebug", "environment", "hhvm"],
+      "support": {
+        "issues": "https://github.com/sebastianbergmann/environment/issues",
+        "source": "https://github.com/sebastianbergmann/environment/tree/5.1.3"
+      },
+      "funding": [
+        {
+          "url": "https://github.com/sebastianbergmann",
+          "type": "github"
+        }
+      ],
+      "time": "2020-09-28T05:52:38+00:00"
+    },
+    {
+      "name": "sebastian/exporter",
+      "version": "4.0.4",
+      "source": {
+        "type": "git",
+        "url": "https://github.com/sebastianbergmann/exporter.git",
+        "reference": "65e8b7db476c5dd267e65eea9cab77584d3cfff9"
+      },
+      "dist": {
+        "type": "zip",
+        "url": "https://api.github.com/repos/sebastianbergmann/exporter/zipball/65e8b7db476c5dd267e65eea9cab77584d3cfff9",
+        "reference": "65e8b7db476c5dd267e65eea9cab77584d3cfff9",
+        "shasum": ""
+      },
+      "require": {
+        "php": ">=7.3",
+        "sebastian/recursion-context": "^4.0"
+      },
+      "require-dev": {
+        "ext-mbstring": "*",
+        "phpunit/phpunit": "^9.3"
+      },
+      "type": "library",
+      "extra": {
+        "branch-alias": {
+          "dev-master": "4.0-dev"
+        }
+      },
+      "autoload": {
+        "classmap": ["src/"]
+      },
+      "notification-url": "https://packagist.org/downloads/",
+      "license": ["BSD-3-Clause"],
+      "authors": [
+        {
+          "name": "Sebastian Bergmann",
+          "email": "sebastian@phpunit.de"
+        },
+        {
+          "name": "Jeff Welch",
+          "email": "whatthejeff@gmail.com"
+        },
+        {
+          "name": "Volker Dusch",
+          "email": "github@wallbash.com"
+        },
+        {
+          "name": "Adam Harvey",
+          "email": "aharvey@php.net"
+        },
+        {
+          "name": "Bernhard Schussek",
+          "email": "bschussek@gmail.com"
+        }
+      ],
+      "description": "Provides the functionality to export PHP variables for visualization",
+      "homepage": "https://www.github.com/sebastianbergmann/exporter",
+      "keywords": ["export", "exporter"],
+      "support": {
+        "issues": "https://github.com/sebastianbergmann/exporter/issues",
+        "source": "https://github.com/sebastianbergmann/exporter/tree/4.0.4"
+      },
+      "funding": [
+        {
+          "url": "https://github.com/sebastianbergmann",
+          "type": "github"
+        }
+      ],
+      "time": "2021-11-11T14:18:36+00:00"
+    },
+    {
+      "name": "sebastian/global-state",
+      "version": "5.0.5",
+      "source": {
+        "type": "git",
+        "url": "https://github.com/sebastianbergmann/global-state.git",
+        "reference": "0ca8db5a5fc9c8646244e629625ac486fa286bf2"
+      },
+      "dist": {
+        "type": "zip",
+        "url": "https://api.github.com/repos/sebastianbergmann/global-state/zipball/0ca8db5a5fc9c8646244e629625ac486fa286bf2",
+        "reference": "0ca8db5a5fc9c8646244e629625ac486fa286bf2",
+        "shasum": ""
+      },
+      "require": {
+        "php": ">=7.3",
+        "sebastian/object-reflector": "^2.0",
+        "sebastian/recursion-context": "^4.0"
+      },
+      "require-dev": {
+        "ext-dom": "*",
+        "phpunit/phpunit": "^9.3"
+      },
+      "suggest": {
+        "ext-uopz": "*"
+      },
+      "type": "library",
+      "extra": {
+        "branch-alias": {
+          "dev-master": "5.0-dev"
+        }
+      },
+      "autoload": {
+        "classmap": ["src/"]
+      },
+      "notification-url": "https://packagist.org/downloads/",
+      "license": ["BSD-3-Clause"],
+      "authors": [
+        {
+          "name": "Sebastian Bergmann",
+          "email": "sebastian@phpunit.de"
+        }
+      ],
+      "description": "Snapshotting of global state",
+      "homepage": "http://www.github.com/sebastianbergmann/global-state",
+      "keywords": ["global state"],
+      "support": {
+        "issues": "https://github.com/sebastianbergmann/global-state/issues",
+        "source": "https://github.com/sebastianbergmann/global-state/tree/5.0.5"
+      },
+      "funding": [
+        {
+          "url": "https://github.com/sebastianbergmann",
+          "type": "github"
+        }
+      ],
+      "time": "2022-02-14T08:28:10+00:00"
+    },
+    {
+      "name": "sebastian/lines-of-code",
+      "version": "1.0.3",
+      "source": {
+        "type": "git",
+        "url": "https://github.com/sebastianbergmann/lines-of-code.git",
+        "reference": "c1c2e997aa3146983ed888ad08b15470a2e22ecc"
+      },
+      "dist": {
+        "type": "zip",
+        "url": "https://api.github.com/repos/sebastianbergmann/lines-of-code/zipball/c1c2e997aa3146983ed888ad08b15470a2e22ecc",
+        "reference": "c1c2e997aa3146983ed888ad08b15470a2e22ecc",
+        "shasum": ""
+      },
+      "require": {
+        "nikic/php-parser": "^4.6",
+        "php": ">=7.3"
+      },
+      "require-dev": {
+        "phpunit/phpunit": "^9.3"
+      },
+      "type": "library",
+      "extra": {
+        "branch-alias": {
+          "dev-master": "1.0-dev"
+        }
+      },
+      "autoload": {
+        "classmap": ["src/"]
+      },
+      "notification-url": "https://packagist.org/downloads/",
+      "license": ["BSD-3-Clause"],
+      "authors": [
+        {
+          "name": "Sebastian Bergmann",
+          "email": "sebastian@phpunit.de",
+          "role": "lead"
+        }
+      ],
+      "description": "Library for counting the lines of code in PHP source code",
+      "homepage": "https://github.com/sebastianbergmann/lines-of-code",
+      "support": {
+        "issues": "https://github.com/sebastianbergmann/lines-of-code/issues",
+        "source": "https://github.com/sebastianbergmann/lines-of-code/tree/1.0.3"
+      },
+      "funding": [
+        {
+          "url": "https://github.com/sebastianbergmann",
+          "type": "github"
+        }
+      ],
+      "time": "2020-11-28T06:42:11+00:00"
+    },
+    {
+      "name": "sebastian/object-enumerator",
+      "version": "4.0.4",
+      "source": {
+        "type": "git",
+        "url": "https://github.com/sebastianbergmann/object-enumerator.git",
+        "reference": "5c9eeac41b290a3712d88851518825ad78f45c71"
+      },
+      "dist": {
+        "type": "zip",
+        "url": "https://api.github.com/repos/sebastianbergmann/object-enumerator/zipball/5c9eeac41b290a3712d88851518825ad78f45c71",
+        "reference": "5c9eeac41b290a3712d88851518825ad78f45c71",
+        "shasum": ""
+      },
+      "require": {
+        "php": ">=7.3",
+        "sebastian/object-reflector": "^2.0",
+        "sebastian/recursion-context": "^4.0"
+      },
+      "require-dev": {
+        "phpunit/phpunit": "^9.3"
+      },
+      "type": "library",
+      "extra": {
+        "branch-alias": {
+          "dev-master": "4.0-dev"
+        }
+      },
+      "autoload": {
+        "classmap": ["src/"]
+      },
+      "notification-url": "https://packagist.org/downloads/",
+      "license": ["BSD-3-Clause"],
+      "authors": [
+        {
+          "name": "Sebastian Bergmann",
+          "email": "sebastian@phpunit.de"
+        }
+      ],
+      "description": "Traverses array structures and object graphs to enumerate all referenced objects",
+      "homepage": "https://github.com/sebastianbergmann/object-enumerator/",
+      "support": {
+        "issues": "https://github.com/sebastianbergmann/object-enumerator/issues",
+        "source": "https://github.com/sebastianbergmann/object-enumerator/tree/4.0.4"
+      },
+      "funding": [
+        {
+          "url": "https://github.com/sebastianbergmann",
+          "type": "github"
+        }
+      ],
+      "time": "2020-10-26T13:12:34+00:00"
+    },
+    {
+      "name": "sebastian/object-reflector",
+      "version": "2.0.4",
+      "source": {
+        "type": "git",
+        "url": "https://github.com/sebastianbergmann/object-reflector.git",
+        "reference": "b4f479ebdbf63ac605d183ece17d8d7fe49c15c7"
+      },
+      "dist": {
+        "type": "zip",
+        "url": "https://api.github.com/repos/sebastianbergmann/object-reflector/zipball/b4f479ebdbf63ac605d183ece17d8d7fe49c15c7",
+        "reference": "b4f479ebdbf63ac605d183ece17d8d7fe49c15c7",
+        "shasum": ""
+      },
+      "require": {
+        "php": ">=7.3"
+      },
+      "require-dev": {
+        "phpunit/phpunit": "^9.3"
+      },
+      "type": "library",
+      "extra": {
+        "branch-alias": {
+          "dev-master": "2.0-dev"
+        }
+      },
+      "autoload": {
+        "classmap": ["src/"]
+      },
+      "notification-url": "https://packagist.org/downloads/",
+      "license": ["BSD-3-Clause"],
+      "authors": [
+        {
+          "name": "Sebastian Bergmann",
+          "email": "sebastian@phpunit.de"
+        }
+      ],
+      "description": "Allows reflection of object attributes, including inherited and non-public ones",
+      "homepage": "https://github.com/sebastianbergmann/object-reflector/",
+      "support": {
+        "issues": "https://github.com/sebastianbergmann/object-reflector/issues",
+        "source": "https://github.com/sebastianbergmann/object-reflector/tree/2.0.4"
+      },
+      "funding": [
+        {
+          "url": "https://github.com/sebastianbergmann",
+          "type": "github"
+        }
+      ],
+      "time": "2020-10-26T13:14:26+00:00"
+    },
+    {
+      "name": "sebastian/recursion-context",
+      "version": "4.0.4",
+      "source": {
+        "type": "git",
+        "url": "https://github.com/sebastianbergmann/recursion-context.git",
+        "reference": "cd9d8cf3c5804de4341c283ed787f099f5506172"
+      },
+      "dist": {
+        "type": "zip",
+        "url": "https://api.github.com/repos/sebastianbergmann/recursion-context/zipball/cd9d8cf3c5804de4341c283ed787f099f5506172",
+        "reference": "cd9d8cf3c5804de4341c283ed787f099f5506172",
+        "shasum": ""
+      },
+      "require": {
+        "php": ">=7.3"
+      },
+      "require-dev": {
+        "phpunit/phpunit": "^9.3"
+      },
+      "type": "library",
+      "extra": {
+        "branch-alias": {
+          "dev-master": "4.0-dev"
+        }
+      },
+      "autoload": {
+        "classmap": ["src/"]
+      },
+      "notification-url": "https://packagist.org/downloads/",
+      "license": ["BSD-3-Clause"],
+      "authors": [
+        {
+          "name": "Sebastian Bergmann",
+          "email": "sebastian@phpunit.de"
+        },
+        {
+          "name": "Jeff Welch",
+          "email": "whatthejeff@gmail.com"
+        },
+        {
+          "name": "Adam Harvey",
+          "email": "aharvey@php.net"
+        }
+      ],
+      "description": "Provides functionality to recursively process PHP variables",
+      "homepage": "http://www.github.com/sebastianbergmann/recursion-context",
+      "support": {
+        "issues": "https://github.com/sebastianbergmann/recursion-context/issues",
+        "source": "https://github.com/sebastianbergmann/recursion-context/tree/4.0.4"
+      },
+      "funding": [
+        {
+          "url": "https://github.com/sebastianbergmann",
+          "type": "github"
+        }
+      ],
+      "time": "2020-10-26T13:17:30+00:00"
+    },
+    {
+      "name": "sebastian/resource-operations",
+      "version": "3.0.3",
+      "source": {
+        "type": "git",
+        "url": "https://github.com/sebastianbergmann/resource-operations.git",
+        "reference": "0f4443cb3a1d92ce809899753bc0d5d5a8dd19a8"
+      },
+      "dist": {
+        "type": "zip",
+        "url": "https://api.github.com/repos/sebastianbergmann/resource-operations/zipball/0f4443cb3a1d92ce809899753bc0d5d5a8dd19a8",
+        "reference": "0f4443cb3a1d92ce809899753bc0d5d5a8dd19a8",
+        "shasum": ""
+      },
+      "require": {
+        "php": ">=7.3"
+      },
+      "require-dev": {
+        "phpunit/phpunit": "^9.0"
+      },
+      "type": "library",
+      "extra": {
+        "branch-alias": {
+          "dev-master": "3.0-dev"
+        }
+      },
+      "autoload": {
+        "classmap": ["src/"]
+      },
+      "notification-url": "https://packagist.org/downloads/",
+      "license": ["BSD-3-Clause"],
+      "authors": [
+        {
+          "name": "Sebastian Bergmann",
+          "email": "sebastian@phpunit.de"
+        }
+      ],
+      "description": "Provides a list of PHP built-in functions that operate on resources",
+      "homepage": "https://www.github.com/sebastianbergmann/resource-operations",
+      "support": {
+        "issues": "https://github.com/sebastianbergmann/resource-operations/issues",
+        "source": "https://github.com/sebastianbergmann/resource-operations/tree/3.0.3"
+      },
+      "funding": [
+        {
+          "url": "https://github.com/sebastianbergmann",
+          "type": "github"
+        }
+      ],
+      "time": "2020-09-28T06:45:17+00:00"
+    },
+    {
+      "name": "sebastian/type",
+      "version": "2.3.4",
+      "source": {
+        "type": "git",
+        "url": "https://github.com/sebastianbergmann/type.git",
+        "reference": "b8cd8a1c753c90bc1a0f5372170e3e489136f914"
+      },
+      "dist": {
+        "type": "zip",
+        "url": "https://api.github.com/repos/sebastianbergmann/type/zipball/b8cd8a1c753c90bc1a0f5372170e3e489136f914",
+        "reference": "b8cd8a1c753c90bc1a0f5372170e3e489136f914",
+        "shasum": ""
+      },
+      "require": {
+        "php": ">=7.3"
+      },
+      "require-dev": {
+        "phpunit/phpunit": "^9.3"
+      },
+      "type": "library",
+      "extra": {
+        "branch-alias": {
+          "dev-master": "2.3-dev"
+        }
+      },
+      "autoload": {
+        "classmap": ["src/"]
+      },
+      "notification-url": "https://packagist.org/downloads/",
+      "license": ["BSD-3-Clause"],
+      "authors": [
+        {
+          "name": "Sebastian Bergmann",
+          "email": "sebastian@phpunit.de",
+          "role": "lead"
+        }
+      ],
+      "description": "Collection of value objects that represent the types of the PHP type system",
+      "homepage": "https://github.com/sebastianbergmann/type",
+      "support": {
+        "issues": "https://github.com/sebastianbergmann/type/issues",
+        "source": "https://github.com/sebastianbergmann/type/tree/2.3.4"
+      },
+      "funding": [
+        {
+          "url": "https://github.com/sebastianbergmann",
+          "type": "github"
+        }
+      ],
+      "time": "2021-06-15T12:49:02+00:00"
+    },
+    {
+      "name": "sebastian/version",
+      "version": "3.0.2",
+      "source": {
+        "type": "git",
+        "url": "https://github.com/sebastianbergmann/version.git",
+        "reference": "c6c1022351a901512170118436c764e473f6de8c"
+      },
+      "dist": {
+        "type": "zip",
+        "url": "https://api.github.com/repos/sebastianbergmann/version/zipball/c6c1022351a901512170118436c764e473f6de8c",
+        "reference": "c6c1022351a901512170118436c764e473f6de8c",
+        "shasum": ""
+      },
+      "require": {
+        "php": ">=7.3"
+      },
+      "type": "library",
+      "extra": {
+        "branch-alias": {
+          "dev-master": "3.0-dev"
+        }
+      },
+      "autoload": {
+        "classmap": ["src/"]
+      },
+      "notification-url": "https://packagist.org/downloads/",
+      "license": ["BSD-3-Clause"],
+      "authors": [
+        {
+          "name": "Sebastian Bergmann",
+          "email": "sebastian@phpunit.de",
+          "role": "lead"
+        }
+      ],
+      "description": "Library that helps with managing the version number of Git-hosted PHP projects",
+      "homepage": "https://github.com/sebastianbergmann/version",
+      "support": {
+        "issues": "https://github.com/sebastianbergmann/version/issues",
+        "source": "https://github.com/sebastianbergmann/version/tree/3.0.2"
+      },
+      "funding": [
+        {
+          "url": "https://github.com/sebastianbergmann",
+          "type": "github"
+        }
+      ],
+      "time": "2020-09-28T06:39:44+00:00"
+    },
+    {
+      "name": "softcreatr/jsonpath",
+      "version": "0.7.5",
+      "source": {
+        "type": "git",
+        "url": "https://github.com/SoftCreatR/JSONPath.git",
+        "reference": "008569bf80aa3584834f7890781576bc7b65afa7"
+      },
+      "dist": {
+        "type": "zip",
+        "url": "https://api.github.com/repos/SoftCreatR/JSONPath/zipball/008569bf80aa3584834f7890781576bc7b65afa7",
+        "reference": "008569bf80aa3584834f7890781576bc7b65afa7",
+        "shasum": ""
+      },
+      "require": {
+        "ext-json": "*",
+        "php": ">=7.1"
+      },
+      "replace": {
+        "flow/jsonpath": "*"
+      },
+      "require-dev": {
+        "phpunit/phpunit": ">=7.0",
+        "roave/security-advisories": "dev-master",
+        "squizlabs/php_codesniffer": "^3.5"
+      },
+      "type": "library",
+      "autoload": {
+        "psr-4": {
+          "Flow\\JSONPath\\": "src/"
+        }
+      },
+      "notification-url": "https://packagist.org/downloads/",
+      "license": ["MIT"],
+      "authors": [
+        {
+          "name": "Stephen Frank",
+          "email": "stephen@flowsa.com",
+          "homepage": "https://prismaticbytes.com",
+          "role": "Developer"
+        },
+        {
+          "name": "Sascha Greuel",
+          "email": "hello@1-2.dev",
+          "homepage": "http://1-2.dev",
+          "role": "Developer"
+        }
+      ],
+      "description": "JSONPath implementation for parsing, searching and flattening arrays",
+      "support": {
+        "email": "hello@1-2.dev",
+        "forum": "https://github.com/SoftCreatR/JSONPath/discussions",
+        "issues": "https://github.com/SoftCreatR/JSONPath/issues",
+        "source": "https://github.com/SoftCreatR/JSONPath"
+      },
+      "funding": [
+        {
+          "url": "https://github.com/softcreatr",
+          "type": "github"
+        }
+      ],
+      "time": "2021-06-02T22:15:26+00:00"
+    },
+    {
+      "name": "symfony/browser-kit",
+      "version": "v5.4.3",
+      "source": {
+        "type": "git",
+        "url": "https://github.com/symfony/browser-kit.git",
+        "reference": "18e73179c6a33d520de1b644941eba108dd811ad"
+      },
+      "dist": {
+        "type": "zip",
+        "url": "https://api.github.com/repos/symfony/browser-kit/zipball/18e73179c6a33d520de1b644941eba108dd811ad",
+        "reference": "18e73179c6a33d520de1b644941eba108dd811ad",
+        "shasum": ""
+      },
+      "require": {
+        "php": ">=7.2.5",
+        "symfony/dom-crawler": "^4.4|^5.0|^6.0",
+        "symfony/polyfill-php80": "^1.16"
+      },
+      "require-dev": {
+        "symfony/css-selector": "^4.4|^5.0|^6.0",
+        "symfony/http-client": "^4.4|^5.0|^6.0",
+        "symfony/mime": "^4.4|^5.0|^6.0",
+        "symfony/process": "^4.4|^5.0|^6.0"
+      },
+      "suggest": {
+        "symfony/process": ""
+      },
+      "type": "library",
+      "autoload": {
+        "psr-4": {
+          "Symfony\\Component\\BrowserKit\\": ""
+        },
+        "exclude-from-classmap": ["/Tests/"]
+      },
+      "notification-url": "https://packagist.org/downloads/",
+      "license": ["MIT"],
+      "authors": [
+        {
+          "name": "Fabien Potencier",
+          "email": "fabien@symfony.com"
+        },
+        {
+          "name": "Symfony Community",
+          "homepage": "https://symfony.com/contributors"
+        }
+      ],
+      "description": "Simulates the behavior of a web browser, allowing you to make requests, click on links and submit forms programmatically",
+      "homepage": "https://symfony.com",
+      "support": {
+        "source": "https://github.com/symfony/browser-kit/tree/v5.4.3"
+      },
+      "funding": [
+        {
+          "url": "https://symfony.com/sponsor",
+          "type": "custom"
+        },
+        {
+          "url": "https://github.com/fabpot",
+          "type": "github"
+        },
+        {
+          "url": "https://tidelift.com/funding/github/packagist/symfony/symfony",
+          "type": "tidelift"
+        }
+      ],
+      "time": "2022-01-02T09:53:40+00:00"
+    },
+    {
+      "name": "symfony/css-selector",
+      "version": "v5.4.3",
+      "source": {
+        "type": "git",
+        "url": "https://github.com/symfony/css-selector.git",
+        "reference": "b0a190285cd95cb019237851205b8140ef6e368e"
+      },
+      "dist": {
+        "type": "zip",
+        "url": "https://api.github.com/repos/symfony/css-selector/zipball/b0a190285cd95cb019237851205b8140ef6e368e",
+        "reference": "b0a190285cd95cb019237851205b8140ef6e368e",
+        "shasum": ""
+      },
+      "require": {
+        "php": ">=7.2.5",
+        "symfony/polyfill-php80": "^1.16"
+      },
+      "type": "library",
+      "autoload": {
+        "psr-4": {
+          "Symfony\\Component\\CssSelector\\": ""
+        },
+        "exclude-from-classmap": ["/Tests/"]
+      },
+      "notification-url": "https://packagist.org/downloads/",
+      "license": ["MIT"],
+      "authors": [
+        {
+          "name": "Fabien Potencier",
+          "email": "fabien@symfony.com"
+        },
+        {
+          "name": "Jean-François Simon",
+          "email": "jeanfrancois.simon@sensiolabs.com"
+        },
+        {
+          "name": "Symfony Community",
+          "homepage": "https://symfony.com/contributors"
+        }
+      ],
+      "description": "Converts CSS selectors to XPath expressions",
+      "homepage": "https://symfony.com",
+      "support": {
+        "source": "https://github.com/symfony/css-selector/tree/v5.4.3"
+      },
+      "funding": [
+        {
+          "url": "https://symfony.com/sponsor",
+          "type": "custom"
+        },
+        {
+          "url": "https://github.com/fabpot",
+          "type": "github"
+        },
+        {
+          "url": "https://tidelift.com/funding/github/packagist/symfony/symfony",
+          "type": "tidelift"
+        }
+      ],
+      "time": "2022-01-02T09:53:40+00:00"
+    },
+    {
+      "name": "symfony/dom-crawler",
+      "version": "v5.4.3",
+      "source": {
+        "type": "git",
+        "url": "https://github.com/symfony/dom-crawler.git",
+        "reference": "2634381fdf27a2a0a8ac8eb404025eb656c65d0c"
+      },
+      "dist": {
+        "type": "zip",
+        "url": "https://api.github.com/repos/symfony/dom-crawler/zipball/2634381fdf27a2a0a8ac8eb404025eb656c65d0c",
+        "reference": "2634381fdf27a2a0a8ac8eb404025eb656c65d0c",
+        "shasum": ""
+      },
+      "require": {
+        "php": ">=7.2.5",
+        "symfony/deprecation-contracts": "^2.1|^3",
+        "symfony/polyfill-ctype": "~1.8",
+        "symfony/polyfill-mbstring": "~1.0",
+        "symfony/polyfill-php80": "^1.16"
+      },
+      "conflict": {
+        "masterminds/html5": "<2.6"
+      },
+      "require-dev": {
+        "masterminds/html5": "^2.6",
+        "symfony/css-selector": "^4.4|^5.0|^6.0"
+      },
+      "suggest": {
+        "symfony/css-selector": ""
+      },
+      "type": "library",
+      "autoload": {
+        "psr-4": {
+          "Symfony\\Component\\DomCrawler\\": ""
+        },
+        "exclude-from-classmap": ["/Tests/"]
+      },
+      "notification-url": "https://packagist.org/downloads/",
+      "license": ["MIT"],
+      "authors": [
+        {
+          "name": "Fabien Potencier",
+          "email": "fabien@symfony.com"
+        },
+        {
+          "name": "Symfony Community",
+          "homepage": "https://symfony.com/contributors"
+        }
+      ],
+      "description": "Eases DOM navigation for HTML and XML documents",
+      "homepage": "https://symfony.com",
+      "support": {
+        "source": "https://github.com/symfony/dom-crawler/tree/v5.4.3"
+      },
+      "funding": [
+        {
+          "url": "https://symfony.com/sponsor",
+          "type": "custom"
+        },
+        {
+          "url": "https://github.com/fabpot",
+          "type": "github"
+        },
+        {
+          "url": "https://tidelift.com/funding/github/packagist/symfony/symfony",
+          "type": "tidelift"
+        }
+      ],
+      "time": "2022-01-02T09:53:40+00:00"
+    },
+    {
+      "name": "theseer/tokenizer",
+      "version": "1.2.1",
+      "source": {
+        "type": "git",
+        "url": "https://github.com/theseer/tokenizer.git",
+        "reference": "34a41e998c2183e22995f158c581e7b5e755ab9e"
+      },
+      "dist": {
+        "type": "zip",
+        "url": "https://api.github.com/repos/theseer/tokenizer/zipball/34a41e998c2183e22995f158c581e7b5e755ab9e",
+        "reference": "34a41e998c2183e22995f158c581e7b5e755ab9e",
+        "shasum": ""
+      },
+      "require": {
+        "ext-dom": "*",
+        "ext-tokenizer": "*",
+        "ext-xmlwriter": "*",
+        "php": "^7.2 || ^8.0"
+      },
+      "type": "library",
+      "autoload": {
+        "classmap": ["src/"]
+      },
+      "notification-url": "https://packagist.org/downloads/",
+      "license": ["BSD-3-Clause"],
+      "authors": [
+        {
+          "name": "Arne Blankerts",
+          "email": "arne@blankerts.de",
+          "role": "Developer"
+        }
+      ],
+      "description": "A small library for converting tokenized PHP source code into XML and potentially other formats",
+      "support": {
+        "issues": "https://github.com/theseer/tokenizer/issues",
+        "source": "https://github.com/theseer/tokenizer/tree/1.2.1"
+      },
+      "funding": [
+        {
+          "url": "https://github.com/theseer",
+          "type": "github"
+        }
+      ],
+      "time": "2021-07-28T10:34:58+00:00"
+    },
+    {
+      "name": "vlucas/phpdotenv",
+      "version": "v5.4.1",
+      "source": {
+        "type": "git",
+        "url": "https://github.com/vlucas/phpdotenv.git",
+        "reference": "264dce589e7ce37a7ba99cb901eed8249fbec92f"
+      },
+      "dist": {
+        "type": "zip",
+        "url": "https://api.github.com/repos/vlucas/phpdotenv/zipball/264dce589e7ce37a7ba99cb901eed8249fbec92f",
+        "reference": "264dce589e7ce37a7ba99cb901eed8249fbec92f",
+        "shasum": ""
+      },
+      "require": {
         "ext-pcre": "*",
-        "ext-pdo": "*",
-        "ext-zip": "*"
-    },
-    "platform-dev": [],
-    "platform-overrides": {
-        "php": "8.0.2"
-    },
-    "plugin-api-version": "2.2.0"
+        "graham-campbell/result-type": "^1.0.2",
+        "php": "^7.1.3 || ^8.0",
+        "phpoption/phpoption": "^1.8",
+        "symfony/polyfill-ctype": "^1.23",
+        "symfony/polyfill-mbstring": "^1.23.1",
+        "symfony/polyfill-php80": "^1.23.1"
+      },
+      "require-dev": {
+        "bamarni/composer-bin-plugin": "^1.4.1",
+        "ext-filter": "*",
+        "phpunit/phpunit": "^7.5.20 || ^8.5.21 || ^9.5.10"
+      },
+      "suggest": {
+        "ext-filter": "Required to use the boolean validator."
+      },
+      "type": "library",
+      "extra": {
+        "branch-alias": {
+          "dev-master": "5.4-dev"
+        }
+      },
+      "autoload": {
+        "psr-4": {
+          "Dotenv\\": "src/"
+        }
+      },
+      "notification-url": "https://packagist.org/downloads/",
+      "license": ["BSD-3-Clause"],
+      "authors": [
+        {
+          "name": "Graham Campbell",
+          "email": "hello@gjcampbell.co.uk",
+          "homepage": "https://github.com/GrahamCampbell"
+        },
+        {
+          "name": "Vance Lucas",
+          "email": "vance@vancelucas.com",
+          "homepage": "https://github.com/vlucas"
+        }
+      ],
+      "description": "Loads environment variables from `.env` to `getenv()`, `$_ENV` and `$_SERVER` automagically.",
+      "keywords": ["dotenv", "env", "environment"],
+      "support": {
+        "issues": "https://github.com/vlucas/phpdotenv/issues",
+        "source": "https://github.com/vlucas/phpdotenv/tree/v5.4.1"
+      },
+      "funding": [
+        {
+          "url": "https://github.com/GrahamCampbell",
+          "type": "github"
+        },
+        {
+          "url": "https://tidelift.com/funding/github/packagist/vlucas/phpdotenv",
+          "type": "tidelift"
+        }
+      ],
+      "time": "2021-12-12T23:22:04+00:00"
+    }
+  ],
+  "aliases": [],
+  "minimum-stability": "stable",
+  "stability-flags": [],
+  "prefer-stable": false,
+  "prefer-lowest": false,
+  "platform": {
+    "php": "^8.0.2",
+    "ext-bcmath": "*",
+    "ext-curl": "*",
+    "ext-dom": "*",
+    "ext-intl": "*",
+    "ext-json": "*",
+    "ext-mbstring": "*",
+    "ext-openssl": "*",
+    "ext-pcre": "*",
+    "ext-pdo": "*",
+    "ext-zip": "*"
+  },
+  "platform-dev": [],
+  "platform-overrides": {
+    "php": "8.0.2"
+  },
+  "plugin-api-version": "2.2.0"
 }