{
    "_readme": [
        "This file locks the dependencies of your project to a known state",
        "Read more about it at https://getcomposer.org/doc/01-basic-usage.md#installing-dependencies",
        "This file is @generated automatically"
    ],
<<<<<<< HEAD
    "content-hash": "f33fc8c4d8cde3ed0cbeffda6c69fa02",
=======
    "content-hash": "207e218380a94a2ed99322afd80b63bb",
>>>>>>> 121c65a2
    "packages": [
        {
            "name": "cebe/markdown",
            "version": "1.2.1",
            "source": {
                "type": "git",
                "url": "https://github.com/cebe/markdown.git",
                "reference": "9bac5e971dd391e2802dca5400bbeacbaea9eb86"
            },
            "dist": {
                "type": "zip",
                "url": "https://api.github.com/repos/cebe/markdown/zipball/9bac5e971dd391e2802dca5400bbeacbaea9eb86",
                "reference": "9bac5e971dd391e2802dca5400bbeacbaea9eb86",
                "shasum": ""
            },
            "require": {
                "lib-pcre": "*",
                "php": ">=5.4.0"
            },
            "require-dev": {
                "cebe/indent": "*",
                "facebook/xhprof": "*@dev",
                "phpunit/phpunit": "4.1.*"
            },
            "bin": [
                "bin/markdown"
            ],
            "type": "library",
            "extra": {
                "branch-alias": {
                    "dev-master": "1.2.x-dev"
                }
            },
            "autoload": {
                "psr-4": {
                    "cebe\\markdown\\": ""
                }
            },
            "notification-url": "https://packagist.org/downloads/",
            "license": [
                "MIT"
            ],
            "authors": [
                {
                    "name": "Carsten Brandt",
                    "email": "mail@cebe.cc",
                    "homepage": "http://cebe.cc/",
                    "role": "Creator"
                }
            ],
            "description": "A super fast, highly extensible markdown parser for PHP",
            "homepage": "https://github.com/cebe/markdown#readme",
            "keywords": [
                "extensible",
                "fast",
                "gfm",
                "markdown",
                "markdown-extra"
            ],
            "support": {
                "issues": "https://github.com/cebe/markdown/issues",
                "source": "https://github.com/cebe/markdown"
            },
            "time": "2018-03-26T11:24:36+00:00"
        },
        {
            "name": "commerceguys/addressing",
            "version": "v1.4.2",
            "source": {
                "type": "git",
                "url": "https://github.com/commerceguys/addressing.git",
                "reference": "406c7b5f0fbe4f6a64155c0fe03b1adb34d01308"
            },
            "dist": {
                "type": "zip",
                "url": "https://api.github.com/repos/commerceguys/addressing/zipball/406c7b5f0fbe4f6a64155c0fe03b1adb34d01308",
                "reference": "406c7b5f0fbe4f6a64155c0fe03b1adb34d01308",
                "shasum": ""
            },
            "require": {
                "doctrine/collections": "^1.2 || ^2.0",
                "php": ">=7.3"
            },
            "require-dev": {
                "ext-json": "*",
                "mikey179/vfsstream": "^1.6.10",
                "phpunit/phpunit": "^9.5",
                "squizlabs/php_codesniffer": "^3.6",
                "symfony/validator": "^4.4 || ^5.4 || ^6.0"
            },
            "suggest": {
                "symfony/validator": "to validate addresses"
            },
            "type": "library",
            "extra": {
                "branch-alias": {
                    "dev-master": "1.x-dev"
                }
            },
            "autoload": {
                "psr-4": {
                    "CommerceGuys\\Addressing\\": "src"
                }
            },
            "notification-url": "https://packagist.org/downloads/",
            "license": [
                "MIT"
            ],
            "authors": [
                {
                    "name": "Bojan Zivanovic"
                },
                {
                    "name": "Damien Tournoud"
                }
            ],
            "description": "Addressing library powered by CLDR and Google's address data.",
            "keywords": [
                "address",
                "internationalization",
                "localization",
                "postal"
            ],
            "support": {
                "issues": "https://github.com/commerceguys/addressing/issues",
                "source": "https://github.com/commerceguys/addressing/tree/v1.4.2"
            },
            "time": "2023-02-15T10:11:14+00:00"
        },
        {
            "name": "composer/ca-bundle",
            "version": "1.3.5",
            "source": {
                "type": "git",
                "url": "https://github.com/composer/ca-bundle.git",
                "reference": "74780ccf8c19d6acb8d65c5f39cd72110e132bbd"
            },
            "dist": {
                "type": "zip",
                "url": "https://api.github.com/repos/composer/ca-bundle/zipball/74780ccf8c19d6acb8d65c5f39cd72110e132bbd",
                "reference": "74780ccf8c19d6acb8d65c5f39cd72110e132bbd",
                "shasum": ""
            },
            "require": {
                "ext-openssl": "*",
                "ext-pcre": "*",
                "php": "^5.3.2 || ^7.0 || ^8.0"
            },
            "require-dev": {
                "phpstan/phpstan": "^0.12.55",
                "psr/log": "^1.0",
                "symfony/phpunit-bridge": "^4.2 || ^5",
                "symfony/process": "^2.5 || ^3.0 || ^4.0 || ^5.0 || ^6.0"
            },
            "type": "library",
            "extra": {
                "branch-alias": {
                    "dev-main": "1.x-dev"
                }
            },
            "autoload": {
                "psr-4": {
                    "Composer\\CaBundle\\": "src"
                }
            },
            "notification-url": "https://packagist.org/downloads/",
            "license": [
                "MIT"
            ],
            "authors": [
                {
                    "name": "Jordi Boggiano",
                    "email": "j.boggiano@seld.be",
                    "homepage": "http://seld.be"
                }
            ],
            "description": "Lets you find a path to the system CA bundle, and includes a fallback to the Mozilla CA bundle.",
            "keywords": [
                "cabundle",
                "cacert",
                "certificate",
                "ssl",
                "tls"
            ],
            "support": {
                "irc": "irc://irc.freenode.org/composer",
                "issues": "https://github.com/composer/ca-bundle/issues",
                "source": "https://github.com/composer/ca-bundle/tree/1.3.5"
            },
            "funding": [
                {
                    "url": "https://packagist.com",
                    "type": "custom"
                },
                {
                    "url": "https://github.com/composer",
                    "type": "github"
                },
                {
                    "url": "https://tidelift.com/funding/github/packagist/composer/composer",
                    "type": "tidelift"
                }
            ],
            "time": "2023-01-11T08:27:00+00:00"
        },
        {
            "name": "composer/composer",
            "version": "2.2.19",
            "source": {
                "type": "git",
                "url": "https://github.com/composer/composer.git",
                "reference": "30ff21a9af9a10845436abaeeb0bb7276e996d24"
            },
            "dist": {
                "type": "zip",
                "url": "https://api.github.com/repos/composer/composer/zipball/30ff21a9af9a10845436abaeeb0bb7276e996d24",
                "reference": "30ff21a9af9a10845436abaeeb0bb7276e996d24",
                "shasum": ""
            },
            "require": {
                "composer/ca-bundle": "^1.0",
                "composer/metadata-minifier": "^1.0",
                "composer/pcre": "^1.0",
                "composer/semver": "^3.0",
                "composer/spdx-licenses": "^1.2",
                "composer/xdebug-handler": "^2.0 || ^3.0",
                "justinrainbow/json-schema": "^5.2.11",
                "php": "^5.3.2 || ^7.0 || ^8.0",
                "psr/log": "^1.0 || ^2.0",
                "react/promise": "^1.2 || ^2.7",
                "seld/jsonlint": "^1.4",
                "seld/phar-utils": "^1.0",
                "symfony/console": "^2.8.52 || ^3.4.35 || ^4.4 || ^5.0",
                "symfony/filesystem": "^2.8.52 || ^3.4.35 || ^4.4 || ^5.0 || ^6.0",
                "symfony/finder": "^2.8.52 || ^3.4.35 || ^4.4 || ^5.0 || ^6.0",
                "symfony/process": "^2.8.52 || ^3.4.35 || ^4.4 || ^5.0 || ^6.0"
            },
            "require-dev": {
                "phpspec/prophecy": "^1.10",
                "symfony/phpunit-bridge": "^4.2 || ^5.0 || ^6.0"
            },
            "suggest": {
                "ext-openssl": "Enabling the openssl extension allows you to access https URLs for repositories and packages",
                "ext-zip": "Enabling the zip extension allows you to unzip archives",
                "ext-zlib": "Allow gzip compression of HTTP requests"
            },
            "bin": [
                "bin/composer"
            ],
            "type": "library",
            "extra": {
                "branch-alias": {
                    "dev-main": "2.2-dev"
                }
            },
            "autoload": {
                "psr-4": {
                    "Composer\\": "src/Composer"
                }
            },
            "notification-url": "https://packagist.org/downloads/",
            "license": [
                "MIT"
            ],
            "authors": [
                {
                    "name": "Nils Adermann",
                    "email": "naderman@naderman.de",
                    "homepage": "https://www.naderman.de"
                },
                {
                    "name": "Jordi Boggiano",
                    "email": "j.boggiano@seld.be",
                    "homepage": "https://seld.be"
                }
            ],
            "description": "Composer helps you declare, manage and install dependencies of PHP projects. It ensures you have the right stack everywhere.",
            "homepage": "https://getcomposer.org/",
            "keywords": [
                "autoload",
                "dependency",
                "package"
            ],
            "support": {
                "irc": "ircs://irc.libera.chat:6697/composer",
                "issues": "https://github.com/composer/composer/issues",
                "source": "https://github.com/composer/composer/tree/2.2.19"
            },
            "funding": [
                {
                    "url": "https://packagist.com",
                    "type": "custom"
                },
                {
                    "url": "https://github.com/composer",
                    "type": "github"
                },
                {
                    "url": "https://tidelift.com/funding/github/packagist/composer/composer",
                    "type": "tidelift"
                }
            ],
            "time": "2023-02-04T13:54:48+00:00"
        },
        {
            "name": "composer/metadata-minifier",
            "version": "1.0.0",
            "source": {
                "type": "git",
                "url": "https://github.com/composer/metadata-minifier.git",
                "reference": "c549d23829536f0d0e984aaabbf02af91f443207"
            },
            "dist": {
                "type": "zip",
                "url": "https://api.github.com/repos/composer/metadata-minifier/zipball/c549d23829536f0d0e984aaabbf02af91f443207",
                "reference": "c549d23829536f0d0e984aaabbf02af91f443207",
                "shasum": ""
            },
            "require": {
                "php": "^5.3.2 || ^7.0 || ^8.0"
            },
            "require-dev": {
                "composer/composer": "^2",
                "phpstan/phpstan": "^0.12.55",
                "symfony/phpunit-bridge": "^4.2 || ^5"
            },
            "type": "library",
            "extra": {
                "branch-alias": {
                    "dev-main": "1.x-dev"
                }
            },
            "autoload": {
                "psr-4": {
                    "Composer\\MetadataMinifier\\": "src"
                }
            },
            "notification-url": "https://packagist.org/downloads/",
            "license": [
                "MIT"
            ],
            "authors": [
                {
                    "name": "Jordi Boggiano",
                    "email": "j.boggiano@seld.be",
                    "homepage": "http://seld.be"
                }
            ],
            "description": "Small utility library that handles metadata minification and expansion.",
            "keywords": [
                "composer",
                "compression"
            ],
            "support": {
                "issues": "https://github.com/composer/metadata-minifier/issues",
                "source": "https://github.com/composer/metadata-minifier/tree/1.0.0"
            },
            "funding": [
                {
                    "url": "https://packagist.com",
                    "type": "custom"
                },
                {
                    "url": "https://github.com/composer",
                    "type": "github"
                },
                {
                    "url": "https://tidelift.com/funding/github/packagist/composer/composer",
                    "type": "tidelift"
                }
            ],
            "time": "2021-04-07T13:37:33+00:00"
        },
        {
            "name": "composer/pcre",
            "version": "1.0.1",
            "source": {
                "type": "git",
                "url": "https://github.com/composer/pcre.git",
                "reference": "67a32d7d6f9f560b726ab25a061b38ff3a80c560"
            },
            "dist": {
                "type": "zip",
                "url": "https://api.github.com/repos/composer/pcre/zipball/67a32d7d6f9f560b726ab25a061b38ff3a80c560",
                "reference": "67a32d7d6f9f560b726ab25a061b38ff3a80c560",
                "shasum": ""
            },
            "require": {
                "php": "^5.3.2 || ^7.0 || ^8.0"
            },
            "require-dev": {
                "phpstan/phpstan": "^1.3",
                "phpstan/phpstan-strict-rules": "^1.1",
                "symfony/phpunit-bridge": "^4.2 || ^5"
            },
            "type": "library",
            "extra": {
                "branch-alias": {
                    "dev-main": "1.x-dev"
                }
            },
            "autoload": {
                "psr-4": {
                    "Composer\\Pcre\\": "src"
                }
            },
            "notification-url": "https://packagist.org/downloads/",
            "license": [
                "MIT"
            ],
            "authors": [
                {
                    "name": "Jordi Boggiano",
                    "email": "j.boggiano@seld.be",
                    "homepage": "http://seld.be"
                }
            ],
            "description": "PCRE wrapping library that offers type-safe preg_* replacements.",
            "keywords": [
                "PCRE",
                "preg",
                "regex",
                "regular expression"
            ],
            "support": {
                "issues": "https://github.com/composer/pcre/issues",
                "source": "https://github.com/composer/pcre/tree/1.0.1"
            },
            "funding": [
                {
                    "url": "https://packagist.com",
                    "type": "custom"
                },
                {
                    "url": "https://github.com/composer",
                    "type": "github"
                },
                {
                    "url": "https://tidelift.com/funding/github/packagist/composer/composer",
                    "type": "tidelift"
                }
            ],
            "time": "2022-01-21T20:24:37+00:00"
        },
        {
            "name": "composer/semver",
            "version": "3.3.2",
            "source": {
                "type": "git",
                "url": "https://github.com/composer/semver.git",
                "reference": "3953f23262f2bff1919fc82183ad9acb13ff62c9"
            },
            "dist": {
                "type": "zip",
                "url": "https://api.github.com/repos/composer/semver/zipball/3953f23262f2bff1919fc82183ad9acb13ff62c9",
                "reference": "3953f23262f2bff1919fc82183ad9acb13ff62c9",
                "shasum": ""
            },
            "require": {
                "php": "^5.3.2 || ^7.0 || ^8.0"
            },
            "require-dev": {
                "phpstan/phpstan": "^1.4",
                "symfony/phpunit-bridge": "^4.2 || ^5"
            },
            "type": "library",
            "extra": {
                "branch-alias": {
                    "dev-main": "3.x-dev"
                }
            },
            "autoload": {
                "psr-4": {
                    "Composer\\Semver\\": "src"
                }
            },
            "notification-url": "https://packagist.org/downloads/",
            "license": [
                "MIT"
            ],
            "authors": [
                {
                    "name": "Nils Adermann",
                    "email": "naderman@naderman.de",
                    "homepage": "http://www.naderman.de"
                },
                {
                    "name": "Jordi Boggiano",
                    "email": "j.boggiano@seld.be",
                    "homepage": "http://seld.be"
                },
                {
                    "name": "Rob Bast",
                    "email": "rob.bast@gmail.com",
                    "homepage": "http://robbast.nl"
                }
            ],
            "description": "Semver library that offers utilities, version constraint parsing and validation.",
            "keywords": [
                "semantic",
                "semver",
                "validation",
                "versioning"
            ],
            "support": {
                "irc": "irc://irc.freenode.org/composer",
                "issues": "https://github.com/composer/semver/issues",
                "source": "https://github.com/composer/semver/tree/3.3.2"
            },
            "funding": [
                {
                    "url": "https://packagist.com",
                    "type": "custom"
                },
                {
                    "url": "https://github.com/composer",
                    "type": "github"
                },
                {
                    "url": "https://tidelift.com/funding/github/packagist/composer/composer",
                    "type": "tidelift"
                }
            ],
            "time": "2022-04-01T19:23:25+00:00"
        },
        {
            "name": "composer/spdx-licenses",
            "version": "1.5.7",
            "source": {
                "type": "git",
                "url": "https://github.com/composer/spdx-licenses.git",
                "reference": "c848241796da2abf65837d51dce1fae55a960149"
            },
            "dist": {
                "type": "zip",
                "url": "https://api.github.com/repos/composer/spdx-licenses/zipball/c848241796da2abf65837d51dce1fae55a960149",
                "reference": "c848241796da2abf65837d51dce1fae55a960149",
                "shasum": ""
            },
            "require": {
                "php": "^5.3.2 || ^7.0 || ^8.0"
            },
            "require-dev": {
                "phpstan/phpstan": "^0.12.55",
                "symfony/phpunit-bridge": "^4.2 || ^5"
            },
            "type": "library",
            "extra": {
                "branch-alias": {
                    "dev-main": "1.x-dev"
                }
            },
            "autoload": {
                "psr-4": {
                    "Composer\\Spdx\\": "src"
                }
            },
            "notification-url": "https://packagist.org/downloads/",
            "license": [
                "MIT"
            ],
            "authors": [
                {
                    "name": "Nils Adermann",
                    "email": "naderman@naderman.de",
                    "homepage": "http://www.naderman.de"
                },
                {
                    "name": "Jordi Boggiano",
                    "email": "j.boggiano@seld.be",
                    "homepage": "http://seld.be"
                },
                {
                    "name": "Rob Bast",
                    "email": "rob.bast@gmail.com",
                    "homepage": "http://robbast.nl"
                }
            ],
            "description": "SPDX licenses list and validation library.",
            "keywords": [
                "license",
                "spdx",
                "validator"
            ],
            "support": {
                "irc": "irc://irc.freenode.org/composer",
                "issues": "https://github.com/composer/spdx-licenses/issues",
                "source": "https://github.com/composer/spdx-licenses/tree/1.5.7"
            },
            "funding": [
                {
                    "url": "https://packagist.com",
                    "type": "custom"
                },
                {
                    "url": "https://github.com/composer",
                    "type": "github"
                },
                {
                    "url": "https://tidelift.com/funding/github/packagist/composer/composer",
                    "type": "tidelift"
                }
            ],
            "time": "2022-05-23T07:37:50+00:00"
        },
        {
            "name": "composer/xdebug-handler",
            "version": "3.0.3",
            "source": {
                "type": "git",
                "url": "https://github.com/composer/xdebug-handler.git",
                "reference": "ced299686f41dce890debac69273b47ffe98a40c"
            },
            "dist": {
                "type": "zip",
                "url": "https://api.github.com/repos/composer/xdebug-handler/zipball/ced299686f41dce890debac69273b47ffe98a40c",
                "reference": "ced299686f41dce890debac69273b47ffe98a40c",
                "shasum": ""
            },
            "require": {
                "composer/pcre": "^1 || ^2 || ^3",
                "php": "^7.2.5 || ^8.0",
                "psr/log": "^1 || ^2 || ^3"
            },
            "require-dev": {
                "phpstan/phpstan": "^1.0",
                "phpstan/phpstan-strict-rules": "^1.1",
                "symfony/phpunit-bridge": "^6.0"
            },
            "type": "library",
            "autoload": {
                "psr-4": {
                    "Composer\\XdebugHandler\\": "src"
                }
            },
            "notification-url": "https://packagist.org/downloads/",
            "license": [
                "MIT"
            ],
            "authors": [
                {
                    "name": "John Stevenson",
                    "email": "john-stevenson@blueyonder.co.uk"
                }
            ],
            "description": "Restarts a process without Xdebug.",
            "keywords": [
                "Xdebug",
                "performance"
            ],
            "support": {
                "irc": "irc://irc.freenode.org/composer",
                "issues": "https://github.com/composer/xdebug-handler/issues",
                "source": "https://github.com/composer/xdebug-handler/tree/3.0.3"
            },
            "funding": [
                {
                    "url": "https://packagist.com",
                    "type": "custom"
                },
                {
                    "url": "https://github.com/composer",
                    "type": "github"
                },
                {
                    "url": "https://tidelift.com/funding/github/packagist/composer/composer",
                    "type": "tidelift"
                }
            ],
            "time": "2022-02-25T21:32:43+00:00"
        },
        {
            "name": "craftcms/oauth2-craftid",
            "version": "1.0.0.1",
            "source": {
                "type": "git",
                "url": "https://github.com/craftcms/oauth2-craftid.git",
                "reference": "3f18364139d72d83fb50546d85130beaaa868836"
            },
            "dist": {
                "type": "zip",
                "url": "https://api.github.com/repos/craftcms/oauth2-craftid/zipball/3f18364139d72d83fb50546d85130beaaa868836",
                "reference": "3f18364139d72d83fb50546d85130beaaa868836",
                "shasum": ""
            },
            "require": {
                "league/oauth2-client": "^2.2.1"
            },
            "require-dev": {
                "phpunit/phpunit": "^5.0",
                "satooshi/php-coveralls": "^1.0",
                "squizlabs/php_codesniffer": "^2.0"
            },
            "type": "library",
            "autoload": {
                "psr-4": {
                    "craftcms\\oauth2\\client\\": "src/"
                }
            },
            "notification-url": "https://packagist.org/downloads/",
            "license": [
                "MIT"
            ],
            "authors": [
                {
                    "name": "Pixel & Tonic",
                    "homepage": "https://pixelandtonic.com/"
                }
            ],
            "description": "Craft OAuth 2.0 Client Provider for The PHP League OAuth2-Client",
            "keywords": [
                "Authentication",
                "authorization",
                "client",
                "cms",
                "craftcms",
                "craftid",
                "oauth",
                "oauth2"
            ],
            "support": {
                "issues": "https://github.com/craftcms/oauth2-craftid/issues",
                "source": "https://github.com/craftcms/oauth2-craftid/tree/1.0.0.1"
            },
            "time": "2017-11-22T19:46:18+00:00"
        },
        {
            "name": "craftcms/plugin-installer",
            "version": "1.6.0",
            "source": {
                "type": "git",
                "url": "https://github.com/craftcms/plugin-installer.git",
                "reference": "bd1650e8da6d5ca7a8527068d3e51c34bc7b6b4f"
            },
            "dist": {
                "type": "zip",
                "url": "https://api.github.com/repos/craftcms/plugin-installer/zipball/bd1650e8da6d5ca7a8527068d3e51c34bc7b6b4f",
                "reference": "bd1650e8da6d5ca7a8527068d3e51c34bc7b6b4f",
                "shasum": ""
            },
            "require": {
                "composer-plugin-api": "^1.0 || ^2.0",
                "php": ">=5.4"
            },
            "require-dev": {
                "composer/composer": "^1.0 || ^2.0"
            },
            "type": "composer-plugin",
            "extra": {
                "class": "craft\\composer\\Plugin"
            },
            "autoload": {
                "psr-4": {
                    "craft\\composer\\": "src/"
                }
            },
            "notification-url": "https://packagist.org/downloads/",
            "license": [
                "MIT"
            ],
            "description": "Craft CMS Plugin Installer",
            "homepage": "https://craftcms.com/",
            "keywords": [
                "cms",
                "composer",
                "craftcms",
                "installer",
                "plugin"
            ],
            "support": {
                "docs": "https://craftcms.com/docs",
                "email": "support@craftcms.com",
                "forum": "https://craftcms.stackexchange.com/",
                "issues": "https://github.com/craftcms/cms/issues?state=open",
                "rss": "https://craftcms.com/changelog.rss",
                "source": "https://github.com/craftcms/cms"
            },
            "time": "2023-02-22T13:17:00+00:00"
        },
        {
            "name": "craftcms/server-check",
            "version": "2.1.4",
            "source": {
                "type": "git",
                "url": "https://github.com/craftcms/server-check.git",
                "reference": "c262ebd39572902bdf4fe3ea570e11cd6725b381"
            },
            "dist": {
                "type": "zip",
                "url": "https://api.github.com/repos/craftcms/server-check/zipball/c262ebd39572902bdf4fe3ea570e11cd6725b381",
                "reference": "c262ebd39572902bdf4fe3ea570e11cd6725b381",
                "shasum": ""
            },
            "type": "library",
            "autoload": {
                "classmap": [
                    "server/requirements"
                ]
            },
            "notification-url": "https://packagist.org/downloads/",
            "license": [
                "MIT"
            ],
            "description": "Craft CMS Server Check",
            "homepage": "https://craftcms.com/",
            "keywords": [
                "cms",
                "craftcms",
                "requirements",
                "yii2"
            ],
            "support": {
                "docs": "https://github.com/craftcms/docs",
                "email": "support@craftcms.com",
                "forum": "https://craftcms.stackexchange.com/",
                "issues": "https://github.com/craftcms/server-check/issues?state=open",
                "rss": "https://github.com/craftcms/server-check/releases.atom",
                "source": "https://github.com/craftcms/server-check"
            },
            "time": "2022-04-17T02:14:46+00:00"
        },
        {
            "name": "creocoder/yii2-nested-sets",
            "version": "0.9.0",
            "source": {
                "type": "git",
                "url": "https://github.com/creocoder/yii2-nested-sets.git",
                "reference": "cb8635a459b6246e5a144f096b992dcc30cf9954"
            },
            "dist": {
                "type": "zip",
                "url": "https://api.github.com/repos/creocoder/yii2-nested-sets/zipball/cb8635a459b6246e5a144f096b992dcc30cf9954",
                "reference": "cb8635a459b6246e5a144f096b992dcc30cf9954",
                "shasum": ""
            },
            "require": {
                "yiisoft/yii2": "*"
            },
            "type": "yii2-extension",
            "autoload": {
                "psr-4": {
                    "creocoder\\nestedsets\\": "src"
                }
            },
            "notification-url": "https://packagist.org/downloads/",
            "license": [
                "BSD-3-Clause"
            ],
            "authors": [
                {
                    "name": "Alexander Kochetov",
                    "email": "creocoder@gmail.com"
                }
            ],
            "description": "The nested sets behavior for the Yii framework",
            "keywords": [
                "nested sets",
                "yii2"
            ],
            "support": {
                "issues": "https://github.com/creocoder/yii2-nested-sets/issues",
                "source": "https://github.com/creocoder/yii2-nested-sets/tree/master"
            },
            "time": "2015-01-27T10:53:51+00:00"
        },
        {
            "name": "defuse/php-encryption",
            "version": "v2.3.1",
            "source": {
                "type": "git",
                "url": "https://github.com/defuse/php-encryption.git",
                "reference": "77880488b9954b7884c25555c2a0ea9e7053f9d2"
            },
            "dist": {
                "type": "zip",
                "url": "https://api.github.com/repos/defuse/php-encryption/zipball/77880488b9954b7884c25555c2a0ea9e7053f9d2",
                "reference": "77880488b9954b7884c25555c2a0ea9e7053f9d2",
                "shasum": ""
            },
            "require": {
                "ext-openssl": "*",
                "paragonie/random_compat": ">= 2",
                "php": ">=5.6.0"
            },
            "require-dev": {
                "phpunit/phpunit": "^4|^5|^6|^7|^8|^9"
            },
            "bin": [
                "bin/generate-defuse-key"
            ],
            "type": "library",
            "autoload": {
                "psr-4": {
                    "Defuse\\Crypto\\": "src"
                }
            },
            "notification-url": "https://packagist.org/downloads/",
            "license": [
                "MIT"
            ],
            "authors": [
                {
                    "name": "Taylor Hornby",
                    "email": "taylor@defuse.ca",
                    "homepage": "https://defuse.ca/"
                },
                {
                    "name": "Scott Arciszewski",
                    "email": "info@paragonie.com",
                    "homepage": "https://paragonie.com"
                }
            ],
            "description": "Secure PHP Encryption Library",
            "keywords": [
                "aes",
                "authenticated encryption",
                "cipher",
                "crypto",
                "cryptography",
                "encrypt",
                "encryption",
                "openssl",
                "security",
                "symmetric key cryptography"
            ],
            "support": {
                "issues": "https://github.com/defuse/php-encryption/issues",
                "source": "https://github.com/defuse/php-encryption/tree/v2.3.1"
            },
            "time": "2021-04-09T23:57:26+00:00"
        },
        {
            "name": "doctrine/collections",
            "version": "1.8.0",
            "source": {
                "type": "git",
                "url": "https://github.com/doctrine/collections.git",
                "reference": "2b44dd4cbca8b5744327de78bafef5945c7e7b5e"
            },
            "dist": {
                "type": "zip",
                "url": "https://api.github.com/repos/doctrine/collections/zipball/2b44dd4cbca8b5744327de78bafef5945c7e7b5e",
                "reference": "2b44dd4cbca8b5744327de78bafef5945c7e7b5e",
                "shasum": ""
            },
            "require": {
                "doctrine/deprecations": "^0.5.3 || ^1",
                "php": "^7.1.3 || ^8.0"
            },
            "require-dev": {
                "doctrine/coding-standard": "^9.0 || ^10.0",
                "phpstan/phpstan": "^1.4.8",
                "phpunit/phpunit": "^7.5 || ^8.5 || ^9.1.5",
                "vimeo/psalm": "^4.22"
            },
            "type": "library",
            "autoload": {
                "psr-4": {
                    "Doctrine\\Common\\Collections\\": "lib/Doctrine/Common/Collections"
                }
            },
            "notification-url": "https://packagist.org/downloads/",
            "license": [
                "MIT"
            ],
            "authors": [
                {
                    "name": "Guilherme Blanco",
                    "email": "guilhermeblanco@gmail.com"
                },
                {
                    "name": "Roman Borschel",
                    "email": "roman@code-factory.org"
                },
                {
                    "name": "Benjamin Eberlei",
                    "email": "kontakt@beberlei.de"
                },
                {
                    "name": "Jonathan Wage",
                    "email": "jonwage@gmail.com"
                },
                {
                    "name": "Johannes Schmitt",
                    "email": "schmittjoh@gmail.com"
                }
            ],
            "description": "PHP Doctrine Collections library that adds additional functionality on top of PHP arrays.",
            "homepage": "https://www.doctrine-project.org/projects/collections.html",
            "keywords": [
                "array",
                "collections",
                "iterators",
                "php"
            ],
            "support": {
                "issues": "https://github.com/doctrine/collections/issues",
                "source": "https://github.com/doctrine/collections/tree/1.8.0"
            },
            "time": "2022-09-01T20:12:10+00:00"
        },
        {
            "name": "doctrine/deprecations",
            "version": "v1.0.0",
            "source": {
                "type": "git",
                "url": "https://github.com/doctrine/deprecations.git",
                "reference": "0e2a4f1f8cdfc7a92ec3b01c9334898c806b30de"
            },
            "dist": {
                "type": "zip",
                "url": "https://api.github.com/repos/doctrine/deprecations/zipball/0e2a4f1f8cdfc7a92ec3b01c9334898c806b30de",
                "reference": "0e2a4f1f8cdfc7a92ec3b01c9334898c806b30de",
                "shasum": ""
            },
            "require": {
                "php": "^7.1|^8.0"
            },
            "require-dev": {
                "doctrine/coding-standard": "^9",
                "phpunit/phpunit": "^7.5|^8.5|^9.5",
                "psr/log": "^1|^2|^3"
            },
            "suggest": {
                "psr/log": "Allows logging deprecations via PSR-3 logger implementation"
            },
            "type": "library",
            "autoload": {
                "psr-4": {
                    "Doctrine\\Deprecations\\": "lib/Doctrine/Deprecations"
                }
            },
            "notification-url": "https://packagist.org/downloads/",
            "license": [
                "MIT"
            ],
            "description": "A small layer on top of trigger_error(E_USER_DEPRECATED) or PSR-3 logging with options to disable all deprecations or selectively for packages.",
            "homepage": "https://www.doctrine-project.org/",
            "support": {
                "issues": "https://github.com/doctrine/deprecations/issues",
                "source": "https://github.com/doctrine/deprecations/tree/v1.0.0"
            },
            "time": "2022-05-02T15:47:09+00:00"
        },
        {
            "name": "doctrine/lexer",
            "version": "2.1.0",
            "source": {
                "type": "git",
                "url": "https://github.com/doctrine/lexer.git",
                "reference": "39ab8fcf5a51ce4b85ca97c7a7d033eb12831124"
            },
            "dist": {
                "type": "zip",
                "url": "https://api.github.com/repos/doctrine/lexer/zipball/39ab8fcf5a51ce4b85ca97c7a7d033eb12831124",
                "reference": "39ab8fcf5a51ce4b85ca97c7a7d033eb12831124",
                "shasum": ""
            },
            "require": {
                "doctrine/deprecations": "^1.0",
                "php": "^7.1 || ^8.0"
            },
            "require-dev": {
                "doctrine/coding-standard": "^9 || ^10",
                "phpstan/phpstan": "^1.3",
                "phpunit/phpunit": "^7.5 || ^8.5 || ^9.5",
                "psalm/plugin-phpunit": "^0.18.3",
                "vimeo/psalm": "^4.11 || ^5.0"
            },
            "type": "library",
            "autoload": {
                "psr-4": {
                    "Doctrine\\Common\\Lexer\\": "src"
                }
            },
            "notification-url": "https://packagist.org/downloads/",
            "license": [
                "MIT"
            ],
            "authors": [
                {
                    "name": "Guilherme Blanco",
                    "email": "guilhermeblanco@gmail.com"
                },
                {
                    "name": "Roman Borschel",
                    "email": "roman@code-factory.org"
                },
                {
                    "name": "Johannes Schmitt",
                    "email": "schmittjoh@gmail.com"
                }
            ],
            "description": "PHP Doctrine Lexer parser library that can be used in Top-Down, Recursive Descent Parsers.",
            "homepage": "https://www.doctrine-project.org/projects/lexer.html",
            "keywords": [
                "annotations",
                "docblock",
                "lexer",
                "parser",
                "php"
            ],
            "support": {
                "issues": "https://github.com/doctrine/lexer/issues",
                "source": "https://github.com/doctrine/lexer/tree/2.1.0"
            },
            "funding": [
                {
                    "url": "https://www.doctrine-project.org/sponsorship.html",
                    "type": "custom"
                },
                {
                    "url": "https://www.patreon.com/phpdoctrine",
                    "type": "patreon"
                },
                {
                    "url": "https://tidelift.com/funding/github/packagist/doctrine%2Flexer",
                    "type": "tidelift"
                }
            ],
            "time": "2022-12-14T08:49:07+00:00"
        },
        {
            "name": "egulias/email-validator",
            "version": "3.2.5",
            "source": {
                "type": "git",
                "url": "https://github.com/egulias/EmailValidator.git",
                "reference": "b531a2311709443320c786feb4519cfaf94af796"
            },
            "dist": {
                "type": "zip",
                "url": "https://api.github.com/repos/egulias/EmailValidator/zipball/b531a2311709443320c786feb4519cfaf94af796",
                "reference": "b531a2311709443320c786feb4519cfaf94af796",
                "shasum": ""
            },
            "require": {
                "doctrine/lexer": "^1.2|^2",
                "php": ">=7.2",
                "symfony/polyfill-intl-idn": "^1.15"
            },
            "require-dev": {
                "phpunit/phpunit": "^8.5.8|^9.3.3",
                "vimeo/psalm": "^4"
            },
            "suggest": {
                "ext-intl": "PHP Internationalization Libraries are required to use the SpoofChecking validation"
            },
            "type": "library",
            "extra": {
                "branch-alias": {
                    "dev-master": "3.0.x-dev"
                }
            },
            "autoload": {
                "psr-4": {
                    "Egulias\\EmailValidator\\": "src"
                }
            },
            "notification-url": "https://packagist.org/downloads/",
            "license": [
                "MIT"
            ],
            "authors": [
                {
                    "name": "Eduardo Gulias Davis"
                }
            ],
            "description": "A library for validating emails against several RFCs",
            "homepage": "https://github.com/egulias/EmailValidator",
            "keywords": [
                "email",
                "emailvalidation",
                "emailvalidator",
                "validation",
                "validator"
            ],
            "support": {
                "issues": "https://github.com/egulias/EmailValidator/issues",
                "source": "https://github.com/egulias/EmailValidator/tree/3.2.5"
            },
            "funding": [
                {
                    "url": "https://github.com/egulias",
                    "type": "github"
                }
            ],
            "time": "2023-01-02T17:26:14+00:00"
        },
        {
            "name": "elvanto/litemoji",
            "version": "4.3.0",
            "source": {
                "type": "git",
                "url": "https://github.com/elvanto/litemoji.git",
                "reference": "f13cf10686f7110a3b17d09de03050d0708840b8"
            },
            "dist": {
                "type": "zip",
                "url": "https://api.github.com/repos/elvanto/litemoji/zipball/f13cf10686f7110a3b17d09de03050d0708840b8",
                "reference": "f13cf10686f7110a3b17d09de03050d0708840b8",
                "shasum": ""
            },
            "require": {
                "ext-mbstring": "*",
                "php": ">=7.3"
            },
            "require-dev": {
                "milesj/emojibase": "7.0.*",
                "phpunit/phpunit": "^9.0"
            },
            "type": "library",
            "autoload": {
                "psr-4": {
                    "LitEmoji\\": "src/"
                }
            },
            "notification-url": "https://packagist.org/downloads/",
            "license": [
                "MIT"
            ],
            "description": "A PHP library simplifying the conversion of unicode, HTML and shortcode emoji.",
            "keywords": [
                "emoji",
                "php-emoji"
            ],
            "support": {
                "issues": "https://github.com/elvanto/litemoji/issues",
                "source": "https://github.com/elvanto/litemoji/tree/4.3.0"
            },
            "time": "2022-10-28T02:32:19+00:00"
        },
        {
            "name": "enshrined/svg-sanitize",
            "version": "0.16.0",
            "source": {
                "type": "git",
                "url": "https://github.com/darylldoyle/svg-sanitizer.git",
                "reference": "239e257605e2141265b429e40987b2ee51bba4b4"
            },
            "dist": {
                "type": "zip",
                "url": "https://api.github.com/repos/darylldoyle/svg-sanitizer/zipball/239e257605e2141265b429e40987b2ee51bba4b4",
                "reference": "239e257605e2141265b429e40987b2ee51bba4b4",
                "shasum": ""
            },
            "require": {
                "ext-dom": "*",
                "ext-libxml": "*",
                "ezyang/htmlpurifier": "^4.16",
                "php": "^5.6 || ^7.0 || ^8.0"
            },
            "require-dev": {
                "phpunit/phpunit": "^5.7 || ^6.5 || ^8.5"
            },
            "type": "library",
            "autoload": {
                "psr-4": {
                    "enshrined\\svgSanitize\\": "src"
                }
            },
            "notification-url": "https://packagist.org/downloads/",
            "license": [
                "GPL-2.0-or-later"
            ],
            "authors": [
                {
                    "name": "Daryll Doyle",
                    "email": "daryll@enshrined.co.uk"
                }
            ],
            "description": "An SVG sanitizer for PHP",
            "support": {
                "issues": "https://github.com/darylldoyle/svg-sanitizer/issues",
                "source": "https://github.com/darylldoyle/svg-sanitizer/tree/0.16.0"
            },
            "time": "2023-03-20T10:51:12+00:00"
        },
        {
            "name": "ezyang/htmlpurifier",
            "version": "v4.16.0",
            "source": {
                "type": "git",
                "url": "https://github.com/ezyang/htmlpurifier.git",
                "reference": "523407fb06eb9e5f3d59889b3978d5bfe94299c8"
            },
            "dist": {
                "type": "zip",
                "url": "https://api.github.com/repos/ezyang/htmlpurifier/zipball/523407fb06eb9e5f3d59889b3978d5bfe94299c8",
                "reference": "523407fb06eb9e5f3d59889b3978d5bfe94299c8",
                "shasum": ""
            },
            "require": {
                "php": "~5.6.0 || ~7.0.0 || ~7.1.0 || ~7.2.0 || ~7.3.0 || ~7.4.0 || ~8.0.0 || ~8.1.0 || ~8.2.0"
            },
            "require-dev": {
                "cerdic/css-tidy": "^1.7 || ^2.0",
                "simpletest/simpletest": "dev-master"
            },
            "suggest": {
                "cerdic/css-tidy": "If you want to use the filter 'Filter.ExtractStyleBlocks'.",
                "ext-bcmath": "Used for unit conversion and imagecrash protection",
                "ext-iconv": "Converts text to and from non-UTF-8 encodings",
                "ext-tidy": "Used for pretty-printing HTML"
            },
            "type": "library",
            "autoload": {
                "files": [
                    "library/HTMLPurifier.composer.php"
                ],
                "psr-0": {
                    "HTMLPurifier": "library/"
                },
                "exclude-from-classmap": [
                    "/library/HTMLPurifier/Language/"
                ]
            },
            "notification-url": "https://packagist.org/downloads/",
            "license": [
                "LGPL-2.1-or-later"
            ],
            "authors": [
                {
                    "name": "Edward Z. Yang",
                    "email": "admin@htmlpurifier.org",
                    "homepage": "http://ezyang.com"
                }
            ],
            "description": "Standards compliant HTML filter written in PHP",
            "homepage": "http://htmlpurifier.org/",
            "keywords": [
                "html"
            ],
            "support": {
                "issues": "https://github.com/ezyang/htmlpurifier/issues",
                "source": "https://github.com/ezyang/htmlpurifier/tree/v4.16.0"
            },
            "time": "2022-09-18T07:06:19+00:00"
        },
        {
            "name": "guzzlehttp/guzzle",
            "version": "7.5.0",
            "source": {
                "type": "git",
                "url": "https://github.com/guzzle/guzzle.git",
                "reference": "b50a2a1251152e43f6a37f0fa053e730a67d25ba"
            },
            "dist": {
                "type": "zip",
                "url": "https://api.github.com/repos/guzzle/guzzle/zipball/b50a2a1251152e43f6a37f0fa053e730a67d25ba",
                "reference": "b50a2a1251152e43f6a37f0fa053e730a67d25ba",
                "shasum": ""
            },
            "require": {
                "ext-json": "*",
                "guzzlehttp/promises": "^1.5",
                "guzzlehttp/psr7": "^1.9 || ^2.4",
                "php": "^7.2.5 || ^8.0",
                "psr/http-client": "^1.0",
                "symfony/deprecation-contracts": "^2.2 || ^3.0"
            },
            "provide": {
                "psr/http-client-implementation": "1.0"
            },
            "require-dev": {
                "bamarni/composer-bin-plugin": "^1.8.1",
                "ext-curl": "*",
                "php-http/client-integration-tests": "^3.0",
                "phpunit/phpunit": "^8.5.29 || ^9.5.23",
                "psr/log": "^1.1 || ^2.0 || ^3.0"
            },
            "suggest": {
                "ext-curl": "Required for CURL handler support",
                "ext-intl": "Required for Internationalized Domain Name (IDN) support",
                "psr/log": "Required for using the Log middleware"
            },
            "type": "library",
            "extra": {
                "bamarni-bin": {
                    "bin-links": true,
                    "forward-command": false
                },
                "branch-alias": {
                    "dev-master": "7.5-dev"
                }
            },
            "autoload": {
                "files": [
                    "src/functions_include.php"
                ],
                "psr-4": {
                    "GuzzleHttp\\": "src/"
                }
            },
            "notification-url": "https://packagist.org/downloads/",
            "license": [
                "MIT"
            ],
            "authors": [
                {
                    "name": "Graham Campbell",
                    "email": "hello@gjcampbell.co.uk",
                    "homepage": "https://github.com/GrahamCampbell"
                },
                {
                    "name": "Michael Dowling",
                    "email": "mtdowling@gmail.com",
                    "homepage": "https://github.com/mtdowling"
                },
                {
                    "name": "Jeremy Lindblom",
                    "email": "jeremeamia@gmail.com",
                    "homepage": "https://github.com/jeremeamia"
                },
                {
                    "name": "George Mponos",
                    "email": "gmponos@gmail.com",
                    "homepage": "https://github.com/gmponos"
                },
                {
                    "name": "Tobias Nyholm",
                    "email": "tobias.nyholm@gmail.com",
                    "homepage": "https://github.com/Nyholm"
                },
                {
                    "name": "Márk Sági-Kazár",
                    "email": "mark.sagikazar@gmail.com",
                    "homepage": "https://github.com/sagikazarmark"
                },
                {
                    "name": "Tobias Schultze",
                    "email": "webmaster@tubo-world.de",
                    "homepage": "https://github.com/Tobion"
                }
            ],
            "description": "Guzzle is a PHP HTTP client library",
            "keywords": [
                "client",
                "curl",
                "framework",
                "http",
                "http client",
                "psr-18",
                "psr-7",
                "rest",
                "web service"
            ],
            "support": {
                "issues": "https://github.com/guzzle/guzzle/issues",
                "source": "https://github.com/guzzle/guzzle/tree/7.5.0"
            },
            "funding": [
                {
                    "url": "https://github.com/GrahamCampbell",
                    "type": "github"
                },
                {
                    "url": "https://github.com/Nyholm",
                    "type": "github"
                },
                {
                    "url": "https://tidelift.com/funding/github/packagist/guzzlehttp/guzzle",
                    "type": "tidelift"
                }
            ],
            "time": "2022-08-28T15:39:27+00:00"
        },
        {
            "name": "guzzlehttp/promises",
            "version": "1.5.2",
            "source": {
                "type": "git",
                "url": "https://github.com/guzzle/promises.git",
                "reference": "b94b2807d85443f9719887892882d0329d1e2598"
            },
            "dist": {
                "type": "zip",
                "url": "https://api.github.com/repos/guzzle/promises/zipball/b94b2807d85443f9719887892882d0329d1e2598",
                "reference": "b94b2807d85443f9719887892882d0329d1e2598",
                "shasum": ""
            },
            "require": {
                "php": ">=5.5"
            },
            "require-dev": {
                "symfony/phpunit-bridge": "^4.4 || ^5.1"
            },
            "type": "library",
            "extra": {
                "branch-alias": {
                    "dev-master": "1.5-dev"
                }
            },
            "autoload": {
                "files": [
                    "src/functions_include.php"
                ],
                "psr-4": {
                    "GuzzleHttp\\Promise\\": "src/"
                }
            },
            "notification-url": "https://packagist.org/downloads/",
            "license": [
                "MIT"
            ],
            "authors": [
                {
                    "name": "Graham Campbell",
                    "email": "hello@gjcampbell.co.uk",
                    "homepage": "https://github.com/GrahamCampbell"
                },
                {
                    "name": "Michael Dowling",
                    "email": "mtdowling@gmail.com",
                    "homepage": "https://github.com/mtdowling"
                },
                {
                    "name": "Tobias Nyholm",
                    "email": "tobias.nyholm@gmail.com",
                    "homepage": "https://github.com/Nyholm"
                },
                {
                    "name": "Tobias Schultze",
                    "email": "webmaster@tubo-world.de",
                    "homepage": "https://github.com/Tobion"
                }
            ],
            "description": "Guzzle promises library",
            "keywords": [
                "promise"
            ],
            "support": {
                "issues": "https://github.com/guzzle/promises/issues",
                "source": "https://github.com/guzzle/promises/tree/1.5.2"
            },
            "funding": [
                {
                    "url": "https://github.com/GrahamCampbell",
                    "type": "github"
                },
                {
                    "url": "https://github.com/Nyholm",
                    "type": "github"
                },
                {
                    "url": "https://tidelift.com/funding/github/packagist/guzzlehttp/promises",
                    "type": "tidelift"
                }
            ],
            "time": "2022-08-28T14:55:35+00:00"
        },
        {
            "name": "guzzlehttp/psr7",
            "version": "2.4.4",
            "source": {
                "type": "git",
                "url": "https://github.com/guzzle/psr7.git",
                "reference": "3cf1b6d4f0c820a2cf8bcaec39fc698f3443b5cf"
            },
            "dist": {
                "type": "zip",
                "url": "https://api.github.com/repos/guzzle/psr7/zipball/3cf1b6d4f0c820a2cf8bcaec39fc698f3443b5cf",
                "reference": "3cf1b6d4f0c820a2cf8bcaec39fc698f3443b5cf",
                "shasum": ""
            },
            "require": {
                "php": "^7.2.5 || ^8.0",
                "psr/http-factory": "^1.0",
                "psr/http-message": "^1.0",
                "ralouphie/getallheaders": "^3.0"
            },
            "provide": {
                "psr/http-factory-implementation": "1.0",
                "psr/http-message-implementation": "1.0"
            },
            "require-dev": {
                "bamarni/composer-bin-plugin": "^1.8.1",
                "http-interop/http-factory-tests": "^0.9",
                "phpunit/phpunit": "^8.5.29 || ^9.5.23"
            },
            "suggest": {
                "laminas/laminas-httphandlerrunner": "Emit PSR-7 responses"
            },
            "type": "library",
            "extra": {
                "bamarni-bin": {
                    "bin-links": true,
                    "forward-command": false
                },
                "branch-alias": {
                    "dev-master": "2.4-dev"
                }
            },
            "autoload": {
                "psr-4": {
                    "GuzzleHttp\\Psr7\\": "src/"
                }
            },
            "notification-url": "https://packagist.org/downloads/",
            "license": [
                "MIT"
            ],
            "authors": [
                {
                    "name": "Graham Campbell",
                    "email": "hello@gjcampbell.co.uk",
                    "homepage": "https://github.com/GrahamCampbell"
                },
                {
                    "name": "Michael Dowling",
                    "email": "mtdowling@gmail.com",
                    "homepage": "https://github.com/mtdowling"
                },
                {
                    "name": "George Mponos",
                    "email": "gmponos@gmail.com",
                    "homepage": "https://github.com/gmponos"
                },
                {
                    "name": "Tobias Nyholm",
                    "email": "tobias.nyholm@gmail.com",
                    "homepage": "https://github.com/Nyholm"
                },
                {
                    "name": "Márk Sági-Kazár",
                    "email": "mark.sagikazar@gmail.com",
                    "homepage": "https://github.com/sagikazarmark"
                },
                {
                    "name": "Tobias Schultze",
                    "email": "webmaster@tubo-world.de",
                    "homepage": "https://github.com/Tobion"
                },
                {
                    "name": "Márk Sági-Kazár",
                    "email": "mark.sagikazar@gmail.com",
                    "homepage": "https://sagikazarmark.hu"
                }
            ],
            "description": "PSR-7 message implementation that also provides common utility methods",
            "keywords": [
                "http",
                "message",
                "psr-7",
                "request",
                "response",
                "stream",
                "uri",
                "url"
            ],
            "support": {
                "issues": "https://github.com/guzzle/psr7/issues",
                "source": "https://github.com/guzzle/psr7/tree/2.4.4"
            },
            "funding": [
                {
                    "url": "https://github.com/GrahamCampbell",
                    "type": "github"
                },
                {
                    "url": "https://github.com/Nyholm",
                    "type": "github"
                },
                {
                    "url": "https://tidelift.com/funding/github/packagist/guzzlehttp/psr7",
                    "type": "tidelift"
                }
            ],
            "time": "2023-03-09T13:19:02+00:00"
        },
        {
            "name": "illuminate/collections",
            "version": "v9.52.5",
            "source": {
                "type": "git",
                "url": "https://github.com/illuminate/collections.git",
                "reference": "0168d0e44ea0c4fe5451fe08cde7049b9e9f9741"
            },
            "dist": {
                "type": "zip",
                "url": "https://api.github.com/repos/illuminate/collections/zipball/0168d0e44ea0c4fe5451fe08cde7049b9e9f9741",
                "reference": "0168d0e44ea0c4fe5451fe08cde7049b9e9f9741",
                "shasum": ""
            },
            "require": {
                "illuminate/conditionable": "^9.0",
                "illuminate/contracts": "^9.0",
                "illuminate/macroable": "^9.0",
                "php": "^8.0.2"
            },
            "suggest": {
                "symfony/var-dumper": "Required to use the dump method (^6.0)."
            },
            "type": "library",
            "extra": {
                "branch-alias": {
                    "dev-master": "9.x-dev"
                }
            },
            "autoload": {
                "files": [
                    "helpers.php"
                ],
                "psr-4": {
                    "Illuminate\\Support\\": ""
                }
            },
            "notification-url": "https://packagist.org/downloads/",
            "license": [
                "MIT"
            ],
            "authors": [
                {
                    "name": "Taylor Otwell",
                    "email": "taylor@laravel.com"
                }
            ],
            "description": "The Illuminate Collections package.",
            "homepage": "https://laravel.com",
            "support": {
                "issues": "https://github.com/laravel/framework/issues",
                "source": "https://github.com/laravel/framework"
            },
            "time": "2023-02-22T11:32:27+00:00"
        },
        {
            "name": "illuminate/conditionable",
            "version": "v9.52.5",
            "source": {
                "type": "git",
                "url": "https://github.com/illuminate/conditionable.git",
                "reference": "bea24daa0fa84b7e7b0d5b84f62c71b7e2dc3364"
            },
            "dist": {
                "type": "zip",
                "url": "https://api.github.com/repos/illuminate/conditionable/zipball/bea24daa0fa84b7e7b0d5b84f62c71b7e2dc3364",
                "reference": "bea24daa0fa84b7e7b0d5b84f62c71b7e2dc3364",
                "shasum": ""
            },
            "require": {
                "php": "^8.0.2"
            },
            "type": "library",
            "extra": {
                "branch-alias": {
                    "dev-master": "9.x-dev"
                }
            },
            "autoload": {
                "psr-4": {
                    "Illuminate\\Support\\": ""
                }
            },
            "notification-url": "https://packagist.org/downloads/",
            "license": [
                "MIT"
            ],
            "authors": [
                {
                    "name": "Taylor Otwell",
                    "email": "taylor@laravel.com"
                }
            ],
            "description": "The Illuminate Conditionable package.",
            "homepage": "https://laravel.com",
            "support": {
                "issues": "https://github.com/laravel/framework/issues",
                "source": "https://github.com/laravel/framework"
            },
            "time": "2023-02-01T21:42:32+00:00"
        },
        {
            "name": "illuminate/contracts",
            "version": "v9.52.5",
            "source": {
                "type": "git",
                "url": "https://github.com/illuminate/contracts.git",
                "reference": "44f65d723b13823baa02ff69751a5948bde60c22"
            },
            "dist": {
                "type": "zip",
                "url": "https://api.github.com/repos/illuminate/contracts/zipball/44f65d723b13823baa02ff69751a5948bde60c22",
                "reference": "44f65d723b13823baa02ff69751a5948bde60c22",
                "shasum": ""
            },
            "require": {
                "php": "^8.0.2",
                "psr/container": "^1.1.1|^2.0.1",
                "psr/simple-cache": "^1.0|^2.0|^3.0"
            },
            "type": "library",
            "extra": {
                "branch-alias": {
                    "dev-master": "9.x-dev"
                }
            },
            "autoload": {
                "psr-4": {
                    "Illuminate\\Contracts\\": ""
                }
            },
            "notification-url": "https://packagist.org/downloads/",
            "license": [
                "MIT"
            ],
            "authors": [
                {
                    "name": "Taylor Otwell",
                    "email": "taylor@laravel.com"
                }
            ],
            "description": "The Illuminate Contracts package.",
            "homepage": "https://laravel.com",
            "support": {
                "issues": "https://github.com/laravel/framework/issues",
                "source": "https://github.com/laravel/framework"
            },
            "time": "2023-02-08T14:36:30+00:00"
        },
        {
            "name": "illuminate/macroable",
            "version": "v9.52.5",
            "source": {
                "type": "git",
                "url": "https://github.com/illuminate/macroable.git",
                "reference": "e3bfaf6401742a9c6abca61b9b10e998e5b6449a"
            },
            "dist": {
                "type": "zip",
                "url": "https://api.github.com/repos/illuminate/macroable/zipball/e3bfaf6401742a9c6abca61b9b10e998e5b6449a",
                "reference": "e3bfaf6401742a9c6abca61b9b10e998e5b6449a",
                "shasum": ""
            },
            "require": {
                "php": "^8.0.2"
            },
            "type": "library",
            "extra": {
                "branch-alias": {
                    "dev-master": "9.x-dev"
                }
            },
            "autoload": {
                "psr-4": {
                    "Illuminate\\Support\\": ""
                }
            },
            "notification-url": "https://packagist.org/downloads/",
            "license": [
                "MIT"
            ],
            "authors": [
                {
                    "name": "Taylor Otwell",
                    "email": "taylor@laravel.com"
                }
            ],
            "description": "The Illuminate Macroable package.",
            "homepage": "https://laravel.com",
            "support": {
                "issues": "https://github.com/laravel/framework/issues",
                "source": "https://github.com/laravel/framework"
            },
            "time": "2022-08-09T13:29:29+00:00"
        },
        {
            "name": "justinrainbow/json-schema",
            "version": "5.2.12",
            "source": {
                "type": "git",
                "url": "https://github.com/justinrainbow/json-schema.git",
                "reference": "ad87d5a5ca981228e0e205c2bc7dfb8e24559b60"
            },
            "dist": {
                "type": "zip",
                "url": "https://api.github.com/repos/justinrainbow/json-schema/zipball/ad87d5a5ca981228e0e205c2bc7dfb8e24559b60",
                "reference": "ad87d5a5ca981228e0e205c2bc7dfb8e24559b60",
                "shasum": ""
            },
            "require": {
                "php": ">=5.3.3"
            },
            "require-dev": {
                "friendsofphp/php-cs-fixer": "~2.2.20||~2.15.1",
                "json-schema/json-schema-test-suite": "1.2.0",
                "phpunit/phpunit": "^4.8.35"
            },
            "bin": [
                "bin/validate-json"
            ],
            "type": "library",
            "extra": {
                "branch-alias": {
                    "dev-master": "5.0.x-dev"
                }
            },
            "autoload": {
                "psr-4": {
                    "JsonSchema\\": "src/JsonSchema/"
                }
            },
            "notification-url": "https://packagist.org/downloads/",
            "license": [
                "MIT"
            ],
            "authors": [
                {
                    "name": "Bruno Prieto Reis",
                    "email": "bruno.p.reis@gmail.com"
                },
                {
                    "name": "Justin Rainbow",
                    "email": "justin.rainbow@gmail.com"
                },
                {
                    "name": "Igor Wiedler",
                    "email": "igor@wiedler.ch"
                },
                {
                    "name": "Robert Schönthal",
                    "email": "seroscho@googlemail.com"
                }
            ],
            "description": "A library to validate a json schema.",
            "homepage": "https://github.com/justinrainbow/json-schema",
            "keywords": [
                "json",
                "schema"
            ],
            "support": {
                "issues": "https://github.com/justinrainbow/json-schema/issues",
                "source": "https://github.com/justinrainbow/json-schema/tree/5.2.12"
            },
            "time": "2022-04-13T08:02:27+00:00"
        },
        {
            "name": "league/oauth2-client",
            "version": "2.6.1",
            "source": {
                "type": "git",
                "url": "https://github.com/thephpleague/oauth2-client.git",
                "reference": "2334c249907190c132364f5dae0287ab8666aa19"
            },
            "dist": {
                "type": "zip",
                "url": "https://api.github.com/repos/thephpleague/oauth2-client/zipball/2334c249907190c132364f5dae0287ab8666aa19",
                "reference": "2334c249907190c132364f5dae0287ab8666aa19",
                "shasum": ""
            },
            "require": {
                "guzzlehttp/guzzle": "^6.0 || ^7.0",
                "paragonie/random_compat": "^1 || ^2 || ^9.99",
                "php": "^5.6 || ^7.0 || ^8.0"
            },
            "require-dev": {
                "mockery/mockery": "^1.3.5",
                "php-parallel-lint/php-parallel-lint": "^1.3.1",
                "phpunit/phpunit": "^5.7 || ^6.0 || ^9.5",
                "squizlabs/php_codesniffer": "^2.3 || ^3.0"
            },
            "type": "library",
            "extra": {
                "branch-alias": {
                    "dev-2.x": "2.0.x-dev"
                }
            },
            "autoload": {
                "psr-4": {
                    "League\\OAuth2\\Client\\": "src/"
                }
            },
            "notification-url": "https://packagist.org/downloads/",
            "license": [
                "MIT"
            ],
            "authors": [
                {
                    "name": "Alex Bilbie",
                    "email": "hello@alexbilbie.com",
                    "homepage": "http://www.alexbilbie.com",
                    "role": "Developer"
                },
                {
                    "name": "Woody Gilk",
                    "homepage": "https://github.com/shadowhand",
                    "role": "Contributor"
                }
            ],
            "description": "OAuth 2.0 Client Library",
            "keywords": [
                "Authentication",
                "SSO",
                "authorization",
                "identity",
                "idp",
                "oauth",
                "oauth2",
                "single sign on"
            ],
            "support": {
                "issues": "https://github.com/thephpleague/oauth2-client/issues",
                "source": "https://github.com/thephpleague/oauth2-client/tree/2.6.1"
            },
            "time": "2021-12-22T16:42:49+00:00"
        },
        {
            "name": "mikehaertl/php-shellcommand",
            "version": "1.6.4",
            "source": {
                "type": "git",
                "url": "https://github.com/mikehaertl/php-shellcommand.git",
                "reference": "3488d7803df1e8f1a343d3d0ca452d527ad8d5e5"
            },
            "dist": {
                "type": "zip",
                "url": "https://api.github.com/repos/mikehaertl/php-shellcommand/zipball/3488d7803df1e8f1a343d3d0ca452d527ad8d5e5",
                "reference": "3488d7803df1e8f1a343d3d0ca452d527ad8d5e5",
                "shasum": ""
            },
            "require": {
                "php": ">= 5.3.0"
            },
            "require-dev": {
                "phpunit/phpunit": ">4.0 <=9.4"
            },
            "type": "library",
            "autoload": {
                "psr-4": {
                    "mikehaertl\\shellcommand\\": "src/"
                }
            },
            "notification-url": "https://packagist.org/downloads/",
            "license": [
                "MIT"
            ],
            "authors": [
                {
                    "name": "Michael Härtl",
                    "email": "haertl.mike@gmail.com"
                }
            ],
            "description": "An object oriented interface to shell commands",
            "keywords": [
                "shell"
            ],
            "support": {
                "issues": "https://github.com/mikehaertl/php-shellcommand/issues",
                "source": "https://github.com/mikehaertl/php-shellcommand/tree/1.6.4"
            },
            "time": "2021-03-17T06:54:33+00:00"
        },
        {
            "name": "moneyphp/money",
            "version": "v4.1.0",
            "source": {
                "type": "git",
                "url": "https://github.com/moneyphp/money.git",
                "reference": "c8eeeb1f7b7e6ca95490b94a301dc9cb8cb76c2d"
            },
            "dist": {
                "type": "zip",
                "url": "https://api.github.com/repos/moneyphp/money/zipball/c8eeeb1f7b7e6ca95490b94a301dc9cb8cb76c2d",
                "reference": "c8eeeb1f7b7e6ca95490b94a301dc9cb8cb76c2d",
                "shasum": ""
            },
            "require": {
                "ext-bcmath": "*",
                "ext-filter": "*",
                "ext-json": "*",
                "php": "~8.0.0 || ~8.1.0 || ~8.2.0"
            },
            "require-dev": {
                "cache/taggable-cache": "^1.1.0",
                "doctrine/coding-standard": "^9.0",
                "doctrine/instantiator": "^1.4.0",
                "ext-gmp": "*",
                "ext-intl": "*",
                "florianv/exchanger": "^2.6.3",
                "florianv/swap": "^4.3.0",
                "moneyphp/crypto-currencies": "^1.0.0",
                "moneyphp/iso-currencies": "^3.2.1",
                "php-http/message": "^1.11.0",
                "php-http/mock-client": "^1.4.1",
                "phpbench/phpbench": "^1.2.5",
                "phpspec/phpspec": "^7.3",
                "phpunit/phpunit": "^9.5.4",
                "psalm/plugin-phpunit": "^0.18.4",
                "psr/cache": "^1.0.1",
                "vimeo/psalm": "~5.3.0"
            },
            "suggest": {
                "ext-gmp": "Calculate without integer limits",
                "ext-intl": "Format Money objects with intl",
                "florianv/exchanger": "Exchange rates library for PHP",
                "florianv/swap": "Exchange rates library for PHP",
                "psr/cache-implementation": "Used for Currency caching"
            },
            "type": "library",
            "extra": {
                "branch-alias": {
                    "dev-master": "3.x-dev"
                }
            },
            "autoload": {
                "psr-4": {
                    "Money\\": "src/"
                }
            },
            "notification-url": "https://packagist.org/downloads/",
            "license": [
                "MIT"
            ],
            "authors": [
                {
                    "name": "Mathias Verraes",
                    "email": "mathias@verraes.net",
                    "homepage": "http://verraes.net"
                },
                {
                    "name": "Márk Sági-Kazár",
                    "email": "mark.sagikazar@gmail.com"
                },
                {
                    "name": "Frederik Bosch",
                    "email": "f.bosch@genkgo.nl"
                }
            ],
            "description": "PHP implementation of Fowler's Money pattern",
            "homepage": "http://moneyphp.org",
            "keywords": [
                "Value Object",
                "money",
                "vo"
            ],
            "support": {
                "issues": "https://github.com/moneyphp/money/issues",
                "source": "https://github.com/moneyphp/money/tree/v4.1.0"
            },
            "time": "2022-12-19T20:35:32+00:00"
        },
        {
            "name": "monolog/monolog",
            "version": "2.9.1",
            "source": {
                "type": "git",
                "url": "https://github.com/Seldaek/monolog.git",
                "reference": "f259e2b15fb95494c83f52d3caad003bbf5ffaa1"
            },
            "dist": {
                "type": "zip",
                "url": "https://api.github.com/repos/Seldaek/monolog/zipball/f259e2b15fb95494c83f52d3caad003bbf5ffaa1",
                "reference": "f259e2b15fb95494c83f52d3caad003bbf5ffaa1",
                "shasum": ""
            },
            "require": {
                "php": ">=7.2",
                "psr/log": "^1.0.1 || ^2.0 || ^3.0"
            },
            "provide": {
                "psr/log-implementation": "1.0.0 || 2.0.0 || 3.0.0"
            },
            "require-dev": {
                "aws/aws-sdk-php": "^2.4.9 || ^3.0",
                "doctrine/couchdb": "~1.0@dev",
                "elasticsearch/elasticsearch": "^7 || ^8",
                "ext-json": "*",
                "graylog2/gelf-php": "^1.4.2 || ^2@dev",
                "guzzlehttp/guzzle": "^7.4",
                "guzzlehttp/psr7": "^2.2",
                "mongodb/mongodb": "^1.8",
                "php-amqplib/php-amqplib": "~2.4 || ^3",
                "phpspec/prophecy": "^1.15",
                "phpstan/phpstan": "^0.12.91",
                "phpunit/phpunit": "^8.5.14",
                "predis/predis": "^1.1 || ^2.0",
                "rollbar/rollbar": "^1.3 || ^2 || ^3",
                "ruflin/elastica": "^7",
                "swiftmailer/swiftmailer": "^5.3|^6.0",
                "symfony/mailer": "^5.4 || ^6",
                "symfony/mime": "^5.4 || ^6"
            },
            "suggest": {
                "aws/aws-sdk-php": "Allow sending log messages to AWS services like DynamoDB",
                "doctrine/couchdb": "Allow sending log messages to a CouchDB server",
                "elasticsearch/elasticsearch": "Allow sending log messages to an Elasticsearch server via official client",
                "ext-amqp": "Allow sending log messages to an AMQP server (1.0+ required)",
                "ext-curl": "Required to send log messages using the IFTTTHandler, the LogglyHandler, the SendGridHandler, the SlackWebhookHandler or the TelegramBotHandler",
                "ext-mbstring": "Allow to work properly with unicode symbols",
                "ext-mongodb": "Allow sending log messages to a MongoDB server (via driver)",
                "ext-openssl": "Required to send log messages using SSL",
                "ext-sockets": "Allow sending log messages to a Syslog server (via UDP driver)",
                "graylog2/gelf-php": "Allow sending log messages to a GrayLog2 server",
                "mongodb/mongodb": "Allow sending log messages to a MongoDB server (via library)",
                "php-amqplib/php-amqplib": "Allow sending log messages to an AMQP server using php-amqplib",
                "rollbar/rollbar": "Allow sending log messages to Rollbar",
                "ruflin/elastica": "Allow sending log messages to an Elastic Search server"
            },
            "type": "library",
            "extra": {
                "branch-alias": {
                    "dev-main": "2.x-dev"
                }
            },
            "autoload": {
                "psr-4": {
                    "Monolog\\": "src/Monolog"
                }
            },
            "notification-url": "https://packagist.org/downloads/",
            "license": [
                "MIT"
            ],
            "authors": [
                {
                    "name": "Jordi Boggiano",
                    "email": "j.boggiano@seld.be",
                    "homepage": "https://seld.be"
                }
            ],
            "description": "Sends your logs to files, sockets, inboxes, databases and various web services",
            "homepage": "https://github.com/Seldaek/monolog",
            "keywords": [
                "log",
                "logging",
                "psr-3"
            ],
            "support": {
                "issues": "https://github.com/Seldaek/monolog/issues",
                "source": "https://github.com/Seldaek/monolog/tree/2.9.1"
            },
            "funding": [
                {
                    "url": "https://github.com/Seldaek",
                    "type": "github"
                },
                {
                    "url": "https://tidelift.com/funding/github/packagist/monolog/monolog",
                    "type": "tidelift"
                }
            ],
            "time": "2023-02-06T13:44:46+00:00"
        },
        {
            "name": "paragonie/random_compat",
            "version": "v9.99.100",
            "source": {
                "type": "git",
                "url": "https://github.com/paragonie/random_compat.git",
                "reference": "996434e5492cb4c3edcb9168db6fbb1359ef965a"
            },
            "dist": {
                "type": "zip",
                "url": "https://api.github.com/repos/paragonie/random_compat/zipball/996434e5492cb4c3edcb9168db6fbb1359ef965a",
                "reference": "996434e5492cb4c3edcb9168db6fbb1359ef965a",
                "shasum": ""
            },
            "require": {
                "php": ">= 7"
            },
            "require-dev": {
                "phpunit/phpunit": "4.*|5.*",
                "vimeo/psalm": "^1"
            },
            "suggest": {
                "ext-libsodium": "Provides a modern crypto API that can be used to generate random bytes."
            },
            "type": "library",
            "notification-url": "https://packagist.org/downloads/",
            "license": [
                "MIT"
            ],
            "authors": [
                {
                    "name": "Paragon Initiative Enterprises",
                    "email": "security@paragonie.com",
                    "homepage": "https://paragonie.com"
                }
            ],
            "description": "PHP 5.x polyfill for random_bytes() and random_int() from PHP 7",
            "keywords": [
                "csprng",
                "polyfill",
                "pseudorandom",
                "random"
            ],
            "support": {
                "email": "info@paragonie.com",
                "issues": "https://github.com/paragonie/random_compat/issues",
                "source": "https://github.com/paragonie/random_compat"
            },
            "time": "2020-10-15T08:29:30+00:00"
        },
        {
            "name": "phpdocumentor/reflection-common",
            "version": "2.2.0",
            "source": {
                "type": "git",
                "url": "https://github.com/phpDocumentor/ReflectionCommon.git",
                "reference": "1d01c49d4ed62f25aa84a747ad35d5a16924662b"
            },
            "dist": {
                "type": "zip",
                "url": "https://api.github.com/repos/phpDocumentor/ReflectionCommon/zipball/1d01c49d4ed62f25aa84a747ad35d5a16924662b",
                "reference": "1d01c49d4ed62f25aa84a747ad35d5a16924662b",
                "shasum": ""
            },
            "require": {
                "php": "^7.2 || ^8.0"
            },
            "type": "library",
            "extra": {
                "branch-alias": {
                    "dev-2.x": "2.x-dev"
                }
            },
            "autoload": {
                "psr-4": {
                    "phpDocumentor\\Reflection\\": "src/"
                }
            },
            "notification-url": "https://packagist.org/downloads/",
            "license": [
                "MIT"
            ],
            "authors": [
                {
                    "name": "Jaap van Otterdijk",
                    "email": "opensource@ijaap.nl"
                }
            ],
            "description": "Common reflection classes used by phpdocumentor to reflect the code structure",
            "homepage": "http://www.phpdoc.org",
            "keywords": [
                "FQSEN",
                "phpDocumentor",
                "phpdoc",
                "reflection",
                "static analysis"
            ],
            "support": {
                "issues": "https://github.com/phpDocumentor/ReflectionCommon/issues",
                "source": "https://github.com/phpDocumentor/ReflectionCommon/tree/2.x"
            },
            "time": "2020-06-27T09:03:43+00:00"
        },
        {
            "name": "phpdocumentor/reflection-docblock",
            "version": "5.3.0",
            "source": {
                "type": "git",
                "url": "https://github.com/phpDocumentor/ReflectionDocBlock.git",
                "reference": "622548b623e81ca6d78b721c5e029f4ce664f170"
            },
            "dist": {
                "type": "zip",
                "url": "https://api.github.com/repos/phpDocumentor/ReflectionDocBlock/zipball/622548b623e81ca6d78b721c5e029f4ce664f170",
                "reference": "622548b623e81ca6d78b721c5e029f4ce664f170",
                "shasum": ""
            },
            "require": {
                "ext-filter": "*",
                "php": "^7.2 || ^8.0",
                "phpdocumentor/reflection-common": "^2.2",
                "phpdocumentor/type-resolver": "^1.3",
                "webmozart/assert": "^1.9.1"
            },
            "require-dev": {
                "mockery/mockery": "~1.3.2",
                "psalm/phar": "^4.8"
            },
            "type": "library",
            "extra": {
                "branch-alias": {
                    "dev-master": "5.x-dev"
                }
            },
            "autoload": {
                "psr-4": {
                    "phpDocumentor\\Reflection\\": "src"
                }
            },
            "notification-url": "https://packagist.org/downloads/",
            "license": [
                "MIT"
            ],
            "authors": [
                {
                    "name": "Mike van Riel",
                    "email": "me@mikevanriel.com"
                },
                {
                    "name": "Jaap van Otterdijk",
                    "email": "account@ijaap.nl"
                }
            ],
            "description": "With this component, a library can provide support for annotations via DocBlocks or otherwise retrieve information that is embedded in a DocBlock.",
            "support": {
                "issues": "https://github.com/phpDocumentor/ReflectionDocBlock/issues",
                "source": "https://github.com/phpDocumentor/ReflectionDocBlock/tree/5.3.0"
            },
            "time": "2021-10-19T17:43:47+00:00"
        },
        {
            "name": "phpdocumentor/type-resolver",
            "version": "1.7.1",
            "source": {
                "type": "git",
                "url": "https://github.com/phpDocumentor/TypeResolver.git",
                "reference": "dfc078e8af9c99210337325ff5aa152872c98714"
            },
            "dist": {
                "type": "zip",
                "url": "https://api.github.com/repos/phpDocumentor/TypeResolver/zipball/dfc078e8af9c99210337325ff5aa152872c98714",
                "reference": "dfc078e8af9c99210337325ff5aa152872c98714",
                "shasum": ""
            },
            "require": {
                "doctrine/deprecations": "^1.0",
                "php": "^7.4 || ^8.0",
                "phpdocumentor/reflection-common": "^2.0",
                "phpstan/phpdoc-parser": "^1.13"
            },
            "require-dev": {
                "ext-tokenizer": "*",
                "phpbench/phpbench": "^1.2",
                "phpstan/extension-installer": "^1.1",
                "phpstan/phpstan": "^1.8",
                "phpstan/phpstan-phpunit": "^1.1",
                "phpunit/phpunit": "^9.5",
                "rector/rector": "^0.13.9",
                "vimeo/psalm": "^4.25"
            },
            "type": "library",
            "extra": {
                "branch-alias": {
                    "dev-1.x": "1.x-dev"
                }
            },
            "autoload": {
                "psr-4": {
                    "phpDocumentor\\Reflection\\": "src"
                }
            },
            "notification-url": "https://packagist.org/downloads/",
            "license": [
                "MIT"
            ],
            "authors": [
                {
                    "name": "Mike van Riel",
                    "email": "me@mikevanriel.com"
                }
            ],
            "description": "A PSR-5 based resolver of Class names, Types and Structural Element Names",
            "support": {
                "issues": "https://github.com/phpDocumentor/TypeResolver/issues",
                "source": "https://github.com/phpDocumentor/TypeResolver/tree/1.7.1"
            },
            "time": "2023-03-27T19:02:04+00:00"
        },
        {
            "name": "phpstan/phpdoc-parser",
            "version": "1.18.0",
            "source": {
                "type": "git",
                "url": "https://github.com/phpstan/phpdoc-parser.git",
                "reference": "882eabc9b6a12e25c27091a261397f9c8792e722"
            },
            "dist": {
                "type": "zip",
                "url": "https://api.github.com/repos/phpstan/phpdoc-parser/zipball/882eabc9b6a12e25c27091a261397f9c8792e722",
                "reference": "882eabc9b6a12e25c27091a261397f9c8792e722",
                "shasum": ""
            },
            "require": {
                "php": "^7.2 || ^8.0"
            },
            "require-dev": {
                "php-parallel-lint/php-parallel-lint": "^1.2",
                "phpstan/extension-installer": "^1.0",
                "phpstan/phpstan": "^1.5",
                "phpstan/phpstan-phpunit": "^1.1",
                "phpstan/phpstan-strict-rules": "^1.0",
                "phpunit/phpunit": "^9.5",
                "symfony/process": "^5.2"
            },
            "type": "library",
            "autoload": {
                "psr-4": {
                    "PHPStan\\PhpDocParser\\": [
                        "src/"
                    ]
                }
            },
            "notification-url": "https://packagist.org/downloads/",
            "license": [
                "MIT"
            ],
            "description": "PHPDoc parser with support for nullable, intersection and generic types",
            "support": {
                "issues": "https://github.com/phpstan/phpdoc-parser/issues",
                "source": "https://github.com/phpstan/phpdoc-parser/tree/1.18.0"
            },
            "time": "2023-04-06T07:26:43+00:00"
        },
        {
            "name": "pixelandtonic/imagine",
            "version": "1.3.3.1",
            "source": {
                "type": "git",
                "url": "https://github.com/pixelandtonic/Imagine.git",
                "reference": "4d9bb596ff60504e37ccf9103c0bb705dba7fec6"
            },
            "dist": {
                "type": "zip",
                "url": "https://api.github.com/repos/pixelandtonic/Imagine/zipball/4d9bb596ff60504e37ccf9103c0bb705dba7fec6",
                "reference": "4d9bb596ff60504e37ccf9103c0bb705dba7fec6",
                "shasum": ""
            },
            "require": {
                "php": ">=5.5"
            },
            "require-dev": {
                "phpunit/phpunit": "^4.8 || ^5.7 || ^6.5 || ^7.5 || ^8.4 || ^9.3"
            },
            "suggest": {
                "ext-exif": "to read EXIF metadata",
                "ext-gd": "to use the GD implementation",
                "ext-gmagick": "to use the Gmagick implementation",
                "ext-imagick": "to use the Imagick implementation"
            },
            "type": "library",
            "extra": {
                "branch-alias": {
                    "dev-develop": "1.x-dev"
                }
            },
            "autoload": {
                "psr-4": {
                    "Imagine\\": "src/"
                }
            },
            "notification-url": "https://packagist.org/downloads/",
            "license": [
                "MIT"
            ],
            "authors": [
                {
                    "name": "Bulat Shakirzyanov",
                    "email": "mallluhuct@gmail.com",
                    "homepage": "http://avalanche123.com"
                }
            ],
            "description": "Image processing for PHP 5.3",
            "homepage": "http://imagine.readthedocs.org/",
            "keywords": [
                "drawing",
                "graphics",
                "image manipulation",
                "image processing"
            ],
            "support": {
                "source": "https://github.com/pixelandtonic/Imagine/tree/1.3.3.1"
            },
            "time": "2023-01-03T19:18:06+00:00"
        },
        {
            "name": "psr/container",
            "version": "2.0.2",
            "source": {
                "type": "git",
                "url": "https://github.com/php-fig/container.git",
                "reference": "c71ecc56dfe541dbd90c5360474fbc405f8d5963"
            },
            "dist": {
                "type": "zip",
                "url": "https://api.github.com/repos/php-fig/container/zipball/c71ecc56dfe541dbd90c5360474fbc405f8d5963",
                "reference": "c71ecc56dfe541dbd90c5360474fbc405f8d5963",
                "shasum": ""
            },
            "require": {
                "php": ">=7.4.0"
            },
            "type": "library",
            "extra": {
                "branch-alias": {
                    "dev-master": "2.0.x-dev"
                }
            },
            "autoload": {
                "psr-4": {
                    "Psr\\Container\\": "src/"
                }
            },
            "notification-url": "https://packagist.org/downloads/",
            "license": [
                "MIT"
            ],
            "authors": [
                {
                    "name": "PHP-FIG",
                    "homepage": "https://www.php-fig.org/"
                }
            ],
            "description": "Common Container Interface (PHP FIG PSR-11)",
            "homepage": "https://github.com/php-fig/container",
            "keywords": [
                "PSR-11",
                "container",
                "container-interface",
                "container-interop",
                "psr"
            ],
            "support": {
                "issues": "https://github.com/php-fig/container/issues",
                "source": "https://github.com/php-fig/container/tree/2.0.2"
            },
            "time": "2021-11-05T16:47:00+00:00"
        },
        {
            "name": "psr/event-dispatcher",
            "version": "1.0.0",
            "source": {
                "type": "git",
                "url": "https://github.com/php-fig/event-dispatcher.git",
                "reference": "dbefd12671e8a14ec7f180cab83036ed26714bb0"
            },
            "dist": {
                "type": "zip",
                "url": "https://api.github.com/repos/php-fig/event-dispatcher/zipball/dbefd12671e8a14ec7f180cab83036ed26714bb0",
                "reference": "dbefd12671e8a14ec7f180cab83036ed26714bb0",
                "shasum": ""
            },
            "require": {
                "php": ">=7.2.0"
            },
            "type": "library",
            "extra": {
                "branch-alias": {
                    "dev-master": "1.0.x-dev"
                }
            },
            "autoload": {
                "psr-4": {
                    "Psr\\EventDispatcher\\": "src/"
                }
            },
            "notification-url": "https://packagist.org/downloads/",
            "license": [
                "MIT"
            ],
            "authors": [
                {
                    "name": "PHP-FIG",
                    "homepage": "http://www.php-fig.org/"
                }
            ],
            "description": "Standard interfaces for event handling.",
            "keywords": [
                "events",
                "psr",
                "psr-14"
            ],
            "support": {
                "issues": "https://github.com/php-fig/event-dispatcher/issues",
                "source": "https://github.com/php-fig/event-dispatcher/tree/1.0.0"
            },
            "time": "2019-01-08T18:20:26+00:00"
        },
        {
            "name": "psr/http-client",
            "version": "1.0.1",
            "source": {
                "type": "git",
                "url": "https://github.com/php-fig/http-client.git",
                "reference": "2dfb5f6c5eff0e91e20e913f8c5452ed95b86621"
            },
            "dist": {
                "type": "zip",
                "url": "https://api.github.com/repos/php-fig/http-client/zipball/2dfb5f6c5eff0e91e20e913f8c5452ed95b86621",
                "reference": "2dfb5f6c5eff0e91e20e913f8c5452ed95b86621",
                "shasum": ""
            },
            "require": {
                "php": "^7.0 || ^8.0",
                "psr/http-message": "^1.0"
            },
            "type": "library",
            "extra": {
                "branch-alias": {
                    "dev-master": "1.0.x-dev"
                }
            },
            "autoload": {
                "psr-4": {
                    "Psr\\Http\\Client\\": "src/"
                }
            },
            "notification-url": "https://packagist.org/downloads/",
            "license": [
                "MIT"
            ],
            "authors": [
                {
                    "name": "PHP-FIG",
                    "homepage": "http://www.php-fig.org/"
                }
            ],
            "description": "Common interface for HTTP clients",
            "homepage": "https://github.com/php-fig/http-client",
            "keywords": [
                "http",
                "http-client",
                "psr",
                "psr-18"
            ],
            "support": {
                "source": "https://github.com/php-fig/http-client/tree/master"
            },
            "time": "2020-06-29T06:28:15+00:00"
        },
        {
            "name": "psr/http-factory",
            "version": "1.0.1",
            "source": {
                "type": "git",
                "url": "https://github.com/php-fig/http-factory.git",
                "reference": "12ac7fcd07e5b077433f5f2bee95b3a771bf61be"
            },
            "dist": {
                "type": "zip",
                "url": "https://api.github.com/repos/php-fig/http-factory/zipball/12ac7fcd07e5b077433f5f2bee95b3a771bf61be",
                "reference": "12ac7fcd07e5b077433f5f2bee95b3a771bf61be",
                "shasum": ""
            },
            "require": {
                "php": ">=7.0.0",
                "psr/http-message": "^1.0"
            },
            "type": "library",
            "extra": {
                "branch-alias": {
                    "dev-master": "1.0.x-dev"
                }
            },
            "autoload": {
                "psr-4": {
                    "Psr\\Http\\Message\\": "src/"
                }
            },
            "notification-url": "https://packagist.org/downloads/",
            "license": [
                "MIT"
            ],
            "authors": [
                {
                    "name": "PHP-FIG",
                    "homepage": "http://www.php-fig.org/"
                }
            ],
            "description": "Common interfaces for PSR-7 HTTP message factories",
            "keywords": [
                "factory",
                "http",
                "message",
                "psr",
                "psr-17",
                "psr-7",
                "request",
                "response"
            ],
            "support": {
                "source": "https://github.com/php-fig/http-factory/tree/master"
            },
            "time": "2019-04-30T12:38:16+00:00"
        },
        {
            "name": "psr/http-message",
            "version": "1.1",
            "source": {
                "type": "git",
                "url": "https://github.com/php-fig/http-message.git",
                "reference": "cb6ce4845ce34a8ad9e68117c10ee90a29919eba"
            },
            "dist": {
                "type": "zip",
                "url": "https://api.github.com/repos/php-fig/http-message/zipball/cb6ce4845ce34a8ad9e68117c10ee90a29919eba",
                "reference": "cb6ce4845ce34a8ad9e68117c10ee90a29919eba",
                "shasum": ""
            },
            "require": {
                "php": "^7.2 || ^8.0"
            },
            "type": "library",
            "extra": {
                "branch-alias": {
                    "dev-master": "1.1.x-dev"
                }
            },
            "autoload": {
                "psr-4": {
                    "Psr\\Http\\Message\\": "src/"
                }
            },
            "notification-url": "https://packagist.org/downloads/",
            "license": [
                "MIT"
            ],
            "authors": [
                {
                    "name": "PHP-FIG",
                    "homepage": "http://www.php-fig.org/"
                }
            ],
            "description": "Common interface for HTTP messages",
            "homepage": "https://github.com/php-fig/http-message",
            "keywords": [
                "http",
                "http-message",
                "psr",
                "psr-7",
                "request",
                "response"
            ],
            "support": {
                "source": "https://github.com/php-fig/http-message/tree/1.1"
            },
            "time": "2023-04-04T09:50:52+00:00"
        },
        {
            "name": "psr/log",
            "version": "1.1.4",
            "source": {
                "type": "git",
                "url": "https://github.com/php-fig/log.git",
                "reference": "d49695b909c3b7628b6289db5479a1c204601f11"
            },
            "dist": {
                "type": "zip",
                "url": "https://api.github.com/repos/php-fig/log/zipball/d49695b909c3b7628b6289db5479a1c204601f11",
                "reference": "d49695b909c3b7628b6289db5479a1c204601f11",
                "shasum": ""
            },
            "require": {
                "php": ">=5.3.0"
            },
            "type": "library",
            "extra": {
                "branch-alias": {
                    "dev-master": "1.1.x-dev"
                }
            },
            "autoload": {
                "psr-4": {
                    "Psr\\Log\\": "Psr/Log/"
                }
            },
            "notification-url": "https://packagist.org/downloads/",
            "license": [
                "MIT"
            ],
            "authors": [
                {
                    "name": "PHP-FIG",
                    "homepage": "https://www.php-fig.org/"
                }
            ],
            "description": "Common interface for logging libraries",
            "homepage": "https://github.com/php-fig/log",
            "keywords": [
                "log",
                "psr",
                "psr-3"
            ],
            "support": {
                "source": "https://github.com/php-fig/log/tree/1.1.4"
            },
            "time": "2021-05-03T11:20:27+00:00"
        },
        {
            "name": "psr/simple-cache",
            "version": "3.0.0",
            "source": {
                "type": "git",
                "url": "https://github.com/php-fig/simple-cache.git",
                "reference": "764e0b3939f5ca87cb904f570ef9be2d78a07865"
            },
            "dist": {
                "type": "zip",
                "url": "https://api.github.com/repos/php-fig/simple-cache/zipball/764e0b3939f5ca87cb904f570ef9be2d78a07865",
                "reference": "764e0b3939f5ca87cb904f570ef9be2d78a07865",
                "shasum": ""
            },
            "require": {
                "php": ">=8.0.0"
            },
            "type": "library",
            "extra": {
                "branch-alias": {
                    "dev-master": "3.0.x-dev"
                }
            },
            "autoload": {
                "psr-4": {
                    "Psr\\SimpleCache\\": "src/"
                }
            },
            "notification-url": "https://packagist.org/downloads/",
            "license": [
                "MIT"
            ],
            "authors": [
                {
                    "name": "PHP-FIG",
                    "homepage": "https://www.php-fig.org/"
                }
            ],
            "description": "Common interfaces for simple caching",
            "keywords": [
                "cache",
                "caching",
                "psr",
                "psr-16",
                "simple-cache"
            ],
            "support": {
                "source": "https://github.com/php-fig/simple-cache/tree/3.0.0"
            },
            "time": "2021-10-29T13:26:27+00:00"
        },
        {
            "name": "ralouphie/getallheaders",
            "version": "3.0.3",
            "source": {
                "type": "git",
                "url": "https://github.com/ralouphie/getallheaders.git",
                "reference": "120b605dfeb996808c31b6477290a714d356e822"
            },
            "dist": {
                "type": "zip",
                "url": "https://api.github.com/repos/ralouphie/getallheaders/zipball/120b605dfeb996808c31b6477290a714d356e822",
                "reference": "120b605dfeb996808c31b6477290a714d356e822",
                "shasum": ""
            },
            "require": {
                "php": ">=5.6"
            },
            "require-dev": {
                "php-coveralls/php-coveralls": "^2.1",
                "phpunit/phpunit": "^5 || ^6.5"
            },
            "type": "library",
            "autoload": {
                "files": [
                    "src/getallheaders.php"
                ]
            },
            "notification-url": "https://packagist.org/downloads/",
            "license": [
                "MIT"
            ],
            "authors": [
                {
                    "name": "Ralph Khattar",
                    "email": "ralph.khattar@gmail.com"
                }
            ],
            "description": "A polyfill for getallheaders.",
            "support": {
                "issues": "https://github.com/ralouphie/getallheaders/issues",
                "source": "https://github.com/ralouphie/getallheaders/tree/develop"
            },
            "time": "2019-03-08T08:55:37+00:00"
        },
        {
            "name": "react/promise",
            "version": "v2.9.0",
            "source": {
                "type": "git",
                "url": "https://github.com/reactphp/promise.git",
                "reference": "234f8fd1023c9158e2314fa9d7d0e6a83db42910"
            },
            "dist": {
                "type": "zip",
                "url": "https://api.github.com/repos/reactphp/promise/zipball/234f8fd1023c9158e2314fa9d7d0e6a83db42910",
                "reference": "234f8fd1023c9158e2314fa9d7d0e6a83db42910",
                "shasum": ""
            },
            "require": {
                "php": ">=5.4.0"
            },
            "require-dev": {
                "phpunit/phpunit": "^9.3 || ^5.7 || ^4.8.36"
            },
            "type": "library",
            "autoload": {
                "files": [
                    "src/functions_include.php"
                ],
                "psr-4": {
                    "React\\Promise\\": "src/"
                }
            },
            "notification-url": "https://packagist.org/downloads/",
            "license": [
                "MIT"
            ],
            "authors": [
                {
                    "name": "Jan Sorgalla",
                    "email": "jsorgalla@gmail.com",
                    "homepage": "https://sorgalla.com/"
                },
                {
                    "name": "Christian Lück",
                    "email": "christian@clue.engineering",
                    "homepage": "https://clue.engineering/"
                },
                {
                    "name": "Cees-Jan Kiewiet",
                    "email": "reactphp@ceesjankiewiet.nl",
                    "homepage": "https://wyrihaximus.net/"
                },
                {
                    "name": "Chris Boden",
                    "email": "cboden@gmail.com",
                    "homepage": "https://cboden.dev/"
                }
            ],
            "description": "A lightweight implementation of CommonJS Promises/A for PHP",
            "keywords": [
                "promise",
                "promises"
            ],
            "support": {
                "issues": "https://github.com/reactphp/promise/issues",
                "source": "https://github.com/reactphp/promise/tree/v2.9.0"
            },
            "funding": [
                {
                    "url": "https://github.com/WyriHaximus",
                    "type": "github"
                },
                {
                    "url": "https://github.com/clue",
                    "type": "github"
                }
            ],
            "time": "2022-02-11T10:27:51+00:00"
        },
        {
            "name": "samdark/yii2-psr-log-target",
            "version": "1.1.3",
            "source": {
                "type": "git",
                "url": "https://github.com/samdark/yii2-psr-log-target.git",
                "reference": "ccb29ecb7140c4eb81c3dfad38f61b21a9c1ed30"
            },
            "dist": {
                "type": "zip",
                "url": "https://api.github.com/repos/samdark/yii2-psr-log-target/zipball/ccb29ecb7140c4eb81c3dfad38f61b21a9c1ed30",
                "reference": "ccb29ecb7140c4eb81c3dfad38f61b21a9c1ed30",
                "shasum": ""
            },
            "require": {
                "psr/log": "~1.0.2|~1.1.0",
                "yiisoft/yii2": "~2.0.0"
            },
            "require-dev": {
                "phpunit/phpunit": "~4.4"
            },
            "type": "yii2-extension",
            "autoload": {
                "psr-4": {
                    "samdark\\log\\": "src",
                    "samdark\\log\\tests\\": "tests"
                }
            },
            "notification-url": "https://packagist.org/downloads/",
            "license": [
                "BSD-3-Clause"
            ],
            "authors": [
                {
                    "name": "Alexander Makarov",
                    "email": "sam@rmcreative.ru"
                }
            ],
            "description": "Yii 2 log target which uses PSR-3 compatible logger",
            "homepage": "https://github.com/samdark/yii2-psr-log-target",
            "keywords": [
                "extension",
                "log",
                "psr-3",
                "yii"
            ],
            "support": {
                "issues": "https://github.com/samdark/yii2-psr-log-target/issues",
                "source": "https://github.com/samdark/yii2-psr-log-target"
            },
            "funding": [
                {
                    "url": "https://github.com/samdark",
                    "type": "github"
                },
                {
                    "url": "https://www.patreon.com/samdark",
                    "type": "patreon"
                }
            ],
            "time": "2020-07-16T12:34:01+00:00"
        },
        {
            "name": "seld/cli-prompt",
            "version": "1.0.4",
            "source": {
                "type": "git",
                "url": "https://github.com/Seldaek/cli-prompt.git",
                "reference": "b8dfcf02094b8c03b40322c229493bb2884423c5"
            },
            "dist": {
                "type": "zip",
                "url": "https://api.github.com/repos/Seldaek/cli-prompt/zipball/b8dfcf02094b8c03b40322c229493bb2884423c5",
                "reference": "b8dfcf02094b8c03b40322c229493bb2884423c5",
                "shasum": ""
            },
            "require": {
                "php": ">=5.3"
            },
            "require-dev": {
                "phpstan/phpstan": "^0.12.63"
            },
            "type": "library",
            "extra": {
                "branch-alias": {
                    "dev-master": "1.x-dev"
                }
            },
            "autoload": {
                "psr-4": {
                    "Seld\\CliPrompt\\": "src/"
                }
            },
            "notification-url": "https://packagist.org/downloads/",
            "license": [
                "MIT"
            ],
            "authors": [
                {
                    "name": "Jordi Boggiano",
                    "email": "j.boggiano@seld.be"
                }
            ],
            "description": "Allows you to prompt for user input on the command line, and optionally hide the characters they type",
            "keywords": [
                "cli",
                "console",
                "hidden",
                "input",
                "prompt"
            ],
            "support": {
                "issues": "https://github.com/Seldaek/cli-prompt/issues",
                "source": "https://github.com/Seldaek/cli-prompt/tree/1.0.4"
            },
            "time": "2020-12-15T21:32:01+00:00"
        },
        {
            "name": "seld/jsonlint",
            "version": "1.9.0",
            "source": {
                "type": "git",
                "url": "https://github.com/Seldaek/jsonlint.git",
                "reference": "4211420d25eba80712bff236a98960ef68b866b7"
            },
            "dist": {
                "type": "zip",
                "url": "https://api.github.com/repos/Seldaek/jsonlint/zipball/4211420d25eba80712bff236a98960ef68b866b7",
                "reference": "4211420d25eba80712bff236a98960ef68b866b7",
                "shasum": ""
            },
            "require": {
                "php": "^5.3 || ^7.0 || ^8.0"
            },
            "require-dev": {
                "phpstan/phpstan": "^1.5",
                "phpunit/phpunit": "^4.8.35 || ^5.7 || ^6.0 || ^8.5.13"
            },
            "bin": [
                "bin/jsonlint"
            ],
            "type": "library",
            "autoload": {
                "psr-4": {
                    "Seld\\JsonLint\\": "src/Seld/JsonLint/"
                }
            },
            "notification-url": "https://packagist.org/downloads/",
            "license": [
                "MIT"
            ],
            "authors": [
                {
                    "name": "Jordi Boggiano",
                    "email": "j.boggiano@seld.be",
                    "homepage": "http://seld.be"
                }
            ],
            "description": "JSON Linter",
            "keywords": [
                "json",
                "linter",
                "parser",
                "validator"
            ],
            "support": {
                "issues": "https://github.com/Seldaek/jsonlint/issues",
                "source": "https://github.com/Seldaek/jsonlint/tree/1.9.0"
            },
            "funding": [
                {
                    "url": "https://github.com/Seldaek",
                    "type": "github"
                },
                {
                    "url": "https://tidelift.com/funding/github/packagist/seld/jsonlint",
                    "type": "tidelift"
                }
            ],
            "time": "2022-04-01T13:37:23+00:00"
        },
        {
            "name": "seld/phar-utils",
            "version": "1.2.1",
            "source": {
                "type": "git",
                "url": "https://github.com/Seldaek/phar-utils.git",
                "reference": "ea2f4014f163c1be4c601b9b7bd6af81ba8d701c"
            },
            "dist": {
                "type": "zip",
                "url": "https://api.github.com/repos/Seldaek/phar-utils/zipball/ea2f4014f163c1be4c601b9b7bd6af81ba8d701c",
                "reference": "ea2f4014f163c1be4c601b9b7bd6af81ba8d701c",
                "shasum": ""
            },
            "require": {
                "php": ">=5.3"
            },
            "type": "library",
            "extra": {
                "branch-alias": {
                    "dev-master": "1.x-dev"
                }
            },
            "autoload": {
                "psr-4": {
                    "Seld\\PharUtils\\": "src/"
                }
            },
            "notification-url": "https://packagist.org/downloads/",
            "license": [
                "MIT"
            ],
            "authors": [
                {
                    "name": "Jordi Boggiano",
                    "email": "j.boggiano@seld.be"
                }
            ],
            "description": "PHAR file format utilities, for when PHP phars you up",
            "keywords": [
                "phar"
            ],
            "support": {
                "issues": "https://github.com/Seldaek/phar-utils/issues",
                "source": "https://github.com/Seldaek/phar-utils/tree/1.2.1"
            },
            "time": "2022-08-31T10:31:18+00:00"
        },
        {
            "name": "symfony/console",
            "version": "v5.4.22",
            "source": {
                "type": "git",
                "url": "https://github.com/symfony/console.git",
                "reference": "3cd51fd2e6c461ca678f84d419461281bd87a0a8"
            },
            "dist": {
                "type": "zip",
                "url": "https://api.github.com/repos/symfony/console/zipball/3cd51fd2e6c461ca678f84d419461281bd87a0a8",
                "reference": "3cd51fd2e6c461ca678f84d419461281bd87a0a8",
                "shasum": ""
            },
            "require": {
                "php": ">=7.2.5",
                "symfony/deprecation-contracts": "^2.1|^3",
                "symfony/polyfill-mbstring": "~1.0",
                "symfony/polyfill-php73": "^1.9",
                "symfony/polyfill-php80": "^1.16",
                "symfony/service-contracts": "^1.1|^2|^3",
                "symfony/string": "^5.1|^6.0"
            },
            "conflict": {
                "psr/log": ">=3",
                "symfony/dependency-injection": "<4.4",
                "symfony/dotenv": "<5.1",
                "symfony/event-dispatcher": "<4.4",
                "symfony/lock": "<4.4",
                "symfony/process": "<4.4"
            },
            "provide": {
                "psr/log-implementation": "1.0|2.0"
            },
            "require-dev": {
                "psr/log": "^1|^2",
                "symfony/config": "^4.4|^5.0|^6.0",
                "symfony/dependency-injection": "^4.4|^5.0|^6.0",
                "symfony/event-dispatcher": "^4.4|^5.0|^6.0",
                "symfony/lock": "^4.4|^5.0|^6.0",
                "symfony/process": "^4.4|^5.0|^6.0",
                "symfony/var-dumper": "^4.4|^5.0|^6.0"
            },
            "suggest": {
                "psr/log": "For using the console logger",
                "symfony/event-dispatcher": "",
                "symfony/lock": "",
                "symfony/process": ""
            },
            "type": "library",
            "autoload": {
                "psr-4": {
                    "Symfony\\Component\\Console\\": ""
                },
                "exclude-from-classmap": [
                    "/Tests/"
                ]
            },
            "notification-url": "https://packagist.org/downloads/",
            "license": [
                "MIT"
            ],
            "authors": [
                {
                    "name": "Fabien Potencier",
                    "email": "fabien@symfony.com"
                },
                {
                    "name": "Symfony Community",
                    "homepage": "https://symfony.com/contributors"
                }
            ],
            "description": "Eases the creation of beautiful and testable command line interfaces",
            "homepage": "https://symfony.com",
            "keywords": [
                "cli",
                "command-line",
                "console",
                "terminal"
            ],
            "support": {
                "source": "https://github.com/symfony/console/tree/v5.4.22"
            },
            "funding": [
                {
                    "url": "https://symfony.com/sponsor",
                    "type": "custom"
                },
                {
                    "url": "https://github.com/fabpot",
                    "type": "github"
                },
                {
                    "url": "https://tidelift.com/funding/github/packagist/symfony/symfony",
                    "type": "tidelift"
                }
            ],
            "time": "2023-03-25T09:27:28+00:00"
        },
        {
            "name": "symfony/deprecation-contracts",
            "version": "v3.0.2",
            "source": {
                "type": "git",
                "url": "https://github.com/symfony/deprecation-contracts.git",
                "reference": "26954b3d62a6c5fd0ea8a2a00c0353a14978d05c"
            },
            "dist": {
                "type": "zip",
                "url": "https://api.github.com/repos/symfony/deprecation-contracts/zipball/26954b3d62a6c5fd0ea8a2a00c0353a14978d05c",
                "reference": "26954b3d62a6c5fd0ea8a2a00c0353a14978d05c",
                "shasum": ""
            },
            "require": {
                "php": ">=8.0.2"
            },
            "type": "library",
            "extra": {
                "branch-alias": {
                    "dev-main": "3.0-dev"
                },
                "thanks": {
                    "name": "symfony/contracts",
                    "url": "https://github.com/symfony/contracts"
                }
            },
            "autoload": {
                "files": [
                    "function.php"
                ]
            },
            "notification-url": "https://packagist.org/downloads/",
            "license": [
                "MIT"
            ],
            "authors": [
                {
                    "name": "Nicolas Grekas",
                    "email": "p@tchwork.com"
                },
                {
                    "name": "Symfony Community",
                    "homepage": "https://symfony.com/contributors"
                }
            ],
            "description": "A generic function and convention to trigger deprecation notices",
            "homepage": "https://symfony.com",
            "support": {
                "source": "https://github.com/symfony/deprecation-contracts/tree/v3.0.2"
            },
            "funding": [
                {
                    "url": "https://symfony.com/sponsor",
                    "type": "custom"
                },
                {
                    "url": "https://github.com/fabpot",
                    "type": "github"
                },
                {
                    "url": "https://tidelift.com/funding/github/packagist/symfony/symfony",
                    "type": "tidelift"
                }
            ],
            "time": "2022-01-02T09:55:41+00:00"
        },
        {
            "name": "symfony/event-dispatcher",
            "version": "v5.4.22",
            "source": {
                "type": "git",
                "url": "https://github.com/symfony/event-dispatcher.git",
                "reference": "1df20e45d56da29a4b1d8259dd6e950acbf1b13f"
            },
            "dist": {
                "type": "zip",
                "url": "https://api.github.com/repos/symfony/event-dispatcher/zipball/1df20e45d56da29a4b1d8259dd6e950acbf1b13f",
                "reference": "1df20e45d56da29a4b1d8259dd6e950acbf1b13f",
                "shasum": ""
            },
            "require": {
                "php": ">=7.2.5",
                "symfony/deprecation-contracts": "^2.1|^3",
                "symfony/event-dispatcher-contracts": "^2|^3",
                "symfony/polyfill-php80": "^1.16"
            },
            "conflict": {
                "symfony/dependency-injection": "<4.4"
            },
            "provide": {
                "psr/event-dispatcher-implementation": "1.0",
                "symfony/event-dispatcher-implementation": "2.0"
            },
            "require-dev": {
                "psr/log": "^1|^2|^3",
                "symfony/config": "^4.4|^5.0|^6.0",
                "symfony/dependency-injection": "^4.4|^5.0|^6.0",
                "symfony/error-handler": "^4.4|^5.0|^6.0",
                "symfony/expression-language": "^4.4|^5.0|^6.0",
                "symfony/http-foundation": "^4.4|^5.0|^6.0",
                "symfony/service-contracts": "^1.1|^2|^3",
                "symfony/stopwatch": "^4.4|^5.0|^6.0"
            },
            "suggest": {
                "symfony/dependency-injection": "",
                "symfony/http-kernel": ""
            },
            "type": "library",
            "autoload": {
                "psr-4": {
                    "Symfony\\Component\\EventDispatcher\\": ""
                },
                "exclude-from-classmap": [
                    "/Tests/"
                ]
            },
            "notification-url": "https://packagist.org/downloads/",
            "license": [
                "MIT"
            ],
            "authors": [
                {
                    "name": "Fabien Potencier",
                    "email": "fabien@symfony.com"
                },
                {
                    "name": "Symfony Community",
                    "homepage": "https://symfony.com/contributors"
                }
            ],
            "description": "Provides tools that allow your application components to communicate with each other by dispatching events and listening to them",
            "homepage": "https://symfony.com",
            "support": {
                "source": "https://github.com/symfony/event-dispatcher/tree/v5.4.22"
            },
            "funding": [
                {
                    "url": "https://symfony.com/sponsor",
                    "type": "custom"
                },
                {
                    "url": "https://github.com/fabpot",
                    "type": "github"
                },
                {
                    "url": "https://tidelift.com/funding/github/packagist/symfony/symfony",
                    "type": "tidelift"
                }
            ],
            "time": "2023-03-17T11:31:58+00:00"
        },
        {
            "name": "symfony/event-dispatcher-contracts",
            "version": "v3.0.2",
            "source": {
                "type": "git",
                "url": "https://github.com/symfony/event-dispatcher-contracts.git",
                "reference": "7bc61cc2db649b4637d331240c5346dcc7708051"
            },
            "dist": {
                "type": "zip",
                "url": "https://api.github.com/repos/symfony/event-dispatcher-contracts/zipball/7bc61cc2db649b4637d331240c5346dcc7708051",
                "reference": "7bc61cc2db649b4637d331240c5346dcc7708051",
                "shasum": ""
            },
            "require": {
                "php": ">=8.0.2",
                "psr/event-dispatcher": "^1"
            },
            "suggest": {
                "symfony/event-dispatcher-implementation": ""
            },
            "type": "library",
            "extra": {
                "branch-alias": {
                    "dev-main": "3.0-dev"
                },
                "thanks": {
                    "name": "symfony/contracts",
                    "url": "https://github.com/symfony/contracts"
                }
            },
            "autoload": {
                "psr-4": {
                    "Symfony\\Contracts\\EventDispatcher\\": ""
                }
            },
            "notification-url": "https://packagist.org/downloads/",
            "license": [
                "MIT"
            ],
            "authors": [
                {
                    "name": "Nicolas Grekas",
                    "email": "p@tchwork.com"
                },
                {
                    "name": "Symfony Community",
                    "homepage": "https://symfony.com/contributors"
                }
            ],
            "description": "Generic abstractions related to dispatching event",
            "homepage": "https://symfony.com",
            "keywords": [
                "abstractions",
                "contracts",
                "decoupling",
                "interfaces",
                "interoperability",
                "standards"
            ],
            "support": {
                "source": "https://github.com/symfony/event-dispatcher-contracts/tree/v3.0.2"
            },
            "funding": [
                {
                    "url": "https://symfony.com/sponsor",
                    "type": "custom"
                },
                {
                    "url": "https://github.com/fabpot",
                    "type": "github"
                },
                {
                    "url": "https://tidelift.com/funding/github/packagist/symfony/symfony",
                    "type": "tidelift"
                }
            ],
            "time": "2022-01-02T09:55:41+00:00"
        },
        {
            "name": "symfony/filesystem",
            "version": "v6.0.19",
            "source": {
                "type": "git",
                "url": "https://github.com/symfony/filesystem.git",
                "reference": "3d49eec03fda1f0fc19b7349fbbe55ebc1004214"
            },
            "dist": {
                "type": "zip",
                "url": "https://api.github.com/repos/symfony/filesystem/zipball/3d49eec03fda1f0fc19b7349fbbe55ebc1004214",
                "reference": "3d49eec03fda1f0fc19b7349fbbe55ebc1004214",
                "shasum": ""
            },
            "require": {
                "php": ">=8.0.2",
                "symfony/polyfill-ctype": "~1.8",
                "symfony/polyfill-mbstring": "~1.8"
            },
            "type": "library",
            "autoload": {
                "psr-4": {
                    "Symfony\\Component\\Filesystem\\": ""
                },
                "exclude-from-classmap": [
                    "/Tests/"
                ]
            },
            "notification-url": "https://packagist.org/downloads/",
            "license": [
                "MIT"
            ],
            "authors": [
                {
                    "name": "Fabien Potencier",
                    "email": "fabien@symfony.com"
                },
                {
                    "name": "Symfony Community",
                    "homepage": "https://symfony.com/contributors"
                }
            ],
            "description": "Provides basic utilities for the filesystem",
            "homepage": "https://symfony.com",
            "support": {
                "source": "https://github.com/symfony/filesystem/tree/v6.0.19"
            },
            "funding": [
                {
                    "url": "https://symfony.com/sponsor",
                    "type": "custom"
                },
                {
                    "url": "https://github.com/fabpot",
                    "type": "github"
                },
                {
                    "url": "https://tidelift.com/funding/github/packagist/symfony/symfony",
                    "type": "tidelift"
                }
            ],
            "time": "2023-01-20T17:44:14+00:00"
        },
        {
            "name": "symfony/finder",
            "version": "v5.4.21",
            "source": {
                "type": "git",
                "url": "https://github.com/symfony/finder.git",
                "reference": "078e9a5e1871fcfe6a5ce421b539344c21afef19"
            },
            "dist": {
                "type": "zip",
                "url": "https://api.github.com/repos/symfony/finder/zipball/078e9a5e1871fcfe6a5ce421b539344c21afef19",
                "reference": "078e9a5e1871fcfe6a5ce421b539344c21afef19",
                "shasum": ""
            },
            "require": {
                "php": ">=7.2.5",
                "symfony/deprecation-contracts": "^2.1|^3",
                "symfony/polyfill-php80": "^1.16"
            },
            "type": "library",
            "autoload": {
                "psr-4": {
                    "Symfony\\Component\\Finder\\": ""
                },
                "exclude-from-classmap": [
                    "/Tests/"
                ]
            },
            "notification-url": "https://packagist.org/downloads/",
            "license": [
                "MIT"
            ],
            "authors": [
                {
                    "name": "Fabien Potencier",
                    "email": "fabien@symfony.com"
                },
                {
                    "name": "Symfony Community",
                    "homepage": "https://symfony.com/contributors"
                }
            ],
            "description": "Finds files and directories via an intuitive fluent interface",
            "homepage": "https://symfony.com",
            "support": {
                "source": "https://github.com/symfony/finder/tree/v5.4.21"
            },
            "funding": [
                {
                    "url": "https://symfony.com/sponsor",
                    "type": "custom"
                },
                {
                    "url": "https://github.com/fabpot",
                    "type": "github"
                },
                {
                    "url": "https://tidelift.com/funding/github/packagist/symfony/symfony",
                    "type": "tidelift"
                }
            ],
            "time": "2023-02-16T09:33:00+00:00"
        },
        {
            "name": "symfony/http-client",
            "version": "v6.0.20",
            "source": {
                "type": "git",
                "url": "https://github.com/symfony/http-client.git",
                "reference": "541c04560da1875f62c963c3aab6ea12a7314e11"
            },
            "dist": {
                "type": "zip",
                "url": "https://api.github.com/repos/symfony/http-client/zipball/541c04560da1875f62c963c3aab6ea12a7314e11",
                "reference": "541c04560da1875f62c963c3aab6ea12a7314e11",
                "shasum": ""
            },
            "require": {
                "php": ">=8.0.2",
                "psr/log": "^1|^2|^3",
                "symfony/http-client-contracts": "^3",
                "symfony/service-contracts": "^1.0|^2|^3"
            },
            "provide": {
                "php-http/async-client-implementation": "*",
                "php-http/client-implementation": "*",
                "psr/http-client-implementation": "1.0",
                "symfony/http-client-implementation": "3.0"
            },
            "require-dev": {
                "amphp/amp": "^2.5",
                "amphp/http-client": "^4.2.1",
                "amphp/http-tunnel": "^1.0",
                "amphp/socket": "^1.1",
                "guzzlehttp/promises": "^1.4",
                "nyholm/psr7": "^1.0",
                "php-http/httplug": "^1.0|^2.0",
                "psr/http-client": "^1.0",
                "symfony/dependency-injection": "^5.4|^6.0",
                "symfony/http-kernel": "^5.4|^6.0",
                "symfony/process": "^5.4|^6.0",
                "symfony/stopwatch": "^5.4|^6.0"
            },
            "type": "library",
            "autoload": {
                "psr-4": {
                    "Symfony\\Component\\HttpClient\\": ""
                },
                "exclude-from-classmap": [
                    "/Tests/"
                ]
            },
            "notification-url": "https://packagist.org/downloads/",
            "license": [
                "MIT"
            ],
            "authors": [
                {
                    "name": "Nicolas Grekas",
                    "email": "p@tchwork.com"
                },
                {
                    "name": "Symfony Community",
                    "homepage": "https://symfony.com/contributors"
                }
            ],
            "description": "Provides powerful methods to fetch HTTP resources synchronously or asynchronously",
            "homepage": "https://symfony.com",
            "support": {
                "source": "https://github.com/symfony/http-client/tree/v6.0.20"
            },
            "funding": [
                {
                    "url": "https://symfony.com/sponsor",
                    "type": "custom"
                },
                {
                    "url": "https://github.com/fabpot",
                    "type": "github"
                },
                {
                    "url": "https://tidelift.com/funding/github/packagist/symfony/symfony",
                    "type": "tidelift"
                }
            ],
            "time": "2023-01-30T15:41:07+00:00"
        },
        {
            "name": "symfony/http-client-contracts",
            "version": "v3.0.2",
            "source": {
                "type": "git",
                "url": "https://github.com/symfony/http-client-contracts.git",
                "reference": "4184b9b63af1edaf35b6a7974c6f1f9f33294129"
            },
            "dist": {
                "type": "zip",
                "url": "https://api.github.com/repos/symfony/http-client-contracts/zipball/4184b9b63af1edaf35b6a7974c6f1f9f33294129",
                "reference": "4184b9b63af1edaf35b6a7974c6f1f9f33294129",
                "shasum": ""
            },
            "require": {
                "php": ">=8.0.2"
            },
            "suggest": {
                "symfony/http-client-implementation": ""
            },
            "type": "library",
            "extra": {
                "branch-alias": {
                    "dev-main": "3.0-dev"
                },
                "thanks": {
                    "name": "symfony/contracts",
                    "url": "https://github.com/symfony/contracts"
                }
            },
            "autoload": {
                "psr-4": {
                    "Symfony\\Contracts\\HttpClient\\": ""
                }
            },
            "notification-url": "https://packagist.org/downloads/",
            "license": [
                "MIT"
            ],
            "authors": [
                {
                    "name": "Nicolas Grekas",
                    "email": "p@tchwork.com"
                },
                {
                    "name": "Symfony Community",
                    "homepage": "https://symfony.com/contributors"
                }
            ],
            "description": "Generic abstractions related to HTTP clients",
            "homepage": "https://symfony.com",
            "keywords": [
                "abstractions",
                "contracts",
                "decoupling",
                "interfaces",
                "interoperability",
                "standards"
            ],
            "support": {
                "source": "https://github.com/symfony/http-client-contracts/tree/v3.0.2"
            },
            "funding": [
                {
                    "url": "https://symfony.com/sponsor",
                    "type": "custom"
                },
                {
                    "url": "https://github.com/fabpot",
                    "type": "github"
                },
                {
                    "url": "https://tidelift.com/funding/github/packagist/symfony/symfony",
                    "type": "tidelift"
                }
            ],
            "time": "2022-04-12T16:11:42+00:00"
        },
        {
            "name": "symfony/mailer",
            "version": "v6.0.19",
            "source": {
                "type": "git",
                "url": "https://github.com/symfony/mailer.git",
                "reference": "cd60799210c488f545ddde2444dc1aa548322872"
            },
            "dist": {
                "type": "zip",
                "url": "https://api.github.com/repos/symfony/mailer/zipball/cd60799210c488f545ddde2444dc1aa548322872",
                "reference": "cd60799210c488f545ddde2444dc1aa548322872",
                "shasum": ""
            },
            "require": {
                "egulias/email-validator": "^2.1.10|^3|^4",
                "php": ">=8.0.2",
                "psr/event-dispatcher": "^1",
                "psr/log": "^1|^2|^3",
                "symfony/event-dispatcher": "^5.4|^6.0",
                "symfony/mime": "^5.4|^6.0",
                "symfony/service-contracts": "^1.1|^2|^3"
            },
            "conflict": {
                "symfony/http-kernel": "<5.4"
            },
            "require-dev": {
                "symfony/http-client-contracts": "^1.1|^2|^3",
                "symfony/messenger": "^5.4|^6.0"
            },
            "type": "library",
            "autoload": {
                "psr-4": {
                    "Symfony\\Component\\Mailer\\": ""
                },
                "exclude-from-classmap": [
                    "/Tests/"
                ]
            },
            "notification-url": "https://packagist.org/downloads/",
            "license": [
                "MIT"
            ],
            "authors": [
                {
                    "name": "Fabien Potencier",
                    "email": "fabien@symfony.com"
                },
                {
                    "name": "Symfony Community",
                    "homepage": "https://symfony.com/contributors"
                }
            ],
            "description": "Helps sending emails",
            "homepage": "https://symfony.com",
            "support": {
                "source": "https://github.com/symfony/mailer/tree/v6.0.19"
            },
            "funding": [
                {
                    "url": "https://symfony.com/sponsor",
                    "type": "custom"
                },
                {
                    "url": "https://github.com/fabpot",
                    "type": "github"
                },
                {
                    "url": "https://tidelift.com/funding/github/packagist/symfony/symfony",
                    "type": "tidelift"
                }
            ],
            "time": "2023-01-11T11:50:03+00:00"
        },
        {
            "name": "symfony/mime",
            "version": "v6.0.19",
            "source": {
                "type": "git",
                "url": "https://github.com/symfony/mime.git",
                "reference": "d7052547a0070cbeadd474e172b527a00d657301"
            },
            "dist": {
                "type": "zip",
                "url": "https://api.github.com/repos/symfony/mime/zipball/d7052547a0070cbeadd474e172b527a00d657301",
                "reference": "d7052547a0070cbeadd474e172b527a00d657301",
                "shasum": ""
            },
            "require": {
                "php": ">=8.0.2",
                "symfony/polyfill-intl-idn": "^1.10",
                "symfony/polyfill-mbstring": "^1.0"
            },
            "conflict": {
                "egulias/email-validator": "~3.0.0",
                "phpdocumentor/reflection-docblock": "<3.2.2",
                "phpdocumentor/type-resolver": "<1.4.0",
                "symfony/mailer": "<5.4",
                "symfony/serializer": "<5.4.14|>=6.0,<6.0.14|>=6.1,<6.1.6"
            },
            "require-dev": {
                "egulias/email-validator": "^2.1.10|^3.1|^4",
                "phpdocumentor/reflection-docblock": "^3.0|^4.0|^5.0",
                "symfony/dependency-injection": "^5.4|^6.0",
                "symfony/property-access": "^5.4|^6.0",
                "symfony/property-info": "^5.4|^6.0",
                "symfony/serializer": "^5.4.14|~6.0.14|^6.1.6"
            },
            "type": "library",
            "autoload": {
                "psr-4": {
                    "Symfony\\Component\\Mime\\": ""
                },
                "exclude-from-classmap": [
                    "/Tests/"
                ]
            },
            "notification-url": "https://packagist.org/downloads/",
            "license": [
                "MIT"
            ],
            "authors": [
                {
                    "name": "Fabien Potencier",
                    "email": "fabien@symfony.com"
                },
                {
                    "name": "Symfony Community",
                    "homepage": "https://symfony.com/contributors"
                }
            ],
            "description": "Allows manipulating MIME messages",
            "homepage": "https://symfony.com",
            "keywords": [
                "mime",
                "mime-type"
            ],
            "support": {
                "source": "https://github.com/symfony/mime/tree/v6.0.19"
            },
            "funding": [
                {
                    "url": "https://symfony.com/sponsor",
                    "type": "custom"
                },
                {
                    "url": "https://github.com/fabpot",
                    "type": "github"
                },
                {
                    "url": "https://tidelift.com/funding/github/packagist/symfony/symfony",
                    "type": "tidelift"
                }
            ],
            "time": "2023-01-11T11:50:03+00:00"
        },
        {
            "name": "symfony/polyfill-ctype",
            "version": "v1.27.0",
            "source": {
                "type": "git",
                "url": "https://github.com/symfony/polyfill-ctype.git",
                "reference": "5bbc823adecdae860bb64756d639ecfec17b050a"
            },
            "dist": {
                "type": "zip",
                "url": "https://api.github.com/repos/symfony/polyfill-ctype/zipball/5bbc823adecdae860bb64756d639ecfec17b050a",
                "reference": "5bbc823adecdae860bb64756d639ecfec17b050a",
                "shasum": ""
            },
            "require": {
                "php": ">=7.1"
            },
            "provide": {
                "ext-ctype": "*"
            },
            "suggest": {
                "ext-ctype": "For best performance"
            },
            "type": "library",
            "extra": {
                "branch-alias": {
                    "dev-main": "1.27-dev"
                },
                "thanks": {
                    "name": "symfony/polyfill",
                    "url": "https://github.com/symfony/polyfill"
                }
            },
            "autoload": {
                "files": [
                    "bootstrap.php"
                ],
                "psr-4": {
                    "Symfony\\Polyfill\\Ctype\\": ""
                }
            },
            "notification-url": "https://packagist.org/downloads/",
            "license": [
                "MIT"
            ],
            "authors": [
                {
                    "name": "Gert de Pagter",
                    "email": "BackEndTea@gmail.com"
                },
                {
                    "name": "Symfony Community",
                    "homepage": "https://symfony.com/contributors"
                }
            ],
            "description": "Symfony polyfill for ctype functions",
            "homepage": "https://symfony.com",
            "keywords": [
                "compatibility",
                "ctype",
                "polyfill",
                "portable"
            ],
            "support": {
                "source": "https://github.com/symfony/polyfill-ctype/tree/v1.27.0"
            },
            "funding": [
                {
                    "url": "https://symfony.com/sponsor",
                    "type": "custom"
                },
                {
                    "url": "https://github.com/fabpot",
                    "type": "github"
                },
                {
                    "url": "https://tidelift.com/funding/github/packagist/symfony/symfony",
                    "type": "tidelift"
                }
            ],
            "time": "2022-11-03T14:55:06+00:00"
        },
        {
            "name": "symfony/polyfill-iconv",
            "version": "v1.27.0",
            "source": {
                "type": "git",
                "url": "https://github.com/symfony/polyfill-iconv.git",
                "reference": "927013f3aac555983a5059aada98e1907d842695"
            },
            "dist": {
                "type": "zip",
                "url": "https://api.github.com/repos/symfony/polyfill-iconv/zipball/927013f3aac555983a5059aada98e1907d842695",
                "reference": "927013f3aac555983a5059aada98e1907d842695",
                "shasum": ""
            },
            "require": {
                "php": ">=7.1"
            },
            "provide": {
                "ext-iconv": "*"
            },
            "suggest": {
                "ext-iconv": "For best performance"
            },
            "type": "library",
            "extra": {
                "branch-alias": {
                    "dev-main": "1.27-dev"
                },
                "thanks": {
                    "name": "symfony/polyfill",
                    "url": "https://github.com/symfony/polyfill"
                }
            },
            "autoload": {
                "files": [
                    "bootstrap.php"
                ],
                "psr-4": {
                    "Symfony\\Polyfill\\Iconv\\": ""
                }
            },
            "notification-url": "https://packagist.org/downloads/",
            "license": [
                "MIT"
            ],
            "authors": [
                {
                    "name": "Nicolas Grekas",
                    "email": "p@tchwork.com"
                },
                {
                    "name": "Symfony Community",
                    "homepage": "https://symfony.com/contributors"
                }
            ],
            "description": "Symfony polyfill for the Iconv extension",
            "homepage": "https://symfony.com",
            "keywords": [
                "compatibility",
                "iconv",
                "polyfill",
                "portable",
                "shim"
            ],
            "support": {
                "source": "https://github.com/symfony/polyfill-iconv/tree/v1.27.0"
            },
            "funding": [
                {
                    "url": "https://symfony.com/sponsor",
                    "type": "custom"
                },
                {
                    "url": "https://github.com/fabpot",
                    "type": "github"
                },
                {
                    "url": "https://tidelift.com/funding/github/packagist/symfony/symfony",
                    "type": "tidelift"
                }
            ],
            "time": "2022-11-03T14:55:06+00:00"
        },
        {
            "name": "symfony/polyfill-intl-grapheme",
            "version": "v1.27.0",
            "source": {
                "type": "git",
                "url": "https://github.com/symfony/polyfill-intl-grapheme.git",
                "reference": "511a08c03c1960e08a883f4cffcacd219b758354"
            },
            "dist": {
                "type": "zip",
                "url": "https://api.github.com/repos/symfony/polyfill-intl-grapheme/zipball/511a08c03c1960e08a883f4cffcacd219b758354",
                "reference": "511a08c03c1960e08a883f4cffcacd219b758354",
                "shasum": ""
            },
            "require": {
                "php": ">=7.1"
            },
            "suggest": {
                "ext-intl": "For best performance"
            },
            "type": "library",
            "extra": {
                "branch-alias": {
                    "dev-main": "1.27-dev"
                },
                "thanks": {
                    "name": "symfony/polyfill",
                    "url": "https://github.com/symfony/polyfill"
                }
            },
            "autoload": {
                "files": [
                    "bootstrap.php"
                ],
                "psr-4": {
                    "Symfony\\Polyfill\\Intl\\Grapheme\\": ""
                }
            },
            "notification-url": "https://packagist.org/downloads/",
            "license": [
                "MIT"
            ],
            "authors": [
                {
                    "name": "Nicolas Grekas",
                    "email": "p@tchwork.com"
                },
                {
                    "name": "Symfony Community",
                    "homepage": "https://symfony.com/contributors"
                }
            ],
            "description": "Symfony polyfill for intl's grapheme_* functions",
            "homepage": "https://symfony.com",
            "keywords": [
                "compatibility",
                "grapheme",
                "intl",
                "polyfill",
                "portable",
                "shim"
            ],
            "support": {
                "source": "https://github.com/symfony/polyfill-intl-grapheme/tree/v1.27.0"
            },
            "funding": [
                {
                    "url": "https://symfony.com/sponsor",
                    "type": "custom"
                },
                {
                    "url": "https://github.com/fabpot",
                    "type": "github"
                },
                {
                    "url": "https://tidelift.com/funding/github/packagist/symfony/symfony",
                    "type": "tidelift"
                }
            ],
            "time": "2022-11-03T14:55:06+00:00"
        },
        {
            "name": "symfony/polyfill-intl-idn",
            "version": "v1.27.0",
            "source": {
                "type": "git",
                "url": "https://github.com/symfony/polyfill-intl-idn.git",
                "reference": "639084e360537a19f9ee352433b84ce831f3d2da"
            },
            "dist": {
                "type": "zip",
                "url": "https://api.github.com/repos/symfony/polyfill-intl-idn/zipball/639084e360537a19f9ee352433b84ce831f3d2da",
                "reference": "639084e360537a19f9ee352433b84ce831f3d2da",
                "shasum": ""
            },
            "require": {
                "php": ">=7.1",
                "symfony/polyfill-intl-normalizer": "^1.10",
                "symfony/polyfill-php72": "^1.10"
            },
            "suggest": {
                "ext-intl": "For best performance"
            },
            "type": "library",
            "extra": {
                "branch-alias": {
                    "dev-main": "1.27-dev"
                },
                "thanks": {
                    "name": "symfony/polyfill",
                    "url": "https://github.com/symfony/polyfill"
                }
            },
            "autoload": {
                "files": [
                    "bootstrap.php"
                ],
                "psr-4": {
                    "Symfony\\Polyfill\\Intl\\Idn\\": ""
                }
            },
            "notification-url": "https://packagist.org/downloads/",
            "license": [
                "MIT"
            ],
            "authors": [
                {
                    "name": "Laurent Bassin",
                    "email": "laurent@bassin.info"
                },
                {
                    "name": "Trevor Rowbotham",
                    "email": "trevor.rowbotham@pm.me"
                },
                {
                    "name": "Symfony Community",
                    "homepage": "https://symfony.com/contributors"
                }
            ],
            "description": "Symfony polyfill for intl's idn_to_ascii and idn_to_utf8 functions",
            "homepage": "https://symfony.com",
            "keywords": [
                "compatibility",
                "idn",
                "intl",
                "polyfill",
                "portable",
                "shim"
            ],
            "support": {
                "source": "https://github.com/symfony/polyfill-intl-idn/tree/v1.27.0"
            },
            "funding": [
                {
                    "url": "https://symfony.com/sponsor",
                    "type": "custom"
                },
                {
                    "url": "https://github.com/fabpot",
                    "type": "github"
                },
                {
                    "url": "https://tidelift.com/funding/github/packagist/symfony/symfony",
                    "type": "tidelift"
                }
            ],
            "time": "2022-11-03T14:55:06+00:00"
        },
        {
            "name": "symfony/polyfill-intl-normalizer",
            "version": "v1.27.0",
            "source": {
                "type": "git",
                "url": "https://github.com/symfony/polyfill-intl-normalizer.git",
                "reference": "19bd1e4fcd5b91116f14d8533c57831ed00571b6"
            },
            "dist": {
                "type": "zip",
                "url": "https://api.github.com/repos/symfony/polyfill-intl-normalizer/zipball/19bd1e4fcd5b91116f14d8533c57831ed00571b6",
                "reference": "19bd1e4fcd5b91116f14d8533c57831ed00571b6",
                "shasum": ""
            },
            "require": {
                "php": ">=7.1"
            },
            "suggest": {
                "ext-intl": "For best performance"
            },
            "type": "library",
            "extra": {
                "branch-alias": {
                    "dev-main": "1.27-dev"
                },
                "thanks": {
                    "name": "symfony/polyfill",
                    "url": "https://github.com/symfony/polyfill"
                }
            },
            "autoload": {
                "files": [
                    "bootstrap.php"
                ],
                "psr-4": {
                    "Symfony\\Polyfill\\Intl\\Normalizer\\": ""
                },
                "classmap": [
                    "Resources/stubs"
                ]
            },
            "notification-url": "https://packagist.org/downloads/",
            "license": [
                "MIT"
            ],
            "authors": [
                {
                    "name": "Nicolas Grekas",
                    "email": "p@tchwork.com"
                },
                {
                    "name": "Symfony Community",
                    "homepage": "https://symfony.com/contributors"
                }
            ],
            "description": "Symfony polyfill for intl's Normalizer class and related functions",
            "homepage": "https://symfony.com",
            "keywords": [
                "compatibility",
                "intl",
                "normalizer",
                "polyfill",
                "portable",
                "shim"
            ],
            "support": {
                "source": "https://github.com/symfony/polyfill-intl-normalizer/tree/v1.27.0"
            },
            "funding": [
                {
                    "url": "https://symfony.com/sponsor",
                    "type": "custom"
                },
                {
                    "url": "https://github.com/fabpot",
                    "type": "github"
                },
                {
                    "url": "https://tidelift.com/funding/github/packagist/symfony/symfony",
                    "type": "tidelift"
                }
            ],
            "time": "2022-11-03T14:55:06+00:00"
        },
        {
            "name": "symfony/polyfill-mbstring",
            "version": "v1.27.0",
            "source": {
                "type": "git",
                "url": "https://github.com/symfony/polyfill-mbstring.git",
                "reference": "8ad114f6b39e2c98a8b0e3bd907732c207c2b534"
            },
            "dist": {
                "type": "zip",
                "url": "https://api.github.com/repos/symfony/polyfill-mbstring/zipball/8ad114f6b39e2c98a8b0e3bd907732c207c2b534",
                "reference": "8ad114f6b39e2c98a8b0e3bd907732c207c2b534",
                "shasum": ""
            },
            "require": {
                "php": ">=7.1"
            },
            "provide": {
                "ext-mbstring": "*"
            },
            "suggest": {
                "ext-mbstring": "For best performance"
            },
            "type": "library",
            "extra": {
                "branch-alias": {
                    "dev-main": "1.27-dev"
                },
                "thanks": {
                    "name": "symfony/polyfill",
                    "url": "https://github.com/symfony/polyfill"
                }
            },
            "autoload": {
                "files": [
                    "bootstrap.php"
                ],
                "psr-4": {
                    "Symfony\\Polyfill\\Mbstring\\": ""
                }
            },
            "notification-url": "https://packagist.org/downloads/",
            "license": [
                "MIT"
            ],
            "authors": [
                {
                    "name": "Nicolas Grekas",
                    "email": "p@tchwork.com"
                },
                {
                    "name": "Symfony Community",
                    "homepage": "https://symfony.com/contributors"
                }
            ],
            "description": "Symfony polyfill for the Mbstring extension",
            "homepage": "https://symfony.com",
            "keywords": [
                "compatibility",
                "mbstring",
                "polyfill",
                "portable",
                "shim"
            ],
            "support": {
                "source": "https://github.com/symfony/polyfill-mbstring/tree/v1.27.0"
            },
            "funding": [
                {
                    "url": "https://symfony.com/sponsor",
                    "type": "custom"
                },
                {
                    "url": "https://github.com/fabpot",
                    "type": "github"
                },
                {
                    "url": "https://tidelift.com/funding/github/packagist/symfony/symfony",
                    "type": "tidelift"
                }
            ],
            "time": "2022-11-03T14:55:06+00:00"
        },
        {
            "name": "symfony/polyfill-php72",
            "version": "v1.27.0",
            "source": {
                "type": "git",
                "url": "https://github.com/symfony/polyfill-php72.git",
                "reference": "869329b1e9894268a8a61dabb69153029b7a8c97"
            },
            "dist": {
                "type": "zip",
                "url": "https://api.github.com/repos/symfony/polyfill-php72/zipball/869329b1e9894268a8a61dabb69153029b7a8c97",
                "reference": "869329b1e9894268a8a61dabb69153029b7a8c97",
                "shasum": ""
            },
            "require": {
                "php": ">=7.1"
            },
            "type": "library",
            "extra": {
                "branch-alias": {
                    "dev-main": "1.27-dev"
                },
                "thanks": {
                    "name": "symfony/polyfill",
                    "url": "https://github.com/symfony/polyfill"
                }
            },
            "autoload": {
                "files": [
                    "bootstrap.php"
                ],
                "psr-4": {
                    "Symfony\\Polyfill\\Php72\\": ""
                }
            },
            "notification-url": "https://packagist.org/downloads/",
            "license": [
                "MIT"
            ],
            "authors": [
                {
                    "name": "Nicolas Grekas",
                    "email": "p@tchwork.com"
                },
                {
                    "name": "Symfony Community",
                    "homepage": "https://symfony.com/contributors"
                }
            ],
            "description": "Symfony polyfill backporting some PHP 7.2+ features to lower PHP versions",
            "homepage": "https://symfony.com",
            "keywords": [
                "compatibility",
                "polyfill",
                "portable",
                "shim"
            ],
            "support": {
                "source": "https://github.com/symfony/polyfill-php72/tree/v1.27.0"
            },
            "funding": [
                {
                    "url": "https://symfony.com/sponsor",
                    "type": "custom"
                },
                {
                    "url": "https://github.com/fabpot",
                    "type": "github"
                },
                {
                    "url": "https://tidelift.com/funding/github/packagist/symfony/symfony",
                    "type": "tidelift"
                }
            ],
            "time": "2022-11-03T14:55:06+00:00"
        },
        {
            "name": "symfony/polyfill-php73",
            "version": "v1.27.0",
            "source": {
                "type": "git",
                "url": "https://github.com/symfony/polyfill-php73.git",
                "reference": "9e8ecb5f92152187c4799efd3c96b78ccab18ff9"
            },
            "dist": {
                "type": "zip",
                "url": "https://api.github.com/repos/symfony/polyfill-php73/zipball/9e8ecb5f92152187c4799efd3c96b78ccab18ff9",
                "reference": "9e8ecb5f92152187c4799efd3c96b78ccab18ff9",
                "shasum": ""
            },
            "require": {
                "php": ">=7.1"
            },
            "type": "library",
            "extra": {
                "branch-alias": {
                    "dev-main": "1.27-dev"
                },
                "thanks": {
                    "name": "symfony/polyfill",
                    "url": "https://github.com/symfony/polyfill"
                }
            },
            "autoload": {
                "files": [
                    "bootstrap.php"
                ],
                "psr-4": {
                    "Symfony\\Polyfill\\Php73\\": ""
                },
                "classmap": [
                    "Resources/stubs"
                ]
            },
            "notification-url": "https://packagist.org/downloads/",
            "license": [
                "MIT"
            ],
            "authors": [
                {
                    "name": "Nicolas Grekas",
                    "email": "p@tchwork.com"
                },
                {
                    "name": "Symfony Community",
                    "homepage": "https://symfony.com/contributors"
                }
            ],
            "description": "Symfony polyfill backporting some PHP 7.3+ features to lower PHP versions",
            "homepage": "https://symfony.com",
            "keywords": [
                "compatibility",
                "polyfill",
                "portable",
                "shim"
            ],
            "support": {
                "source": "https://github.com/symfony/polyfill-php73/tree/v1.27.0"
            },
            "funding": [
                {
                    "url": "https://symfony.com/sponsor",
                    "type": "custom"
                },
                {
                    "url": "https://github.com/fabpot",
                    "type": "github"
                },
                {
                    "url": "https://tidelift.com/funding/github/packagist/symfony/symfony",
                    "type": "tidelift"
                }
            ],
            "time": "2022-11-03T14:55:06+00:00"
        },
        {
            "name": "symfony/polyfill-php80",
            "version": "v1.27.0",
            "source": {
                "type": "git",
                "url": "https://github.com/symfony/polyfill-php80.git",
                "reference": "7a6ff3f1959bb01aefccb463a0f2cd3d3d2fd936"
            },
            "dist": {
                "type": "zip",
                "url": "https://api.github.com/repos/symfony/polyfill-php80/zipball/7a6ff3f1959bb01aefccb463a0f2cd3d3d2fd936",
                "reference": "7a6ff3f1959bb01aefccb463a0f2cd3d3d2fd936",
                "shasum": ""
            },
            "require": {
                "php": ">=7.1"
            },
            "type": "library",
            "extra": {
                "branch-alias": {
                    "dev-main": "1.27-dev"
                },
                "thanks": {
                    "name": "symfony/polyfill",
                    "url": "https://github.com/symfony/polyfill"
                }
            },
            "autoload": {
                "files": [
                    "bootstrap.php"
                ],
                "psr-4": {
                    "Symfony\\Polyfill\\Php80\\": ""
                },
                "classmap": [
                    "Resources/stubs"
                ]
            },
            "notification-url": "https://packagist.org/downloads/",
            "license": [
                "MIT"
            ],
            "authors": [
                {
                    "name": "Ion Bazan",
                    "email": "ion.bazan@gmail.com"
                },
                {
                    "name": "Nicolas Grekas",
                    "email": "p@tchwork.com"
                },
                {
                    "name": "Symfony Community",
                    "homepage": "https://symfony.com/contributors"
                }
            ],
            "description": "Symfony polyfill backporting some PHP 8.0+ features to lower PHP versions",
            "homepage": "https://symfony.com",
            "keywords": [
                "compatibility",
                "polyfill",
                "portable",
                "shim"
            ],
            "support": {
                "source": "https://github.com/symfony/polyfill-php80/tree/v1.27.0"
            },
            "funding": [
                {
                    "url": "https://symfony.com/sponsor",
                    "type": "custom"
                },
                {
                    "url": "https://github.com/fabpot",
                    "type": "github"
                },
                {
                    "url": "https://tidelift.com/funding/github/packagist/symfony/symfony",
                    "type": "tidelift"
                }
            ],
            "time": "2022-11-03T14:55:06+00:00"
        },
        {
            "name": "symfony/process",
            "version": "v6.0.19",
            "source": {
                "type": "git",
                "url": "https://github.com/symfony/process.git",
                "reference": "2114fd60f26a296cc403a7939ab91478475a33d4"
            },
            "dist": {
                "type": "zip",
                "url": "https://api.github.com/repos/symfony/process/zipball/2114fd60f26a296cc403a7939ab91478475a33d4",
                "reference": "2114fd60f26a296cc403a7939ab91478475a33d4",
                "shasum": ""
            },
            "require": {
                "php": ">=8.0.2"
            },
            "type": "library",
            "autoload": {
                "psr-4": {
                    "Symfony\\Component\\Process\\": ""
                },
                "exclude-from-classmap": [
                    "/Tests/"
                ]
            },
            "notification-url": "https://packagist.org/downloads/",
            "license": [
                "MIT"
            ],
            "authors": [
                {
                    "name": "Fabien Potencier",
                    "email": "fabien@symfony.com"
                },
                {
                    "name": "Symfony Community",
                    "homepage": "https://symfony.com/contributors"
                }
            ],
            "description": "Executes commands in sub-processes",
            "homepage": "https://symfony.com",
            "support": {
                "source": "https://github.com/symfony/process/tree/v6.0.19"
            },
            "funding": [
                {
                    "url": "https://symfony.com/sponsor",
                    "type": "custom"
                },
                {
                    "url": "https://github.com/fabpot",
                    "type": "github"
                },
                {
                    "url": "https://tidelift.com/funding/github/packagist/symfony/symfony",
                    "type": "tidelift"
                }
            ],
            "time": "2023-01-01T08:36:10+00:00"
        },
        {
            "name": "symfony/service-contracts",
            "version": "v3.0.2",
            "source": {
                "type": "git",
                "url": "https://github.com/symfony/service-contracts.git",
                "reference": "d78d39c1599bd1188b8e26bb341da52c3c6d8a66"
            },
            "dist": {
                "type": "zip",
                "url": "https://api.github.com/repos/symfony/service-contracts/zipball/d78d39c1599bd1188b8e26bb341da52c3c6d8a66",
                "reference": "d78d39c1599bd1188b8e26bb341da52c3c6d8a66",
                "shasum": ""
            },
            "require": {
                "php": ">=8.0.2",
                "psr/container": "^2.0"
            },
            "conflict": {
                "ext-psr": "<1.1|>=2"
            },
            "suggest": {
                "symfony/service-implementation": ""
            },
            "type": "library",
            "extra": {
                "branch-alias": {
                    "dev-main": "3.0-dev"
                },
                "thanks": {
                    "name": "symfony/contracts",
                    "url": "https://github.com/symfony/contracts"
                }
            },
            "autoload": {
                "psr-4": {
                    "Symfony\\Contracts\\Service\\": ""
                }
            },
            "notification-url": "https://packagist.org/downloads/",
            "license": [
                "MIT"
            ],
            "authors": [
                {
                    "name": "Nicolas Grekas",
                    "email": "p@tchwork.com"
                },
                {
                    "name": "Symfony Community",
                    "homepage": "https://symfony.com/contributors"
                }
            ],
            "description": "Generic abstractions related to writing services",
            "homepage": "https://symfony.com",
            "keywords": [
                "abstractions",
                "contracts",
                "decoupling",
                "interfaces",
                "interoperability",
                "standards"
            ],
            "support": {
                "source": "https://github.com/symfony/service-contracts/tree/v3.0.2"
            },
            "funding": [
                {
                    "url": "https://symfony.com/sponsor",
                    "type": "custom"
                },
                {
                    "url": "https://github.com/fabpot",
                    "type": "github"
                },
                {
                    "url": "https://tidelift.com/funding/github/packagist/symfony/symfony",
                    "type": "tidelift"
                }
            ],
            "time": "2022-05-30T19:17:58+00:00"
        },
        {
            "name": "symfony/string",
            "version": "v6.0.19",
            "source": {
                "type": "git",
                "url": "https://github.com/symfony/string.git",
                "reference": "d9e72497367c23e08bf94176d2be45b00a9d232a"
            },
            "dist": {
                "type": "zip",
                "url": "https://api.github.com/repos/symfony/string/zipball/d9e72497367c23e08bf94176d2be45b00a9d232a",
                "reference": "d9e72497367c23e08bf94176d2be45b00a9d232a",
                "shasum": ""
            },
            "require": {
                "php": ">=8.0.2",
                "symfony/polyfill-ctype": "~1.8",
                "symfony/polyfill-intl-grapheme": "~1.0",
                "symfony/polyfill-intl-normalizer": "~1.0",
                "symfony/polyfill-mbstring": "~1.0"
            },
            "conflict": {
                "symfony/translation-contracts": "<2.0"
            },
            "require-dev": {
                "symfony/error-handler": "^5.4|^6.0",
                "symfony/http-client": "^5.4|^6.0",
                "symfony/translation-contracts": "^2.0|^3.0",
                "symfony/var-exporter": "^5.4|^6.0"
            },
            "type": "library",
            "autoload": {
                "files": [
                    "Resources/functions.php"
                ],
                "psr-4": {
                    "Symfony\\Component\\String\\": ""
                },
                "exclude-from-classmap": [
                    "/Tests/"
                ]
            },
            "notification-url": "https://packagist.org/downloads/",
            "license": [
                "MIT"
            ],
            "authors": [
                {
                    "name": "Nicolas Grekas",
                    "email": "p@tchwork.com"
                },
                {
                    "name": "Symfony Community",
                    "homepage": "https://symfony.com/contributors"
                }
            ],
            "description": "Provides an object-oriented API to strings and deals with bytes, UTF-8 code points and grapheme clusters in a unified way",
            "homepage": "https://symfony.com",
            "keywords": [
                "grapheme",
                "i18n",
                "string",
                "unicode",
                "utf-8",
                "utf8"
            ],
            "support": {
                "source": "https://github.com/symfony/string/tree/v6.0.19"
            },
            "funding": [
                {
                    "url": "https://symfony.com/sponsor",
                    "type": "custom"
                },
                {
                    "url": "https://github.com/fabpot",
                    "type": "github"
                },
                {
                    "url": "https://tidelift.com/funding/github/packagist/symfony/symfony",
                    "type": "tidelift"
                }
            ],
            "time": "2023-01-01T08:36:10+00:00"
        },
        {
            "name": "symfony/var-dumper",
            "version": "v6.0.19",
            "source": {
                "type": "git",
                "url": "https://github.com/symfony/var-dumper.git",
                "reference": "eb980457fa6899840fe1687e8627a03a7d8a3d52"
            },
            "dist": {
                "type": "zip",
                "url": "https://api.github.com/repos/symfony/var-dumper/zipball/eb980457fa6899840fe1687e8627a03a7d8a3d52",
                "reference": "eb980457fa6899840fe1687e8627a03a7d8a3d52",
                "shasum": ""
            },
            "require": {
                "php": ">=8.0.2",
                "symfony/polyfill-mbstring": "~1.0"
            },
            "conflict": {
                "phpunit/phpunit": "<5.4.3",
                "symfony/console": "<5.4"
            },
            "require-dev": {
                "ext-iconv": "*",
                "symfony/console": "^5.4|^6.0",
                "symfony/process": "^5.4|^6.0",
                "symfony/uid": "^5.4|^6.0",
                "twig/twig": "^2.13|^3.0.4"
            },
            "suggest": {
                "ext-iconv": "To convert non-UTF-8 strings to UTF-8 (or symfony/polyfill-iconv in case ext-iconv cannot be used).",
                "ext-intl": "To show region name in time zone dump",
                "symfony/console": "To use the ServerDumpCommand and/or the bin/var-dump-server script"
            },
            "bin": [
                "Resources/bin/var-dump-server"
            ],
            "type": "library",
            "autoload": {
                "files": [
                    "Resources/functions/dump.php"
                ],
                "psr-4": {
                    "Symfony\\Component\\VarDumper\\": ""
                },
                "exclude-from-classmap": [
                    "/Tests/"
                ]
            },
            "notification-url": "https://packagist.org/downloads/",
            "license": [
                "MIT"
            ],
            "authors": [
                {
                    "name": "Nicolas Grekas",
                    "email": "p@tchwork.com"
                },
                {
                    "name": "Symfony Community",
                    "homepage": "https://symfony.com/contributors"
                }
            ],
            "description": "Provides mechanisms for walking through any arbitrary PHP variable",
            "homepage": "https://symfony.com",
            "keywords": [
                "debug",
                "dump"
            ],
            "support": {
                "source": "https://github.com/symfony/var-dumper/tree/v6.0.19"
            },
            "funding": [
                {
                    "url": "https://symfony.com/sponsor",
                    "type": "custom"
                },
                {
                    "url": "https://github.com/fabpot",
                    "type": "github"
                },
                {
                    "url": "https://tidelift.com/funding/github/packagist/symfony/symfony",
                    "type": "tidelift"
                }
            ],
            "time": "2023-01-20T17:44:14+00:00"
        },
        {
            "name": "symfony/yaml",
            "version": "v5.4.21",
            "source": {
                "type": "git",
                "url": "https://github.com/symfony/yaml.git",
                "reference": "3713e20d93e46e681e51605d213027e48dab3469"
            },
            "dist": {
                "type": "zip",
                "url": "https://api.github.com/repos/symfony/yaml/zipball/3713e20d93e46e681e51605d213027e48dab3469",
                "reference": "3713e20d93e46e681e51605d213027e48dab3469",
                "shasum": ""
            },
            "require": {
                "php": ">=7.2.5",
                "symfony/deprecation-contracts": "^2.1|^3",
                "symfony/polyfill-ctype": "^1.8"
            },
            "conflict": {
                "symfony/console": "<5.3"
            },
            "require-dev": {
                "symfony/console": "^5.3|^6.0"
            },
            "suggest": {
                "symfony/console": "For validating YAML files using the lint command"
            },
            "bin": [
                "Resources/bin/yaml-lint"
            ],
            "type": "library",
            "autoload": {
                "psr-4": {
                    "Symfony\\Component\\Yaml\\": ""
                },
                "exclude-from-classmap": [
                    "/Tests/"
                ]
            },
            "notification-url": "https://packagist.org/downloads/",
            "license": [
                "MIT"
            ],
            "authors": [
                {
                    "name": "Fabien Potencier",
                    "email": "fabien@symfony.com"
                },
                {
                    "name": "Symfony Community",
                    "homepage": "https://symfony.com/contributors"
                }
            ],
            "description": "Loads and dumps YAML files",
            "homepage": "https://symfony.com",
            "support": {
                "source": "https://github.com/symfony/yaml/tree/v5.4.21"
            },
            "funding": [
                {
                    "url": "https://symfony.com/sponsor",
                    "type": "custom"
                },
                {
                    "url": "https://github.com/fabpot",
                    "type": "github"
                },
                {
                    "url": "https://tidelift.com/funding/github/packagist/symfony/symfony",
                    "type": "tidelift"
                }
            ],
            "time": "2023-02-21T19:46:44+00:00"
        },
        {
            "name": "theiconic/name-parser",
            "version": "v1.2.11",
            "source": {
                "type": "git",
                "url": "https://github.com/theiconic/name-parser.git",
                "reference": "9a54a713bf5b2e7fd990828147d42de16bf8a253"
            },
            "dist": {
                "type": "zip",
                "url": "https://api.github.com/repos/theiconic/name-parser/zipball/9a54a713bf5b2e7fd990828147d42de16bf8a253",
                "reference": "9a54a713bf5b2e7fd990828147d42de16bf8a253",
                "shasum": ""
            },
            "require": {
                "php": ">=7.1"
            },
            "require-dev": {
                "php-coveralls/php-coveralls": "^2.1",
                "php-mock/php-mock-phpunit": "^2.1",
                "phpunit/phpunit": "^7.0"
            },
            "type": "library",
            "autoload": {
                "psr-4": {
                    "TheIconic\\NameParser\\": [
                        "src/",
                        "tests/"
                    ]
                }
            },
            "notification-url": "https://packagist.org/downloads/",
            "license": [
                "MIT"
            ],
            "authors": [
                {
                    "name": "The Iconic",
                    "email": "engineering@theiconic.com.au"
                }
            ],
            "description": "PHP library for parsing a string containing a full name into its parts",
            "support": {
                "issues": "https://github.com/theiconic/name-parser/issues",
                "source": "https://github.com/theiconic/name-parser/tree/v1.2.11"
            },
            "time": "2019-11-14T14:08:48+00:00"
        },
        {
            "name": "twig/twig",
            "version": "v3.4.3",
            "source": {
                "type": "git",
                "url": "https://github.com/twigphp/Twig.git",
                "reference": "c38fd6b0b7f370c198db91ffd02e23b517426b58"
            },
            "dist": {
                "type": "zip",
                "url": "https://api.github.com/repos/twigphp/Twig/zipball/c38fd6b0b7f370c198db91ffd02e23b517426b58",
                "reference": "c38fd6b0b7f370c198db91ffd02e23b517426b58",
                "shasum": ""
            },
            "require": {
                "php": ">=7.2.5",
                "symfony/polyfill-ctype": "^1.8",
                "symfony/polyfill-mbstring": "^1.3"
            },
            "require-dev": {
                "psr/container": "^1.0",
                "symfony/phpunit-bridge": "^4.4.9|^5.0.9|^6.0"
            },
            "type": "library",
            "extra": {
                "branch-alias": {
                    "dev-master": "3.4-dev"
                }
            },
            "autoload": {
                "psr-4": {
                    "Twig\\": "src/"
                }
            },
            "notification-url": "https://packagist.org/downloads/",
            "license": [
                "BSD-3-Clause"
            ],
            "authors": [
                {
                    "name": "Fabien Potencier",
                    "email": "fabien@symfony.com",
                    "homepage": "http://fabien.potencier.org",
                    "role": "Lead Developer"
                },
                {
                    "name": "Twig Team",
                    "role": "Contributors"
                },
                {
                    "name": "Armin Ronacher",
                    "email": "armin.ronacher@active-4.com",
                    "role": "Project Founder"
                }
            ],
            "description": "Twig, the flexible, fast, and secure template language for PHP",
            "homepage": "https://twig.symfony.com",
            "keywords": [
                "templating"
            ],
            "support": {
                "issues": "https://github.com/twigphp/Twig/issues",
                "source": "https://github.com/twigphp/Twig/tree/v3.4.3"
            },
            "funding": [
                {
                    "url": "https://github.com/fabpot",
                    "type": "github"
                },
                {
                    "url": "https://tidelift.com/funding/github/packagist/twig/twig",
                    "type": "tidelift"
                }
            ],
            "time": "2022-09-28T08:42:51+00:00"
        },
        {
            "name": "voku/anti-xss",
            "version": "4.1.41",
            "source": {
                "type": "git",
                "url": "https://github.com/voku/anti-xss.git",
                "reference": "55a403436494e44a2547a8d42de68e6cad4bca1d"
            },
            "dist": {
                "type": "zip",
                "url": "https://api.github.com/repos/voku/anti-xss/zipball/55a403436494e44a2547a8d42de68e6cad4bca1d",
                "reference": "55a403436494e44a2547a8d42de68e6cad4bca1d",
                "shasum": ""
            },
            "require": {
                "php": ">=7.0.0",
                "voku/portable-utf8": "~6.0.2"
            },
            "require-dev": {
                "phpunit/phpunit": "~6.0 || ~7.0 || ~9.0"
            },
            "type": "library",
            "extra": {
                "branch-alias": {
                    "dev-master": "4.1.x-dev"
                }
            },
            "autoload": {
                "psr-4": {
                    "voku\\helper\\": "src/voku/helper/"
                }
            },
            "notification-url": "https://packagist.org/downloads/",
            "license": [
                "MIT"
            ],
            "authors": [
                {
                    "name": "EllisLab Dev Team",
                    "homepage": "http://ellislab.com/"
                },
                {
                    "name": "Lars Moelleken",
                    "email": "lars@moelleken.org",
                    "homepage": "https://www.moelleken.org/"
                }
            ],
            "description": "anti xss-library",
            "homepage": "https://github.com/voku/anti-xss",
            "keywords": [
                "anti-xss",
                "clean",
                "security",
                "xss"
            ],
            "support": {
                "issues": "https://github.com/voku/anti-xss/issues",
                "source": "https://github.com/voku/anti-xss/tree/4.1.41"
            },
            "funding": [
                {
                    "url": "https://www.paypal.me/moelleken",
                    "type": "custom"
                },
                {
                    "url": "https://github.com/voku",
                    "type": "github"
                },
                {
                    "url": "https://opencollective.com/anti-xss",
                    "type": "open_collective"
                },
                {
                    "url": "https://www.patreon.com/voku",
                    "type": "patreon"
                },
                {
                    "url": "https://tidelift.com/funding/github/packagist/voku/anti-xss",
                    "type": "tidelift"
                }
            ],
            "time": "2023-02-12T15:56:55+00:00"
        },
        {
            "name": "voku/arrayy",
            "version": "7.9.6",
            "source": {
                "type": "git",
                "url": "https://github.com/voku/Arrayy.git",
                "reference": "0e20b8c6eef7fc46694a2906e0eae2f9fc11cade"
            },
            "dist": {
                "type": "zip",
                "url": "https://api.github.com/repos/voku/Arrayy/zipball/0e20b8c6eef7fc46694a2906e0eae2f9fc11cade",
                "reference": "0e20b8c6eef7fc46694a2906e0eae2f9fc11cade",
                "shasum": ""
            },
            "require": {
                "ext-json": "*",
                "php": ">=7.0.0",
                "phpdocumentor/reflection-docblock": "~4.3 || ~5.0",
                "symfony/polyfill-mbstring": "~1.0"
            },
            "require-dev": {
                "phpunit/phpunit": "~6.0 || ~7.0 || ~9.0"
            },
            "type": "library",
            "autoload": {
                "files": [
                    "src/Create.php"
                ],
                "psr-4": {
                    "Arrayy\\": "src/"
                }
            },
            "notification-url": "https://packagist.org/downloads/",
            "license": [
                "MIT"
            ],
            "authors": [
                {
                    "name": "Lars Moelleken",
                    "email": "lars@moelleken.org",
                    "homepage": "https://www.moelleken.org/",
                    "role": "Maintainer"
                }
            ],
            "description": "Array manipulation library for PHP, called Arrayy!",
            "keywords": [
                "Arrayy",
                "array",
                "helpers",
                "manipulation",
                "methods",
                "utility",
                "utils"
            ],
            "support": {
                "docs": "https://voku.github.io/Arrayy/",
                "issues": "https://github.com/voku/Arrayy/issues",
                "source": "https://github.com/voku/Arrayy"
            },
            "funding": [
                {
                    "url": "https://www.paypal.me/moelleken",
                    "type": "custom"
                },
                {
                    "url": "https://github.com/voku",
                    "type": "github"
                },
                {
                    "url": "https://opencollective.com/arrayy",
                    "type": "open_collective"
                },
                {
                    "url": "https://www.patreon.com/voku",
                    "type": "patreon"
                },
                {
                    "url": "https://tidelift.com/funding/github/packagist/voku/arrayy",
                    "type": "tidelift"
                }
            ],
            "time": "2022-12-27T12:58:32+00:00"
        },
        {
            "name": "voku/email-check",
            "version": "3.1.0",
            "source": {
                "type": "git",
                "url": "https://github.com/voku/email-check.git",
                "reference": "6ea842920bbef6758b8c1e619fd1710e7a1a2cac"
            },
            "dist": {
                "type": "zip",
                "url": "https://api.github.com/repos/voku/email-check/zipball/6ea842920bbef6758b8c1e619fd1710e7a1a2cac",
                "reference": "6ea842920bbef6758b8c1e619fd1710e7a1a2cac",
                "shasum": ""
            },
            "require": {
                "php": ">=7.0.0",
                "symfony/polyfill-intl-idn": "~1.10"
            },
            "require-dev": {
                "fzaninotto/faker": "~1.7",
                "phpunit/phpunit": "~6.0 || ~7.0"
            },
            "suggest": {
                "ext-intl": "Use Intl for best performance"
            },
            "type": "library",
            "autoload": {
                "psr-4": {
                    "voku\\helper\\": "src/voku/helper/"
                }
            },
            "notification-url": "https://packagist.org/downloads/",
            "license": [
                "MIT"
            ],
            "authors": [
                {
                    "name": "Lars Moelleken",
                    "homepage": "http://www.moelleken.org/"
                }
            ],
            "description": "email-check (syntax, dns, trash, ...) library",
            "homepage": "https://github.com/voku/email-check",
            "keywords": [
                "check-email",
                "email",
                "mail",
                "mail-check",
                "validate-email",
                "validate-email-address",
                "validate-mail"
            ],
            "support": {
                "issues": "https://github.com/voku/email-check/issues",
                "source": "https://github.com/voku/email-check/tree/3.1.0"
            },
            "funding": [
                {
                    "url": "https://www.paypal.me/moelleken",
                    "type": "custom"
                },
                {
                    "url": "https://github.com/voku",
                    "type": "github"
                },
                {
                    "url": "https://www.patreon.com/voku",
                    "type": "patreon"
                },
                {
                    "url": "https://tidelift.com/funding/github/packagist/voku/email-check",
                    "type": "tidelift"
                }
            ],
            "time": "2021-01-27T14:14:33+00:00"
        },
        {
            "name": "voku/portable-ascii",
            "version": "2.0.1",
            "source": {
                "type": "git",
                "url": "https://github.com/voku/portable-ascii.git",
                "reference": "b56450eed252f6801410d810c8e1727224ae0743"
            },
            "dist": {
                "type": "zip",
                "url": "https://api.github.com/repos/voku/portable-ascii/zipball/b56450eed252f6801410d810c8e1727224ae0743",
                "reference": "b56450eed252f6801410d810c8e1727224ae0743",
                "shasum": ""
            },
            "require": {
                "php": ">=7.0.0"
            },
            "require-dev": {
                "phpunit/phpunit": "~6.0 || ~7.0 || ~9.0"
            },
            "suggest": {
                "ext-intl": "Use Intl for transliterator_transliterate() support"
            },
            "type": "library",
            "autoload": {
                "psr-4": {
                    "voku\\": "src/voku/"
                }
            },
            "notification-url": "https://packagist.org/downloads/",
            "license": [
                "MIT"
            ],
            "authors": [
                {
                    "name": "Lars Moelleken",
                    "homepage": "http://www.moelleken.org/"
                }
            ],
            "description": "Portable ASCII library - performance optimized (ascii) string functions for php.",
            "homepage": "https://github.com/voku/portable-ascii",
            "keywords": [
                "ascii",
                "clean",
                "php"
            ],
            "support": {
                "issues": "https://github.com/voku/portable-ascii/issues",
                "source": "https://github.com/voku/portable-ascii/tree/2.0.1"
            },
            "funding": [
                {
                    "url": "https://www.paypal.me/moelleken",
                    "type": "custom"
                },
                {
                    "url": "https://github.com/voku",
                    "type": "github"
                },
                {
                    "url": "https://opencollective.com/portable-ascii",
                    "type": "open_collective"
                },
                {
                    "url": "https://www.patreon.com/voku",
                    "type": "patreon"
                },
                {
                    "url": "https://tidelift.com/funding/github/packagist/voku/portable-ascii",
                    "type": "tidelift"
                }
            ],
            "time": "2022-03-08T17:03:00+00:00"
        },
        {
            "name": "voku/portable-utf8",
            "version": "6.0.13",
            "source": {
                "type": "git",
                "url": "https://github.com/voku/portable-utf8.git",
                "reference": "b8ce36bf26593e5c2e81b1850ef0ffb299d2043f"
            },
            "dist": {
                "type": "zip",
                "url": "https://api.github.com/repos/voku/portable-utf8/zipball/b8ce36bf26593e5c2e81b1850ef0ffb299d2043f",
                "reference": "b8ce36bf26593e5c2e81b1850ef0ffb299d2043f",
                "shasum": ""
            },
            "require": {
                "php": ">=7.0.0",
                "symfony/polyfill-iconv": "~1.0",
                "symfony/polyfill-intl-grapheme": "~1.0",
                "symfony/polyfill-intl-normalizer": "~1.0",
                "symfony/polyfill-mbstring": "~1.0",
                "symfony/polyfill-php72": "~1.0",
                "voku/portable-ascii": "~2.0.0"
            },
            "require-dev": {
                "phpstan/phpstan": "1.9.*@dev",
                "phpstan/phpstan-strict-rules": "1.4.*@dev",
                "phpunit/phpunit": "~6.0 || ~7.0 || ~9.0",
                "thecodingmachine/phpstan-strict-rules": "1.0.*@dev",
                "voku/phpstan-rules": "3.1.*@dev"
            },
            "suggest": {
                "ext-ctype": "Use Ctype for e.g. hexadecimal digit detection",
                "ext-fileinfo": "Use Fileinfo for better binary file detection",
                "ext-iconv": "Use iconv for best performance",
                "ext-intl": "Use Intl for best performance",
                "ext-json": "Use JSON for string detection",
                "ext-mbstring": "Use Mbstring for best performance"
            },
            "type": "library",
            "autoload": {
                "files": [
                    "bootstrap.php"
                ],
                "psr-4": {
                    "voku\\": "src/voku/"
                }
            },
            "notification-url": "https://packagist.org/downloads/",
            "license": [
                "(Apache-2.0 or GPL-2.0)"
            ],
            "authors": [
                {
                    "name": "Nicolas Grekas",
                    "email": "p@tchwork.com"
                },
                {
                    "name": "Hamid Sarfraz",
                    "homepage": "http://pageconfig.com/"
                },
                {
                    "name": "Lars Moelleken",
                    "homepage": "http://www.moelleken.org/"
                }
            ],
            "description": "Portable UTF-8 library - performance optimized (unicode) string functions for php.",
            "homepage": "https://github.com/voku/portable-utf8",
            "keywords": [
                "UTF",
                "clean",
                "php",
                "unicode",
                "utf-8",
                "utf8"
            ],
            "support": {
                "issues": "https://github.com/voku/portable-utf8/issues",
                "source": "https://github.com/voku/portable-utf8/tree/6.0.13"
            },
            "funding": [
                {
                    "url": "https://www.paypal.me/moelleken",
                    "type": "custom"
                },
                {
                    "url": "https://github.com/voku",
                    "type": "github"
                },
                {
                    "url": "https://opencollective.com/portable-utf8",
                    "type": "open_collective"
                },
                {
                    "url": "https://www.patreon.com/voku",
                    "type": "patreon"
                },
                {
                    "url": "https://tidelift.com/funding/github/packagist/voku/portable-utf8",
                    "type": "tidelift"
                }
            ],
            "time": "2023-03-08T08:35:38+00:00"
        },
        {
            "name": "voku/stop-words",
            "version": "2.0.1",
            "source": {
                "type": "git",
                "url": "https://github.com/voku/stop-words.git",
                "reference": "8e63c0af20f800b1600783764e0ce19e53969f71"
            },
            "dist": {
                "type": "zip",
                "url": "https://api.github.com/repos/voku/stop-words/zipball/8e63c0af20f800b1600783764e0ce19e53969f71",
                "reference": "8e63c0af20f800b1600783764e0ce19e53969f71",
                "shasum": ""
            },
            "require": {
                "php": ">=7.0.0"
            },
            "require-dev": {
                "phpunit/phpunit": "~6.0"
            },
            "type": "library",
            "autoload": {
                "psr-4": {
                    "voku\\": "src/voku/"
                }
            },
            "notification-url": "https://packagist.org/downloads/",
            "license": [
                "MIT"
            ],
            "authors": [
                {
                    "name": "Lars Moelleken",
                    "homepage": "http://www.moelleken.org/"
                }
            ],
            "description": "Stop-Words via PHP",
            "keywords": [
                "stop words",
                "stop-words"
            ],
            "support": {
                "issues": "https://github.com/voku/stop-words/issues",
                "source": "https://github.com/voku/stop-words/tree/master"
            },
            "time": "2018-11-23T01:37:27+00:00"
        },
        {
            "name": "voku/stringy",
            "version": "6.5.3",
            "source": {
                "type": "git",
                "url": "https://github.com/voku/Stringy.git",
                "reference": "c453c88fbff298f042c836ef44306f8703b2d537"
            },
            "dist": {
                "type": "zip",
                "url": "https://api.github.com/repos/voku/Stringy/zipball/c453c88fbff298f042c836ef44306f8703b2d537",
                "reference": "c453c88fbff298f042c836ef44306f8703b2d537",
                "shasum": ""
            },
            "require": {
                "defuse/php-encryption": "~2.0",
                "ext-json": "*",
                "php": ">=7.0.0",
                "voku/anti-xss": "~4.1",
                "voku/arrayy": "~7.8",
                "voku/email-check": "~3.1",
                "voku/portable-ascii": "~2.0",
                "voku/portable-utf8": "~6.0",
                "voku/urlify": "~5.0"
            },
            "replace": {
                "danielstjules/stringy": "~3.0"
            },
            "require-dev": {
                "phpunit/phpunit": "~6.0 || ~7.0 || ~9.0"
            },
            "type": "library",
            "autoload": {
                "files": [
                    "src/Create.php"
                ],
                "psr-4": {
                    "Stringy\\": "src/"
                }
            },
            "notification-url": "https://packagist.org/downloads/",
            "license": [
                "MIT"
            ],
            "authors": [
                {
                    "name": "Daniel St. Jules",
                    "email": "danielst.jules@gmail.com",
                    "homepage": "http://www.danielstjules.com",
                    "role": "Maintainer"
                },
                {
                    "name": "Lars Moelleken",
                    "email": "lars@moelleken.org",
                    "homepage": "https://www.moelleken.org/",
                    "role": "Fork-Maintainer"
                }
            ],
            "description": "A string manipulation library with multibyte support",
            "homepage": "https://github.com/danielstjules/Stringy",
            "keywords": [
                "UTF",
                "helpers",
                "manipulation",
                "methods",
                "multibyte",
                "string",
                "utf-8",
                "utility",
                "utils"
            ],
            "support": {
                "issues": "https://github.com/voku/Stringy/issues",
                "source": "https://github.com/voku/Stringy"
            },
            "funding": [
                {
                    "url": "https://www.paypal.me/moelleken",
                    "type": "custom"
                },
                {
                    "url": "https://github.com/voku",
                    "type": "github"
                },
                {
                    "url": "https://www.patreon.com/voku",
                    "type": "patreon"
                },
                {
                    "url": "https://tidelift.com/funding/github/packagist/voku/stringy",
                    "type": "tidelift"
                }
            ],
            "time": "2022-03-28T14:52:20+00:00"
        },
        {
            "name": "voku/urlify",
            "version": "5.0.7",
            "source": {
                "type": "git",
                "url": "https://github.com/voku/urlify.git",
                "reference": "014b2074407b5db5968f836c27d8731934b330e4"
            },
            "dist": {
                "type": "zip",
                "url": "https://api.github.com/repos/voku/urlify/zipball/014b2074407b5db5968f836c27d8731934b330e4",
                "reference": "014b2074407b5db5968f836c27d8731934b330e4",
                "shasum": ""
            },
            "require": {
                "php": ">=7.0.0",
                "voku/portable-ascii": "~2.0",
                "voku/portable-utf8": "~6.0",
                "voku/stop-words": "~2.0"
            },
            "require-dev": {
                "phpunit/phpunit": "~6.0 || ~7.0 || ~9.0"
            },
            "type": "library",
            "autoload": {
                "psr-4": {
                    "voku\\helper\\": "src/voku/helper/"
                }
            },
            "notification-url": "https://packagist.org/downloads/",
            "license": [
                "BSD-3-Clause"
            ],
            "authors": [
                {
                    "name": "Johnny Broadway",
                    "email": "johnny@johnnybroadway.com",
                    "homepage": "http://www.johnnybroadway.com/"
                },
                {
                    "name": "Lars Moelleken",
                    "email": "lars@moelleken.org",
                    "homepage": "https://moelleken.org/"
                }
            ],
            "description": "PHP port of URLify.js from the Django project. Transliterates non-ascii characters for use in URLs.",
            "homepage": "https://github.com/voku/urlify",
            "keywords": [
                "encode",
                "iconv",
                "link",
                "slug",
                "translit",
                "transliterate",
                "transliteration",
                "url",
                "urlify"
            ],
            "support": {
                "issues": "https://github.com/voku/urlify/issues",
                "source": "https://github.com/voku/urlify/tree/5.0.7"
            },
            "funding": [
                {
                    "url": "https://www.paypal.me/moelleken",
                    "type": "custom"
                },
                {
                    "url": "https://github.com/voku",
                    "type": "github"
                },
                {
                    "url": "https://www.patreon.com/voku",
                    "type": "patreon"
                },
                {
                    "url": "https://tidelift.com/funding/github/packagist/voku/urlify",
                    "type": "tidelift"
                }
            ],
            "time": "2022-01-24T19:08:46+00:00"
        },
        {
            "name": "webmozart/assert",
            "version": "1.11.0",
            "source": {
                "type": "git",
                "url": "https://github.com/webmozarts/assert.git",
                "reference": "11cb2199493b2f8a3b53e7f19068fc6aac760991"
            },
            "dist": {
                "type": "zip",
                "url": "https://api.github.com/repos/webmozarts/assert/zipball/11cb2199493b2f8a3b53e7f19068fc6aac760991",
                "reference": "11cb2199493b2f8a3b53e7f19068fc6aac760991",
                "shasum": ""
            },
            "require": {
                "ext-ctype": "*",
                "php": "^7.2 || ^8.0"
            },
            "conflict": {
                "phpstan/phpstan": "<0.12.20",
                "vimeo/psalm": "<4.6.1 || 4.6.2"
            },
            "require-dev": {
                "phpunit/phpunit": "^8.5.13"
            },
            "type": "library",
            "extra": {
                "branch-alias": {
                    "dev-master": "1.10-dev"
                }
            },
            "autoload": {
                "psr-4": {
                    "Webmozart\\Assert\\": "src/"
                }
            },
            "notification-url": "https://packagist.org/downloads/",
            "license": [
                "MIT"
            ],
            "authors": [
                {
                    "name": "Bernhard Schussek",
                    "email": "bschussek@gmail.com"
                }
            ],
            "description": "Assertions to validate method input/output with nice error messages.",
            "keywords": [
                "assert",
                "check",
                "validate"
            ],
            "support": {
                "issues": "https://github.com/webmozarts/assert/issues",
                "source": "https://github.com/webmozarts/assert/tree/1.11.0"
            },
            "time": "2022-06-03T18:03:27+00:00"
        },
        {
            "name": "webonyx/graphql-php",
            "version": "v14.11.9",
            "source": {
                "type": "git",
                "url": "https://github.com/webonyx/graphql-php.git",
                "reference": "ff91c9f3cf241db702e30b2c42bcc0920e70ac70"
            },
            "dist": {
                "type": "zip",
                "url": "https://api.github.com/repos/webonyx/graphql-php/zipball/ff91c9f3cf241db702e30b2c42bcc0920e70ac70",
                "reference": "ff91c9f3cf241db702e30b2c42bcc0920e70ac70",
                "shasum": ""
            },
            "require": {
                "ext-json": "*",
                "ext-mbstring": "*",
                "php": "^7.1 || ^8"
            },
            "require-dev": {
                "amphp/amp": "^2.3",
                "doctrine/coding-standard": "^6.0",
                "nyholm/psr7": "^1.2",
                "phpbench/phpbench": "^1.2",
                "phpstan/extension-installer": "^1.0",
                "phpstan/phpstan": "0.12.82",
                "phpstan/phpstan-phpunit": "0.12.18",
                "phpstan/phpstan-strict-rules": "0.12.9",
                "phpunit/phpunit": "^7.2 || ^8.5",
                "psr/http-message": "^1.0",
                "react/promise": "2.*",
                "simpod/php-coveralls-mirror": "^3.0",
                "squizlabs/php_codesniffer": "3.5.4"
            },
            "suggest": {
                "psr/http-message": "To use standard GraphQL server",
                "react/promise": "To leverage async resolving on React PHP platform"
            },
            "type": "library",
            "autoload": {
                "psr-4": {
                    "GraphQL\\": "src/"
                }
            },
            "notification-url": "https://packagist.org/downloads/",
            "license": [
                "MIT"
            ],
            "description": "A PHP port of GraphQL reference implementation",
            "homepage": "https://github.com/webonyx/graphql-php",
            "keywords": [
                "api",
                "graphql"
            ],
            "support": {
                "issues": "https://github.com/webonyx/graphql-php/issues",
                "source": "https://github.com/webonyx/graphql-php/tree/v14.11.9"
            },
            "funding": [
                {
                    "url": "https://opencollective.com/webonyx-graphql-php",
                    "type": "open_collective"
                }
            ],
            "time": "2023-01-06T12:12:50+00:00"
        },
        {
            "name": "yiisoft/yii2",
            "version": "2.0.47",
            "source": {
                "type": "git",
                "url": "https://github.com/yiisoft/yii2-framework.git",
                "reference": "8ecf57895d9c4b29cf9658ffe57af5f3d0e25254"
            },
            "dist": {
                "type": "zip",
                "url": "https://api.github.com/repos/yiisoft/yii2-framework/zipball/8ecf57895d9c4b29cf9658ffe57af5f3d0e25254",
                "reference": "8ecf57895d9c4b29cf9658ffe57af5f3d0e25254",
                "shasum": ""
            },
            "require": {
                "bower-asset/inputmask": "~3.2.2 | ~3.3.5",
                "bower-asset/jquery": "3.6.*@stable | 3.5.*@stable | 3.4.*@stable | 3.3.*@stable | 3.2.*@stable | 3.1.*@stable | 2.2.*@stable | 2.1.*@stable | 1.11.*@stable | 1.12.*@stable",
                "bower-asset/punycode": "1.3.*",
                "bower-asset/yii2-pjax": "~2.0.1",
                "cebe/markdown": "~1.0.0 | ~1.1.0 | ~1.2.0",
                "ext-ctype": "*",
                "ext-mbstring": "*",
                "ezyang/htmlpurifier": "~4.6",
                "lib-pcre": "*",
                "paragonie/random_compat": ">=1",
                "php": ">=5.4.0",
                "yiisoft/yii2-composer": "~2.0.4"
            },
            "bin": [
                "yii"
            ],
            "type": "library",
            "extra": {
                "branch-alias": {
                    "dev-master": "2.0.x-dev"
                }
            },
            "autoload": {
                "psr-4": {
                    "yii\\": ""
                }
            },
            "notification-url": "https://packagist.org/downloads/",
            "license": [
                "BSD-3-Clause"
            ],
            "authors": [
                {
                    "name": "Qiang Xue",
                    "email": "qiang.xue@gmail.com",
                    "homepage": "https://www.yiiframework.com/",
                    "role": "Founder and project lead"
                },
                {
                    "name": "Alexander Makarov",
                    "email": "sam@rmcreative.ru",
                    "homepage": "https://rmcreative.ru/",
                    "role": "Core framework development"
                },
                {
                    "name": "Maurizio Domba",
                    "homepage": "http://mdomba.info/",
                    "role": "Core framework development"
                },
                {
                    "name": "Carsten Brandt",
                    "email": "mail@cebe.cc",
                    "homepage": "https://www.cebe.cc/",
                    "role": "Core framework development"
                },
                {
                    "name": "Timur Ruziev",
                    "email": "resurtm@gmail.com",
                    "homepage": "http://resurtm.com/",
                    "role": "Core framework development"
                },
                {
                    "name": "Paul Klimov",
                    "email": "klimov.paul@gmail.com",
                    "role": "Core framework development"
                },
                {
                    "name": "Dmitry Naumenko",
                    "email": "d.naumenko.a@gmail.com",
                    "role": "Core framework development"
                },
                {
                    "name": "Boudewijn Vahrmeijer",
                    "email": "info@dynasource.eu",
                    "homepage": "http://dynasource.eu",
                    "role": "Core framework development"
                }
            ],
            "description": "Yii PHP Framework Version 2",
            "homepage": "https://www.yiiframework.com/",
            "keywords": [
                "framework",
                "yii2"
            ],
            "support": {
                "forum": "https://forum.yiiframework.com/",
                "irc": "ircs://irc.libera.chat:6697/yii",
                "issues": "https://github.com/yiisoft/yii2/issues?state=open",
                "source": "https://github.com/yiisoft/yii2",
                "wiki": "https://www.yiiframework.com/wiki"
            },
            "funding": [
                {
                    "url": "https://github.com/yiisoft",
                    "type": "github"
                },
                {
                    "url": "https://opencollective.com/yiisoft",
                    "type": "open_collective"
                },
                {
                    "url": "https://tidelift.com/funding/github/packagist/yiisoft/yii2",
                    "type": "tidelift"
                }
            ],
            "time": "2022-11-18T16:21:58+00:00"
        },
        {
            "name": "yiisoft/yii2-composer",
            "version": "2.0.10",
            "source": {
                "type": "git",
                "url": "https://github.com/yiisoft/yii2-composer.git",
                "reference": "94bb3f66e779e2774f8776d6e1bdeab402940510"
            },
            "dist": {
                "type": "zip",
                "url": "https://api.github.com/repos/yiisoft/yii2-composer/zipball/94bb3f66e779e2774f8776d6e1bdeab402940510",
                "reference": "94bb3f66e779e2774f8776d6e1bdeab402940510",
                "shasum": ""
            },
            "require": {
                "composer-plugin-api": "^1.0 | ^2.0"
            },
            "require-dev": {
                "composer/composer": "^1.0 | ^2.0@dev",
                "phpunit/phpunit": "<7"
            },
            "type": "composer-plugin",
            "extra": {
                "class": "yii\\composer\\Plugin",
                "branch-alias": {
                    "dev-master": "2.0.x-dev"
                }
            },
            "autoload": {
                "psr-4": {
                    "yii\\composer\\": ""
                }
            },
            "notification-url": "https://packagist.org/downloads/",
            "license": [
                "BSD-3-Clause"
            ],
            "authors": [
                {
                    "name": "Qiang Xue",
                    "email": "qiang.xue@gmail.com"
                },
                {
                    "name": "Carsten Brandt",
                    "email": "mail@cebe.cc"
                }
            ],
            "description": "The composer plugin for Yii extension installer",
            "keywords": [
                "composer",
                "extension installer",
                "yii2"
            ],
            "support": {
                "forum": "http://www.yiiframework.com/forum/",
                "irc": "irc://irc.freenode.net/yii",
                "issues": "https://github.com/yiisoft/yii2-composer/issues",
                "source": "https://github.com/yiisoft/yii2-composer",
                "wiki": "http://www.yiiframework.com/wiki/"
            },
            "funding": [
                {
                    "url": "https://github.com/yiisoft",
                    "type": "github"
                },
                {
                    "url": "https://opencollective.com/yiisoft",
                    "type": "open_collective"
                },
                {
                    "url": "https://tidelift.com/funding/github/packagist/yiisoft/yii2-composer",
                    "type": "tidelift"
                }
            ],
            "time": "2020-06-24T00:04:01+00:00"
        },
        {
            "name": "yiisoft/yii2-debug",
            "version": "2.1.22",
            "source": {
                "type": "git",
                "url": "https://github.com/yiisoft/yii2-debug.git",
                "reference": "c0fa388c56b64edfb92987fdcc37d7a0243170d7"
            },
            "dist": {
                "type": "zip",
                "url": "https://api.github.com/repos/yiisoft/yii2-debug/zipball/c0fa388c56b64edfb92987fdcc37d7a0243170d7",
                "reference": "c0fa388c56b64edfb92987fdcc37d7a0243170d7",
                "shasum": ""
            },
            "require": {
                "ext-mbstring": "*",
                "php": ">=5.4",
                "yiisoft/yii2": "~2.0.13"
            },
            "require-dev": {
                "cweagans/composer-patches": "^1.7",
                "phpunit/phpunit": "4.8.34",
                "yiisoft/yii2-coding-standards": "~2.0",
                "yiisoft/yii2-swiftmailer": "*"
            },
            "type": "yii2-extension",
            "extra": {
                "branch-alias": {
                    "dev-master": "2.0.x-dev"
                },
                "composer-exit-on-patch-failure": true,
                "patches": {
                    "phpunit/phpunit-mock-objects": {
                        "Fix PHP 7 and 8 compatibility": "https://yiisoft.github.io/phpunit-patches/phpunit_mock_objects.patch"
                    },
                    "phpunit/phpunit": {
                        "Fix PHP 7 compatibility": "https://yiisoft.github.io/phpunit-patches/phpunit_php7.patch",
                        "Fix PHP 8 compatibility": "https://yiisoft.github.io/phpunit-patches/phpunit_php8.patch",
                        "Fix PHP 8.1 compatibility": "https://yiisoft.github.io/phpunit-patches/phpunit_php81.patch"
                    }
                }
            },
            "autoload": {
                "psr-4": {
                    "yii\\debug\\": "src"
                }
            },
            "notification-url": "https://packagist.org/downloads/",
            "license": [
                "BSD-3-Clause"
            ],
            "authors": [
                {
                    "name": "Qiang Xue",
                    "email": "qiang.xue@gmail.com"
                },
                {
                    "name": "Simon Karlen",
                    "email": "simi.albi@outlook.com"
                }
            ],
            "description": "The debugger extension for the Yii framework",
            "keywords": [
                "debug",
                "debugger",
                "yii2"
            ],
            "support": {
                "forum": "http://www.yiiframework.com/forum/",
                "irc": "irc://irc.freenode.net/yii",
                "issues": "https://github.com/yiisoft/yii2-debug/issues",
                "source": "https://github.com/yiisoft/yii2-debug",
                "wiki": "http://www.yiiframework.com/wiki/"
            },
            "funding": [
                {
                    "url": "https://github.com/yiisoft",
                    "type": "github"
                },
                {
                    "url": "https://opencollective.com/yiisoft",
                    "type": "open_collective"
                },
                {
                    "url": "https://tidelift.com/funding/github/packagist/yiisoft/yii2-debug",
                    "type": "tidelift"
                }
            ],
            "time": "2022-11-18T17:29:27+00:00"
        },
        {
            "name": "yiisoft/yii2-queue",
            "version": "2.3.5",
            "source": {
                "type": "git",
                "url": "https://github.com/yiisoft/yii2-queue.git",
                "reference": "c1bf0ef5dbe107dc1cf692c1349b9ddd2485a399"
            },
            "dist": {
                "type": "zip",
                "url": "https://api.github.com/repos/yiisoft/yii2-queue/zipball/c1bf0ef5dbe107dc1cf692c1349b9ddd2485a399",
                "reference": "c1bf0ef5dbe107dc1cf692c1349b9ddd2485a399",
                "shasum": ""
            },
            "require": {
                "php": ">=5.5.0",
                "symfony/process": "^3.3||^4.0||^5.0||^6.0",
                "yiisoft/yii2": "~2.0.14"
            },
            "require-dev": {
                "aws/aws-sdk-php": ">=2.4",
                "enqueue/amqp-lib": "^0.8||^0.9.10",
                "enqueue/stomp": "^0.8.39",
                "opis/closure": "*",
                "pda/pheanstalk": "v3.*",
                "php-amqplib/php-amqplib": "*",
                "phpunit/phpunit": "~4.4",
                "yiisoft/yii2-debug": "*",
                "yiisoft/yii2-gii": "*",
                "yiisoft/yii2-redis": "*"
            },
            "suggest": {
                "aws/aws-sdk-php": "Need for aws SQS.",
                "enqueue/amqp-lib": "Need for AMQP interop queue.",
                "enqueue/stomp": "Need for Stomp queue.",
                "ext-gearman": "Need for Gearman queue.",
                "ext-pcntl": "Need for process signals.",
                "pda/pheanstalk": "Need for Beanstalk queue.",
                "php-amqplib/php-amqplib": "Need for AMQP queue.",
                "yiisoft/yii2-redis": "Need for Redis queue."
            },
            "type": "yii2-extension",
            "extra": {
                "branch-alias": {
                    "dev-master": "2.x-dev"
                }
            },
            "autoload": {
                "psr-4": {
                    "yii\\queue\\": "src",
                    "yii\\queue\\db\\": "src/drivers/db",
                    "yii\\queue\\sqs\\": "src/drivers/sqs",
                    "yii\\queue\\amqp\\": "src/drivers/amqp",
                    "yii\\queue\\file\\": "src/drivers/file",
                    "yii\\queue\\sync\\": "src/drivers/sync",
                    "yii\\queue\\redis\\": "src/drivers/redis",
                    "yii\\queue\\stomp\\": "src/drivers/stomp",
                    "yii\\queue\\gearman\\": "src/drivers/gearman",
                    "yii\\queue\\beanstalk\\": "src/drivers/beanstalk",
                    "yii\\queue\\amqp_interop\\": "src/drivers/amqp_interop"
                }
            },
            "notification-url": "https://packagist.org/downloads/",
            "license": [
                "BSD-3-Clause"
            ],
            "authors": [
                {
                    "name": "Roman Zhuravlev",
                    "email": "zhuravljov@gmail.com"
                }
            ],
            "description": "Yii2 Queue Extension which supported DB, Redis, RabbitMQ, Beanstalk, SQS and Gearman",
            "keywords": [
                "async",
                "beanstalk",
                "db",
                "gearman",
                "gii",
                "queue",
                "rabbitmq",
                "redis",
                "sqs",
                "yii"
            ],
            "support": {
                "docs": "https://github.com/yiisoft/yii2-queue/blob/master/docs/guide",
                "issues": "https://github.com/yiisoft/yii2-queue/issues",
                "source": "https://github.com/yiisoft/yii2-queue"
            },
            "funding": [
                {
                    "url": "https://github.com/yiisoft",
                    "type": "github"
                },
                {
                    "url": "https://opencollective.com/yiisoft",
                    "type": "open_collective"
                },
                {
                    "url": "https://tidelift.com/funding/github/packagist/yiisoft/yii2-queue",
                    "type": "tidelift"
                }
            ],
            "time": "2022-11-18T17:16:47+00:00"
        },
        {
            "name": "yiisoft/yii2-symfonymailer",
            "version": "2.0.4",
            "source": {
                "type": "git",
                "url": "https://github.com/yiisoft/yii2-symfonymailer.git",
                "reference": "82f5902551a160633c4734b5096977ce76a809d9"
            },
            "dist": {
                "type": "zip",
                "url": "https://api.github.com/repos/yiisoft/yii2-symfonymailer/zipball/82f5902551a160633c4734b5096977ce76a809d9",
                "reference": "82f5902551a160633c4734b5096977ce76a809d9",
                "shasum": ""
            },
            "require": {
                "php": ">=7.4.0",
                "symfony/mailer": ">=5.4.0",
                "yiisoft/yii2": ">=2.0.4"
            },
            "require-dev": {
                "phpunit/phpunit": "9.5.10"
            },
            "type": "yii2-extension",
            "extra": {
                "branch-alias": {
                    "dev-master": "2.0.x-dev"
                }
            },
            "autoload": {
                "psr-4": {
                    "yii\\symfonymailer\\": "src"
                }
            },
            "notification-url": "https://packagist.org/downloads/",
            "license": [
                "BSD-3-Clause"
            ],
            "authors": [
                {
                    "name": "Kirill Petrov",
                    "email": "archibeardrinker@gmail.com"
                }
            ],
            "description": "The SymfonyMailer integration for the Yii framework",
            "keywords": [
                "email",
                "mail",
                "mailer",
                "symfony",
                "symfonymailer",
                "yii2"
            ],
            "support": {
                "forum": "http://www.yiiframework.com/forum/",
                "irc": "irc://irc.freenode.net/yii",
                "issues": "https://github.com/yiisoft/yii2-symfonymailer/issues",
                "source": "https://github.com/yiisoft/yii2-symfonymailer",
                "wiki": "http://www.yiiframework.com/wiki/"
            },
            "funding": [
                {
                    "url": "https://github.com/yiisoft",
                    "type": "github"
                },
                {
                    "url": "https://opencollective.com/yiisoft",
                    "type": "open_collective"
                },
                {
                    "url": "https://tidelift.com/funding/github/packagist/yiisoft/yii2-symfonymailer",
                    "type": "tidelift"
                }
            ],
            "time": "2022-09-04T10:48:21+00:00"
        }
    ],
    "packages-dev": [
        {
            "name": "behat/gherkin",
            "version": "v4.9.0",
            "source": {
                "type": "git",
                "url": "https://github.com/Behat/Gherkin.git",
                "reference": "0bc8d1e30e96183e4f36db9dc79caead300beff4"
            },
            "dist": {
                "type": "zip",
                "url": "https://api.github.com/repos/Behat/Gherkin/zipball/0bc8d1e30e96183e4f36db9dc79caead300beff4",
                "reference": "0bc8d1e30e96183e4f36db9dc79caead300beff4",
                "shasum": ""
            },
            "require": {
                "php": "~7.2|~8.0"
            },
            "require-dev": {
                "cucumber/cucumber": "dev-gherkin-22.0.0",
                "phpunit/phpunit": "~8|~9",
                "symfony/yaml": "~3|~4|~5"
            },
            "suggest": {
                "symfony/yaml": "If you want to parse features, represented in YAML files"
            },
            "type": "library",
            "extra": {
                "branch-alias": {
                    "dev-master": "4.x-dev"
                }
            },
            "autoload": {
                "psr-0": {
                    "Behat\\Gherkin": "src/"
                }
            },
            "notification-url": "https://packagist.org/downloads/",
            "license": [
                "MIT"
            ],
            "authors": [
                {
                    "name": "Konstantin Kudryashov",
                    "email": "ever.zet@gmail.com",
                    "homepage": "http://everzet.com"
                }
            ],
            "description": "Gherkin DSL parser for PHP",
            "homepage": "http://behat.org/",
            "keywords": [
                "BDD",
                "Behat",
                "Cucumber",
                "DSL",
                "gherkin",
                "parser"
            ],
            "support": {
                "issues": "https://github.com/Behat/Gherkin/issues",
                "source": "https://github.com/Behat/Gherkin/tree/v4.9.0"
            },
            "time": "2021-10-12T13:05:09+00:00"
        },
        {
            "name": "codeception/codeception",
            "version": "4.2.2",
            "source": {
                "type": "git",
                "url": "https://github.com/Codeception/Codeception.git",
                "reference": "b88014f3348c93f3df99dc6d0967b0dbfa804474"
            },
            "dist": {
                "type": "zip",
                "url": "https://api.github.com/repos/Codeception/Codeception/zipball/b88014f3348c93f3df99dc6d0967b0dbfa804474",
                "reference": "b88014f3348c93f3df99dc6d0967b0dbfa804474",
                "shasum": ""
            },
            "require": {
                "behat/gherkin": "^4.4.0",
                "codeception/lib-asserts": "^1.0 | 2.0.*@dev",
                "codeception/phpunit-wrapper": ">6.0.15 <6.1.0 | ^6.6.1 | ^7.7.1 | ^8.1.1 | ^9.0",
                "codeception/stub": "^2.0 | ^3.0 | ^4.0",
                "ext-curl": "*",
                "ext-json": "*",
                "ext-mbstring": "*",
                "guzzlehttp/psr7": "^1.4 | ^2.0",
                "php": ">=5.6.0 <9.0",
                "symfony/console": ">=2.7 <6.0",
                "symfony/css-selector": ">=2.7 <6.0",
                "symfony/event-dispatcher": ">=2.7 <6.0",
                "symfony/finder": ">=2.7 <6.0",
                "symfony/yaml": ">=2.7 <6.0"
            },
            "require-dev": {
                "codeception/module-asserts": "^1.0 | 2.0.*@dev",
                "codeception/module-cli": "^1.0 | 2.0.*@dev",
                "codeception/module-db": "^1.0 | 2.0.*@dev",
                "codeception/module-filesystem": "^1.0 | 2.0.*@dev",
                "codeception/module-phpbrowser": "^1.0 | 2.0.*@dev",
                "codeception/specify": "~0.3",
                "codeception/util-universalframework": "*@dev",
                "monolog/monolog": "~1.8",
                "squizlabs/php_codesniffer": "~2.0",
                "symfony/process": ">=2.7 <6.0",
                "vlucas/phpdotenv": "^2.0 | ^3.0 | ^4.0 | ^5.0"
            },
            "suggest": {
                "codeception/specify": "BDD-style code blocks",
                "codeception/verify": "BDD-style assertions",
                "hoa/console": "For interactive console functionality",
                "stecman/symfony-console-completion": "For BASH autocompletion",
                "symfony/phpunit-bridge": "For phpunit-bridge support"
            },
            "bin": [
                "codecept"
            ],
            "type": "library",
            "extra": {
                "branch-alias": []
            },
            "autoload": {
                "files": [
                    "functions.php"
                ],
                "psr-4": {
                    "Codeception\\": "src/Codeception",
                    "Codeception\\Extension\\": "ext"
                }
            },
            "notification-url": "https://packagist.org/downloads/",
            "license": [
                "MIT"
            ],
            "authors": [
                {
                    "name": "Michael Bodnarchuk",
                    "email": "davert@mail.ua",
                    "homepage": "https://codegyre.com"
                }
            ],
            "description": "BDD-style testing framework",
            "homepage": "https://codeception.com/",
            "keywords": [
                "BDD",
                "TDD",
                "acceptance testing",
                "functional testing",
                "unit testing"
            ],
            "support": {
                "issues": "https://github.com/Codeception/Codeception/issues",
                "source": "https://github.com/Codeception/Codeception/tree/4.2.2"
            },
            "funding": [
                {
                    "url": "https://opencollective.com/codeception",
                    "type": "open_collective"
                }
            ],
            "time": "2022-08-13T13:28:25+00:00"
        },
        {
            "name": "codeception/lib-asserts",
            "version": "1.13.2",
            "source": {
                "type": "git",
                "url": "https://github.com/Codeception/lib-asserts.git",
                "reference": "184231d5eab66bc69afd6b9429344d80c67a33b6"
            },
            "dist": {
                "type": "zip",
                "url": "https://api.github.com/repos/Codeception/lib-asserts/zipball/184231d5eab66bc69afd6b9429344d80c67a33b6",
                "reference": "184231d5eab66bc69afd6b9429344d80c67a33b6",
                "shasum": ""
            },
            "require": {
                "codeception/phpunit-wrapper": ">6.0.15 <6.1.0 | ^6.6.1 | ^7.7.1 | ^8.0.3 | ^9.0",
                "ext-dom": "*",
                "php": ">=5.6.0 <9.0"
            },
            "type": "library",
            "autoload": {
                "classmap": [
                    "src/"
                ]
            },
            "notification-url": "https://packagist.org/downloads/",
            "license": [
                "MIT"
            ],
            "authors": [
                {
                    "name": "Michael Bodnarchuk",
                    "email": "davert@mail.ua",
                    "homepage": "http://codegyre.com"
                },
                {
                    "name": "Gintautas Miselis"
                },
                {
                    "name": "Gustavo Nieves",
                    "homepage": "https://medium.com/@ganieves"
                }
            ],
            "description": "Assertion methods used by Codeception core and Asserts module",
            "homepage": "https://codeception.com/",
            "keywords": [
                "codeception"
            ],
            "support": {
                "issues": "https://github.com/Codeception/lib-asserts/issues",
                "source": "https://github.com/Codeception/lib-asserts/tree/1.13.2"
            },
            "time": "2020-10-21T16:26:20+00:00"
        },
        {
            "name": "codeception/lib-innerbrowser",
            "version": "1.5.1",
            "source": {
                "type": "git",
                "url": "https://github.com/Codeception/lib-innerbrowser.git",
                "reference": "31b4b56ad53c3464fcb2c0a14d55a51a201bd3c2"
            },
            "dist": {
                "type": "zip",
                "url": "https://api.github.com/repos/Codeception/lib-innerbrowser/zipball/31b4b56ad53c3464fcb2c0a14d55a51a201bd3c2",
                "reference": "31b4b56ad53c3464fcb2c0a14d55a51a201bd3c2",
                "shasum": ""
            },
            "require": {
                "codeception/codeception": "4.*@dev",
                "ext-dom": "*",
                "ext-json": "*",
                "ext-mbstring": "*",
                "php": ">=5.6.0 <9.0",
                "symfony/browser-kit": ">=2.7 <6.0",
                "symfony/dom-crawler": ">=2.7 <6.0"
            },
            "conflict": {
                "codeception/codeception": "<4.0"
            },
            "require-dev": {
                "codeception/util-universalframework": "dev-master"
            },
            "type": "library",
            "autoload": {
                "classmap": [
                    "src/"
                ]
            },
            "notification-url": "https://packagist.org/downloads/",
            "license": [
                "MIT"
            ],
            "authors": [
                {
                    "name": "Michael Bodnarchuk",
                    "email": "davert@mail.ua",
                    "homepage": "http://codegyre.com"
                },
                {
                    "name": "Gintautas Miselis"
                }
            ],
            "description": "Parent library for all Codeception framework modules and PhpBrowser",
            "homepage": "https://codeception.com/",
            "keywords": [
                "codeception"
            ],
            "support": {
                "issues": "https://github.com/Codeception/lib-innerbrowser/issues",
                "source": "https://github.com/Codeception/lib-innerbrowser/tree/1.5.1"
            },
            "time": "2021-08-30T15:21:42+00:00"
        },
        {
            "name": "codeception/module-asserts",
            "version": "1.3.1",
            "source": {
                "type": "git",
                "url": "https://github.com/Codeception/module-asserts.git",
                "reference": "59374f2fef0cabb9e8ddb53277e85cdca74328de"
            },
            "dist": {
                "type": "zip",
                "url": "https://api.github.com/repos/Codeception/module-asserts/zipball/59374f2fef0cabb9e8ddb53277e85cdca74328de",
                "reference": "59374f2fef0cabb9e8ddb53277e85cdca74328de",
                "shasum": ""
            },
            "require": {
                "codeception/codeception": "*@dev",
                "codeception/lib-asserts": "^1.13.1",
                "php": ">=5.6.0 <9.0"
            },
            "conflict": {
                "codeception/codeception": "<4.0"
            },
            "type": "library",
            "autoload": {
                "classmap": [
                    "src/"
                ]
            },
            "notification-url": "https://packagist.org/downloads/",
            "license": [
                "MIT"
            ],
            "authors": [
                {
                    "name": "Michael Bodnarchuk"
                },
                {
                    "name": "Gintautas Miselis"
                },
                {
                    "name": "Gustavo Nieves",
                    "homepage": "https://medium.com/@ganieves"
                }
            ],
            "description": "Codeception module containing various assertions",
            "homepage": "https://codeception.com/",
            "keywords": [
                "assertions",
                "asserts",
                "codeception"
            ],
            "support": {
                "issues": "https://github.com/Codeception/module-asserts/issues",
                "source": "https://github.com/Codeception/module-asserts/tree/1.3.1"
            },
            "time": "2020-10-21T16:48:15+00:00"
        },
        {
            "name": "codeception/module-datafactory",
            "version": "1.1.0",
            "source": {
                "type": "git",
                "url": "https://github.com/Codeception/module-datafactory.git",
                "reference": "cf66d54f4084969659ef7fb86409c11d451d7af6"
            },
            "dist": {
                "type": "zip",
                "url": "https://api.github.com/repos/Codeception/module-datafactory/zipball/cf66d54f4084969659ef7fb86409c11d451d7af6",
                "reference": "cf66d54f4084969659ef7fb86409c11d451d7af6",
                "shasum": ""
            },
            "require": {
                "codeception/codeception": "^4.0",
                "league/factory-muffin": "^3.0",
                "league/factory-muffin-faker": "^2.1",
                "php": ">=5.6.0 <9.0"
            },
            "type": "library",
            "autoload": {
                "classmap": [
                    "src/"
                ]
            },
            "notification-url": "https://packagist.org/downloads/",
            "license": [
                "MIT"
            ],
            "authors": [
                {
                    "name": "Michael Bodnarchuk"
                }
            ],
            "description": "DataFactory module for Codeception",
            "homepage": "http://codeception.com/",
            "keywords": [
                "codeception"
            ],
            "support": {
                "issues": "https://github.com/Codeception/module-datafactory/issues",
                "source": "https://github.com/Codeception/module-datafactory/tree/1.1.0"
            },
            "time": "2021-03-16T19:42:07+00:00"
        },
        {
            "name": "codeception/module-phpbrowser",
            "version": "1.0.3",
            "source": {
                "type": "git",
                "url": "https://github.com/Codeception/module-phpbrowser.git",
                "reference": "8ba6bede11d0914e74d98691f427fd8f397f192e"
            },
            "dist": {
                "type": "zip",
                "url": "https://api.github.com/repos/Codeception/module-phpbrowser/zipball/8ba6bede11d0914e74d98691f427fd8f397f192e",
                "reference": "8ba6bede11d0914e74d98691f427fd8f397f192e",
                "shasum": ""
            },
            "require": {
                "codeception/codeception": "^4.1",
                "codeception/lib-innerbrowser": "^1.3",
                "guzzlehttp/guzzle": "^6.3|^7.0",
                "php": ">=5.6.0 <9.0"
            },
            "conflict": {
                "codeception/codeception": "<4.0"
            },
            "require-dev": {
                "codeception/module-rest": "^1.0"
            },
            "suggest": {
                "codeception/phpbuiltinserver": "Start and stop PHP built-in web server for your tests"
            },
            "type": "library",
            "autoload": {
                "classmap": [
                    "src/"
                ]
            },
            "notification-url": "https://packagist.org/downloads/",
            "license": [
                "MIT"
            ],
            "authors": [
                {
                    "name": "Michael Bodnarchuk"
                },
                {
                    "name": "Gintautas Miselis"
                }
            ],
            "description": "Codeception module for testing web application over HTTP",
            "homepage": "http://codeception.com/",
            "keywords": [
                "codeception",
                "functional-testing",
                "http"
            ],
            "support": {
                "issues": "https://github.com/Codeception/module-phpbrowser/issues",
                "source": "https://github.com/Codeception/module-phpbrowser/tree/1.0.3"
            },
            "time": "2022-05-21T13:50:41+00:00"
        },
        {
            "name": "codeception/module-rest",
            "version": "1.4.2",
            "source": {
                "type": "git",
                "url": "https://github.com/Codeception/module-rest.git",
                "reference": "9cd7a87fd9343494e7782f7bdb51687c25046917"
            },
            "dist": {
                "type": "zip",
                "url": "https://api.github.com/repos/Codeception/module-rest/zipball/9cd7a87fd9343494e7782f7bdb51687c25046917",
                "reference": "9cd7a87fd9343494e7782f7bdb51687c25046917",
                "shasum": ""
            },
            "require": {
                "codeception/codeception": "^4.0",
                "justinrainbow/json-schema": "~5.2.9",
                "php": ">=5.6.6 <9.0",
                "softcreatr/jsonpath": "^0.5 || ^0.7"
            },
            "require-dev": {
                "codeception/lib-innerbrowser": "^1.0",
                "codeception/util-universalframework": "^1.0"
            },
            "suggest": {
                "aws/aws-sdk-php": "For using AWS Auth"
            },
            "type": "library",
            "autoload": {
                "classmap": [
                    "src/"
                ]
            },
            "notification-url": "https://packagist.org/downloads/",
            "license": [
                "MIT"
            ],
            "authors": [
                {
                    "name": "Gintautas Miselis"
                }
            ],
            "description": "REST module for Codeception",
            "homepage": "http://codeception.com/",
            "keywords": [
                "codeception",
                "rest"
            ],
            "support": {
                "issues": "https://github.com/Codeception/module-rest/issues",
                "source": "https://github.com/Codeception/module-rest/tree/1.4.2"
            },
            "time": "2021-11-18T18:58:15+00:00"
        },
        {
            "name": "codeception/module-yii2",
            "version": "1.1.5",
            "source": {
                "type": "git",
                "url": "https://github.com/Codeception/module-yii2.git",
                "reference": "14269d059b8eaedf3d414a673907bd874cd4ed04"
            },
            "dist": {
                "type": "zip",
                "url": "https://api.github.com/repos/Codeception/module-yii2/zipball/14269d059b8eaedf3d414a673907bd874cd4ed04",
                "reference": "14269d059b8eaedf3d414a673907bd874cd4ed04",
                "shasum": ""
            },
            "require": {
                "codeception/codeception": "^4.0",
                "codeception/lib-innerbrowser": "^1.0",
                "php": ">=5.6.0 <=8.1 | ~8.1.0"
            },
            "require-dev": {
                "codeception/module-asserts": "^1.3",
                "codeception/module-filesystem": "^1.0",
                "codeception/verify": "<2",
                "codemix/yii2-localeurls": "^1.7",
                "yiisoft/yii2": "dev-master",
                "yiisoft/yii2-app-advanced": "dev-master"
            },
            "type": "library",
            "autoload": {
                "classmap": [
                    "src/"
                ]
            },
            "notification-url": "https://packagist.org/downloads/",
            "license": [
                "MIT"
            ],
            "authors": [
                {
                    "name": "Alexander Makarov"
                },
                {
                    "name": "Sam Mouse"
                },
                {
                    "name": "Michael Bodnarchuk"
                }
            ],
            "description": "Codeception module for Yii2 framework",
            "homepage": "http://codeception.com/",
            "keywords": [
                "codeception",
                "yii2"
            ],
            "support": {
                "issues": "https://github.com/Codeception/module-yii2/issues",
                "source": "https://github.com/Codeception/module-yii2/tree/1.1.5"
            },
            "time": "2021-12-30T09:16:01+00:00"
        },
        {
            "name": "codeception/phpunit-wrapper",
            "version": "9.0.9",
            "source": {
                "type": "git",
                "url": "https://github.com/Codeception/phpunit-wrapper.git",
                "reference": "7439a53ae367986e9c22b2ac00f9d7376bb2f8cf"
            },
            "dist": {
                "type": "zip",
                "url": "https://api.github.com/repos/Codeception/phpunit-wrapper/zipball/7439a53ae367986e9c22b2ac00f9d7376bb2f8cf",
                "reference": "7439a53ae367986e9c22b2ac00f9d7376bb2f8cf",
                "shasum": ""
            },
            "require": {
                "php": ">=7.2",
                "phpunit/phpunit": "^9.0"
            },
            "require-dev": {
                "codeception/specify": "*",
                "consolidation/robo": "^3.0.0-alpha3",
                "vlucas/phpdotenv": "^3.0"
            },
            "type": "library",
            "autoload": {
                "psr-4": {
                    "Codeception\\PHPUnit\\": "src/"
                }
            },
            "notification-url": "https://packagist.org/downloads/",
            "license": [
                "MIT"
            ],
            "authors": [
                {
                    "name": "Davert",
                    "email": "davert.php@resend.cc"
                },
                {
                    "name": "Naktibalda"
                }
            ],
            "description": "PHPUnit classes used by Codeception",
            "support": {
                "issues": "https://github.com/Codeception/phpunit-wrapper/issues",
                "source": "https://github.com/Codeception/phpunit-wrapper/tree/9.0.9"
            },
            "time": "2022-05-23T06:24:11+00:00"
        },
        {
            "name": "codeception/stub",
            "version": "4.0.2",
            "source": {
                "type": "git",
                "url": "https://github.com/Codeception/Stub.git",
                "reference": "18a148dacd293fc7b044042f5aa63a82b08bff5d"
            },
            "dist": {
                "type": "zip",
                "url": "https://api.github.com/repos/Codeception/Stub/zipball/18a148dacd293fc7b044042f5aa63a82b08bff5d",
                "reference": "18a148dacd293fc7b044042f5aa63a82b08bff5d",
                "shasum": ""
            },
            "require": {
                "php": "^7.4 | ^8.0",
                "phpunit/phpunit": "^8.4 | ^9.0 | ^10.0 | 10.0.x-dev"
            },
            "require-dev": {
                "consolidation/robo": "^3.0"
            },
            "type": "library",
            "autoload": {
                "psr-4": {
                    "Codeception\\": "src/"
                }
            },
            "notification-url": "https://packagist.org/downloads/",
            "license": [
                "MIT"
            ],
            "description": "Flexible Stub wrapper for PHPUnit's Mock Builder",
            "support": {
                "issues": "https://github.com/Codeception/Stub/issues",
                "source": "https://github.com/Codeception/Stub/tree/4.0.2"
            },
            "time": "2022-01-31T19:25:15+00:00"
        },
        {
            "name": "craftcms/ecs",
            "version": "dev-main",
            "source": {
                "type": "git",
                "url": "https://github.com/craftcms/ecs.git",
                "reference": "b4ef13140cd808feed5bfb857b3083d6c44ca2b4"
            },
            "dist": {
                "type": "zip",
                "url": "https://api.github.com/repos/craftcms/ecs/zipball/b4ef13140cd808feed5bfb857b3083d6c44ca2b4",
                "reference": "b4ef13140cd808feed5bfb857b3083d6c44ca2b4",
                "shasum": ""
            },
            "require": {
                "php": "^7.2.5|^8.0.2",
                "symplify/easy-coding-standard": "^10.3.3"
            },
            "default-branch": true,
            "type": "library",
            "autoload": {
                "psr-4": {
                    "craft\\ecs\\": "src"
                }
            },
            "notification-url": "https://packagist.org/downloads/",
            "description": "Easy Coding Standard configurations for Craft CMS projects",
            "support": {
                "issues": "https://github.com/craftcms/ecs/issues",
                "source": "https://github.com/craftcms/ecs/tree/main"
            },
            "time": "2022-06-30T16:27:12+00:00"
        },
        {
            "name": "doctrine/instantiator",
            "version": "1.5.0",
            "source": {
                "type": "git",
                "url": "https://github.com/doctrine/instantiator.git",
                "reference": "0a0fa9780f5d4e507415a065172d26a98d02047b"
            },
            "dist": {
                "type": "zip",
                "url": "https://api.github.com/repos/doctrine/instantiator/zipball/0a0fa9780f5d4e507415a065172d26a98d02047b",
                "reference": "0a0fa9780f5d4e507415a065172d26a98d02047b",
                "shasum": ""
            },
            "require": {
                "php": "^7.1 || ^8.0"
            },
            "require-dev": {
                "doctrine/coding-standard": "^9 || ^11",
                "ext-pdo": "*",
                "ext-phar": "*",
                "phpbench/phpbench": "^0.16 || ^1",
                "phpstan/phpstan": "^1.4",
                "phpstan/phpstan-phpunit": "^1",
                "phpunit/phpunit": "^7.5 || ^8.5 || ^9.5",
                "vimeo/psalm": "^4.30 || ^5.4"
            },
            "type": "library",
            "autoload": {
                "psr-4": {
                    "Doctrine\\Instantiator\\": "src/Doctrine/Instantiator/"
                }
            },
            "notification-url": "https://packagist.org/downloads/",
            "license": [
                "MIT"
            ],
            "authors": [
                {
                    "name": "Marco Pivetta",
                    "email": "ocramius@gmail.com",
                    "homepage": "https://ocramius.github.io/"
                }
            ],
            "description": "A small, lightweight utility to instantiate objects in PHP without invoking their constructors",
            "homepage": "https://www.doctrine-project.org/projects/instantiator.html",
            "keywords": [
                "constructor",
                "instantiate"
            ],
            "support": {
                "issues": "https://github.com/doctrine/instantiator/issues",
                "source": "https://github.com/doctrine/instantiator/tree/1.5.0"
            },
            "funding": [
                {
                    "url": "https://www.doctrine-project.org/sponsorship.html",
                    "type": "custom"
                },
                {
                    "url": "https://www.patreon.com/phpdoctrine",
                    "type": "patreon"
                },
                {
                    "url": "https://tidelift.com/funding/github/packagist/doctrine%2Finstantiator",
                    "type": "tidelift"
                }
            ],
            "time": "2022-12-30T00:15:36+00:00"
        },
        {
            "name": "fakerphp/faker",
            "version": "v1.21.0",
            "source": {
                "type": "git",
                "url": "https://github.com/FakerPHP/Faker.git",
                "reference": "92efad6a967f0b79c499705c69b662f738cc9e4d"
            },
            "dist": {
                "type": "zip",
                "url": "https://api.github.com/repos/FakerPHP/Faker/zipball/92efad6a967f0b79c499705c69b662f738cc9e4d",
                "reference": "92efad6a967f0b79c499705c69b662f738cc9e4d",
                "shasum": ""
            },
            "require": {
                "php": "^7.4 || ^8.0",
                "psr/container": "^1.0 || ^2.0",
                "symfony/deprecation-contracts": "^2.2 || ^3.0"
            },
            "conflict": {
                "fzaninotto/faker": "*"
            },
            "require-dev": {
                "bamarni/composer-bin-plugin": "^1.4.1",
                "doctrine/persistence": "^1.3 || ^2.0",
                "ext-intl": "*",
                "phpunit/phpunit": "^9.5.26",
                "symfony/phpunit-bridge": "^5.4.16"
            },
            "suggest": {
                "doctrine/orm": "Required to use Faker\\ORM\\Doctrine",
                "ext-curl": "Required by Faker\\Provider\\Image to download images.",
                "ext-dom": "Required by Faker\\Provider\\HtmlLorem for generating random HTML.",
                "ext-iconv": "Required by Faker\\Provider\\ru_RU\\Text::realText() for generating real Russian text.",
                "ext-mbstring": "Required for multibyte Unicode string functionality."
            },
            "type": "library",
            "extra": {
                "branch-alias": {
                    "dev-main": "v1.21-dev"
                }
            },
            "autoload": {
                "psr-4": {
                    "Faker\\": "src/Faker/"
                }
            },
            "notification-url": "https://packagist.org/downloads/",
            "license": [
                "MIT"
            ],
            "authors": [
                {
                    "name": "François Zaninotto"
                }
            ],
            "description": "Faker is a PHP library that generates fake data for you.",
            "keywords": [
                "data",
                "faker",
                "fixtures"
            ],
            "support": {
                "issues": "https://github.com/FakerPHP/Faker/issues",
                "source": "https://github.com/FakerPHP/Faker/tree/v1.21.0"
            },
            "time": "2022-12-13T13:54:32+00:00"
        },
        {
            "name": "graham-campbell/result-type",
            "version": "v1.1.1",
            "source": {
                "type": "git",
                "url": "https://github.com/GrahamCampbell/Result-Type.git",
                "reference": "672eff8cf1d6fe1ef09ca0f89c4b287d6a3eb831"
            },
            "dist": {
                "type": "zip",
                "url": "https://api.github.com/repos/GrahamCampbell/Result-Type/zipball/672eff8cf1d6fe1ef09ca0f89c4b287d6a3eb831",
                "reference": "672eff8cf1d6fe1ef09ca0f89c4b287d6a3eb831",
                "shasum": ""
            },
            "require": {
                "php": "^7.2.5 || ^8.0",
                "phpoption/phpoption": "^1.9.1"
            },
            "require-dev": {
                "phpunit/phpunit": "^8.5.32 || ^9.6.3 || ^10.0.12"
            },
            "type": "library",
            "autoload": {
                "psr-4": {
                    "GrahamCampbell\\ResultType\\": "src/"
                }
            },
            "notification-url": "https://packagist.org/downloads/",
            "license": [
                "MIT"
            ],
            "authors": [
                {
                    "name": "Graham Campbell",
                    "email": "hello@gjcampbell.co.uk",
                    "homepage": "https://github.com/GrahamCampbell"
                }
            ],
            "description": "An Implementation Of The Result Type",
            "keywords": [
                "Graham Campbell",
                "GrahamCampbell",
                "Result Type",
                "Result-Type",
                "result"
            ],
            "support": {
                "issues": "https://github.com/GrahamCampbell/Result-Type/issues",
                "source": "https://github.com/GrahamCampbell/Result-Type/tree/v1.1.1"
            },
            "funding": [
                {
                    "url": "https://github.com/GrahamCampbell",
                    "type": "github"
                },
                {
                    "url": "https://tidelift.com/funding/github/packagist/graham-campbell/result-type",
                    "type": "tidelift"
                }
            ],
            "time": "2023-02-25T20:23:15+00:00"
        },
        {
            "name": "league/factory-muffin",
            "version": "v3.3.0",
            "source": {
                "type": "git",
                "url": "https://github.com/thephpleague/factory-muffin.git",
                "reference": "62c8c31d47667523da14e83df36cc897d34173cd"
            },
            "dist": {
                "type": "zip",
                "url": "https://api.github.com/repos/thephpleague/factory-muffin/zipball/62c8c31d47667523da14e83df36cc897d34173cd",
                "reference": "62c8c31d47667523da14e83df36cc897d34173cd",
                "shasum": ""
            },
            "require": {
                "php": ">=5.4.0"
            },
            "replace": {
                "zizaco/factory-muff": "self.version"
            },
            "require-dev": {
                "doctrine/orm": "^2.5",
                "illuminate/database": "5.0.* || 5.1.* || 5.5.* || ^6.0",
                "league/factory-muffin-faker": "^2.3",
                "phpunit/phpunit": "^4.8.36 || ^5.7.27 || ^6.5.14 || ^7.5.20"
            },
            "suggest": {
                "doctrine/orm": "Factory Muffin supports doctrine through the repository store.",
                "illuminate/database": "Factory Muffin supports eloquent through the model store.",
                "league/factory-muffin-faker": "Factory Muffin is very powerful together with faker."
            },
            "type": "library",
            "extra": {
                "branch-alias": {
                    "dev-master": "3.3-dev"
                }
            },
            "autoload": {
                "psr-4": {
                    "League\\FactoryMuffin\\": "src/"
                }
            },
            "notification-url": "https://packagist.org/downloads/",
            "license": [
                "MIT"
            ],
            "authors": [
                {
                    "name": "Graham Campbell",
                    "email": "graham@alt-three.com"
                },
                {
                    "name": "Scott Robertson",
                    "email": "scottymeuk@gmail.com"
                }
            ],
            "description": "The goal of this package is to enable the rapid creation of objects for the purpose of testing.",
            "homepage": "http://factory-muffin.thephpleague.com/",
            "keywords": [
                "factory",
                "testing"
            ],
            "support": {
                "issues": "https://github.com/thephpleague/factory-muffin/issues",
                "source": "https://github.com/thephpleague/factory-muffin/tree/v3.3.0"
            },
            "funding": [
                {
                    "url": "https://github.com/GrahamCampbell",
                    "type": "github"
                },
                {
                    "url": "https://tidelift.com/funding/github/packagist/league/factory-muffin",
                    "type": "tidelift"
                }
            ],
            "time": "2020-12-13T18:38:47+00:00"
        },
        {
            "name": "league/factory-muffin-faker",
            "version": "v2.3.0",
            "source": {
                "type": "git",
                "url": "https://github.com/thephpleague/factory-muffin-faker.git",
                "reference": "258068c840e8fdc45d1cb1636a0890e92f2e864a"
            },
            "dist": {
                "type": "zip",
                "url": "https://api.github.com/repos/thephpleague/factory-muffin-faker/zipball/258068c840e8fdc45d1cb1636a0890e92f2e864a",
                "reference": "258068c840e8fdc45d1cb1636a0890e92f2e864a",
                "shasum": ""
            },
            "require": {
                "fakerphp/faker": "^1.9.1",
                "php": ">=5.4.0"
            },
            "require-dev": {
                "phpunit/phpunit": "^4.8.36 || ^5.7.27 || ^6.5.14 || ^7.5.20"
            },
            "type": "library",
            "extra": {
                "branch-alias": {
                    "dev-master": "2.3-dev"
                }
            },
            "autoload": {
                "psr-4": {
                    "League\\FactoryMuffin\\Faker\\": "src/"
                }
            },
            "notification-url": "https://packagist.org/downloads/",
            "license": [
                "MIT"
            ],
            "authors": [
                {
                    "name": "Graham Campbell",
                    "email": "graham@alt-three.com"
                }
            ],
            "description": "The goal of this package is to wrap faker to make it super easy to use with factory muffin.",
            "homepage": "http://factory-muffin.thephpleague.com/",
            "keywords": [
                "factory",
                "faker",
                "testing"
            ],
            "support": {
                "issues": "https://github.com/thephpleague/factory-muffin-faker/issues",
                "source": "https://github.com/thephpleague/factory-muffin-faker/tree/v2.3.0"
            },
            "funding": [
                {
                    "url": "https://github.com/GrahamCampbell",
                    "type": "github"
                },
                {
                    "url": "https://tidelift.com/funding/github/packagist/league/factory-muffin-faker",
                    "type": "tidelift"
                }
            ],
            "time": "2020-12-13T15:53:28+00:00"
        },
        {
            "name": "myclabs/deep-copy",
            "version": "1.11.1",
            "source": {
                "type": "git",
                "url": "https://github.com/myclabs/DeepCopy.git",
                "reference": "7284c22080590fb39f2ffa3e9057f10a4ddd0e0c"
            },
            "dist": {
                "type": "zip",
                "url": "https://api.github.com/repos/myclabs/DeepCopy/zipball/7284c22080590fb39f2ffa3e9057f10a4ddd0e0c",
                "reference": "7284c22080590fb39f2ffa3e9057f10a4ddd0e0c",
                "shasum": ""
            },
            "require": {
                "php": "^7.1 || ^8.0"
            },
            "conflict": {
                "doctrine/collections": "<1.6.8",
                "doctrine/common": "<2.13.3 || >=3,<3.2.2"
            },
            "require-dev": {
                "doctrine/collections": "^1.6.8",
                "doctrine/common": "^2.13.3 || ^3.2.2",
                "phpunit/phpunit": "^7.5.20 || ^8.5.23 || ^9.5.13"
            },
            "type": "library",
            "autoload": {
                "files": [
                    "src/DeepCopy/deep_copy.php"
                ],
                "psr-4": {
                    "DeepCopy\\": "src/DeepCopy/"
                }
            },
            "notification-url": "https://packagist.org/downloads/",
            "license": [
                "MIT"
            ],
            "description": "Create deep copies (clones) of your objects",
            "keywords": [
                "clone",
                "copy",
                "duplicate",
                "object",
                "object graph"
            ],
            "support": {
                "issues": "https://github.com/myclabs/DeepCopy/issues",
                "source": "https://github.com/myclabs/DeepCopy/tree/1.11.1"
            },
            "funding": [
                {
                    "url": "https://tidelift.com/funding/github/packagist/myclabs/deep-copy",
                    "type": "tidelift"
                }
            ],
            "time": "2023-03-08T13:26:56+00:00"
        },
        {
            "name": "nikic/php-parser",
            "version": "v4.15.4",
            "source": {
                "type": "git",
                "url": "https://github.com/nikic/PHP-Parser.git",
                "reference": "6bb5176bc4af8bcb7d926f88718db9b96a2d4290"
            },
            "dist": {
                "type": "zip",
                "url": "https://api.github.com/repos/nikic/PHP-Parser/zipball/6bb5176bc4af8bcb7d926f88718db9b96a2d4290",
                "reference": "6bb5176bc4af8bcb7d926f88718db9b96a2d4290",
                "shasum": ""
            },
            "require": {
                "ext-tokenizer": "*",
                "php": ">=7.0"
            },
            "require-dev": {
                "ircmaxell/php-yacc": "^0.0.7",
                "phpunit/phpunit": "^6.5 || ^7.0 || ^8.0 || ^9.0"
            },
            "bin": [
                "bin/php-parse"
            ],
            "type": "library",
            "extra": {
                "branch-alias": {
                    "dev-master": "4.9-dev"
                }
            },
            "autoload": {
                "psr-4": {
                    "PhpParser\\": "lib/PhpParser"
                }
            },
            "notification-url": "https://packagist.org/downloads/",
            "license": [
                "BSD-3-Clause"
            ],
            "authors": [
                {
                    "name": "Nikita Popov"
                }
            ],
            "description": "A PHP parser written in PHP",
            "keywords": [
                "parser",
                "php"
            ],
            "support": {
                "issues": "https://github.com/nikic/PHP-Parser/issues",
                "source": "https://github.com/nikic/PHP-Parser/tree/v4.15.4"
            },
            "time": "2023-03-05T19:49:14+00:00"
        },
        {
            "name": "phar-io/manifest",
            "version": "2.0.3",
            "source": {
                "type": "git",
                "url": "https://github.com/phar-io/manifest.git",
                "reference": "97803eca37d319dfa7826cc2437fc020857acb53"
            },
            "dist": {
                "type": "zip",
                "url": "https://api.github.com/repos/phar-io/manifest/zipball/97803eca37d319dfa7826cc2437fc020857acb53",
                "reference": "97803eca37d319dfa7826cc2437fc020857acb53",
                "shasum": ""
            },
            "require": {
                "ext-dom": "*",
                "ext-phar": "*",
                "ext-xmlwriter": "*",
                "phar-io/version": "^3.0.1",
                "php": "^7.2 || ^8.0"
            },
            "type": "library",
            "extra": {
                "branch-alias": {
                    "dev-master": "2.0.x-dev"
                }
            },
            "autoload": {
                "classmap": [
                    "src/"
                ]
            },
            "notification-url": "https://packagist.org/downloads/",
            "license": [
                "BSD-3-Clause"
            ],
            "authors": [
                {
                    "name": "Arne Blankerts",
                    "email": "arne@blankerts.de",
                    "role": "Developer"
                },
                {
                    "name": "Sebastian Heuer",
                    "email": "sebastian@phpeople.de",
                    "role": "Developer"
                },
                {
                    "name": "Sebastian Bergmann",
                    "email": "sebastian@phpunit.de",
                    "role": "Developer"
                }
            ],
            "description": "Component for reading phar.io manifest information from a PHP Archive (PHAR)",
            "support": {
                "issues": "https://github.com/phar-io/manifest/issues",
                "source": "https://github.com/phar-io/manifest/tree/2.0.3"
            },
            "time": "2021-07-20T11:28:43+00:00"
        },
        {
            "name": "phar-io/version",
            "version": "3.2.1",
            "source": {
                "type": "git",
                "url": "https://github.com/phar-io/version.git",
                "reference": "4f7fd7836c6f332bb2933569e566a0d6c4cbed74"
            },
            "dist": {
                "type": "zip",
                "url": "https://api.github.com/repos/phar-io/version/zipball/4f7fd7836c6f332bb2933569e566a0d6c4cbed74",
                "reference": "4f7fd7836c6f332bb2933569e566a0d6c4cbed74",
                "shasum": ""
            },
            "require": {
                "php": "^7.2 || ^8.0"
            },
            "type": "library",
            "autoload": {
                "classmap": [
                    "src/"
                ]
            },
            "notification-url": "https://packagist.org/downloads/",
            "license": [
                "BSD-3-Clause"
            ],
            "authors": [
                {
                    "name": "Arne Blankerts",
                    "email": "arne@blankerts.de",
                    "role": "Developer"
                },
                {
                    "name": "Sebastian Heuer",
                    "email": "sebastian@phpeople.de",
                    "role": "Developer"
                },
                {
                    "name": "Sebastian Bergmann",
                    "email": "sebastian@phpunit.de",
                    "role": "Developer"
                }
            ],
            "description": "Library for handling version information and constraints",
            "support": {
                "issues": "https://github.com/phar-io/version/issues",
                "source": "https://github.com/phar-io/version/tree/3.2.1"
            },
            "time": "2022-02-21T01:04:05+00:00"
        },
        {
            "name": "phpoption/phpoption",
            "version": "1.9.1",
            "source": {
                "type": "git",
                "url": "https://github.com/schmittjoh/php-option.git",
                "reference": "dd3a383e599f49777d8b628dadbb90cae435b87e"
            },
            "dist": {
                "type": "zip",
                "url": "https://api.github.com/repos/schmittjoh/php-option/zipball/dd3a383e599f49777d8b628dadbb90cae435b87e",
                "reference": "dd3a383e599f49777d8b628dadbb90cae435b87e",
                "shasum": ""
            },
            "require": {
                "php": "^7.2.5 || ^8.0"
            },
            "require-dev": {
                "bamarni/composer-bin-plugin": "^1.8.2",
                "phpunit/phpunit": "^8.5.32 || ^9.6.3 || ^10.0.12"
            },
            "type": "library",
            "extra": {
                "bamarni-bin": {
                    "bin-links": true,
                    "forward-command": true
                },
                "branch-alias": {
                    "dev-master": "1.9-dev"
                }
            },
            "autoload": {
                "psr-4": {
                    "PhpOption\\": "src/PhpOption/"
                }
            },
            "notification-url": "https://packagist.org/downloads/",
            "license": [
                "Apache-2.0"
            ],
            "authors": [
                {
                    "name": "Johannes M. Schmitt",
                    "email": "schmittjoh@gmail.com",
                    "homepage": "https://github.com/schmittjoh"
                },
                {
                    "name": "Graham Campbell",
                    "email": "hello@gjcampbell.co.uk",
                    "homepage": "https://github.com/GrahamCampbell"
                }
            ],
            "description": "Option Type for PHP",
            "keywords": [
                "language",
                "option",
                "php",
                "type"
            ],
            "support": {
                "issues": "https://github.com/schmittjoh/php-option/issues",
                "source": "https://github.com/schmittjoh/php-option/tree/1.9.1"
            },
            "funding": [
                {
                    "url": "https://github.com/GrahamCampbell",
                    "type": "github"
                },
                {
                    "url": "https://tidelift.com/funding/github/packagist/phpoption/phpoption",
                    "type": "tidelift"
                }
            ],
            "time": "2023-02-25T19:38:58+00:00"
        },
        {
            "name": "phpstan/phpstan",
<<<<<<< HEAD
            "version": "1.10.10",
            "source": {
                "type": "git",
                "url": "https://github.com/phpstan/phpstan.git",
                "reference": "f1e22c9b17a879987f8743d81533250a5fff47f9"
            },
            "dist": {
                "type": "zip",
                "url": "https://api.github.com/repos/phpstan/phpstan/zipball/f1e22c9b17a879987f8743d81533250a5fff47f9",
                "reference": "f1e22c9b17a879987f8743d81533250a5fff47f9",
=======
            "version": "1.10.11",
            "source": {
                "type": "git",
                "url": "https://github.com/phpstan/phpstan.git",
                "reference": "8aa62e6ea8b58ffb650e02940e55a788cbc3fe21"
            },
            "dist": {
                "type": "zip",
                "url": "https://api.github.com/repos/phpstan/phpstan/zipball/8aa62e6ea8b58ffb650e02940e55a788cbc3fe21",
                "reference": "8aa62e6ea8b58ffb650e02940e55a788cbc3fe21",
>>>>>>> 121c65a2
                "shasum": ""
            },
            "require": {
                "php": "^7.2|^8.0"
            },
            "conflict": {
                "phpstan/phpstan-shim": "*"
            },
            "bin": [
                "phpstan",
                "phpstan.phar"
            ],
            "type": "library",
            "autoload": {
                "files": [
                    "bootstrap.php"
                ]
            },
            "notification-url": "https://packagist.org/downloads/",
            "license": [
                "MIT"
            ],
            "description": "PHPStan - PHP Static Analysis Tool",
            "keywords": [
                "dev",
                "static analysis"
            ],
            "support": {
                "docs": "https://phpstan.org/user-guide/getting-started",
                "forum": "https://github.com/phpstan/phpstan/discussions",
                "issues": "https://github.com/phpstan/phpstan/issues",
                "security": "https://github.com/phpstan/phpstan/security/policy",
                "source": "https://github.com/phpstan/phpstan-src"
            },
            "funding": [
                {
                    "url": "https://github.com/ondrejmirtes",
                    "type": "github"
                },
                {
                    "url": "https://github.com/phpstan",
                    "type": "github"
                },
                {
                    "url": "https://tidelift.com/funding/github/packagist/phpstan/phpstan",
                    "type": "tidelift"
                }
            ],
<<<<<<< HEAD
            "time": "2023-04-01T17:06:15+00:00"
=======
            "time": "2023-04-04T19:17:42+00:00"
>>>>>>> 121c65a2
        },
        {
            "name": "phpunit/php-code-coverage",
            "version": "9.2.26",
            "source": {
                "type": "git",
                "url": "https://github.com/sebastianbergmann/php-code-coverage.git",
                "reference": "443bc6912c9bd5b409254a40f4b0f4ced7c80ea1"
            },
            "dist": {
                "type": "zip",
                "url": "https://api.github.com/repos/sebastianbergmann/php-code-coverage/zipball/443bc6912c9bd5b409254a40f4b0f4ced7c80ea1",
                "reference": "443bc6912c9bd5b409254a40f4b0f4ced7c80ea1",
                "shasum": ""
            },
            "require": {
                "ext-dom": "*",
                "ext-libxml": "*",
                "ext-xmlwriter": "*",
                "nikic/php-parser": "^4.15",
                "php": ">=7.3",
                "phpunit/php-file-iterator": "^3.0.3",
                "phpunit/php-text-template": "^2.0.2",
                "sebastian/code-unit-reverse-lookup": "^2.0.2",
                "sebastian/complexity": "^2.0",
                "sebastian/environment": "^5.1.2",
                "sebastian/lines-of-code": "^1.0.3",
                "sebastian/version": "^3.0.1",
                "theseer/tokenizer": "^1.2.0"
            },
            "require-dev": {
                "phpunit/phpunit": "^9.3"
            },
            "suggest": {
                "ext-pcov": "PHP extension that provides line coverage",
                "ext-xdebug": "PHP extension that provides line coverage as well as branch and path coverage"
            },
            "type": "library",
            "extra": {
                "branch-alias": {
                    "dev-master": "9.2-dev"
                }
            },
            "autoload": {
                "classmap": [
                    "src/"
                ]
            },
            "notification-url": "https://packagist.org/downloads/",
            "license": [
                "BSD-3-Clause"
            ],
            "authors": [
                {
                    "name": "Sebastian Bergmann",
                    "email": "sebastian@phpunit.de",
                    "role": "lead"
                }
            ],
            "description": "Library that provides collection, processing, and rendering functionality for PHP code coverage information.",
            "homepage": "https://github.com/sebastianbergmann/php-code-coverage",
            "keywords": [
                "coverage",
                "testing",
                "xunit"
            ],
            "support": {
                "issues": "https://github.com/sebastianbergmann/php-code-coverage/issues",
                "source": "https://github.com/sebastianbergmann/php-code-coverage/tree/9.2.26"
            },
            "funding": [
                {
                    "url": "https://github.com/sebastianbergmann",
                    "type": "github"
                }
            ],
            "time": "2023-03-06T12:58:08+00:00"
        },
        {
            "name": "phpunit/php-file-iterator",
            "version": "3.0.6",
            "source": {
                "type": "git",
                "url": "https://github.com/sebastianbergmann/php-file-iterator.git",
                "reference": "cf1c2e7c203ac650e352f4cc675a7021e7d1b3cf"
            },
            "dist": {
                "type": "zip",
                "url": "https://api.github.com/repos/sebastianbergmann/php-file-iterator/zipball/cf1c2e7c203ac650e352f4cc675a7021e7d1b3cf",
                "reference": "cf1c2e7c203ac650e352f4cc675a7021e7d1b3cf",
                "shasum": ""
            },
            "require": {
                "php": ">=7.3"
            },
            "require-dev": {
                "phpunit/phpunit": "^9.3"
            },
            "type": "library",
            "extra": {
                "branch-alias": {
                    "dev-master": "3.0-dev"
                }
            },
            "autoload": {
                "classmap": [
                    "src/"
                ]
            },
            "notification-url": "https://packagist.org/downloads/",
            "license": [
                "BSD-3-Clause"
            ],
            "authors": [
                {
                    "name": "Sebastian Bergmann",
                    "email": "sebastian@phpunit.de",
                    "role": "lead"
                }
            ],
            "description": "FilterIterator implementation that filters files based on a list of suffixes.",
            "homepage": "https://github.com/sebastianbergmann/php-file-iterator/",
            "keywords": [
                "filesystem",
                "iterator"
            ],
            "support": {
                "issues": "https://github.com/sebastianbergmann/php-file-iterator/issues",
                "source": "https://github.com/sebastianbergmann/php-file-iterator/tree/3.0.6"
            },
            "funding": [
                {
                    "url": "https://github.com/sebastianbergmann",
                    "type": "github"
                }
            ],
            "time": "2021-12-02T12:48:52+00:00"
        },
        {
            "name": "phpunit/php-invoker",
            "version": "3.1.1",
            "source": {
                "type": "git",
                "url": "https://github.com/sebastianbergmann/php-invoker.git",
                "reference": "5a10147d0aaf65b58940a0b72f71c9ac0423cc67"
            },
            "dist": {
                "type": "zip",
                "url": "https://api.github.com/repos/sebastianbergmann/php-invoker/zipball/5a10147d0aaf65b58940a0b72f71c9ac0423cc67",
                "reference": "5a10147d0aaf65b58940a0b72f71c9ac0423cc67",
                "shasum": ""
            },
            "require": {
                "php": ">=7.3"
            },
            "require-dev": {
                "ext-pcntl": "*",
                "phpunit/phpunit": "^9.3"
            },
            "suggest": {
                "ext-pcntl": "*"
            },
            "type": "library",
            "extra": {
                "branch-alias": {
                    "dev-master": "3.1-dev"
                }
            },
            "autoload": {
                "classmap": [
                    "src/"
                ]
            },
            "notification-url": "https://packagist.org/downloads/",
            "license": [
                "BSD-3-Clause"
            ],
            "authors": [
                {
                    "name": "Sebastian Bergmann",
                    "email": "sebastian@phpunit.de",
                    "role": "lead"
                }
            ],
            "description": "Invoke callables with a timeout",
            "homepage": "https://github.com/sebastianbergmann/php-invoker/",
            "keywords": [
                "process"
            ],
            "support": {
                "issues": "https://github.com/sebastianbergmann/php-invoker/issues",
                "source": "https://github.com/sebastianbergmann/php-invoker/tree/3.1.1"
            },
            "funding": [
                {
                    "url": "https://github.com/sebastianbergmann",
                    "type": "github"
                }
            ],
            "time": "2020-09-28T05:58:55+00:00"
        },
        {
            "name": "phpunit/php-text-template",
            "version": "2.0.4",
            "source": {
                "type": "git",
                "url": "https://github.com/sebastianbergmann/php-text-template.git",
                "reference": "5da5f67fc95621df9ff4c4e5a84d6a8a2acf7c28"
            },
            "dist": {
                "type": "zip",
                "url": "https://api.github.com/repos/sebastianbergmann/php-text-template/zipball/5da5f67fc95621df9ff4c4e5a84d6a8a2acf7c28",
                "reference": "5da5f67fc95621df9ff4c4e5a84d6a8a2acf7c28",
                "shasum": ""
            },
            "require": {
                "php": ">=7.3"
            },
            "require-dev": {
                "phpunit/phpunit": "^9.3"
            },
            "type": "library",
            "extra": {
                "branch-alias": {
                    "dev-master": "2.0-dev"
                }
            },
            "autoload": {
                "classmap": [
                    "src/"
                ]
            },
            "notification-url": "https://packagist.org/downloads/",
            "license": [
                "BSD-3-Clause"
            ],
            "authors": [
                {
                    "name": "Sebastian Bergmann",
                    "email": "sebastian@phpunit.de",
                    "role": "lead"
                }
            ],
            "description": "Simple template engine.",
            "homepage": "https://github.com/sebastianbergmann/php-text-template/",
            "keywords": [
                "template"
            ],
            "support": {
                "issues": "https://github.com/sebastianbergmann/php-text-template/issues",
                "source": "https://github.com/sebastianbergmann/php-text-template/tree/2.0.4"
            },
            "funding": [
                {
                    "url": "https://github.com/sebastianbergmann",
                    "type": "github"
                }
            ],
            "time": "2020-10-26T05:33:50+00:00"
        },
        {
            "name": "phpunit/php-timer",
            "version": "5.0.3",
            "source": {
                "type": "git",
                "url": "https://github.com/sebastianbergmann/php-timer.git",
                "reference": "5a63ce20ed1b5bf577850e2c4e87f4aa902afbd2"
            },
            "dist": {
                "type": "zip",
                "url": "https://api.github.com/repos/sebastianbergmann/php-timer/zipball/5a63ce20ed1b5bf577850e2c4e87f4aa902afbd2",
                "reference": "5a63ce20ed1b5bf577850e2c4e87f4aa902afbd2",
                "shasum": ""
            },
            "require": {
                "php": ">=7.3"
            },
            "require-dev": {
                "phpunit/phpunit": "^9.3"
            },
            "type": "library",
            "extra": {
                "branch-alias": {
                    "dev-master": "5.0-dev"
                }
            },
            "autoload": {
                "classmap": [
                    "src/"
                ]
            },
            "notification-url": "https://packagist.org/downloads/",
            "license": [
                "BSD-3-Clause"
            ],
            "authors": [
                {
                    "name": "Sebastian Bergmann",
                    "email": "sebastian@phpunit.de",
                    "role": "lead"
                }
            ],
            "description": "Utility class for timing",
            "homepage": "https://github.com/sebastianbergmann/php-timer/",
            "keywords": [
                "timer"
            ],
            "support": {
                "issues": "https://github.com/sebastianbergmann/php-timer/issues",
                "source": "https://github.com/sebastianbergmann/php-timer/tree/5.0.3"
            },
            "funding": [
                {
                    "url": "https://github.com/sebastianbergmann",
                    "type": "github"
                }
            ],
            "time": "2020-10-26T13:16:10+00:00"
        },
        {
            "name": "phpunit/phpunit",
            "version": "9.6.6",
            "source": {
                "type": "git",
                "url": "https://github.com/sebastianbergmann/phpunit.git",
                "reference": "b65d59a059d3004a040c16a82e07bbdf6cfdd115"
            },
            "dist": {
                "type": "zip",
                "url": "https://api.github.com/repos/sebastianbergmann/phpunit/zipball/b65d59a059d3004a040c16a82e07bbdf6cfdd115",
                "reference": "b65d59a059d3004a040c16a82e07bbdf6cfdd115",
                "shasum": ""
            },
            "require": {
                "doctrine/instantiator": "^1.3.1 || ^2",
                "ext-dom": "*",
                "ext-json": "*",
                "ext-libxml": "*",
                "ext-mbstring": "*",
                "ext-xml": "*",
                "ext-xmlwriter": "*",
                "myclabs/deep-copy": "^1.10.1",
                "phar-io/manifest": "^2.0.3",
                "phar-io/version": "^3.0.2",
                "php": ">=7.3",
                "phpunit/php-code-coverage": "^9.2.13",
                "phpunit/php-file-iterator": "^3.0.5",
                "phpunit/php-invoker": "^3.1.1",
                "phpunit/php-text-template": "^2.0.3",
                "phpunit/php-timer": "^5.0.2",
                "sebastian/cli-parser": "^1.0.1",
                "sebastian/code-unit": "^1.0.6",
                "sebastian/comparator": "^4.0.8",
                "sebastian/diff": "^4.0.3",
                "sebastian/environment": "^5.1.3",
                "sebastian/exporter": "^4.0.5",
                "sebastian/global-state": "^5.0.1",
                "sebastian/object-enumerator": "^4.0.3",
                "sebastian/resource-operations": "^3.0.3",
                "sebastian/type": "^3.2",
                "sebastian/version": "^3.0.2"
            },
            "suggest": {
                "ext-soap": "To be able to generate mocks based on WSDL files",
                "ext-xdebug": "PHP extension that provides line coverage as well as branch and path coverage"
            },
            "bin": [
                "phpunit"
            ],
            "type": "library",
            "extra": {
                "branch-alias": {
                    "dev-master": "9.6-dev"
                }
            },
            "autoload": {
                "files": [
                    "src/Framework/Assert/Functions.php"
                ],
                "classmap": [
                    "src/"
                ]
            },
            "notification-url": "https://packagist.org/downloads/",
            "license": [
                "BSD-3-Clause"
            ],
            "authors": [
                {
                    "name": "Sebastian Bergmann",
                    "email": "sebastian@phpunit.de",
                    "role": "lead"
                }
            ],
            "description": "The PHP Unit Testing framework.",
            "homepage": "https://phpunit.de/",
            "keywords": [
                "phpunit",
                "testing",
                "xunit"
            ],
            "support": {
                "issues": "https://github.com/sebastianbergmann/phpunit/issues",
                "security": "https://github.com/sebastianbergmann/phpunit/security/policy",
                "source": "https://github.com/sebastianbergmann/phpunit/tree/9.6.6"
            },
            "funding": [
                {
                    "url": "https://phpunit.de/sponsors.html",
                    "type": "custom"
                },
                {
                    "url": "https://github.com/sebastianbergmann",
                    "type": "github"
                },
                {
                    "url": "https://tidelift.com/funding/github/packagist/phpunit/phpunit",
                    "type": "tidelift"
                }
            ],
            "time": "2023-03-27T11:43:46+00:00"
        },
        {
            "name": "sebastian/cli-parser",
            "version": "1.0.1",
            "source": {
                "type": "git",
                "url": "https://github.com/sebastianbergmann/cli-parser.git",
                "reference": "442e7c7e687e42adc03470c7b668bc4b2402c0b2"
            },
            "dist": {
                "type": "zip",
                "url": "https://api.github.com/repos/sebastianbergmann/cli-parser/zipball/442e7c7e687e42adc03470c7b668bc4b2402c0b2",
                "reference": "442e7c7e687e42adc03470c7b668bc4b2402c0b2",
                "shasum": ""
            },
            "require": {
                "php": ">=7.3"
            },
            "require-dev": {
                "phpunit/phpunit": "^9.3"
            },
            "type": "library",
            "extra": {
                "branch-alias": {
                    "dev-master": "1.0-dev"
                }
            },
            "autoload": {
                "classmap": [
                    "src/"
                ]
            },
            "notification-url": "https://packagist.org/downloads/",
            "license": [
                "BSD-3-Clause"
            ],
            "authors": [
                {
                    "name": "Sebastian Bergmann",
                    "email": "sebastian@phpunit.de",
                    "role": "lead"
                }
            ],
            "description": "Library for parsing CLI options",
            "homepage": "https://github.com/sebastianbergmann/cli-parser",
            "support": {
                "issues": "https://github.com/sebastianbergmann/cli-parser/issues",
                "source": "https://github.com/sebastianbergmann/cli-parser/tree/1.0.1"
            },
            "funding": [
                {
                    "url": "https://github.com/sebastianbergmann",
                    "type": "github"
                }
            ],
            "time": "2020-09-28T06:08:49+00:00"
        },
        {
            "name": "sebastian/code-unit",
            "version": "1.0.8",
            "source": {
                "type": "git",
                "url": "https://github.com/sebastianbergmann/code-unit.git",
                "reference": "1fc9f64c0927627ef78ba436c9b17d967e68e120"
            },
            "dist": {
                "type": "zip",
                "url": "https://api.github.com/repos/sebastianbergmann/code-unit/zipball/1fc9f64c0927627ef78ba436c9b17d967e68e120",
                "reference": "1fc9f64c0927627ef78ba436c9b17d967e68e120",
                "shasum": ""
            },
            "require": {
                "php": ">=7.3"
            },
            "require-dev": {
                "phpunit/phpunit": "^9.3"
            },
            "type": "library",
            "extra": {
                "branch-alias": {
                    "dev-master": "1.0-dev"
                }
            },
            "autoload": {
                "classmap": [
                    "src/"
                ]
            },
            "notification-url": "https://packagist.org/downloads/",
            "license": [
                "BSD-3-Clause"
            ],
            "authors": [
                {
                    "name": "Sebastian Bergmann",
                    "email": "sebastian@phpunit.de",
                    "role": "lead"
                }
            ],
            "description": "Collection of value objects that represent the PHP code units",
            "homepage": "https://github.com/sebastianbergmann/code-unit",
            "support": {
                "issues": "https://github.com/sebastianbergmann/code-unit/issues",
                "source": "https://github.com/sebastianbergmann/code-unit/tree/1.0.8"
            },
            "funding": [
                {
                    "url": "https://github.com/sebastianbergmann",
                    "type": "github"
                }
            ],
            "time": "2020-10-26T13:08:54+00:00"
        },
        {
            "name": "sebastian/code-unit-reverse-lookup",
            "version": "2.0.3",
            "source": {
                "type": "git",
                "url": "https://github.com/sebastianbergmann/code-unit-reverse-lookup.git",
                "reference": "ac91f01ccec49fb77bdc6fd1e548bc70f7faa3e5"
            },
            "dist": {
                "type": "zip",
                "url": "https://api.github.com/repos/sebastianbergmann/code-unit-reverse-lookup/zipball/ac91f01ccec49fb77bdc6fd1e548bc70f7faa3e5",
                "reference": "ac91f01ccec49fb77bdc6fd1e548bc70f7faa3e5",
                "shasum": ""
            },
            "require": {
                "php": ">=7.3"
            },
            "require-dev": {
                "phpunit/phpunit": "^9.3"
            },
            "type": "library",
            "extra": {
                "branch-alias": {
                    "dev-master": "2.0-dev"
                }
            },
            "autoload": {
                "classmap": [
                    "src/"
                ]
            },
            "notification-url": "https://packagist.org/downloads/",
            "license": [
                "BSD-3-Clause"
            ],
            "authors": [
                {
                    "name": "Sebastian Bergmann",
                    "email": "sebastian@phpunit.de"
                }
            ],
            "description": "Looks up which function or method a line of code belongs to",
            "homepage": "https://github.com/sebastianbergmann/code-unit-reverse-lookup/",
            "support": {
                "issues": "https://github.com/sebastianbergmann/code-unit-reverse-lookup/issues",
                "source": "https://github.com/sebastianbergmann/code-unit-reverse-lookup/tree/2.0.3"
            },
            "funding": [
                {
                    "url": "https://github.com/sebastianbergmann",
                    "type": "github"
                }
            ],
            "time": "2020-09-28T05:30:19+00:00"
        },
        {
            "name": "sebastian/comparator",
            "version": "4.0.8",
            "source": {
                "type": "git",
                "url": "https://github.com/sebastianbergmann/comparator.git",
                "reference": "fa0f136dd2334583309d32b62544682ee972b51a"
            },
            "dist": {
                "type": "zip",
                "url": "https://api.github.com/repos/sebastianbergmann/comparator/zipball/fa0f136dd2334583309d32b62544682ee972b51a",
                "reference": "fa0f136dd2334583309d32b62544682ee972b51a",
                "shasum": ""
            },
            "require": {
                "php": ">=7.3",
                "sebastian/diff": "^4.0",
                "sebastian/exporter": "^4.0"
            },
            "require-dev": {
                "phpunit/phpunit": "^9.3"
            },
            "type": "library",
            "extra": {
                "branch-alias": {
                    "dev-master": "4.0-dev"
                }
            },
            "autoload": {
                "classmap": [
                    "src/"
                ]
            },
            "notification-url": "https://packagist.org/downloads/",
            "license": [
                "BSD-3-Clause"
            ],
            "authors": [
                {
                    "name": "Sebastian Bergmann",
                    "email": "sebastian@phpunit.de"
                },
                {
                    "name": "Jeff Welch",
                    "email": "whatthejeff@gmail.com"
                },
                {
                    "name": "Volker Dusch",
                    "email": "github@wallbash.com"
                },
                {
                    "name": "Bernhard Schussek",
                    "email": "bschussek@2bepublished.at"
                }
            ],
            "description": "Provides the functionality to compare PHP values for equality",
            "homepage": "https://github.com/sebastianbergmann/comparator",
            "keywords": [
                "comparator",
                "compare",
                "equality"
            ],
            "support": {
                "issues": "https://github.com/sebastianbergmann/comparator/issues",
                "source": "https://github.com/sebastianbergmann/comparator/tree/4.0.8"
            },
            "funding": [
                {
                    "url": "https://github.com/sebastianbergmann",
                    "type": "github"
                }
            ],
            "time": "2022-09-14T12:41:17+00:00"
        },
        {
            "name": "sebastian/complexity",
            "version": "2.0.2",
            "source": {
                "type": "git",
                "url": "https://github.com/sebastianbergmann/complexity.git",
                "reference": "739b35e53379900cc9ac327b2147867b8b6efd88"
            },
            "dist": {
                "type": "zip",
                "url": "https://api.github.com/repos/sebastianbergmann/complexity/zipball/739b35e53379900cc9ac327b2147867b8b6efd88",
                "reference": "739b35e53379900cc9ac327b2147867b8b6efd88",
                "shasum": ""
            },
            "require": {
                "nikic/php-parser": "^4.7",
                "php": ">=7.3"
            },
            "require-dev": {
                "phpunit/phpunit": "^9.3"
            },
            "type": "library",
            "extra": {
                "branch-alias": {
                    "dev-master": "2.0-dev"
                }
            },
            "autoload": {
                "classmap": [
                    "src/"
                ]
            },
            "notification-url": "https://packagist.org/downloads/",
            "license": [
                "BSD-3-Clause"
            ],
            "authors": [
                {
                    "name": "Sebastian Bergmann",
                    "email": "sebastian@phpunit.de",
                    "role": "lead"
                }
            ],
            "description": "Library for calculating the complexity of PHP code units",
            "homepage": "https://github.com/sebastianbergmann/complexity",
            "support": {
                "issues": "https://github.com/sebastianbergmann/complexity/issues",
                "source": "https://github.com/sebastianbergmann/complexity/tree/2.0.2"
            },
            "funding": [
                {
                    "url": "https://github.com/sebastianbergmann",
                    "type": "github"
                }
            ],
            "time": "2020-10-26T15:52:27+00:00"
        },
        {
            "name": "sebastian/diff",
            "version": "4.0.4",
            "source": {
                "type": "git",
                "url": "https://github.com/sebastianbergmann/diff.git",
                "reference": "3461e3fccc7cfdfc2720be910d3bd73c69be590d"
            },
            "dist": {
                "type": "zip",
                "url": "https://api.github.com/repos/sebastianbergmann/diff/zipball/3461e3fccc7cfdfc2720be910d3bd73c69be590d",
                "reference": "3461e3fccc7cfdfc2720be910d3bd73c69be590d",
                "shasum": ""
            },
            "require": {
                "php": ">=7.3"
            },
            "require-dev": {
                "phpunit/phpunit": "^9.3",
                "symfony/process": "^4.2 || ^5"
            },
            "type": "library",
            "extra": {
                "branch-alias": {
                    "dev-master": "4.0-dev"
                }
            },
            "autoload": {
                "classmap": [
                    "src/"
                ]
            },
            "notification-url": "https://packagist.org/downloads/",
            "license": [
                "BSD-3-Clause"
            ],
            "authors": [
                {
                    "name": "Sebastian Bergmann",
                    "email": "sebastian@phpunit.de"
                },
                {
                    "name": "Kore Nordmann",
                    "email": "mail@kore-nordmann.de"
                }
            ],
            "description": "Diff implementation",
            "homepage": "https://github.com/sebastianbergmann/diff",
            "keywords": [
                "diff",
                "udiff",
                "unidiff",
                "unified diff"
            ],
            "support": {
                "issues": "https://github.com/sebastianbergmann/diff/issues",
                "source": "https://github.com/sebastianbergmann/diff/tree/4.0.4"
            },
            "funding": [
                {
                    "url": "https://github.com/sebastianbergmann",
                    "type": "github"
                }
            ],
            "time": "2020-10-26T13:10:38+00:00"
        },
        {
            "name": "sebastian/environment",
            "version": "5.1.5",
            "source": {
                "type": "git",
                "url": "https://github.com/sebastianbergmann/environment.git",
                "reference": "830c43a844f1f8d5b7a1f6d6076b784454d8b7ed"
            },
            "dist": {
                "type": "zip",
                "url": "https://api.github.com/repos/sebastianbergmann/environment/zipball/830c43a844f1f8d5b7a1f6d6076b784454d8b7ed",
                "reference": "830c43a844f1f8d5b7a1f6d6076b784454d8b7ed",
                "shasum": ""
            },
            "require": {
                "php": ">=7.3"
            },
            "require-dev": {
                "phpunit/phpunit": "^9.3"
            },
            "suggest": {
                "ext-posix": "*"
            },
            "type": "library",
            "extra": {
                "branch-alias": {
                    "dev-master": "5.1-dev"
                }
            },
            "autoload": {
                "classmap": [
                    "src/"
                ]
            },
            "notification-url": "https://packagist.org/downloads/",
            "license": [
                "BSD-3-Clause"
            ],
            "authors": [
                {
                    "name": "Sebastian Bergmann",
                    "email": "sebastian@phpunit.de"
                }
            ],
            "description": "Provides functionality to handle HHVM/PHP environments",
            "homepage": "http://www.github.com/sebastianbergmann/environment",
            "keywords": [
                "Xdebug",
                "environment",
                "hhvm"
            ],
            "support": {
                "issues": "https://github.com/sebastianbergmann/environment/issues",
                "source": "https://github.com/sebastianbergmann/environment/tree/5.1.5"
            },
            "funding": [
                {
                    "url": "https://github.com/sebastianbergmann",
                    "type": "github"
                }
            ],
            "time": "2023-02-03T06:03:51+00:00"
        },
        {
            "name": "sebastian/exporter",
            "version": "4.0.5",
            "source": {
                "type": "git",
                "url": "https://github.com/sebastianbergmann/exporter.git",
                "reference": "ac230ed27f0f98f597c8a2b6eb7ac563af5e5b9d"
            },
            "dist": {
                "type": "zip",
                "url": "https://api.github.com/repos/sebastianbergmann/exporter/zipball/ac230ed27f0f98f597c8a2b6eb7ac563af5e5b9d",
                "reference": "ac230ed27f0f98f597c8a2b6eb7ac563af5e5b9d",
                "shasum": ""
            },
            "require": {
                "php": ">=7.3",
                "sebastian/recursion-context": "^4.0"
            },
            "require-dev": {
                "ext-mbstring": "*",
                "phpunit/phpunit": "^9.3"
            },
            "type": "library",
            "extra": {
                "branch-alias": {
                    "dev-master": "4.0-dev"
                }
            },
            "autoload": {
                "classmap": [
                    "src/"
                ]
            },
            "notification-url": "https://packagist.org/downloads/",
            "license": [
                "BSD-3-Clause"
            ],
            "authors": [
                {
                    "name": "Sebastian Bergmann",
                    "email": "sebastian@phpunit.de"
                },
                {
                    "name": "Jeff Welch",
                    "email": "whatthejeff@gmail.com"
                },
                {
                    "name": "Volker Dusch",
                    "email": "github@wallbash.com"
                },
                {
                    "name": "Adam Harvey",
                    "email": "aharvey@php.net"
                },
                {
                    "name": "Bernhard Schussek",
                    "email": "bschussek@gmail.com"
                }
            ],
            "description": "Provides the functionality to export PHP variables for visualization",
            "homepage": "https://www.github.com/sebastianbergmann/exporter",
            "keywords": [
                "export",
                "exporter"
            ],
            "support": {
                "issues": "https://github.com/sebastianbergmann/exporter/issues",
                "source": "https://github.com/sebastianbergmann/exporter/tree/4.0.5"
            },
            "funding": [
                {
                    "url": "https://github.com/sebastianbergmann",
                    "type": "github"
                }
            ],
            "time": "2022-09-14T06:03:37+00:00"
        },
        {
            "name": "sebastian/global-state",
            "version": "5.0.5",
            "source": {
                "type": "git",
                "url": "https://github.com/sebastianbergmann/global-state.git",
                "reference": "0ca8db5a5fc9c8646244e629625ac486fa286bf2"
            },
            "dist": {
                "type": "zip",
                "url": "https://api.github.com/repos/sebastianbergmann/global-state/zipball/0ca8db5a5fc9c8646244e629625ac486fa286bf2",
                "reference": "0ca8db5a5fc9c8646244e629625ac486fa286bf2",
                "shasum": ""
            },
            "require": {
                "php": ">=7.3",
                "sebastian/object-reflector": "^2.0",
                "sebastian/recursion-context": "^4.0"
            },
            "require-dev": {
                "ext-dom": "*",
                "phpunit/phpunit": "^9.3"
            },
            "suggest": {
                "ext-uopz": "*"
            },
            "type": "library",
            "extra": {
                "branch-alias": {
                    "dev-master": "5.0-dev"
                }
            },
            "autoload": {
                "classmap": [
                    "src/"
                ]
            },
            "notification-url": "https://packagist.org/downloads/",
            "license": [
                "BSD-3-Clause"
            ],
            "authors": [
                {
                    "name": "Sebastian Bergmann",
                    "email": "sebastian@phpunit.de"
                }
            ],
            "description": "Snapshotting of global state",
            "homepage": "http://www.github.com/sebastianbergmann/global-state",
            "keywords": [
                "global state"
            ],
            "support": {
                "issues": "https://github.com/sebastianbergmann/global-state/issues",
                "source": "https://github.com/sebastianbergmann/global-state/tree/5.0.5"
            },
            "funding": [
                {
                    "url": "https://github.com/sebastianbergmann",
                    "type": "github"
                }
            ],
            "time": "2022-02-14T08:28:10+00:00"
        },
        {
            "name": "sebastian/lines-of-code",
            "version": "1.0.3",
            "source": {
                "type": "git",
                "url": "https://github.com/sebastianbergmann/lines-of-code.git",
                "reference": "c1c2e997aa3146983ed888ad08b15470a2e22ecc"
            },
            "dist": {
                "type": "zip",
                "url": "https://api.github.com/repos/sebastianbergmann/lines-of-code/zipball/c1c2e997aa3146983ed888ad08b15470a2e22ecc",
                "reference": "c1c2e997aa3146983ed888ad08b15470a2e22ecc",
                "shasum": ""
            },
            "require": {
                "nikic/php-parser": "^4.6",
                "php": ">=7.3"
            },
            "require-dev": {
                "phpunit/phpunit": "^9.3"
            },
            "type": "library",
            "extra": {
                "branch-alias": {
                    "dev-master": "1.0-dev"
                }
            },
            "autoload": {
                "classmap": [
                    "src/"
                ]
            },
            "notification-url": "https://packagist.org/downloads/",
            "license": [
                "BSD-3-Clause"
            ],
            "authors": [
                {
                    "name": "Sebastian Bergmann",
                    "email": "sebastian@phpunit.de",
                    "role": "lead"
                }
            ],
            "description": "Library for counting the lines of code in PHP source code",
            "homepage": "https://github.com/sebastianbergmann/lines-of-code",
            "support": {
                "issues": "https://github.com/sebastianbergmann/lines-of-code/issues",
                "source": "https://github.com/sebastianbergmann/lines-of-code/tree/1.0.3"
            },
            "funding": [
                {
                    "url": "https://github.com/sebastianbergmann",
                    "type": "github"
                }
            ],
            "time": "2020-11-28T06:42:11+00:00"
        },
        {
            "name": "sebastian/object-enumerator",
            "version": "4.0.4",
            "source": {
                "type": "git",
                "url": "https://github.com/sebastianbergmann/object-enumerator.git",
                "reference": "5c9eeac41b290a3712d88851518825ad78f45c71"
            },
            "dist": {
                "type": "zip",
                "url": "https://api.github.com/repos/sebastianbergmann/object-enumerator/zipball/5c9eeac41b290a3712d88851518825ad78f45c71",
                "reference": "5c9eeac41b290a3712d88851518825ad78f45c71",
                "shasum": ""
            },
            "require": {
                "php": ">=7.3",
                "sebastian/object-reflector": "^2.0",
                "sebastian/recursion-context": "^4.0"
            },
            "require-dev": {
                "phpunit/phpunit": "^9.3"
            },
            "type": "library",
            "extra": {
                "branch-alias": {
                    "dev-master": "4.0-dev"
                }
            },
            "autoload": {
                "classmap": [
                    "src/"
                ]
            },
            "notification-url": "https://packagist.org/downloads/",
            "license": [
                "BSD-3-Clause"
            ],
            "authors": [
                {
                    "name": "Sebastian Bergmann",
                    "email": "sebastian@phpunit.de"
                }
            ],
            "description": "Traverses array structures and object graphs to enumerate all referenced objects",
            "homepage": "https://github.com/sebastianbergmann/object-enumerator/",
            "support": {
                "issues": "https://github.com/sebastianbergmann/object-enumerator/issues",
                "source": "https://github.com/sebastianbergmann/object-enumerator/tree/4.0.4"
            },
            "funding": [
                {
                    "url": "https://github.com/sebastianbergmann",
                    "type": "github"
                }
            ],
            "time": "2020-10-26T13:12:34+00:00"
        },
        {
            "name": "sebastian/object-reflector",
            "version": "2.0.4",
            "source": {
                "type": "git",
                "url": "https://github.com/sebastianbergmann/object-reflector.git",
                "reference": "b4f479ebdbf63ac605d183ece17d8d7fe49c15c7"
            },
            "dist": {
                "type": "zip",
                "url": "https://api.github.com/repos/sebastianbergmann/object-reflector/zipball/b4f479ebdbf63ac605d183ece17d8d7fe49c15c7",
                "reference": "b4f479ebdbf63ac605d183ece17d8d7fe49c15c7",
                "shasum": ""
            },
            "require": {
                "php": ">=7.3"
            },
            "require-dev": {
                "phpunit/phpunit": "^9.3"
            },
            "type": "library",
            "extra": {
                "branch-alias": {
                    "dev-master": "2.0-dev"
                }
            },
            "autoload": {
                "classmap": [
                    "src/"
                ]
            },
            "notification-url": "https://packagist.org/downloads/",
            "license": [
                "BSD-3-Clause"
            ],
            "authors": [
                {
                    "name": "Sebastian Bergmann",
                    "email": "sebastian@phpunit.de"
                }
            ],
            "description": "Allows reflection of object attributes, including inherited and non-public ones",
            "homepage": "https://github.com/sebastianbergmann/object-reflector/",
            "support": {
                "issues": "https://github.com/sebastianbergmann/object-reflector/issues",
                "source": "https://github.com/sebastianbergmann/object-reflector/tree/2.0.4"
            },
            "funding": [
                {
                    "url": "https://github.com/sebastianbergmann",
                    "type": "github"
                }
            ],
            "time": "2020-10-26T13:14:26+00:00"
        },
        {
            "name": "sebastian/recursion-context",
            "version": "4.0.5",
            "source": {
                "type": "git",
                "url": "https://github.com/sebastianbergmann/recursion-context.git",
                "reference": "e75bd0f07204fec2a0af9b0f3cfe97d05f92efc1"
            },
            "dist": {
                "type": "zip",
                "url": "https://api.github.com/repos/sebastianbergmann/recursion-context/zipball/e75bd0f07204fec2a0af9b0f3cfe97d05f92efc1",
                "reference": "e75bd0f07204fec2a0af9b0f3cfe97d05f92efc1",
                "shasum": ""
            },
            "require": {
                "php": ">=7.3"
            },
            "require-dev": {
                "phpunit/phpunit": "^9.3"
            },
            "type": "library",
            "extra": {
                "branch-alias": {
                    "dev-master": "4.0-dev"
                }
            },
            "autoload": {
                "classmap": [
                    "src/"
                ]
            },
            "notification-url": "https://packagist.org/downloads/",
            "license": [
                "BSD-3-Clause"
            ],
            "authors": [
                {
                    "name": "Sebastian Bergmann",
                    "email": "sebastian@phpunit.de"
                },
                {
                    "name": "Jeff Welch",
                    "email": "whatthejeff@gmail.com"
                },
                {
                    "name": "Adam Harvey",
                    "email": "aharvey@php.net"
                }
            ],
            "description": "Provides functionality to recursively process PHP variables",
            "homepage": "https://github.com/sebastianbergmann/recursion-context",
            "support": {
                "issues": "https://github.com/sebastianbergmann/recursion-context/issues",
                "source": "https://github.com/sebastianbergmann/recursion-context/tree/4.0.5"
            },
            "funding": [
                {
                    "url": "https://github.com/sebastianbergmann",
                    "type": "github"
                }
            ],
            "time": "2023-02-03T06:07:39+00:00"
        },
        {
            "name": "sebastian/resource-operations",
            "version": "3.0.3",
            "source": {
                "type": "git",
                "url": "https://github.com/sebastianbergmann/resource-operations.git",
                "reference": "0f4443cb3a1d92ce809899753bc0d5d5a8dd19a8"
            },
            "dist": {
                "type": "zip",
                "url": "https://api.github.com/repos/sebastianbergmann/resource-operations/zipball/0f4443cb3a1d92ce809899753bc0d5d5a8dd19a8",
                "reference": "0f4443cb3a1d92ce809899753bc0d5d5a8dd19a8",
                "shasum": ""
            },
            "require": {
                "php": ">=7.3"
            },
            "require-dev": {
                "phpunit/phpunit": "^9.0"
            },
            "type": "library",
            "extra": {
                "branch-alias": {
                    "dev-master": "3.0-dev"
                }
            },
            "autoload": {
                "classmap": [
                    "src/"
                ]
            },
            "notification-url": "https://packagist.org/downloads/",
            "license": [
                "BSD-3-Clause"
            ],
            "authors": [
                {
                    "name": "Sebastian Bergmann",
                    "email": "sebastian@phpunit.de"
                }
            ],
            "description": "Provides a list of PHP built-in functions that operate on resources",
            "homepage": "https://www.github.com/sebastianbergmann/resource-operations",
            "support": {
                "issues": "https://github.com/sebastianbergmann/resource-operations/issues",
                "source": "https://github.com/sebastianbergmann/resource-operations/tree/3.0.3"
            },
            "funding": [
                {
                    "url": "https://github.com/sebastianbergmann",
                    "type": "github"
                }
            ],
            "time": "2020-09-28T06:45:17+00:00"
        },
        {
            "name": "sebastian/type",
            "version": "3.2.1",
            "source": {
                "type": "git",
                "url": "https://github.com/sebastianbergmann/type.git",
                "reference": "75e2c2a32f5e0b3aef905b9ed0b179b953b3d7c7"
            },
            "dist": {
                "type": "zip",
                "url": "https://api.github.com/repos/sebastianbergmann/type/zipball/75e2c2a32f5e0b3aef905b9ed0b179b953b3d7c7",
                "reference": "75e2c2a32f5e0b3aef905b9ed0b179b953b3d7c7",
                "shasum": ""
            },
            "require": {
                "php": ">=7.3"
            },
            "require-dev": {
                "phpunit/phpunit": "^9.5"
            },
            "type": "library",
            "extra": {
                "branch-alias": {
                    "dev-master": "3.2-dev"
                }
            },
            "autoload": {
                "classmap": [
                    "src/"
                ]
            },
            "notification-url": "https://packagist.org/downloads/",
            "license": [
                "BSD-3-Clause"
            ],
            "authors": [
                {
                    "name": "Sebastian Bergmann",
                    "email": "sebastian@phpunit.de",
                    "role": "lead"
                }
            ],
            "description": "Collection of value objects that represent the types of the PHP type system",
            "homepage": "https://github.com/sebastianbergmann/type",
            "support": {
                "issues": "https://github.com/sebastianbergmann/type/issues",
                "source": "https://github.com/sebastianbergmann/type/tree/3.2.1"
            },
            "funding": [
                {
                    "url": "https://github.com/sebastianbergmann",
                    "type": "github"
                }
            ],
            "time": "2023-02-03T06:13:03+00:00"
        },
        {
            "name": "sebastian/version",
            "version": "3.0.2",
            "source": {
                "type": "git",
                "url": "https://github.com/sebastianbergmann/version.git",
                "reference": "c6c1022351a901512170118436c764e473f6de8c"
            },
            "dist": {
                "type": "zip",
                "url": "https://api.github.com/repos/sebastianbergmann/version/zipball/c6c1022351a901512170118436c764e473f6de8c",
                "reference": "c6c1022351a901512170118436c764e473f6de8c",
                "shasum": ""
            },
            "require": {
                "php": ">=7.3"
            },
            "type": "library",
            "extra": {
                "branch-alias": {
                    "dev-master": "3.0-dev"
                }
            },
            "autoload": {
                "classmap": [
                    "src/"
                ]
            },
            "notification-url": "https://packagist.org/downloads/",
            "license": [
                "BSD-3-Clause"
            ],
            "authors": [
                {
                    "name": "Sebastian Bergmann",
                    "email": "sebastian@phpunit.de",
                    "role": "lead"
                }
            ],
            "description": "Library that helps with managing the version number of Git-hosted PHP projects",
            "homepage": "https://github.com/sebastianbergmann/version",
            "support": {
                "issues": "https://github.com/sebastianbergmann/version/issues",
                "source": "https://github.com/sebastianbergmann/version/tree/3.0.2"
            },
            "funding": [
                {
                    "url": "https://github.com/sebastianbergmann",
                    "type": "github"
                }
            ],
            "time": "2020-09-28T06:39:44+00:00"
        },
        {
            "name": "softcreatr/jsonpath",
            "version": "0.7.5",
            "source": {
                "type": "git",
                "url": "https://github.com/SoftCreatR/JSONPath.git",
                "reference": "008569bf80aa3584834f7890781576bc7b65afa7"
            },
            "dist": {
                "type": "zip",
                "url": "https://api.github.com/repos/SoftCreatR/JSONPath/zipball/008569bf80aa3584834f7890781576bc7b65afa7",
                "reference": "008569bf80aa3584834f7890781576bc7b65afa7",
                "shasum": ""
            },
            "require": {
                "ext-json": "*",
                "php": ">=7.1"
            },
            "replace": {
                "flow/jsonpath": "*"
            },
            "require-dev": {
                "phpunit/phpunit": ">=7.0",
                "roave/security-advisories": "dev-master",
                "squizlabs/php_codesniffer": "^3.5"
            },
            "type": "library",
            "autoload": {
                "psr-4": {
                    "Flow\\JSONPath\\": "src/"
                }
            },
            "notification-url": "https://packagist.org/downloads/",
            "license": [
                "MIT"
            ],
            "authors": [
                {
                    "name": "Stephen Frank",
                    "email": "stephen@flowsa.com",
                    "homepage": "https://prismaticbytes.com",
                    "role": "Developer"
                },
                {
                    "name": "Sascha Greuel",
                    "email": "hello@1-2.dev",
                    "homepage": "http://1-2.dev",
                    "role": "Developer"
                }
            ],
            "description": "JSONPath implementation for parsing, searching and flattening arrays",
            "support": {
                "email": "hello@1-2.dev",
                "forum": "https://github.com/SoftCreatR/JSONPath/discussions",
                "issues": "https://github.com/SoftCreatR/JSONPath/issues",
                "source": "https://github.com/SoftCreatR/JSONPath"
            },
            "funding": [
                {
                    "url": "https://github.com/softcreatr",
                    "type": "github"
                }
            ],
            "time": "2021-06-02T22:15:26+00:00"
        },
        {
            "name": "symfony/browser-kit",
            "version": "v5.4.21",
            "source": {
                "type": "git",
                "url": "https://github.com/symfony/browser-kit.git",
                "reference": "a866ca7e396f15d7efb6d74a8a7d364d4e05b704"
            },
            "dist": {
                "type": "zip",
                "url": "https://api.github.com/repos/symfony/browser-kit/zipball/a866ca7e396f15d7efb6d74a8a7d364d4e05b704",
                "reference": "a866ca7e396f15d7efb6d74a8a7d364d4e05b704",
                "shasum": ""
            },
            "require": {
                "php": ">=7.2.5",
                "symfony/dom-crawler": "^4.4|^5.0|^6.0",
                "symfony/polyfill-php80": "^1.16"
            },
            "require-dev": {
                "symfony/css-selector": "^4.4|^5.0|^6.0",
                "symfony/http-client": "^4.4|^5.0|^6.0",
                "symfony/mime": "^4.4|^5.0|^6.0",
                "symfony/process": "^4.4|^5.0|^6.0"
            },
            "suggest": {
                "symfony/process": ""
            },
            "type": "library",
            "autoload": {
                "psr-4": {
                    "Symfony\\Component\\BrowserKit\\": ""
                },
                "exclude-from-classmap": [
                    "/Tests/"
                ]
            },
            "notification-url": "https://packagist.org/downloads/",
            "license": [
                "MIT"
            ],
            "authors": [
                {
                    "name": "Fabien Potencier",
                    "email": "fabien@symfony.com"
                },
                {
                    "name": "Symfony Community",
                    "homepage": "https://symfony.com/contributors"
                }
            ],
            "description": "Simulates the behavior of a web browser, allowing you to make requests, click on links and submit forms programmatically",
            "homepage": "https://symfony.com",
            "support": {
                "source": "https://github.com/symfony/browser-kit/tree/v5.4.21"
            },
            "funding": [
                {
                    "url": "https://symfony.com/sponsor",
                    "type": "custom"
                },
                {
                    "url": "https://github.com/fabpot",
                    "type": "github"
                },
                {
                    "url": "https://tidelift.com/funding/github/packagist/symfony/symfony",
                    "type": "tidelift"
                }
            ],
            "time": "2023-02-14T08:03:56+00:00"
        },
        {
            "name": "symfony/css-selector",
            "version": "v5.4.21",
            "source": {
                "type": "git",
                "url": "https://github.com/symfony/css-selector.git",
                "reference": "95f3c7468db1da8cc360b24fa2a26e7cefcb355d"
            },
            "dist": {
                "type": "zip",
                "url": "https://api.github.com/repos/symfony/css-selector/zipball/95f3c7468db1da8cc360b24fa2a26e7cefcb355d",
                "reference": "95f3c7468db1da8cc360b24fa2a26e7cefcb355d",
                "shasum": ""
            },
            "require": {
                "php": ">=7.2.5",
                "symfony/polyfill-php80": "^1.16"
            },
            "type": "library",
            "autoload": {
                "psr-4": {
                    "Symfony\\Component\\CssSelector\\": ""
                },
                "exclude-from-classmap": [
                    "/Tests/"
                ]
            },
            "notification-url": "https://packagist.org/downloads/",
            "license": [
                "MIT"
            ],
            "authors": [
                {
                    "name": "Fabien Potencier",
                    "email": "fabien@symfony.com"
                },
                {
                    "name": "Jean-François Simon",
                    "email": "jeanfrancois.simon@sensiolabs.com"
                },
                {
                    "name": "Symfony Community",
                    "homepage": "https://symfony.com/contributors"
                }
            ],
            "description": "Converts CSS selectors to XPath expressions",
            "homepage": "https://symfony.com",
            "support": {
                "source": "https://github.com/symfony/css-selector/tree/v5.4.21"
            },
            "funding": [
                {
                    "url": "https://symfony.com/sponsor",
                    "type": "custom"
                },
                {
                    "url": "https://github.com/fabpot",
                    "type": "github"
                },
                {
                    "url": "https://tidelift.com/funding/github/packagist/symfony/symfony",
                    "type": "tidelift"
                }
            ],
            "time": "2023-02-14T08:03:56+00:00"
        },
        {
            "name": "symfony/dom-crawler",
            "version": "v5.4.22",
            "source": {
                "type": "git",
                "url": "https://github.com/symfony/dom-crawler.git",
                "reference": "4c633facee8da59998e0c90e337a586cf07a21e7"
            },
            "dist": {
                "type": "zip",
                "url": "https://api.github.com/repos/symfony/dom-crawler/zipball/4c633facee8da59998e0c90e337a586cf07a21e7",
                "reference": "4c633facee8da59998e0c90e337a586cf07a21e7",
                "shasum": ""
            },
            "require": {
                "php": ">=7.2.5",
                "symfony/deprecation-contracts": "^2.1|^3",
                "symfony/polyfill-ctype": "~1.8",
                "symfony/polyfill-mbstring": "~1.0",
                "symfony/polyfill-php80": "^1.16"
            },
            "conflict": {
                "masterminds/html5": "<2.6"
            },
            "require-dev": {
                "masterminds/html5": "^2.6",
                "symfony/css-selector": "^4.4|^5.0|^6.0"
            },
            "suggest": {
                "symfony/css-selector": ""
            },
            "type": "library",
            "autoload": {
                "psr-4": {
                    "Symfony\\Component\\DomCrawler\\": ""
                },
                "exclude-from-classmap": [
                    "/Tests/"
                ]
            },
            "notification-url": "https://packagist.org/downloads/",
            "license": [
                "MIT"
            ],
            "authors": [
                {
                    "name": "Fabien Potencier",
                    "email": "fabien@symfony.com"
                },
                {
                    "name": "Symfony Community",
                    "homepage": "https://symfony.com/contributors"
                }
            ],
            "description": "Eases DOM navigation for HTML and XML documents",
            "homepage": "https://symfony.com",
            "support": {
                "source": "https://github.com/symfony/dom-crawler/tree/v5.4.22"
            },
            "funding": [
                {
                    "url": "https://symfony.com/sponsor",
                    "type": "custom"
                },
                {
                    "url": "https://github.com/fabpot",
                    "type": "github"
                },
                {
                    "url": "https://tidelift.com/funding/github/packagist/symfony/symfony",
                    "type": "tidelift"
                }
            ],
            "time": "2023-03-06T21:29:33+00:00"
        },
        {
            "name": "symplify/easy-coding-standard",
            "version": "10.3.3",
            "source": {
                "type": "git",
                "url": "https://github.com/symplify/easy-coding-standard.git",
                "reference": "c93878b3c052321231519b6540e227380f90be17"
            },
            "dist": {
                "type": "zip",
                "url": "https://api.github.com/repos/symplify/easy-coding-standard/zipball/c93878b3c052321231519b6540e227380f90be17",
                "reference": "c93878b3c052321231519b6540e227380f90be17",
                "shasum": ""
            },
            "require": {
                "php": ">=7.2"
            },
            "conflict": {
                "friendsofphp/php-cs-fixer": "<3.0",
                "squizlabs/php_codesniffer": "<3.6"
            },
            "bin": [
                "bin/ecs"
            ],
            "type": "library",
            "extra": {
                "branch-alias": {
                    "dev-main": "10.3-dev"
                }
            },
            "autoload": {
                "files": [
                    "bootstrap.php"
                ]
            },
            "notification-url": "https://packagist.org/downloads/",
            "license": [
                "MIT"
            ],
            "description": "Prefixed scoped version of ECS package",
            "support": {
                "source": "https://github.com/symplify/easy-coding-standard/tree/10.3.3"
            },
            "funding": [
                {
                    "url": "https://www.paypal.me/rectorphp",
                    "type": "custom"
                },
                {
                    "url": "https://github.com/tomasvotruba",
                    "type": "github"
                }
            ],
            "time": "2022-06-13T14:03:37+00:00"
        },
        {
            "name": "theseer/tokenizer",
            "version": "1.2.1",
            "source": {
                "type": "git",
                "url": "https://github.com/theseer/tokenizer.git",
                "reference": "34a41e998c2183e22995f158c581e7b5e755ab9e"
            },
            "dist": {
                "type": "zip",
                "url": "https://api.github.com/repos/theseer/tokenizer/zipball/34a41e998c2183e22995f158c581e7b5e755ab9e",
                "reference": "34a41e998c2183e22995f158c581e7b5e755ab9e",
                "shasum": ""
            },
            "require": {
                "ext-dom": "*",
                "ext-tokenizer": "*",
                "ext-xmlwriter": "*",
                "php": "^7.2 || ^8.0"
            },
            "type": "library",
            "autoload": {
                "classmap": [
                    "src/"
                ]
            },
            "notification-url": "https://packagist.org/downloads/",
            "license": [
                "BSD-3-Clause"
            ],
            "authors": [
                {
                    "name": "Arne Blankerts",
                    "email": "arne@blankerts.de",
                    "role": "Developer"
                }
            ],
            "description": "A small library for converting tokenized PHP source code into XML and potentially other formats",
            "support": {
                "issues": "https://github.com/theseer/tokenizer/issues",
                "source": "https://github.com/theseer/tokenizer/tree/1.2.1"
            },
            "funding": [
                {
                    "url": "https://github.com/theseer",
                    "type": "github"
                }
            ],
            "time": "2021-07-28T10:34:58+00:00"
        },
        {
            "name": "vlucas/phpdotenv",
            "version": "v5.5.0",
            "source": {
                "type": "git",
                "url": "https://github.com/vlucas/phpdotenv.git",
                "reference": "1a7ea2afc49c3ee6d87061f5a233e3a035d0eae7"
            },
            "dist": {
                "type": "zip",
                "url": "https://api.github.com/repos/vlucas/phpdotenv/zipball/1a7ea2afc49c3ee6d87061f5a233e3a035d0eae7",
                "reference": "1a7ea2afc49c3ee6d87061f5a233e3a035d0eae7",
                "shasum": ""
            },
            "require": {
                "ext-pcre": "*",
                "graham-campbell/result-type": "^1.0.2",
                "php": "^7.1.3 || ^8.0",
                "phpoption/phpoption": "^1.8",
                "symfony/polyfill-ctype": "^1.23",
                "symfony/polyfill-mbstring": "^1.23.1",
                "symfony/polyfill-php80": "^1.23.1"
            },
            "require-dev": {
                "bamarni/composer-bin-plugin": "^1.4.1",
                "ext-filter": "*",
                "phpunit/phpunit": "^7.5.20 || ^8.5.30 || ^9.5.25"
            },
            "suggest": {
                "ext-filter": "Required to use the boolean validator."
            },
            "type": "library",
            "extra": {
                "bamarni-bin": {
                    "bin-links": true,
                    "forward-command": true
                },
                "branch-alias": {
                    "dev-master": "5.5-dev"
                }
            },
            "autoload": {
                "psr-4": {
                    "Dotenv\\": "src/"
                }
            },
            "notification-url": "https://packagist.org/downloads/",
            "license": [
                "BSD-3-Clause"
            ],
            "authors": [
                {
                    "name": "Graham Campbell",
                    "email": "hello@gjcampbell.co.uk",
                    "homepage": "https://github.com/GrahamCampbell"
                },
                {
                    "name": "Vance Lucas",
                    "email": "vance@vancelucas.com",
                    "homepage": "https://github.com/vlucas"
                }
            ],
            "description": "Loads environment variables from `.env` to `getenv()`, `$_ENV` and `$_SERVER` automagically.",
            "keywords": [
                "dotenv",
                "env",
                "environment"
            ],
            "support": {
                "issues": "https://github.com/vlucas/phpdotenv/issues",
                "source": "https://github.com/vlucas/phpdotenv/tree/v5.5.0"
            },
            "funding": [
                {
                    "url": "https://github.com/GrahamCampbell",
                    "type": "github"
                },
                {
                    "url": "https://tidelift.com/funding/github/packagist/vlucas/phpdotenv",
                    "type": "tidelift"
                }
            ],
            "time": "2022-10-16T01:01:54+00:00"
        },
        {
            "name": "yiisoft/yii2-redis",
            "version": "2.0.18",
            "source": {
                "type": "git",
                "url": "https://github.com/yiisoft/yii2-redis.git",
                "reference": "08aecdf44e091c5fae3411e719ac0fdb803ef594"
            },
            "dist": {
                "type": "zip",
                "url": "https://api.github.com/repos/yiisoft/yii2-redis/zipball/08aecdf44e091c5fae3411e719ac0fdb803ef594",
                "reference": "08aecdf44e091c5fae3411e719ac0fdb803ef594",
                "shasum": ""
            },
            "require": {
                "ext-openssl": "*",
                "yiisoft/yii2": "~2.0.39"
            },
            "require-dev": {
                "phpunit/phpunit": "<7",
                "yiisoft/yii2-dev": "~2.0.39"
            },
            "type": "yii2-extension",
            "extra": {
                "branch-alias": {
                    "dev-master": "2.0.x-dev"
                }
            },
            "autoload": {
                "psr-4": {
                    "yii\\redis\\": "src"
                }
            },
            "notification-url": "https://packagist.org/downloads/",
            "license": [
                "BSD-3-Clause"
            ],
            "authors": [
                {
                    "name": "Carsten Brandt",
                    "email": "mail@cebe.cc"
                }
            ],
            "description": "Redis Cache, Session and ActiveRecord for the Yii framework",
            "keywords": [
                "active-record",
                "cache",
                "redis",
                "session",
                "yii2"
            ],
            "support": {
                "forum": "http://www.yiiframework.com/forum/",
                "irc": "irc://irc.freenode.net/yii",
                "issues": "https://github.com/yiisoft/yii2-redis/issues",
                "source": "https://github.com/yiisoft/yii2-redis",
                "wiki": "http://www.yiiframework.com/wiki/"
            },
            "funding": [
                {
                    "url": "https://github.com/yiisoft",
                    "type": "github"
                },
                {
                    "url": "https://opencollective.com/yiisoft",
                    "type": "open_collective"
                },
                {
                    "url": "https://tidelift.com/funding/github/packagist/yiisoft/yii2-redis",
                    "type": "tidelift"
                }
            ],
            "time": "2022-09-04T10:34:42+00:00"
        }
    ],
    "aliases": [],
    "minimum-stability": "stable",
    "stability-flags": {
        "craftcms/ecs": 20
    },
    "prefer-stable": false,
    "prefer-lowest": false,
    "platform": {
        "php": "^8.0.2",
        "ext-bcmath": "*",
        "ext-curl": "*",
        "ext-dom": "*",
        "ext-intl": "*",
        "ext-json": "*",
        "ext-mbstring": "*",
        "ext-openssl": "*",
        "ext-pcre": "*",
        "ext-pdo": "*",
        "ext-zip": "*"
    },
    "platform-dev": [],
    "platform-overrides": {
        "php": "8.0.2"
    },
    "plugin-api-version": "2.3.0"
}<|MERGE_RESOLUTION|>--- conflicted
+++ resolved
@@ -4,11 +4,7 @@
         "Read more about it at https://getcomposer.org/doc/01-basic-usage.md#installing-dependencies",
         "This file is @generated automatically"
     ],
-<<<<<<< HEAD
-    "content-hash": "f33fc8c4d8cde3ed0cbeffda6c69fa02",
-=======
-    "content-hash": "207e218380a94a2ed99322afd80b63bb",
->>>>>>> 121c65a2
+    "content-hash": "1ab7715e355f87e2eb20b62469c7c8c6",
     "packages": [
         {
             "name": "cebe/markdown",
@@ -7871,18 +7867,6 @@
         },
         {
             "name": "phpstan/phpstan",
-<<<<<<< HEAD
-            "version": "1.10.10",
-            "source": {
-                "type": "git",
-                "url": "https://github.com/phpstan/phpstan.git",
-                "reference": "f1e22c9b17a879987f8743d81533250a5fff47f9"
-            },
-            "dist": {
-                "type": "zip",
-                "url": "https://api.github.com/repos/phpstan/phpstan/zipball/f1e22c9b17a879987f8743d81533250a5fff47f9",
-                "reference": "f1e22c9b17a879987f8743d81533250a5fff47f9",
-=======
             "version": "1.10.11",
             "source": {
                 "type": "git",
@@ -7893,7 +7877,6 @@
                 "type": "zip",
                 "url": "https://api.github.com/repos/phpstan/phpstan/zipball/8aa62e6ea8b58ffb650e02940e55a788cbc3fe21",
                 "reference": "8aa62e6ea8b58ffb650e02940e55a788cbc3fe21",
->>>>>>> 121c65a2
                 "shasum": ""
             },
             "require": {
@@ -7942,11 +7925,7 @@
                     "type": "tidelift"
                 }
             ],
-<<<<<<< HEAD
-            "time": "2023-04-01T17:06:15+00:00"
-=======
             "time": "2023-04-04T19:17:42+00:00"
->>>>>>> 121c65a2
         },
         {
             "name": "phpunit/php-code-coverage",
