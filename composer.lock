{
    "_readme": [
        "This file locks the dependencies of your project to a known state",
        "Read more about it at https://getcomposer.org/doc/01-basic-usage.md#installing-dependencies",
        "This file is @generated automatically"
    ],
<<<<<<< HEAD
    "content-hash": "0feab03b347011be5f6dcf5e7ff4c6fa",
=======
    "content-hash": "db570d1d17f4ec1b4c17cba6640cf8c5",
>>>>>>> 2362dccf
    "packages": [
        {
            "name": "cebe/markdown",
            "version": "1.2.1",
            "source": {
                "type": "git",
                "url": "https://github.com/cebe/markdown.git",
                "reference": "9bac5e971dd391e2802dca5400bbeacbaea9eb86"
            },
            "dist": {
                "type": "zip",
                "url": "https://api.github.com/repos/cebe/markdown/zipball/9bac5e971dd391e2802dca5400bbeacbaea9eb86",
                "reference": "9bac5e971dd391e2802dca5400bbeacbaea9eb86",
                "shasum": ""
            },
            "require": {
                "lib-pcre": "*",
                "php": ">=5.4.0"
            },
            "require-dev": {
                "cebe/indent": "*",
                "facebook/xhprof": "*@dev",
                "phpunit/phpunit": "4.1.*"
            },
            "bin": [
                "bin/markdown"
            ],
            "type": "library",
            "extra": {
                "branch-alias": {
                    "dev-master": "1.2.x-dev"
                }
            },
            "autoload": {
                "psr-4": {
                    "cebe\\markdown\\": ""
                }
            },
            "notification-url": "https://packagist.org/downloads/",
            "license": [
                "MIT"
            ],
            "authors": [
                {
                    "name": "Carsten Brandt",
                    "email": "mail@cebe.cc",
                    "homepage": "http://cebe.cc/",
                    "role": "Creator"
                }
            ],
            "description": "A super fast, highly extensible markdown parser for PHP",
            "homepage": "https://github.com/cebe/markdown#readme",
            "keywords": [
                "extensible",
                "fast",
                "gfm",
                "markdown",
                "markdown-extra"
            ],
            "support": {
                "issues": "https://github.com/cebe/markdown/issues",
                "source": "https://github.com/cebe/markdown"
            },
            "time": "2018-03-26T11:24:36+00:00"
        },
        {
            "name": "commerceguys/addressing",
            "version": "v1.4.2",
            "source": {
                "type": "git",
                "url": "https://github.com/commerceguys/addressing.git",
                "reference": "406c7b5f0fbe4f6a64155c0fe03b1adb34d01308"
            },
            "dist": {
                "type": "zip",
                "url": "https://api.github.com/repos/commerceguys/addressing/zipball/406c7b5f0fbe4f6a64155c0fe03b1adb34d01308",
                "reference": "406c7b5f0fbe4f6a64155c0fe03b1adb34d01308",
                "shasum": ""
            },
            "require": {
                "doctrine/collections": "^1.2 || ^2.0",
                "php": ">=7.3"
            },
            "require-dev": {
                "ext-json": "*",
                "mikey179/vfsstream": "^1.6.10",
                "phpunit/phpunit": "^9.5",
                "squizlabs/php_codesniffer": "^3.6",
                "symfony/validator": "^4.4 || ^5.4 || ^6.0"
            },
            "suggest": {
                "symfony/validator": "to validate addresses"
            },
            "type": "library",
            "extra": {
                "branch-alias": {
                    "dev-master": "1.x-dev"
                }
            },
            "autoload": {
                "psr-4": {
                    "CommerceGuys\\Addressing\\": "src"
                }
            },
            "notification-url": "https://packagist.org/downloads/",
            "license": [
                "MIT"
            ],
            "authors": [
                {
                    "name": "Bojan Zivanovic"
                },
                {
                    "name": "Damien Tournoud"
                }
            ],
            "description": "Addressing library powered by CLDR and Google's address data.",
            "keywords": [
                "address",
                "internationalization",
                "localization",
                "postal"
            ],
            "support": {
                "issues": "https://github.com/commerceguys/addressing/issues",
                "source": "https://github.com/commerceguys/addressing/tree/v1.4.2"
            },
            "time": "2023-02-15T10:11:14+00:00"
        },
        {
            "name": "composer/ca-bundle",
            "version": "1.3.5",
            "source": {
                "type": "git",
                "url": "https://github.com/composer/ca-bundle.git",
                "reference": "74780ccf8c19d6acb8d65c5f39cd72110e132bbd"
            },
            "dist": {
                "type": "zip",
                "url": "https://api.github.com/repos/composer/ca-bundle/zipball/74780ccf8c19d6acb8d65c5f39cd72110e132bbd",
                "reference": "74780ccf8c19d6acb8d65c5f39cd72110e132bbd",
                "shasum": ""
            },
            "require": {
                "ext-openssl": "*",
                "ext-pcre": "*",
                "php": "^5.3.2 || ^7.0 || ^8.0"
            },
            "require-dev": {
                "phpstan/phpstan": "^0.12.55",
                "psr/log": "^1.0",
                "symfony/phpunit-bridge": "^4.2 || ^5",
                "symfony/process": "^2.5 || ^3.0 || ^4.0 || ^5.0 || ^6.0"
            },
            "type": "library",
            "extra": {
                "branch-alias": {
                    "dev-main": "1.x-dev"
                }
            },
            "autoload": {
                "psr-4": {
                    "Composer\\CaBundle\\": "src"
                }
            },
            "notification-url": "https://packagist.org/downloads/",
            "license": [
                "MIT"
            ],
            "authors": [
                {
                    "name": "Jordi Boggiano",
                    "email": "j.boggiano@seld.be",
                    "homepage": "http://seld.be"
                }
            ],
            "description": "Lets you find a path to the system CA bundle, and includes a fallback to the Mozilla CA bundle.",
            "keywords": [
                "cabundle",
                "cacert",
                "certificate",
                "ssl",
                "tls"
            ],
            "support": {
                "irc": "irc://irc.freenode.org/composer",
                "issues": "https://github.com/composer/ca-bundle/issues",
                "source": "https://github.com/composer/ca-bundle/tree/1.3.5"
            },
            "funding": [
                {
                    "url": "https://packagist.com",
                    "type": "custom"
                },
                {
                    "url": "https://github.com/composer",
                    "type": "github"
                },
                {
                    "url": "https://tidelift.com/funding/github/packagist/composer/composer",
                    "type": "tidelift"
                }
            ],
            "time": "2023-01-11T08:27:00+00:00"
        },
        {
            "name": "composer/composer",
            "version": "2.2.19",
            "source": {
                "type": "git",
                "url": "https://github.com/composer/composer.git",
                "reference": "30ff21a9af9a10845436abaeeb0bb7276e996d24"
            },
            "dist": {
                "type": "zip",
                "url": "https://api.github.com/repos/composer/composer/zipball/30ff21a9af9a10845436abaeeb0bb7276e996d24",
                "reference": "30ff21a9af9a10845436abaeeb0bb7276e996d24",
                "shasum": ""
            },
            "require": {
                "composer/ca-bundle": "^1.0",
                "composer/metadata-minifier": "^1.0",
                "composer/pcre": "^1.0",
                "composer/semver": "^3.0",
                "composer/spdx-licenses": "^1.2",
                "composer/xdebug-handler": "^2.0 || ^3.0",
                "justinrainbow/json-schema": "^5.2.11",
                "php": "^5.3.2 || ^7.0 || ^8.0",
                "psr/log": "^1.0 || ^2.0",
                "react/promise": "^1.2 || ^2.7",
                "seld/jsonlint": "^1.4",
                "seld/phar-utils": "^1.0",
                "symfony/console": "^2.8.52 || ^3.4.35 || ^4.4 || ^5.0",
                "symfony/filesystem": "^2.8.52 || ^3.4.35 || ^4.4 || ^5.0 || ^6.0",
                "symfony/finder": "^2.8.52 || ^3.4.35 || ^4.4 || ^5.0 || ^6.0",
                "symfony/process": "^2.8.52 || ^3.4.35 || ^4.4 || ^5.0 || ^6.0"
            },
            "require-dev": {
                "phpspec/prophecy": "^1.10",
                "symfony/phpunit-bridge": "^4.2 || ^5.0 || ^6.0"
            },
            "suggest": {
                "ext-openssl": "Enabling the openssl extension allows you to access https URLs for repositories and packages",
                "ext-zip": "Enabling the zip extension allows you to unzip archives",
                "ext-zlib": "Allow gzip compression of HTTP requests"
            },
            "bin": [
                "bin/composer"
            ],
            "type": "library",
            "extra": {
                "branch-alias": {
                    "dev-main": "2.2-dev"
                }
            },
            "autoload": {
                "psr-4": {
                    "Composer\\": "src/Composer"
                }
            },
            "notification-url": "https://packagist.org/downloads/",
            "license": [
                "MIT"
            ],
            "authors": [
                {
                    "name": "Nils Adermann",
                    "email": "naderman@naderman.de",
                    "homepage": "https://www.naderman.de"
                },
                {
                    "name": "Jordi Boggiano",
                    "email": "j.boggiano@seld.be",
                    "homepage": "https://seld.be"
                }
            ],
            "description": "Composer helps you declare, manage and install dependencies of PHP projects. It ensures you have the right stack everywhere.",
            "homepage": "https://getcomposer.org/",
            "keywords": [
                "autoload",
                "dependency",
                "package"
            ],
            "support": {
                "irc": "ircs://irc.libera.chat:6697/composer",
                "issues": "https://github.com/composer/composer/issues",
                "source": "https://github.com/composer/composer/tree/2.2.19"
            },
            "funding": [
                {
                    "url": "https://packagist.com",
                    "type": "custom"
                },
                {
                    "url": "https://github.com/composer",
                    "type": "github"
                },
                {
                    "url": "https://tidelift.com/funding/github/packagist/composer/composer",
                    "type": "tidelift"
                }
            ],
            "time": "2023-02-04T13:54:48+00:00"
        },
        {
            "name": "composer/metadata-minifier",
            "version": "1.0.0",
            "source": {
                "type": "git",
                "url": "https://github.com/composer/metadata-minifier.git",
                "reference": "c549d23829536f0d0e984aaabbf02af91f443207"
            },
            "dist": {
                "type": "zip",
                "url": "https://api.github.com/repos/composer/metadata-minifier/zipball/c549d23829536f0d0e984aaabbf02af91f443207",
                "reference": "c549d23829536f0d0e984aaabbf02af91f443207",
                "shasum": ""
            },
            "require": {
                "php": "^5.3.2 || ^7.0 || ^8.0"
            },
            "require-dev": {
                "composer/composer": "^2",
                "phpstan/phpstan": "^0.12.55",
                "symfony/phpunit-bridge": "^4.2 || ^5"
            },
            "type": "library",
            "extra": {
                "branch-alias": {
                    "dev-main": "1.x-dev"
                }
            },
            "autoload": {
                "psr-4": {
                    "Composer\\MetadataMinifier\\": "src"
                }
            },
            "notification-url": "https://packagist.org/downloads/",
            "license": [
                "MIT"
            ],
            "authors": [
                {
                    "name": "Jordi Boggiano",
                    "email": "j.boggiano@seld.be",
                    "homepage": "http://seld.be"
                }
            ],
            "description": "Small utility library that handles metadata minification and expansion.",
            "keywords": [
                "composer",
                "compression"
            ],
            "support": {
                "issues": "https://github.com/composer/metadata-minifier/issues",
                "source": "https://github.com/composer/metadata-minifier/tree/1.0.0"
            },
            "funding": [
                {
                    "url": "https://packagist.com",
                    "type": "custom"
                },
                {
                    "url": "https://github.com/composer",
                    "type": "github"
                },
                {
                    "url": "https://tidelift.com/funding/github/packagist/composer/composer",
                    "type": "tidelift"
                }
            ],
            "time": "2021-04-07T13:37:33+00:00"
        },
        {
            "name": "composer/pcre",
            "version": "1.0.1",
            "source": {
                "type": "git",
                "url": "https://github.com/composer/pcre.git",
                "reference": "67a32d7d6f9f560b726ab25a061b38ff3a80c560"
            },
            "dist": {
                "type": "zip",
                "url": "https://api.github.com/repos/composer/pcre/zipball/67a32d7d6f9f560b726ab25a061b38ff3a80c560",
                "reference": "67a32d7d6f9f560b726ab25a061b38ff3a80c560",
                "shasum": ""
            },
            "require": {
                "php": "^5.3.2 || ^7.0 || ^8.0"
            },
            "require-dev": {
                "phpstan/phpstan": "^1.3",
                "phpstan/phpstan-strict-rules": "^1.1",
                "symfony/phpunit-bridge": "^4.2 || ^5"
            },
            "type": "library",
            "extra": {
                "branch-alias": {
                    "dev-main": "1.x-dev"
                }
            },
            "autoload": {
                "psr-4": {
                    "Composer\\Pcre\\": "src"
                }
            },
            "notification-url": "https://packagist.org/downloads/",
            "license": [
                "MIT"
            ],
            "authors": [
                {
                    "name": "Jordi Boggiano",
                    "email": "j.boggiano@seld.be",
                    "homepage": "http://seld.be"
                }
            ],
            "description": "PCRE wrapping library that offers type-safe preg_* replacements.",
            "keywords": [
                "PCRE",
                "preg",
                "regex",
                "regular expression"
            ],
            "support": {
                "issues": "https://github.com/composer/pcre/issues",
                "source": "https://github.com/composer/pcre/tree/1.0.1"
            },
            "funding": [
                {
                    "url": "https://packagist.com",
                    "type": "custom"
                },
                {
                    "url": "https://github.com/composer",
                    "type": "github"
                },
                {
                    "url": "https://tidelift.com/funding/github/packagist/composer/composer",
                    "type": "tidelift"
                }
            ],
            "time": "2022-01-21T20:24:37+00:00"
        },
        {
            "name": "composer/semver",
            "version": "3.3.2",
            "source": {
                "type": "git",
                "url": "https://github.com/composer/semver.git",
                "reference": "3953f23262f2bff1919fc82183ad9acb13ff62c9"
            },
            "dist": {
                "type": "zip",
                "url": "https://api.github.com/repos/composer/semver/zipball/3953f23262f2bff1919fc82183ad9acb13ff62c9",
                "reference": "3953f23262f2bff1919fc82183ad9acb13ff62c9",
                "shasum": ""
            },
            "require": {
                "php": "^5.3.2 || ^7.0 || ^8.0"
            },
            "require-dev": {
                "phpstan/phpstan": "^1.4",
                "symfony/phpunit-bridge": "^4.2 || ^5"
            },
            "type": "library",
            "extra": {
                "branch-alias": {
                    "dev-main": "3.x-dev"
                }
            },
            "autoload": {
                "psr-4": {
                    "Composer\\Semver\\": "src"
                }
            },
            "notification-url": "https://packagist.org/downloads/",
            "license": [
                "MIT"
            ],
            "authors": [
                {
                    "name": "Nils Adermann",
                    "email": "naderman@naderman.de",
                    "homepage": "http://www.naderman.de"
                },
                {
                    "name": "Jordi Boggiano",
                    "email": "j.boggiano@seld.be",
                    "homepage": "http://seld.be"
                },
                {
                    "name": "Rob Bast",
                    "email": "rob.bast@gmail.com",
                    "homepage": "http://robbast.nl"
                }
            ],
            "description": "Semver library that offers utilities, version constraint parsing and validation.",
            "keywords": [
                "semantic",
                "semver",
                "validation",
                "versioning"
            ],
            "support": {
                "irc": "irc://irc.freenode.org/composer",
                "issues": "https://github.com/composer/semver/issues",
                "source": "https://github.com/composer/semver/tree/3.3.2"
            },
            "funding": [
                {
                    "url": "https://packagist.com",
                    "type": "custom"
                },
                {
                    "url": "https://github.com/composer",
                    "type": "github"
                },
                {
                    "url": "https://tidelift.com/funding/github/packagist/composer/composer",
                    "type": "tidelift"
                }
            ],
            "time": "2022-04-01T19:23:25+00:00"
        },
        {
            "name": "composer/spdx-licenses",
            "version": "1.5.7",
            "source": {
                "type": "git",
                "url": "https://github.com/composer/spdx-licenses.git",
                "reference": "c848241796da2abf65837d51dce1fae55a960149"
            },
            "dist": {
                "type": "zip",
                "url": "https://api.github.com/repos/composer/spdx-licenses/zipball/c848241796da2abf65837d51dce1fae55a960149",
                "reference": "c848241796da2abf65837d51dce1fae55a960149",
                "shasum": ""
            },
            "require": {
                "php": "^5.3.2 || ^7.0 || ^8.0"
            },
            "require-dev": {
                "phpstan/phpstan": "^0.12.55",
                "symfony/phpunit-bridge": "^4.2 || ^5"
            },
            "type": "library",
            "extra": {
                "branch-alias": {
                    "dev-main": "1.x-dev"
                }
            },
            "autoload": {
                "psr-4": {
                    "Composer\\Spdx\\": "src"
                }
            },
            "notification-url": "https://packagist.org/downloads/",
            "license": [
                "MIT"
            ],
            "authors": [
                {
                    "name": "Nils Adermann",
                    "email": "naderman@naderman.de",
                    "homepage": "http://www.naderman.de"
                },
                {
                    "name": "Jordi Boggiano",
                    "email": "j.boggiano@seld.be",
                    "homepage": "http://seld.be"
                },
                {
                    "name": "Rob Bast",
                    "email": "rob.bast@gmail.com",
                    "homepage": "http://robbast.nl"
                }
            ],
            "description": "SPDX licenses list and validation library.",
            "keywords": [
                "license",
                "spdx",
                "validator"
            ],
            "support": {
                "irc": "irc://irc.freenode.org/composer",
                "issues": "https://github.com/composer/spdx-licenses/issues",
                "source": "https://github.com/composer/spdx-licenses/tree/1.5.7"
            },
            "funding": [
                {
                    "url": "https://packagist.com",
                    "type": "custom"
                },
                {
                    "url": "https://github.com/composer",
                    "type": "github"
                },
                {
                    "url": "https://tidelift.com/funding/github/packagist/composer/composer",
                    "type": "tidelift"
                }
            ],
            "time": "2022-05-23T07:37:50+00:00"
        },
        {
            "name": "composer/xdebug-handler",
            "version": "3.0.3",
            "source": {
                "type": "git",
                "url": "https://github.com/composer/xdebug-handler.git",
                "reference": "ced299686f41dce890debac69273b47ffe98a40c"
            },
            "dist": {
                "type": "zip",
                "url": "https://api.github.com/repos/composer/xdebug-handler/zipball/ced299686f41dce890debac69273b47ffe98a40c",
                "reference": "ced299686f41dce890debac69273b47ffe98a40c",
                "shasum": ""
            },
            "require": {
                "composer/pcre": "^1 || ^2 || ^3",
                "php": "^7.2.5 || ^8.0",
                "psr/log": "^1 || ^2 || ^3"
            },
            "require-dev": {
                "phpstan/phpstan": "^1.0",
                "phpstan/phpstan-strict-rules": "^1.1",
                "symfony/phpunit-bridge": "^6.0"
            },
            "type": "library",
            "autoload": {
                "psr-4": {
                    "Composer\\XdebugHandler\\": "src"
                }
            },
            "notification-url": "https://packagist.org/downloads/",
            "license": [
                "MIT"
            ],
            "authors": [
                {
                    "name": "John Stevenson",
                    "email": "john-stevenson@blueyonder.co.uk"
                }
            ],
            "description": "Restarts a process without Xdebug.",
            "keywords": [
                "Xdebug",
                "performance"
            ],
            "support": {
                "irc": "irc://irc.freenode.org/composer",
                "issues": "https://github.com/composer/xdebug-handler/issues",
                "source": "https://github.com/composer/xdebug-handler/tree/3.0.3"
            },
            "funding": [
                {
                    "url": "https://packagist.com",
                    "type": "custom"
                },
                {
                    "url": "https://github.com/composer",
                    "type": "github"
                },
                {
                    "url": "https://tidelift.com/funding/github/packagist/composer/composer",
                    "type": "tidelift"
                }
            ],
            "time": "2022-02-25T21:32:43+00:00"
        },
        {
            "name": "craftcms/plugin-installer",
            "version": "1.6.0",
            "source": {
                "type": "git",
                "url": "https://github.com/craftcms/plugin-installer.git",
                "reference": "bd1650e8da6d5ca7a8527068d3e51c34bc7b6b4f"
            },
            "dist": {
                "type": "zip",
                "url": "https://api.github.com/repos/craftcms/plugin-installer/zipball/bd1650e8da6d5ca7a8527068d3e51c34bc7b6b4f",
                "reference": "bd1650e8da6d5ca7a8527068d3e51c34bc7b6b4f",
                "shasum": ""
            },
            "require": {
                "composer-plugin-api": "^1.0 || ^2.0",
                "php": ">=5.4"
            },
            "require-dev": {
                "composer/composer": "^1.0 || ^2.0"
            },
            "type": "composer-plugin",
            "extra": {
                "class": "craft\\composer\\Plugin"
            },
            "autoload": {
                "psr-4": {
                    "craft\\composer\\": "src/"
                }
            },
            "notification-url": "https://packagist.org/downloads/",
            "license": [
                "MIT"
            ],
            "description": "Craft CMS Plugin Installer",
            "homepage": "https://craftcms.com/",
            "keywords": [
                "cms",
                "composer",
                "craftcms",
                "installer",
                "plugin"
            ],
            "support": {
                "docs": "https://craftcms.com/docs",
                "email": "support@craftcms.com",
                "forum": "https://craftcms.stackexchange.com/",
                "issues": "https://github.com/craftcms/cms/issues?state=open",
                "rss": "https://craftcms.com/changelog.rss",
                "source": "https://github.com/craftcms/cms"
            },
            "time": "2023-02-22T13:17:00+00:00"
        },
        {
            "name": "craftcms/server-check",
            "version": "2.1.4",
            "source": {
                "type": "git",
                "url": "https://github.com/craftcms/server-check.git",
                "reference": "c262ebd39572902bdf4fe3ea570e11cd6725b381"
            },
            "dist": {
                "type": "zip",
                "url": "https://api.github.com/repos/craftcms/server-check/zipball/c262ebd39572902bdf4fe3ea570e11cd6725b381",
                "reference": "c262ebd39572902bdf4fe3ea570e11cd6725b381",
                "shasum": ""
            },
            "type": "library",
            "autoload": {
                "classmap": [
                    "server/requirements"
                ]
            },
            "notification-url": "https://packagist.org/downloads/",
            "license": [
                "MIT"
            ],
            "description": "Craft CMS Server Check",
            "homepage": "https://craftcms.com/",
            "keywords": [
                "cms",
                "craftcms",
                "requirements",
                "yii2"
            ],
            "support": {
                "docs": "https://github.com/craftcms/docs",
                "email": "support@craftcms.com",
                "forum": "https://craftcms.stackexchange.com/",
                "issues": "https://github.com/craftcms/server-check/issues?state=open",
                "rss": "https://github.com/craftcms/server-check/releases.atom",
                "source": "https://github.com/craftcms/server-check"
            },
            "time": "2022-04-17T02:14:46+00:00"
        },
        {
            "name": "creocoder/yii2-nested-sets",
            "version": "0.9.0",
            "source": {
                "type": "git",
                "url": "https://github.com/creocoder/yii2-nested-sets.git",
                "reference": "cb8635a459b6246e5a144f096b992dcc30cf9954"
            },
            "dist": {
                "type": "zip",
                "url": "https://api.github.com/repos/creocoder/yii2-nested-sets/zipball/cb8635a459b6246e5a144f096b992dcc30cf9954",
                "reference": "cb8635a459b6246e5a144f096b992dcc30cf9954",
                "shasum": ""
            },
            "require": {
                "yiisoft/yii2": "*"
            },
            "type": "yii2-extension",
            "autoload": {
                "psr-4": {
                    "creocoder\\nestedsets\\": "src"
                }
            },
            "notification-url": "https://packagist.org/downloads/",
            "license": [
                "BSD-3-Clause"
            ],
            "authors": [
                {
                    "name": "Alexander Kochetov",
                    "email": "creocoder@gmail.com"
                }
            ],
            "description": "The nested sets behavior for the Yii framework",
            "keywords": [
                "nested sets",
                "yii2"
            ],
            "support": {
                "issues": "https://github.com/creocoder/yii2-nested-sets/issues",
                "source": "https://github.com/creocoder/yii2-nested-sets/tree/master"
            },
            "time": "2015-01-27T10:53:51+00:00"
        },
        {
            "name": "defuse/php-encryption",
            "version": "v2.3.1",
            "source": {
                "type": "git",
                "url": "https://github.com/defuse/php-encryption.git",
                "reference": "77880488b9954b7884c25555c2a0ea9e7053f9d2"
            },
            "dist": {
                "type": "zip",
                "url": "https://api.github.com/repos/defuse/php-encryption/zipball/77880488b9954b7884c25555c2a0ea9e7053f9d2",
                "reference": "77880488b9954b7884c25555c2a0ea9e7053f9d2",
                "shasum": ""
            },
            "require": {
                "ext-openssl": "*",
                "paragonie/random_compat": ">= 2",
                "php": ">=5.6.0"
            },
            "require-dev": {
                "phpunit/phpunit": "^4|^5|^6|^7|^8|^9"
            },
            "bin": [
                "bin/generate-defuse-key"
            ],
            "type": "library",
            "autoload": {
                "psr-4": {
                    "Defuse\\Crypto\\": "src"
                }
            },
            "notification-url": "https://packagist.org/downloads/",
            "license": [
                "MIT"
            ],
            "authors": [
                {
                    "name": "Taylor Hornby",
                    "email": "taylor@defuse.ca",
                    "homepage": "https://defuse.ca/"
                },
                {
                    "name": "Scott Arciszewski",
                    "email": "info@paragonie.com",
                    "homepage": "https://paragonie.com"
                }
            ],
            "description": "Secure PHP Encryption Library",
            "keywords": [
                "aes",
                "authenticated encryption",
                "cipher",
                "crypto",
                "cryptography",
                "encrypt",
                "encryption",
                "openssl",
                "security",
                "symmetric key cryptography"
            ],
            "support": {
                "issues": "https://github.com/defuse/php-encryption/issues",
                "source": "https://github.com/defuse/php-encryption/tree/v2.3.1"
            },
            "time": "2021-04-09T23:57:26+00:00"
        },
        {
            "name": "doctrine/collections",
            "version": "1.8.0",
            "source": {
                "type": "git",
                "url": "https://github.com/doctrine/collections.git",
                "reference": "2b44dd4cbca8b5744327de78bafef5945c7e7b5e"
            },
            "dist": {
                "type": "zip",
                "url": "https://api.github.com/repos/doctrine/collections/zipball/2b44dd4cbca8b5744327de78bafef5945c7e7b5e",
                "reference": "2b44dd4cbca8b5744327de78bafef5945c7e7b5e",
                "shasum": ""
            },
            "require": {
                "doctrine/deprecations": "^0.5.3 || ^1",
                "php": "^7.1.3 || ^8.0"
            },
            "require-dev": {
                "doctrine/coding-standard": "^9.0 || ^10.0",
                "phpstan/phpstan": "^1.4.8",
                "phpunit/phpunit": "^7.5 || ^8.5 || ^9.1.5",
                "vimeo/psalm": "^4.22"
            },
            "type": "library",
            "autoload": {
                "psr-4": {
                    "Doctrine\\Common\\Collections\\": "lib/Doctrine/Common/Collections"
                }
            },
            "notification-url": "https://packagist.org/downloads/",
            "license": [
                "MIT"
            ],
            "authors": [
                {
                    "name": "Guilherme Blanco",
                    "email": "guilhermeblanco@gmail.com"
                },
                {
                    "name": "Roman Borschel",
                    "email": "roman@code-factory.org"
                },
                {
                    "name": "Benjamin Eberlei",
                    "email": "kontakt@beberlei.de"
                },
                {
                    "name": "Jonathan Wage",
                    "email": "jonwage@gmail.com"
                },
                {
                    "name": "Johannes Schmitt",
                    "email": "schmittjoh@gmail.com"
                }
            ],
            "description": "PHP Doctrine Collections library that adds additional functionality on top of PHP arrays.",
            "homepage": "https://www.doctrine-project.org/projects/collections.html",
            "keywords": [
                "array",
                "collections",
                "iterators",
                "php"
            ],
            "support": {
                "issues": "https://github.com/doctrine/collections/issues",
                "source": "https://github.com/doctrine/collections/tree/1.8.0"
            },
            "time": "2022-09-01T20:12:10+00:00"
        },
        {
            "name": "doctrine/deprecations",
            "version": "v1.0.0",
            "source": {
                "type": "git",
                "url": "https://github.com/doctrine/deprecations.git",
                "reference": "0e2a4f1f8cdfc7a92ec3b01c9334898c806b30de"
            },
            "dist": {
                "type": "zip",
                "url": "https://api.github.com/repos/doctrine/deprecations/zipball/0e2a4f1f8cdfc7a92ec3b01c9334898c806b30de",
                "reference": "0e2a4f1f8cdfc7a92ec3b01c9334898c806b30de",
                "shasum": ""
            },
            "require": {
                "php": "^7.1|^8.0"
            },
            "require-dev": {
                "doctrine/coding-standard": "^9",
                "phpunit/phpunit": "^7.5|^8.5|^9.5",
                "psr/log": "^1|^2|^3"
            },
            "suggest": {
                "psr/log": "Allows logging deprecations via PSR-3 logger implementation"
            },
            "type": "library",
            "autoload": {
                "psr-4": {
                    "Doctrine\\Deprecations\\": "lib/Doctrine/Deprecations"
                }
            },
            "notification-url": "https://packagist.org/downloads/",
            "license": [
                "MIT"
            ],
            "description": "A small layer on top of trigger_error(E_USER_DEPRECATED) or PSR-3 logging with options to disable all deprecations or selectively for packages.",
            "homepage": "https://www.doctrine-project.org/",
            "support": {
                "issues": "https://github.com/doctrine/deprecations/issues",
                "source": "https://github.com/doctrine/deprecations/tree/v1.0.0"
            },
            "time": "2022-05-02T15:47:09+00:00"
        },
        {
            "name": "doctrine/lexer",
            "version": "2.1.0",
            "source": {
                "type": "git",
                "url": "https://github.com/doctrine/lexer.git",
                "reference": "39ab8fcf5a51ce4b85ca97c7a7d033eb12831124"
            },
            "dist": {
                "type": "zip",
                "url": "https://api.github.com/repos/doctrine/lexer/zipball/39ab8fcf5a51ce4b85ca97c7a7d033eb12831124",
                "reference": "39ab8fcf5a51ce4b85ca97c7a7d033eb12831124",
                "shasum": ""
            },
            "require": {
                "doctrine/deprecations": "^1.0",
                "php": "^7.1 || ^8.0"
            },
            "require-dev": {
                "doctrine/coding-standard": "^9 || ^10",
                "phpstan/phpstan": "^1.3",
                "phpunit/phpunit": "^7.5 || ^8.5 || ^9.5",
                "psalm/plugin-phpunit": "^0.18.3",
                "vimeo/psalm": "^4.11 || ^5.0"
            },
            "type": "library",
            "autoload": {
                "psr-4": {
                    "Doctrine\\Common\\Lexer\\": "src"
                }
            },
            "notification-url": "https://packagist.org/downloads/",
            "license": [
                "MIT"
            ],
            "authors": [
                {
                    "name": "Guilherme Blanco",
                    "email": "guilhermeblanco@gmail.com"
                },
                {
                    "name": "Roman Borschel",
                    "email": "roman@code-factory.org"
                },
                {
                    "name": "Johannes Schmitt",
                    "email": "schmittjoh@gmail.com"
                }
            ],
            "description": "PHP Doctrine Lexer parser library that can be used in Top-Down, Recursive Descent Parsers.",
            "homepage": "https://www.doctrine-project.org/projects/lexer.html",
            "keywords": [
                "annotations",
                "docblock",
                "lexer",
                "parser",
                "php"
            ],
            "support": {
                "issues": "https://github.com/doctrine/lexer/issues",
                "source": "https://github.com/doctrine/lexer/tree/2.1.0"
            },
            "funding": [
                {
                    "url": "https://www.doctrine-project.org/sponsorship.html",
                    "type": "custom"
                },
                {
                    "url": "https://www.patreon.com/phpdoctrine",
                    "type": "patreon"
                },
                {
                    "url": "https://tidelift.com/funding/github/packagist/doctrine%2Flexer",
                    "type": "tidelift"
                }
            ],
            "time": "2022-12-14T08:49:07+00:00"
        },
        {
            "name": "egulias/email-validator",
            "version": "3.2.5",
            "source": {
                "type": "git",
                "url": "https://github.com/egulias/EmailValidator.git",
                "reference": "b531a2311709443320c786feb4519cfaf94af796"
            },
            "dist": {
                "type": "zip",
                "url": "https://api.github.com/repos/egulias/EmailValidator/zipball/b531a2311709443320c786feb4519cfaf94af796",
                "reference": "b531a2311709443320c786feb4519cfaf94af796",
                "shasum": ""
            },
            "require": {
                "doctrine/lexer": "^1.2|^2",
                "php": ">=7.2",
                "symfony/polyfill-intl-idn": "^1.15"
            },
            "require-dev": {
                "phpunit/phpunit": "^8.5.8|^9.3.3",
                "vimeo/psalm": "^4"
            },
            "suggest": {
                "ext-intl": "PHP Internationalization Libraries are required to use the SpoofChecking validation"
            },
            "type": "library",
            "extra": {
                "branch-alias": {
                    "dev-master": "3.0.x-dev"
                }
            },
            "autoload": {
                "psr-4": {
                    "Egulias\\EmailValidator\\": "src"
                }
            },
            "notification-url": "https://packagist.org/downloads/",
            "license": [
                "MIT"
            ],
            "authors": [
                {
                    "name": "Eduardo Gulias Davis"
                }
            ],
            "description": "A library for validating emails against several RFCs",
            "homepage": "https://github.com/egulias/EmailValidator",
            "keywords": [
                "email",
                "emailvalidation",
                "emailvalidator",
                "validation",
                "validator"
            ],
            "support": {
                "issues": "https://github.com/egulias/EmailValidator/issues",
                "source": "https://github.com/egulias/EmailValidator/tree/3.2.5"
            },
            "funding": [
                {
                    "url": "https://github.com/egulias",
                    "type": "github"
                }
            ],
            "time": "2023-01-02T17:26:14+00:00"
        },
        {
            "name": "elvanto/litemoji",
            "version": "4.3.0",
            "source": {
                "type": "git",
                "url": "https://github.com/elvanto/litemoji.git",
                "reference": "f13cf10686f7110a3b17d09de03050d0708840b8"
            },
            "dist": {
                "type": "zip",
                "url": "https://api.github.com/repos/elvanto/litemoji/zipball/f13cf10686f7110a3b17d09de03050d0708840b8",
                "reference": "f13cf10686f7110a3b17d09de03050d0708840b8",
                "shasum": ""
            },
            "require": {
                "ext-mbstring": "*",
                "php": ">=7.3"
            },
            "require-dev": {
                "milesj/emojibase": "7.0.*",
                "phpunit/phpunit": "^9.0"
            },
            "type": "library",
            "autoload": {
                "psr-4": {
                    "LitEmoji\\": "src/"
                }
            },
            "notification-url": "https://packagist.org/downloads/",
            "license": [
                "MIT"
            ],
            "description": "A PHP library simplifying the conversion of unicode, HTML and shortcode emoji.",
            "keywords": [
                "emoji",
                "php-emoji"
            ],
            "support": {
                "issues": "https://github.com/elvanto/litemoji/issues",
                "source": "https://github.com/elvanto/litemoji/tree/4.3.0"
            },
            "time": "2022-10-28T02:32:19+00:00"
        },
        {
            "name": "enshrined/svg-sanitize",
            "version": "0.16.0",
            "source": {
                "type": "git",
                "url": "https://github.com/darylldoyle/svg-sanitizer.git",
                "reference": "239e257605e2141265b429e40987b2ee51bba4b4"
            },
            "dist": {
                "type": "zip",
                "url": "https://api.github.com/repos/darylldoyle/svg-sanitizer/zipball/239e257605e2141265b429e40987b2ee51bba4b4",
                "reference": "239e257605e2141265b429e40987b2ee51bba4b4",
                "shasum": ""
            },
            "require": {
                "ext-dom": "*",
                "ext-libxml": "*",
                "ezyang/htmlpurifier": "^4.16",
                "php": "^5.6 || ^7.0 || ^8.0"
            },
            "require-dev": {
                "phpunit/phpunit": "^5.7 || ^6.5 || ^8.5"
            },
            "type": "library",
            "autoload": {
                "psr-4": {
                    "enshrined\\svgSanitize\\": "src"
                }
            },
            "notification-url": "https://packagist.org/downloads/",
            "license": [
                "GPL-2.0-or-later"
            ],
            "authors": [
                {
                    "name": "Daryll Doyle",
                    "email": "daryll@enshrined.co.uk"
                }
            ],
            "description": "An SVG sanitizer for PHP",
            "support": {
                "issues": "https://github.com/darylldoyle/svg-sanitizer/issues",
                "source": "https://github.com/darylldoyle/svg-sanitizer/tree/0.16.0"
            },
            "time": "2023-03-20T10:51:12+00:00"
        },
        {
            "name": "ezyang/htmlpurifier",
            "version": "v4.16.0",
            "source": {
                "type": "git",
                "url": "https://github.com/ezyang/htmlpurifier.git",
                "reference": "523407fb06eb9e5f3d59889b3978d5bfe94299c8"
            },
            "dist": {
                "type": "zip",
                "url": "https://api.github.com/repos/ezyang/htmlpurifier/zipball/523407fb06eb9e5f3d59889b3978d5bfe94299c8",
                "reference": "523407fb06eb9e5f3d59889b3978d5bfe94299c8",
                "shasum": ""
            },
            "require": {
                "php": "~5.6.0 || ~7.0.0 || ~7.1.0 || ~7.2.0 || ~7.3.0 || ~7.4.0 || ~8.0.0 || ~8.1.0 || ~8.2.0"
            },
            "require-dev": {
                "cerdic/css-tidy": "^1.7 || ^2.0",
                "simpletest/simpletest": "dev-master"
            },
            "suggest": {
                "cerdic/css-tidy": "If you want to use the filter 'Filter.ExtractStyleBlocks'.",
                "ext-bcmath": "Used for unit conversion and imagecrash protection",
                "ext-iconv": "Converts text to and from non-UTF-8 encodings",
                "ext-tidy": "Used for pretty-printing HTML"
            },
            "type": "library",
            "autoload": {
                "files": [
                    "library/HTMLPurifier.composer.php"
                ],
                "psr-0": {
                    "HTMLPurifier": "library/"
                },
                "exclude-from-classmap": [
                    "/library/HTMLPurifier/Language/"
                ]
            },
            "notification-url": "https://packagist.org/downloads/",
            "license": [
                "LGPL-2.1-or-later"
            ],
            "authors": [
                {
                    "name": "Edward Z. Yang",
                    "email": "admin@htmlpurifier.org",
                    "homepage": "http://ezyang.com"
                }
            ],
            "description": "Standards compliant HTML filter written in PHP",
            "homepage": "http://htmlpurifier.org/",
            "keywords": [
                "html"
            ],
            "support": {
                "issues": "https://github.com/ezyang/htmlpurifier/issues",
                "source": "https://github.com/ezyang/htmlpurifier/tree/v4.16.0"
            },
            "time": "2022-09-18T07:06:19+00:00"
        },
        {
            "name": "guzzlehttp/guzzle",
            "version": "7.7.0",
            "source": {
                "type": "git",
                "url": "https://github.com/guzzle/guzzle.git",
                "reference": "fb7566caccf22d74d1ab270de3551f72a58399f5"
            },
            "dist": {
                "type": "zip",
                "url": "https://api.github.com/repos/guzzle/guzzle/zipball/fb7566caccf22d74d1ab270de3551f72a58399f5",
                "reference": "fb7566caccf22d74d1ab270de3551f72a58399f5",
                "shasum": ""
            },
            "require": {
                "ext-json": "*",
                "guzzlehttp/promises": "^1.5.3 || ^2.0",
                "guzzlehttp/psr7": "^1.9.1 || ^2.4.5",
                "php": "^7.2.5 || ^8.0",
                "psr/http-client": "^1.0",
                "symfony/deprecation-contracts": "^2.2 || ^3.0"
            },
            "provide": {
                "psr/http-client-implementation": "1.0"
            },
            "require-dev": {
                "bamarni/composer-bin-plugin": "^1.8.1",
                "ext-curl": "*",
                "php-http/client-integration-tests": "dev-master#2c025848417c1135031fdf9c728ee53d0a7ceaee as 3.0.999",
                "php-http/message-factory": "^1.1",
                "phpunit/phpunit": "^8.5.29 || ^9.5.23",
                "psr/log": "^1.1 || ^2.0 || ^3.0"
            },
            "suggest": {
                "ext-curl": "Required for CURL handler support",
                "ext-intl": "Required for Internationalized Domain Name (IDN) support",
                "psr/log": "Required for using the Log middleware"
            },
            "type": "library",
            "extra": {
                "bamarni-bin": {
                    "bin-links": true,
                    "forward-command": false
                }
            },
            "autoload": {
                "files": [
                    "src/functions_include.php"
                ],
                "psr-4": {
                    "GuzzleHttp\\": "src/"
                }
            },
            "notification-url": "https://packagist.org/downloads/",
            "license": [
                "MIT"
            ],
            "authors": [
                {
                    "name": "Graham Campbell",
                    "email": "hello@gjcampbell.co.uk",
                    "homepage": "https://github.com/GrahamCampbell"
                },
                {
                    "name": "Michael Dowling",
                    "email": "mtdowling@gmail.com",
                    "homepage": "https://github.com/mtdowling"
                },
                {
                    "name": "Jeremy Lindblom",
                    "email": "jeremeamia@gmail.com",
                    "homepage": "https://github.com/jeremeamia"
                },
                {
                    "name": "George Mponos",
                    "email": "gmponos@gmail.com",
                    "homepage": "https://github.com/gmponos"
                },
                {
                    "name": "Tobias Nyholm",
                    "email": "tobias.nyholm@gmail.com",
                    "homepage": "https://github.com/Nyholm"
                },
                {
                    "name": "Márk Sági-Kazár",
                    "email": "mark.sagikazar@gmail.com",
                    "homepage": "https://github.com/sagikazarmark"
                },
                {
                    "name": "Tobias Schultze",
                    "email": "webmaster@tubo-world.de",
                    "homepage": "https://github.com/Tobion"
                }
            ],
            "description": "Guzzle is a PHP HTTP client library",
            "keywords": [
                "client",
                "curl",
                "framework",
                "http",
                "http client",
                "psr-18",
                "psr-7",
                "rest",
                "web service"
            ],
            "support": {
                "issues": "https://github.com/guzzle/guzzle/issues",
                "source": "https://github.com/guzzle/guzzle/tree/7.7.0"
            },
            "funding": [
                {
                    "url": "https://github.com/GrahamCampbell",
                    "type": "github"
                },
                {
                    "url": "https://github.com/Nyholm",
                    "type": "github"
                },
                {
                    "url": "https://tidelift.com/funding/github/packagist/guzzlehttp/guzzle",
                    "type": "tidelift"
                }
            ],
            "time": "2023-05-21T14:04:53+00:00"
        },
        {
            "name": "guzzlehttp/promises",
            "version": "2.0.0",
            "source": {
                "type": "git",
                "url": "https://github.com/guzzle/promises.git",
                "reference": "3a494dc7dc1d7d12e511890177ae2d0e6c107da6"
            },
            "dist": {
                "type": "zip",
                "url": "https://api.github.com/repos/guzzle/promises/zipball/3a494dc7dc1d7d12e511890177ae2d0e6c107da6",
                "reference": "3a494dc7dc1d7d12e511890177ae2d0e6c107da6",
                "shasum": ""
            },
            "require": {
                "php": "^7.2.5 || ^8.0"
            },
            "require-dev": {
                "bamarni/composer-bin-plugin": "^1.8.1",
                "phpunit/phpunit": "^8.5.29 || ^9.5.23"
            },
            "type": "library",
            "extra": {
                "bamarni-bin": {
                    "bin-links": true,
                    "forward-command": false
                }
            },
            "autoload": {
                "psr-4": {
                    "GuzzleHttp\\Promise\\": "src/"
                }
            },
            "notification-url": "https://packagist.org/downloads/",
            "license": [
                "MIT"
            ],
            "authors": [
                {
                    "name": "Graham Campbell",
                    "email": "hello@gjcampbell.co.uk",
                    "homepage": "https://github.com/GrahamCampbell"
                },
                {
                    "name": "Michael Dowling",
                    "email": "mtdowling@gmail.com",
                    "homepage": "https://github.com/mtdowling"
                },
                {
                    "name": "Tobias Nyholm",
                    "email": "tobias.nyholm@gmail.com",
                    "homepage": "https://github.com/Nyholm"
                },
                {
                    "name": "Tobias Schultze",
                    "email": "webmaster@tubo-world.de",
                    "homepage": "https://github.com/Tobion"
                }
            ],
            "description": "Guzzle promises library",
            "keywords": [
                "promise"
            ],
            "support": {
                "issues": "https://github.com/guzzle/promises/issues",
                "source": "https://github.com/guzzle/promises/tree/2.0.0"
            },
            "funding": [
                {
                    "url": "https://github.com/GrahamCampbell",
                    "type": "github"
                },
                {
                    "url": "https://github.com/Nyholm",
                    "type": "github"
                },
                {
                    "url": "https://tidelift.com/funding/github/packagist/guzzlehttp/promises",
                    "type": "tidelift"
                }
            ],
            "time": "2023-05-21T13:50:22+00:00"
        },
        {
            "name": "guzzlehttp/psr7",
            "version": "2.5.0",
            "source": {
                "type": "git",
                "url": "https://github.com/guzzle/psr7.git",
                "reference": "b635f279edd83fc275f822a1188157ffea568ff6"
            },
            "dist": {
                "type": "zip",
                "url": "https://api.github.com/repos/guzzle/psr7/zipball/b635f279edd83fc275f822a1188157ffea568ff6",
                "reference": "b635f279edd83fc275f822a1188157ffea568ff6",
                "shasum": ""
            },
            "require": {
                "php": "^7.2.5 || ^8.0",
                "psr/http-factory": "^1.0",
                "psr/http-message": "^1.1 || ^2.0",
                "ralouphie/getallheaders": "^3.0"
            },
            "provide": {
                "psr/http-factory-implementation": "1.0",
                "psr/http-message-implementation": "1.0"
            },
            "require-dev": {
                "bamarni/composer-bin-plugin": "^1.8.1",
                "http-interop/http-factory-tests": "^0.9",
                "phpunit/phpunit": "^8.5.29 || ^9.5.23"
            },
            "suggest": {
                "laminas/laminas-httphandlerrunner": "Emit PSR-7 responses"
            },
            "type": "library",
            "extra": {
                "bamarni-bin": {
                    "bin-links": true,
                    "forward-command": false
                }
            },
            "autoload": {
                "psr-4": {
                    "GuzzleHttp\\Psr7\\": "src/"
                }
            },
            "notification-url": "https://packagist.org/downloads/",
            "license": [
                "MIT"
            ],
            "authors": [
                {
                    "name": "Graham Campbell",
                    "email": "hello@gjcampbell.co.uk",
                    "homepage": "https://github.com/GrahamCampbell"
                },
                {
                    "name": "Michael Dowling",
                    "email": "mtdowling@gmail.com",
                    "homepage": "https://github.com/mtdowling"
                },
                {
                    "name": "George Mponos",
                    "email": "gmponos@gmail.com",
                    "homepage": "https://github.com/gmponos"
                },
                {
                    "name": "Tobias Nyholm",
                    "email": "tobias.nyholm@gmail.com",
                    "homepage": "https://github.com/Nyholm"
                },
                {
                    "name": "Márk Sági-Kazár",
                    "email": "mark.sagikazar@gmail.com",
                    "homepage": "https://github.com/sagikazarmark"
                },
                {
                    "name": "Tobias Schultze",
                    "email": "webmaster@tubo-world.de",
                    "homepage": "https://github.com/Tobion"
                },
                {
                    "name": "Márk Sági-Kazár",
                    "email": "mark.sagikazar@gmail.com",
                    "homepage": "https://sagikazarmark.hu"
                }
            ],
            "description": "PSR-7 message implementation that also provides common utility methods",
            "keywords": [
                "http",
                "message",
                "psr-7",
                "request",
                "response",
                "stream",
                "uri",
                "url"
            ],
            "support": {
                "issues": "https://github.com/guzzle/psr7/issues",
                "source": "https://github.com/guzzle/psr7/tree/2.5.0"
            },
            "funding": [
                {
                    "url": "https://github.com/GrahamCampbell",
                    "type": "github"
                },
                {
                    "url": "https://github.com/Nyholm",
                    "type": "github"
                },
                {
                    "url": "https://tidelift.com/funding/github/packagist/guzzlehttp/psr7",
                    "type": "tidelift"
                }
            ],
            "time": "2023-04-17T16:11:26+00:00"
        },
        {
            "name": "illuminate/collections",
            "version": "v9.52.7",
            "source": {
                "type": "git",
                "url": "https://github.com/illuminate/collections.git",
                "reference": "0168d0e44ea0c4fe5451fe08cde7049b9e9f9741"
            },
            "dist": {
                "type": "zip",
                "url": "https://api.github.com/repos/illuminate/collections/zipball/0168d0e44ea0c4fe5451fe08cde7049b9e9f9741",
                "reference": "0168d0e44ea0c4fe5451fe08cde7049b9e9f9741",
                "shasum": ""
            },
            "require": {
                "illuminate/conditionable": "^9.0",
                "illuminate/contracts": "^9.0",
                "illuminate/macroable": "^9.0",
                "php": "^8.0.2"
            },
            "suggest": {
                "symfony/var-dumper": "Required to use the dump method (^6.0)."
            },
            "type": "library",
            "extra": {
                "branch-alias": {
                    "dev-master": "9.x-dev"
                }
            },
            "autoload": {
                "files": [
                    "helpers.php"
                ],
                "psr-4": {
                    "Illuminate\\Support\\": ""
                }
            },
            "notification-url": "https://packagist.org/downloads/",
            "license": [
                "MIT"
            ],
            "authors": [
                {
                    "name": "Taylor Otwell",
                    "email": "taylor@laravel.com"
                }
            ],
            "description": "The Illuminate Collections package.",
            "homepage": "https://laravel.com",
            "support": {
                "issues": "https://github.com/laravel/framework/issues",
                "source": "https://github.com/laravel/framework"
            },
            "time": "2023-02-22T11:32:27+00:00"
        },
        {
            "name": "illuminate/conditionable",
            "version": "v9.52.7",
            "source": {
                "type": "git",
                "url": "https://github.com/illuminate/conditionable.git",
                "reference": "bea24daa0fa84b7e7b0d5b84f62c71b7e2dc3364"
            },
            "dist": {
                "type": "zip",
                "url": "https://api.github.com/repos/illuminate/conditionable/zipball/bea24daa0fa84b7e7b0d5b84f62c71b7e2dc3364",
                "reference": "bea24daa0fa84b7e7b0d5b84f62c71b7e2dc3364",
                "shasum": ""
            },
            "require": {
                "php": "^8.0.2"
            },
            "type": "library",
            "extra": {
                "branch-alias": {
                    "dev-master": "9.x-dev"
                }
            },
            "autoload": {
                "psr-4": {
                    "Illuminate\\Support\\": ""
                }
            },
            "notification-url": "https://packagist.org/downloads/",
            "license": [
                "MIT"
            ],
            "authors": [
                {
                    "name": "Taylor Otwell",
                    "email": "taylor@laravel.com"
                }
            ],
            "description": "The Illuminate Conditionable package.",
            "homepage": "https://laravel.com",
            "support": {
                "issues": "https://github.com/laravel/framework/issues",
                "source": "https://github.com/laravel/framework"
            },
            "time": "2023-02-01T21:42:32+00:00"
        },
        {
            "name": "illuminate/contracts",
            "version": "v9.52.7",
            "source": {
                "type": "git",
                "url": "https://github.com/illuminate/contracts.git",
                "reference": "44f65d723b13823baa02ff69751a5948bde60c22"
            },
            "dist": {
                "type": "zip",
                "url": "https://api.github.com/repos/illuminate/contracts/zipball/44f65d723b13823baa02ff69751a5948bde60c22",
                "reference": "44f65d723b13823baa02ff69751a5948bde60c22",
                "shasum": ""
            },
            "require": {
                "php": "^8.0.2",
                "psr/container": "^1.1.1|^2.0.1",
                "psr/simple-cache": "^1.0|^2.0|^3.0"
            },
            "type": "library",
            "extra": {
                "branch-alias": {
                    "dev-master": "9.x-dev"
                }
            },
            "autoload": {
                "psr-4": {
                    "Illuminate\\Contracts\\": ""
                }
            },
            "notification-url": "https://packagist.org/downloads/",
            "license": [
                "MIT"
            ],
            "authors": [
                {
                    "name": "Taylor Otwell",
                    "email": "taylor@laravel.com"
                }
            ],
            "description": "The Illuminate Contracts package.",
            "homepage": "https://laravel.com",
            "support": {
                "issues": "https://github.com/laravel/framework/issues",
                "source": "https://github.com/laravel/framework"
            },
            "time": "2023-02-08T14:36:30+00:00"
        },
        {
            "name": "illuminate/macroable",
            "version": "v9.52.7",
            "source": {
                "type": "git",
                "url": "https://github.com/illuminate/macroable.git",
                "reference": "e3bfaf6401742a9c6abca61b9b10e998e5b6449a"
            },
            "dist": {
                "type": "zip",
                "url": "https://api.github.com/repos/illuminate/macroable/zipball/e3bfaf6401742a9c6abca61b9b10e998e5b6449a",
                "reference": "e3bfaf6401742a9c6abca61b9b10e998e5b6449a",
                "shasum": ""
            },
            "require": {
                "php": "^8.0.2"
            },
            "type": "library",
            "extra": {
                "branch-alias": {
                    "dev-master": "9.x-dev"
                }
            },
            "autoload": {
                "psr-4": {
                    "Illuminate\\Support\\": ""
                }
            },
            "notification-url": "https://packagist.org/downloads/",
            "license": [
                "MIT"
            ],
            "authors": [
                {
                    "name": "Taylor Otwell",
                    "email": "taylor@laravel.com"
                }
            ],
            "description": "The Illuminate Macroable package.",
            "homepage": "https://laravel.com",
            "support": {
                "issues": "https://github.com/laravel/framework/issues",
                "source": "https://github.com/laravel/framework"
            },
            "time": "2022-08-09T13:29:29+00:00"
        },
        {
            "name": "justinrainbow/json-schema",
            "version": "5.2.12",
            "source": {
                "type": "git",
                "url": "https://github.com/justinrainbow/json-schema.git",
                "reference": "ad87d5a5ca981228e0e205c2bc7dfb8e24559b60"
            },
            "dist": {
                "type": "zip",
                "url": "https://api.github.com/repos/justinrainbow/json-schema/zipball/ad87d5a5ca981228e0e205c2bc7dfb8e24559b60",
                "reference": "ad87d5a5ca981228e0e205c2bc7dfb8e24559b60",
                "shasum": ""
            },
            "require": {
                "php": ">=5.3.3"
            },
            "require-dev": {
                "friendsofphp/php-cs-fixer": "~2.2.20||~2.15.1",
                "json-schema/json-schema-test-suite": "1.2.0",
                "phpunit/phpunit": "^4.8.35"
            },
            "bin": [
                "bin/validate-json"
            ],
            "type": "library",
            "extra": {
                "branch-alias": {
                    "dev-master": "5.0.x-dev"
                }
            },
            "autoload": {
                "psr-4": {
                    "JsonSchema\\": "src/JsonSchema/"
                }
            },
            "notification-url": "https://packagist.org/downloads/",
            "license": [
                "MIT"
            ],
            "authors": [
                {
                    "name": "Bruno Prieto Reis",
                    "email": "bruno.p.reis@gmail.com"
                },
                {
                    "name": "Justin Rainbow",
                    "email": "justin.rainbow@gmail.com"
                },
                {
                    "name": "Igor Wiedler",
                    "email": "igor@wiedler.ch"
                },
                {
                    "name": "Robert Schönthal",
                    "email": "seroscho@googlemail.com"
                }
            ],
            "description": "A library to validate a json schema.",
            "homepage": "https://github.com/justinrainbow/json-schema",
            "keywords": [
                "json",
                "schema"
            ],
            "support": {
                "issues": "https://github.com/justinrainbow/json-schema/issues",
                "source": "https://github.com/justinrainbow/json-schema/tree/5.2.12"
            },
            "time": "2022-04-13T08:02:27+00:00"
        },
        {
            "name": "mikehaertl/php-shellcommand",
            "version": "1.7.0",
            "source": {
                "type": "git",
                "url": "https://github.com/mikehaertl/php-shellcommand.git",
                "reference": "e79ea528be155ffdec6f3bf1a4a46307bb49e545"
            },
            "dist": {
                "type": "zip",
                "url": "https://api.github.com/repos/mikehaertl/php-shellcommand/zipball/e79ea528be155ffdec6f3bf1a4a46307bb49e545",
                "reference": "e79ea528be155ffdec6f3bf1a4a46307bb49e545",
                "shasum": ""
            },
            "require": {
                "php": ">= 5.3.0"
            },
            "require-dev": {
                "phpunit/phpunit": ">4.0 <=9.4"
            },
            "type": "library",
            "autoload": {
                "psr-4": {
                    "mikehaertl\\shellcommand\\": "src/"
                }
            },
            "notification-url": "https://packagist.org/downloads/",
            "license": [
                "MIT"
            ],
            "authors": [
                {
                    "name": "Michael Härtl",
                    "email": "haertl.mike@gmail.com"
                }
            ],
            "description": "An object oriented interface to shell commands",
            "keywords": [
                "shell"
            ],
            "support": {
                "issues": "https://github.com/mikehaertl/php-shellcommand/issues",
                "source": "https://github.com/mikehaertl/php-shellcommand/tree/1.7.0"
            },
            "time": "2023-04-19T08:25:22+00:00"
        },
        {
            "name": "moneyphp/money",
            "version": "v4.1.1",
            "source": {
                "type": "git",
                "url": "https://github.com/moneyphp/money.git",
                "reference": "9682220995ffd396843be5b4ee1e5f2c2d6ecee2"
            },
            "dist": {
                "type": "zip",
                "url": "https://api.github.com/repos/moneyphp/money/zipball/9682220995ffd396843be5b4ee1e5f2c2d6ecee2",
                "reference": "9682220995ffd396843be5b4ee1e5f2c2d6ecee2",
                "shasum": ""
            },
            "require": {
                "ext-bcmath": "*",
                "ext-filter": "*",
                "ext-json": "*",
                "php": "~8.0.0 || ~8.1.0 || ~8.2.0"
            },
            "require-dev": {
                "cache/taggable-cache": "^1.1.0",
                "doctrine/coding-standard": "^9.0",
                "doctrine/instantiator": "^1.4.0",
                "ext-gmp": "*",
                "ext-intl": "*",
                "florianv/exchanger": "^2.6.3",
                "florianv/swap": "^4.3.0",
                "moneyphp/crypto-currencies": "^1.0.0",
                "moneyphp/iso-currencies": "^3.2.1",
                "php-http/message": "^1.11.0",
                "php-http/mock-client": "^1.4.1",
                "phpbench/phpbench": "^1.2.5",
                "phpspec/phpspec": "^7.3",
                "phpunit/phpunit": "^9.5.4",
                "psalm/plugin-phpunit": "^0.18.4",
                "psr/cache": "^1.0.1",
                "vimeo/psalm": "~5.3.0"
            },
            "suggest": {
                "ext-gmp": "Calculate without integer limits",
                "ext-intl": "Format Money objects with intl",
                "florianv/exchanger": "Exchange rates library for PHP",
                "florianv/swap": "Exchange rates library for PHP",
                "psr/cache-implementation": "Used for Currency caching"
            },
            "type": "library",
            "extra": {
                "branch-alias": {
                    "dev-master": "3.x-dev"
                }
            },
            "autoload": {
                "psr-4": {
                    "Money\\": "src/"
                }
            },
            "notification-url": "https://packagist.org/downloads/",
            "license": [
                "MIT"
            ],
            "authors": [
                {
                    "name": "Mathias Verraes",
                    "email": "mathias@verraes.net",
                    "homepage": "http://verraes.net"
                },
                {
                    "name": "Márk Sági-Kazár",
                    "email": "mark.sagikazar@gmail.com"
                },
                {
                    "name": "Frederik Bosch",
                    "email": "f.bosch@genkgo.nl"
                }
            ],
            "description": "PHP implementation of Fowler's Money pattern",
            "homepage": "http://moneyphp.org",
            "keywords": [
                "Value Object",
                "money",
                "vo"
            ],
            "support": {
                "issues": "https://github.com/moneyphp/money/issues",
                "source": "https://github.com/moneyphp/money/tree/v4.1.1"
            },
            "time": "2023-04-11T09:18:34+00:00"
        },
        {
            "name": "monolog/monolog",
            "version": "2.9.1",
            "source": {
                "type": "git",
                "url": "https://github.com/Seldaek/monolog.git",
                "reference": "f259e2b15fb95494c83f52d3caad003bbf5ffaa1"
            },
            "dist": {
                "type": "zip",
                "url": "https://api.github.com/repos/Seldaek/monolog/zipball/f259e2b15fb95494c83f52d3caad003bbf5ffaa1",
                "reference": "f259e2b15fb95494c83f52d3caad003bbf5ffaa1",
                "shasum": ""
            },
            "require": {
                "php": ">=7.2",
                "psr/log": "^1.0.1 || ^2.0 || ^3.0"
            },
            "provide": {
                "psr/log-implementation": "1.0.0 || 2.0.0 || 3.0.0"
            },
            "require-dev": {
                "aws/aws-sdk-php": "^2.4.9 || ^3.0",
                "doctrine/couchdb": "~1.0@dev",
                "elasticsearch/elasticsearch": "^7 || ^8",
                "ext-json": "*",
                "graylog2/gelf-php": "^1.4.2 || ^2@dev",
                "guzzlehttp/guzzle": "^7.4",
                "guzzlehttp/psr7": "^2.2",
                "mongodb/mongodb": "^1.8",
                "php-amqplib/php-amqplib": "~2.4 || ^3",
                "phpspec/prophecy": "^1.15",
                "phpstan/phpstan": "^0.12.91",
                "phpunit/phpunit": "^8.5.14",
                "predis/predis": "^1.1 || ^2.0",
                "rollbar/rollbar": "^1.3 || ^2 || ^3",
                "ruflin/elastica": "^7",
                "swiftmailer/swiftmailer": "^5.3|^6.0",
                "symfony/mailer": "^5.4 || ^6",
                "symfony/mime": "^5.4 || ^6"
            },
            "suggest": {
                "aws/aws-sdk-php": "Allow sending log messages to AWS services like DynamoDB",
                "doctrine/couchdb": "Allow sending log messages to a CouchDB server",
                "elasticsearch/elasticsearch": "Allow sending log messages to an Elasticsearch server via official client",
                "ext-amqp": "Allow sending log messages to an AMQP server (1.0+ required)",
                "ext-curl": "Required to send log messages using the IFTTTHandler, the LogglyHandler, the SendGridHandler, the SlackWebhookHandler or the TelegramBotHandler",
                "ext-mbstring": "Allow to work properly with unicode symbols",
                "ext-mongodb": "Allow sending log messages to a MongoDB server (via driver)",
                "ext-openssl": "Required to send log messages using SSL",
                "ext-sockets": "Allow sending log messages to a Syslog server (via UDP driver)",
                "graylog2/gelf-php": "Allow sending log messages to a GrayLog2 server",
                "mongodb/mongodb": "Allow sending log messages to a MongoDB server (via library)",
                "php-amqplib/php-amqplib": "Allow sending log messages to an AMQP server using php-amqplib",
                "rollbar/rollbar": "Allow sending log messages to Rollbar",
                "ruflin/elastica": "Allow sending log messages to an Elastic Search server"
            },
            "type": "library",
            "extra": {
                "branch-alias": {
                    "dev-main": "2.x-dev"
                }
            },
            "autoload": {
                "psr-4": {
                    "Monolog\\": "src/Monolog"
                }
            },
            "notification-url": "https://packagist.org/downloads/",
            "license": [
                "MIT"
            ],
            "authors": [
                {
                    "name": "Jordi Boggiano",
                    "email": "j.boggiano@seld.be",
                    "homepage": "https://seld.be"
                }
            ],
            "description": "Sends your logs to files, sockets, inboxes, databases and various web services",
            "homepage": "https://github.com/Seldaek/monolog",
            "keywords": [
                "log",
                "logging",
                "psr-3"
            ],
            "support": {
                "issues": "https://github.com/Seldaek/monolog/issues",
                "source": "https://github.com/Seldaek/monolog/tree/2.9.1"
            },
            "funding": [
                {
                    "url": "https://github.com/Seldaek",
                    "type": "github"
                },
                {
                    "url": "https://tidelift.com/funding/github/packagist/monolog/monolog",
                    "type": "tidelift"
                }
            ],
            "time": "2023-02-06T13:44:46+00:00"
        },
        {
            "name": "paragonie/random_compat",
            "version": "v9.99.100",
            "source": {
                "type": "git",
                "url": "https://github.com/paragonie/random_compat.git",
                "reference": "996434e5492cb4c3edcb9168db6fbb1359ef965a"
            },
            "dist": {
                "type": "zip",
                "url": "https://api.github.com/repos/paragonie/random_compat/zipball/996434e5492cb4c3edcb9168db6fbb1359ef965a",
                "reference": "996434e5492cb4c3edcb9168db6fbb1359ef965a",
                "shasum": ""
            },
            "require": {
                "php": ">= 7"
            },
            "require-dev": {
                "phpunit/phpunit": "4.*|5.*",
                "vimeo/psalm": "^1"
            },
            "suggest": {
                "ext-libsodium": "Provides a modern crypto API that can be used to generate random bytes."
            },
            "type": "library",
            "notification-url": "https://packagist.org/downloads/",
            "license": [
                "MIT"
            ],
            "authors": [
                {
                    "name": "Paragon Initiative Enterprises",
                    "email": "security@paragonie.com",
                    "homepage": "https://paragonie.com"
                }
            ],
            "description": "PHP 5.x polyfill for random_bytes() and random_int() from PHP 7",
            "keywords": [
                "csprng",
                "polyfill",
                "pseudorandom",
                "random"
            ],
            "support": {
                "email": "info@paragonie.com",
                "issues": "https://github.com/paragonie/random_compat/issues",
                "source": "https://github.com/paragonie/random_compat"
            },
            "time": "2020-10-15T08:29:30+00:00"
        },
        {
            "name": "phpdocumentor/reflection-common",
            "version": "2.2.0",
            "source": {
                "type": "git",
                "url": "https://github.com/phpDocumentor/ReflectionCommon.git",
                "reference": "1d01c49d4ed62f25aa84a747ad35d5a16924662b"
            },
            "dist": {
                "type": "zip",
                "url": "https://api.github.com/repos/phpDocumentor/ReflectionCommon/zipball/1d01c49d4ed62f25aa84a747ad35d5a16924662b",
                "reference": "1d01c49d4ed62f25aa84a747ad35d5a16924662b",
                "shasum": ""
            },
            "require": {
                "php": "^7.2 || ^8.0"
            },
            "type": "library",
            "extra": {
                "branch-alias": {
                    "dev-2.x": "2.x-dev"
                }
            },
            "autoload": {
                "psr-4": {
                    "phpDocumentor\\Reflection\\": "src/"
                }
            },
            "notification-url": "https://packagist.org/downloads/",
            "license": [
                "MIT"
            ],
            "authors": [
                {
                    "name": "Jaap van Otterdijk",
                    "email": "opensource@ijaap.nl"
                }
            ],
            "description": "Common reflection classes used by phpdocumentor to reflect the code structure",
            "homepage": "http://www.phpdoc.org",
            "keywords": [
                "FQSEN",
                "phpDocumentor",
                "phpdoc",
                "reflection",
                "static analysis"
            ],
            "support": {
                "issues": "https://github.com/phpDocumentor/ReflectionCommon/issues",
                "source": "https://github.com/phpDocumentor/ReflectionCommon/tree/2.x"
            },
            "time": "2020-06-27T09:03:43+00:00"
        },
        {
            "name": "phpdocumentor/reflection-docblock",
            "version": "5.3.0",
            "source": {
                "type": "git",
                "url": "https://github.com/phpDocumentor/ReflectionDocBlock.git",
                "reference": "622548b623e81ca6d78b721c5e029f4ce664f170"
            },
            "dist": {
                "type": "zip",
                "url": "https://api.github.com/repos/phpDocumentor/ReflectionDocBlock/zipball/622548b623e81ca6d78b721c5e029f4ce664f170",
                "reference": "622548b623e81ca6d78b721c5e029f4ce664f170",
                "shasum": ""
            },
            "require": {
                "ext-filter": "*",
                "php": "^7.2 || ^8.0",
                "phpdocumentor/reflection-common": "^2.2",
                "phpdocumentor/type-resolver": "^1.3",
                "webmozart/assert": "^1.9.1"
            },
            "require-dev": {
                "mockery/mockery": "~1.3.2",
                "psalm/phar": "^4.8"
            },
            "type": "library",
            "extra": {
                "branch-alias": {
                    "dev-master": "5.x-dev"
                }
            },
            "autoload": {
                "psr-4": {
                    "phpDocumentor\\Reflection\\": "src"
                }
            },
            "notification-url": "https://packagist.org/downloads/",
            "license": [
                "MIT"
            ],
            "authors": [
                {
                    "name": "Mike van Riel",
                    "email": "me@mikevanriel.com"
                },
                {
                    "name": "Jaap van Otterdijk",
                    "email": "account@ijaap.nl"
                }
            ],
            "description": "With this component, a library can provide support for annotations via DocBlocks or otherwise retrieve information that is embedded in a DocBlock.",
            "support": {
                "issues": "https://github.com/phpDocumentor/ReflectionDocBlock/issues",
                "source": "https://github.com/phpDocumentor/ReflectionDocBlock/tree/5.3.0"
            },
            "time": "2021-10-19T17:43:47+00:00"
        },
        {
            "name": "phpdocumentor/type-resolver",
            "version": "1.7.1",
            "source": {
                "type": "git",
                "url": "https://github.com/phpDocumentor/TypeResolver.git",
                "reference": "dfc078e8af9c99210337325ff5aa152872c98714"
            },
            "dist": {
                "type": "zip",
                "url": "https://api.github.com/repos/phpDocumentor/TypeResolver/zipball/dfc078e8af9c99210337325ff5aa152872c98714",
                "reference": "dfc078e8af9c99210337325ff5aa152872c98714",
                "shasum": ""
            },
            "require": {
                "doctrine/deprecations": "^1.0",
                "php": "^7.4 || ^8.0",
                "phpdocumentor/reflection-common": "^2.0",
                "phpstan/phpdoc-parser": "^1.13"
            },
            "require-dev": {
                "ext-tokenizer": "*",
                "phpbench/phpbench": "^1.2",
                "phpstan/extension-installer": "^1.1",
                "phpstan/phpstan": "^1.8",
                "phpstan/phpstan-phpunit": "^1.1",
                "phpunit/phpunit": "^9.5",
                "rector/rector": "^0.13.9",
                "vimeo/psalm": "^4.25"
            },
            "type": "library",
            "extra": {
                "branch-alias": {
                    "dev-1.x": "1.x-dev"
                }
            },
            "autoload": {
                "psr-4": {
                    "phpDocumentor\\Reflection\\": "src"
                }
            },
            "notification-url": "https://packagist.org/downloads/",
            "license": [
                "MIT"
            ],
            "authors": [
                {
                    "name": "Mike van Riel",
                    "email": "me@mikevanriel.com"
                }
            ],
            "description": "A PSR-5 based resolver of Class names, Types and Structural Element Names",
            "support": {
                "issues": "https://github.com/phpDocumentor/TypeResolver/issues",
                "source": "https://github.com/phpDocumentor/TypeResolver/tree/1.7.1"
            },
            "time": "2023-03-27T19:02:04+00:00"
        },
        {
            "name": "phpstan/phpdoc-parser",
<<<<<<< HEAD
            "version": "1.20.3",
            "source": {
                "type": "git",
                "url": "https://github.com/phpstan/phpdoc-parser.git",
                "reference": "6c04009f6cae6eda2f040745b6b846080ef069c2"
            },
            "dist": {
                "type": "zip",
                "url": "https://api.github.com/repos/phpstan/phpdoc-parser/zipball/6c04009f6cae6eda2f040745b6b846080ef069c2",
                "reference": "6c04009f6cae6eda2f040745b6b846080ef069c2",
=======
            "version": "1.21.0",
            "source": {
                "type": "git",
                "url": "https://github.com/phpstan/phpdoc-parser.git",
                "reference": "6df62b08faef4f899772bc7c3bbabb93d2b7a21c"
            },
            "dist": {
                "type": "zip",
                "url": "https://api.github.com/repos/phpstan/phpdoc-parser/zipball/6df62b08faef4f899772bc7c3bbabb93d2b7a21c",
                "reference": "6df62b08faef4f899772bc7c3bbabb93d2b7a21c",
>>>>>>> 2362dccf
                "shasum": ""
            },
            "require": {
                "php": "^7.2 || ^8.0"
            },
            "require-dev": {
                "nikic/php-parser": "^4.15",
                "php-parallel-lint/php-parallel-lint": "^1.2",
                "phpstan/extension-installer": "^1.0",
                "phpstan/phpstan": "^1.5",
                "phpstan/phpstan-phpunit": "^1.1",
                "phpstan/phpstan-strict-rules": "^1.0",
                "phpunit/phpunit": "^9.5",
                "symfony/process": "^5.2"
            },
            "type": "library",
            "autoload": {
                "psr-4": {
                    "PHPStan\\PhpDocParser\\": [
                        "src/"
                    ]
                }
            },
            "notification-url": "https://packagist.org/downloads/",
            "license": [
                "MIT"
            ],
            "description": "PHPDoc parser with support for nullable, intersection and generic types",
            "support": {
                "issues": "https://github.com/phpstan/phpdoc-parser/issues",
<<<<<<< HEAD
                "source": "https://github.com/phpstan/phpdoc-parser/tree/1.20.3"
            },
            "time": "2023-04-25T09:01:03+00:00"
=======
                "source": "https://github.com/phpstan/phpdoc-parser/tree/1.21.0"
            },
            "time": "2023-05-17T13:13:44+00:00"
>>>>>>> 2362dccf
        },
        {
            "name": "pixelandtonic/imagine",
            "version": "1.3.3.1",
            "source": {
                "type": "git",
                "url": "https://github.com/pixelandtonic/Imagine.git",
                "reference": "4d9bb596ff60504e37ccf9103c0bb705dba7fec6"
            },
            "dist": {
                "type": "zip",
                "url": "https://api.github.com/repos/pixelandtonic/Imagine/zipball/4d9bb596ff60504e37ccf9103c0bb705dba7fec6",
                "reference": "4d9bb596ff60504e37ccf9103c0bb705dba7fec6",
                "shasum": ""
            },
            "require": {
                "php": ">=5.5"
            },
            "require-dev": {
                "phpunit/phpunit": "^4.8 || ^5.7 || ^6.5 || ^7.5 || ^8.4 || ^9.3"
            },
            "suggest": {
                "ext-exif": "to read EXIF metadata",
                "ext-gd": "to use the GD implementation",
                "ext-gmagick": "to use the Gmagick implementation",
                "ext-imagick": "to use the Imagick implementation"
            },
            "type": "library",
            "extra": {
                "branch-alias": {
                    "dev-develop": "1.x-dev"
                }
            },
            "autoload": {
                "psr-4": {
                    "Imagine\\": "src/"
                }
            },
            "notification-url": "https://packagist.org/downloads/",
            "license": [
                "MIT"
            ],
            "authors": [
                {
                    "name": "Bulat Shakirzyanov",
                    "email": "mallluhuct@gmail.com",
                    "homepage": "http://avalanche123.com"
                }
            ],
            "description": "Image processing for PHP 5.3",
            "homepage": "http://imagine.readthedocs.org/",
            "keywords": [
                "drawing",
                "graphics",
                "image manipulation",
                "image processing"
            ],
            "support": {
                "source": "https://github.com/pixelandtonic/Imagine/tree/1.3.3.1"
            },
            "time": "2023-01-03T19:18:06+00:00"
        },
        {
            "name": "psr/container",
            "version": "2.0.2",
            "source": {
                "type": "git",
                "url": "https://github.com/php-fig/container.git",
                "reference": "c71ecc56dfe541dbd90c5360474fbc405f8d5963"
            },
            "dist": {
                "type": "zip",
                "url": "https://api.github.com/repos/php-fig/container/zipball/c71ecc56dfe541dbd90c5360474fbc405f8d5963",
                "reference": "c71ecc56dfe541dbd90c5360474fbc405f8d5963",
                "shasum": ""
            },
            "require": {
                "php": ">=7.4.0"
            },
            "type": "library",
            "extra": {
                "branch-alias": {
                    "dev-master": "2.0.x-dev"
                }
            },
            "autoload": {
                "psr-4": {
                    "Psr\\Container\\": "src/"
                }
            },
            "notification-url": "https://packagist.org/downloads/",
            "license": [
                "MIT"
            ],
            "authors": [
                {
                    "name": "PHP-FIG",
                    "homepage": "https://www.php-fig.org/"
                }
            ],
            "description": "Common Container Interface (PHP FIG PSR-11)",
            "homepage": "https://github.com/php-fig/container",
            "keywords": [
                "PSR-11",
                "container",
                "container-interface",
                "container-interop",
                "psr"
            ],
            "support": {
                "issues": "https://github.com/php-fig/container/issues",
                "source": "https://github.com/php-fig/container/tree/2.0.2"
            },
            "time": "2021-11-05T16:47:00+00:00"
        },
        {
            "name": "psr/event-dispatcher",
            "version": "1.0.0",
            "source": {
                "type": "git",
                "url": "https://github.com/php-fig/event-dispatcher.git",
                "reference": "dbefd12671e8a14ec7f180cab83036ed26714bb0"
            },
            "dist": {
                "type": "zip",
                "url": "https://api.github.com/repos/php-fig/event-dispatcher/zipball/dbefd12671e8a14ec7f180cab83036ed26714bb0",
                "reference": "dbefd12671e8a14ec7f180cab83036ed26714bb0",
                "shasum": ""
            },
            "require": {
                "php": ">=7.2.0"
            },
            "type": "library",
            "extra": {
                "branch-alias": {
                    "dev-master": "1.0.x-dev"
                }
            },
            "autoload": {
                "psr-4": {
                    "Psr\\EventDispatcher\\": "src/"
                }
            },
            "notification-url": "https://packagist.org/downloads/",
            "license": [
                "MIT"
            ],
            "authors": [
                {
                    "name": "PHP-FIG",
                    "homepage": "http://www.php-fig.org/"
                }
            ],
            "description": "Standard interfaces for event handling.",
            "keywords": [
                "events",
                "psr",
                "psr-14"
            ],
            "support": {
                "issues": "https://github.com/php-fig/event-dispatcher/issues",
                "source": "https://github.com/php-fig/event-dispatcher/tree/1.0.0"
            },
            "time": "2019-01-08T18:20:26+00:00"
        },
        {
            "name": "psr/http-client",
            "version": "1.0.2",
            "source": {
                "type": "git",
                "url": "https://github.com/php-fig/http-client.git",
                "reference": "0955afe48220520692d2d09f7ab7e0f93ffd6a31"
            },
            "dist": {
                "type": "zip",
                "url": "https://api.github.com/repos/php-fig/http-client/zipball/0955afe48220520692d2d09f7ab7e0f93ffd6a31",
                "reference": "0955afe48220520692d2d09f7ab7e0f93ffd6a31",
                "shasum": ""
            },
            "require": {
                "php": "^7.0 || ^8.0",
                "psr/http-message": "^1.0 || ^2.0"
            },
            "type": "library",
            "extra": {
                "branch-alias": {
                    "dev-master": "1.0.x-dev"
                }
            },
            "autoload": {
                "psr-4": {
                    "Psr\\Http\\Client\\": "src/"
                }
            },
            "notification-url": "https://packagist.org/downloads/",
            "license": [
                "MIT"
            ],
            "authors": [
                {
                    "name": "PHP-FIG",
                    "homepage": "https://www.php-fig.org/"
                }
            ],
            "description": "Common interface for HTTP clients",
            "homepage": "https://github.com/php-fig/http-client",
            "keywords": [
                "http",
                "http-client",
                "psr",
                "psr-18"
            ],
            "support": {
                "source": "https://github.com/php-fig/http-client/tree/1.0.2"
            },
            "time": "2023-04-10T20:12:12+00:00"
        },
        {
            "name": "psr/http-factory",
            "version": "1.0.2",
            "source": {
                "type": "git",
                "url": "https://github.com/php-fig/http-factory.git",
                "reference": "e616d01114759c4c489f93b099585439f795fe35"
            },
            "dist": {
                "type": "zip",
                "url": "https://api.github.com/repos/php-fig/http-factory/zipball/e616d01114759c4c489f93b099585439f795fe35",
                "reference": "e616d01114759c4c489f93b099585439f795fe35",
                "shasum": ""
            },
            "require": {
                "php": ">=7.0.0",
                "psr/http-message": "^1.0 || ^2.0"
            },
            "type": "library",
            "extra": {
                "branch-alias": {
                    "dev-master": "1.0.x-dev"
                }
            },
            "autoload": {
                "psr-4": {
                    "Psr\\Http\\Message\\": "src/"
                }
            },
            "notification-url": "https://packagist.org/downloads/",
            "license": [
                "MIT"
            ],
            "authors": [
                {
                    "name": "PHP-FIG",
                    "homepage": "https://www.php-fig.org/"
                }
            ],
            "description": "Common interfaces for PSR-7 HTTP message factories",
            "keywords": [
                "factory",
                "http",
                "message",
                "psr",
                "psr-17",
                "psr-7",
                "request",
                "response"
            ],
            "support": {
                "source": "https://github.com/php-fig/http-factory/tree/1.0.2"
            },
            "time": "2023-04-10T20:10:41+00:00"
        },
        {
            "name": "psr/http-message",
            "version": "2.0",
            "source": {
                "type": "git",
                "url": "https://github.com/php-fig/http-message.git",
                "reference": "402d35bcb92c70c026d1a6a9883f06b2ead23d71"
            },
            "dist": {
                "type": "zip",
                "url": "https://api.github.com/repos/php-fig/http-message/zipball/402d35bcb92c70c026d1a6a9883f06b2ead23d71",
                "reference": "402d35bcb92c70c026d1a6a9883f06b2ead23d71",
                "shasum": ""
            },
            "require": {
                "php": "^7.2 || ^8.0"
            },
            "type": "library",
            "extra": {
                "branch-alias": {
                    "dev-master": "2.0.x-dev"
                }
            },
            "autoload": {
                "psr-4": {
                    "Psr\\Http\\Message\\": "src/"
                }
            },
            "notification-url": "https://packagist.org/downloads/",
            "license": [
                "MIT"
            ],
            "authors": [
                {
                    "name": "PHP-FIG",
                    "homepage": "https://www.php-fig.org/"
                }
            ],
            "description": "Common interface for HTTP messages",
            "homepage": "https://github.com/php-fig/http-message",
            "keywords": [
                "http",
                "http-message",
                "psr",
                "psr-7",
                "request",
                "response"
            ],
            "support": {
                "source": "https://github.com/php-fig/http-message/tree/2.0"
            },
            "time": "2023-04-04T09:54:51+00:00"
        },
        {
            "name": "psr/log",
            "version": "1.1.4",
            "source": {
                "type": "git",
                "url": "https://github.com/php-fig/log.git",
                "reference": "d49695b909c3b7628b6289db5479a1c204601f11"
            },
            "dist": {
                "type": "zip",
                "url": "https://api.github.com/repos/php-fig/log/zipball/d49695b909c3b7628b6289db5479a1c204601f11",
                "reference": "d49695b909c3b7628b6289db5479a1c204601f11",
                "shasum": ""
            },
            "require": {
                "php": ">=5.3.0"
            },
            "type": "library",
            "extra": {
                "branch-alias": {
                    "dev-master": "1.1.x-dev"
                }
            },
            "autoload": {
                "psr-4": {
                    "Psr\\Log\\": "Psr/Log/"
                }
            },
            "notification-url": "https://packagist.org/downloads/",
            "license": [
                "MIT"
            ],
            "authors": [
                {
                    "name": "PHP-FIG",
                    "homepage": "https://www.php-fig.org/"
                }
            ],
            "description": "Common interface for logging libraries",
            "homepage": "https://github.com/php-fig/log",
            "keywords": [
                "log",
                "psr",
                "psr-3"
            ],
            "support": {
                "source": "https://github.com/php-fig/log/tree/1.1.4"
            },
            "time": "2021-05-03T11:20:27+00:00"
        },
        {
            "name": "psr/simple-cache",
            "version": "3.0.0",
            "source": {
                "type": "git",
                "url": "https://github.com/php-fig/simple-cache.git",
                "reference": "764e0b3939f5ca87cb904f570ef9be2d78a07865"
            },
            "dist": {
                "type": "zip",
                "url": "https://api.github.com/repos/php-fig/simple-cache/zipball/764e0b3939f5ca87cb904f570ef9be2d78a07865",
                "reference": "764e0b3939f5ca87cb904f570ef9be2d78a07865",
                "shasum": ""
            },
            "require": {
                "php": ">=8.0.0"
            },
            "type": "library",
            "extra": {
                "branch-alias": {
                    "dev-master": "3.0.x-dev"
                }
            },
            "autoload": {
                "psr-4": {
                    "Psr\\SimpleCache\\": "src/"
                }
            },
            "notification-url": "https://packagist.org/downloads/",
            "license": [
                "MIT"
            ],
            "authors": [
                {
                    "name": "PHP-FIG",
                    "homepage": "https://www.php-fig.org/"
                }
            ],
            "description": "Common interfaces for simple caching",
            "keywords": [
                "cache",
                "caching",
                "psr",
                "psr-16",
                "simple-cache"
            ],
            "support": {
                "source": "https://github.com/php-fig/simple-cache/tree/3.0.0"
            },
            "time": "2021-10-29T13:26:27+00:00"
        },
        {
            "name": "ralouphie/getallheaders",
            "version": "3.0.3",
            "source": {
                "type": "git",
                "url": "https://github.com/ralouphie/getallheaders.git",
                "reference": "120b605dfeb996808c31b6477290a714d356e822"
            },
            "dist": {
                "type": "zip",
                "url": "https://api.github.com/repos/ralouphie/getallheaders/zipball/120b605dfeb996808c31b6477290a714d356e822",
                "reference": "120b605dfeb996808c31b6477290a714d356e822",
                "shasum": ""
            },
            "require": {
                "php": ">=5.6"
            },
            "require-dev": {
                "php-coveralls/php-coveralls": "^2.1",
                "phpunit/phpunit": "^5 || ^6.5"
            },
            "type": "library",
            "autoload": {
                "files": [
                    "src/getallheaders.php"
                ]
            },
            "notification-url": "https://packagist.org/downloads/",
            "license": [
                "MIT"
            ],
            "authors": [
                {
                    "name": "Ralph Khattar",
                    "email": "ralph.khattar@gmail.com"
                }
            ],
            "description": "A polyfill for getallheaders.",
            "support": {
                "issues": "https://github.com/ralouphie/getallheaders/issues",
                "source": "https://github.com/ralouphie/getallheaders/tree/develop"
            },
            "time": "2019-03-08T08:55:37+00:00"
        },
        {
            "name": "react/promise",
            "version": "v2.10.0",
            "source": {
                "type": "git",
                "url": "https://github.com/reactphp/promise.git",
                "reference": "f913fb8cceba1e6644b7b90c4bfb678ed8a3ef38"
            },
            "dist": {
                "type": "zip",
                "url": "https://api.github.com/repos/reactphp/promise/zipball/f913fb8cceba1e6644b7b90c4bfb678ed8a3ef38",
                "reference": "f913fb8cceba1e6644b7b90c4bfb678ed8a3ef38",
                "shasum": ""
            },
            "require": {
                "php": ">=5.4.0"
            },
            "require-dev": {
                "phpunit/phpunit": "^9.5 || ^5.7 || ^4.8.36"
            },
            "type": "library",
            "autoload": {
                "files": [
                    "src/functions_include.php"
                ],
                "psr-4": {
                    "React\\Promise\\": "src/"
                }
            },
            "notification-url": "https://packagist.org/downloads/",
            "license": [
                "MIT"
            ],
            "authors": [
                {
                    "name": "Jan Sorgalla",
                    "email": "jsorgalla@gmail.com",
                    "homepage": "https://sorgalla.com/"
                },
                {
                    "name": "Christian Lück",
                    "email": "christian@clue.engineering",
                    "homepage": "https://clue.engineering/"
                },
                {
                    "name": "Cees-Jan Kiewiet",
                    "email": "reactphp@ceesjankiewiet.nl",
                    "homepage": "https://wyrihaximus.net/"
                },
                {
                    "name": "Chris Boden",
                    "email": "cboden@gmail.com",
                    "homepage": "https://cboden.dev/"
                }
            ],
            "description": "A lightweight implementation of CommonJS Promises/A for PHP",
            "keywords": [
                "promise",
                "promises"
            ],
            "support": {
                "issues": "https://github.com/reactphp/promise/issues",
                "source": "https://github.com/reactphp/promise/tree/v2.10.0"
            },
            "funding": [
                {
                    "url": "https://opencollective.com/reactphp",
                    "type": "open_collective"
                }
            ],
            "time": "2023-05-02T15:15:43+00:00"
        },
        {
            "name": "samdark/yii2-psr-log-target",
            "version": "1.1.3",
            "source": {
                "type": "git",
                "url": "https://github.com/samdark/yii2-psr-log-target.git",
                "reference": "ccb29ecb7140c4eb81c3dfad38f61b21a9c1ed30"
            },
            "dist": {
                "type": "zip",
                "url": "https://api.github.com/repos/samdark/yii2-psr-log-target/zipball/ccb29ecb7140c4eb81c3dfad38f61b21a9c1ed30",
                "reference": "ccb29ecb7140c4eb81c3dfad38f61b21a9c1ed30",
                "shasum": ""
            },
            "require": {
                "psr/log": "~1.0.2|~1.1.0",
                "yiisoft/yii2": "~2.0.0"
            },
            "require-dev": {
                "phpunit/phpunit": "~4.4"
            },
            "type": "yii2-extension",
            "autoload": {
                "psr-4": {
                    "samdark\\log\\": "src",
                    "samdark\\log\\tests\\": "tests"
                }
            },
            "notification-url": "https://packagist.org/downloads/",
            "license": [
                "BSD-3-Clause"
            ],
            "authors": [
                {
                    "name": "Alexander Makarov",
                    "email": "sam@rmcreative.ru"
                }
            ],
            "description": "Yii 2 log target which uses PSR-3 compatible logger",
            "homepage": "https://github.com/samdark/yii2-psr-log-target",
            "keywords": [
                "extension",
                "log",
                "psr-3",
                "yii"
            ],
            "support": {
                "issues": "https://github.com/samdark/yii2-psr-log-target/issues",
                "source": "https://github.com/samdark/yii2-psr-log-target"
            },
            "funding": [
                {
                    "url": "https://github.com/samdark",
                    "type": "github"
                },
                {
                    "url": "https://www.patreon.com/samdark",
                    "type": "patreon"
                }
            ],
            "time": "2020-07-16T12:34:01+00:00"
        },
        {
            "name": "seld/cli-prompt",
            "version": "1.0.4",
            "source": {
                "type": "git",
                "url": "https://github.com/Seldaek/cli-prompt.git",
                "reference": "b8dfcf02094b8c03b40322c229493bb2884423c5"
            },
            "dist": {
                "type": "zip",
                "url": "https://api.github.com/repos/Seldaek/cli-prompt/zipball/b8dfcf02094b8c03b40322c229493bb2884423c5",
                "reference": "b8dfcf02094b8c03b40322c229493bb2884423c5",
                "shasum": ""
            },
            "require": {
                "php": ">=5.3"
            },
            "require-dev": {
                "phpstan/phpstan": "^0.12.63"
            },
            "type": "library",
            "extra": {
                "branch-alias": {
                    "dev-master": "1.x-dev"
                }
            },
            "autoload": {
                "psr-4": {
                    "Seld\\CliPrompt\\": "src/"
                }
            },
            "notification-url": "https://packagist.org/downloads/",
            "license": [
                "MIT"
            ],
            "authors": [
                {
                    "name": "Jordi Boggiano",
                    "email": "j.boggiano@seld.be"
                }
            ],
            "description": "Allows you to prompt for user input on the command line, and optionally hide the characters they type",
            "keywords": [
                "cli",
                "console",
                "hidden",
                "input",
                "prompt"
            ],
            "support": {
                "issues": "https://github.com/Seldaek/cli-prompt/issues",
                "source": "https://github.com/Seldaek/cli-prompt/tree/1.0.4"
            },
            "time": "2020-12-15T21:32:01+00:00"
        },
        {
            "name": "seld/jsonlint",
            "version": "1.10.0",
            "source": {
                "type": "git",
                "url": "https://github.com/Seldaek/jsonlint.git",
                "reference": "594fd6462aad8ecee0b45ca5045acea4776667f1"
            },
            "dist": {
                "type": "zip",
                "url": "https://api.github.com/repos/Seldaek/jsonlint/zipball/594fd6462aad8ecee0b45ca5045acea4776667f1",
                "reference": "594fd6462aad8ecee0b45ca5045acea4776667f1",
                "shasum": ""
            },
            "require": {
                "php": "^5.3 || ^7.0 || ^8.0"
            },
            "require-dev": {
                "phpstan/phpstan": "^1.5",
                "phpunit/phpunit": "^4.8.35 || ^5.7 || ^6.0 || ^8.5.13"
            },
            "bin": [
                "bin/jsonlint"
            ],
            "type": "library",
            "autoload": {
                "psr-4": {
                    "Seld\\JsonLint\\": "src/Seld/JsonLint/"
                }
            },
            "notification-url": "https://packagist.org/downloads/",
            "license": [
                "MIT"
            ],
            "authors": [
                {
                    "name": "Jordi Boggiano",
                    "email": "j.boggiano@seld.be",
                    "homepage": "http://seld.be"
                }
            ],
            "description": "JSON Linter",
            "keywords": [
                "json",
                "linter",
                "parser",
                "validator"
            ],
            "support": {
                "issues": "https://github.com/Seldaek/jsonlint/issues",
                "source": "https://github.com/Seldaek/jsonlint/tree/1.10.0"
            },
            "funding": [
                {
                    "url": "https://github.com/Seldaek",
                    "type": "github"
                },
                {
                    "url": "https://tidelift.com/funding/github/packagist/seld/jsonlint",
                    "type": "tidelift"
                }
            ],
            "time": "2023-05-11T13:16:46+00:00"
        },
        {
            "name": "seld/phar-utils",
            "version": "1.2.1",
            "source": {
                "type": "git",
                "url": "https://github.com/Seldaek/phar-utils.git",
                "reference": "ea2f4014f163c1be4c601b9b7bd6af81ba8d701c"
            },
            "dist": {
                "type": "zip",
                "url": "https://api.github.com/repos/Seldaek/phar-utils/zipball/ea2f4014f163c1be4c601b9b7bd6af81ba8d701c",
                "reference": "ea2f4014f163c1be4c601b9b7bd6af81ba8d701c",
                "shasum": ""
            },
            "require": {
                "php": ">=5.3"
            },
            "type": "library",
            "extra": {
                "branch-alias": {
                    "dev-master": "1.x-dev"
                }
            },
            "autoload": {
                "psr-4": {
                    "Seld\\PharUtils\\": "src/"
                }
            },
            "notification-url": "https://packagist.org/downloads/",
            "license": [
                "MIT"
            ],
            "authors": [
                {
                    "name": "Jordi Boggiano",
                    "email": "j.boggiano@seld.be"
                }
            ],
            "description": "PHAR file format utilities, for when PHP phars you up",
            "keywords": [
                "phar"
            ],
            "support": {
                "issues": "https://github.com/Seldaek/phar-utils/issues",
                "source": "https://github.com/Seldaek/phar-utils/tree/1.2.1"
            },
            "time": "2022-08-31T10:31:18+00:00"
        },
        {
            "name": "symfony/console",
            "version": "v5.4.23",
            "source": {
                "type": "git",
                "url": "https://github.com/symfony/console.git",
                "reference": "90f21e27d0d88ce38720556dd164d4a1e4c3934c"
            },
            "dist": {
                "type": "zip",
                "url": "https://api.github.com/repos/symfony/console/zipball/90f21e27d0d88ce38720556dd164d4a1e4c3934c",
                "reference": "90f21e27d0d88ce38720556dd164d4a1e4c3934c",
                "shasum": ""
            },
            "require": {
                "php": ">=7.2.5",
                "symfony/deprecation-contracts": "^2.1|^3",
                "symfony/polyfill-mbstring": "~1.0",
                "symfony/polyfill-php73": "^1.9",
                "symfony/polyfill-php80": "^1.16",
                "symfony/service-contracts": "^1.1|^2|^3",
                "symfony/string": "^5.1|^6.0"
            },
            "conflict": {
                "psr/log": ">=3",
                "symfony/dependency-injection": "<4.4",
                "symfony/dotenv": "<5.1",
                "symfony/event-dispatcher": "<4.4",
                "symfony/lock": "<4.4",
                "symfony/process": "<4.4"
            },
            "provide": {
                "psr/log-implementation": "1.0|2.0"
            },
            "require-dev": {
                "psr/log": "^1|^2",
                "symfony/config": "^4.4|^5.0|^6.0",
                "symfony/dependency-injection": "^4.4|^5.0|^6.0",
                "symfony/event-dispatcher": "^4.4|^5.0|^6.0",
                "symfony/lock": "^4.4|^5.0|^6.0",
                "symfony/process": "^4.4|^5.0|^6.0",
                "symfony/var-dumper": "^4.4|^5.0|^6.0"
            },
            "suggest": {
                "psr/log": "For using the console logger",
                "symfony/event-dispatcher": "",
                "symfony/lock": "",
                "symfony/process": ""
            },
            "type": "library",
            "autoload": {
                "psr-4": {
                    "Symfony\\Component\\Console\\": ""
                },
                "exclude-from-classmap": [
                    "/Tests/"
                ]
            },
            "notification-url": "https://packagist.org/downloads/",
            "license": [
                "MIT"
            ],
            "authors": [
                {
                    "name": "Fabien Potencier",
                    "email": "fabien@symfony.com"
                },
                {
                    "name": "Symfony Community",
                    "homepage": "https://symfony.com/contributors"
                }
            ],
            "description": "Eases the creation of beautiful and testable command line interfaces",
            "homepage": "https://symfony.com",
            "keywords": [
                "cli",
                "command-line",
                "console",
                "terminal"
            ],
            "support": {
                "source": "https://github.com/symfony/console/tree/v5.4.23"
            },
            "funding": [
                {
                    "url": "https://symfony.com/sponsor",
                    "type": "custom"
                },
                {
                    "url": "https://github.com/fabpot",
                    "type": "github"
                },
                {
                    "url": "https://tidelift.com/funding/github/packagist/symfony/symfony",
                    "type": "tidelift"
                }
            ],
            "time": "2023-04-24T18:47:29+00:00"
        },
        {
            "name": "symfony/deprecation-contracts",
            "version": "v3.0.2",
            "source": {
                "type": "git",
                "url": "https://github.com/symfony/deprecation-contracts.git",
                "reference": "26954b3d62a6c5fd0ea8a2a00c0353a14978d05c"
            },
            "dist": {
                "type": "zip",
                "url": "https://api.github.com/repos/symfony/deprecation-contracts/zipball/26954b3d62a6c5fd0ea8a2a00c0353a14978d05c",
                "reference": "26954b3d62a6c5fd0ea8a2a00c0353a14978d05c",
                "shasum": ""
            },
            "require": {
                "php": ">=8.0.2"
            },
            "type": "library",
            "extra": {
                "branch-alias": {
                    "dev-main": "3.0-dev"
                },
                "thanks": {
                    "name": "symfony/contracts",
                    "url": "https://github.com/symfony/contracts"
                }
            },
            "autoload": {
                "files": [
                    "function.php"
                ]
            },
            "notification-url": "https://packagist.org/downloads/",
            "license": [
                "MIT"
            ],
            "authors": [
                {
                    "name": "Nicolas Grekas",
                    "email": "p@tchwork.com"
                },
                {
                    "name": "Symfony Community",
                    "homepage": "https://symfony.com/contributors"
                }
            ],
            "description": "A generic function and convention to trigger deprecation notices",
            "homepage": "https://symfony.com",
            "support": {
                "source": "https://github.com/symfony/deprecation-contracts/tree/v3.0.2"
            },
            "funding": [
                {
                    "url": "https://symfony.com/sponsor",
                    "type": "custom"
                },
                {
                    "url": "https://github.com/fabpot",
                    "type": "github"
                },
                {
                    "url": "https://tidelift.com/funding/github/packagist/symfony/symfony",
                    "type": "tidelift"
                }
            ],
            "time": "2022-01-02T09:55:41+00:00"
        },
        {
            "name": "symfony/event-dispatcher",
            "version": "v5.4.22",
            "source": {
                "type": "git",
                "url": "https://github.com/symfony/event-dispatcher.git",
                "reference": "1df20e45d56da29a4b1d8259dd6e950acbf1b13f"
            },
            "dist": {
                "type": "zip",
                "url": "https://api.github.com/repos/symfony/event-dispatcher/zipball/1df20e45d56da29a4b1d8259dd6e950acbf1b13f",
                "reference": "1df20e45d56da29a4b1d8259dd6e950acbf1b13f",
                "shasum": ""
            },
            "require": {
                "php": ">=7.2.5",
                "symfony/deprecation-contracts": "^2.1|^3",
                "symfony/event-dispatcher-contracts": "^2|^3",
                "symfony/polyfill-php80": "^1.16"
            },
            "conflict": {
                "symfony/dependency-injection": "<4.4"
            },
            "provide": {
                "psr/event-dispatcher-implementation": "1.0",
                "symfony/event-dispatcher-implementation": "2.0"
            },
            "require-dev": {
                "psr/log": "^1|^2|^3",
                "symfony/config": "^4.4|^5.0|^6.0",
                "symfony/dependency-injection": "^4.4|^5.0|^6.0",
                "symfony/error-handler": "^4.4|^5.0|^6.0",
                "symfony/expression-language": "^4.4|^5.0|^6.0",
                "symfony/http-foundation": "^4.4|^5.0|^6.0",
                "symfony/service-contracts": "^1.1|^2|^3",
                "symfony/stopwatch": "^4.4|^5.0|^6.0"
            },
            "suggest": {
                "symfony/dependency-injection": "",
                "symfony/http-kernel": ""
            },
            "type": "library",
            "autoload": {
                "psr-4": {
                    "Symfony\\Component\\EventDispatcher\\": ""
                },
                "exclude-from-classmap": [
                    "/Tests/"
                ]
            },
            "notification-url": "https://packagist.org/downloads/",
            "license": [
                "MIT"
            ],
            "authors": [
                {
                    "name": "Fabien Potencier",
                    "email": "fabien@symfony.com"
                },
                {
                    "name": "Symfony Community",
                    "homepage": "https://symfony.com/contributors"
                }
            ],
            "description": "Provides tools that allow your application components to communicate with each other by dispatching events and listening to them",
            "homepage": "https://symfony.com",
            "support": {
                "source": "https://github.com/symfony/event-dispatcher/tree/v5.4.22"
            },
            "funding": [
                {
                    "url": "https://symfony.com/sponsor",
                    "type": "custom"
                },
                {
                    "url": "https://github.com/fabpot",
                    "type": "github"
                },
                {
                    "url": "https://tidelift.com/funding/github/packagist/symfony/symfony",
                    "type": "tidelift"
                }
            ],
            "time": "2023-03-17T11:31:58+00:00"
        },
        {
            "name": "symfony/event-dispatcher-contracts",
            "version": "v3.0.2",
            "source": {
                "type": "git",
                "url": "https://github.com/symfony/event-dispatcher-contracts.git",
                "reference": "7bc61cc2db649b4637d331240c5346dcc7708051"
            },
            "dist": {
                "type": "zip",
                "url": "https://api.github.com/repos/symfony/event-dispatcher-contracts/zipball/7bc61cc2db649b4637d331240c5346dcc7708051",
                "reference": "7bc61cc2db649b4637d331240c5346dcc7708051",
                "shasum": ""
            },
            "require": {
                "php": ">=8.0.2",
                "psr/event-dispatcher": "^1"
            },
            "suggest": {
                "symfony/event-dispatcher-implementation": ""
            },
            "type": "library",
            "extra": {
                "branch-alias": {
                    "dev-main": "3.0-dev"
                },
                "thanks": {
                    "name": "symfony/contracts",
                    "url": "https://github.com/symfony/contracts"
                }
            },
            "autoload": {
                "psr-4": {
                    "Symfony\\Contracts\\EventDispatcher\\": ""
                }
            },
            "notification-url": "https://packagist.org/downloads/",
            "license": [
                "MIT"
            ],
            "authors": [
                {
                    "name": "Nicolas Grekas",
                    "email": "p@tchwork.com"
                },
                {
                    "name": "Symfony Community",
                    "homepage": "https://symfony.com/contributors"
                }
            ],
            "description": "Generic abstractions related to dispatching event",
            "homepage": "https://symfony.com",
            "keywords": [
                "abstractions",
                "contracts",
                "decoupling",
                "interfaces",
                "interoperability",
                "standards"
            ],
            "support": {
                "source": "https://github.com/symfony/event-dispatcher-contracts/tree/v3.0.2"
            },
            "funding": [
                {
                    "url": "https://symfony.com/sponsor",
                    "type": "custom"
                },
                {
                    "url": "https://github.com/fabpot",
                    "type": "github"
                },
                {
                    "url": "https://tidelift.com/funding/github/packagist/symfony/symfony",
                    "type": "tidelift"
                }
            ],
            "time": "2022-01-02T09:55:41+00:00"
        },
        {
            "name": "symfony/filesystem",
            "version": "v6.0.19",
            "source": {
                "type": "git",
                "url": "https://github.com/symfony/filesystem.git",
                "reference": "3d49eec03fda1f0fc19b7349fbbe55ebc1004214"
            },
            "dist": {
                "type": "zip",
                "url": "https://api.github.com/repos/symfony/filesystem/zipball/3d49eec03fda1f0fc19b7349fbbe55ebc1004214",
                "reference": "3d49eec03fda1f0fc19b7349fbbe55ebc1004214",
                "shasum": ""
            },
            "require": {
                "php": ">=8.0.2",
                "symfony/polyfill-ctype": "~1.8",
                "symfony/polyfill-mbstring": "~1.8"
            },
            "type": "library",
            "autoload": {
                "psr-4": {
                    "Symfony\\Component\\Filesystem\\": ""
                },
                "exclude-from-classmap": [
                    "/Tests/"
                ]
            },
            "notification-url": "https://packagist.org/downloads/",
            "license": [
                "MIT"
            ],
            "authors": [
                {
                    "name": "Fabien Potencier",
                    "email": "fabien@symfony.com"
                },
                {
                    "name": "Symfony Community",
                    "homepage": "https://symfony.com/contributors"
                }
            ],
            "description": "Provides basic utilities for the filesystem",
            "homepage": "https://symfony.com",
            "support": {
                "source": "https://github.com/symfony/filesystem/tree/v6.0.19"
            },
            "funding": [
                {
                    "url": "https://symfony.com/sponsor",
                    "type": "custom"
                },
                {
                    "url": "https://github.com/fabpot",
                    "type": "github"
                },
                {
                    "url": "https://tidelift.com/funding/github/packagist/symfony/symfony",
                    "type": "tidelift"
                }
            ],
            "time": "2023-01-20T17:44:14+00:00"
        },
        {
            "name": "symfony/finder",
            "version": "v5.4.21",
            "source": {
                "type": "git",
                "url": "https://github.com/symfony/finder.git",
                "reference": "078e9a5e1871fcfe6a5ce421b539344c21afef19"
            },
            "dist": {
                "type": "zip",
                "url": "https://api.github.com/repos/symfony/finder/zipball/078e9a5e1871fcfe6a5ce421b539344c21afef19",
                "reference": "078e9a5e1871fcfe6a5ce421b539344c21afef19",
                "shasum": ""
            },
            "require": {
                "php": ">=7.2.5",
                "symfony/deprecation-contracts": "^2.1|^3",
                "symfony/polyfill-php80": "^1.16"
            },
            "type": "library",
            "autoload": {
                "psr-4": {
                    "Symfony\\Component\\Finder\\": ""
                },
                "exclude-from-classmap": [
                    "/Tests/"
                ]
            },
            "notification-url": "https://packagist.org/downloads/",
            "license": [
                "MIT"
            ],
            "authors": [
                {
                    "name": "Fabien Potencier",
                    "email": "fabien@symfony.com"
                },
                {
                    "name": "Symfony Community",
                    "homepage": "https://symfony.com/contributors"
                }
            ],
            "description": "Finds files and directories via an intuitive fluent interface",
            "homepage": "https://symfony.com",
            "support": {
                "source": "https://github.com/symfony/finder/tree/v5.4.21"
            },
            "funding": [
                {
                    "url": "https://symfony.com/sponsor",
                    "type": "custom"
                },
                {
                    "url": "https://github.com/fabpot",
                    "type": "github"
                },
                {
                    "url": "https://tidelift.com/funding/github/packagist/symfony/symfony",
                    "type": "tidelift"
                }
            ],
            "time": "2023-02-16T09:33:00+00:00"
        },
        {
            "name": "symfony/http-client",
            "version": "v6.0.20",
            "source": {
                "type": "git",
                "url": "https://github.com/symfony/http-client.git",
                "reference": "541c04560da1875f62c963c3aab6ea12a7314e11"
            },
            "dist": {
                "type": "zip",
                "url": "https://api.github.com/repos/symfony/http-client/zipball/541c04560da1875f62c963c3aab6ea12a7314e11",
                "reference": "541c04560da1875f62c963c3aab6ea12a7314e11",
                "shasum": ""
            },
            "require": {
                "php": ">=8.0.2",
                "psr/log": "^1|^2|^3",
                "symfony/http-client-contracts": "^3",
                "symfony/service-contracts": "^1.0|^2|^3"
            },
            "provide": {
                "php-http/async-client-implementation": "*",
                "php-http/client-implementation": "*",
                "psr/http-client-implementation": "1.0",
                "symfony/http-client-implementation": "3.0"
            },
            "require-dev": {
                "amphp/amp": "^2.5",
                "amphp/http-client": "^4.2.1",
                "amphp/http-tunnel": "^1.0",
                "amphp/socket": "^1.1",
                "guzzlehttp/promises": "^1.4",
                "nyholm/psr7": "^1.0",
                "php-http/httplug": "^1.0|^2.0",
                "psr/http-client": "^1.0",
                "symfony/dependency-injection": "^5.4|^6.0",
                "symfony/http-kernel": "^5.4|^6.0",
                "symfony/process": "^5.4|^6.0",
                "symfony/stopwatch": "^5.4|^6.0"
            },
            "type": "library",
            "autoload": {
                "psr-4": {
                    "Symfony\\Component\\HttpClient\\": ""
                },
                "exclude-from-classmap": [
                    "/Tests/"
                ]
            },
            "notification-url": "https://packagist.org/downloads/",
            "license": [
                "MIT"
            ],
            "authors": [
                {
                    "name": "Nicolas Grekas",
                    "email": "p@tchwork.com"
                },
                {
                    "name": "Symfony Community",
                    "homepage": "https://symfony.com/contributors"
                }
            ],
            "description": "Provides powerful methods to fetch HTTP resources synchronously or asynchronously",
            "homepage": "https://symfony.com",
            "support": {
                "source": "https://github.com/symfony/http-client/tree/v6.0.20"
            },
            "funding": [
                {
                    "url": "https://symfony.com/sponsor",
                    "type": "custom"
                },
                {
                    "url": "https://github.com/fabpot",
                    "type": "github"
                },
                {
                    "url": "https://tidelift.com/funding/github/packagist/symfony/symfony",
                    "type": "tidelift"
                }
            ],
            "time": "2023-01-30T15:41:07+00:00"
        },
        {
            "name": "symfony/http-client-contracts",
            "version": "v3.0.2",
            "source": {
                "type": "git",
                "url": "https://github.com/symfony/http-client-contracts.git",
                "reference": "4184b9b63af1edaf35b6a7974c6f1f9f33294129"
            },
            "dist": {
                "type": "zip",
                "url": "https://api.github.com/repos/symfony/http-client-contracts/zipball/4184b9b63af1edaf35b6a7974c6f1f9f33294129",
                "reference": "4184b9b63af1edaf35b6a7974c6f1f9f33294129",
                "shasum": ""
            },
            "require": {
                "php": ">=8.0.2"
            },
            "suggest": {
                "symfony/http-client-implementation": ""
            },
            "type": "library",
            "extra": {
                "branch-alias": {
                    "dev-main": "3.0-dev"
                },
                "thanks": {
                    "name": "symfony/contracts",
                    "url": "https://github.com/symfony/contracts"
                }
            },
            "autoload": {
                "psr-4": {
                    "Symfony\\Contracts\\HttpClient\\": ""
                }
            },
            "notification-url": "https://packagist.org/downloads/",
            "license": [
                "MIT"
            ],
            "authors": [
                {
                    "name": "Nicolas Grekas",
                    "email": "p@tchwork.com"
                },
                {
                    "name": "Symfony Community",
                    "homepage": "https://symfony.com/contributors"
                }
            ],
            "description": "Generic abstractions related to HTTP clients",
            "homepage": "https://symfony.com",
            "keywords": [
                "abstractions",
                "contracts",
                "decoupling",
                "interfaces",
                "interoperability",
                "standards"
            ],
            "support": {
                "source": "https://github.com/symfony/http-client-contracts/tree/v3.0.2"
            },
            "funding": [
                {
                    "url": "https://symfony.com/sponsor",
                    "type": "custom"
                },
                {
                    "url": "https://github.com/fabpot",
                    "type": "github"
                },
                {
                    "url": "https://tidelift.com/funding/github/packagist/symfony/symfony",
                    "type": "tidelift"
                }
            ],
            "time": "2022-04-12T16:11:42+00:00"
        },
        {
            "name": "symfony/mailer",
            "version": "v6.0.19",
            "source": {
                "type": "git",
                "url": "https://github.com/symfony/mailer.git",
                "reference": "cd60799210c488f545ddde2444dc1aa548322872"
            },
            "dist": {
                "type": "zip",
                "url": "https://api.github.com/repos/symfony/mailer/zipball/cd60799210c488f545ddde2444dc1aa548322872",
                "reference": "cd60799210c488f545ddde2444dc1aa548322872",
                "shasum": ""
            },
            "require": {
                "egulias/email-validator": "^2.1.10|^3|^4",
                "php": ">=8.0.2",
                "psr/event-dispatcher": "^1",
                "psr/log": "^1|^2|^3",
                "symfony/event-dispatcher": "^5.4|^6.0",
                "symfony/mime": "^5.4|^6.0",
                "symfony/service-contracts": "^1.1|^2|^3"
            },
            "conflict": {
                "symfony/http-kernel": "<5.4"
            },
            "require-dev": {
                "symfony/http-client-contracts": "^1.1|^2|^3",
                "symfony/messenger": "^5.4|^6.0"
            },
            "type": "library",
            "autoload": {
                "psr-4": {
                    "Symfony\\Component\\Mailer\\": ""
                },
                "exclude-from-classmap": [
                    "/Tests/"
                ]
            },
            "notification-url": "https://packagist.org/downloads/",
            "license": [
                "MIT"
            ],
            "authors": [
                {
                    "name": "Fabien Potencier",
                    "email": "fabien@symfony.com"
                },
                {
                    "name": "Symfony Community",
                    "homepage": "https://symfony.com/contributors"
                }
            ],
            "description": "Helps sending emails",
            "homepage": "https://symfony.com",
            "support": {
                "source": "https://github.com/symfony/mailer/tree/v6.0.19"
            },
            "funding": [
                {
                    "url": "https://symfony.com/sponsor",
                    "type": "custom"
                },
                {
                    "url": "https://github.com/fabpot",
                    "type": "github"
                },
                {
                    "url": "https://tidelift.com/funding/github/packagist/symfony/symfony",
                    "type": "tidelift"
                }
            ],
            "time": "2023-01-11T11:50:03+00:00"
        },
        {
            "name": "symfony/mime",
            "version": "v6.0.19",
            "source": {
                "type": "git",
                "url": "https://github.com/symfony/mime.git",
                "reference": "d7052547a0070cbeadd474e172b527a00d657301"
            },
            "dist": {
                "type": "zip",
                "url": "https://api.github.com/repos/symfony/mime/zipball/d7052547a0070cbeadd474e172b527a00d657301",
                "reference": "d7052547a0070cbeadd474e172b527a00d657301",
                "shasum": ""
            },
            "require": {
                "php": ">=8.0.2",
                "symfony/polyfill-intl-idn": "^1.10",
                "symfony/polyfill-mbstring": "^1.0"
            },
            "conflict": {
                "egulias/email-validator": "~3.0.0",
                "phpdocumentor/reflection-docblock": "<3.2.2",
                "phpdocumentor/type-resolver": "<1.4.0",
                "symfony/mailer": "<5.4",
                "symfony/serializer": "<5.4.14|>=6.0,<6.0.14|>=6.1,<6.1.6"
            },
            "require-dev": {
                "egulias/email-validator": "^2.1.10|^3.1|^4",
                "phpdocumentor/reflection-docblock": "^3.0|^4.0|^5.0",
                "symfony/dependency-injection": "^5.4|^6.0",
                "symfony/property-access": "^5.4|^6.0",
                "symfony/property-info": "^5.4|^6.0",
                "symfony/serializer": "^5.4.14|~6.0.14|^6.1.6"
            },
            "type": "library",
            "autoload": {
                "psr-4": {
                    "Symfony\\Component\\Mime\\": ""
                },
                "exclude-from-classmap": [
                    "/Tests/"
                ]
            },
            "notification-url": "https://packagist.org/downloads/",
            "license": [
                "MIT"
            ],
            "authors": [
                {
                    "name": "Fabien Potencier",
                    "email": "fabien@symfony.com"
                },
                {
                    "name": "Symfony Community",
                    "homepage": "https://symfony.com/contributors"
                }
            ],
            "description": "Allows manipulating MIME messages",
            "homepage": "https://symfony.com",
            "keywords": [
                "mime",
                "mime-type"
            ],
            "support": {
                "source": "https://github.com/symfony/mime/tree/v6.0.19"
            },
            "funding": [
                {
                    "url": "https://symfony.com/sponsor",
                    "type": "custom"
                },
                {
                    "url": "https://github.com/fabpot",
                    "type": "github"
                },
                {
                    "url": "https://tidelift.com/funding/github/packagist/symfony/symfony",
                    "type": "tidelift"
                }
            ],
            "time": "2023-01-11T11:50:03+00:00"
        },
        {
            "name": "symfony/polyfill-ctype",
            "version": "v1.27.0",
            "source": {
                "type": "git",
                "url": "https://github.com/symfony/polyfill-ctype.git",
                "reference": "5bbc823adecdae860bb64756d639ecfec17b050a"
            },
            "dist": {
                "type": "zip",
                "url": "https://api.github.com/repos/symfony/polyfill-ctype/zipball/5bbc823adecdae860bb64756d639ecfec17b050a",
                "reference": "5bbc823adecdae860bb64756d639ecfec17b050a",
                "shasum": ""
            },
            "require": {
                "php": ">=7.1"
            },
            "provide": {
                "ext-ctype": "*"
            },
            "suggest": {
                "ext-ctype": "For best performance"
            },
            "type": "library",
            "extra": {
                "branch-alias": {
                    "dev-main": "1.27-dev"
                },
                "thanks": {
                    "name": "symfony/polyfill",
                    "url": "https://github.com/symfony/polyfill"
                }
            },
            "autoload": {
                "files": [
                    "bootstrap.php"
                ],
                "psr-4": {
                    "Symfony\\Polyfill\\Ctype\\": ""
                }
            },
            "notification-url": "https://packagist.org/downloads/",
            "license": [
                "MIT"
            ],
            "authors": [
                {
                    "name": "Gert de Pagter",
                    "email": "BackEndTea@gmail.com"
                },
                {
                    "name": "Symfony Community",
                    "homepage": "https://symfony.com/contributors"
                }
            ],
            "description": "Symfony polyfill for ctype functions",
            "homepage": "https://symfony.com",
            "keywords": [
                "compatibility",
                "ctype",
                "polyfill",
                "portable"
            ],
            "support": {
                "source": "https://github.com/symfony/polyfill-ctype/tree/v1.27.0"
            },
            "funding": [
                {
                    "url": "https://symfony.com/sponsor",
                    "type": "custom"
                },
                {
                    "url": "https://github.com/fabpot",
                    "type": "github"
                },
                {
                    "url": "https://tidelift.com/funding/github/packagist/symfony/symfony",
                    "type": "tidelift"
                }
            ],
            "time": "2022-11-03T14:55:06+00:00"
        },
        {
            "name": "symfony/polyfill-iconv",
            "version": "v1.27.0",
            "source": {
                "type": "git",
                "url": "https://github.com/symfony/polyfill-iconv.git",
                "reference": "927013f3aac555983a5059aada98e1907d842695"
            },
            "dist": {
                "type": "zip",
                "url": "https://api.github.com/repos/symfony/polyfill-iconv/zipball/927013f3aac555983a5059aada98e1907d842695",
                "reference": "927013f3aac555983a5059aada98e1907d842695",
                "shasum": ""
            },
            "require": {
                "php": ">=7.1"
            },
            "provide": {
                "ext-iconv": "*"
            },
            "suggest": {
                "ext-iconv": "For best performance"
            },
            "type": "library",
            "extra": {
                "branch-alias": {
                    "dev-main": "1.27-dev"
                },
                "thanks": {
                    "name": "symfony/polyfill",
                    "url": "https://github.com/symfony/polyfill"
                }
            },
            "autoload": {
                "files": [
                    "bootstrap.php"
                ],
                "psr-4": {
                    "Symfony\\Polyfill\\Iconv\\": ""
                }
            },
            "notification-url": "https://packagist.org/downloads/",
            "license": [
                "MIT"
            ],
            "authors": [
                {
                    "name": "Nicolas Grekas",
                    "email": "p@tchwork.com"
                },
                {
                    "name": "Symfony Community",
                    "homepage": "https://symfony.com/contributors"
                }
            ],
            "description": "Symfony polyfill for the Iconv extension",
            "homepage": "https://symfony.com",
            "keywords": [
                "compatibility",
                "iconv",
                "polyfill",
                "portable",
                "shim"
            ],
            "support": {
                "source": "https://github.com/symfony/polyfill-iconv/tree/v1.27.0"
            },
            "funding": [
                {
                    "url": "https://symfony.com/sponsor",
                    "type": "custom"
                },
                {
                    "url": "https://github.com/fabpot",
                    "type": "github"
                },
                {
                    "url": "https://tidelift.com/funding/github/packagist/symfony/symfony",
                    "type": "tidelift"
                }
            ],
            "time": "2022-11-03T14:55:06+00:00"
        },
        {
            "name": "symfony/polyfill-intl-grapheme",
            "version": "v1.27.0",
            "source": {
                "type": "git",
                "url": "https://github.com/symfony/polyfill-intl-grapheme.git",
                "reference": "511a08c03c1960e08a883f4cffcacd219b758354"
            },
            "dist": {
                "type": "zip",
                "url": "https://api.github.com/repos/symfony/polyfill-intl-grapheme/zipball/511a08c03c1960e08a883f4cffcacd219b758354",
                "reference": "511a08c03c1960e08a883f4cffcacd219b758354",
                "shasum": ""
            },
            "require": {
                "php": ">=7.1"
            },
            "suggest": {
                "ext-intl": "For best performance"
            },
            "type": "library",
            "extra": {
                "branch-alias": {
                    "dev-main": "1.27-dev"
                },
                "thanks": {
                    "name": "symfony/polyfill",
                    "url": "https://github.com/symfony/polyfill"
                }
            },
            "autoload": {
                "files": [
                    "bootstrap.php"
                ],
                "psr-4": {
                    "Symfony\\Polyfill\\Intl\\Grapheme\\": ""
                }
            },
            "notification-url": "https://packagist.org/downloads/",
            "license": [
                "MIT"
            ],
            "authors": [
                {
                    "name": "Nicolas Grekas",
                    "email": "p@tchwork.com"
                },
                {
                    "name": "Symfony Community",
                    "homepage": "https://symfony.com/contributors"
                }
            ],
            "description": "Symfony polyfill for intl's grapheme_* functions",
            "homepage": "https://symfony.com",
            "keywords": [
                "compatibility",
                "grapheme",
                "intl",
                "polyfill",
                "portable",
                "shim"
            ],
            "support": {
                "source": "https://github.com/symfony/polyfill-intl-grapheme/tree/v1.27.0"
            },
            "funding": [
                {
                    "url": "https://symfony.com/sponsor",
                    "type": "custom"
                },
                {
                    "url": "https://github.com/fabpot",
                    "type": "github"
                },
                {
                    "url": "https://tidelift.com/funding/github/packagist/symfony/symfony",
                    "type": "tidelift"
                }
            ],
            "time": "2022-11-03T14:55:06+00:00"
        },
        {
            "name": "symfony/polyfill-intl-idn",
            "version": "v1.27.0",
            "source": {
                "type": "git",
                "url": "https://github.com/symfony/polyfill-intl-idn.git",
                "reference": "639084e360537a19f9ee352433b84ce831f3d2da"
            },
            "dist": {
                "type": "zip",
                "url": "https://api.github.com/repos/symfony/polyfill-intl-idn/zipball/639084e360537a19f9ee352433b84ce831f3d2da",
                "reference": "639084e360537a19f9ee352433b84ce831f3d2da",
                "shasum": ""
            },
            "require": {
                "php": ">=7.1",
                "symfony/polyfill-intl-normalizer": "^1.10",
                "symfony/polyfill-php72": "^1.10"
            },
            "suggest": {
                "ext-intl": "For best performance"
            },
            "type": "library",
            "extra": {
                "branch-alias": {
                    "dev-main": "1.27-dev"
                },
                "thanks": {
                    "name": "symfony/polyfill",
                    "url": "https://github.com/symfony/polyfill"
                }
            },
            "autoload": {
                "files": [
                    "bootstrap.php"
                ],
                "psr-4": {
                    "Symfony\\Polyfill\\Intl\\Idn\\": ""
                }
            },
            "notification-url": "https://packagist.org/downloads/",
            "license": [
                "MIT"
            ],
            "authors": [
                {
                    "name": "Laurent Bassin",
                    "email": "laurent@bassin.info"
                },
                {
                    "name": "Trevor Rowbotham",
                    "email": "trevor.rowbotham@pm.me"
                },
                {
                    "name": "Symfony Community",
                    "homepage": "https://symfony.com/contributors"
                }
            ],
            "description": "Symfony polyfill for intl's idn_to_ascii and idn_to_utf8 functions",
            "homepage": "https://symfony.com",
            "keywords": [
                "compatibility",
                "idn",
                "intl",
                "polyfill",
                "portable",
                "shim"
            ],
            "support": {
                "source": "https://github.com/symfony/polyfill-intl-idn/tree/v1.27.0"
            },
            "funding": [
                {
                    "url": "https://symfony.com/sponsor",
                    "type": "custom"
                },
                {
                    "url": "https://github.com/fabpot",
                    "type": "github"
                },
                {
                    "url": "https://tidelift.com/funding/github/packagist/symfony/symfony",
                    "type": "tidelift"
                }
            ],
            "time": "2022-11-03T14:55:06+00:00"
        },
        {
            "name": "symfony/polyfill-intl-normalizer",
            "version": "v1.27.0",
            "source": {
                "type": "git",
                "url": "https://github.com/symfony/polyfill-intl-normalizer.git",
                "reference": "19bd1e4fcd5b91116f14d8533c57831ed00571b6"
            },
            "dist": {
                "type": "zip",
                "url": "https://api.github.com/repos/symfony/polyfill-intl-normalizer/zipball/19bd1e4fcd5b91116f14d8533c57831ed00571b6",
                "reference": "19bd1e4fcd5b91116f14d8533c57831ed00571b6",
                "shasum": ""
            },
            "require": {
                "php": ">=7.1"
            },
            "suggest": {
                "ext-intl": "For best performance"
            },
            "type": "library",
            "extra": {
                "branch-alias": {
                    "dev-main": "1.27-dev"
                },
                "thanks": {
                    "name": "symfony/polyfill",
                    "url": "https://github.com/symfony/polyfill"
                }
            },
            "autoload": {
                "files": [
                    "bootstrap.php"
                ],
                "psr-4": {
                    "Symfony\\Polyfill\\Intl\\Normalizer\\": ""
                },
                "classmap": [
                    "Resources/stubs"
                ]
            },
            "notification-url": "https://packagist.org/downloads/",
            "license": [
                "MIT"
            ],
            "authors": [
                {
                    "name": "Nicolas Grekas",
                    "email": "p@tchwork.com"
                },
                {
                    "name": "Symfony Community",
                    "homepage": "https://symfony.com/contributors"
                }
            ],
            "description": "Symfony polyfill for intl's Normalizer class and related functions",
            "homepage": "https://symfony.com",
            "keywords": [
                "compatibility",
                "intl",
                "normalizer",
                "polyfill",
                "portable",
                "shim"
            ],
            "support": {
                "source": "https://github.com/symfony/polyfill-intl-normalizer/tree/v1.27.0"
            },
            "funding": [
                {
                    "url": "https://symfony.com/sponsor",
                    "type": "custom"
                },
                {
                    "url": "https://github.com/fabpot",
                    "type": "github"
                },
                {
                    "url": "https://tidelift.com/funding/github/packagist/symfony/symfony",
                    "type": "tidelift"
                }
            ],
            "time": "2022-11-03T14:55:06+00:00"
        },
        {
            "name": "symfony/polyfill-mbstring",
            "version": "v1.27.0",
            "source": {
                "type": "git",
                "url": "https://github.com/symfony/polyfill-mbstring.git",
                "reference": "8ad114f6b39e2c98a8b0e3bd907732c207c2b534"
            },
            "dist": {
                "type": "zip",
                "url": "https://api.github.com/repos/symfony/polyfill-mbstring/zipball/8ad114f6b39e2c98a8b0e3bd907732c207c2b534",
                "reference": "8ad114f6b39e2c98a8b0e3bd907732c207c2b534",
                "shasum": ""
            },
            "require": {
                "php": ">=7.1"
            },
            "provide": {
                "ext-mbstring": "*"
            },
            "suggest": {
                "ext-mbstring": "For best performance"
            },
            "type": "library",
            "extra": {
                "branch-alias": {
                    "dev-main": "1.27-dev"
                },
                "thanks": {
                    "name": "symfony/polyfill",
                    "url": "https://github.com/symfony/polyfill"
                }
            },
            "autoload": {
                "files": [
                    "bootstrap.php"
                ],
                "psr-4": {
                    "Symfony\\Polyfill\\Mbstring\\": ""
                }
            },
            "notification-url": "https://packagist.org/downloads/",
            "license": [
                "MIT"
            ],
            "authors": [
                {
                    "name": "Nicolas Grekas",
                    "email": "p@tchwork.com"
                },
                {
                    "name": "Symfony Community",
                    "homepage": "https://symfony.com/contributors"
                }
            ],
            "description": "Symfony polyfill for the Mbstring extension",
            "homepage": "https://symfony.com",
            "keywords": [
                "compatibility",
                "mbstring",
                "polyfill",
                "portable",
                "shim"
            ],
            "support": {
                "source": "https://github.com/symfony/polyfill-mbstring/tree/v1.27.0"
            },
            "funding": [
                {
                    "url": "https://symfony.com/sponsor",
                    "type": "custom"
                },
                {
                    "url": "https://github.com/fabpot",
                    "type": "github"
                },
                {
                    "url": "https://tidelift.com/funding/github/packagist/symfony/symfony",
                    "type": "tidelift"
                }
            ],
            "time": "2022-11-03T14:55:06+00:00"
        },
        {
            "name": "symfony/polyfill-php72",
            "version": "v1.27.0",
            "source": {
                "type": "git",
                "url": "https://github.com/symfony/polyfill-php72.git",
                "reference": "869329b1e9894268a8a61dabb69153029b7a8c97"
            },
            "dist": {
                "type": "zip",
                "url": "https://api.github.com/repos/symfony/polyfill-php72/zipball/869329b1e9894268a8a61dabb69153029b7a8c97",
                "reference": "869329b1e9894268a8a61dabb69153029b7a8c97",
                "shasum": ""
            },
            "require": {
                "php": ">=7.1"
            },
            "type": "library",
            "extra": {
                "branch-alias": {
                    "dev-main": "1.27-dev"
                },
                "thanks": {
                    "name": "symfony/polyfill",
                    "url": "https://github.com/symfony/polyfill"
                }
            },
            "autoload": {
                "files": [
                    "bootstrap.php"
                ],
                "psr-4": {
                    "Symfony\\Polyfill\\Php72\\": ""
                }
            },
            "notification-url": "https://packagist.org/downloads/",
            "license": [
                "MIT"
            ],
            "authors": [
                {
                    "name": "Nicolas Grekas",
                    "email": "p@tchwork.com"
                },
                {
                    "name": "Symfony Community",
                    "homepage": "https://symfony.com/contributors"
                }
            ],
            "description": "Symfony polyfill backporting some PHP 7.2+ features to lower PHP versions",
            "homepage": "https://symfony.com",
            "keywords": [
                "compatibility",
                "polyfill",
                "portable",
                "shim"
            ],
            "support": {
                "source": "https://github.com/symfony/polyfill-php72/tree/v1.27.0"
            },
            "funding": [
                {
                    "url": "https://symfony.com/sponsor",
                    "type": "custom"
                },
                {
                    "url": "https://github.com/fabpot",
                    "type": "github"
                },
                {
                    "url": "https://tidelift.com/funding/github/packagist/symfony/symfony",
                    "type": "tidelift"
                }
            ],
            "time": "2022-11-03T14:55:06+00:00"
        },
        {
            "name": "symfony/polyfill-php73",
            "version": "v1.27.0",
            "source": {
                "type": "git",
                "url": "https://github.com/symfony/polyfill-php73.git",
                "reference": "9e8ecb5f92152187c4799efd3c96b78ccab18ff9"
            },
            "dist": {
                "type": "zip",
                "url": "https://api.github.com/repos/symfony/polyfill-php73/zipball/9e8ecb5f92152187c4799efd3c96b78ccab18ff9",
                "reference": "9e8ecb5f92152187c4799efd3c96b78ccab18ff9",
                "shasum": ""
            },
            "require": {
                "php": ">=7.1"
            },
            "type": "library",
            "extra": {
                "branch-alias": {
                    "dev-main": "1.27-dev"
                },
                "thanks": {
                    "name": "symfony/polyfill",
                    "url": "https://github.com/symfony/polyfill"
                }
            },
            "autoload": {
                "files": [
                    "bootstrap.php"
                ],
                "psr-4": {
                    "Symfony\\Polyfill\\Php73\\": ""
                },
                "classmap": [
                    "Resources/stubs"
                ]
            },
            "notification-url": "https://packagist.org/downloads/",
            "license": [
                "MIT"
            ],
            "authors": [
                {
                    "name": "Nicolas Grekas",
                    "email": "p@tchwork.com"
                },
                {
                    "name": "Symfony Community",
                    "homepage": "https://symfony.com/contributors"
                }
            ],
            "description": "Symfony polyfill backporting some PHP 7.3+ features to lower PHP versions",
            "homepage": "https://symfony.com",
            "keywords": [
                "compatibility",
                "polyfill",
                "portable",
                "shim"
            ],
            "support": {
                "source": "https://github.com/symfony/polyfill-php73/tree/v1.27.0"
            },
            "funding": [
                {
                    "url": "https://symfony.com/sponsor",
                    "type": "custom"
                },
                {
                    "url": "https://github.com/fabpot",
                    "type": "github"
                },
                {
                    "url": "https://tidelift.com/funding/github/packagist/symfony/symfony",
                    "type": "tidelift"
                }
            ],
            "time": "2022-11-03T14:55:06+00:00"
        },
        {
            "name": "symfony/polyfill-php80",
            "version": "v1.27.0",
            "source": {
                "type": "git",
                "url": "https://github.com/symfony/polyfill-php80.git",
                "reference": "7a6ff3f1959bb01aefccb463a0f2cd3d3d2fd936"
            },
            "dist": {
                "type": "zip",
                "url": "https://api.github.com/repos/symfony/polyfill-php80/zipball/7a6ff3f1959bb01aefccb463a0f2cd3d3d2fd936",
                "reference": "7a6ff3f1959bb01aefccb463a0f2cd3d3d2fd936",
                "shasum": ""
            },
            "require": {
                "php": ">=7.1"
            },
            "type": "library",
            "extra": {
                "branch-alias": {
                    "dev-main": "1.27-dev"
                },
                "thanks": {
                    "name": "symfony/polyfill",
                    "url": "https://github.com/symfony/polyfill"
                }
            },
            "autoload": {
                "files": [
                    "bootstrap.php"
                ],
                "psr-4": {
                    "Symfony\\Polyfill\\Php80\\": ""
                },
                "classmap": [
                    "Resources/stubs"
                ]
            },
            "notification-url": "https://packagist.org/downloads/",
            "license": [
                "MIT"
            ],
            "authors": [
                {
                    "name": "Ion Bazan",
                    "email": "ion.bazan@gmail.com"
                },
                {
                    "name": "Nicolas Grekas",
                    "email": "p@tchwork.com"
                },
                {
                    "name": "Symfony Community",
                    "homepage": "https://symfony.com/contributors"
                }
            ],
            "description": "Symfony polyfill backporting some PHP 8.0+ features to lower PHP versions",
            "homepage": "https://symfony.com",
            "keywords": [
                "compatibility",
                "polyfill",
                "portable",
                "shim"
            ],
            "support": {
                "source": "https://github.com/symfony/polyfill-php80/tree/v1.27.0"
            },
            "funding": [
                {
                    "url": "https://symfony.com/sponsor",
                    "type": "custom"
                },
                {
                    "url": "https://github.com/fabpot",
                    "type": "github"
                },
                {
                    "url": "https://tidelift.com/funding/github/packagist/symfony/symfony",
                    "type": "tidelift"
                }
            ],
            "time": "2022-11-03T14:55:06+00:00"
        },
        {
            "name": "symfony/process",
            "version": "v6.0.19",
            "source": {
                "type": "git",
                "url": "https://github.com/symfony/process.git",
                "reference": "2114fd60f26a296cc403a7939ab91478475a33d4"
            },
            "dist": {
                "type": "zip",
                "url": "https://api.github.com/repos/symfony/process/zipball/2114fd60f26a296cc403a7939ab91478475a33d4",
                "reference": "2114fd60f26a296cc403a7939ab91478475a33d4",
                "shasum": ""
            },
            "require": {
                "php": ">=8.0.2"
            },
            "type": "library",
            "autoload": {
                "psr-4": {
                    "Symfony\\Component\\Process\\": ""
                },
                "exclude-from-classmap": [
                    "/Tests/"
                ]
            },
            "notification-url": "https://packagist.org/downloads/",
            "license": [
                "MIT"
            ],
            "authors": [
                {
                    "name": "Fabien Potencier",
                    "email": "fabien@symfony.com"
                },
                {
                    "name": "Symfony Community",
                    "homepage": "https://symfony.com/contributors"
                }
            ],
            "description": "Executes commands in sub-processes",
            "homepage": "https://symfony.com",
            "support": {
                "source": "https://github.com/symfony/process/tree/v6.0.19"
            },
            "funding": [
                {
                    "url": "https://symfony.com/sponsor",
                    "type": "custom"
                },
                {
                    "url": "https://github.com/fabpot",
                    "type": "github"
                },
                {
                    "url": "https://tidelift.com/funding/github/packagist/symfony/symfony",
                    "type": "tidelift"
                }
            ],
            "time": "2023-01-01T08:36:10+00:00"
        },
        {
            "name": "symfony/service-contracts",
            "version": "v3.0.2",
            "source": {
                "type": "git",
                "url": "https://github.com/symfony/service-contracts.git",
                "reference": "d78d39c1599bd1188b8e26bb341da52c3c6d8a66"
            },
            "dist": {
                "type": "zip",
                "url": "https://api.github.com/repos/symfony/service-contracts/zipball/d78d39c1599bd1188b8e26bb341da52c3c6d8a66",
                "reference": "d78d39c1599bd1188b8e26bb341da52c3c6d8a66",
                "shasum": ""
            },
            "require": {
                "php": ">=8.0.2",
                "psr/container": "^2.0"
            },
            "conflict": {
                "ext-psr": "<1.1|>=2"
            },
            "suggest": {
                "symfony/service-implementation": ""
            },
            "type": "library",
            "extra": {
                "branch-alias": {
                    "dev-main": "3.0-dev"
                },
                "thanks": {
                    "name": "symfony/contracts",
                    "url": "https://github.com/symfony/contracts"
                }
            },
            "autoload": {
                "psr-4": {
                    "Symfony\\Contracts\\Service\\": ""
                }
            },
            "notification-url": "https://packagist.org/downloads/",
            "license": [
                "MIT"
            ],
            "authors": [
                {
                    "name": "Nicolas Grekas",
                    "email": "p@tchwork.com"
                },
                {
                    "name": "Symfony Community",
                    "homepage": "https://symfony.com/contributors"
                }
            ],
            "description": "Generic abstractions related to writing services",
            "homepage": "https://symfony.com",
            "keywords": [
                "abstractions",
                "contracts",
                "decoupling",
                "interfaces",
                "interoperability",
                "standards"
            ],
            "support": {
                "source": "https://github.com/symfony/service-contracts/tree/v3.0.2"
            },
            "funding": [
                {
                    "url": "https://symfony.com/sponsor",
                    "type": "custom"
                },
                {
                    "url": "https://github.com/fabpot",
                    "type": "github"
                },
                {
                    "url": "https://tidelift.com/funding/github/packagist/symfony/symfony",
                    "type": "tidelift"
                }
            ],
            "time": "2022-05-30T19:17:58+00:00"
        },
        {
            "name": "symfony/string",
            "version": "v6.0.19",
            "source": {
                "type": "git",
                "url": "https://github.com/symfony/string.git",
                "reference": "d9e72497367c23e08bf94176d2be45b00a9d232a"
            },
            "dist": {
                "type": "zip",
                "url": "https://api.github.com/repos/symfony/string/zipball/d9e72497367c23e08bf94176d2be45b00a9d232a",
                "reference": "d9e72497367c23e08bf94176d2be45b00a9d232a",
                "shasum": ""
            },
            "require": {
                "php": ">=8.0.2",
                "symfony/polyfill-ctype": "~1.8",
                "symfony/polyfill-intl-grapheme": "~1.0",
                "symfony/polyfill-intl-normalizer": "~1.0",
                "symfony/polyfill-mbstring": "~1.0"
            },
            "conflict": {
                "symfony/translation-contracts": "<2.0"
            },
            "require-dev": {
                "symfony/error-handler": "^5.4|^6.0",
                "symfony/http-client": "^5.4|^6.0",
                "symfony/translation-contracts": "^2.0|^3.0",
                "symfony/var-exporter": "^5.4|^6.0"
            },
            "type": "library",
            "autoload": {
                "files": [
                    "Resources/functions.php"
                ],
                "psr-4": {
                    "Symfony\\Component\\String\\": ""
                },
                "exclude-from-classmap": [
                    "/Tests/"
                ]
            },
            "notification-url": "https://packagist.org/downloads/",
            "license": [
                "MIT"
            ],
            "authors": [
                {
                    "name": "Nicolas Grekas",
                    "email": "p@tchwork.com"
                },
                {
                    "name": "Symfony Community",
                    "homepage": "https://symfony.com/contributors"
                }
            ],
            "description": "Provides an object-oriented API to strings and deals with bytes, UTF-8 code points and grapheme clusters in a unified way",
            "homepage": "https://symfony.com",
            "keywords": [
                "grapheme",
                "i18n",
                "string",
                "unicode",
                "utf-8",
                "utf8"
            ],
            "support": {
                "source": "https://github.com/symfony/string/tree/v6.0.19"
            },
            "funding": [
                {
                    "url": "https://symfony.com/sponsor",
                    "type": "custom"
                },
                {
                    "url": "https://github.com/fabpot",
                    "type": "github"
                },
                {
                    "url": "https://tidelift.com/funding/github/packagist/symfony/symfony",
                    "type": "tidelift"
                }
            ],
            "time": "2023-01-01T08:36:10+00:00"
        },
        {
            "name": "symfony/var-dumper",
            "version": "v6.0.19",
            "source": {
                "type": "git",
                "url": "https://github.com/symfony/var-dumper.git",
                "reference": "eb980457fa6899840fe1687e8627a03a7d8a3d52"
            },
            "dist": {
                "type": "zip",
                "url": "https://api.github.com/repos/symfony/var-dumper/zipball/eb980457fa6899840fe1687e8627a03a7d8a3d52",
                "reference": "eb980457fa6899840fe1687e8627a03a7d8a3d52",
                "shasum": ""
            },
            "require": {
                "php": ">=8.0.2",
                "symfony/polyfill-mbstring": "~1.0"
            },
            "conflict": {
                "phpunit/phpunit": "<5.4.3",
                "symfony/console": "<5.4"
            },
            "require-dev": {
                "ext-iconv": "*",
                "symfony/console": "^5.4|^6.0",
                "symfony/process": "^5.4|^6.0",
                "symfony/uid": "^5.4|^6.0",
                "twig/twig": "^2.13|^3.0.4"
            },
            "suggest": {
                "ext-iconv": "To convert non-UTF-8 strings to UTF-8 (or symfony/polyfill-iconv in case ext-iconv cannot be used).",
                "ext-intl": "To show region name in time zone dump",
                "symfony/console": "To use the ServerDumpCommand and/or the bin/var-dump-server script"
            },
            "bin": [
                "Resources/bin/var-dump-server"
            ],
            "type": "library",
            "autoload": {
                "files": [
                    "Resources/functions/dump.php"
                ],
                "psr-4": {
                    "Symfony\\Component\\VarDumper\\": ""
                },
                "exclude-from-classmap": [
                    "/Tests/"
                ]
            },
            "notification-url": "https://packagist.org/downloads/",
            "license": [
                "MIT"
            ],
            "authors": [
                {
                    "name": "Nicolas Grekas",
                    "email": "p@tchwork.com"
                },
                {
                    "name": "Symfony Community",
                    "homepage": "https://symfony.com/contributors"
                }
            ],
            "description": "Provides mechanisms for walking through any arbitrary PHP variable",
            "homepage": "https://symfony.com",
            "keywords": [
                "debug",
                "dump"
            ],
            "support": {
                "source": "https://github.com/symfony/var-dumper/tree/v6.0.19"
            },
            "funding": [
                {
                    "url": "https://symfony.com/sponsor",
                    "type": "custom"
                },
                {
                    "url": "https://github.com/fabpot",
                    "type": "github"
                },
                {
                    "url": "https://tidelift.com/funding/github/packagist/symfony/symfony",
                    "type": "tidelift"
                }
            ],
            "time": "2023-01-20T17:44:14+00:00"
        },
        {
            "name": "symfony/yaml",
            "version": "v5.4.23",
            "source": {
                "type": "git",
                "url": "https://github.com/symfony/yaml.git",
                "reference": "4cd2e3ea301aadd76a4172756296fe552fb45b0b"
            },
            "dist": {
                "type": "zip",
                "url": "https://api.github.com/repos/symfony/yaml/zipball/4cd2e3ea301aadd76a4172756296fe552fb45b0b",
                "reference": "4cd2e3ea301aadd76a4172756296fe552fb45b0b",
                "shasum": ""
            },
            "require": {
                "php": ">=7.2.5",
                "symfony/deprecation-contracts": "^2.1|^3",
                "symfony/polyfill-ctype": "^1.8"
            },
            "conflict": {
                "symfony/console": "<5.3"
            },
            "require-dev": {
                "symfony/console": "^5.3|^6.0"
            },
            "suggest": {
                "symfony/console": "For validating YAML files using the lint command"
            },
            "bin": [
                "Resources/bin/yaml-lint"
            ],
            "type": "library",
            "autoload": {
                "psr-4": {
                    "Symfony\\Component\\Yaml\\": ""
                },
                "exclude-from-classmap": [
                    "/Tests/"
                ]
            },
            "notification-url": "https://packagist.org/downloads/",
            "license": [
                "MIT"
            ],
            "authors": [
                {
                    "name": "Fabien Potencier",
                    "email": "fabien@symfony.com"
                },
                {
                    "name": "Symfony Community",
                    "homepage": "https://symfony.com/contributors"
                }
            ],
            "description": "Loads and dumps YAML files",
            "homepage": "https://symfony.com",
            "support": {
                "source": "https://github.com/symfony/yaml/tree/v5.4.23"
            },
            "funding": [
                {
                    "url": "https://symfony.com/sponsor",
                    "type": "custom"
                },
                {
                    "url": "https://github.com/fabpot",
                    "type": "github"
                },
                {
                    "url": "https://tidelift.com/funding/github/packagist/symfony/symfony",
                    "type": "tidelift"
                }
            ],
            "time": "2023-04-23T19:33:36+00:00"
        },
        {
            "name": "theiconic/name-parser",
            "version": "v1.2.11",
            "source": {
                "type": "git",
                "url": "https://github.com/theiconic/name-parser.git",
                "reference": "9a54a713bf5b2e7fd990828147d42de16bf8a253"
            },
            "dist": {
                "type": "zip",
                "url": "https://api.github.com/repos/theiconic/name-parser/zipball/9a54a713bf5b2e7fd990828147d42de16bf8a253",
                "reference": "9a54a713bf5b2e7fd990828147d42de16bf8a253",
                "shasum": ""
            },
            "require": {
                "php": ">=7.1"
            },
            "require-dev": {
                "php-coveralls/php-coveralls": "^2.1",
                "php-mock/php-mock-phpunit": "^2.1",
                "phpunit/phpunit": "^7.0"
            },
            "type": "library",
            "autoload": {
                "psr-4": {
                    "TheIconic\\NameParser\\": [
                        "src/",
                        "tests/"
                    ]
                }
            },
            "notification-url": "https://packagist.org/downloads/",
            "license": [
                "MIT"
            ],
            "authors": [
                {
                    "name": "The Iconic",
                    "email": "engineering@theiconic.com.au"
                }
            ],
            "description": "PHP library for parsing a string containing a full name into its parts",
            "support": {
                "issues": "https://github.com/theiconic/name-parser/issues",
                "source": "https://github.com/theiconic/name-parser/tree/v1.2.11"
            },
            "time": "2019-11-14T14:08:48+00:00"
        },
        {
            "name": "twig/twig",
            "version": "v3.4.3",
            "source": {
                "type": "git",
                "url": "https://github.com/twigphp/Twig.git",
                "reference": "c38fd6b0b7f370c198db91ffd02e23b517426b58"
            },
            "dist": {
                "type": "zip",
                "url": "https://api.github.com/repos/twigphp/Twig/zipball/c38fd6b0b7f370c198db91ffd02e23b517426b58",
                "reference": "c38fd6b0b7f370c198db91ffd02e23b517426b58",
                "shasum": ""
            },
            "require": {
                "php": ">=7.2.5",
                "symfony/polyfill-ctype": "^1.8",
                "symfony/polyfill-mbstring": "^1.3"
            },
            "require-dev": {
                "psr/container": "^1.0",
                "symfony/phpunit-bridge": "^4.4.9|^5.0.9|^6.0"
            },
            "type": "library",
            "extra": {
                "branch-alias": {
                    "dev-master": "3.4-dev"
                }
            },
            "autoload": {
                "psr-4": {
                    "Twig\\": "src/"
                }
            },
            "notification-url": "https://packagist.org/downloads/",
            "license": [
                "BSD-3-Clause"
            ],
            "authors": [
                {
                    "name": "Fabien Potencier",
                    "email": "fabien@symfony.com",
                    "homepage": "http://fabien.potencier.org",
                    "role": "Lead Developer"
                },
                {
                    "name": "Twig Team",
                    "role": "Contributors"
                },
                {
                    "name": "Armin Ronacher",
                    "email": "armin.ronacher@active-4.com",
                    "role": "Project Founder"
                }
            ],
            "description": "Twig, the flexible, fast, and secure template language for PHP",
            "homepage": "https://twig.symfony.com",
            "keywords": [
                "templating"
            ],
            "support": {
                "issues": "https://github.com/twigphp/Twig/issues",
                "source": "https://github.com/twigphp/Twig/tree/v3.4.3"
            },
            "funding": [
                {
                    "url": "https://github.com/fabpot",
                    "type": "github"
                },
                {
                    "url": "https://tidelift.com/funding/github/packagist/twig/twig",
                    "type": "tidelift"
                }
            ],
            "time": "2022-09-28T08:42:51+00:00"
        },
        {
            "name": "voku/anti-xss",
            "version": "4.1.41",
            "source": {
                "type": "git",
                "url": "https://github.com/voku/anti-xss.git",
                "reference": "55a403436494e44a2547a8d42de68e6cad4bca1d"
            },
            "dist": {
                "type": "zip",
                "url": "https://api.github.com/repos/voku/anti-xss/zipball/55a403436494e44a2547a8d42de68e6cad4bca1d",
                "reference": "55a403436494e44a2547a8d42de68e6cad4bca1d",
                "shasum": ""
            },
            "require": {
                "php": ">=7.0.0",
                "voku/portable-utf8": "~6.0.2"
            },
            "require-dev": {
                "phpunit/phpunit": "~6.0 || ~7.0 || ~9.0"
            },
            "type": "library",
            "extra": {
                "branch-alias": {
                    "dev-master": "4.1.x-dev"
                }
            },
            "autoload": {
                "psr-4": {
                    "voku\\helper\\": "src/voku/helper/"
                }
            },
            "notification-url": "https://packagist.org/downloads/",
            "license": [
                "MIT"
            ],
            "authors": [
                {
                    "name": "EllisLab Dev Team",
                    "homepage": "http://ellislab.com/"
                },
                {
                    "name": "Lars Moelleken",
                    "email": "lars@moelleken.org",
                    "homepage": "https://www.moelleken.org/"
                }
            ],
            "description": "anti xss-library",
            "homepage": "https://github.com/voku/anti-xss",
            "keywords": [
                "anti-xss",
                "clean",
                "security",
                "xss"
            ],
            "support": {
                "issues": "https://github.com/voku/anti-xss/issues",
                "source": "https://github.com/voku/anti-xss/tree/4.1.41"
            },
            "funding": [
                {
                    "url": "https://www.paypal.me/moelleken",
                    "type": "custom"
                },
                {
                    "url": "https://github.com/voku",
                    "type": "github"
                },
                {
                    "url": "https://opencollective.com/anti-xss",
                    "type": "open_collective"
                },
                {
                    "url": "https://www.patreon.com/voku",
                    "type": "patreon"
                },
                {
                    "url": "https://tidelift.com/funding/github/packagist/voku/anti-xss",
                    "type": "tidelift"
                }
            ],
            "time": "2023-02-12T15:56:55+00:00"
        },
        {
            "name": "voku/arrayy",
            "version": "7.9.6",
            "source": {
                "type": "git",
                "url": "https://github.com/voku/Arrayy.git",
                "reference": "0e20b8c6eef7fc46694a2906e0eae2f9fc11cade"
            },
            "dist": {
                "type": "zip",
                "url": "https://api.github.com/repos/voku/Arrayy/zipball/0e20b8c6eef7fc46694a2906e0eae2f9fc11cade",
                "reference": "0e20b8c6eef7fc46694a2906e0eae2f9fc11cade",
                "shasum": ""
            },
            "require": {
                "ext-json": "*",
                "php": ">=7.0.0",
                "phpdocumentor/reflection-docblock": "~4.3 || ~5.0",
                "symfony/polyfill-mbstring": "~1.0"
            },
            "require-dev": {
                "phpunit/phpunit": "~6.0 || ~7.0 || ~9.0"
            },
            "type": "library",
            "autoload": {
                "files": [
                    "src/Create.php"
                ],
                "psr-4": {
                    "Arrayy\\": "src/"
                }
            },
            "notification-url": "https://packagist.org/downloads/",
            "license": [
                "MIT"
            ],
            "authors": [
                {
                    "name": "Lars Moelleken",
                    "email": "lars@moelleken.org",
                    "homepage": "https://www.moelleken.org/",
                    "role": "Maintainer"
                }
            ],
            "description": "Array manipulation library for PHP, called Arrayy!",
            "keywords": [
                "Arrayy",
                "array",
                "helpers",
                "manipulation",
                "methods",
                "utility",
                "utils"
            ],
            "support": {
                "docs": "https://voku.github.io/Arrayy/",
                "issues": "https://github.com/voku/Arrayy/issues",
                "source": "https://github.com/voku/Arrayy"
            },
            "funding": [
                {
                    "url": "https://www.paypal.me/moelleken",
                    "type": "custom"
                },
                {
                    "url": "https://github.com/voku",
                    "type": "github"
                },
                {
                    "url": "https://opencollective.com/arrayy",
                    "type": "open_collective"
                },
                {
                    "url": "https://www.patreon.com/voku",
                    "type": "patreon"
                },
                {
                    "url": "https://tidelift.com/funding/github/packagist/voku/arrayy",
                    "type": "tidelift"
                }
            ],
            "time": "2022-12-27T12:58:32+00:00"
        },
        {
            "name": "voku/email-check",
            "version": "3.1.0",
            "source": {
                "type": "git",
                "url": "https://github.com/voku/email-check.git",
                "reference": "6ea842920bbef6758b8c1e619fd1710e7a1a2cac"
            },
            "dist": {
                "type": "zip",
                "url": "https://api.github.com/repos/voku/email-check/zipball/6ea842920bbef6758b8c1e619fd1710e7a1a2cac",
                "reference": "6ea842920bbef6758b8c1e619fd1710e7a1a2cac",
                "shasum": ""
            },
            "require": {
                "php": ">=7.0.0",
                "symfony/polyfill-intl-idn": "~1.10"
            },
            "require-dev": {
                "fzaninotto/faker": "~1.7",
                "phpunit/phpunit": "~6.0 || ~7.0"
            },
            "suggest": {
                "ext-intl": "Use Intl for best performance"
            },
            "type": "library",
            "autoload": {
                "psr-4": {
                    "voku\\helper\\": "src/voku/helper/"
                }
            },
            "notification-url": "https://packagist.org/downloads/",
            "license": [
                "MIT"
            ],
            "authors": [
                {
                    "name": "Lars Moelleken",
                    "homepage": "http://www.moelleken.org/"
                }
            ],
            "description": "email-check (syntax, dns, trash, ...) library",
            "homepage": "https://github.com/voku/email-check",
            "keywords": [
                "check-email",
                "email",
                "mail",
                "mail-check",
                "validate-email",
                "validate-email-address",
                "validate-mail"
            ],
            "support": {
                "issues": "https://github.com/voku/email-check/issues",
                "source": "https://github.com/voku/email-check/tree/3.1.0"
            },
            "funding": [
                {
                    "url": "https://www.paypal.me/moelleken",
                    "type": "custom"
                },
                {
                    "url": "https://github.com/voku",
                    "type": "github"
                },
                {
                    "url": "https://www.patreon.com/voku",
                    "type": "patreon"
                },
                {
                    "url": "https://tidelift.com/funding/github/packagist/voku/email-check",
                    "type": "tidelift"
                }
            ],
            "time": "2021-01-27T14:14:33+00:00"
        },
        {
            "name": "voku/portable-ascii",
            "version": "2.0.1",
            "source": {
                "type": "git",
                "url": "https://github.com/voku/portable-ascii.git",
                "reference": "b56450eed252f6801410d810c8e1727224ae0743"
            },
            "dist": {
                "type": "zip",
                "url": "https://api.github.com/repos/voku/portable-ascii/zipball/b56450eed252f6801410d810c8e1727224ae0743",
                "reference": "b56450eed252f6801410d810c8e1727224ae0743",
                "shasum": ""
            },
            "require": {
                "php": ">=7.0.0"
            },
            "require-dev": {
                "phpunit/phpunit": "~6.0 || ~7.0 || ~9.0"
            },
            "suggest": {
                "ext-intl": "Use Intl for transliterator_transliterate() support"
            },
            "type": "library",
            "autoload": {
                "psr-4": {
                    "voku\\": "src/voku/"
                }
            },
            "notification-url": "https://packagist.org/downloads/",
            "license": [
                "MIT"
            ],
            "authors": [
                {
                    "name": "Lars Moelleken",
                    "homepage": "http://www.moelleken.org/"
                }
            ],
            "description": "Portable ASCII library - performance optimized (ascii) string functions for php.",
            "homepage": "https://github.com/voku/portable-ascii",
            "keywords": [
                "ascii",
                "clean",
                "php"
            ],
            "support": {
                "issues": "https://github.com/voku/portable-ascii/issues",
                "source": "https://github.com/voku/portable-ascii/tree/2.0.1"
            },
            "funding": [
                {
                    "url": "https://www.paypal.me/moelleken",
                    "type": "custom"
                },
                {
                    "url": "https://github.com/voku",
                    "type": "github"
                },
                {
                    "url": "https://opencollective.com/portable-ascii",
                    "type": "open_collective"
                },
                {
                    "url": "https://www.patreon.com/voku",
                    "type": "patreon"
                },
                {
                    "url": "https://tidelift.com/funding/github/packagist/voku/portable-ascii",
                    "type": "tidelift"
                }
            ],
            "time": "2022-03-08T17:03:00+00:00"
        },
        {
            "name": "voku/portable-utf8",
            "version": "6.0.13",
            "source": {
                "type": "git",
                "url": "https://github.com/voku/portable-utf8.git",
                "reference": "b8ce36bf26593e5c2e81b1850ef0ffb299d2043f"
            },
            "dist": {
                "type": "zip",
                "url": "https://api.github.com/repos/voku/portable-utf8/zipball/b8ce36bf26593e5c2e81b1850ef0ffb299d2043f",
                "reference": "b8ce36bf26593e5c2e81b1850ef0ffb299d2043f",
                "shasum": ""
            },
            "require": {
                "php": ">=7.0.0",
                "symfony/polyfill-iconv": "~1.0",
                "symfony/polyfill-intl-grapheme": "~1.0",
                "symfony/polyfill-intl-normalizer": "~1.0",
                "symfony/polyfill-mbstring": "~1.0",
                "symfony/polyfill-php72": "~1.0",
                "voku/portable-ascii": "~2.0.0"
            },
            "require-dev": {
                "phpstan/phpstan": "1.9.*@dev",
                "phpstan/phpstan-strict-rules": "1.4.*@dev",
                "phpunit/phpunit": "~6.0 || ~7.0 || ~9.0",
                "thecodingmachine/phpstan-strict-rules": "1.0.*@dev",
                "voku/phpstan-rules": "3.1.*@dev"
            },
            "suggest": {
                "ext-ctype": "Use Ctype for e.g. hexadecimal digit detection",
                "ext-fileinfo": "Use Fileinfo for better binary file detection",
                "ext-iconv": "Use iconv for best performance",
                "ext-intl": "Use Intl for best performance",
                "ext-json": "Use JSON for string detection",
                "ext-mbstring": "Use Mbstring for best performance"
            },
            "type": "library",
            "autoload": {
                "files": [
                    "bootstrap.php"
                ],
                "psr-4": {
                    "voku\\": "src/voku/"
                }
            },
            "notification-url": "https://packagist.org/downloads/",
            "license": [
                "(Apache-2.0 or GPL-2.0)"
            ],
            "authors": [
                {
                    "name": "Nicolas Grekas",
                    "email": "p@tchwork.com"
                },
                {
                    "name": "Hamid Sarfraz",
                    "homepage": "http://pageconfig.com/"
                },
                {
                    "name": "Lars Moelleken",
                    "homepage": "http://www.moelleken.org/"
                }
            ],
            "description": "Portable UTF-8 library - performance optimized (unicode) string functions for php.",
            "homepage": "https://github.com/voku/portable-utf8",
            "keywords": [
                "UTF",
                "clean",
                "php",
                "unicode",
                "utf-8",
                "utf8"
            ],
            "support": {
                "issues": "https://github.com/voku/portable-utf8/issues",
                "source": "https://github.com/voku/portable-utf8/tree/6.0.13"
            },
            "funding": [
                {
                    "url": "https://www.paypal.me/moelleken",
                    "type": "custom"
                },
                {
                    "url": "https://github.com/voku",
                    "type": "github"
                },
                {
                    "url": "https://opencollective.com/portable-utf8",
                    "type": "open_collective"
                },
                {
                    "url": "https://www.patreon.com/voku",
                    "type": "patreon"
                },
                {
                    "url": "https://tidelift.com/funding/github/packagist/voku/portable-utf8",
                    "type": "tidelift"
                }
            ],
            "time": "2023-03-08T08:35:38+00:00"
        },
        {
            "name": "voku/stop-words",
            "version": "2.0.1",
            "source": {
                "type": "git",
                "url": "https://github.com/voku/stop-words.git",
                "reference": "8e63c0af20f800b1600783764e0ce19e53969f71"
            },
            "dist": {
                "type": "zip",
                "url": "https://api.github.com/repos/voku/stop-words/zipball/8e63c0af20f800b1600783764e0ce19e53969f71",
                "reference": "8e63c0af20f800b1600783764e0ce19e53969f71",
                "shasum": ""
            },
            "require": {
                "php": ">=7.0.0"
            },
            "require-dev": {
                "phpunit/phpunit": "~6.0"
            },
            "type": "library",
            "autoload": {
                "psr-4": {
                    "voku\\": "src/voku/"
                }
            },
            "notification-url": "https://packagist.org/downloads/",
            "license": [
                "MIT"
            ],
            "authors": [
                {
                    "name": "Lars Moelleken",
                    "homepage": "http://www.moelleken.org/"
                }
            ],
            "description": "Stop-Words via PHP",
            "keywords": [
                "stop words",
                "stop-words"
            ],
            "support": {
                "issues": "https://github.com/voku/stop-words/issues",
                "source": "https://github.com/voku/stop-words/tree/master"
            },
            "time": "2018-11-23T01:37:27+00:00"
        },
        {
            "name": "voku/stringy",
            "version": "6.5.3",
            "source": {
                "type": "git",
                "url": "https://github.com/voku/Stringy.git",
                "reference": "c453c88fbff298f042c836ef44306f8703b2d537"
            },
            "dist": {
                "type": "zip",
                "url": "https://api.github.com/repos/voku/Stringy/zipball/c453c88fbff298f042c836ef44306f8703b2d537",
                "reference": "c453c88fbff298f042c836ef44306f8703b2d537",
                "shasum": ""
            },
            "require": {
                "defuse/php-encryption": "~2.0",
                "ext-json": "*",
                "php": ">=7.0.0",
                "voku/anti-xss": "~4.1",
                "voku/arrayy": "~7.8",
                "voku/email-check": "~3.1",
                "voku/portable-ascii": "~2.0",
                "voku/portable-utf8": "~6.0",
                "voku/urlify": "~5.0"
            },
            "replace": {
                "danielstjules/stringy": "~3.0"
            },
            "require-dev": {
                "phpunit/phpunit": "~6.0 || ~7.0 || ~9.0"
            },
            "type": "library",
            "autoload": {
                "files": [
                    "src/Create.php"
                ],
                "psr-4": {
                    "Stringy\\": "src/"
                }
            },
            "notification-url": "https://packagist.org/downloads/",
            "license": [
                "MIT"
            ],
            "authors": [
                {
                    "name": "Daniel St. Jules",
                    "email": "danielst.jules@gmail.com",
                    "homepage": "http://www.danielstjules.com",
                    "role": "Maintainer"
                },
                {
                    "name": "Lars Moelleken",
                    "email": "lars@moelleken.org",
                    "homepage": "https://www.moelleken.org/",
                    "role": "Fork-Maintainer"
                }
            ],
            "description": "A string manipulation library with multibyte support",
            "homepage": "https://github.com/danielstjules/Stringy",
            "keywords": [
                "UTF",
                "helpers",
                "manipulation",
                "methods",
                "multibyte",
                "string",
                "utf-8",
                "utility",
                "utils"
            ],
            "support": {
                "issues": "https://github.com/voku/Stringy/issues",
                "source": "https://github.com/voku/Stringy"
            },
            "funding": [
                {
                    "url": "https://www.paypal.me/moelleken",
                    "type": "custom"
                },
                {
                    "url": "https://github.com/voku",
                    "type": "github"
                },
                {
                    "url": "https://www.patreon.com/voku",
                    "type": "patreon"
                },
                {
                    "url": "https://tidelift.com/funding/github/packagist/voku/stringy",
                    "type": "tidelift"
                }
            ],
            "time": "2022-03-28T14:52:20+00:00"
        },
        {
            "name": "voku/urlify",
            "version": "5.0.7",
            "source": {
                "type": "git",
                "url": "https://github.com/voku/urlify.git",
                "reference": "014b2074407b5db5968f836c27d8731934b330e4"
            },
            "dist": {
                "type": "zip",
                "url": "https://api.github.com/repos/voku/urlify/zipball/014b2074407b5db5968f836c27d8731934b330e4",
                "reference": "014b2074407b5db5968f836c27d8731934b330e4",
                "shasum": ""
            },
            "require": {
                "php": ">=7.0.0",
                "voku/portable-ascii": "~2.0",
                "voku/portable-utf8": "~6.0",
                "voku/stop-words": "~2.0"
            },
            "require-dev": {
                "phpunit/phpunit": "~6.0 || ~7.0 || ~9.0"
            },
            "type": "library",
            "autoload": {
                "psr-4": {
                    "voku\\helper\\": "src/voku/helper/"
                }
            },
            "notification-url": "https://packagist.org/downloads/",
            "license": [
                "BSD-3-Clause"
            ],
            "authors": [
                {
                    "name": "Johnny Broadway",
                    "email": "johnny@johnnybroadway.com",
                    "homepage": "http://www.johnnybroadway.com/"
                },
                {
                    "name": "Lars Moelleken",
                    "email": "lars@moelleken.org",
                    "homepage": "https://moelleken.org/"
                }
            ],
            "description": "PHP port of URLify.js from the Django project. Transliterates non-ascii characters for use in URLs.",
            "homepage": "https://github.com/voku/urlify",
            "keywords": [
                "encode",
                "iconv",
                "link",
                "slug",
                "translit",
                "transliterate",
                "transliteration",
                "url",
                "urlify"
            ],
            "support": {
                "issues": "https://github.com/voku/urlify/issues",
                "source": "https://github.com/voku/urlify/tree/5.0.7"
            },
            "funding": [
                {
                    "url": "https://www.paypal.me/moelleken",
                    "type": "custom"
                },
                {
                    "url": "https://github.com/voku",
                    "type": "github"
                },
                {
                    "url": "https://www.patreon.com/voku",
                    "type": "patreon"
                },
                {
                    "url": "https://tidelift.com/funding/github/packagist/voku/urlify",
                    "type": "tidelift"
                }
            ],
            "time": "2022-01-24T19:08:46+00:00"
        },
        {
            "name": "webmozart/assert",
            "version": "1.11.0",
            "source": {
                "type": "git",
                "url": "https://github.com/webmozarts/assert.git",
                "reference": "11cb2199493b2f8a3b53e7f19068fc6aac760991"
            },
            "dist": {
                "type": "zip",
                "url": "https://api.github.com/repos/webmozarts/assert/zipball/11cb2199493b2f8a3b53e7f19068fc6aac760991",
                "reference": "11cb2199493b2f8a3b53e7f19068fc6aac760991",
                "shasum": ""
            },
            "require": {
                "ext-ctype": "*",
                "php": "^7.2 || ^8.0"
            },
            "conflict": {
                "phpstan/phpstan": "<0.12.20",
                "vimeo/psalm": "<4.6.1 || 4.6.2"
            },
            "require-dev": {
                "phpunit/phpunit": "^8.5.13"
            },
            "type": "library",
            "extra": {
                "branch-alias": {
                    "dev-master": "1.10-dev"
                }
            },
            "autoload": {
                "psr-4": {
                    "Webmozart\\Assert\\": "src/"
                }
            },
            "notification-url": "https://packagist.org/downloads/",
            "license": [
                "MIT"
            ],
            "authors": [
                {
                    "name": "Bernhard Schussek",
                    "email": "bschussek@gmail.com"
                }
            ],
            "description": "Assertions to validate method input/output with nice error messages.",
            "keywords": [
                "assert",
                "check",
                "validate"
            ],
            "support": {
                "issues": "https://github.com/webmozarts/assert/issues",
                "source": "https://github.com/webmozarts/assert/tree/1.11.0"
            },
            "time": "2022-06-03T18:03:27+00:00"
        },
        {
            "name": "webonyx/graphql-php",
            "version": "v14.11.9",
            "source": {
                "type": "git",
                "url": "https://github.com/webonyx/graphql-php.git",
                "reference": "ff91c9f3cf241db702e30b2c42bcc0920e70ac70"
            },
            "dist": {
                "type": "zip",
                "url": "https://api.github.com/repos/webonyx/graphql-php/zipball/ff91c9f3cf241db702e30b2c42bcc0920e70ac70",
                "reference": "ff91c9f3cf241db702e30b2c42bcc0920e70ac70",
                "shasum": ""
            },
            "require": {
                "ext-json": "*",
                "ext-mbstring": "*",
                "php": "^7.1 || ^8"
            },
            "require-dev": {
                "amphp/amp": "^2.3",
                "doctrine/coding-standard": "^6.0",
                "nyholm/psr7": "^1.2",
                "phpbench/phpbench": "^1.2",
                "phpstan/extension-installer": "^1.0",
                "phpstan/phpstan": "0.12.82",
                "phpstan/phpstan-phpunit": "0.12.18",
                "phpstan/phpstan-strict-rules": "0.12.9",
                "phpunit/phpunit": "^7.2 || ^8.5",
                "psr/http-message": "^1.0",
                "react/promise": "2.*",
                "simpod/php-coveralls-mirror": "^3.0",
                "squizlabs/php_codesniffer": "3.5.4"
            },
            "suggest": {
                "psr/http-message": "To use standard GraphQL server",
                "react/promise": "To leverage async resolving on React PHP platform"
            },
            "type": "library",
            "autoload": {
                "psr-4": {
                    "GraphQL\\": "src/"
                }
            },
            "notification-url": "https://packagist.org/downloads/",
            "license": [
                "MIT"
            ],
            "description": "A PHP port of GraphQL reference implementation",
            "homepage": "https://github.com/webonyx/graphql-php",
            "keywords": [
                "api",
                "graphql"
            ],
            "support": {
                "issues": "https://github.com/webonyx/graphql-php/issues",
                "source": "https://github.com/webonyx/graphql-php/tree/v14.11.9"
            },
            "funding": [
                {
                    "url": "https://opencollective.com/webonyx-graphql-php",
                    "type": "open_collective"
                }
            ],
            "time": "2023-01-06T12:12:50+00:00"
        },
        {
            "name": "yiisoft/yii2",
            "version": "2.0.47",
            "source": {
                "type": "git",
                "url": "https://github.com/yiisoft/yii2-framework.git",
                "reference": "8ecf57895d9c4b29cf9658ffe57af5f3d0e25254"
            },
            "dist": {
                "type": "zip",
                "url": "https://api.github.com/repos/yiisoft/yii2-framework/zipball/8ecf57895d9c4b29cf9658ffe57af5f3d0e25254",
                "reference": "8ecf57895d9c4b29cf9658ffe57af5f3d0e25254",
                "shasum": ""
            },
            "require": {
                "bower-asset/inputmask": "~3.2.2 | ~3.3.5",
                "bower-asset/jquery": "3.6.*@stable | 3.5.*@stable | 3.4.*@stable | 3.3.*@stable | 3.2.*@stable | 3.1.*@stable | 2.2.*@stable | 2.1.*@stable | 1.11.*@stable | 1.12.*@stable",
                "bower-asset/punycode": "1.3.*",
                "bower-asset/yii2-pjax": "~2.0.1",
                "cebe/markdown": "~1.0.0 | ~1.1.0 | ~1.2.0",
                "ext-ctype": "*",
                "ext-mbstring": "*",
                "ezyang/htmlpurifier": "~4.6",
                "lib-pcre": "*",
                "paragonie/random_compat": ">=1",
                "php": ">=5.4.0",
                "yiisoft/yii2-composer": "~2.0.4"
            },
            "bin": [
                "yii"
            ],
            "type": "library",
            "extra": {
                "branch-alias": {
                    "dev-master": "2.0.x-dev"
                }
            },
            "autoload": {
                "psr-4": {
                    "yii\\": ""
                }
            },
            "notification-url": "https://packagist.org/downloads/",
            "license": [
                "BSD-3-Clause"
            ],
            "authors": [
                {
                    "name": "Qiang Xue",
                    "email": "qiang.xue@gmail.com",
                    "homepage": "https://www.yiiframework.com/",
                    "role": "Founder and project lead"
                },
                {
                    "name": "Alexander Makarov",
                    "email": "sam@rmcreative.ru",
                    "homepage": "https://rmcreative.ru/",
                    "role": "Core framework development"
                },
                {
                    "name": "Maurizio Domba",
                    "homepage": "http://mdomba.info/",
                    "role": "Core framework development"
                },
                {
                    "name": "Carsten Brandt",
                    "email": "mail@cebe.cc",
                    "homepage": "https://www.cebe.cc/",
                    "role": "Core framework development"
                },
                {
                    "name": "Timur Ruziev",
                    "email": "resurtm@gmail.com",
                    "homepage": "http://resurtm.com/",
                    "role": "Core framework development"
                },
                {
                    "name": "Paul Klimov",
                    "email": "klimov.paul@gmail.com",
                    "role": "Core framework development"
                },
                {
                    "name": "Dmitry Naumenko",
                    "email": "d.naumenko.a@gmail.com",
                    "role": "Core framework development"
                },
                {
                    "name": "Boudewijn Vahrmeijer",
                    "email": "info@dynasource.eu",
                    "homepage": "http://dynasource.eu",
                    "role": "Core framework development"
                }
            ],
            "description": "Yii PHP Framework Version 2",
            "homepage": "https://www.yiiframework.com/",
            "keywords": [
                "framework",
                "yii2"
            ],
            "support": {
                "forum": "https://forum.yiiframework.com/",
                "irc": "ircs://irc.libera.chat:6697/yii",
                "issues": "https://github.com/yiisoft/yii2/issues?state=open",
                "source": "https://github.com/yiisoft/yii2",
                "wiki": "https://www.yiiframework.com/wiki"
            },
            "funding": [
                {
                    "url": "https://github.com/yiisoft",
                    "type": "github"
                },
                {
                    "url": "https://opencollective.com/yiisoft",
                    "type": "open_collective"
                },
                {
                    "url": "https://tidelift.com/funding/github/packagist/yiisoft/yii2",
                    "type": "tidelift"
                }
            ],
            "time": "2022-11-18T16:21:58+00:00"
        },
        {
            "name": "yiisoft/yii2-composer",
            "version": "2.0.10",
            "source": {
                "type": "git",
                "url": "https://github.com/yiisoft/yii2-composer.git",
                "reference": "94bb3f66e779e2774f8776d6e1bdeab402940510"
            },
            "dist": {
                "type": "zip",
                "url": "https://api.github.com/repos/yiisoft/yii2-composer/zipball/94bb3f66e779e2774f8776d6e1bdeab402940510",
                "reference": "94bb3f66e779e2774f8776d6e1bdeab402940510",
                "shasum": ""
            },
            "require": {
                "composer-plugin-api": "^1.0 | ^2.0"
            },
            "require-dev": {
                "composer/composer": "^1.0 | ^2.0@dev",
                "phpunit/phpunit": "<7"
            },
            "type": "composer-plugin",
            "extra": {
                "class": "yii\\composer\\Plugin",
                "branch-alias": {
                    "dev-master": "2.0.x-dev"
                }
            },
            "autoload": {
                "psr-4": {
                    "yii\\composer\\": ""
                }
            },
            "notification-url": "https://packagist.org/downloads/",
            "license": [
                "BSD-3-Clause"
            ],
            "authors": [
                {
                    "name": "Qiang Xue",
                    "email": "qiang.xue@gmail.com"
                },
                {
                    "name": "Carsten Brandt",
                    "email": "mail@cebe.cc"
                }
            ],
            "description": "The composer plugin for Yii extension installer",
            "keywords": [
                "composer",
                "extension installer",
                "yii2"
            ],
            "support": {
                "forum": "http://www.yiiframework.com/forum/",
                "irc": "irc://irc.freenode.net/yii",
                "issues": "https://github.com/yiisoft/yii2-composer/issues",
                "source": "https://github.com/yiisoft/yii2-composer",
                "wiki": "http://www.yiiframework.com/wiki/"
            },
            "funding": [
                {
                    "url": "https://github.com/yiisoft",
                    "type": "github"
                },
                {
                    "url": "https://opencollective.com/yiisoft",
                    "type": "open_collective"
                },
                {
                    "url": "https://tidelift.com/funding/github/packagist/yiisoft/yii2-composer",
                    "type": "tidelift"
                }
            ],
            "time": "2020-06-24T00:04:01+00:00"
        },
        {
            "name": "yiisoft/yii2-debug",
            "version": "2.1.22",
            "source": {
                "type": "git",
                "url": "https://github.com/yiisoft/yii2-debug.git",
                "reference": "c0fa388c56b64edfb92987fdcc37d7a0243170d7"
            },
            "dist": {
                "type": "zip",
                "url": "https://api.github.com/repos/yiisoft/yii2-debug/zipball/c0fa388c56b64edfb92987fdcc37d7a0243170d7",
                "reference": "c0fa388c56b64edfb92987fdcc37d7a0243170d7",
                "shasum": ""
            },
            "require": {
                "ext-mbstring": "*",
                "php": ">=5.4",
                "yiisoft/yii2": "~2.0.13"
            },
            "require-dev": {
                "cweagans/composer-patches": "^1.7",
                "phpunit/phpunit": "4.8.34",
                "yiisoft/yii2-coding-standards": "~2.0",
                "yiisoft/yii2-swiftmailer": "*"
            },
            "type": "yii2-extension",
            "extra": {
                "branch-alias": {
                    "dev-master": "2.0.x-dev"
                },
                "composer-exit-on-patch-failure": true,
                "patches": {
                    "phpunit/phpunit-mock-objects": {
                        "Fix PHP 7 and 8 compatibility": "https://yiisoft.github.io/phpunit-patches/phpunit_mock_objects.patch"
                    },
                    "phpunit/phpunit": {
                        "Fix PHP 7 compatibility": "https://yiisoft.github.io/phpunit-patches/phpunit_php7.patch",
                        "Fix PHP 8 compatibility": "https://yiisoft.github.io/phpunit-patches/phpunit_php8.patch",
                        "Fix PHP 8.1 compatibility": "https://yiisoft.github.io/phpunit-patches/phpunit_php81.patch"
                    }
                }
            },
            "autoload": {
                "psr-4": {
                    "yii\\debug\\": "src"
                }
            },
            "notification-url": "https://packagist.org/downloads/",
            "license": [
                "BSD-3-Clause"
            ],
            "authors": [
                {
                    "name": "Qiang Xue",
                    "email": "qiang.xue@gmail.com"
                },
                {
                    "name": "Simon Karlen",
                    "email": "simi.albi@outlook.com"
                }
            ],
            "description": "The debugger extension for the Yii framework",
            "keywords": [
                "debug",
                "debugger",
                "yii2"
            ],
            "support": {
                "forum": "http://www.yiiframework.com/forum/",
                "irc": "irc://irc.freenode.net/yii",
                "issues": "https://github.com/yiisoft/yii2-debug/issues",
                "source": "https://github.com/yiisoft/yii2-debug",
                "wiki": "http://www.yiiframework.com/wiki/"
            },
            "funding": [
                {
                    "url": "https://github.com/yiisoft",
                    "type": "github"
                },
                {
                    "url": "https://opencollective.com/yiisoft",
                    "type": "open_collective"
                },
                {
                    "url": "https://tidelift.com/funding/github/packagist/yiisoft/yii2-debug",
                    "type": "tidelift"
                }
            ],
            "time": "2022-11-18T17:29:27+00:00"
        },
        {
            "name": "yiisoft/yii2-queue",
            "version": "2.3.5",
            "source": {
                "type": "git",
                "url": "https://github.com/yiisoft/yii2-queue.git",
                "reference": "c1bf0ef5dbe107dc1cf692c1349b9ddd2485a399"
            },
            "dist": {
                "type": "zip",
                "url": "https://api.github.com/repos/yiisoft/yii2-queue/zipball/c1bf0ef5dbe107dc1cf692c1349b9ddd2485a399",
                "reference": "c1bf0ef5dbe107dc1cf692c1349b9ddd2485a399",
                "shasum": ""
            },
            "require": {
                "php": ">=5.5.0",
                "symfony/process": "^3.3||^4.0||^5.0||^6.0",
                "yiisoft/yii2": "~2.0.14"
            },
            "require-dev": {
                "aws/aws-sdk-php": ">=2.4",
                "enqueue/amqp-lib": "^0.8||^0.9.10",
                "enqueue/stomp": "^0.8.39",
                "opis/closure": "*",
                "pda/pheanstalk": "v3.*",
                "php-amqplib/php-amqplib": "*",
                "phpunit/phpunit": "~4.4",
                "yiisoft/yii2-debug": "*",
                "yiisoft/yii2-gii": "*",
                "yiisoft/yii2-redis": "*"
            },
            "suggest": {
                "aws/aws-sdk-php": "Need for aws SQS.",
                "enqueue/amqp-lib": "Need for AMQP interop queue.",
                "enqueue/stomp": "Need for Stomp queue.",
                "ext-gearman": "Need for Gearman queue.",
                "ext-pcntl": "Need for process signals.",
                "pda/pheanstalk": "Need for Beanstalk queue.",
                "php-amqplib/php-amqplib": "Need for AMQP queue.",
                "yiisoft/yii2-redis": "Need for Redis queue."
            },
            "type": "yii2-extension",
            "extra": {
                "branch-alias": {
                    "dev-master": "2.x-dev"
                }
            },
            "autoload": {
                "psr-4": {
                    "yii\\queue\\": "src",
                    "yii\\queue\\db\\": "src/drivers/db",
                    "yii\\queue\\sqs\\": "src/drivers/sqs",
                    "yii\\queue\\amqp\\": "src/drivers/amqp",
                    "yii\\queue\\file\\": "src/drivers/file",
                    "yii\\queue\\sync\\": "src/drivers/sync",
                    "yii\\queue\\redis\\": "src/drivers/redis",
                    "yii\\queue\\stomp\\": "src/drivers/stomp",
                    "yii\\queue\\gearman\\": "src/drivers/gearman",
                    "yii\\queue\\beanstalk\\": "src/drivers/beanstalk",
                    "yii\\queue\\amqp_interop\\": "src/drivers/amqp_interop"
                }
            },
            "notification-url": "https://packagist.org/downloads/",
            "license": [
                "BSD-3-Clause"
            ],
            "authors": [
                {
                    "name": "Roman Zhuravlev",
                    "email": "zhuravljov@gmail.com"
                }
            ],
            "description": "Yii2 Queue Extension which supported DB, Redis, RabbitMQ, Beanstalk, SQS and Gearman",
            "keywords": [
                "async",
                "beanstalk",
                "db",
                "gearman",
                "gii",
                "queue",
                "rabbitmq",
                "redis",
                "sqs",
                "yii"
            ],
            "support": {
                "docs": "https://github.com/yiisoft/yii2-queue/blob/master/docs/guide",
                "issues": "https://github.com/yiisoft/yii2-queue/issues",
                "source": "https://github.com/yiisoft/yii2-queue"
            },
            "funding": [
                {
                    "url": "https://github.com/yiisoft",
                    "type": "github"
                },
                {
                    "url": "https://opencollective.com/yiisoft",
                    "type": "open_collective"
                },
                {
                    "url": "https://tidelift.com/funding/github/packagist/yiisoft/yii2-queue",
                    "type": "tidelift"
                }
            ],
            "time": "2022-11-18T17:16:47+00:00"
        },
        {
            "name": "yiisoft/yii2-symfonymailer",
            "version": "2.0.4",
            "source": {
                "type": "git",
                "url": "https://github.com/yiisoft/yii2-symfonymailer.git",
                "reference": "82f5902551a160633c4734b5096977ce76a809d9"
            },
            "dist": {
                "type": "zip",
                "url": "https://api.github.com/repos/yiisoft/yii2-symfonymailer/zipball/82f5902551a160633c4734b5096977ce76a809d9",
                "reference": "82f5902551a160633c4734b5096977ce76a809d9",
                "shasum": ""
            },
            "require": {
                "php": ">=7.4.0",
                "symfony/mailer": ">=5.4.0",
                "yiisoft/yii2": ">=2.0.4"
            },
            "require-dev": {
                "phpunit/phpunit": "9.5.10"
            },
            "type": "yii2-extension",
            "extra": {
                "branch-alias": {
                    "dev-master": "2.0.x-dev"
                }
            },
            "autoload": {
                "psr-4": {
                    "yii\\symfonymailer\\": "src"
                }
            },
            "notification-url": "https://packagist.org/downloads/",
            "license": [
                "BSD-3-Clause"
            ],
            "authors": [
                {
                    "name": "Kirill Petrov",
                    "email": "archibeardrinker@gmail.com"
                }
            ],
            "description": "The SymfonyMailer integration for the Yii framework",
            "keywords": [
                "email",
                "mail",
                "mailer",
                "symfony",
                "symfonymailer",
                "yii2"
            ],
            "support": {
                "forum": "http://www.yiiframework.com/forum/",
                "irc": "irc://irc.freenode.net/yii",
                "issues": "https://github.com/yiisoft/yii2-symfonymailer/issues",
                "source": "https://github.com/yiisoft/yii2-symfonymailer",
                "wiki": "http://www.yiiframework.com/wiki/"
            },
            "funding": [
                {
                    "url": "https://github.com/yiisoft",
                    "type": "github"
                },
                {
                    "url": "https://opencollective.com/yiisoft",
                    "type": "open_collective"
                },
                {
                    "url": "https://tidelift.com/funding/github/packagist/yiisoft/yii2-symfonymailer",
                    "type": "tidelift"
                }
            ],
            "time": "2022-09-04T10:48:21+00:00"
        }
    ],
    "packages-dev": [
        {
            "name": "behat/gherkin",
            "version": "v4.9.0",
            "source": {
                "type": "git",
                "url": "https://github.com/Behat/Gherkin.git",
                "reference": "0bc8d1e30e96183e4f36db9dc79caead300beff4"
            },
            "dist": {
                "type": "zip",
                "url": "https://api.github.com/repos/Behat/Gherkin/zipball/0bc8d1e30e96183e4f36db9dc79caead300beff4",
                "reference": "0bc8d1e30e96183e4f36db9dc79caead300beff4",
                "shasum": ""
            },
            "require": {
                "php": "~7.2|~8.0"
            },
            "require-dev": {
                "cucumber/cucumber": "dev-gherkin-22.0.0",
                "phpunit/phpunit": "~8|~9",
                "symfony/yaml": "~3|~4|~5"
            },
            "suggest": {
                "symfony/yaml": "If you want to parse features, represented in YAML files"
            },
            "type": "library",
            "extra": {
                "branch-alias": {
                    "dev-master": "4.x-dev"
                }
            },
            "autoload": {
                "psr-0": {
                    "Behat\\Gherkin": "src/"
                }
            },
            "notification-url": "https://packagist.org/downloads/",
            "license": [
                "MIT"
            ],
            "authors": [
                {
                    "name": "Konstantin Kudryashov",
                    "email": "ever.zet@gmail.com",
                    "homepage": "http://everzet.com"
                }
            ],
            "description": "Gherkin DSL parser for PHP",
            "homepage": "http://behat.org/",
            "keywords": [
                "BDD",
                "Behat",
                "Cucumber",
                "DSL",
                "gherkin",
                "parser"
            ],
            "support": {
                "issues": "https://github.com/Behat/Gherkin/issues",
                "source": "https://github.com/Behat/Gherkin/tree/v4.9.0"
            },
            "time": "2021-10-12T13:05:09+00:00"
        },
        {
            "name": "codeception/codeception",
            "version": "4.2.2",
            "source": {
                "type": "git",
                "url": "https://github.com/Codeception/Codeception.git",
                "reference": "b88014f3348c93f3df99dc6d0967b0dbfa804474"
            },
            "dist": {
                "type": "zip",
                "url": "https://api.github.com/repos/Codeception/Codeception/zipball/b88014f3348c93f3df99dc6d0967b0dbfa804474",
                "reference": "b88014f3348c93f3df99dc6d0967b0dbfa804474",
                "shasum": ""
            },
            "require": {
                "behat/gherkin": "^4.4.0",
                "codeception/lib-asserts": "^1.0 | 2.0.*@dev",
                "codeception/phpunit-wrapper": ">6.0.15 <6.1.0 | ^6.6.1 | ^7.7.1 | ^8.1.1 | ^9.0",
                "codeception/stub": "^2.0 | ^3.0 | ^4.0",
                "ext-curl": "*",
                "ext-json": "*",
                "ext-mbstring": "*",
                "guzzlehttp/psr7": "^1.4 | ^2.0",
                "php": ">=5.6.0 <9.0",
                "symfony/console": ">=2.7 <6.0",
                "symfony/css-selector": ">=2.7 <6.0",
                "symfony/event-dispatcher": ">=2.7 <6.0",
                "symfony/finder": ">=2.7 <6.0",
                "symfony/yaml": ">=2.7 <6.0"
            },
            "require-dev": {
                "codeception/module-asserts": "^1.0 | 2.0.*@dev",
                "codeception/module-cli": "^1.0 | 2.0.*@dev",
                "codeception/module-db": "^1.0 | 2.0.*@dev",
                "codeception/module-filesystem": "^1.0 | 2.0.*@dev",
                "codeception/module-phpbrowser": "^1.0 | 2.0.*@dev",
                "codeception/specify": "~0.3",
                "codeception/util-universalframework": "*@dev",
                "monolog/monolog": "~1.8",
                "squizlabs/php_codesniffer": "~2.0",
                "symfony/process": ">=2.7 <6.0",
                "vlucas/phpdotenv": "^2.0 | ^3.0 | ^4.0 | ^5.0"
            },
            "suggest": {
                "codeception/specify": "BDD-style code blocks",
                "codeception/verify": "BDD-style assertions",
                "hoa/console": "For interactive console functionality",
                "stecman/symfony-console-completion": "For BASH autocompletion",
                "symfony/phpunit-bridge": "For phpunit-bridge support"
            },
            "bin": [
                "codecept"
            ],
            "type": "library",
            "extra": {
                "branch-alias": []
            },
            "autoload": {
                "files": [
                    "functions.php"
                ],
                "psr-4": {
                    "Codeception\\": "src/Codeception",
                    "Codeception\\Extension\\": "ext"
                }
            },
            "notification-url": "https://packagist.org/downloads/",
            "license": [
                "MIT"
            ],
            "authors": [
                {
                    "name": "Michael Bodnarchuk",
                    "email": "davert@mail.ua",
                    "homepage": "https://codegyre.com"
                }
            ],
            "description": "BDD-style testing framework",
            "homepage": "https://codeception.com/",
            "keywords": [
                "BDD",
                "TDD",
                "acceptance testing",
                "functional testing",
                "unit testing"
            ],
            "support": {
                "issues": "https://github.com/Codeception/Codeception/issues",
                "source": "https://github.com/Codeception/Codeception/tree/4.2.2"
            },
            "funding": [
                {
                    "url": "https://opencollective.com/codeception",
                    "type": "open_collective"
                }
            ],
            "time": "2022-08-13T13:28:25+00:00"
        },
        {
            "name": "codeception/lib-asserts",
            "version": "1.13.2",
            "source": {
                "type": "git",
                "url": "https://github.com/Codeception/lib-asserts.git",
                "reference": "184231d5eab66bc69afd6b9429344d80c67a33b6"
            },
            "dist": {
                "type": "zip",
                "url": "https://api.github.com/repos/Codeception/lib-asserts/zipball/184231d5eab66bc69afd6b9429344d80c67a33b6",
                "reference": "184231d5eab66bc69afd6b9429344d80c67a33b6",
                "shasum": ""
            },
            "require": {
                "codeception/phpunit-wrapper": ">6.0.15 <6.1.0 | ^6.6.1 | ^7.7.1 | ^8.0.3 | ^9.0",
                "ext-dom": "*",
                "php": ">=5.6.0 <9.0"
            },
            "type": "library",
            "autoload": {
                "classmap": [
                    "src/"
                ]
            },
            "notification-url": "https://packagist.org/downloads/",
            "license": [
                "MIT"
            ],
            "authors": [
                {
                    "name": "Michael Bodnarchuk",
                    "email": "davert@mail.ua",
                    "homepage": "http://codegyre.com"
                },
                {
                    "name": "Gintautas Miselis"
                },
                {
                    "name": "Gustavo Nieves",
                    "homepage": "https://medium.com/@ganieves"
                }
            ],
            "description": "Assertion methods used by Codeception core and Asserts module",
            "homepage": "https://codeception.com/",
            "keywords": [
                "codeception"
            ],
            "support": {
                "issues": "https://github.com/Codeception/lib-asserts/issues",
                "source": "https://github.com/Codeception/lib-asserts/tree/1.13.2"
            },
            "time": "2020-10-21T16:26:20+00:00"
        },
        {
            "name": "codeception/lib-innerbrowser",
            "version": "1.5.1",
            "source": {
                "type": "git",
                "url": "https://github.com/Codeception/lib-innerbrowser.git",
                "reference": "31b4b56ad53c3464fcb2c0a14d55a51a201bd3c2"
            },
            "dist": {
                "type": "zip",
                "url": "https://api.github.com/repos/Codeception/lib-innerbrowser/zipball/31b4b56ad53c3464fcb2c0a14d55a51a201bd3c2",
                "reference": "31b4b56ad53c3464fcb2c0a14d55a51a201bd3c2",
                "shasum": ""
            },
            "require": {
                "codeception/codeception": "4.*@dev",
                "ext-dom": "*",
                "ext-json": "*",
                "ext-mbstring": "*",
                "php": ">=5.6.0 <9.0",
                "symfony/browser-kit": ">=2.7 <6.0",
                "symfony/dom-crawler": ">=2.7 <6.0"
            },
            "conflict": {
                "codeception/codeception": "<4.0"
            },
            "require-dev": {
                "codeception/util-universalframework": "dev-master"
            },
            "type": "library",
            "autoload": {
                "classmap": [
                    "src/"
                ]
            },
            "notification-url": "https://packagist.org/downloads/",
            "license": [
                "MIT"
            ],
            "authors": [
                {
                    "name": "Michael Bodnarchuk",
                    "email": "davert@mail.ua",
                    "homepage": "http://codegyre.com"
                },
                {
                    "name": "Gintautas Miselis"
                }
            ],
            "description": "Parent library for all Codeception framework modules and PhpBrowser",
            "homepage": "https://codeception.com/",
            "keywords": [
                "codeception"
            ],
            "support": {
                "issues": "https://github.com/Codeception/lib-innerbrowser/issues",
                "source": "https://github.com/Codeception/lib-innerbrowser/tree/1.5.1"
            },
            "time": "2021-08-30T15:21:42+00:00"
        },
        {
            "name": "codeception/module-asserts",
            "version": "1.3.1",
            "source": {
                "type": "git",
                "url": "https://github.com/Codeception/module-asserts.git",
                "reference": "59374f2fef0cabb9e8ddb53277e85cdca74328de"
            },
            "dist": {
                "type": "zip",
                "url": "https://api.github.com/repos/Codeception/module-asserts/zipball/59374f2fef0cabb9e8ddb53277e85cdca74328de",
                "reference": "59374f2fef0cabb9e8ddb53277e85cdca74328de",
                "shasum": ""
            },
            "require": {
                "codeception/codeception": "*@dev",
                "codeception/lib-asserts": "^1.13.1",
                "php": ">=5.6.0 <9.0"
            },
            "conflict": {
                "codeception/codeception": "<4.0"
            },
            "type": "library",
            "autoload": {
                "classmap": [
                    "src/"
                ]
            },
            "notification-url": "https://packagist.org/downloads/",
            "license": [
                "MIT"
            ],
            "authors": [
                {
                    "name": "Michael Bodnarchuk"
                },
                {
                    "name": "Gintautas Miselis"
                },
                {
                    "name": "Gustavo Nieves",
                    "homepage": "https://medium.com/@ganieves"
                }
            ],
            "description": "Codeception module containing various assertions",
            "homepage": "https://codeception.com/",
            "keywords": [
                "assertions",
                "asserts",
                "codeception"
            ],
            "support": {
                "issues": "https://github.com/Codeception/module-asserts/issues",
                "source": "https://github.com/Codeception/module-asserts/tree/1.3.1"
            },
            "time": "2020-10-21T16:48:15+00:00"
        },
        {
            "name": "codeception/module-datafactory",
            "version": "1.1.0",
            "source": {
                "type": "git",
                "url": "https://github.com/Codeception/module-datafactory.git",
                "reference": "cf66d54f4084969659ef7fb86409c11d451d7af6"
            },
            "dist": {
                "type": "zip",
                "url": "https://api.github.com/repos/Codeception/module-datafactory/zipball/cf66d54f4084969659ef7fb86409c11d451d7af6",
                "reference": "cf66d54f4084969659ef7fb86409c11d451d7af6",
                "shasum": ""
            },
            "require": {
                "codeception/codeception": "^4.0",
                "league/factory-muffin": "^3.0",
                "league/factory-muffin-faker": "^2.1",
                "php": ">=5.6.0 <9.0"
            },
            "type": "library",
            "autoload": {
                "classmap": [
                    "src/"
                ]
            },
            "notification-url": "https://packagist.org/downloads/",
            "license": [
                "MIT"
            ],
            "authors": [
                {
                    "name": "Michael Bodnarchuk"
                }
            ],
            "description": "DataFactory module for Codeception",
            "homepage": "http://codeception.com/",
            "keywords": [
                "codeception"
            ],
            "support": {
                "issues": "https://github.com/Codeception/module-datafactory/issues",
                "source": "https://github.com/Codeception/module-datafactory/tree/1.1.0"
            },
            "time": "2021-03-16T19:42:07+00:00"
        },
        {
            "name": "codeception/module-phpbrowser",
            "version": "1.0.3",
            "source": {
                "type": "git",
                "url": "https://github.com/Codeception/module-phpbrowser.git",
                "reference": "8ba6bede11d0914e74d98691f427fd8f397f192e"
            },
            "dist": {
                "type": "zip",
                "url": "https://api.github.com/repos/Codeception/module-phpbrowser/zipball/8ba6bede11d0914e74d98691f427fd8f397f192e",
                "reference": "8ba6bede11d0914e74d98691f427fd8f397f192e",
                "shasum": ""
            },
            "require": {
                "codeception/codeception": "^4.1",
                "codeception/lib-innerbrowser": "^1.3",
                "guzzlehttp/guzzle": "^6.3|^7.0",
                "php": ">=5.6.0 <9.0"
            },
            "conflict": {
                "codeception/codeception": "<4.0"
            },
            "require-dev": {
                "codeception/module-rest": "^1.0"
            },
            "suggest": {
                "codeception/phpbuiltinserver": "Start and stop PHP built-in web server for your tests"
            },
            "type": "library",
            "autoload": {
                "classmap": [
                    "src/"
                ]
            },
            "notification-url": "https://packagist.org/downloads/",
            "license": [
                "MIT"
            ],
            "authors": [
                {
                    "name": "Michael Bodnarchuk"
                },
                {
                    "name": "Gintautas Miselis"
                }
            ],
            "description": "Codeception module for testing web application over HTTP",
            "homepage": "http://codeception.com/",
            "keywords": [
                "codeception",
                "functional-testing",
                "http"
            ],
            "support": {
                "issues": "https://github.com/Codeception/module-phpbrowser/issues",
                "source": "https://github.com/Codeception/module-phpbrowser/tree/1.0.3"
            },
            "time": "2022-05-21T13:50:41+00:00"
        },
        {
            "name": "codeception/module-rest",
            "version": "1.4.2",
            "source": {
                "type": "git",
                "url": "https://github.com/Codeception/module-rest.git",
                "reference": "9cd7a87fd9343494e7782f7bdb51687c25046917"
            },
            "dist": {
                "type": "zip",
                "url": "https://api.github.com/repos/Codeception/module-rest/zipball/9cd7a87fd9343494e7782f7bdb51687c25046917",
                "reference": "9cd7a87fd9343494e7782f7bdb51687c25046917",
                "shasum": ""
            },
            "require": {
                "codeception/codeception": "^4.0",
                "justinrainbow/json-schema": "~5.2.9",
                "php": ">=5.6.6 <9.0",
                "softcreatr/jsonpath": "^0.5 || ^0.7"
            },
            "require-dev": {
                "codeception/lib-innerbrowser": "^1.0",
                "codeception/util-universalframework": "^1.0"
            },
            "suggest": {
                "aws/aws-sdk-php": "For using AWS Auth"
            },
            "type": "library",
            "autoload": {
                "classmap": [
                    "src/"
                ]
            },
            "notification-url": "https://packagist.org/downloads/",
            "license": [
                "MIT"
            ],
            "authors": [
                {
                    "name": "Gintautas Miselis"
                }
            ],
            "description": "REST module for Codeception",
            "homepage": "http://codeception.com/",
            "keywords": [
                "codeception",
                "rest"
            ],
            "support": {
                "issues": "https://github.com/Codeception/module-rest/issues",
                "source": "https://github.com/Codeception/module-rest/tree/1.4.2"
            },
            "time": "2021-11-18T18:58:15+00:00"
        },
        {
            "name": "codeception/module-yii2",
            "version": "1.1.5",
            "source": {
                "type": "git",
                "url": "https://github.com/Codeception/module-yii2.git",
                "reference": "14269d059b8eaedf3d414a673907bd874cd4ed04"
            },
            "dist": {
                "type": "zip",
                "url": "https://api.github.com/repos/Codeception/module-yii2/zipball/14269d059b8eaedf3d414a673907bd874cd4ed04",
                "reference": "14269d059b8eaedf3d414a673907bd874cd4ed04",
                "shasum": ""
            },
            "require": {
                "codeception/codeception": "^4.0",
                "codeception/lib-innerbrowser": "^1.0",
                "php": ">=5.6.0 <=8.1 | ~8.1.0"
            },
            "require-dev": {
                "codeception/module-asserts": "^1.3",
                "codeception/module-filesystem": "^1.0",
                "codeception/verify": "<2",
                "codemix/yii2-localeurls": "^1.7",
                "yiisoft/yii2": "dev-master",
                "yiisoft/yii2-app-advanced": "dev-master"
            },
            "type": "library",
            "autoload": {
                "classmap": [
                    "src/"
                ]
            },
            "notification-url": "https://packagist.org/downloads/",
            "license": [
                "MIT"
            ],
            "authors": [
                {
                    "name": "Alexander Makarov"
                },
                {
                    "name": "Sam Mouse"
                },
                {
                    "name": "Michael Bodnarchuk"
                }
            ],
            "description": "Codeception module for Yii2 framework",
            "homepage": "http://codeception.com/",
            "keywords": [
                "codeception",
                "yii2"
            ],
            "support": {
                "issues": "https://github.com/Codeception/module-yii2/issues",
                "source": "https://github.com/Codeception/module-yii2/tree/1.1.5"
            },
            "time": "2021-12-30T09:16:01+00:00"
        },
        {
            "name": "codeception/phpunit-wrapper",
            "version": "9.0.9",
            "source": {
                "type": "git",
                "url": "https://github.com/Codeception/phpunit-wrapper.git",
                "reference": "7439a53ae367986e9c22b2ac00f9d7376bb2f8cf"
            },
            "dist": {
                "type": "zip",
                "url": "https://api.github.com/repos/Codeception/phpunit-wrapper/zipball/7439a53ae367986e9c22b2ac00f9d7376bb2f8cf",
                "reference": "7439a53ae367986e9c22b2ac00f9d7376bb2f8cf",
                "shasum": ""
            },
            "require": {
                "php": ">=7.2",
                "phpunit/phpunit": "^9.0"
            },
            "require-dev": {
                "codeception/specify": "*",
                "consolidation/robo": "^3.0.0-alpha3",
                "vlucas/phpdotenv": "^3.0"
            },
            "type": "library",
            "autoload": {
                "psr-4": {
                    "Codeception\\PHPUnit\\": "src/"
                }
            },
            "notification-url": "https://packagist.org/downloads/",
            "license": [
                "MIT"
            ],
            "authors": [
                {
                    "name": "Davert",
                    "email": "davert.php@resend.cc"
                },
                {
                    "name": "Naktibalda"
                }
            ],
            "description": "PHPUnit classes used by Codeception",
            "support": {
                "issues": "https://github.com/Codeception/phpunit-wrapper/issues",
                "source": "https://github.com/Codeception/phpunit-wrapper/tree/9.0.9"
            },
            "time": "2022-05-23T06:24:11+00:00"
        },
        {
            "name": "codeception/stub",
            "version": "4.0.2",
            "source": {
                "type": "git",
                "url": "https://github.com/Codeception/Stub.git",
                "reference": "18a148dacd293fc7b044042f5aa63a82b08bff5d"
            },
            "dist": {
                "type": "zip",
                "url": "https://api.github.com/repos/Codeception/Stub/zipball/18a148dacd293fc7b044042f5aa63a82b08bff5d",
                "reference": "18a148dacd293fc7b044042f5aa63a82b08bff5d",
                "shasum": ""
            },
            "require": {
                "php": "^7.4 | ^8.0",
                "phpunit/phpunit": "^8.4 | ^9.0 | ^10.0 | 10.0.x-dev"
            },
            "require-dev": {
                "consolidation/robo": "^3.0"
            },
            "type": "library",
            "autoload": {
                "psr-4": {
                    "Codeception\\": "src/"
                }
            },
            "notification-url": "https://packagist.org/downloads/",
            "license": [
                "MIT"
            ],
            "description": "Flexible Stub wrapper for PHPUnit's Mock Builder",
            "support": {
                "issues": "https://github.com/Codeception/Stub/issues",
                "source": "https://github.com/Codeception/Stub/tree/4.0.2"
            },
            "time": "2022-01-31T19:25:15+00:00"
        },
        {
            "name": "craftcms/ecs",
            "version": "dev-main",
            "source": {
                "type": "git",
                "url": "https://github.com/craftcms/ecs.git",
                "reference": "b4ef13140cd808feed5bfb857b3083d6c44ca2b4"
            },
            "dist": {
                "type": "zip",
                "url": "https://api.github.com/repos/craftcms/ecs/zipball/b4ef13140cd808feed5bfb857b3083d6c44ca2b4",
                "reference": "b4ef13140cd808feed5bfb857b3083d6c44ca2b4",
                "shasum": ""
            },
            "require": {
                "php": "^7.2.5|^8.0.2",
                "symplify/easy-coding-standard": "^10.3.3"
            },
            "default-branch": true,
            "type": "library",
            "autoload": {
                "psr-4": {
                    "craft\\ecs\\": "src"
                }
            },
            "notification-url": "https://packagist.org/downloads/",
            "description": "Easy Coding Standard configurations for Craft CMS projects",
            "support": {
                "issues": "https://github.com/craftcms/ecs/issues",
                "source": "https://github.com/craftcms/ecs/tree/main"
            },
            "time": "2022-06-30T16:27:12+00:00"
        },
        {
            "name": "doctrine/instantiator",
            "version": "1.5.0",
            "source": {
                "type": "git",
                "url": "https://github.com/doctrine/instantiator.git",
                "reference": "0a0fa9780f5d4e507415a065172d26a98d02047b"
            },
            "dist": {
                "type": "zip",
                "url": "https://api.github.com/repos/doctrine/instantiator/zipball/0a0fa9780f5d4e507415a065172d26a98d02047b",
                "reference": "0a0fa9780f5d4e507415a065172d26a98d02047b",
                "shasum": ""
            },
            "require": {
                "php": "^7.1 || ^8.0"
            },
            "require-dev": {
                "doctrine/coding-standard": "^9 || ^11",
                "ext-pdo": "*",
                "ext-phar": "*",
                "phpbench/phpbench": "^0.16 || ^1",
                "phpstan/phpstan": "^1.4",
                "phpstan/phpstan-phpunit": "^1",
                "phpunit/phpunit": "^7.5 || ^8.5 || ^9.5",
                "vimeo/psalm": "^4.30 || ^5.4"
            },
            "type": "library",
            "autoload": {
                "psr-4": {
                    "Doctrine\\Instantiator\\": "src/Doctrine/Instantiator/"
                }
            },
            "notification-url": "https://packagist.org/downloads/",
            "license": [
                "MIT"
            ],
            "authors": [
                {
                    "name": "Marco Pivetta",
                    "email": "ocramius@gmail.com",
                    "homepage": "https://ocramius.github.io/"
                }
            ],
            "description": "A small, lightweight utility to instantiate objects in PHP without invoking their constructors",
            "homepage": "https://www.doctrine-project.org/projects/instantiator.html",
            "keywords": [
                "constructor",
                "instantiate"
            ],
            "support": {
                "issues": "https://github.com/doctrine/instantiator/issues",
                "source": "https://github.com/doctrine/instantiator/tree/1.5.0"
            },
            "funding": [
                {
                    "url": "https://www.doctrine-project.org/sponsorship.html",
                    "type": "custom"
                },
                {
                    "url": "https://www.patreon.com/phpdoctrine",
                    "type": "patreon"
                },
                {
                    "url": "https://tidelift.com/funding/github/packagist/doctrine%2Finstantiator",
                    "type": "tidelift"
                }
            ],
            "time": "2022-12-30T00:15:36+00:00"
        },
        {
            "name": "fakerphp/faker",
            "version": "v1.22.0",
            "source": {
                "type": "git",
                "url": "https://github.com/FakerPHP/Faker.git",
                "reference": "f85772abd508bd04e20bb4b1bbe260a68d0066d2"
            },
            "dist": {
                "type": "zip",
                "url": "https://api.github.com/repos/FakerPHP/Faker/zipball/f85772abd508bd04e20bb4b1bbe260a68d0066d2",
                "reference": "f85772abd508bd04e20bb4b1bbe260a68d0066d2",
                "shasum": ""
            },
            "require": {
                "php": "^7.4 || ^8.0",
                "psr/container": "^1.0 || ^2.0",
                "symfony/deprecation-contracts": "^2.2 || ^3.0"
            },
            "conflict": {
                "fzaninotto/faker": "*"
            },
            "require-dev": {
                "bamarni/composer-bin-plugin": "^1.4.1",
                "doctrine/persistence": "^1.3 || ^2.0",
                "ext-intl": "*",
                "phpunit/phpunit": "^9.5.26",
                "symfony/phpunit-bridge": "^5.4.16"
            },
            "suggest": {
                "doctrine/orm": "Required to use Faker\\ORM\\Doctrine",
                "ext-curl": "Required by Faker\\Provider\\Image to download images.",
                "ext-dom": "Required by Faker\\Provider\\HtmlLorem for generating random HTML.",
                "ext-iconv": "Required by Faker\\Provider\\ru_RU\\Text::realText() for generating real Russian text.",
                "ext-mbstring": "Required for multibyte Unicode string functionality."
            },
            "type": "library",
            "extra": {
                "branch-alias": {
                    "dev-main": "v1.21-dev"
                }
            },
            "autoload": {
                "psr-4": {
                    "Faker\\": "src/Faker/"
                }
            },
            "notification-url": "https://packagist.org/downloads/",
            "license": [
                "MIT"
            ],
            "authors": [
                {
                    "name": "François Zaninotto"
                }
            ],
            "description": "Faker is a PHP library that generates fake data for you.",
            "keywords": [
                "data",
                "faker",
                "fixtures"
            ],
            "support": {
                "issues": "https://github.com/FakerPHP/Faker/issues",
                "source": "https://github.com/FakerPHP/Faker/tree/v1.22.0"
            },
            "time": "2023-05-14T12:31:37+00:00"
        },
        {
            "name": "graham-campbell/result-type",
            "version": "v1.1.1",
            "source": {
                "type": "git",
                "url": "https://github.com/GrahamCampbell/Result-Type.git",
                "reference": "672eff8cf1d6fe1ef09ca0f89c4b287d6a3eb831"
            },
            "dist": {
                "type": "zip",
                "url": "https://api.github.com/repos/GrahamCampbell/Result-Type/zipball/672eff8cf1d6fe1ef09ca0f89c4b287d6a3eb831",
                "reference": "672eff8cf1d6fe1ef09ca0f89c4b287d6a3eb831",
                "shasum": ""
            },
            "require": {
                "php": "^7.2.5 || ^8.0",
                "phpoption/phpoption": "^1.9.1"
            },
            "require-dev": {
                "phpunit/phpunit": "^8.5.32 || ^9.6.3 || ^10.0.12"
            },
            "type": "library",
            "autoload": {
                "psr-4": {
                    "GrahamCampbell\\ResultType\\": "src/"
                }
            },
            "notification-url": "https://packagist.org/downloads/",
            "license": [
                "MIT"
            ],
            "authors": [
                {
                    "name": "Graham Campbell",
                    "email": "hello@gjcampbell.co.uk",
                    "homepage": "https://github.com/GrahamCampbell"
                }
            ],
            "description": "An Implementation Of The Result Type",
            "keywords": [
                "Graham Campbell",
                "GrahamCampbell",
                "Result Type",
                "Result-Type",
                "result"
            ],
            "support": {
                "issues": "https://github.com/GrahamCampbell/Result-Type/issues",
                "source": "https://github.com/GrahamCampbell/Result-Type/tree/v1.1.1"
            },
            "funding": [
                {
                    "url": "https://github.com/GrahamCampbell",
                    "type": "github"
                },
                {
                    "url": "https://tidelift.com/funding/github/packagist/graham-campbell/result-type",
                    "type": "tidelift"
                }
            ],
            "time": "2023-02-25T20:23:15+00:00"
        },
        {
            "name": "league/factory-muffin",
            "version": "v3.3.0",
            "source": {
                "type": "git",
                "url": "https://github.com/thephpleague/factory-muffin.git",
                "reference": "62c8c31d47667523da14e83df36cc897d34173cd"
            },
            "dist": {
                "type": "zip",
                "url": "https://api.github.com/repos/thephpleague/factory-muffin/zipball/62c8c31d47667523da14e83df36cc897d34173cd",
                "reference": "62c8c31d47667523da14e83df36cc897d34173cd",
                "shasum": ""
            },
            "require": {
                "php": ">=5.4.0"
            },
            "replace": {
                "zizaco/factory-muff": "self.version"
            },
            "require-dev": {
                "doctrine/orm": "^2.5",
                "illuminate/database": "5.0.* || 5.1.* || 5.5.* || ^6.0",
                "league/factory-muffin-faker": "^2.3",
                "phpunit/phpunit": "^4.8.36 || ^5.7.27 || ^6.5.14 || ^7.5.20"
            },
            "suggest": {
                "doctrine/orm": "Factory Muffin supports doctrine through the repository store.",
                "illuminate/database": "Factory Muffin supports eloquent through the model store.",
                "league/factory-muffin-faker": "Factory Muffin is very powerful together with faker."
            },
            "type": "library",
            "extra": {
                "branch-alias": {
                    "dev-master": "3.3-dev"
                }
            },
            "autoload": {
                "psr-4": {
                    "League\\FactoryMuffin\\": "src/"
                }
            },
            "notification-url": "https://packagist.org/downloads/",
            "license": [
                "MIT"
            ],
            "authors": [
                {
                    "name": "Graham Campbell",
                    "email": "graham@alt-three.com"
                },
                {
                    "name": "Scott Robertson",
                    "email": "scottymeuk@gmail.com"
                }
            ],
            "description": "The goal of this package is to enable the rapid creation of objects for the purpose of testing.",
            "homepage": "http://factory-muffin.thephpleague.com/",
            "keywords": [
                "factory",
                "testing"
            ],
            "support": {
                "issues": "https://github.com/thephpleague/factory-muffin/issues",
                "source": "https://github.com/thephpleague/factory-muffin/tree/v3.3.0"
            },
            "funding": [
                {
                    "url": "https://github.com/GrahamCampbell",
                    "type": "github"
                },
                {
                    "url": "https://tidelift.com/funding/github/packagist/league/factory-muffin",
                    "type": "tidelift"
                }
            ],
            "time": "2020-12-13T18:38:47+00:00"
        },
        {
            "name": "league/factory-muffin-faker",
            "version": "v2.3.0",
            "source": {
                "type": "git",
                "url": "https://github.com/thephpleague/factory-muffin-faker.git",
                "reference": "258068c840e8fdc45d1cb1636a0890e92f2e864a"
            },
            "dist": {
                "type": "zip",
                "url": "https://api.github.com/repos/thephpleague/factory-muffin-faker/zipball/258068c840e8fdc45d1cb1636a0890e92f2e864a",
                "reference": "258068c840e8fdc45d1cb1636a0890e92f2e864a",
                "shasum": ""
            },
            "require": {
                "fakerphp/faker": "^1.9.1",
                "php": ">=5.4.0"
            },
            "require-dev": {
                "phpunit/phpunit": "^4.8.36 || ^5.7.27 || ^6.5.14 || ^7.5.20"
            },
            "type": "library",
            "extra": {
                "branch-alias": {
                    "dev-master": "2.3-dev"
                }
            },
            "autoload": {
                "psr-4": {
                    "League\\FactoryMuffin\\Faker\\": "src/"
                }
            },
            "notification-url": "https://packagist.org/downloads/",
            "license": [
                "MIT"
            ],
            "authors": [
                {
                    "name": "Graham Campbell",
                    "email": "graham@alt-three.com"
                }
            ],
            "description": "The goal of this package is to wrap faker to make it super easy to use with factory muffin.",
            "homepage": "http://factory-muffin.thephpleague.com/",
            "keywords": [
                "factory",
                "faker",
                "testing"
            ],
            "support": {
                "issues": "https://github.com/thephpleague/factory-muffin-faker/issues",
                "source": "https://github.com/thephpleague/factory-muffin-faker/tree/v2.3.0"
            },
            "funding": [
                {
                    "url": "https://github.com/GrahamCampbell",
                    "type": "github"
                },
                {
                    "url": "https://tidelift.com/funding/github/packagist/league/factory-muffin-faker",
                    "type": "tidelift"
                }
            ],
            "time": "2020-12-13T15:53:28+00:00"
        },
        {
            "name": "myclabs/deep-copy",
            "version": "1.11.1",
            "source": {
                "type": "git",
                "url": "https://github.com/myclabs/DeepCopy.git",
                "reference": "7284c22080590fb39f2ffa3e9057f10a4ddd0e0c"
            },
            "dist": {
                "type": "zip",
                "url": "https://api.github.com/repos/myclabs/DeepCopy/zipball/7284c22080590fb39f2ffa3e9057f10a4ddd0e0c",
                "reference": "7284c22080590fb39f2ffa3e9057f10a4ddd0e0c",
                "shasum": ""
            },
            "require": {
                "php": "^7.1 || ^8.0"
            },
            "conflict": {
                "doctrine/collections": "<1.6.8",
                "doctrine/common": "<2.13.3 || >=3,<3.2.2"
            },
            "require-dev": {
                "doctrine/collections": "^1.6.8",
                "doctrine/common": "^2.13.3 || ^3.2.2",
                "phpunit/phpunit": "^7.5.20 || ^8.5.23 || ^9.5.13"
            },
            "type": "library",
            "autoload": {
                "files": [
                    "src/DeepCopy/deep_copy.php"
                ],
                "psr-4": {
                    "DeepCopy\\": "src/DeepCopy/"
                }
            },
            "notification-url": "https://packagist.org/downloads/",
            "license": [
                "MIT"
            ],
            "description": "Create deep copies (clones) of your objects",
            "keywords": [
                "clone",
                "copy",
                "duplicate",
                "object",
                "object graph"
            ],
            "support": {
                "issues": "https://github.com/myclabs/DeepCopy/issues",
                "source": "https://github.com/myclabs/DeepCopy/tree/1.11.1"
            },
            "funding": [
                {
                    "url": "https://tidelift.com/funding/github/packagist/myclabs/deep-copy",
                    "type": "tidelift"
                }
            ],
            "time": "2023-03-08T13:26:56+00:00"
        },
        {
            "name": "nikic/php-parser",
            "version": "v4.15.5",
            "source": {
                "type": "git",
                "url": "https://github.com/nikic/PHP-Parser.git",
                "reference": "11e2663a5bc9db5d714eedb4277ee300403b4a9e"
            },
            "dist": {
                "type": "zip",
                "url": "https://api.github.com/repos/nikic/PHP-Parser/zipball/11e2663a5bc9db5d714eedb4277ee300403b4a9e",
                "reference": "11e2663a5bc9db5d714eedb4277ee300403b4a9e",
                "shasum": ""
            },
            "require": {
                "ext-tokenizer": "*",
                "php": ">=7.0"
            },
            "require-dev": {
                "ircmaxell/php-yacc": "^0.0.7",
                "phpunit/phpunit": "^6.5 || ^7.0 || ^8.0 || ^9.0"
            },
            "bin": [
                "bin/php-parse"
            ],
            "type": "library",
            "extra": {
                "branch-alias": {
                    "dev-master": "4.9-dev"
                }
            },
            "autoload": {
                "psr-4": {
                    "PhpParser\\": "lib/PhpParser"
                }
            },
            "notification-url": "https://packagist.org/downloads/",
            "license": [
                "BSD-3-Clause"
            ],
            "authors": [
                {
                    "name": "Nikita Popov"
                }
            ],
            "description": "A PHP parser written in PHP",
            "keywords": [
                "parser",
                "php"
            ],
            "support": {
                "issues": "https://github.com/nikic/PHP-Parser/issues",
                "source": "https://github.com/nikic/PHP-Parser/tree/v4.15.5"
            },
            "time": "2023-05-19T20:20:00+00:00"
        },
        {
            "name": "phar-io/manifest",
            "version": "2.0.3",
            "source": {
                "type": "git",
                "url": "https://github.com/phar-io/manifest.git",
                "reference": "97803eca37d319dfa7826cc2437fc020857acb53"
            },
            "dist": {
                "type": "zip",
                "url": "https://api.github.com/repos/phar-io/manifest/zipball/97803eca37d319dfa7826cc2437fc020857acb53",
                "reference": "97803eca37d319dfa7826cc2437fc020857acb53",
                "shasum": ""
            },
            "require": {
                "ext-dom": "*",
                "ext-phar": "*",
                "ext-xmlwriter": "*",
                "phar-io/version": "^3.0.1",
                "php": "^7.2 || ^8.0"
            },
            "type": "library",
            "extra": {
                "branch-alias": {
                    "dev-master": "2.0.x-dev"
                }
            },
            "autoload": {
                "classmap": [
                    "src/"
                ]
            },
            "notification-url": "https://packagist.org/downloads/",
            "license": [
                "BSD-3-Clause"
            ],
            "authors": [
                {
                    "name": "Arne Blankerts",
                    "email": "arne@blankerts.de",
                    "role": "Developer"
                },
                {
                    "name": "Sebastian Heuer",
                    "email": "sebastian@phpeople.de",
                    "role": "Developer"
                },
                {
                    "name": "Sebastian Bergmann",
                    "email": "sebastian@phpunit.de",
                    "role": "Developer"
                }
            ],
            "description": "Component for reading phar.io manifest information from a PHP Archive (PHAR)",
            "support": {
                "issues": "https://github.com/phar-io/manifest/issues",
                "source": "https://github.com/phar-io/manifest/tree/2.0.3"
            },
            "time": "2021-07-20T11:28:43+00:00"
        },
        {
            "name": "phar-io/version",
            "version": "3.2.1",
            "source": {
                "type": "git",
                "url": "https://github.com/phar-io/version.git",
                "reference": "4f7fd7836c6f332bb2933569e566a0d6c4cbed74"
            },
            "dist": {
                "type": "zip",
                "url": "https://api.github.com/repos/phar-io/version/zipball/4f7fd7836c6f332bb2933569e566a0d6c4cbed74",
                "reference": "4f7fd7836c6f332bb2933569e566a0d6c4cbed74",
                "shasum": ""
            },
            "require": {
                "php": "^7.2 || ^8.0"
            },
            "type": "library",
            "autoload": {
                "classmap": [
                    "src/"
                ]
            },
            "notification-url": "https://packagist.org/downloads/",
            "license": [
                "BSD-3-Clause"
            ],
            "authors": [
                {
                    "name": "Arne Blankerts",
                    "email": "arne@blankerts.de",
                    "role": "Developer"
                },
                {
                    "name": "Sebastian Heuer",
                    "email": "sebastian@phpeople.de",
                    "role": "Developer"
                },
                {
                    "name": "Sebastian Bergmann",
                    "email": "sebastian@phpunit.de",
                    "role": "Developer"
                }
            ],
            "description": "Library for handling version information and constraints",
            "support": {
                "issues": "https://github.com/phar-io/version/issues",
                "source": "https://github.com/phar-io/version/tree/3.2.1"
            },
            "time": "2022-02-21T01:04:05+00:00"
        },
        {
            "name": "phpoption/phpoption",
            "version": "1.9.1",
            "source": {
                "type": "git",
                "url": "https://github.com/schmittjoh/php-option.git",
                "reference": "dd3a383e599f49777d8b628dadbb90cae435b87e"
            },
            "dist": {
                "type": "zip",
                "url": "https://api.github.com/repos/schmittjoh/php-option/zipball/dd3a383e599f49777d8b628dadbb90cae435b87e",
                "reference": "dd3a383e599f49777d8b628dadbb90cae435b87e",
                "shasum": ""
            },
            "require": {
                "php": "^7.2.5 || ^8.0"
            },
            "require-dev": {
                "bamarni/composer-bin-plugin": "^1.8.2",
                "phpunit/phpunit": "^8.5.32 || ^9.6.3 || ^10.0.12"
            },
            "type": "library",
            "extra": {
                "bamarni-bin": {
                    "bin-links": true,
                    "forward-command": true
                },
                "branch-alias": {
                    "dev-master": "1.9-dev"
                }
            },
            "autoload": {
                "psr-4": {
                    "PhpOption\\": "src/PhpOption/"
                }
            },
            "notification-url": "https://packagist.org/downloads/",
            "license": [
                "Apache-2.0"
            ],
            "authors": [
                {
                    "name": "Johannes M. Schmitt",
                    "email": "schmittjoh@gmail.com",
                    "homepage": "https://github.com/schmittjoh"
                },
                {
                    "name": "Graham Campbell",
                    "email": "hello@gjcampbell.co.uk",
                    "homepage": "https://github.com/GrahamCampbell"
                }
            ],
            "description": "Option Type for PHP",
            "keywords": [
                "language",
                "option",
                "php",
                "type"
            ],
            "support": {
                "issues": "https://github.com/schmittjoh/php-option/issues",
                "source": "https://github.com/schmittjoh/php-option/tree/1.9.1"
            },
            "funding": [
                {
                    "url": "https://github.com/GrahamCampbell",
                    "type": "github"
                },
                {
                    "url": "https://tidelift.com/funding/github/packagist/phpoption/phpoption",
                    "type": "tidelift"
                }
            ],
            "time": "2023-02-25T19:38:58+00:00"
        },
        {
            "name": "phpstan/phpstan",
            "version": "1.10.15",
            "source": {
                "type": "git",
                "url": "https://github.com/phpstan/phpstan.git",
                "reference": "762c4dac4da6f8756eebb80e528c3a47855da9bd"
            },
            "dist": {
                "type": "zip",
                "url": "https://api.github.com/repos/phpstan/phpstan/zipball/762c4dac4da6f8756eebb80e528c3a47855da9bd",
                "reference": "762c4dac4da6f8756eebb80e528c3a47855da9bd",
                "shasum": ""
            },
            "require": {
                "php": "^7.2|^8.0"
            },
            "conflict": {
                "phpstan/phpstan-shim": "*"
            },
            "bin": [
                "phpstan",
                "phpstan.phar"
            ],
            "type": "library",
            "autoload": {
                "files": [
                    "bootstrap.php"
                ]
            },
            "notification-url": "https://packagist.org/downloads/",
            "license": [
                "MIT"
            ],
            "description": "PHPStan - PHP Static Analysis Tool",
            "keywords": [
                "dev",
                "static analysis"
            ],
            "support": {
                "docs": "https://phpstan.org/user-guide/getting-started",
                "forum": "https://github.com/phpstan/phpstan/discussions",
                "issues": "https://github.com/phpstan/phpstan/issues",
                "security": "https://github.com/phpstan/phpstan/security/policy",
                "source": "https://github.com/phpstan/phpstan-src"
            },
            "funding": [
                {
                    "url": "https://github.com/ondrejmirtes",
                    "type": "github"
                },
                {
                    "url": "https://github.com/phpstan",
                    "type": "github"
                },
                {
                    "url": "https://tidelift.com/funding/github/packagist/phpstan/phpstan",
                    "type": "tidelift"
                }
            ],
            "time": "2023-05-09T15:28:01+00:00"
        },
        {
            "name": "phpunit/php-code-coverage",
            "version": "9.2.26",
            "source": {
                "type": "git",
                "url": "https://github.com/sebastianbergmann/php-code-coverage.git",
                "reference": "443bc6912c9bd5b409254a40f4b0f4ced7c80ea1"
            },
            "dist": {
                "type": "zip",
                "url": "https://api.github.com/repos/sebastianbergmann/php-code-coverage/zipball/443bc6912c9bd5b409254a40f4b0f4ced7c80ea1",
                "reference": "443bc6912c9bd5b409254a40f4b0f4ced7c80ea1",
                "shasum": ""
            },
            "require": {
                "ext-dom": "*",
                "ext-libxml": "*",
                "ext-xmlwriter": "*",
                "nikic/php-parser": "^4.15",
                "php": ">=7.3",
                "phpunit/php-file-iterator": "^3.0.3",
                "phpunit/php-text-template": "^2.0.2",
                "sebastian/code-unit-reverse-lookup": "^2.0.2",
                "sebastian/complexity": "^2.0",
                "sebastian/environment": "^5.1.2",
                "sebastian/lines-of-code": "^1.0.3",
                "sebastian/version": "^3.0.1",
                "theseer/tokenizer": "^1.2.0"
            },
            "require-dev": {
                "phpunit/phpunit": "^9.3"
            },
            "suggest": {
                "ext-pcov": "PHP extension that provides line coverage",
                "ext-xdebug": "PHP extension that provides line coverage as well as branch and path coverage"
            },
            "type": "library",
            "extra": {
                "branch-alias": {
                    "dev-master": "9.2-dev"
                }
            },
            "autoload": {
                "classmap": [
                    "src/"
                ]
            },
            "notification-url": "https://packagist.org/downloads/",
            "license": [
                "BSD-3-Clause"
            ],
            "authors": [
                {
                    "name": "Sebastian Bergmann",
                    "email": "sebastian@phpunit.de",
                    "role": "lead"
                }
            ],
            "description": "Library that provides collection, processing, and rendering functionality for PHP code coverage information.",
            "homepage": "https://github.com/sebastianbergmann/php-code-coverage",
            "keywords": [
                "coverage",
                "testing",
                "xunit"
            ],
            "support": {
                "issues": "https://github.com/sebastianbergmann/php-code-coverage/issues",
                "source": "https://github.com/sebastianbergmann/php-code-coverage/tree/9.2.26"
            },
            "funding": [
                {
                    "url": "https://github.com/sebastianbergmann",
                    "type": "github"
                }
            ],
            "time": "2023-03-06T12:58:08+00:00"
        },
        {
            "name": "phpunit/php-file-iterator",
            "version": "3.0.6",
            "source": {
                "type": "git",
                "url": "https://github.com/sebastianbergmann/php-file-iterator.git",
                "reference": "cf1c2e7c203ac650e352f4cc675a7021e7d1b3cf"
            },
            "dist": {
                "type": "zip",
                "url": "https://api.github.com/repos/sebastianbergmann/php-file-iterator/zipball/cf1c2e7c203ac650e352f4cc675a7021e7d1b3cf",
                "reference": "cf1c2e7c203ac650e352f4cc675a7021e7d1b3cf",
                "shasum": ""
            },
            "require": {
                "php": ">=7.3"
            },
            "require-dev": {
                "phpunit/phpunit": "^9.3"
            },
            "type": "library",
            "extra": {
                "branch-alias": {
                    "dev-master": "3.0-dev"
                }
            },
            "autoload": {
                "classmap": [
                    "src/"
                ]
            },
            "notification-url": "https://packagist.org/downloads/",
            "license": [
                "BSD-3-Clause"
            ],
            "authors": [
                {
                    "name": "Sebastian Bergmann",
                    "email": "sebastian@phpunit.de",
                    "role": "lead"
                }
            ],
            "description": "FilterIterator implementation that filters files based on a list of suffixes.",
            "homepage": "https://github.com/sebastianbergmann/php-file-iterator/",
            "keywords": [
                "filesystem",
                "iterator"
            ],
            "support": {
                "issues": "https://github.com/sebastianbergmann/php-file-iterator/issues",
                "source": "https://github.com/sebastianbergmann/php-file-iterator/tree/3.0.6"
            },
            "funding": [
                {
                    "url": "https://github.com/sebastianbergmann",
                    "type": "github"
                }
            ],
            "time": "2021-12-02T12:48:52+00:00"
        },
        {
            "name": "phpunit/php-invoker",
            "version": "3.1.1",
            "source": {
                "type": "git",
                "url": "https://github.com/sebastianbergmann/php-invoker.git",
                "reference": "5a10147d0aaf65b58940a0b72f71c9ac0423cc67"
            },
            "dist": {
                "type": "zip",
                "url": "https://api.github.com/repos/sebastianbergmann/php-invoker/zipball/5a10147d0aaf65b58940a0b72f71c9ac0423cc67",
                "reference": "5a10147d0aaf65b58940a0b72f71c9ac0423cc67",
                "shasum": ""
            },
            "require": {
                "php": ">=7.3"
            },
            "require-dev": {
                "ext-pcntl": "*",
                "phpunit/phpunit": "^9.3"
            },
            "suggest": {
                "ext-pcntl": "*"
            },
            "type": "library",
            "extra": {
                "branch-alias": {
                    "dev-master": "3.1-dev"
                }
            },
            "autoload": {
                "classmap": [
                    "src/"
                ]
            },
            "notification-url": "https://packagist.org/downloads/",
            "license": [
                "BSD-3-Clause"
            ],
            "authors": [
                {
                    "name": "Sebastian Bergmann",
                    "email": "sebastian@phpunit.de",
                    "role": "lead"
                }
            ],
            "description": "Invoke callables with a timeout",
            "homepage": "https://github.com/sebastianbergmann/php-invoker/",
            "keywords": [
                "process"
            ],
            "support": {
                "issues": "https://github.com/sebastianbergmann/php-invoker/issues",
                "source": "https://github.com/sebastianbergmann/php-invoker/tree/3.1.1"
            },
            "funding": [
                {
                    "url": "https://github.com/sebastianbergmann",
                    "type": "github"
                }
            ],
            "time": "2020-09-28T05:58:55+00:00"
        },
        {
            "name": "phpunit/php-text-template",
            "version": "2.0.4",
            "source": {
                "type": "git",
                "url": "https://github.com/sebastianbergmann/php-text-template.git",
                "reference": "5da5f67fc95621df9ff4c4e5a84d6a8a2acf7c28"
            },
            "dist": {
                "type": "zip",
                "url": "https://api.github.com/repos/sebastianbergmann/php-text-template/zipball/5da5f67fc95621df9ff4c4e5a84d6a8a2acf7c28",
                "reference": "5da5f67fc95621df9ff4c4e5a84d6a8a2acf7c28",
                "shasum": ""
            },
            "require": {
                "php": ">=7.3"
            },
            "require-dev": {
                "phpunit/phpunit": "^9.3"
            },
            "type": "library",
            "extra": {
                "branch-alias": {
                    "dev-master": "2.0-dev"
                }
            },
            "autoload": {
                "classmap": [
                    "src/"
                ]
            },
            "notification-url": "https://packagist.org/downloads/",
            "license": [
                "BSD-3-Clause"
            ],
            "authors": [
                {
                    "name": "Sebastian Bergmann",
                    "email": "sebastian@phpunit.de",
                    "role": "lead"
                }
            ],
            "description": "Simple template engine.",
            "homepage": "https://github.com/sebastianbergmann/php-text-template/",
            "keywords": [
                "template"
            ],
            "support": {
                "issues": "https://github.com/sebastianbergmann/php-text-template/issues",
                "source": "https://github.com/sebastianbergmann/php-text-template/tree/2.0.4"
            },
            "funding": [
                {
                    "url": "https://github.com/sebastianbergmann",
                    "type": "github"
                }
            ],
            "time": "2020-10-26T05:33:50+00:00"
        },
        {
            "name": "phpunit/php-timer",
            "version": "5.0.3",
            "source": {
                "type": "git",
                "url": "https://github.com/sebastianbergmann/php-timer.git",
                "reference": "5a63ce20ed1b5bf577850e2c4e87f4aa902afbd2"
            },
            "dist": {
                "type": "zip",
                "url": "https://api.github.com/repos/sebastianbergmann/php-timer/zipball/5a63ce20ed1b5bf577850e2c4e87f4aa902afbd2",
                "reference": "5a63ce20ed1b5bf577850e2c4e87f4aa902afbd2",
                "shasum": ""
            },
            "require": {
                "php": ">=7.3"
            },
            "require-dev": {
                "phpunit/phpunit": "^9.3"
            },
            "type": "library",
            "extra": {
                "branch-alias": {
                    "dev-master": "5.0-dev"
                }
            },
            "autoload": {
                "classmap": [
                    "src/"
                ]
            },
            "notification-url": "https://packagist.org/downloads/",
            "license": [
                "BSD-3-Clause"
            ],
            "authors": [
                {
                    "name": "Sebastian Bergmann",
                    "email": "sebastian@phpunit.de",
                    "role": "lead"
                }
            ],
            "description": "Utility class for timing",
            "homepage": "https://github.com/sebastianbergmann/php-timer/",
            "keywords": [
                "timer"
            ],
            "support": {
                "issues": "https://github.com/sebastianbergmann/php-timer/issues",
                "source": "https://github.com/sebastianbergmann/php-timer/tree/5.0.3"
            },
            "funding": [
                {
                    "url": "https://github.com/sebastianbergmann",
                    "type": "github"
                }
            ],
            "time": "2020-10-26T13:16:10+00:00"
        },
        {
            "name": "phpunit/phpunit",
            "version": "9.6.8",
            "source": {
                "type": "git",
                "url": "https://github.com/sebastianbergmann/phpunit.git",
                "reference": "17d621b3aff84d0c8b62539e269e87d8d5baa76e"
            },
            "dist": {
                "type": "zip",
                "url": "https://api.github.com/repos/sebastianbergmann/phpunit/zipball/17d621b3aff84d0c8b62539e269e87d8d5baa76e",
                "reference": "17d621b3aff84d0c8b62539e269e87d8d5baa76e",
                "shasum": ""
            },
            "require": {
                "doctrine/instantiator": "^1.3.1 || ^2",
                "ext-dom": "*",
                "ext-json": "*",
                "ext-libxml": "*",
                "ext-mbstring": "*",
                "ext-xml": "*",
                "ext-xmlwriter": "*",
                "myclabs/deep-copy": "^1.10.1",
                "phar-io/manifest": "^2.0.3",
                "phar-io/version": "^3.0.2",
                "php": ">=7.3",
                "phpunit/php-code-coverage": "^9.2.13",
                "phpunit/php-file-iterator": "^3.0.5",
                "phpunit/php-invoker": "^3.1.1",
                "phpunit/php-text-template": "^2.0.3",
                "phpunit/php-timer": "^5.0.2",
                "sebastian/cli-parser": "^1.0.1",
                "sebastian/code-unit": "^1.0.6",
                "sebastian/comparator": "^4.0.8",
                "sebastian/diff": "^4.0.3",
                "sebastian/environment": "^5.1.3",
                "sebastian/exporter": "^4.0.5",
                "sebastian/global-state": "^5.0.1",
                "sebastian/object-enumerator": "^4.0.3",
                "sebastian/resource-operations": "^3.0.3",
                "sebastian/type": "^3.2",
                "sebastian/version": "^3.0.2"
            },
            "suggest": {
                "ext-soap": "To be able to generate mocks based on WSDL files",
                "ext-xdebug": "PHP extension that provides line coverage as well as branch and path coverage"
            },
            "bin": [
                "phpunit"
            ],
            "type": "library",
            "extra": {
                "branch-alias": {
                    "dev-master": "9.6-dev"
                }
            },
            "autoload": {
                "files": [
                    "src/Framework/Assert/Functions.php"
                ],
                "classmap": [
                    "src/"
                ]
            },
            "notification-url": "https://packagist.org/downloads/",
            "license": [
                "BSD-3-Clause"
            ],
            "authors": [
                {
                    "name": "Sebastian Bergmann",
                    "email": "sebastian@phpunit.de",
                    "role": "lead"
                }
            ],
            "description": "The PHP Unit Testing framework.",
            "homepage": "https://phpunit.de/",
            "keywords": [
                "phpunit",
                "testing",
                "xunit"
            ],
            "support": {
                "issues": "https://github.com/sebastianbergmann/phpunit/issues",
                "security": "https://github.com/sebastianbergmann/phpunit/security/policy",
                "source": "https://github.com/sebastianbergmann/phpunit/tree/9.6.8"
            },
            "funding": [
                {
                    "url": "https://phpunit.de/sponsors.html",
                    "type": "custom"
                },
                {
                    "url": "https://github.com/sebastianbergmann",
                    "type": "github"
                },
                {
                    "url": "https://tidelift.com/funding/github/packagist/phpunit/phpunit",
                    "type": "tidelift"
                }
            ],
            "time": "2023-05-11T05:14:45+00:00"
        },
        {
            "name": "sebastian/cli-parser",
            "version": "1.0.1",
            "source": {
                "type": "git",
                "url": "https://github.com/sebastianbergmann/cli-parser.git",
                "reference": "442e7c7e687e42adc03470c7b668bc4b2402c0b2"
            },
            "dist": {
                "type": "zip",
                "url": "https://api.github.com/repos/sebastianbergmann/cli-parser/zipball/442e7c7e687e42adc03470c7b668bc4b2402c0b2",
                "reference": "442e7c7e687e42adc03470c7b668bc4b2402c0b2",
                "shasum": ""
            },
            "require": {
                "php": ">=7.3"
            },
            "require-dev": {
                "phpunit/phpunit": "^9.3"
            },
            "type": "library",
            "extra": {
                "branch-alias": {
                    "dev-master": "1.0-dev"
                }
            },
            "autoload": {
                "classmap": [
                    "src/"
                ]
            },
            "notification-url": "https://packagist.org/downloads/",
            "license": [
                "BSD-3-Clause"
            ],
            "authors": [
                {
                    "name": "Sebastian Bergmann",
                    "email": "sebastian@phpunit.de",
                    "role": "lead"
                }
            ],
            "description": "Library for parsing CLI options",
            "homepage": "https://github.com/sebastianbergmann/cli-parser",
            "support": {
                "issues": "https://github.com/sebastianbergmann/cli-parser/issues",
                "source": "https://github.com/sebastianbergmann/cli-parser/tree/1.0.1"
            },
            "funding": [
                {
                    "url": "https://github.com/sebastianbergmann",
                    "type": "github"
                }
            ],
            "time": "2020-09-28T06:08:49+00:00"
        },
        {
            "name": "sebastian/code-unit",
            "version": "1.0.8",
            "source": {
                "type": "git",
                "url": "https://github.com/sebastianbergmann/code-unit.git",
                "reference": "1fc9f64c0927627ef78ba436c9b17d967e68e120"
            },
            "dist": {
                "type": "zip",
                "url": "https://api.github.com/repos/sebastianbergmann/code-unit/zipball/1fc9f64c0927627ef78ba436c9b17d967e68e120",
                "reference": "1fc9f64c0927627ef78ba436c9b17d967e68e120",
                "shasum": ""
            },
            "require": {
                "php": ">=7.3"
            },
            "require-dev": {
                "phpunit/phpunit": "^9.3"
            },
            "type": "library",
            "extra": {
                "branch-alias": {
                    "dev-master": "1.0-dev"
                }
            },
            "autoload": {
                "classmap": [
                    "src/"
                ]
            },
            "notification-url": "https://packagist.org/downloads/",
            "license": [
                "BSD-3-Clause"
            ],
            "authors": [
                {
                    "name": "Sebastian Bergmann",
                    "email": "sebastian@phpunit.de",
                    "role": "lead"
                }
            ],
            "description": "Collection of value objects that represent the PHP code units",
            "homepage": "https://github.com/sebastianbergmann/code-unit",
            "support": {
                "issues": "https://github.com/sebastianbergmann/code-unit/issues",
                "source": "https://github.com/sebastianbergmann/code-unit/tree/1.0.8"
            },
            "funding": [
                {
                    "url": "https://github.com/sebastianbergmann",
                    "type": "github"
                }
            ],
            "time": "2020-10-26T13:08:54+00:00"
        },
        {
            "name": "sebastian/code-unit-reverse-lookup",
            "version": "2.0.3",
            "source": {
                "type": "git",
                "url": "https://github.com/sebastianbergmann/code-unit-reverse-lookup.git",
                "reference": "ac91f01ccec49fb77bdc6fd1e548bc70f7faa3e5"
            },
            "dist": {
                "type": "zip",
                "url": "https://api.github.com/repos/sebastianbergmann/code-unit-reverse-lookup/zipball/ac91f01ccec49fb77bdc6fd1e548bc70f7faa3e5",
                "reference": "ac91f01ccec49fb77bdc6fd1e548bc70f7faa3e5",
                "shasum": ""
            },
            "require": {
                "php": ">=7.3"
            },
            "require-dev": {
                "phpunit/phpunit": "^9.3"
            },
            "type": "library",
            "extra": {
                "branch-alias": {
                    "dev-master": "2.0-dev"
                }
            },
            "autoload": {
                "classmap": [
                    "src/"
                ]
            },
            "notification-url": "https://packagist.org/downloads/",
            "license": [
                "BSD-3-Clause"
            ],
            "authors": [
                {
                    "name": "Sebastian Bergmann",
                    "email": "sebastian@phpunit.de"
                }
            ],
            "description": "Looks up which function or method a line of code belongs to",
            "homepage": "https://github.com/sebastianbergmann/code-unit-reverse-lookup/",
            "support": {
                "issues": "https://github.com/sebastianbergmann/code-unit-reverse-lookup/issues",
                "source": "https://github.com/sebastianbergmann/code-unit-reverse-lookup/tree/2.0.3"
            },
            "funding": [
                {
                    "url": "https://github.com/sebastianbergmann",
                    "type": "github"
                }
            ],
            "time": "2020-09-28T05:30:19+00:00"
        },
        {
            "name": "sebastian/comparator",
            "version": "4.0.8",
            "source": {
                "type": "git",
                "url": "https://github.com/sebastianbergmann/comparator.git",
                "reference": "fa0f136dd2334583309d32b62544682ee972b51a"
            },
            "dist": {
                "type": "zip",
                "url": "https://api.github.com/repos/sebastianbergmann/comparator/zipball/fa0f136dd2334583309d32b62544682ee972b51a",
                "reference": "fa0f136dd2334583309d32b62544682ee972b51a",
                "shasum": ""
            },
            "require": {
                "php": ">=7.3",
                "sebastian/diff": "^4.0",
                "sebastian/exporter": "^4.0"
            },
            "require-dev": {
                "phpunit/phpunit": "^9.3"
            },
            "type": "library",
            "extra": {
                "branch-alias": {
                    "dev-master": "4.0-dev"
                }
            },
            "autoload": {
                "classmap": [
                    "src/"
                ]
            },
            "notification-url": "https://packagist.org/downloads/",
            "license": [
                "BSD-3-Clause"
            ],
            "authors": [
                {
                    "name": "Sebastian Bergmann",
                    "email": "sebastian@phpunit.de"
                },
                {
                    "name": "Jeff Welch",
                    "email": "whatthejeff@gmail.com"
                },
                {
                    "name": "Volker Dusch",
                    "email": "github@wallbash.com"
                },
                {
                    "name": "Bernhard Schussek",
                    "email": "bschussek@2bepublished.at"
                }
            ],
            "description": "Provides the functionality to compare PHP values for equality",
            "homepage": "https://github.com/sebastianbergmann/comparator",
            "keywords": [
                "comparator",
                "compare",
                "equality"
            ],
            "support": {
                "issues": "https://github.com/sebastianbergmann/comparator/issues",
                "source": "https://github.com/sebastianbergmann/comparator/tree/4.0.8"
            },
            "funding": [
                {
                    "url": "https://github.com/sebastianbergmann",
                    "type": "github"
                }
            ],
            "time": "2022-09-14T12:41:17+00:00"
        },
        {
            "name": "sebastian/complexity",
            "version": "2.0.2",
            "source": {
                "type": "git",
                "url": "https://github.com/sebastianbergmann/complexity.git",
                "reference": "739b35e53379900cc9ac327b2147867b8b6efd88"
            },
            "dist": {
                "type": "zip",
                "url": "https://api.github.com/repos/sebastianbergmann/complexity/zipball/739b35e53379900cc9ac327b2147867b8b6efd88",
                "reference": "739b35e53379900cc9ac327b2147867b8b6efd88",
                "shasum": ""
            },
            "require": {
                "nikic/php-parser": "^4.7",
                "php": ">=7.3"
            },
            "require-dev": {
                "phpunit/phpunit": "^9.3"
            },
            "type": "library",
            "extra": {
                "branch-alias": {
                    "dev-master": "2.0-dev"
                }
            },
            "autoload": {
                "classmap": [
                    "src/"
                ]
            },
            "notification-url": "https://packagist.org/downloads/",
            "license": [
                "BSD-3-Clause"
            ],
            "authors": [
                {
                    "name": "Sebastian Bergmann",
                    "email": "sebastian@phpunit.de",
                    "role": "lead"
                }
            ],
            "description": "Library for calculating the complexity of PHP code units",
            "homepage": "https://github.com/sebastianbergmann/complexity",
            "support": {
                "issues": "https://github.com/sebastianbergmann/complexity/issues",
                "source": "https://github.com/sebastianbergmann/complexity/tree/2.0.2"
            },
            "funding": [
                {
                    "url": "https://github.com/sebastianbergmann",
                    "type": "github"
                }
            ],
            "time": "2020-10-26T15:52:27+00:00"
        },
        {
            "name": "sebastian/diff",
            "version": "4.0.5",
            "source": {
                "type": "git",
                "url": "https://github.com/sebastianbergmann/diff.git",
                "reference": "74be17022044ebaaecfdf0c5cd504fc9cd5a7131"
            },
            "dist": {
                "type": "zip",
                "url": "https://api.github.com/repos/sebastianbergmann/diff/zipball/74be17022044ebaaecfdf0c5cd504fc9cd5a7131",
                "reference": "74be17022044ebaaecfdf0c5cd504fc9cd5a7131",
                "shasum": ""
            },
            "require": {
                "php": ">=7.3"
            },
            "require-dev": {
                "phpunit/phpunit": "^9.3",
                "symfony/process": "^4.2 || ^5"
            },
            "type": "library",
            "extra": {
                "branch-alias": {
                    "dev-master": "4.0-dev"
                }
            },
            "autoload": {
                "classmap": [
                    "src/"
                ]
            },
            "notification-url": "https://packagist.org/downloads/",
            "license": [
                "BSD-3-Clause"
            ],
            "authors": [
                {
                    "name": "Sebastian Bergmann",
                    "email": "sebastian@phpunit.de"
                },
                {
                    "name": "Kore Nordmann",
                    "email": "mail@kore-nordmann.de"
                }
            ],
            "description": "Diff implementation",
            "homepage": "https://github.com/sebastianbergmann/diff",
            "keywords": [
                "diff",
                "udiff",
                "unidiff",
                "unified diff"
            ],
            "support": {
                "issues": "https://github.com/sebastianbergmann/diff/issues",
                "source": "https://github.com/sebastianbergmann/diff/tree/4.0.5"
            },
            "funding": [
                {
                    "url": "https://github.com/sebastianbergmann",
                    "type": "github"
                }
            ],
            "time": "2023-05-07T05:35:17+00:00"
        },
        {
            "name": "sebastian/environment",
            "version": "5.1.5",
            "source": {
                "type": "git",
                "url": "https://github.com/sebastianbergmann/environment.git",
                "reference": "830c43a844f1f8d5b7a1f6d6076b784454d8b7ed"
            },
            "dist": {
                "type": "zip",
                "url": "https://api.github.com/repos/sebastianbergmann/environment/zipball/830c43a844f1f8d5b7a1f6d6076b784454d8b7ed",
                "reference": "830c43a844f1f8d5b7a1f6d6076b784454d8b7ed",
                "shasum": ""
            },
            "require": {
                "php": ">=7.3"
            },
            "require-dev": {
                "phpunit/phpunit": "^9.3"
            },
            "suggest": {
                "ext-posix": "*"
            },
            "type": "library",
            "extra": {
                "branch-alias": {
                    "dev-master": "5.1-dev"
                }
            },
            "autoload": {
                "classmap": [
                    "src/"
                ]
            },
            "notification-url": "https://packagist.org/downloads/",
            "license": [
                "BSD-3-Clause"
            ],
            "authors": [
                {
                    "name": "Sebastian Bergmann",
                    "email": "sebastian@phpunit.de"
                }
            ],
            "description": "Provides functionality to handle HHVM/PHP environments",
            "homepage": "http://www.github.com/sebastianbergmann/environment",
            "keywords": [
                "Xdebug",
                "environment",
                "hhvm"
            ],
            "support": {
                "issues": "https://github.com/sebastianbergmann/environment/issues",
                "source": "https://github.com/sebastianbergmann/environment/tree/5.1.5"
            },
            "funding": [
                {
                    "url": "https://github.com/sebastianbergmann",
                    "type": "github"
                }
            ],
            "time": "2023-02-03T06:03:51+00:00"
        },
        {
            "name": "sebastian/exporter",
            "version": "4.0.5",
            "source": {
                "type": "git",
                "url": "https://github.com/sebastianbergmann/exporter.git",
                "reference": "ac230ed27f0f98f597c8a2b6eb7ac563af5e5b9d"
            },
            "dist": {
                "type": "zip",
                "url": "https://api.github.com/repos/sebastianbergmann/exporter/zipball/ac230ed27f0f98f597c8a2b6eb7ac563af5e5b9d",
                "reference": "ac230ed27f0f98f597c8a2b6eb7ac563af5e5b9d",
                "shasum": ""
            },
            "require": {
                "php": ">=7.3",
                "sebastian/recursion-context": "^4.0"
            },
            "require-dev": {
                "ext-mbstring": "*",
                "phpunit/phpunit": "^9.3"
            },
            "type": "library",
            "extra": {
                "branch-alias": {
                    "dev-master": "4.0-dev"
                }
            },
            "autoload": {
                "classmap": [
                    "src/"
                ]
            },
            "notification-url": "https://packagist.org/downloads/",
            "license": [
                "BSD-3-Clause"
            ],
            "authors": [
                {
                    "name": "Sebastian Bergmann",
                    "email": "sebastian@phpunit.de"
                },
                {
                    "name": "Jeff Welch",
                    "email": "whatthejeff@gmail.com"
                },
                {
                    "name": "Volker Dusch",
                    "email": "github@wallbash.com"
                },
                {
                    "name": "Adam Harvey",
                    "email": "aharvey@php.net"
                },
                {
                    "name": "Bernhard Schussek",
                    "email": "bschussek@gmail.com"
                }
            ],
            "description": "Provides the functionality to export PHP variables for visualization",
            "homepage": "https://www.github.com/sebastianbergmann/exporter",
            "keywords": [
                "export",
                "exporter"
            ],
            "support": {
                "issues": "https://github.com/sebastianbergmann/exporter/issues",
                "source": "https://github.com/sebastianbergmann/exporter/tree/4.0.5"
            },
            "funding": [
                {
                    "url": "https://github.com/sebastianbergmann",
                    "type": "github"
                }
            ],
            "time": "2022-09-14T06:03:37+00:00"
        },
        {
            "name": "sebastian/global-state",
            "version": "5.0.5",
            "source": {
                "type": "git",
                "url": "https://github.com/sebastianbergmann/global-state.git",
                "reference": "0ca8db5a5fc9c8646244e629625ac486fa286bf2"
            },
            "dist": {
                "type": "zip",
                "url": "https://api.github.com/repos/sebastianbergmann/global-state/zipball/0ca8db5a5fc9c8646244e629625ac486fa286bf2",
                "reference": "0ca8db5a5fc9c8646244e629625ac486fa286bf2",
                "shasum": ""
            },
            "require": {
                "php": ">=7.3",
                "sebastian/object-reflector": "^2.0",
                "sebastian/recursion-context": "^4.0"
            },
            "require-dev": {
                "ext-dom": "*",
                "phpunit/phpunit": "^9.3"
            },
            "suggest": {
                "ext-uopz": "*"
            },
            "type": "library",
            "extra": {
                "branch-alias": {
                    "dev-master": "5.0-dev"
                }
            },
            "autoload": {
                "classmap": [
                    "src/"
                ]
            },
            "notification-url": "https://packagist.org/downloads/",
            "license": [
                "BSD-3-Clause"
            ],
            "authors": [
                {
                    "name": "Sebastian Bergmann",
                    "email": "sebastian@phpunit.de"
                }
            ],
            "description": "Snapshotting of global state",
            "homepage": "http://www.github.com/sebastianbergmann/global-state",
            "keywords": [
                "global state"
            ],
            "support": {
                "issues": "https://github.com/sebastianbergmann/global-state/issues",
                "source": "https://github.com/sebastianbergmann/global-state/tree/5.0.5"
            },
            "funding": [
                {
                    "url": "https://github.com/sebastianbergmann",
                    "type": "github"
                }
            ],
            "time": "2022-02-14T08:28:10+00:00"
        },
        {
            "name": "sebastian/lines-of-code",
            "version": "1.0.3",
            "source": {
                "type": "git",
                "url": "https://github.com/sebastianbergmann/lines-of-code.git",
                "reference": "c1c2e997aa3146983ed888ad08b15470a2e22ecc"
            },
            "dist": {
                "type": "zip",
                "url": "https://api.github.com/repos/sebastianbergmann/lines-of-code/zipball/c1c2e997aa3146983ed888ad08b15470a2e22ecc",
                "reference": "c1c2e997aa3146983ed888ad08b15470a2e22ecc",
                "shasum": ""
            },
            "require": {
                "nikic/php-parser": "^4.6",
                "php": ">=7.3"
            },
            "require-dev": {
                "phpunit/phpunit": "^9.3"
            },
            "type": "library",
            "extra": {
                "branch-alias": {
                    "dev-master": "1.0-dev"
                }
            },
            "autoload": {
                "classmap": [
                    "src/"
                ]
            },
            "notification-url": "https://packagist.org/downloads/",
            "license": [
                "BSD-3-Clause"
            ],
            "authors": [
                {
                    "name": "Sebastian Bergmann",
                    "email": "sebastian@phpunit.de",
                    "role": "lead"
                }
            ],
            "description": "Library for counting the lines of code in PHP source code",
            "homepage": "https://github.com/sebastianbergmann/lines-of-code",
            "support": {
                "issues": "https://github.com/sebastianbergmann/lines-of-code/issues",
                "source": "https://github.com/sebastianbergmann/lines-of-code/tree/1.0.3"
            },
            "funding": [
                {
                    "url": "https://github.com/sebastianbergmann",
                    "type": "github"
                }
            ],
            "time": "2020-11-28T06:42:11+00:00"
        },
        {
            "name": "sebastian/object-enumerator",
            "version": "4.0.4",
            "source": {
                "type": "git",
                "url": "https://github.com/sebastianbergmann/object-enumerator.git",
                "reference": "5c9eeac41b290a3712d88851518825ad78f45c71"
            },
            "dist": {
                "type": "zip",
                "url": "https://api.github.com/repos/sebastianbergmann/object-enumerator/zipball/5c9eeac41b290a3712d88851518825ad78f45c71",
                "reference": "5c9eeac41b290a3712d88851518825ad78f45c71",
                "shasum": ""
            },
            "require": {
                "php": ">=7.3",
                "sebastian/object-reflector": "^2.0",
                "sebastian/recursion-context": "^4.0"
            },
            "require-dev": {
                "phpunit/phpunit": "^9.3"
            },
            "type": "library",
            "extra": {
                "branch-alias": {
                    "dev-master": "4.0-dev"
                }
            },
            "autoload": {
                "classmap": [
                    "src/"
                ]
            },
            "notification-url": "https://packagist.org/downloads/",
            "license": [
                "BSD-3-Clause"
            ],
            "authors": [
                {
                    "name": "Sebastian Bergmann",
                    "email": "sebastian@phpunit.de"
                }
            ],
            "description": "Traverses array structures and object graphs to enumerate all referenced objects",
            "homepage": "https://github.com/sebastianbergmann/object-enumerator/",
            "support": {
                "issues": "https://github.com/sebastianbergmann/object-enumerator/issues",
                "source": "https://github.com/sebastianbergmann/object-enumerator/tree/4.0.4"
            },
            "funding": [
                {
                    "url": "https://github.com/sebastianbergmann",
                    "type": "github"
                }
            ],
            "time": "2020-10-26T13:12:34+00:00"
        },
        {
            "name": "sebastian/object-reflector",
            "version": "2.0.4",
            "source": {
                "type": "git",
                "url": "https://github.com/sebastianbergmann/object-reflector.git",
                "reference": "b4f479ebdbf63ac605d183ece17d8d7fe49c15c7"
            },
            "dist": {
                "type": "zip",
                "url": "https://api.github.com/repos/sebastianbergmann/object-reflector/zipball/b4f479ebdbf63ac605d183ece17d8d7fe49c15c7",
                "reference": "b4f479ebdbf63ac605d183ece17d8d7fe49c15c7",
                "shasum": ""
            },
            "require": {
                "php": ">=7.3"
            },
            "require-dev": {
                "phpunit/phpunit": "^9.3"
            },
            "type": "library",
            "extra": {
                "branch-alias": {
                    "dev-master": "2.0-dev"
                }
            },
            "autoload": {
                "classmap": [
                    "src/"
                ]
            },
            "notification-url": "https://packagist.org/downloads/",
            "license": [
                "BSD-3-Clause"
            ],
            "authors": [
                {
                    "name": "Sebastian Bergmann",
                    "email": "sebastian@phpunit.de"
                }
            ],
            "description": "Allows reflection of object attributes, including inherited and non-public ones",
            "homepage": "https://github.com/sebastianbergmann/object-reflector/",
            "support": {
                "issues": "https://github.com/sebastianbergmann/object-reflector/issues",
                "source": "https://github.com/sebastianbergmann/object-reflector/tree/2.0.4"
            },
            "funding": [
                {
                    "url": "https://github.com/sebastianbergmann",
                    "type": "github"
                }
            ],
            "time": "2020-10-26T13:14:26+00:00"
        },
        {
            "name": "sebastian/recursion-context",
            "version": "4.0.5",
            "source": {
                "type": "git",
                "url": "https://github.com/sebastianbergmann/recursion-context.git",
                "reference": "e75bd0f07204fec2a0af9b0f3cfe97d05f92efc1"
            },
            "dist": {
                "type": "zip",
                "url": "https://api.github.com/repos/sebastianbergmann/recursion-context/zipball/e75bd0f07204fec2a0af9b0f3cfe97d05f92efc1",
                "reference": "e75bd0f07204fec2a0af9b0f3cfe97d05f92efc1",
                "shasum": ""
            },
            "require": {
                "php": ">=7.3"
            },
            "require-dev": {
                "phpunit/phpunit": "^9.3"
            },
            "type": "library",
            "extra": {
                "branch-alias": {
                    "dev-master": "4.0-dev"
                }
            },
            "autoload": {
                "classmap": [
                    "src/"
                ]
            },
            "notification-url": "https://packagist.org/downloads/",
            "license": [
                "BSD-3-Clause"
            ],
            "authors": [
                {
                    "name": "Sebastian Bergmann",
                    "email": "sebastian@phpunit.de"
                },
                {
                    "name": "Jeff Welch",
                    "email": "whatthejeff@gmail.com"
                },
                {
                    "name": "Adam Harvey",
                    "email": "aharvey@php.net"
                }
            ],
            "description": "Provides functionality to recursively process PHP variables",
            "homepage": "https://github.com/sebastianbergmann/recursion-context",
            "support": {
                "issues": "https://github.com/sebastianbergmann/recursion-context/issues",
                "source": "https://github.com/sebastianbergmann/recursion-context/tree/4.0.5"
            },
            "funding": [
                {
                    "url": "https://github.com/sebastianbergmann",
                    "type": "github"
                }
            ],
            "time": "2023-02-03T06:07:39+00:00"
        },
        {
            "name": "sebastian/resource-operations",
            "version": "3.0.3",
            "source": {
                "type": "git",
                "url": "https://github.com/sebastianbergmann/resource-operations.git",
                "reference": "0f4443cb3a1d92ce809899753bc0d5d5a8dd19a8"
            },
            "dist": {
                "type": "zip",
                "url": "https://api.github.com/repos/sebastianbergmann/resource-operations/zipball/0f4443cb3a1d92ce809899753bc0d5d5a8dd19a8",
                "reference": "0f4443cb3a1d92ce809899753bc0d5d5a8dd19a8",
                "shasum": ""
            },
            "require": {
                "php": ">=7.3"
            },
            "require-dev": {
                "phpunit/phpunit": "^9.0"
            },
            "type": "library",
            "extra": {
                "branch-alias": {
                    "dev-master": "3.0-dev"
                }
            },
            "autoload": {
                "classmap": [
                    "src/"
                ]
            },
            "notification-url": "https://packagist.org/downloads/",
            "license": [
                "BSD-3-Clause"
            ],
            "authors": [
                {
                    "name": "Sebastian Bergmann",
                    "email": "sebastian@phpunit.de"
                }
            ],
            "description": "Provides a list of PHP built-in functions that operate on resources",
            "homepage": "https://www.github.com/sebastianbergmann/resource-operations",
            "support": {
                "issues": "https://github.com/sebastianbergmann/resource-operations/issues",
                "source": "https://github.com/sebastianbergmann/resource-operations/tree/3.0.3"
            },
            "funding": [
                {
                    "url": "https://github.com/sebastianbergmann",
                    "type": "github"
                }
            ],
            "time": "2020-09-28T06:45:17+00:00"
        },
        {
            "name": "sebastian/type",
            "version": "3.2.1",
            "source": {
                "type": "git",
                "url": "https://github.com/sebastianbergmann/type.git",
                "reference": "75e2c2a32f5e0b3aef905b9ed0b179b953b3d7c7"
            },
            "dist": {
                "type": "zip",
                "url": "https://api.github.com/repos/sebastianbergmann/type/zipball/75e2c2a32f5e0b3aef905b9ed0b179b953b3d7c7",
                "reference": "75e2c2a32f5e0b3aef905b9ed0b179b953b3d7c7",
                "shasum": ""
            },
            "require": {
                "php": ">=7.3"
            },
            "require-dev": {
                "phpunit/phpunit": "^9.5"
            },
            "type": "library",
            "extra": {
                "branch-alias": {
                    "dev-master": "3.2-dev"
                }
            },
            "autoload": {
                "classmap": [
                    "src/"
                ]
            },
            "notification-url": "https://packagist.org/downloads/",
            "license": [
                "BSD-3-Clause"
            ],
            "authors": [
                {
                    "name": "Sebastian Bergmann",
                    "email": "sebastian@phpunit.de",
                    "role": "lead"
                }
            ],
            "description": "Collection of value objects that represent the types of the PHP type system",
            "homepage": "https://github.com/sebastianbergmann/type",
            "support": {
                "issues": "https://github.com/sebastianbergmann/type/issues",
                "source": "https://github.com/sebastianbergmann/type/tree/3.2.1"
            },
            "funding": [
                {
                    "url": "https://github.com/sebastianbergmann",
                    "type": "github"
                }
            ],
            "time": "2023-02-03T06:13:03+00:00"
        },
        {
            "name": "sebastian/version",
            "version": "3.0.2",
            "source": {
                "type": "git",
                "url": "https://github.com/sebastianbergmann/version.git",
                "reference": "c6c1022351a901512170118436c764e473f6de8c"
            },
            "dist": {
                "type": "zip",
                "url": "https://api.github.com/repos/sebastianbergmann/version/zipball/c6c1022351a901512170118436c764e473f6de8c",
                "reference": "c6c1022351a901512170118436c764e473f6de8c",
                "shasum": ""
            },
            "require": {
                "php": ">=7.3"
            },
            "type": "library",
            "extra": {
                "branch-alias": {
                    "dev-master": "3.0-dev"
                }
            },
            "autoload": {
                "classmap": [
                    "src/"
                ]
            },
            "notification-url": "https://packagist.org/downloads/",
            "license": [
                "BSD-3-Clause"
            ],
            "authors": [
                {
                    "name": "Sebastian Bergmann",
                    "email": "sebastian@phpunit.de",
                    "role": "lead"
                }
            ],
            "description": "Library that helps with managing the version number of Git-hosted PHP projects",
            "homepage": "https://github.com/sebastianbergmann/version",
            "support": {
                "issues": "https://github.com/sebastianbergmann/version/issues",
                "source": "https://github.com/sebastianbergmann/version/tree/3.0.2"
            },
            "funding": [
                {
                    "url": "https://github.com/sebastianbergmann",
                    "type": "github"
                }
            ],
            "time": "2020-09-28T06:39:44+00:00"
        },
        {
            "name": "softcreatr/jsonpath",
            "version": "0.7.5",
            "source": {
                "type": "git",
                "url": "https://github.com/SoftCreatR/JSONPath.git",
                "reference": "008569bf80aa3584834f7890781576bc7b65afa7"
            },
            "dist": {
                "type": "zip",
                "url": "https://api.github.com/repos/SoftCreatR/JSONPath/zipball/008569bf80aa3584834f7890781576bc7b65afa7",
                "reference": "008569bf80aa3584834f7890781576bc7b65afa7",
                "shasum": ""
            },
            "require": {
                "ext-json": "*",
                "php": ">=7.1"
            },
            "replace": {
                "flow/jsonpath": "*"
            },
            "require-dev": {
                "phpunit/phpunit": ">=7.0",
                "roave/security-advisories": "dev-master",
                "squizlabs/php_codesniffer": "^3.5"
            },
            "type": "library",
            "autoload": {
                "psr-4": {
                    "Flow\\JSONPath\\": "src/"
                }
            },
            "notification-url": "https://packagist.org/downloads/",
            "license": [
                "MIT"
            ],
            "authors": [
                {
                    "name": "Stephen Frank",
                    "email": "stephen@flowsa.com",
                    "homepage": "https://prismaticbytes.com",
                    "role": "Developer"
                },
                {
                    "name": "Sascha Greuel",
                    "email": "hello@1-2.dev",
                    "homepage": "http://1-2.dev",
                    "role": "Developer"
                }
            ],
            "description": "JSONPath implementation for parsing, searching and flattening arrays",
            "support": {
                "email": "hello@1-2.dev",
                "forum": "https://github.com/SoftCreatR/JSONPath/discussions",
                "issues": "https://github.com/SoftCreatR/JSONPath/issues",
                "source": "https://github.com/SoftCreatR/JSONPath"
            },
            "funding": [
                {
                    "url": "https://github.com/softcreatr",
                    "type": "github"
                }
            ],
            "time": "2021-06-02T22:15:26+00:00"
        },
        {
            "name": "symfony/browser-kit",
            "version": "v5.4.21",
            "source": {
                "type": "git",
                "url": "https://github.com/symfony/browser-kit.git",
                "reference": "a866ca7e396f15d7efb6d74a8a7d364d4e05b704"
            },
            "dist": {
                "type": "zip",
                "url": "https://api.github.com/repos/symfony/browser-kit/zipball/a866ca7e396f15d7efb6d74a8a7d364d4e05b704",
                "reference": "a866ca7e396f15d7efb6d74a8a7d364d4e05b704",
                "shasum": ""
            },
            "require": {
                "php": ">=7.2.5",
                "symfony/dom-crawler": "^4.4|^5.0|^6.0",
                "symfony/polyfill-php80": "^1.16"
            },
            "require-dev": {
                "symfony/css-selector": "^4.4|^5.0|^6.0",
                "symfony/http-client": "^4.4|^5.0|^6.0",
                "symfony/mime": "^4.4|^5.0|^6.0",
                "symfony/process": "^4.4|^5.0|^6.0"
            },
            "suggest": {
                "symfony/process": ""
            },
            "type": "library",
            "autoload": {
                "psr-4": {
                    "Symfony\\Component\\BrowserKit\\": ""
                },
                "exclude-from-classmap": [
                    "/Tests/"
                ]
            },
            "notification-url": "https://packagist.org/downloads/",
            "license": [
                "MIT"
            ],
            "authors": [
                {
                    "name": "Fabien Potencier",
                    "email": "fabien@symfony.com"
                },
                {
                    "name": "Symfony Community",
                    "homepage": "https://symfony.com/contributors"
                }
            ],
            "description": "Simulates the behavior of a web browser, allowing you to make requests, click on links and submit forms programmatically",
            "homepage": "https://symfony.com",
            "support": {
                "source": "https://github.com/symfony/browser-kit/tree/v5.4.21"
            },
            "funding": [
                {
                    "url": "https://symfony.com/sponsor",
                    "type": "custom"
                },
                {
                    "url": "https://github.com/fabpot",
                    "type": "github"
                },
                {
                    "url": "https://tidelift.com/funding/github/packagist/symfony/symfony",
                    "type": "tidelift"
                }
            ],
            "time": "2023-02-14T08:03:56+00:00"
        },
        {
            "name": "symfony/css-selector",
            "version": "v5.4.21",
            "source": {
                "type": "git",
                "url": "https://github.com/symfony/css-selector.git",
                "reference": "95f3c7468db1da8cc360b24fa2a26e7cefcb355d"
            },
            "dist": {
                "type": "zip",
                "url": "https://api.github.com/repos/symfony/css-selector/zipball/95f3c7468db1da8cc360b24fa2a26e7cefcb355d",
                "reference": "95f3c7468db1da8cc360b24fa2a26e7cefcb355d",
                "shasum": ""
            },
            "require": {
                "php": ">=7.2.5",
                "symfony/polyfill-php80": "^1.16"
            },
            "type": "library",
            "autoload": {
                "psr-4": {
                    "Symfony\\Component\\CssSelector\\": ""
                },
                "exclude-from-classmap": [
                    "/Tests/"
                ]
            },
            "notification-url": "https://packagist.org/downloads/",
            "license": [
                "MIT"
            ],
            "authors": [
                {
                    "name": "Fabien Potencier",
                    "email": "fabien@symfony.com"
                },
                {
                    "name": "Jean-François Simon",
                    "email": "jeanfrancois.simon@sensiolabs.com"
                },
                {
                    "name": "Symfony Community",
                    "homepage": "https://symfony.com/contributors"
                }
            ],
            "description": "Converts CSS selectors to XPath expressions",
            "homepage": "https://symfony.com",
            "support": {
                "source": "https://github.com/symfony/css-selector/tree/v5.4.21"
            },
            "funding": [
                {
                    "url": "https://symfony.com/sponsor",
                    "type": "custom"
                },
                {
                    "url": "https://github.com/fabpot",
                    "type": "github"
                },
                {
                    "url": "https://tidelift.com/funding/github/packagist/symfony/symfony",
                    "type": "tidelift"
                }
            ],
            "time": "2023-02-14T08:03:56+00:00"
        },
        {
            "name": "symfony/dom-crawler",
            "version": "v5.4.23",
            "source": {
                "type": "git",
                "url": "https://github.com/symfony/dom-crawler.git",
                "reference": "4a286c916b74ecfb6e2caf1aa31d3fe2a34b7e08"
            },
            "dist": {
                "type": "zip",
                "url": "https://api.github.com/repos/symfony/dom-crawler/zipball/4a286c916b74ecfb6e2caf1aa31d3fe2a34b7e08",
                "reference": "4a286c916b74ecfb6e2caf1aa31d3fe2a34b7e08",
                "shasum": ""
            },
            "require": {
                "php": ">=7.2.5",
                "symfony/deprecation-contracts": "^2.1|^3",
                "symfony/polyfill-ctype": "~1.8",
                "symfony/polyfill-mbstring": "~1.0",
                "symfony/polyfill-php80": "^1.16"
            },
            "conflict": {
                "masterminds/html5": "<2.6"
            },
            "require-dev": {
                "masterminds/html5": "^2.6",
                "symfony/css-selector": "^4.4|^5.0|^6.0"
            },
            "suggest": {
                "symfony/css-selector": ""
            },
            "type": "library",
            "autoload": {
                "psr-4": {
                    "Symfony\\Component\\DomCrawler\\": ""
                },
                "exclude-from-classmap": [
                    "/Tests/"
                ]
            },
            "notification-url": "https://packagist.org/downloads/",
            "license": [
                "MIT"
            ],
            "authors": [
                {
                    "name": "Fabien Potencier",
                    "email": "fabien@symfony.com"
                },
                {
                    "name": "Symfony Community",
                    "homepage": "https://symfony.com/contributors"
                }
            ],
            "description": "Eases DOM navigation for HTML and XML documents",
            "homepage": "https://symfony.com",
            "support": {
                "source": "https://github.com/symfony/dom-crawler/tree/v5.4.23"
            },
            "funding": [
                {
                    "url": "https://symfony.com/sponsor",
                    "type": "custom"
                },
                {
                    "url": "https://github.com/fabpot",
                    "type": "github"
                },
                {
                    "url": "https://tidelift.com/funding/github/packagist/symfony/symfony",
                    "type": "tidelift"
                }
            ],
            "time": "2023-04-08T21:20:19+00:00"
        },
        {
            "name": "symplify/easy-coding-standard",
            "version": "10.3.3",
            "source": {
                "type": "git",
                "url": "https://github.com/symplify/easy-coding-standard.git",
                "reference": "c93878b3c052321231519b6540e227380f90be17"
            },
            "dist": {
                "type": "zip",
                "url": "https://api.github.com/repos/symplify/easy-coding-standard/zipball/c93878b3c052321231519b6540e227380f90be17",
                "reference": "c93878b3c052321231519b6540e227380f90be17",
                "shasum": ""
            },
            "require": {
                "php": ">=7.2"
            },
            "conflict": {
                "friendsofphp/php-cs-fixer": "<3.0",
                "squizlabs/php_codesniffer": "<3.6"
            },
            "bin": [
                "bin/ecs"
            ],
            "type": "library",
            "extra": {
                "branch-alias": {
                    "dev-main": "10.3-dev"
                }
            },
            "autoload": {
                "files": [
                    "bootstrap.php"
                ]
            },
            "notification-url": "https://packagist.org/downloads/",
            "license": [
                "MIT"
            ],
            "description": "Prefixed scoped version of ECS package",
            "support": {
                "source": "https://github.com/symplify/easy-coding-standard/tree/10.3.3"
            },
            "funding": [
                {
                    "url": "https://www.paypal.me/rectorphp",
                    "type": "custom"
                },
                {
                    "url": "https://github.com/tomasvotruba",
                    "type": "github"
                }
            ],
            "time": "2022-06-13T14:03:37+00:00"
        },
        {
            "name": "theseer/tokenizer",
            "version": "1.2.1",
            "source": {
                "type": "git",
                "url": "https://github.com/theseer/tokenizer.git",
                "reference": "34a41e998c2183e22995f158c581e7b5e755ab9e"
            },
            "dist": {
                "type": "zip",
                "url": "https://api.github.com/repos/theseer/tokenizer/zipball/34a41e998c2183e22995f158c581e7b5e755ab9e",
                "reference": "34a41e998c2183e22995f158c581e7b5e755ab9e",
                "shasum": ""
            },
            "require": {
                "ext-dom": "*",
                "ext-tokenizer": "*",
                "ext-xmlwriter": "*",
                "php": "^7.2 || ^8.0"
            },
            "type": "library",
            "autoload": {
                "classmap": [
                    "src/"
                ]
            },
            "notification-url": "https://packagist.org/downloads/",
            "license": [
                "BSD-3-Clause"
            ],
            "authors": [
                {
                    "name": "Arne Blankerts",
                    "email": "arne@blankerts.de",
                    "role": "Developer"
                }
            ],
            "description": "A small library for converting tokenized PHP source code into XML and potentially other formats",
            "support": {
                "issues": "https://github.com/theseer/tokenizer/issues",
                "source": "https://github.com/theseer/tokenizer/tree/1.2.1"
            },
            "funding": [
                {
                    "url": "https://github.com/theseer",
                    "type": "github"
                }
            ],
            "time": "2021-07-28T10:34:58+00:00"
        },
        {
            "name": "vlucas/phpdotenv",
            "version": "v5.5.0",
            "source": {
                "type": "git",
                "url": "https://github.com/vlucas/phpdotenv.git",
                "reference": "1a7ea2afc49c3ee6d87061f5a233e3a035d0eae7"
            },
            "dist": {
                "type": "zip",
                "url": "https://api.github.com/repos/vlucas/phpdotenv/zipball/1a7ea2afc49c3ee6d87061f5a233e3a035d0eae7",
                "reference": "1a7ea2afc49c3ee6d87061f5a233e3a035d0eae7",
                "shasum": ""
            },
            "require": {
                "ext-pcre": "*",
                "graham-campbell/result-type": "^1.0.2",
                "php": "^7.1.3 || ^8.0",
                "phpoption/phpoption": "^1.8",
                "symfony/polyfill-ctype": "^1.23",
                "symfony/polyfill-mbstring": "^1.23.1",
                "symfony/polyfill-php80": "^1.23.1"
            },
            "require-dev": {
                "bamarni/composer-bin-plugin": "^1.4.1",
                "ext-filter": "*",
                "phpunit/phpunit": "^7.5.20 || ^8.5.30 || ^9.5.25"
            },
            "suggest": {
                "ext-filter": "Required to use the boolean validator."
            },
            "type": "library",
            "extra": {
                "bamarni-bin": {
                    "bin-links": true,
                    "forward-command": true
                },
                "branch-alias": {
                    "dev-master": "5.5-dev"
                }
            },
            "autoload": {
                "psr-4": {
                    "Dotenv\\": "src/"
                }
            },
            "notification-url": "https://packagist.org/downloads/",
            "license": [
                "BSD-3-Clause"
            ],
            "authors": [
                {
                    "name": "Graham Campbell",
                    "email": "hello@gjcampbell.co.uk",
                    "homepage": "https://github.com/GrahamCampbell"
                },
                {
                    "name": "Vance Lucas",
                    "email": "vance@vancelucas.com",
                    "homepage": "https://github.com/vlucas"
                }
            ],
            "description": "Loads environment variables from `.env` to `getenv()`, `$_ENV` and `$_SERVER` automagically.",
            "keywords": [
                "dotenv",
                "env",
                "environment"
            ],
            "support": {
                "issues": "https://github.com/vlucas/phpdotenv/issues",
                "source": "https://github.com/vlucas/phpdotenv/tree/v5.5.0"
            },
            "funding": [
                {
                    "url": "https://github.com/GrahamCampbell",
                    "type": "github"
                },
                {
                    "url": "https://tidelift.com/funding/github/packagist/vlucas/phpdotenv",
                    "type": "tidelift"
                }
            ],
            "time": "2022-10-16T01:01:54+00:00"
        },
        {
            "name": "yiisoft/yii2-redis",
            "version": "2.0.18",
            "source": {
                "type": "git",
                "url": "https://github.com/yiisoft/yii2-redis.git",
                "reference": "08aecdf44e091c5fae3411e719ac0fdb803ef594"
            },
            "dist": {
                "type": "zip",
                "url": "https://api.github.com/repos/yiisoft/yii2-redis/zipball/08aecdf44e091c5fae3411e719ac0fdb803ef594",
                "reference": "08aecdf44e091c5fae3411e719ac0fdb803ef594",
                "shasum": ""
            },
            "require": {
                "ext-openssl": "*",
                "yiisoft/yii2": "~2.0.39"
            },
            "require-dev": {
                "phpunit/phpunit": "<7",
                "yiisoft/yii2-dev": "~2.0.39"
            },
            "type": "yii2-extension",
            "extra": {
                "branch-alias": {
                    "dev-master": "2.0.x-dev"
                }
            },
            "autoload": {
                "psr-4": {
                    "yii\\redis\\": "src"
                }
            },
            "notification-url": "https://packagist.org/downloads/",
            "license": [
                "BSD-3-Clause"
            ],
            "authors": [
                {
                    "name": "Carsten Brandt",
                    "email": "mail@cebe.cc"
                }
            ],
            "description": "Redis Cache, Session and ActiveRecord for the Yii framework",
            "keywords": [
                "active-record",
                "cache",
                "redis",
                "session",
                "yii2"
            ],
            "support": {
                "forum": "http://www.yiiframework.com/forum/",
                "irc": "irc://irc.freenode.net/yii",
                "issues": "https://github.com/yiisoft/yii2-redis/issues",
                "source": "https://github.com/yiisoft/yii2-redis",
                "wiki": "http://www.yiiframework.com/wiki/"
            },
            "funding": [
                {
                    "url": "https://github.com/yiisoft",
                    "type": "github"
                },
                {
                    "url": "https://opencollective.com/yiisoft",
                    "type": "open_collective"
                },
                {
                    "url": "https://tidelift.com/funding/github/packagist/yiisoft/yii2-redis",
                    "type": "tidelift"
                }
            ],
            "time": "2022-09-04T10:34:42+00:00"
        }
    ],
    "aliases": [],
    "minimum-stability": "stable",
    "stability-flags": {
        "craftcms/ecs": 20
    },
    "prefer-stable": false,
    "prefer-lowest": false,
    "platform": {
        "php": "^8.0.2",
        "ext-bcmath": "*",
        "ext-curl": "*",
        "ext-dom": "*",
        "ext-intl": "*",
        "ext-json": "*",
        "ext-mbstring": "*",
        "ext-openssl": "*",
        "ext-pcre": "*",
        "ext-pdo": "*",
        "ext-zip": "*"
    },
    "platform-dev": [],
    "platform-overrides": {
        "php": "8.0.2"
    },
    "plugin-api-version": "2.3.0"
}<|MERGE_RESOLUTION|>--- conflicted
+++ resolved
@@ -4,11 +4,7 @@
         "Read more about it at https://getcomposer.org/doc/01-basic-usage.md#installing-dependencies",
         "This file is @generated automatically"
     ],
-<<<<<<< HEAD
-    "content-hash": "0feab03b347011be5f6dcf5e7ff4c6fa",
-=======
-    "content-hash": "db570d1d17f4ec1b4c17cba6640cf8c5",
->>>>>>> 2362dccf
+    "content-hash": "e0d14b86e169a7a597e490d1a9527d78",
     "packages": [
         {
             "name": "cebe/markdown",
@@ -2340,18 +2336,6 @@
         },
         {
             "name": "phpstan/phpdoc-parser",
-<<<<<<< HEAD
-            "version": "1.20.3",
-            "source": {
-                "type": "git",
-                "url": "https://github.com/phpstan/phpdoc-parser.git",
-                "reference": "6c04009f6cae6eda2f040745b6b846080ef069c2"
-            },
-            "dist": {
-                "type": "zip",
-                "url": "https://api.github.com/repos/phpstan/phpdoc-parser/zipball/6c04009f6cae6eda2f040745b6b846080ef069c2",
-                "reference": "6c04009f6cae6eda2f040745b6b846080ef069c2",
-=======
             "version": "1.21.0",
             "source": {
                 "type": "git",
@@ -2362,7 +2346,6 @@
                 "type": "zip",
                 "url": "https://api.github.com/repos/phpstan/phpdoc-parser/zipball/6df62b08faef4f899772bc7c3bbabb93d2b7a21c",
                 "reference": "6df62b08faef4f899772bc7c3bbabb93d2b7a21c",
->>>>>>> 2362dccf
                 "shasum": ""
             },
             "require": {
@@ -2393,15 +2376,9 @@
             "description": "PHPDoc parser with support for nullable, intersection and generic types",
             "support": {
                 "issues": "https://github.com/phpstan/phpdoc-parser/issues",
-<<<<<<< HEAD
-                "source": "https://github.com/phpstan/phpdoc-parser/tree/1.20.3"
-            },
-            "time": "2023-04-25T09:01:03+00:00"
-=======
                 "source": "https://github.com/phpstan/phpdoc-parser/tree/1.21.0"
             },
             "time": "2023-05-17T13:13:44+00:00"
->>>>>>> 2362dccf
         },
         {
             "name": "pixelandtonic/imagine",
