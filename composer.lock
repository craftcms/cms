{
    "_readme": [
        "This file locks the dependencies of your project to a known state",
        "Read more about it at https://getcomposer.org/doc/01-basic-usage.md#installing-dependencies",
        "This file is @generated automatically"
    ],
<<<<<<< HEAD
    "content-hash": "cf378b41e65c64796d64ea6498d9cba4",
=======
    "content-hash": "c783feed1401a4f28a7d269da2356f07",
>>>>>>> 0fed7216
    "packages": [
        {
            "name": "cebe/markdown",
            "version": "1.2.1",
            "source": {
                "type": "git",
                "url": "https://github.com/cebe/markdown.git",
                "reference": "9bac5e971dd391e2802dca5400bbeacbaea9eb86"
            },
            "dist": {
                "type": "zip",
                "url": "https://api.github.com/repos/cebe/markdown/zipball/9bac5e971dd391e2802dca5400bbeacbaea9eb86",
                "reference": "9bac5e971dd391e2802dca5400bbeacbaea9eb86",
                "shasum": ""
            },
            "require": {
                "lib-pcre": "*",
                "php": ">=5.4.0"
            },
            "require-dev": {
                "cebe/indent": "*",
                "facebook/xhprof": "*@dev",
                "phpunit/phpunit": "4.1.*"
            },
            "bin": [
                "bin/markdown"
            ],
            "type": "library",
            "extra": {
                "branch-alias": {
                    "dev-master": "1.2.x-dev"
                }
            },
            "autoload": {
                "psr-4": {
                    "cebe\\markdown\\": ""
                }
            },
            "notification-url": "https://packagist.org/downloads/",
            "license": [
                "MIT"
            ],
            "authors": [
                {
                    "name": "Carsten Brandt",
                    "email": "mail@cebe.cc",
                    "homepage": "http://cebe.cc/",
                    "role": "Creator"
                }
            ],
            "description": "A super fast, highly extensible markdown parser for PHP",
            "homepage": "https://github.com/cebe/markdown#readme",
            "keywords": [
                "extensible",
                "fast",
                "gfm",
                "markdown",
                "markdown-extra"
            ],
            "time": "2018-03-26T11:24:36+00:00"
        },
        {
            "name": "composer/ca-bundle",
            "version": "1.2.7",
            "source": {
                "type": "git",
                "url": "https://github.com/composer/ca-bundle.git",
                "reference": "95c63ab2117a72f48f5a55da9740a3273d45b7fd"
            },
            "dist": {
                "type": "zip",
                "url": "https://api.github.com/repos/composer/ca-bundle/zipball/95c63ab2117a72f48f5a55da9740a3273d45b7fd",
                "reference": "95c63ab2117a72f48f5a55da9740a3273d45b7fd",
                "shasum": ""
            },
            "require": {
                "ext-openssl": "*",
                "ext-pcre": "*",
                "php": "^5.3.2 || ^7.0 || ^8.0"
            },
            "require-dev": {
                "phpunit/phpunit": "^4.8.35 || ^5.7 || 6.5 - 8",
                "psr/log": "^1.0",
                "symfony/process": "^2.5 || ^3.0 || ^4.0 || ^5.0"
            },
            "type": "library",
            "extra": {
                "branch-alias": {
                    "dev-master": "1.x-dev"
                }
            },
            "autoload": {
                "psr-4": {
                    "Composer\\CaBundle\\": "src"
                }
            },
            "notification-url": "https://packagist.org/downloads/",
            "license": [
                "MIT"
            ],
            "authors": [
                {
                    "name": "Jordi Boggiano",
                    "email": "j.boggiano@seld.be",
                    "homepage": "http://seld.be"
                }
            ],
            "description": "Lets you find a path to the system CA bundle, and includes a fallback to the Mozilla CA bundle.",
            "keywords": [
                "cabundle",
                "cacert",
                "certificate",
                "ssl",
                "tls"
            ],
            "funding": [
                {
                    "url": "https://packagist.com",
                    "type": "custom"
                },
                {
                    "url": "https://tidelift.com/funding/github/packagist/composer/composer",
                    "type": "tidelift"
                }
            ],
            "time": "2020-04-08T08:27:21+00:00"
        },
        {
            "name": "composer/composer",
            "version": "1.10.5",
            "source": {
                "type": "git",
                "url": "https://github.com/composer/composer.git",
                "reference": "7a4d5b6aa30d2118af27c04f5e897b57156ccfa9"
            },
            "dist": {
                "type": "zip",
                "url": "https://api.github.com/repos/composer/composer/zipball/7a4d5b6aa30d2118af27c04f5e897b57156ccfa9",
                "reference": "7a4d5b6aa30d2118af27c04f5e897b57156ccfa9",
                "shasum": ""
            },
            "require": {
                "composer/ca-bundle": "^1.0",
                "composer/semver": "^1.0",
                "composer/spdx-licenses": "^1.2",
                "composer/xdebug-handler": "^1.1",
                "justinrainbow/json-schema": "^3.0 || ^4.0 || ^5.0",
                "php": "^5.3.2 || ^7.0",
                "psr/log": "^1.0",
                "seld/jsonlint": "^1.4",
                "seld/phar-utils": "^1.0",
                "symfony/console": "^2.7 || ^3.0 || ^4.0 || ^5.0",
                "symfony/filesystem": "^2.7 || ^3.0 || ^4.0 || ^5.0",
                "symfony/finder": "^2.7 || ^3.0 || ^4.0 || ^5.0",
                "symfony/process": "^2.7 || ^3.0 || ^4.0 || ^5.0"
            },
            "conflict": {
                "symfony/console": "2.8.38"
            },
            "require-dev": {
                "phpspec/prophecy": "^1.10",
                "symfony/phpunit-bridge": "^3.4"
            },
            "suggest": {
                "ext-openssl": "Enabling the openssl extension allows you to access https URLs for repositories and packages",
                "ext-zip": "Enabling the zip extension allows you to unzip archives",
                "ext-zlib": "Allow gzip compression of HTTP requests"
            },
            "bin": [
                "bin/composer"
            ],
            "type": "library",
            "extra": {
                "branch-alias": {
                    "dev-master": "1.10-dev"
                }
            },
            "autoload": {
                "psr-4": {
                    "Composer\\": "src/Composer"
                }
            },
            "notification-url": "https://packagist.org/downloads/",
            "license": [
                "MIT"
            ],
            "authors": [
                {
                    "name": "Nils Adermann",
                    "email": "naderman@naderman.de",
                    "homepage": "http://www.naderman.de"
                },
                {
                    "name": "Jordi Boggiano",
                    "email": "j.boggiano@seld.be",
                    "homepage": "http://seld.be"
                }
            ],
            "description": "Composer helps you declare, manage and install dependencies of PHP projects. It ensures you have the right stack everywhere.",
            "homepage": "https://getcomposer.org/",
            "keywords": [
                "autoload",
                "dependency",
                "package"
            ],
            "time": "2020-04-10T09:44:22+00:00"
        },
        {
            "name": "composer/semver",
            "version": "1.5.1",
            "source": {
                "type": "git",
                "url": "https://github.com/composer/semver.git",
                "reference": "c6bea70230ef4dd483e6bbcab6005f682ed3a8de"
            },
            "dist": {
                "type": "zip",
                "url": "https://api.github.com/repos/composer/semver/zipball/c6bea70230ef4dd483e6bbcab6005f682ed3a8de",
                "reference": "c6bea70230ef4dd483e6bbcab6005f682ed3a8de",
                "shasum": ""
            },
            "require": {
                "php": "^5.3.2 || ^7.0"
            },
            "require-dev": {
                "phpunit/phpunit": "^4.5 || ^5.0.5"
            },
            "type": "library",
            "extra": {
                "branch-alias": {
                    "dev-master": "1.x-dev"
                }
            },
            "autoload": {
                "psr-4": {
                    "Composer\\Semver\\": "src"
                }
            },
            "notification-url": "https://packagist.org/downloads/",
            "license": [
                "MIT"
            ],
            "authors": [
                {
                    "name": "Nils Adermann",
                    "email": "naderman@naderman.de",
                    "homepage": "http://www.naderman.de"
                },
                {
                    "name": "Jordi Boggiano",
                    "email": "j.boggiano@seld.be",
                    "homepage": "http://seld.be"
                },
                {
                    "name": "Rob Bast",
                    "email": "rob.bast@gmail.com",
                    "homepage": "http://robbast.nl"
                }
            ],
            "description": "Semver library that offers utilities, version constraint parsing and validation.",
            "keywords": [
                "semantic",
                "semver",
                "validation",
                "versioning"
            ],
            "time": "2020-01-13T12:06:48+00:00"
        },
        {
            "name": "composer/spdx-licenses",
            "version": "1.5.3",
            "source": {
                "type": "git",
                "url": "https://github.com/composer/spdx-licenses.git",
                "reference": "0c3e51e1880ca149682332770e25977c70cf9dae"
            },
            "dist": {
                "type": "zip",
                "url": "https://api.github.com/repos/composer/spdx-licenses/zipball/0c3e51e1880ca149682332770e25977c70cf9dae",
                "reference": "0c3e51e1880ca149682332770e25977c70cf9dae",
                "shasum": ""
            },
            "require": {
                "php": "^5.3.2 || ^7.0 || ^8.0"
            },
            "require-dev": {
                "phpunit/phpunit": "^4.8.35 || ^5.7 || 6.5 - 7"
            },
            "type": "library",
            "extra": {
                "branch-alias": {
                    "dev-master": "1.x-dev"
                }
            },
            "autoload": {
                "psr-4": {
                    "Composer\\Spdx\\": "src"
                }
            },
            "notification-url": "https://packagist.org/downloads/",
            "license": [
                "MIT"
            ],
            "authors": [
                {
                    "name": "Nils Adermann",
                    "email": "naderman@naderman.de",
                    "homepage": "http://www.naderman.de"
                },
                {
                    "name": "Jordi Boggiano",
                    "email": "j.boggiano@seld.be",
                    "homepage": "http://seld.be"
                },
                {
                    "name": "Rob Bast",
                    "email": "rob.bast@gmail.com",
                    "homepage": "http://robbast.nl"
                }
            ],
            "description": "SPDX licenses list and validation library.",
            "keywords": [
                "license",
                "spdx",
                "validator"
            ],
            "time": "2020-02-14T07:44:31+00:00"
        },
        {
            "name": "composer/xdebug-handler",
            "version": "1.4.1",
            "source": {
                "type": "git",
                "url": "https://github.com/composer/xdebug-handler.git",
                "reference": "1ab9842d69e64fb3a01be6b656501032d1b78cb7"
            },
            "dist": {
                "type": "zip",
                "url": "https://api.github.com/repos/composer/xdebug-handler/zipball/1ab9842d69e64fb3a01be6b656501032d1b78cb7",
                "reference": "1ab9842d69e64fb3a01be6b656501032d1b78cb7",
                "shasum": ""
            },
            "require": {
                "php": "^5.3.2 || ^7.0 || ^8.0",
                "psr/log": "^1.0"
            },
            "require-dev": {
                "phpunit/phpunit": "^4.8.35 || ^5.7 || 6.5 - 8"
            },
            "type": "library",
            "autoload": {
                "psr-4": {
                    "Composer\\XdebugHandler\\": "src"
                }
            },
            "notification-url": "https://packagist.org/downloads/",
            "license": [
                "MIT"
            ],
            "authors": [
                {
                    "name": "John Stevenson",
                    "email": "john-stevenson@blueyonder.co.uk"
                }
            ],
            "description": "Restarts a process without Xdebug.",
            "keywords": [
                "Xdebug",
                "performance"
            ],
            "funding": [
                {
                    "url": "https://packagist.com",
                    "type": "custom"
                }
            ],
            "time": "2020-03-01T12:26:26+00:00"
        },
        {
            "name": "craftcms/oauth2-craftid",
            "version": "1.0.0.1",
            "source": {
                "type": "git",
                "url": "https://github.com/craftcms/oauth2-craftid.git",
                "reference": "3f18364139d72d83fb50546d85130beaaa868836"
            },
            "dist": {
                "type": "zip",
                "url": "https://api.github.com/repos/craftcms/oauth2-craftid/zipball/3f18364139d72d83fb50546d85130beaaa868836",
                "reference": "3f18364139d72d83fb50546d85130beaaa868836",
                "shasum": ""
            },
            "require": {
                "league/oauth2-client": "^2.2.1"
            },
            "require-dev": {
                "phpunit/phpunit": "^5.0",
                "satooshi/php-coveralls": "^1.0",
                "squizlabs/php_codesniffer": "^2.0"
            },
            "type": "library",
            "autoload": {
                "psr-4": {
                    "craftcms\\oauth2\\client\\": "src/"
                }
            },
            "notification-url": "https://packagist.org/downloads/",
            "license": [
                "MIT"
            ],
            "authors": [
                {
                    "name": "Pixel & Tonic",
                    "homepage": "https://pixelandtonic.com/"
                }
            ],
            "description": "Craft OAuth 2.0 Client Provider for The PHP League OAuth2-Client",
            "keywords": [
                "Authentication",
                "authorization",
                "client",
                "cms",
                "craftcms",
                "craftid",
                "oauth",
                "oauth2"
            ],
            "time": "2017-11-22T19:46:18+00:00"
        },
        {
            "name": "craftcms/plugin-installer",
            "version": "1.5.5",
            "source": {
                "type": "git",
                "url": "https://github.com/craftcms/plugin-installer.git",
                "reference": "42c23ded70ccadf7dea7eab28660d7808dd3022a"
            },
            "dist": {
                "type": "zip",
                "url": "https://api.github.com/repos/craftcms/plugin-installer/zipball/42c23ded70ccadf7dea7eab28660d7808dd3022a",
                "reference": "42c23ded70ccadf7dea7eab28660d7808dd3022a",
                "shasum": ""
            },
            "require": {
                "composer-plugin-api": "^1.0 || ^2.0"
            },
            "require-dev": {
                "composer/composer": "^1.0 || ^2.0"
            },
            "type": "composer-plugin",
            "extra": {
                "class": "craft\\composer\\Plugin"
            },
            "autoload": {
                "psr-4": {
                    "craft\\composer\\": "src/"
                }
            },
            "notification-url": "https://packagist.org/downloads/",
            "license": [
                "MIT"
            ],
            "description": "Craft CMS Plugin Installer",
            "homepage": "https://craftcms.com/",
            "keywords": [
                "cms",
                "composer",
                "craftcms",
                "installer",
                "plugin"
            ],
            "time": "2020-04-17T23:11:17+00:00"
        },
        {
            "name": "craftcms/server-check",
            "version": "1.1.8",
            "source": {
                "type": "git",
                "url": "https://github.com/craftcms/server-check.git",
                "reference": "a7b6c172b631ec822fbdccbe011dbcf77395a9ee"
            },
            "dist": {
                "type": "zip",
                "url": "https://api.github.com/repos/craftcms/server-check/zipball/a7b6c172b631ec822fbdccbe011dbcf77395a9ee",
                "reference": "a7b6c172b631ec822fbdccbe011dbcf77395a9ee",
                "shasum": ""
            },
            "type": "library",
            "autoload": {
                "classmap": [
                    "server/requirements"
                ]
            },
            "notification-url": "https://packagist.org/downloads/",
            "license": [
                "MIT"
            ],
            "description": "Craft CMS Server Check",
            "homepage": "https://craftcms.com/",
            "keywords": [
                "cms",
                "craftcms",
                "requirements",
                "yii2"
            ],
            "time": "2020-01-17T22:23:26+00:00"
        },
        {
            "name": "creocoder/yii2-nested-sets",
            "version": "0.9.0",
            "source": {
                "type": "git",
                "url": "https://github.com/creocoder/yii2-nested-sets.git",
                "reference": "cb8635a459b6246e5a144f096b992dcc30cf9954"
            },
            "dist": {
                "type": "zip",
                "url": "https://api.github.com/repos/creocoder/yii2-nested-sets/zipball/cb8635a459b6246e5a144f096b992dcc30cf9954",
                "reference": "cb8635a459b6246e5a144f096b992dcc30cf9954",
                "shasum": ""
            },
            "require": {
                "yiisoft/yii2": "*"
            },
            "type": "yii2-extension",
            "autoload": {
                "psr-4": {
                    "creocoder\\nestedsets\\": "src"
                }
            },
            "notification-url": "https://packagist.org/downloads/",
            "license": [
                "BSD-3-Clause"
            ],
            "authors": [
                {
                    "name": "Alexander Kochetov",
                    "email": "creocoder@gmail.com"
                }
            ],
            "description": "The nested sets behavior for the Yii framework",
            "keywords": [
                "nested sets",
                "yii2"
            ],
            "time": "2015-01-27T10:53:51+00:00"
        },
        {
            "name": "defuse/php-encryption",
            "version": "v2.2.1",
            "source": {
                "type": "git",
                "url": "https://github.com/defuse/php-encryption.git",
                "reference": "0f407c43b953d571421e0020ba92082ed5fb7620"
            },
            "dist": {
                "type": "zip",
                "url": "https://api.github.com/repos/defuse/php-encryption/zipball/0f407c43b953d571421e0020ba92082ed5fb7620",
                "reference": "0f407c43b953d571421e0020ba92082ed5fb7620",
                "shasum": ""
            },
            "require": {
                "ext-openssl": "*",
                "paragonie/random_compat": ">= 2",
                "php": ">=5.4.0"
            },
            "require-dev": {
                "nikic/php-parser": "^2.0|^3.0|^4.0",
                "phpunit/phpunit": "^4|^5"
            },
            "bin": [
                "bin/generate-defuse-key"
            ],
            "type": "library",
            "autoload": {
                "psr-4": {
                    "Defuse\\Crypto\\": "src"
                }
            },
            "notification-url": "https://packagist.org/downloads/",
            "license": [
                "MIT"
            ],
            "authors": [
                {
                    "name": "Taylor Hornby",
                    "email": "taylor@defuse.ca",
                    "homepage": "https://defuse.ca/"
                },
                {
                    "name": "Scott Arciszewski",
                    "email": "info@paragonie.com",
                    "homepage": "https://paragonie.com"
                }
            ],
            "description": "Secure PHP Encryption Library",
            "keywords": [
                "aes",
                "authenticated encryption",
                "cipher",
                "crypto",
                "cryptography",
                "encrypt",
                "encryption",
                "openssl",
                "security",
                "symmetric key cryptography"
            ],
            "time": "2018-07-24T23:27:56+00:00"
        },
        {
            "name": "doctrine/lexer",
            "version": "1.0.2",
            "source": {
                "type": "git",
                "url": "https://github.com/doctrine/lexer.git",
                "reference": "1febd6c3ef84253d7c815bed85fc622ad207a9f8"
            },
            "dist": {
                "type": "zip",
                "url": "https://api.github.com/repos/doctrine/lexer/zipball/1febd6c3ef84253d7c815bed85fc622ad207a9f8",
                "reference": "1febd6c3ef84253d7c815bed85fc622ad207a9f8",
                "shasum": ""
            },
            "require": {
                "php": ">=5.3.2"
            },
            "require-dev": {
                "phpunit/phpunit": "^4.5"
            },
            "type": "library",
            "extra": {
                "branch-alias": {
                    "dev-master": "1.0.x-dev"
                }
            },
            "autoload": {
                "psr-4": {
                    "Doctrine\\Common\\Lexer\\": "lib/Doctrine/Common/Lexer"
                }
            },
            "notification-url": "https://packagist.org/downloads/",
            "license": [
                "MIT"
            ],
            "authors": [
                {
                    "name": "Roman Borschel",
                    "email": "roman@code-factory.org"
                },
                {
                    "name": "Guilherme Blanco",
                    "email": "guilhermeblanco@gmail.com"
                },
                {
                    "name": "Johannes Schmitt",
                    "email": "schmittjoh@gmail.com"
                }
            ],
            "description": "PHP Doctrine Lexer parser library that can be used in Top-Down, Recursive Descent Parsers.",
            "homepage": "https://www.doctrine-project.org/projects/lexer.html",
            "keywords": [
                "annotations",
                "docblock",
                "lexer",
                "parser",
                "php"
            ],
            "time": "2019-06-08T11:03:04+00:00"
        },
        {
            "name": "egulias/email-validator",
            "version": "2.1.17",
            "source": {
                "type": "git",
                "url": "https://github.com/egulias/EmailValidator.git",
                "reference": "ade6887fd9bd74177769645ab5c474824f8a418a"
            },
            "dist": {
                "type": "zip",
                "url": "https://api.github.com/repos/egulias/EmailValidator/zipball/ade6887fd9bd74177769645ab5c474824f8a418a",
                "reference": "ade6887fd9bd74177769645ab5c474824f8a418a",
                "shasum": ""
            },
            "require": {
                "doctrine/lexer": "^1.0.1",
                "php": ">=5.5",
                "symfony/polyfill-intl-idn": "^1.10"
            },
            "require-dev": {
                "dominicsayers/isemail": "^3.0.7",
                "phpunit/phpunit": "^4.8.36|^7.5.15",
                "satooshi/php-coveralls": "^1.0.1"
            },
            "suggest": {
                "ext-intl": "PHP Internationalization Libraries are required to use the SpoofChecking validation"
            },
            "type": "library",
            "extra": {
                "branch-alias": {
                    "dev-master": "2.1.x-dev"
                }
            },
            "autoload": {
                "psr-4": {
                    "Egulias\\EmailValidator\\": "EmailValidator"
                }
            },
            "notification-url": "https://packagist.org/downloads/",
            "license": [
                "MIT"
            ],
            "authors": [
                {
                    "name": "Eduardo Gulias Davis"
                }
            ],
            "description": "A library for validating emails against several RFCs",
            "homepage": "https://github.com/egulias/EmailValidator",
            "keywords": [
                "email",
                "emailvalidation",
                "emailvalidator",
                "validation",
                "validator"
            ],
            "time": "2020-02-13T22:36:52+00:00"
        },
        {
            "name": "elvanto/litemoji",
            "version": "1.4.4",
            "source": {
                "type": "git",
                "url": "https://github.com/elvanto/litemoji.git",
                "reference": "17bf635e4d1a5b4d35d2cadf153cd589b78af7f0"
            },
            "dist": {
                "type": "zip",
                "url": "https://api.github.com/repos/elvanto/litemoji/zipball/17bf635e4d1a5b4d35d2cadf153cd589b78af7f0",
                "reference": "17bf635e4d1a5b4d35d2cadf153cd589b78af7f0",
                "shasum": ""
            },
            "require": {
                "php": ">=5.4"
            },
            "require-dev": {
                "milesj/emojibase": "3.1.0",
                "phpunit/phpunit": "^5.0"
            },
            "type": "library",
            "autoload": {
                "psr-4": {
                    "LitEmoji\\": "src/"
                }
            },
            "notification-url": "https://packagist.org/downloads/",
            "license": [
                "MIT"
            ],
            "description": "A PHP library simplifying the conversion of unicode, HTML and shortcode emoji.",
            "keywords": [
                "emoji",
                "php-emoji"
            ],
            "time": "2018-09-28T05:23:38+00:00"
        },
        {
            "name": "enshrined/svg-sanitize",
            "version": "0.13.3",
            "source": {
                "type": "git",
                "url": "https://github.com/darylldoyle/svg-sanitizer.git",
                "reference": "bc66593f255b7d2613d8f22041180036979b6403"
            },
            "dist": {
                "type": "zip",
                "url": "https://api.github.com/repos/darylldoyle/svg-sanitizer/zipball/bc66593f255b7d2613d8f22041180036979b6403",
                "reference": "bc66593f255b7d2613d8f22041180036979b6403",
                "shasum": ""
            },
            "require": {
                "ext-dom": "*",
                "ext-libxml": "*"
            },
            "require-dev": {
                "codeclimate/php-test-reporter": "^0.1.2",
                "phpunit/phpunit": "^6"
            },
            "type": "library",
            "autoload": {
                "psr-4": {
                    "enshrined\\svgSanitize\\": "src"
                }
            },
            "notification-url": "https://packagist.org/downloads/",
            "license": [
                "GPL-2.0-or-later"
            ],
            "authors": [
                {
                    "name": "Daryll Doyle",
                    "email": "daryll@enshrined.co.uk"
                }
            ],
            "description": "An SVG sanitizer for PHP",
            "time": "2020-01-20T01:34:17+00:00"
        },
        {
            "name": "ezyang/htmlpurifier",
            "version": "v4.12.0",
            "source": {
                "type": "git",
                "url": "https://github.com/ezyang/htmlpurifier.git",
                "reference": "a617e55bc62a87eec73bd456d146d134ad716f03"
            },
            "dist": {
                "type": "zip",
                "url": "https://api.github.com/repos/ezyang/htmlpurifier/zipball/a617e55bc62a87eec73bd456d146d134ad716f03",
                "reference": "a617e55bc62a87eec73bd456d146d134ad716f03",
                "shasum": ""
            },
            "require": {
                "php": ">=5.2"
            },
            "require-dev": {
                "simpletest/simpletest": "dev-master#72de02a7b80c6bb8864ef9bf66d41d2f58f826bd"
            },
            "type": "library",
            "autoload": {
                "psr-0": {
                    "HTMLPurifier": "library/"
                },
                "files": [
                    "library/HTMLPurifier.composer.php"
                ]
            },
            "notification-url": "https://packagist.org/downloads/",
            "license": [
                "LGPL-2.1-or-later"
            ],
            "authors": [
                {
                    "name": "Edward Z. Yang",
                    "email": "admin@htmlpurifier.org",
                    "homepage": "http://ezyang.com"
                }
            ],
            "description": "Standards compliant HTML filter written in PHP",
            "homepage": "http://htmlpurifier.org/",
            "keywords": [
                "html"
            ],
            "time": "2019-10-28T03:44:26+00:00"
        },
        {
            "name": "guzzlehttp/guzzle",
            "version": "6.5.3",
            "source": {
                "type": "git",
                "url": "https://github.com/guzzle/guzzle.git",
                "reference": "aab4ebd862aa7d04f01a4b51849d657db56d882e"
            },
            "dist": {
                "type": "zip",
                "url": "https://api.github.com/repos/guzzle/guzzle/zipball/aab4ebd862aa7d04f01a4b51849d657db56d882e",
                "reference": "aab4ebd862aa7d04f01a4b51849d657db56d882e",
                "shasum": ""
            },
            "require": {
                "ext-json": "*",
                "guzzlehttp/promises": "^1.0",
                "guzzlehttp/psr7": "^1.6.1",
                "php": ">=5.5",
                "symfony/polyfill-intl-idn": "^1.11"
            },
            "require-dev": {
                "ext-curl": "*",
                "phpunit/phpunit": "^4.8.35 || ^5.7 || ^6.4 || ^7.0",
                "psr/log": "^1.1"
            },
            "suggest": {
                "psr/log": "Required for using the Log middleware"
            },
            "type": "library",
            "extra": {
                "branch-alias": {
                    "dev-master": "6.5-dev"
                }
            },
            "autoload": {
                "psr-4": {
                    "GuzzleHttp\\": "src/"
                },
                "files": [
                    "src/functions_include.php"
                ]
            },
            "notification-url": "https://packagist.org/downloads/",
            "license": [
                "MIT"
            ],
            "authors": [
                {
                    "name": "Michael Dowling",
                    "email": "mtdowling@gmail.com",
                    "homepage": "https://github.com/mtdowling"
                }
            ],
            "description": "Guzzle is a PHP HTTP client library",
            "homepage": "http://guzzlephp.org/",
            "keywords": [
                "client",
                "curl",
                "framework",
                "http",
                "http client",
                "rest",
                "web service"
            ],
            "time": "2020-04-18T10:38:46+00:00"
        },
        {
            "name": "guzzlehttp/promises",
            "version": "v1.3.1",
            "source": {
                "type": "git",
                "url": "https://github.com/guzzle/promises.git",
                "reference": "a59da6cf61d80060647ff4d3eb2c03a2bc694646"
            },
            "dist": {
                "type": "zip",
                "url": "https://api.github.com/repos/guzzle/promises/zipball/a59da6cf61d80060647ff4d3eb2c03a2bc694646",
                "reference": "a59da6cf61d80060647ff4d3eb2c03a2bc694646",
                "shasum": ""
            },
            "require": {
                "php": ">=5.5.0"
            },
            "require-dev": {
                "phpunit/phpunit": "^4.0"
            },
            "type": "library",
            "extra": {
                "branch-alias": {
                    "dev-master": "1.4-dev"
                }
            },
            "autoload": {
                "psr-4": {
                    "GuzzleHttp\\Promise\\": "src/"
                },
                "files": [
                    "src/functions_include.php"
                ]
            },
            "notification-url": "https://packagist.org/downloads/",
            "license": [
                "MIT"
            ],
            "authors": [
                {
                    "name": "Michael Dowling",
                    "email": "mtdowling@gmail.com",
                    "homepage": "https://github.com/mtdowling"
                }
            ],
            "description": "Guzzle promises library",
            "keywords": [
                "promise"
            ],
            "time": "2016-12-20T10:07:11+00:00"
        },
        {
            "name": "guzzlehttp/psr7",
            "version": "1.6.1",
            "source": {
                "type": "git",
                "url": "https://github.com/guzzle/psr7.git",
                "reference": "239400de7a173fe9901b9ac7c06497751f00727a"
            },
            "dist": {
                "type": "zip",
                "url": "https://api.github.com/repos/guzzle/psr7/zipball/239400de7a173fe9901b9ac7c06497751f00727a",
                "reference": "239400de7a173fe9901b9ac7c06497751f00727a",
                "shasum": ""
            },
            "require": {
                "php": ">=5.4.0",
                "psr/http-message": "~1.0",
                "ralouphie/getallheaders": "^2.0.5 || ^3.0.0"
            },
            "provide": {
                "psr/http-message-implementation": "1.0"
            },
            "require-dev": {
                "ext-zlib": "*",
                "phpunit/phpunit": "~4.8.36 || ^5.7.27 || ^6.5.8"
            },
            "suggest": {
                "zendframework/zend-httphandlerrunner": "Emit PSR-7 responses"
            },
            "type": "library",
            "extra": {
                "branch-alias": {
                    "dev-master": "1.6-dev"
                }
            },
            "autoload": {
                "psr-4": {
                    "GuzzleHttp\\Psr7\\": "src/"
                },
                "files": [
                    "src/functions_include.php"
                ]
            },
            "notification-url": "https://packagist.org/downloads/",
            "license": [
                "MIT"
            ],
            "authors": [
                {
                    "name": "Michael Dowling",
                    "email": "mtdowling@gmail.com",
                    "homepage": "https://github.com/mtdowling"
                },
                {
                    "name": "Tobias Schultze",
                    "homepage": "https://github.com/Tobion"
                }
            ],
            "description": "PSR-7 message implementation that also provides common utility methods",
            "keywords": [
                "http",
                "message",
                "psr-7",
                "request",
                "response",
                "stream",
                "uri",
                "url"
            ],
            "time": "2019-07-01T23:21:34+00:00"
        },
        {
            "name": "intervention/httpauth",
            "version": "2.1.0",
            "source": {
                "type": "git",
                "url": "https://github.com/Intervention/httpauth.git",
                "reference": "3d67894b28b9ff3887fb9e4474c6b81ca5614543"
            },
            "dist": {
                "type": "zip",
                "url": "https://api.github.com/repos/Intervention/httpauth/zipball/3d67894b28b9ff3887fb9e4474c6b81ca5614543",
                "reference": "3d67894b28b9ff3887fb9e4474c6b81ca5614543",
                "shasum": ""
            },
            "require": {
                "php": ">=5.3.0"
            },
            "require-dev": {
                "phpunit/phpunit": "~4.0"
            },
            "type": "library",
            "extra": {
                "laravel": {
                    "providers": [
                        "Intervention\\Httpauth\\HttpauthServiceProvider"
                    ],
                    "aliases": {
                        "Httpauth": "Intervention\\Httpauth\\Facades\\Httpauth"
                    }
                }
            },
            "autoload": {
                "psr-4": {
                    "Intervention\\Httpauth\\": "src/Intervention/Httpauth"
                }
            },
            "notification-url": "https://packagist.org/downloads/",
            "license": [
                "MIT"
            ],
            "authors": [
                {
                    "name": "Oliver Vogel",
                    "email": "oliver@olivervogel.com",
                    "homepage": "http://olivervogel.com/"
                }
            ],
            "description": "HTTP authentication (Basic & Digest) including ServiceProviders for easy Laravel integration",
            "homepage": "https://github.com/Intervention/httpauth",
            "keywords": [
                "Authentication",
                "http",
                "laravel"
            ],
            "time": "2019-09-09T11:59:51+00:00"
        },
        {
            "name": "justinrainbow/json-schema",
            "version": "5.2.9",
            "source": {
                "type": "git",
                "url": "https://github.com/justinrainbow/json-schema.git",
                "reference": "44c6787311242a979fa15c704327c20e7221a0e4"
            },
            "dist": {
                "type": "zip",
                "url": "https://api.github.com/repos/justinrainbow/json-schema/zipball/44c6787311242a979fa15c704327c20e7221a0e4",
                "reference": "44c6787311242a979fa15c704327c20e7221a0e4",
                "shasum": ""
            },
            "require": {
                "php": ">=5.3.3"
            },
            "require-dev": {
                "friendsofphp/php-cs-fixer": "~2.2.20||~2.15.1",
                "json-schema/json-schema-test-suite": "1.2.0",
                "phpunit/phpunit": "^4.8.35"
            },
            "bin": [
                "bin/validate-json"
            ],
            "type": "library",
            "extra": {
                "branch-alias": {
                    "dev-master": "5.0.x-dev"
                }
            },
            "autoload": {
                "psr-4": {
                    "JsonSchema\\": "src/JsonSchema/"
                }
            },
            "notification-url": "https://packagist.org/downloads/",
            "license": [
                "MIT"
            ],
            "authors": [
                {
                    "name": "Bruno Prieto Reis",
                    "email": "bruno.p.reis@gmail.com"
                },
                {
                    "name": "Justin Rainbow",
                    "email": "justin.rainbow@gmail.com"
                },
                {
                    "name": "Igor Wiedler",
                    "email": "igor@wiedler.ch"
                },
                {
                    "name": "Robert Schönthal",
                    "email": "seroscho@googlemail.com"
                }
            ],
            "description": "A library to validate a json schema.",
            "homepage": "https://github.com/justinrainbow/json-schema",
            "keywords": [
                "json",
                "schema"
            ],
            "time": "2019-09-25T14:49:45+00:00"
        },
        {
            "name": "laminas/laminas-escaper",
            "version": "2.6.1",
            "source": {
                "type": "git",
                "url": "https://github.com/laminas/laminas-escaper.git",
                "reference": "25f2a053eadfa92ddacb609dcbbc39362610da70"
            },
            "dist": {
                "type": "zip",
                "url": "https://api.github.com/repos/laminas/laminas-escaper/zipball/25f2a053eadfa92ddacb609dcbbc39362610da70",
                "reference": "25f2a053eadfa92ddacb609dcbbc39362610da70",
                "shasum": ""
            },
            "require": {
                "laminas/laminas-zendframework-bridge": "^1.0",
                "php": "^5.6 || ^7.0"
            },
            "replace": {
                "zendframework/zend-escaper": "self.version"
            },
            "require-dev": {
                "laminas/laminas-coding-standard": "~1.0.0",
                "phpunit/phpunit": "^5.7.27 || ^6.5.8 || ^7.1.2"
            },
            "type": "library",
            "extra": {
                "branch-alias": {
                    "dev-master": "2.6.x-dev",
                    "dev-develop": "2.7.x-dev"
                }
            },
            "autoload": {
                "psr-4": {
                    "Laminas\\Escaper\\": "src/"
                }
            },
            "notification-url": "https://packagist.org/downloads/",
            "license": [
                "BSD-3-Clause"
            ],
            "description": "Securely and safely escape HTML, HTML attributes, JavaScript, CSS, and URLs",
            "homepage": "https://laminas.dev",
            "keywords": [
                "escaper",
                "laminas"
            ],
            "time": "2019-12-31T16:43:30+00:00"
        },
        {
            "name": "laminas/laminas-feed",
            "version": "2.12.2",
            "source": {
                "type": "git",
                "url": "https://github.com/laminas/laminas-feed.git",
                "reference": "8a193ac96ebcb3e16b6ee754ac2a889eefacb654"
            },
            "dist": {
                "type": "zip",
                "url": "https://api.github.com/repos/laminas/laminas-feed/zipball/8a193ac96ebcb3e16b6ee754ac2a889eefacb654",
                "reference": "8a193ac96ebcb3e16b6ee754ac2a889eefacb654",
                "shasum": ""
            },
            "require": {
                "ext-dom": "*",
                "ext-libxml": "*",
                "laminas/laminas-escaper": "^2.5.2",
                "laminas/laminas-stdlib": "^3.2.1",
                "laminas/laminas-zendframework-bridge": "^1.0",
                "php": "^5.6 || ^7.0"
            },
            "replace": {
                "zendframework/zend-feed": "^2.12.0"
            },
            "require-dev": {
                "laminas/laminas-cache": "^2.7.2",
                "laminas/laminas-coding-standard": "~1.0.0",
                "laminas/laminas-db": "^2.8.2",
                "laminas/laminas-http": "^2.7",
                "laminas/laminas-servicemanager": "^2.7.8 || ^3.3",
                "laminas/laminas-validator": "^2.10.1",
                "phpunit/phpunit": "^5.7.27 || ^6.5.14 || ^7.5.20",
                "psr/http-message": "^1.0.1"
            },
            "suggest": {
                "laminas/laminas-cache": "Laminas\\Cache component, for optionally caching feeds between requests",
                "laminas/laminas-db": "Laminas\\Db component, for use with PubSubHubbub",
                "laminas/laminas-http": "Laminas\\Http for PubSubHubbub, and optionally for use with Laminas\\Feed\\Reader",
                "laminas/laminas-servicemanager": "Laminas\\ServiceManager component, for easily extending ExtensionManager implementations",
                "laminas/laminas-validator": "Laminas\\Validator component, for validating email addresses used in Atom feeds and entries when using the Writer subcomponent",
                "psr/http-message": "PSR-7 ^1.0.1, if you wish to use Laminas\\Feed\\Reader\\Http\\Psr7ResponseDecorator"
            },
            "type": "library",
            "extra": {
                "branch-alias": {
                    "dev-master": "2.12.x-dev",
                    "dev-develop": "2.13.x-dev"
                }
            },
            "autoload": {
                "psr-4": {
                    "Laminas\\Feed\\": "src/"
                }
            },
            "notification-url": "https://packagist.org/downloads/",
            "license": [
                "BSD-3-Clause"
            ],
            "description": "provides functionality for consuming RSS and Atom feeds",
            "homepage": "https://laminas.dev",
            "keywords": [
                "feed",
                "laminas"
            ],
            "time": "2020-03-29T12:36:29+00:00"
        },
        {
            "name": "laminas/laminas-stdlib",
            "version": "3.2.1",
            "source": {
                "type": "git",
                "url": "https://github.com/laminas/laminas-stdlib.git",
                "reference": "2b18347625a2f06a1a485acfbc870f699dbe51c6"
            },
            "dist": {
                "type": "zip",
                "url": "https://api.github.com/repos/laminas/laminas-stdlib/zipball/2b18347625a2f06a1a485acfbc870f699dbe51c6",
                "reference": "2b18347625a2f06a1a485acfbc870f699dbe51c6",
                "shasum": ""
            },
            "require": {
                "laminas/laminas-zendframework-bridge": "^1.0",
                "php": "^5.6 || ^7.0"
            },
            "replace": {
                "zendframework/zend-stdlib": "self.version"
            },
            "require-dev": {
                "laminas/laminas-coding-standard": "~1.0.0",
                "phpbench/phpbench": "^0.13",
                "phpunit/phpunit": "^5.7.27 || ^6.5.8 || ^7.1.2"
            },
            "type": "library",
            "extra": {
                "branch-alias": {
                    "dev-master": "3.2.x-dev",
                    "dev-develop": "3.3.x-dev"
                }
            },
            "autoload": {
                "psr-4": {
                    "Laminas\\Stdlib\\": "src/"
                }
            },
            "notification-url": "https://packagist.org/downloads/",
            "license": [
                "BSD-3-Clause"
            ],
            "description": "SPL extensions, array utilities, error handlers, and more",
            "homepage": "https://laminas.dev",
            "keywords": [
                "laminas",
                "stdlib"
            ],
            "time": "2019-12-31T17:51:15+00:00"
        },
        {
            "name": "laminas/laminas-zendframework-bridge",
            "version": "1.0.3",
            "source": {
                "type": "git",
                "url": "https://github.com/laminas/laminas-zendframework-bridge.git",
                "reference": "bfbbdb6c998d50dbf69d2187cb78a5f1fa36e1e9"
            },
            "dist": {
                "type": "zip",
                "url": "https://api.github.com/repos/laminas/laminas-zendframework-bridge/zipball/bfbbdb6c998d50dbf69d2187cb78a5f1fa36e1e9",
                "reference": "bfbbdb6c998d50dbf69d2187cb78a5f1fa36e1e9",
                "shasum": ""
            },
            "require": {
                "php": "^5.6 || ^7.0"
            },
            "require-dev": {
                "phpunit/phpunit": "^5.7 || ^6.5 || ^7.5 || ^8.1",
                "squizlabs/php_codesniffer": "^3.5"
            },
            "type": "library",
            "extra": {
                "branch-alias": {
                    "dev-master": "1.0.x-dev",
                    "dev-develop": "1.1.x-dev"
                },
                "laminas": {
                    "module": "Laminas\\ZendFrameworkBridge"
                }
            },
            "autoload": {
                "files": [
                    "src/autoload.php"
                ],
                "psr-4": {
                    "Laminas\\ZendFrameworkBridge\\": "src//"
                }
            },
            "notification-url": "https://packagist.org/downloads/",
            "license": [
                "BSD-3-Clause"
            ],
            "description": "Alias legacy ZF class names to Laminas Project equivalents.",
            "keywords": [
                "ZendFramework",
                "autoloading",
                "laminas",
                "zf"
            ],
<<<<<<< HEAD
=======
            "funding": [
                {
                    "url": "https://funding.communitybridge.org/projects/laminas-project",
                    "type": "community_bridge"
                }
            ],
>>>>>>> 0fed7216
            "time": "2020-04-03T16:01:00+00:00"
        },
        {
            "name": "league/flysystem",
            "version": "1.0.67",
            "source": {
                "type": "git",
                "url": "https://github.com/thephpleague/flysystem.git",
                "reference": "5b1f36c75c4bdde981294c2a0ebdb437ee6f275e"
            },
            "dist": {
                "type": "zip",
                "url": "https://api.github.com/repos/thephpleague/flysystem/zipball/5b1f36c75c4bdde981294c2a0ebdb437ee6f275e",
                "reference": "5b1f36c75c4bdde981294c2a0ebdb437ee6f275e",
                "shasum": ""
            },
            "require": {
                "ext-fileinfo": "*",
                "php": ">=5.5.9"
            },
            "conflict": {
                "league/flysystem-sftp": "<1.0.6"
            },
            "require-dev": {
                "phpspec/phpspec": "^3.4",
                "phpunit/phpunit": "^5.7.26"
            },
            "suggest": {
                "ext-fileinfo": "Required for MimeType",
                "ext-ftp": "Allows you to use FTP server storage",
                "ext-openssl": "Allows you to use FTPS server storage",
                "league/flysystem-aws-s3-v2": "Allows you to use S3 storage with AWS SDK v2",
                "league/flysystem-aws-s3-v3": "Allows you to use S3 storage with AWS SDK v3",
                "league/flysystem-azure": "Allows you to use Windows Azure Blob storage",
                "league/flysystem-cached-adapter": "Flysystem adapter decorator for metadata caching",
                "league/flysystem-eventable-filesystem": "Allows you to use EventableFilesystem",
                "league/flysystem-rackspace": "Allows you to use Rackspace Cloud Files",
                "league/flysystem-sftp": "Allows you to use SFTP server storage via phpseclib",
                "league/flysystem-webdav": "Allows you to use WebDAV storage",
                "league/flysystem-ziparchive": "Allows you to use ZipArchive adapter",
                "spatie/flysystem-dropbox": "Allows you to use Dropbox storage",
                "srmklive/flysystem-dropbox-v2": "Allows you to use Dropbox storage for PHP 5 applications"
            },
            "type": "library",
            "extra": {
                "branch-alias": {
                    "dev-master": "1.1-dev"
                }
            },
            "autoload": {
                "psr-4": {
                    "League\\Flysystem\\": "src/"
                }
            },
            "notification-url": "https://packagist.org/downloads/",
            "license": [
                "MIT"
            ],
            "authors": [
                {
                    "name": "Frank de Jonge",
                    "email": "info@frenky.net"
                }
            ],
            "description": "Filesystem abstraction: Many filesystems, one API.",
            "keywords": [
                "Cloud Files",
                "WebDAV",
                "abstraction",
                "aws",
                "cloud",
                "copy.com",
                "dropbox",
                "file systems",
                "files",
                "filesystem",
                "filesystems",
                "ftp",
                "rackspace",
                "remote",
                "s3",
                "sftp",
                "storage"
            ],
<<<<<<< HEAD
=======
            "funding": [
                {
                    "url": "https://offset.earth/frankdejonge",
                    "type": "other"
                }
            ],
>>>>>>> 0fed7216
            "time": "2020-04-16T13:21:26+00:00"
        },
        {
            "name": "league/oauth2-client",
            "version": "2.4.1",
            "source": {
                "type": "git",
                "url": "https://github.com/thephpleague/oauth2-client.git",
                "reference": "cc114abc622a53af969e8664722e84ca36257530"
            },
            "dist": {
                "type": "zip",
                "url": "https://api.github.com/repos/thephpleague/oauth2-client/zipball/cc114abc622a53af969e8664722e84ca36257530",
                "reference": "cc114abc622a53af969e8664722e84ca36257530",
                "shasum": ""
            },
            "require": {
                "guzzlehttp/guzzle": "^6.0",
                "paragonie/random_compat": "^1|^2|^9.99",
                "php": "^5.6|^7.0"
            },
            "require-dev": {
                "eloquent/liberator": "^2.0",
                "eloquent/phony-phpunit": "^1.0|^3.0",
                "jakub-onderka/php-parallel-lint": "^0.9.2",
                "phpunit/phpunit": "^5.7|^6.0",
                "squizlabs/php_codesniffer": "^2.3|^3.0"
            },
            "type": "library",
            "extra": {
                "branch-alias": {
                    "dev-2.x": "2.0.x-dev"
                }
            },
            "autoload": {
                "psr-4": {
                    "League\\OAuth2\\Client\\": "src/"
                }
            },
            "notification-url": "https://packagist.org/downloads/",
            "license": [
                "MIT"
            ],
            "authors": [
                {
                    "name": "Alex Bilbie",
                    "email": "hello@alexbilbie.com",
                    "homepage": "http://www.alexbilbie.com",
                    "role": "Developer"
                },
                {
                    "name": "Woody Gilk",
                    "homepage": "https://github.com/shadowhand",
                    "role": "Contributor"
                }
            ],
            "description": "OAuth 2.0 Client Library",
            "keywords": [
                "Authentication",
                "SSO",
                "authorization",
                "identity",
                "idp",
                "oauth",
                "oauth2",
                "single sign on"
            ],
            "time": "2018-11-22T18:33:57+00:00"
        },
        {
            "name": "marcusschwarz/lesserphp",
            "version": "v0.5.4",
            "source": {
                "type": "git",
                "url": "https://github.com/MarcusSchwarz/lesserphp.git",
                "reference": "3a0f5ae0d63cbb661b5f4afd2f96875e73b3ad7e"
            },
            "dist": {
                "type": "zip",
                "url": "https://api.github.com/repos/MarcusSchwarz/lesserphp/zipball/3a0f5ae0d63cbb661b5f4afd2f96875e73b3ad7e",
                "reference": "3a0f5ae0d63cbb661b5f4afd2f96875e73b3ad7e",
                "shasum": ""
            },
            "require-dev": {
                "phpunit/phpunit": "~4.3"
            },
            "bin": [
                "plessc"
            ],
            "type": "library",
            "extra": {
                "branch-alias": {
                    "dev-master": "0.5.1-dev"
                }
            },
            "autoload": {
                "classmap": [
                    "lessc.inc.php"
                ]
            },
            "notification-url": "https://packagist.org/downloads/",
            "license": [
                "MIT",
                "GPL-3.0"
            ],
            "authors": [
                {
                    "name": "Leaf Corcoran",
                    "email": "leafot@gmail.com",
                    "homepage": "http://leafo.net"
                },
                {
                    "name": "Marcus Schwarz",
                    "email": "github@maswaba.de",
                    "homepage": "https://www.maswaba.de"
                }
            ],
            "description": "lesserphp is a compiler for LESS written in PHP based on leafo's lessphp.",
            "homepage": "http://leafo.net/lessphp/",
            "time": "2020-01-19T19:18:49+00:00"
        },
        {
            "name": "mikehaertl/php-shellcommand",
            "version": "1.6.1",
            "source": {
                "type": "git",
                "url": "https://github.com/mikehaertl/php-shellcommand.git",
                "reference": "8d98d8536e05abafe76a491da87296d824939076"
            },
            "dist": {
                "type": "zip",
                "url": "https://api.github.com/repos/mikehaertl/php-shellcommand/zipball/8d98d8536e05abafe76a491da87296d824939076",
                "reference": "8d98d8536e05abafe76a491da87296d824939076",
                "shasum": ""
            },
            "require": {
                "php": ">= 5.4.0"
            },
            "type": "library",
            "autoload": {
                "psr-4": {
                    "mikehaertl\\shellcommand\\": "src/"
                }
            },
            "notification-url": "https://packagist.org/downloads/",
            "license": [
                "MIT"
            ],
            "authors": [
                {
                    "name": "Michael Härtl",
                    "email": "haertl.mike@gmail.com"
                }
            ],
            "description": "An object oriented interface to shell commands",
            "keywords": [
                "shell"
            ],
            "time": "2019-12-20T08:48:10+00:00"
        },
        {
            "name": "monolog/monolog",
            "version": "1.25.3",
            "source": {
                "type": "git",
                "url": "https://github.com/Seldaek/monolog.git",
                "reference": "fa82921994db851a8becaf3787a9e73c5976b6f1"
            },
            "dist": {
                "type": "zip",
                "url": "https://api.github.com/repos/Seldaek/monolog/zipball/fa82921994db851a8becaf3787a9e73c5976b6f1",
                "reference": "fa82921994db851a8becaf3787a9e73c5976b6f1",
                "shasum": ""
            },
            "require": {
                "php": ">=5.3.0",
                "psr/log": "~1.0"
            },
            "provide": {
                "psr/log-implementation": "1.0.0"
            },
            "require-dev": {
                "aws/aws-sdk-php": "^2.4.9 || ^3.0",
                "doctrine/couchdb": "~1.0@dev",
                "graylog2/gelf-php": "~1.0",
                "jakub-onderka/php-parallel-lint": "0.9",
                "php-amqplib/php-amqplib": "~2.4",
                "php-console/php-console": "^3.1.3",
                "phpunit/phpunit": "~4.5",
                "phpunit/phpunit-mock-objects": "2.3.0",
                "ruflin/elastica": ">=0.90 <3.0",
                "sentry/sentry": "^0.13",
                "swiftmailer/swiftmailer": "^5.3|^6.0"
            },
            "suggest": {
                "aws/aws-sdk-php": "Allow sending log messages to AWS services like DynamoDB",
                "doctrine/couchdb": "Allow sending log messages to a CouchDB server",
                "ext-amqp": "Allow sending log messages to an AMQP server (1.0+ required)",
                "ext-mongo": "Allow sending log messages to a MongoDB server",
                "graylog2/gelf-php": "Allow sending log messages to a GrayLog2 server",
                "mongodb/mongodb": "Allow sending log messages to a MongoDB server via PHP Driver",
                "php-amqplib/php-amqplib": "Allow sending log messages to an AMQP server using php-amqplib",
                "php-console/php-console": "Allow sending log messages to Google Chrome",
                "rollbar/rollbar": "Allow sending log messages to Rollbar",
                "ruflin/elastica": "Allow sending log messages to an Elastic Search server",
                "sentry/sentry": "Allow sending log messages to a Sentry server"
            },
            "type": "library",
            "extra": {
                "branch-alias": {
                    "dev-master": "2.0.x-dev"
                }
            },
            "autoload": {
                "psr-4": {
                    "Monolog\\": "src/Monolog"
                }
            },
            "notification-url": "https://packagist.org/downloads/",
            "license": [
                "MIT"
            ],
            "authors": [
                {
                    "name": "Jordi Boggiano",
                    "email": "j.boggiano@seld.be",
                    "homepage": "http://seld.be"
                }
            ],
            "description": "Sends your logs to files, sockets, inboxes, databases and various web services",
            "homepage": "http://github.com/Seldaek/monolog",
            "keywords": [
                "log",
                "logging",
                "psr-3"
            ],
            "time": "2019-12-20T14:15:16+00:00"
        },
        {
            "name": "mrclay/jsmin-php",
            "version": "2.4.0",
            "source": {
                "type": "git",
                "url": "https://github.com/mrclay/jsmin-php.git",
                "reference": "bb05febc9440852d39899255afd5569b7f21a72c"
            },
            "dist": {
                "type": "zip",
                "url": "https://api.github.com/repos/mrclay/jsmin-php/zipball/bb05febc9440852d39899255afd5569b7f21a72c",
                "reference": "bb05febc9440852d39899255afd5569b7f21a72c",
                "shasum": ""
            },
            "require": {
                "ext-pcre": "*",
                "php": ">=5.3.0"
            },
            "require-dev": {
                "phpunit/phpunit": "4.2"
            },
            "type": "library",
            "autoload": {
                "psr-0": {
                    "JSMin\\": "src/"
                }
            },
            "notification-url": "https://packagist.org/downloads/",
            "license": [
                "MIT"
            ],
            "authors": [
                {
                    "name": "Stephen Clay",
                    "email": "steve@mrclay.org",
                    "role": "Developer"
                },
                {
                    "name": "Ryan Grove",
                    "email": "ryan@wonko.com",
                    "role": "Developer"
                }
            ],
            "description": "Provides a modified port of Douglas Crockford's jsmin.c, which removes unnecessary whitespace from JavaScript files.",
            "homepage": "https://github.com/mrclay/jsmin-php/",
            "keywords": [
                "compress",
                "jsmin",
                "minify"
            ],
            "time": "2018-12-06T15:03:38+00:00"
        },
        {
            "name": "mrclay/minify",
            "version": "3.0.10",
            "source": {
                "type": "git",
                "url": "https://github.com/mrclay/minify.git",
                "reference": "8dba84a2d24ae6382057a1215ad3af25202addb9"
            },
            "dist": {
                "type": "zip",
                "url": "https://api.github.com/repos/mrclay/minify/zipball/8dba84a2d24ae6382057a1215ad3af25202addb9",
                "reference": "8dba84a2d24ae6382057a1215ad3af25202addb9",
                "shasum": ""
            },
            "require": {
                "ext-pcre": "*",
                "intervention/httpauth": "^2.0|^3.0",
                "marcusschwarz/lesserphp": "^0.5.1",
                "monolog/monolog": "~1.1|~2.0",
                "mrclay/jsmin-php": "~2",
                "mrclay/props-dic": "^2.2|^3.0",
                "php": "^5.3.0 || ^7.0",
                "tubalmartin/cssmin": "~4"
            },
            "require-dev": {
                "firephp/firephp-core": "~0.4.0",
                "leafo/scssphp": "^0.3 || ^0.6 || ^0.7",
                "meenie/javascript-packer": "~1.1",
                "phpunit/phpunit": "^4.8.36",
                "tedivm/jshrink": "~1.1.0"
            },
            "suggest": {
                "firephp/firephp-core": "Use FirePHP for Log messages",
                "meenie/javascript-packer": "Keep track of the Packer PHP port using Composer"
            },
            "type": "library",
            "extra": {
                "branch-alias": {
                    "dev-master": "3.0.x-dev"
                }
            },
            "autoload": {
                "classmap": [
                    "lib/"
                ]
            },
            "notification-url": "https://packagist.org/downloads/",
            "license": [
                "BSD-3-Clause"
            ],
            "authors": [
                {
                    "name": "Stephen Clay",
                    "email": "steve@mrclay.org",
                    "role": "Developer"
                }
            ],
            "description": "Minify is a PHP app that helps you follow several rules for client-side performance. It combines multiple CSS or Javascript files, removes unnecessary whitespace and comments, and serves them with gzip encoding and optimal client-side cache headers",
            "homepage": "https://github.com/mrclay/minify",
            "time": "2020-04-02T19:47:26+00:00"
        },
        {
            "name": "mrclay/props-dic",
            "version": "3.0.0",
            "source": {
                "type": "git",
                "url": "https://github.com/mrclay/Props.git",
                "reference": "0b0fd254e33e2d60bc2bcd7867f2ab3cdd05a843"
            },
            "dist": {
                "type": "zip",
                "url": "https://api.github.com/repos/mrclay/Props/zipball/0b0fd254e33e2d60bc2bcd7867f2ab3cdd05a843",
                "reference": "0b0fd254e33e2d60bc2bcd7867f2ab3cdd05a843",
                "shasum": ""
            },
            "require": {
                "php": ">=5.3.3",
                "pimple/pimple": "~3.0",
                "psr/container": "^1.0"
            },
            "require-dev": {
                "phpunit/phpunit": "~4.8"
            },
            "type": "library",
            "autoload": {
                "psr-0": {
                    "Props\\": [
                        "src/"
                    ]
                }
            },
            "notification-url": "https://packagist.org/downloads/",
            "license": [
                "MIT"
            ],
            "authors": [
                {
                    "name": "Steve Clay",
                    "email": "steve@mrclay.org",
                    "homepage": "http://www.mrclay.org/"
                }
            ],
            "description": "Props is a simple DI container that allows retrieving values via custom property and method names",
            "keywords": [
                "container",
                "dependency injection",
                "dependency injection container",
                "di",
                "di container"
            ],
            "time": "2019-11-26T17:56:10+00:00"
        },
        {
<<<<<<< HEAD
=======
            "name": "nikic/php-parser",
            "version": "v4.4.0",
            "source": {
                "type": "git",
                "url": "https://github.com/nikic/PHP-Parser.git",
                "reference": "bd43ec7152eaaab3bd8c6d0aa95ceeb1df8ee120"
            },
            "dist": {
                "type": "zip",
                "url": "https://api.github.com/repos/nikic/PHP-Parser/zipball/bd43ec7152eaaab3bd8c6d0aa95ceeb1df8ee120",
                "reference": "bd43ec7152eaaab3bd8c6d0aa95ceeb1df8ee120",
                "shasum": ""
            },
            "require": {
                "ext-tokenizer": "*",
                "php": ">=7.0"
            },
            "require-dev": {
                "ircmaxell/php-yacc": "0.0.5",
                "phpunit/phpunit": "^6.5 || ^7.0 || ^8.0"
            },
            "bin": [
                "bin/php-parse"
            ],
            "type": "library",
            "extra": {
                "branch-alias": {
                    "dev-master": "4.3-dev"
                }
            },
            "autoload": {
                "psr-4": {
                    "PhpParser\\": "lib/PhpParser"
                }
            },
            "notification-url": "https://packagist.org/downloads/",
            "license": [
                "BSD-3-Clause"
            ],
            "authors": [
                {
                    "name": "Nikita Popov"
                }
            ],
            "description": "A PHP parser written in PHP",
            "keywords": [
                "parser",
                "php"
            ],
            "time": "2020-04-10T16:34:50+00:00"
        },
        {
>>>>>>> 0fed7216
            "name": "opis/closure",
            "version": "3.5.1",
            "source": {
                "type": "git",
                "url": "https://github.com/opis/closure.git",
                "reference": "93ebc5712cdad8d5f489b500c59d122df2e53969"
            },
            "dist": {
                "type": "zip",
                "url": "https://api.github.com/repos/opis/closure/zipball/93ebc5712cdad8d5f489b500c59d122df2e53969",
                "reference": "93ebc5712cdad8d5f489b500c59d122df2e53969",
                "shasum": ""
            },
            "require": {
                "php": "^5.4 || ^7.0"
            },
            "require-dev": {
                "jeremeamia/superclosure": "^2.0",
                "phpunit/phpunit": "^4.0 || ^5.0 || ^6.0 || ^7.0"
            },
            "type": "library",
            "extra": {
                "branch-alias": {
                    "dev-master": "3.5.x-dev"
                }
            },
            "autoload": {
                "psr-4": {
                    "Opis\\Closure\\": "src/"
                },
                "files": [
                    "functions.php"
                ]
            },
            "notification-url": "https://packagist.org/downloads/",
            "license": [
                "MIT"
            ],
            "authors": [
                {
                    "name": "Marius Sarca",
                    "email": "marius.sarca@gmail.com"
                },
                {
                    "name": "Sorin Sarca",
                    "email": "sarca_sorin@hotmail.com"
                }
            ],
            "description": "A library that can be used to serialize closures (anonymous functions) and arbitrary objects.",
            "homepage": "https://opis.io/closure",
            "keywords": [
                "anonymous functions",
                "closure",
                "function",
                "serializable",
                "serialization",
                "serialize"
            ],
            "time": "2019-11-29T22:36:02+00:00"
        },
        {
            "name": "paragonie/random_compat",
            "version": "v9.99.99",
            "source": {
                "type": "git",
                "url": "https://github.com/paragonie/random_compat.git",
                "reference": "84b4dfb120c6f9b4ff7b3685f9b8f1aa365a0c95"
            },
            "dist": {
                "type": "zip",
                "url": "https://api.github.com/repos/paragonie/random_compat/zipball/84b4dfb120c6f9b4ff7b3685f9b8f1aa365a0c95",
                "reference": "84b4dfb120c6f9b4ff7b3685f9b8f1aa365a0c95",
                "shasum": ""
            },
            "require": {
                "php": "^7"
            },
            "require-dev": {
                "phpunit/phpunit": "4.*|5.*",
                "vimeo/psalm": "^1"
            },
            "suggest": {
                "ext-libsodium": "Provides a modern crypto API that can be used to generate random bytes."
            },
            "type": "library",
            "notification-url": "https://packagist.org/downloads/",
            "license": [
                "MIT"
            ],
            "authors": [
                {
                    "name": "Paragon Initiative Enterprises",
                    "email": "security@paragonie.com",
                    "homepage": "https://paragonie.com"
                }
            ],
            "description": "PHP 5.x polyfill for random_bytes() and random_int() from PHP 7",
            "keywords": [
                "csprng",
                "polyfill",
                "pseudorandom",
                "random"
            ],
            "time": "2018-07-02T15:55:56+00:00"
        },
        {
            "name": "phpdocumentor/reflection-common",
            "version": "2.1.0",
            "source": {
                "type": "git",
                "url": "https://github.com/phpDocumentor/ReflectionCommon.git",
                "reference": "6568f4687e5b41b054365f9ae03fcb1ed5f2069b"
            },
            "dist": {
                "type": "zip",
                "url": "https://api.github.com/repos/phpDocumentor/ReflectionCommon/zipball/6568f4687e5b41b054365f9ae03fcb1ed5f2069b",
                "reference": "6568f4687e5b41b054365f9ae03fcb1ed5f2069b",
                "shasum": ""
            },
            "require": {
                "php": ">=7.1"
            },
            "type": "library",
            "extra": {
                "branch-alias": {
                    "dev-master": "2.x-dev"
                }
            },
            "autoload": {
                "psr-4": {
                    "phpDocumentor\\Reflection\\": "src/"
                }
            },
            "notification-url": "https://packagist.org/downloads/",
            "license": [
                "MIT"
            ],
            "authors": [
                {
                    "name": "Jaap van Otterdijk",
                    "email": "opensource@ijaap.nl"
                }
            ],
            "description": "Common reflection classes used by phpdocumentor to reflect the code structure",
            "homepage": "http://www.phpdoc.org",
            "keywords": [
                "FQSEN",
                "phpDocumentor",
                "phpdoc",
                "reflection",
                "static analysis"
            ],
            "time": "2020-04-27T09:25:28+00:00"
        },
        {
            "name": "phpdocumentor/reflection-docblock",
            "version": "4.3.4",
            "source": {
                "type": "git",
                "url": "https://github.com/phpDocumentor/ReflectionDocBlock.git",
                "reference": "da3fd972d6bafd628114f7e7e036f45944b62e9c"
            },
            "dist": {
                "type": "zip",
                "url": "https://api.github.com/repos/phpDocumentor/ReflectionDocBlock/zipball/da3fd972d6bafd628114f7e7e036f45944b62e9c",
                "reference": "da3fd972d6bafd628114f7e7e036f45944b62e9c",
                "shasum": ""
            },
            "require": {
                "php": "^7.0",
                "phpdocumentor/reflection-common": "^1.0.0 || ^2.0.0",
                "phpdocumentor/type-resolver": "~0.4 || ^1.0.0",
                "webmozart/assert": "^1.0"
            },
            "require-dev": {
                "doctrine/instantiator": "^1.0.5",
                "mockery/mockery": "^1.0",
                "phpdocumentor/type-resolver": "0.4.*",
                "phpunit/phpunit": "^6.4"
            },
            "type": "library",
            "extra": {
                "branch-alias": {
                    "dev-master": "4.x-dev"
                }
            },
            "autoload": {
                "psr-4": {
                    "phpDocumentor\\Reflection\\": [
                        "src/"
                    ]
                }
            },
            "notification-url": "https://packagist.org/downloads/",
            "license": [
                "MIT"
            ],
            "authors": [
                {
                    "name": "Mike van Riel",
                    "email": "me@mikevanriel.com"
                }
            ],
            "description": "With this component, a library can provide support for annotations via DocBlocks or otherwise retrieve information that is embedded in a DocBlock.",
            "time": "2019-12-28T18:55:12+00:00"
        },
        {
            "name": "phpdocumentor/type-resolver",
            "version": "1.0.1",
            "source": {
                "type": "git",
                "url": "https://github.com/phpDocumentor/TypeResolver.git",
                "reference": "2e32a6d48972b2c1976ed5d8967145b6cec4a4a9"
            },
            "dist": {
                "type": "zip",
                "url": "https://api.github.com/repos/phpDocumentor/TypeResolver/zipball/2e32a6d48972b2c1976ed5d8967145b6cec4a4a9",
                "reference": "2e32a6d48972b2c1976ed5d8967145b6cec4a4a9",
                "shasum": ""
            },
            "require": {
                "php": "^7.1",
                "phpdocumentor/reflection-common": "^2.0"
            },
            "require-dev": {
                "ext-tokenizer": "^7.1",
                "mockery/mockery": "~1",
                "phpunit/phpunit": "^7.0"
            },
            "type": "library",
            "extra": {
                "branch-alias": {
                    "dev-master": "1.x-dev"
                }
            },
            "autoload": {
                "psr-4": {
                    "phpDocumentor\\Reflection\\": "src"
                }
            },
            "notification-url": "https://packagist.org/downloads/",
            "license": [
                "MIT"
            ],
            "authors": [
                {
                    "name": "Mike van Riel",
                    "email": "me@mikevanriel.com"
                }
            ],
            "description": "A PSR-5 based resolver of Class names, Types and Structural Element Names",
            "time": "2019-08-22T18:11:29+00:00"
        },
        {
            "name": "pimple/pimple",
            "version": "v3.2.3",
            "source": {
                "type": "git",
                "url": "https://github.com/silexphp/Pimple.git",
                "reference": "9e403941ef9d65d20cba7d54e29fe906db42cf32"
            },
            "dist": {
                "type": "zip",
                "url": "https://api.github.com/repos/silexphp/Pimple/zipball/9e403941ef9d65d20cba7d54e29fe906db42cf32",
                "reference": "9e403941ef9d65d20cba7d54e29fe906db42cf32",
                "shasum": ""
            },
            "require": {
                "php": ">=5.3.0",
                "psr/container": "^1.0"
            },
            "require-dev": {
                "symfony/phpunit-bridge": "^3.2"
            },
            "type": "library",
            "extra": {
                "branch-alias": {
                    "dev-master": "3.2.x-dev"
                }
            },
            "autoload": {
                "psr-0": {
                    "Pimple": "src/"
                }
            },
            "notification-url": "https://packagist.org/downloads/",
            "license": [
                "MIT"
            ],
            "authors": [
                {
                    "name": "Fabien Potencier",
                    "email": "fabien@symfony.com"
                }
            ],
            "description": "Pimple, a simple Dependency Injection Container",
            "homepage": "http://pimple.sensiolabs.org",
            "keywords": [
                "container",
                "dependency injection"
            ],
            "time": "2018-01-21T07:42:36+00:00"
        },
        {
            "name": "pixelandtonic/imagine",
            "version": "1.2.2.1",
            "source": {
                "type": "git",
                "url": "https://github.com/pixelandtonic/Imagine.git",
                "reference": "c70db7d7f6bd6fb0abc7562bdabe51265af2518b"
            },
            "dist": {
                "type": "zip",
                "url": "https://api.github.com/repos/pixelandtonic/Imagine/zipball/c70db7d7f6bd6fb0abc7562bdabe51265af2518b",
                "reference": "c70db7d7f6bd6fb0abc7562bdabe51265af2518b",
                "shasum": ""
            },
            "require": {
                "php": ">=5.3.2"
            },
            "require-dev": {
                "friendsofphp/php-cs-fixer": "2.2.*",
                "phpunit/phpunit": "^4.8 || ^5.7 || ^6.5 || ^7.4 || ^8.2"
            },
            "suggest": {
                "ext-gd": "to use the GD implementation",
                "ext-gmagick": "to use the Gmagick implementation",
                "ext-imagick": "to use the Imagick implementation"
            },
            "type": "library",
            "extra": {
                "branch-alias": {
                    "dev-develop": "0.7-dev"
                }
            },
            "autoload": {
                "psr-4": {
                    "Imagine\\": "src/"
                }
            },
            "notification-url": "https://packagist.org/downloads/",
            "license": [
                "MIT"
            ],
            "authors": [
                {
                    "name": "Bulat Shakirzyanov",
                    "email": "mallluhuct@gmail.com",
                    "homepage": "http://avalanche123.com"
                }
            ],
            "description": "Image processing for PHP 5.3",
            "homepage": "http://imagine.readthedocs.org/",
            "keywords": [
                "drawing",
                "graphics",
                "image manipulation",
                "image processing"
            ],
            "time": "2019-07-19T12:55:50+00:00"
        },
        {
            "name": "psr/container",
            "version": "1.0.0",
            "source": {
                "type": "git",
                "url": "https://github.com/php-fig/container.git",
                "reference": "b7ce3b176482dbbc1245ebf52b181af44c2cf55f"
            },
            "dist": {
                "type": "zip",
                "url": "https://api.github.com/repos/php-fig/container/zipball/b7ce3b176482dbbc1245ebf52b181af44c2cf55f",
                "reference": "b7ce3b176482dbbc1245ebf52b181af44c2cf55f",
                "shasum": ""
            },
            "require": {
                "php": ">=5.3.0"
            },
            "type": "library",
            "extra": {
                "branch-alias": {
                    "dev-master": "1.0.x-dev"
                }
            },
            "autoload": {
                "psr-4": {
                    "Psr\\Container\\": "src/"
                }
            },
            "notification-url": "https://packagist.org/downloads/",
            "license": [
                "MIT"
            ],
            "authors": [
                {
                    "name": "PHP-FIG",
                    "homepage": "http://www.php-fig.org/"
                }
            ],
            "description": "Common Container Interface (PHP FIG PSR-11)",
            "homepage": "https://github.com/php-fig/container",
            "keywords": [
                "PSR-11",
                "container",
                "container-interface",
                "container-interop",
                "psr"
            ],
            "time": "2017-02-14T16:28:37+00:00"
        },
        {
            "name": "psr/http-message",
            "version": "1.0.1",
            "source": {
                "type": "git",
                "url": "https://github.com/php-fig/http-message.git",
                "reference": "f6561bf28d520154e4b0ec72be95418abe6d9363"
            },
            "dist": {
                "type": "zip",
                "url": "https://api.github.com/repos/php-fig/http-message/zipball/f6561bf28d520154e4b0ec72be95418abe6d9363",
                "reference": "f6561bf28d520154e4b0ec72be95418abe6d9363",
                "shasum": ""
            },
            "require": {
                "php": ">=5.3.0"
            },
            "type": "library",
            "extra": {
                "branch-alias": {
                    "dev-master": "1.0.x-dev"
                }
            },
            "autoload": {
                "psr-4": {
                    "Psr\\Http\\Message\\": "src/"
                }
            },
            "notification-url": "https://packagist.org/downloads/",
            "license": [
                "MIT"
            ],
            "authors": [
                {
                    "name": "PHP-FIG",
                    "homepage": "http://www.php-fig.org/"
                }
            ],
            "description": "Common interface for HTTP messages",
            "homepage": "https://github.com/php-fig/http-message",
            "keywords": [
                "http",
                "http-message",
                "psr",
                "psr-7",
                "request",
                "response"
            ],
            "time": "2016-08-06T14:39:51+00:00"
        },
        {
            "name": "psr/log",
            "version": "1.1.3",
            "source": {
                "type": "git",
                "url": "https://github.com/php-fig/log.git",
                "reference": "0f73288fd15629204f9d42b7055f72dacbe811fc"
            },
            "dist": {
                "type": "zip",
                "url": "https://api.github.com/repos/php-fig/log/zipball/0f73288fd15629204f9d42b7055f72dacbe811fc",
                "reference": "0f73288fd15629204f9d42b7055f72dacbe811fc",
                "shasum": ""
            },
            "require": {
                "php": ">=5.3.0"
            },
            "type": "library",
            "extra": {
                "branch-alias": {
                    "dev-master": "1.1.x-dev"
                }
            },
            "autoload": {
                "psr-4": {
                    "Psr\\Log\\": "Psr/Log/"
                }
            },
            "notification-url": "https://packagist.org/downloads/",
            "license": [
                "MIT"
            ],
            "authors": [
                {
                    "name": "PHP-FIG",
                    "homepage": "http://www.php-fig.org/"
                }
            ],
            "description": "Common interface for logging libraries",
            "homepage": "https://github.com/php-fig/log",
            "keywords": [
                "log",
                "psr",
                "psr-3"
            ],
            "time": "2020-03-23T09:12:05+00:00"
        },
        {
<<<<<<< HEAD
=======
            "name": "psy/psysh",
            "version": "v0.10.4",
            "source": {
                "type": "git",
                "url": "https://github.com/bobthecow/psysh.git",
                "reference": "a8aec1b2981ab66882a01cce36a49b6317dc3560"
            },
            "dist": {
                "type": "zip",
                "url": "https://api.github.com/repos/bobthecow/psysh/zipball/a8aec1b2981ab66882a01cce36a49b6317dc3560",
                "reference": "a8aec1b2981ab66882a01cce36a49b6317dc3560",
                "shasum": ""
            },
            "require": {
                "dnoegel/php-xdg-base-dir": "0.1.*",
                "ext-json": "*",
                "ext-tokenizer": "*",
                "nikic/php-parser": "~4.0|~3.0|~2.0|~1.3",
                "php": "^8.0 || ^7.0 || ^5.5.9",
                "symfony/console": "~5.0|~4.0|~3.0|^2.4.2|~2.3.10",
                "symfony/var-dumper": "~5.0|~4.0|~3.0|~2.7"
            },
            "require-dev": {
                "bamarni/composer-bin-plugin": "^1.2",
                "hoa/console": "3.17.*"
            },
            "suggest": {
                "ext-pcntl": "Enabling the PCNTL extension makes PsySH a lot happier :)",
                "ext-pdo-sqlite": "The doc command requires SQLite to work.",
                "ext-posix": "If you have PCNTL, you'll want the POSIX extension as well.",
                "ext-readline": "Enables support for arrow-key history navigation, and showing and manipulating command history.",
                "hoa/console": "A pure PHP readline implementation. You'll want this if your PHP install doesn't already support readline or libedit."
            },
            "bin": [
                "bin/psysh"
            ],
            "type": "library",
            "extra": {
                "branch-alias": {
                    "dev-master": "0.10.x-dev"
                }
            },
            "autoload": {
                "files": [
                    "src/functions.php"
                ],
                "psr-4": {
                    "Psy\\": "src/"
                }
            },
            "notification-url": "https://packagist.org/downloads/",
            "license": [
                "MIT"
            ],
            "authors": [
                {
                    "name": "Justin Hileman",
                    "email": "justin@justinhileman.info",
                    "homepage": "http://justinhileman.com"
                }
            ],
            "description": "An interactive shell for modern PHP.",
            "homepage": "http://psysh.org",
            "keywords": [
                "REPL",
                "console",
                "interactive",
                "shell"
            ],
            "time": "2020-05-03T19:32:03+00:00"
        },
        {
>>>>>>> 0fed7216
            "name": "ralouphie/getallheaders",
            "version": "3.0.3",
            "source": {
                "type": "git",
                "url": "https://github.com/ralouphie/getallheaders.git",
                "reference": "120b605dfeb996808c31b6477290a714d356e822"
            },
            "dist": {
                "type": "zip",
                "url": "https://api.github.com/repos/ralouphie/getallheaders/zipball/120b605dfeb996808c31b6477290a714d356e822",
                "reference": "120b605dfeb996808c31b6477290a714d356e822",
                "shasum": ""
            },
            "require": {
                "php": ">=5.6"
            },
            "require-dev": {
                "php-coveralls/php-coveralls": "^2.1",
                "phpunit/phpunit": "^5 || ^6.5"
            },
            "type": "library",
            "autoload": {
                "files": [
                    "src/getallheaders.php"
                ]
            },
            "notification-url": "https://packagist.org/downloads/",
            "license": [
                "MIT"
            ],
            "authors": [
                {
                    "name": "Ralph Khattar",
                    "email": "ralph.khattar@gmail.com"
                }
            ],
            "description": "A polyfill for getallheaders.",
            "time": "2019-03-08T08:55:37+00:00"
        },
        {
            "name": "seld/cli-prompt",
            "version": "1.0.3",
            "source": {
                "type": "git",
                "url": "https://github.com/Seldaek/cli-prompt.git",
                "reference": "a19a7376a4689d4d94cab66ab4f3c816019ba8dd"
            },
            "dist": {
                "type": "zip",
                "url": "https://api.github.com/repos/Seldaek/cli-prompt/zipball/a19a7376a4689d4d94cab66ab4f3c816019ba8dd",
                "reference": "a19a7376a4689d4d94cab66ab4f3c816019ba8dd",
                "shasum": ""
            },
            "require": {
                "php": ">=5.3"
            },
            "type": "library",
            "extra": {
                "branch-alias": {
                    "dev-master": "1.x-dev"
                }
            },
            "autoload": {
                "psr-4": {
                    "Seld\\CliPrompt\\": "src/"
                }
            },
            "notification-url": "https://packagist.org/downloads/",
            "license": [
                "MIT"
            ],
            "authors": [
                {
                    "name": "Jordi Boggiano",
                    "email": "j.boggiano@seld.be"
                }
            ],
            "description": "Allows you to prompt for user input on the command line, and optionally hide the characters they type",
            "keywords": [
                "cli",
                "console",
                "hidden",
                "input",
                "prompt"
            ],
            "time": "2017-03-18T11:32:45+00:00"
        },
        {
            "name": "seld/jsonlint",
            "version": "1.8.0",
            "source": {
                "type": "git",
                "url": "https://github.com/Seldaek/jsonlint.git",
                "reference": "ff2aa5420bfbc296cf6a0bc785fa5b35736de7c1"
            },
            "dist": {
                "type": "zip",
                "url": "https://api.github.com/repos/Seldaek/jsonlint/zipball/ff2aa5420bfbc296cf6a0bc785fa5b35736de7c1",
                "reference": "ff2aa5420bfbc296cf6a0bc785fa5b35736de7c1",
                "shasum": ""
            },
            "require": {
                "php": "^5.3 || ^7.0 || ^8.0"
            },
            "require-dev": {
                "phpunit/phpunit": "^4.8.35 || ^5.7 || ^6.0"
            },
            "bin": [
                "bin/jsonlint"
            ],
            "type": "library",
            "autoload": {
                "psr-4": {
                    "Seld\\JsonLint\\": "src/Seld/JsonLint/"
                }
            },
            "notification-url": "https://packagist.org/downloads/",
            "license": [
                "MIT"
            ],
            "authors": [
                {
                    "name": "Jordi Boggiano",
                    "email": "j.boggiano@seld.be",
                    "homepage": "http://seld.be"
                }
            ],
            "description": "JSON Linter",
            "keywords": [
                "json",
                "linter",
                "parser",
                "validator"
            ],
            "funding": [
                {
                    "url": "https://github.com/Seldaek",
                    "type": "github"
                },
                {
                    "url": "https://tidelift.com/funding/github/packagist/seld/jsonlint",
                    "type": "tidelift"
                }
            ],
            "time": "2020-04-30T19:05:18+00:00"
        },
        {
            "name": "seld/phar-utils",
            "version": "1.1.0",
            "source": {
                "type": "git",
                "url": "https://github.com/Seldaek/phar-utils.git",
                "reference": "8800503d56b9867d43d9c303b9cbcc26016e82f0"
            },
            "dist": {
                "type": "zip",
                "url": "https://api.github.com/repos/Seldaek/phar-utils/zipball/8800503d56b9867d43d9c303b9cbcc26016e82f0",
                "reference": "8800503d56b9867d43d9c303b9cbcc26016e82f0",
                "shasum": ""
            },
            "require": {
                "php": ">=5.3"
            },
            "type": "library",
            "extra": {
                "branch-alias": {
                    "dev-master": "1.x-dev"
                }
            },
            "autoload": {
                "psr-4": {
                    "Seld\\PharUtils\\": "src/"
                }
            },
            "notification-url": "https://packagist.org/downloads/",
            "license": [
                "MIT"
            ],
            "authors": [
                {
                    "name": "Jordi Boggiano",
                    "email": "j.boggiano@seld.be"
                }
            ],
            "description": "PHAR file format utilities, for when PHP phars you up",
            "keywords": [
                "phar"
            ],
            "time": "2020-02-14T15:25:33+00:00"
        },
        {
            "name": "swiftmailer/swiftmailer",
            "version": "v6.2.3",
            "source": {
                "type": "git",
                "url": "https://github.com/swiftmailer/swiftmailer.git",
                "reference": "149cfdf118b169f7840bbe3ef0d4bc795d1780c9"
            },
            "dist": {
                "type": "zip",
                "url": "https://api.github.com/repos/swiftmailer/swiftmailer/zipball/149cfdf118b169f7840bbe3ef0d4bc795d1780c9",
                "reference": "149cfdf118b169f7840bbe3ef0d4bc795d1780c9",
                "shasum": ""
            },
            "require": {
                "egulias/email-validator": "~2.0",
                "php": ">=7.0.0",
                "symfony/polyfill-iconv": "^1.0",
                "symfony/polyfill-intl-idn": "^1.10",
                "symfony/polyfill-mbstring": "^1.0"
            },
            "require-dev": {
                "mockery/mockery": "~0.9.1",
                "symfony/phpunit-bridge": "^3.4.19|^4.1.8"
            },
            "suggest": {
                "ext-intl": "Needed to support internationalized email addresses",
                "true/punycode": "Needed to support internationalized email addresses, if ext-intl is not installed"
            },
            "type": "library",
            "extra": {
                "branch-alias": {
                    "dev-master": "6.2-dev"
                }
            },
            "autoload": {
                "files": [
                    "lib/swift_required.php"
                ]
            },
            "notification-url": "https://packagist.org/downloads/",
            "license": [
                "MIT"
            ],
            "authors": [
                {
                    "name": "Chris Corbyn"
                },
                {
                    "name": "Fabien Potencier",
                    "email": "fabien@symfony.com"
                }
            ],
            "description": "Swiftmailer, free feature-rich PHP mailer",
            "homepage": "https://swiftmailer.symfony.com",
            "keywords": [
                "email",
                "mail",
                "mailer"
            ],
            "time": "2019-11-12T09:31:26+00:00"
        },
        {
            "name": "symfony/console",
            "version": "v4.4.8",
            "source": {
                "type": "git",
                "url": "https://github.com/symfony/console.git",
                "reference": "10bb3ee3c97308869d53b3e3d03f6ac23ff985f7"
            },
            "dist": {
                "type": "zip",
                "url": "https://api.github.com/repos/symfony/console/zipball/10bb3ee3c97308869d53b3e3d03f6ac23ff985f7",
                "reference": "10bb3ee3c97308869d53b3e3d03f6ac23ff985f7",
                "shasum": ""
            },
            "require": {
                "php": "^7.1.3",
                "symfony/polyfill-mbstring": "~1.0",
                "symfony/polyfill-php73": "^1.8",
                "symfony/service-contracts": "^1.1|^2"
            },
            "conflict": {
                "symfony/dependency-injection": "<3.4",
                "symfony/event-dispatcher": "<4.3|>=5",
                "symfony/lock": "<4.4",
                "symfony/process": "<3.3"
            },
            "provide": {
                "psr/log-implementation": "1.0"
            },
            "require-dev": {
                "psr/log": "~1.0",
                "symfony/config": "^3.4|^4.0|^5.0",
                "symfony/dependency-injection": "^3.4|^4.0|^5.0",
                "symfony/event-dispatcher": "^4.3",
                "symfony/lock": "^4.4|^5.0",
                "symfony/process": "^3.4|^4.0|^5.0",
                "symfony/var-dumper": "^4.3|^5.0"
            },
            "suggest": {
                "psr/log": "For using the console logger",
                "symfony/event-dispatcher": "",
                "symfony/lock": "",
                "symfony/process": ""
            },
            "type": "library",
            "extra": {
                "branch-alias": {
                    "dev-master": "4.4-dev"
                }
            },
            "autoload": {
                "psr-4": {
                    "Symfony\\Component\\Console\\": ""
                },
                "exclude-from-classmap": [
                    "/Tests/"
                ]
            },
            "notification-url": "https://packagist.org/downloads/",
            "license": [
                "MIT"
            ],
            "authors": [
                {
                    "name": "Fabien Potencier",
                    "email": "fabien@symfony.com"
                },
                {
                    "name": "Symfony Community",
                    "homepage": "https://symfony.com/contributors"
                }
            ],
            "description": "Symfony Console Component",
            "homepage": "https://symfony.com",
            "funding": [
                {
                    "url": "https://symfony.com/sponsor",
                    "type": "custom"
                },
                {
                    "url": "https://github.com/fabpot",
                    "type": "github"
                },
                {
                    "url": "https://tidelift.com/funding/github/packagist/symfony/symfony",
                    "type": "tidelift"
                }
            ],
            "time": "2020-03-30T11:41:10+00:00"
        },
        {
            "name": "symfony/filesystem",
            "version": "v4.4.8",
            "source": {
                "type": "git",
                "url": "https://github.com/symfony/filesystem.git",
                "reference": "a3ebf3bfd8a98a147c010a568add5a8aa4edea0f"
            },
            "dist": {
                "type": "zip",
                "url": "https://api.github.com/repos/symfony/filesystem/zipball/a3ebf3bfd8a98a147c010a568add5a8aa4edea0f",
                "reference": "a3ebf3bfd8a98a147c010a568add5a8aa4edea0f",
                "shasum": ""
            },
            "require": {
                "php": "^7.1.3",
                "symfony/polyfill-ctype": "~1.8"
            },
            "type": "library",
            "extra": {
                "branch-alias": {
                    "dev-master": "4.4-dev"
                }
            },
            "autoload": {
                "psr-4": {
                    "Symfony\\Component\\Filesystem\\": ""
                },
                "exclude-from-classmap": [
                    "/Tests/"
                ]
            },
            "notification-url": "https://packagist.org/downloads/",
            "license": [
                "MIT"
            ],
            "authors": [
                {
                    "name": "Fabien Potencier",
                    "email": "fabien@symfony.com"
                },
                {
                    "name": "Symfony Community",
                    "homepage": "https://symfony.com/contributors"
                }
            ],
            "description": "Symfony Filesystem Component",
            "homepage": "https://symfony.com",
            "funding": [
                {
                    "url": "https://symfony.com/sponsor",
                    "type": "custom"
                },
                {
                    "url": "https://github.com/fabpot",
                    "type": "github"
                },
                {
                    "url": "https://tidelift.com/funding/github/packagist/symfony/symfony",
                    "type": "tidelift"
                }
            ],
            "time": "2020-04-12T14:39:55+00:00"
        },
        {
            "name": "symfony/finder",
            "version": "v4.4.8",
            "source": {
                "type": "git",
                "url": "https://github.com/symfony/finder.git",
                "reference": "5729f943f9854c5781984ed4907bbb817735776b"
            },
            "dist": {
                "type": "zip",
                "url": "https://api.github.com/repos/symfony/finder/zipball/5729f943f9854c5781984ed4907bbb817735776b",
                "reference": "5729f943f9854c5781984ed4907bbb817735776b",
                "shasum": ""
            },
            "require": {
                "php": "^7.1.3"
            },
            "type": "library",
            "extra": {
                "branch-alias": {
                    "dev-master": "4.4-dev"
                }
            },
            "autoload": {
                "psr-4": {
                    "Symfony\\Component\\Finder\\": ""
                },
                "exclude-from-classmap": [
                    "/Tests/"
                ]
            },
            "notification-url": "https://packagist.org/downloads/",
            "license": [
                "MIT"
            ],
            "authors": [
                {
                    "name": "Fabien Potencier",
                    "email": "fabien@symfony.com"
                },
                {
                    "name": "Symfony Community",
                    "homepage": "https://symfony.com/contributors"
                }
            ],
            "description": "Symfony Finder Component",
            "homepage": "https://symfony.com",
            "funding": [
                {
                    "url": "https://symfony.com/sponsor",
                    "type": "custom"
                },
                {
                    "url": "https://github.com/fabpot",
                    "type": "github"
                },
                {
                    "url": "https://tidelift.com/funding/github/packagist/symfony/symfony",
                    "type": "tidelift"
                }
            ],
            "time": "2020-03-27T16:54:36+00:00"
        },
        {
            "name": "symfony/polyfill-ctype",
            "version": "v1.15.0",
            "source": {
                "type": "git",
                "url": "https://github.com/symfony/polyfill-ctype.git",
                "reference": "4719fa9c18b0464d399f1a63bf624b42b6fa8d14"
            },
            "dist": {
                "type": "zip",
                "url": "https://api.github.com/repos/symfony/polyfill-ctype/zipball/4719fa9c18b0464d399f1a63bf624b42b6fa8d14",
                "reference": "4719fa9c18b0464d399f1a63bf624b42b6fa8d14",
                "shasum": ""
            },
            "require": {
                "php": ">=5.3.3"
            },
            "suggest": {
                "ext-ctype": "For best performance"
            },
            "type": "library",
            "extra": {
                "branch-alias": {
                    "dev-master": "1.15-dev"
                }
            },
            "autoload": {
                "psr-4": {
                    "Symfony\\Polyfill\\Ctype\\": ""
                },
                "files": [
                    "bootstrap.php"
                ]
            },
            "notification-url": "https://packagist.org/downloads/",
            "license": [
                "MIT"
            ],
            "authors": [
                {
                    "name": "Gert de Pagter",
                    "email": "BackEndTea@gmail.com"
                },
                {
                    "name": "Symfony Community",
                    "homepage": "https://symfony.com/contributors"
                }
            ],
            "description": "Symfony polyfill for ctype functions",
            "homepage": "https://symfony.com",
            "keywords": [
                "compatibility",
                "ctype",
                "polyfill",
                "portable"
            ],
            "funding": [
                {
                    "url": "https://symfony.com/sponsor",
                    "type": "custom"
                },
                {
                    "url": "https://github.com/fabpot",
                    "type": "github"
                },
                {
                    "url": "https://tidelift.com/funding/github/packagist/symfony/symfony",
                    "type": "tidelift"
                }
            ],
            "time": "2020-02-27T09:26:54+00:00"
        },
        {
            "name": "symfony/polyfill-iconv",
            "version": "v1.15.0",
            "source": {
                "type": "git",
                "url": "https://github.com/symfony/polyfill-iconv.git",
                "reference": "ad6d62792bfbcfc385dd34b424d4fcf9712a32c8"
            },
            "dist": {
                "type": "zip",
                "url": "https://api.github.com/repos/symfony/polyfill-iconv/zipball/ad6d62792bfbcfc385dd34b424d4fcf9712a32c8",
                "reference": "ad6d62792bfbcfc385dd34b424d4fcf9712a32c8",
                "shasum": ""
            },
            "require": {
                "php": ">=5.3.3"
            },
            "suggest": {
                "ext-iconv": "For best performance"
            },
            "type": "library",
            "extra": {
                "branch-alias": {
                    "dev-master": "1.15-dev"
                }
            },
            "autoload": {
                "psr-4": {
                    "Symfony\\Polyfill\\Iconv\\": ""
                },
                "files": [
                    "bootstrap.php"
                ]
            },
            "notification-url": "https://packagist.org/downloads/",
            "license": [
                "MIT"
            ],
            "authors": [
                {
                    "name": "Nicolas Grekas",
                    "email": "p@tchwork.com"
                },
                {
                    "name": "Symfony Community",
                    "homepage": "https://symfony.com/contributors"
                }
            ],
            "description": "Symfony polyfill for the Iconv extension",
            "homepage": "https://symfony.com",
            "keywords": [
                "compatibility",
                "iconv",
                "polyfill",
                "portable",
                "shim"
            ],
            "funding": [
                {
                    "url": "https://symfony.com/sponsor",
                    "type": "custom"
                },
                {
                    "url": "https://github.com/fabpot",
                    "type": "github"
                },
                {
                    "url": "https://tidelift.com/funding/github/packagist/symfony/symfony",
                    "type": "tidelift"
                }
            ],
            "time": "2020-03-09T19:04:49+00:00"
        },
        {
            "name": "symfony/polyfill-intl-grapheme",
            "version": "v1.15.0",
            "source": {
                "type": "git",
                "url": "https://github.com/symfony/polyfill-intl-grapheme.git",
                "reference": "b6786f69dd7b062390582f20520ab4918283217e"
            },
            "dist": {
                "type": "zip",
                "url": "https://api.github.com/repos/symfony/polyfill-intl-grapheme/zipball/b6786f69dd7b062390582f20520ab4918283217e",
                "reference": "b6786f69dd7b062390582f20520ab4918283217e",
                "shasum": ""
            },
            "require": {
                "php": ">=5.3.3"
            },
            "suggest": {
                "ext-intl": "For best performance"
            },
            "type": "library",
            "extra": {
                "branch-alias": {
                    "dev-master": "1.15-dev"
                }
            },
            "autoload": {
                "psr-4": {
                    "Symfony\\Polyfill\\Intl\\Grapheme\\": ""
                },
                "files": [
                    "bootstrap.php"
                ]
            },
            "notification-url": "https://packagist.org/downloads/",
            "license": [
                "MIT"
            ],
            "authors": [
                {
                    "name": "Nicolas Grekas",
                    "email": "p@tchwork.com"
                },
                {
                    "name": "Symfony Community",
                    "homepage": "https://symfony.com/contributors"
                }
            ],
            "description": "Symfony polyfill for intl's grapheme_* functions",
            "homepage": "https://symfony.com",
            "keywords": [
                "compatibility",
                "grapheme",
                "intl",
                "polyfill",
                "portable",
                "shim"
            ],
            "funding": [
                {
                    "url": "https://symfony.com/sponsor",
                    "type": "custom"
                },
                {
                    "url": "https://github.com/fabpot",
                    "type": "github"
                },
                {
                    "url": "https://tidelift.com/funding/github/packagist/symfony/symfony",
                    "type": "tidelift"
                }
            ],
            "time": "2020-03-09T19:04:49+00:00"
        },
        {
            "name": "symfony/polyfill-intl-idn",
            "version": "v1.15.0",
            "source": {
                "type": "git",
                "url": "https://github.com/symfony/polyfill-intl-idn.git",
                "reference": "47bd6aa45beb1cd7c6a16b7d1810133b728bdfcf"
            },
            "dist": {
                "type": "zip",
                "url": "https://api.github.com/repos/symfony/polyfill-intl-idn/zipball/47bd6aa45beb1cd7c6a16b7d1810133b728bdfcf",
                "reference": "47bd6aa45beb1cd7c6a16b7d1810133b728bdfcf",
                "shasum": ""
            },
            "require": {
                "php": ">=5.3.3",
                "symfony/polyfill-mbstring": "^1.3",
                "symfony/polyfill-php72": "^1.10"
            },
            "suggest": {
                "ext-intl": "For best performance"
            },
            "type": "library",
            "extra": {
                "branch-alias": {
                    "dev-master": "1.15-dev"
                }
            },
            "autoload": {
                "psr-4": {
                    "Symfony\\Polyfill\\Intl\\Idn\\": ""
                },
                "files": [
                    "bootstrap.php"
                ]
            },
            "notification-url": "https://packagist.org/downloads/",
            "license": [
                "MIT"
            ],
            "authors": [
                {
                    "name": "Laurent Bassin",
                    "email": "laurent@bassin.info"
                },
                {
                    "name": "Symfony Community",
                    "homepage": "https://symfony.com/contributors"
                }
            ],
            "description": "Symfony polyfill for intl's idn_to_ascii and idn_to_utf8 functions",
            "homepage": "https://symfony.com",
            "keywords": [
                "compatibility",
                "idn",
                "intl",
                "polyfill",
                "portable",
                "shim"
            ],
            "funding": [
                {
                    "url": "https://symfony.com/sponsor",
                    "type": "custom"
                },
                {
                    "url": "https://github.com/fabpot",
                    "type": "github"
                },
                {
                    "url": "https://tidelift.com/funding/github/packagist/symfony/symfony",
                    "type": "tidelift"
                }
            ],
            "time": "2020-03-09T19:04:49+00:00"
        },
        {
            "name": "symfony/polyfill-intl-normalizer",
            "version": "v1.15.0",
            "source": {
                "type": "git",
                "url": "https://github.com/symfony/polyfill-intl-normalizer.git",
                "reference": "e62715f03f90dd8d2f3eb5daa21b4d19d71aebde"
            },
            "dist": {
                "type": "zip",
                "url": "https://api.github.com/repos/symfony/polyfill-intl-normalizer/zipball/e62715f03f90dd8d2f3eb5daa21b4d19d71aebde",
                "reference": "e62715f03f90dd8d2f3eb5daa21b4d19d71aebde",
                "shasum": ""
            },
            "require": {
                "php": ">=5.3.3"
            },
            "suggest": {
                "ext-intl": "For best performance"
            },
            "type": "library",
            "extra": {
                "branch-alias": {
                    "dev-master": "1.15-dev"
                }
            },
            "autoload": {
                "psr-4": {
                    "Symfony\\Polyfill\\Intl\\Normalizer\\": ""
                },
                "files": [
                    "bootstrap.php"
                ],
                "classmap": [
                    "Resources/stubs"
                ]
            },
            "notification-url": "https://packagist.org/downloads/",
            "license": [
                "MIT"
            ],
            "authors": [
                {
                    "name": "Nicolas Grekas",
                    "email": "p@tchwork.com"
                },
                {
                    "name": "Symfony Community",
                    "homepage": "https://symfony.com/contributors"
                }
            ],
            "description": "Symfony polyfill for intl's Normalizer class and related functions",
            "homepage": "https://symfony.com",
            "keywords": [
                "compatibility",
                "intl",
                "normalizer",
                "polyfill",
                "portable",
                "shim"
            ],
            "funding": [
                {
                    "url": "https://symfony.com/sponsor",
                    "type": "custom"
                },
                {
                    "url": "https://github.com/fabpot",
                    "type": "github"
                },
                {
                    "url": "https://tidelift.com/funding/github/packagist/symfony/symfony",
                    "type": "tidelift"
                }
            ],
            "time": "2020-02-27T09:26:54+00:00"
        },
        {
            "name": "symfony/polyfill-mbstring",
            "version": "v1.15.0",
            "source": {
                "type": "git",
                "url": "https://github.com/symfony/polyfill-mbstring.git",
                "reference": "81ffd3a9c6d707be22e3012b827de1c9775fc5ac"
            },
            "dist": {
                "type": "zip",
                "url": "https://api.github.com/repos/symfony/polyfill-mbstring/zipball/81ffd3a9c6d707be22e3012b827de1c9775fc5ac",
                "reference": "81ffd3a9c6d707be22e3012b827de1c9775fc5ac",
                "shasum": ""
            },
            "require": {
                "php": ">=5.3.3"
            },
            "suggest": {
                "ext-mbstring": "For best performance"
            },
            "type": "library",
            "extra": {
                "branch-alias": {
                    "dev-master": "1.15-dev"
                }
            },
            "autoload": {
                "psr-4": {
                    "Symfony\\Polyfill\\Mbstring\\": ""
                },
                "files": [
                    "bootstrap.php"
                ]
            },
            "notification-url": "https://packagist.org/downloads/",
            "license": [
                "MIT"
            ],
            "authors": [
                {
                    "name": "Nicolas Grekas",
                    "email": "p@tchwork.com"
                },
                {
                    "name": "Symfony Community",
                    "homepage": "https://symfony.com/contributors"
                }
            ],
            "description": "Symfony polyfill for the Mbstring extension",
            "homepage": "https://symfony.com",
            "keywords": [
                "compatibility",
                "mbstring",
                "polyfill",
                "portable",
                "shim"
            ],
            "funding": [
                {
                    "url": "https://symfony.com/sponsor",
                    "type": "custom"
                },
                {
                    "url": "https://github.com/fabpot",
                    "type": "github"
                },
                {
                    "url": "https://tidelift.com/funding/github/packagist/symfony/symfony",
                    "type": "tidelift"
                }
            ],
            "time": "2020-03-09T19:04:49+00:00"
        },
        {
            "name": "symfony/polyfill-php72",
            "version": "v1.15.0",
            "source": {
                "type": "git",
                "url": "https://github.com/symfony/polyfill-php72.git",
                "reference": "37b0976c78b94856543260ce09b460a7bc852747"
            },
            "dist": {
                "type": "zip",
                "url": "https://api.github.com/repos/symfony/polyfill-php72/zipball/37b0976c78b94856543260ce09b460a7bc852747",
                "reference": "37b0976c78b94856543260ce09b460a7bc852747",
                "shasum": ""
            },
            "require": {
                "php": ">=5.3.3"
            },
            "type": "library",
            "extra": {
                "branch-alias": {
                    "dev-master": "1.15-dev"
                }
            },
            "autoload": {
                "psr-4": {
                    "Symfony\\Polyfill\\Php72\\": ""
                },
                "files": [
                    "bootstrap.php"
                ]
            },
            "notification-url": "https://packagist.org/downloads/",
            "license": [
                "MIT"
            ],
            "authors": [
                {
                    "name": "Nicolas Grekas",
                    "email": "p@tchwork.com"
                },
                {
                    "name": "Symfony Community",
                    "homepage": "https://symfony.com/contributors"
                }
            ],
            "description": "Symfony polyfill backporting some PHP 7.2+ features to lower PHP versions",
            "homepage": "https://symfony.com",
            "keywords": [
                "compatibility",
                "polyfill",
                "portable",
                "shim"
            ],
            "funding": [
                {
                    "url": "https://symfony.com/sponsor",
                    "type": "custom"
                },
                {
                    "url": "https://github.com/fabpot",
                    "type": "github"
                },
                {
                    "url": "https://tidelift.com/funding/github/packagist/symfony/symfony",
                    "type": "tidelift"
                }
            ],
            "time": "2020-02-27T09:26:54+00:00"
        },
        {
            "name": "symfony/polyfill-php73",
            "version": "v1.15.0",
            "source": {
                "type": "git",
                "url": "https://github.com/symfony/polyfill-php73.git",
                "reference": "0f27e9f464ea3da33cbe7ca3bdf4eb66def9d0f7"
            },
            "dist": {
                "type": "zip",
                "url": "https://api.github.com/repos/symfony/polyfill-php73/zipball/0f27e9f464ea3da33cbe7ca3bdf4eb66def9d0f7",
                "reference": "0f27e9f464ea3da33cbe7ca3bdf4eb66def9d0f7",
                "shasum": ""
            },
            "require": {
                "php": ">=5.3.3"
            },
            "type": "library",
            "extra": {
                "branch-alias": {
                    "dev-master": "1.15-dev"
                }
            },
            "autoload": {
                "psr-4": {
                    "Symfony\\Polyfill\\Php73\\": ""
                },
                "files": [
                    "bootstrap.php"
                ],
                "classmap": [
                    "Resources/stubs"
                ]
            },
            "notification-url": "https://packagist.org/downloads/",
            "license": [
                "MIT"
            ],
            "authors": [
                {
                    "name": "Nicolas Grekas",
                    "email": "p@tchwork.com"
                },
                {
                    "name": "Symfony Community",
                    "homepage": "https://symfony.com/contributors"
                }
            ],
            "description": "Symfony polyfill backporting some PHP 7.3+ features to lower PHP versions",
            "homepage": "https://symfony.com",
            "keywords": [
                "compatibility",
                "polyfill",
                "portable",
                "shim"
            ],
            "funding": [
                {
                    "url": "https://symfony.com/sponsor",
                    "type": "custom"
                },
                {
                    "url": "https://github.com/fabpot",
                    "type": "github"
                },
                {
                    "url": "https://tidelift.com/funding/github/packagist/symfony/symfony",
                    "type": "tidelift"
                }
            ],
            "time": "2020-02-27T09:26:54+00:00"
        },
        {
            "name": "symfony/process",
            "version": "v4.4.8",
            "source": {
                "type": "git",
                "url": "https://github.com/symfony/process.git",
                "reference": "4b6a9a4013baa65d409153cbb5a895bf093dc7f4"
            },
            "dist": {
                "type": "zip",
                "url": "https://api.github.com/repos/symfony/process/zipball/4b6a9a4013baa65d409153cbb5a895bf093dc7f4",
                "reference": "4b6a9a4013baa65d409153cbb5a895bf093dc7f4",
                "shasum": ""
            },
            "require": {
                "php": "^7.1.3"
            },
            "type": "library",
            "extra": {
                "branch-alias": {
                    "dev-master": "4.4-dev"
                }
            },
            "autoload": {
                "psr-4": {
                    "Symfony\\Component\\Process\\": ""
                },
                "exclude-from-classmap": [
                    "/Tests/"
                ]
            },
            "notification-url": "https://packagist.org/downloads/",
            "license": [
                "MIT"
            ],
            "authors": [
                {
                    "name": "Fabien Potencier",
                    "email": "fabien@symfony.com"
                },
                {
                    "name": "Symfony Community",
                    "homepage": "https://symfony.com/contributors"
                }
            ],
            "description": "Symfony Process Component",
            "homepage": "https://symfony.com",
            "funding": [
                {
                    "url": "https://symfony.com/sponsor",
                    "type": "custom"
                },
                {
                    "url": "https://github.com/fabpot",
                    "type": "github"
                },
                {
                    "url": "https://tidelift.com/funding/github/packagist/symfony/symfony",
                    "type": "tidelift"
                }
            ],
            "time": "2020-04-15T15:56:18+00:00"
        },
        {
            "name": "symfony/service-contracts",
            "version": "v1.1.8",
            "source": {
                "type": "git",
                "url": "https://github.com/symfony/service-contracts.git",
                "reference": "ffc7f5692092df31515df2a5ecf3b7302b3ddacf"
            },
            "dist": {
                "type": "zip",
                "url": "https://api.github.com/repos/symfony/service-contracts/zipball/ffc7f5692092df31515df2a5ecf3b7302b3ddacf",
                "reference": "ffc7f5692092df31515df2a5ecf3b7302b3ddacf",
                "shasum": ""
            },
            "require": {
                "php": "^7.1.3",
                "psr/container": "^1.0"
            },
            "suggest": {
                "symfony/service-implementation": ""
            },
            "type": "library",
            "extra": {
                "branch-alias": {
                    "dev-master": "1.1-dev"
                }
            },
            "autoload": {
                "psr-4": {
                    "Symfony\\Contracts\\Service\\": ""
                }
            },
            "notification-url": "https://packagist.org/downloads/",
            "license": [
                "MIT"
            ],
            "authors": [
                {
                    "name": "Nicolas Grekas",
                    "email": "p@tchwork.com"
                },
                {
                    "name": "Symfony Community",
                    "homepage": "https://symfony.com/contributors"
                }
            ],
            "description": "Generic abstractions related to writing services",
            "homepage": "https://symfony.com",
            "keywords": [
                "abstractions",
                "contracts",
                "decoupling",
                "interfaces",
                "interoperability",
                "standards"
            ],
            "time": "2019-10-14T12:27:06+00:00"
        },
        {
<<<<<<< HEAD
=======
            "name": "symfony/var-dumper",
            "version": "v4.4.8",
            "source": {
                "type": "git",
                "url": "https://github.com/symfony/var-dumper.git",
                "reference": "c587e04ce5d1aa62d534a038f574d9a709e814cf"
            },
            "dist": {
                "type": "zip",
                "url": "https://api.github.com/repos/symfony/var-dumper/zipball/c587e04ce5d1aa62d534a038f574d9a709e814cf",
                "reference": "c587e04ce5d1aa62d534a038f574d9a709e814cf",
                "shasum": ""
            },
            "require": {
                "php": "^7.1.3",
                "symfony/polyfill-mbstring": "~1.0",
                "symfony/polyfill-php72": "~1.5"
            },
            "conflict": {
                "phpunit/phpunit": "<4.8.35|<5.4.3,>=5.0",
                "symfony/console": "<3.4"
            },
            "require-dev": {
                "ext-iconv": "*",
                "symfony/console": "^3.4|^4.0|^5.0",
                "symfony/process": "^4.4|^5.0",
                "twig/twig": "^1.34|^2.4|^3.0"
            },
            "suggest": {
                "ext-iconv": "To convert non-UTF-8 strings to UTF-8 (or symfony/polyfill-iconv in case ext-iconv cannot be used).",
                "ext-intl": "To show region name in time zone dump",
                "symfony/console": "To use the ServerDumpCommand and/or the bin/var-dump-server script"
            },
            "bin": [
                "Resources/bin/var-dump-server"
            ],
            "type": "library",
            "extra": {
                "branch-alias": {
                    "dev-master": "4.4-dev"
                }
            },
            "autoload": {
                "files": [
                    "Resources/functions/dump.php"
                ],
                "psr-4": {
                    "Symfony\\Component\\VarDumper\\": ""
                },
                "exclude-from-classmap": [
                    "/Tests/"
                ]
            },
            "notification-url": "https://packagist.org/downloads/",
            "license": [
                "MIT"
            ],
            "authors": [
                {
                    "name": "Nicolas Grekas",
                    "email": "p@tchwork.com"
                },
                {
                    "name": "Symfony Community",
                    "homepage": "https://symfony.com/contributors"
                }
            ],
            "description": "Symfony mechanism for exploring and dumping PHP variables",
            "homepage": "https://symfony.com",
            "keywords": [
                "debug",
                "dump"
            ],
            "funding": [
                {
                    "url": "https://symfony.com/sponsor",
                    "type": "custom"
                },
                {
                    "url": "https://github.com/fabpot",
                    "type": "github"
                },
                {
                    "url": "https://tidelift.com/funding/github/packagist/symfony/symfony",
                    "type": "tidelift"
                }
            ],
            "time": "2020-04-12T16:14:02+00:00"
        },
        {
>>>>>>> 0fed7216
            "name": "symfony/yaml",
            "version": "v4.4.8",
            "source": {
                "type": "git",
                "url": "https://github.com/symfony/yaml.git",
                "reference": "b385dce1c0e9f839b384af90188638819433e252"
            },
            "dist": {
                "type": "zip",
                "url": "https://api.github.com/repos/symfony/yaml/zipball/b385dce1c0e9f839b384af90188638819433e252",
                "reference": "b385dce1c0e9f839b384af90188638819433e252",
                "shasum": ""
            },
            "require": {
                "php": "^7.1.3",
                "symfony/polyfill-ctype": "~1.8"
            },
            "conflict": {
                "symfony/console": "<3.4"
            },
            "require-dev": {
                "symfony/console": "^3.4|^4.0|^5.0"
            },
            "suggest": {
                "symfony/console": "For validating YAML files using the lint command"
            },
            "type": "library",
            "extra": {
                "branch-alias": {
                    "dev-master": "4.4-dev"
                }
            },
            "autoload": {
                "psr-4": {
                    "Symfony\\Component\\Yaml\\": ""
                },
                "exclude-from-classmap": [
                    "/Tests/"
                ]
            },
            "notification-url": "https://packagist.org/downloads/",
            "license": [
                "MIT"
            ],
            "authors": [
                {
                    "name": "Fabien Potencier",
                    "email": "fabien@symfony.com"
                },
                {
                    "name": "Symfony Community",
                    "homepage": "https://symfony.com/contributors"
                }
            ],
            "description": "Symfony Yaml Component",
            "homepage": "https://symfony.com",
            "funding": [
                {
                    "url": "https://symfony.com/sponsor",
                    "type": "custom"
                },
                {
                    "url": "https://github.com/fabpot",
                    "type": "github"
                },
                {
                    "url": "https://tidelift.com/funding/github/packagist/symfony/symfony",
                    "type": "tidelift"
                }
            ],
            "time": "2020-04-28T17:55:16+00:00"
        },
        {
            "name": "true/punycode",
            "version": "v2.1.1",
            "source": {
                "type": "git",
                "url": "https://github.com/true/php-punycode.git",
                "reference": "a4d0c11a36dd7f4e7cd7096076cab6d3378a071e"
            },
            "dist": {
                "type": "zip",
                "url": "https://api.github.com/repos/true/php-punycode/zipball/a4d0c11a36dd7f4e7cd7096076cab6d3378a071e",
                "reference": "a4d0c11a36dd7f4e7cd7096076cab6d3378a071e",
                "shasum": ""
            },
            "require": {
                "php": ">=5.3.0",
                "symfony/polyfill-mbstring": "^1.3"
            },
            "require-dev": {
                "phpunit/phpunit": "~4.7",
                "squizlabs/php_codesniffer": "~2.0"
            },
            "type": "library",
            "autoload": {
                "psr-4": {
                    "TrueBV\\": "src/"
                }
            },
            "notification-url": "https://packagist.org/downloads/",
            "license": [
                "MIT"
            ],
            "authors": [
                {
                    "name": "Renan Gonçalves",
                    "email": "renan.saddam@gmail.com"
                }
            ],
            "description": "A Bootstring encoding of Unicode for Internationalized Domain Names in Applications (IDNA)",
            "homepage": "https://github.com/true/php-punycode",
            "keywords": [
                "idna",
                "punycode"
            ],
            "time": "2016-11-16T10:37:54+00:00"
        },
        {
            "name": "tubalmartin/cssmin",
            "version": "v4.1.1",
            "source": {
                "type": "git",
                "url": "https://github.com/tubalmartin/YUI-CSS-compressor-PHP-port.git",
                "reference": "3cbf557f4079d83a06f9c3ff9b957c022d7805cf"
            },
            "dist": {
                "type": "zip",
                "url": "https://api.github.com/repos/tubalmartin/YUI-CSS-compressor-PHP-port/zipball/3cbf557f4079d83a06f9c3ff9b957c022d7805cf",
                "reference": "3cbf557f4079d83a06f9c3ff9b957c022d7805cf",
                "shasum": ""
            },
            "require": {
                "ext-pcre": "*",
                "php": ">=5.3.2"
            },
            "require-dev": {
                "cogpowered/finediff": "0.3.*",
                "phpunit/phpunit": "4.8.*"
            },
            "bin": [
                "cssmin"
            ],
            "type": "library",
            "autoload": {
                "psr-4": {
                    "tubalmartin\\CssMin\\": "src"
                }
            },
            "notification-url": "https://packagist.org/downloads/",
            "license": [
                "BSD-3-Clause"
            ],
            "authors": [
                {
                    "name": "Túbal Martín",
                    "homepage": "http://tubalmartin.me/"
                }
            ],
            "description": "A PHP port of the YUI CSS compressor",
            "homepage": "https://github.com/tubalmartin/YUI-CSS-compressor-PHP-port",
            "keywords": [
                "compress",
                "compressor",
                "css",
                "cssmin",
                "minify",
                "yui"
            ],
            "time": "2018-01-15T15:26:51+00:00"
        },
        {
            "name": "twig/twig",
            "version": "v2.12.5",
            "source": {
                "type": "git",
                "url": "https://github.com/twigphp/Twig.git",
                "reference": "18772e0190734944277ee97a02a9a6c6555fcd94"
            },
            "dist": {
                "type": "zip",
                "url": "https://api.github.com/repos/twigphp/Twig/zipball/18772e0190734944277ee97a02a9a6c6555fcd94",
                "reference": "18772e0190734944277ee97a02a9a6c6555fcd94",
                "shasum": ""
            },
            "require": {
                "php": "^7.0",
                "symfony/polyfill-ctype": "^1.8",
                "symfony/polyfill-mbstring": "^1.3"
            },
            "require-dev": {
                "psr/container": "^1.0",
                "symfony/phpunit-bridge": "^4.4|^5.0"
            },
            "type": "library",
            "extra": {
                "branch-alias": {
                    "dev-master": "2.12-dev"
                }
            },
            "autoload": {
                "psr-0": {
                    "Twig_": "lib/"
                },
                "psr-4": {
                    "Twig\\": "src/"
                }
            },
            "notification-url": "https://packagist.org/downloads/",
            "license": [
                "BSD-3-Clause"
            ],
            "authors": [
                {
                    "name": "Fabien Potencier",
                    "email": "fabien@symfony.com",
                    "homepage": "http://fabien.potencier.org",
                    "role": "Lead Developer"
                },
                {
                    "name": "Twig Team",
                    "role": "Contributors"
                },
                {
                    "name": "Armin Ronacher",
                    "email": "armin.ronacher@active-4.com",
                    "role": "Project Founder"
                }
            ],
            "description": "Twig, the flexible, fast, and secure template language for PHP",
            "homepage": "https://twig.symfony.com",
            "keywords": [
                "templating"
            ],
            "time": "2020-02-11T15:31:23+00:00"
        },
        {
            "name": "voku/anti-xss",
            "version": "4.1.24",
            "source": {
                "type": "git",
                "url": "https://github.com/voku/anti-xss.git",
                "reference": "4c032aa1aedbf4934418520c61c00b8fad6ca8d5"
            },
            "dist": {
                "type": "zip",
                "url": "https://api.github.com/repos/voku/anti-xss/zipball/4c032aa1aedbf4934418520c61c00b8fad6ca8d5",
                "reference": "4c032aa1aedbf4934418520c61c00b8fad6ca8d5",
                "shasum": ""
            },
            "require": {
                "php": ">=7.0.0",
                "voku/portable-utf8": "~5.4.27"
            },
            "require-dev": {
                "phpunit/phpunit": "~6.0 || ~7.0"
            },
            "type": "library",
            "extra": {
                "branch-alias": {
                    "dev-master": "4.1.x-dev"
                }
            },
            "autoload": {
                "psr-4": {
                    "voku\\helper\\": "src/voku/helper/"
                }
            },
            "notification-url": "https://packagist.org/downloads/",
            "license": [
                "MIT"
            ],
            "authors": [
                {
                    "name": "EllisLab Dev Team",
                    "homepage": "http://ellislab.com/"
                },
                {
                    "name": "Lars Moelleken",
                    "email": "lars@moelleken.org",
                    "homepage": "http://www.moelleken.org/"
                }
            ],
            "description": "anti xss-library",
            "homepage": "https://github.com/voku/anti-xss",
            "keywords": [
                "anti-xss",
                "clean",
                "security",
                "xss"
            ],
            "time": "2020-03-08T00:12:04+00:00"
        },
        {
            "name": "voku/arrayy",
            "version": "7.5.0",
            "source": {
                "type": "git",
                "url": "https://github.com/voku/Arrayy.git",
                "reference": "98e961ef66df5590fc649cb8f6d80ce6941f08b0"
            },
            "dist": {
                "type": "zip",
                "url": "https://api.github.com/repos/voku/Arrayy/zipball/98e961ef66df5590fc649cb8f6d80ce6941f08b0",
                "reference": "98e961ef66df5590fc649cb8f6d80ce6941f08b0",
                "shasum": ""
            },
            "require": {
                "ext-json": "*",
                "php": ">=7.0.0",
                "phpdocumentor/reflection-docblock": "~4.3|~5.0",
                "symfony/polyfill-mbstring": "~1.0"
            },
            "require-dev": {
                "phpunit/phpunit": "~6.0 || ~7.0"
            },
            "type": "library",
            "autoload": {
                "psr-4": {
                    "Arrayy\\": "src/"
                },
                "files": [
                    "src/Create.php"
                ]
            },
            "notification-url": "https://packagist.org/downloads/",
            "license": [
                "MIT"
            ],
            "authors": [
                {
                    "name": "Lars Moelleken",
                    "email": "lars@moelleken.org",
                    "homepage": "http://www.moelleken.org/",
                    "role": "Maintainer"
                }
            ],
            "description": "Array manipulation library for PHP, called Arrayy!",
            "keywords": [
                "Arrayy",
                "array",
                "helpers",
                "manipulation",
                "methods",
                "utility",
                "utils"
            ],
            "funding": [
                {
                    "url": "https://www.paypal.me/moelleken",
                    "type": "custom"
                },
                {
                    "url": "https://github.com/voku",
                    "type": "github"
                },
                {
                    "url": "https://opencollective.com/arrayy",
                    "type": "open_collective"
                },
                {
                    "url": "https://www.patreon.com/voku",
                    "type": "patreon"
                },
                {
                    "url": "https://tidelift.com/funding/github/packagist/voku/arrayy",
                    "type": "tidelift"
                }
            ],
            "time": "2020-04-06T09:58:27+00:00"
        },
        {
            "name": "voku/email-check",
            "version": "3.0.2",
            "source": {
                "type": "git",
                "url": "https://github.com/voku/email-check.git",
                "reference": "f91fc9da57fbb29c4ded5a1fc1238d4b988758dd"
            },
            "dist": {
                "type": "zip",
                "url": "https://api.github.com/repos/voku/email-check/zipball/f91fc9da57fbb29c4ded5a1fc1238d4b988758dd",
                "reference": "f91fc9da57fbb29c4ded5a1fc1238d4b988758dd",
                "shasum": ""
            },
            "require": {
                "php": ">=7.0.0",
                "symfony/polyfill-intl-idn": "~1.10"
            },
            "require-dev": {
                "fzaninotto/faker": "~1.7",
                "phpunit/phpunit": "~6.0 || ~7.0"
            },
            "suggest": {
                "ext-intl": "Use Intl for best performance"
            },
            "type": "library",
            "autoload": {
                "psr-4": {
                    "voku\\helper\\": "src/voku/helper/"
                }
            },
            "notification-url": "https://packagist.org/downloads/",
            "license": [
                "MIT"
            ],
            "authors": [
                {
                    "name": "Lars Moelleken",
                    "homepage": "http://www.moelleken.org/"
                }
            ],
            "description": "email-check (syntax, dns, trash, ...) library",
            "homepage": "https://github.com/voku/email-check",
            "keywords": [
                "check-email",
                "email",
                "mail",
                "mail-check",
                "validate-email",
                "validate-email-address",
                "validate-mail"
            ],
            "time": "2019-01-02T23:08:14+00:00"
        },
        {
            "name": "voku/portable-ascii",
            "version": "1.4.10",
            "source": {
                "type": "git",
                "url": "https://github.com/voku/portable-ascii.git",
                "reference": "240e93829a5f985fab0984a6e55ae5e26b78a334"
            },
            "dist": {
                "type": "zip",
                "url": "https://api.github.com/repos/voku/portable-ascii/zipball/240e93829a5f985fab0984a6e55ae5e26b78a334",
                "reference": "240e93829a5f985fab0984a6e55ae5e26b78a334",
                "shasum": ""
            },
            "require": {
                "php": ">=7.0.0"
            },
            "require-dev": {
                "phpunit/phpunit": "~6.0 || ~7.0"
            },
            "suggest": {
                "ext-intl": "Use Intl for transliterator_transliterate() support"
            },
            "type": "library",
            "autoload": {
                "psr-4": {
                    "voku\\": "src/voku/",
                    "voku\\tests\\": "tests/"
                }
            },
            "notification-url": "https://packagist.org/downloads/",
            "license": [
                "MIT"
            ],
            "authors": [
                {
                    "name": "Lars Moelleken",
                    "homepage": "http://www.moelleken.org/"
                }
            ],
            "description": "Portable ASCII library - performance optimized (ascii) string functions for php.",
            "homepage": "https://github.com/voku/portable-ascii",
            "keywords": [
                "ascii",
                "clean",
                "php"
            ],
            "time": "2020-03-13T01:23:26+00:00"
        },
        {
            "name": "voku/portable-utf8",
            "version": "5.4.41",
            "source": {
                "type": "git",
                "url": "https://github.com/voku/portable-utf8.git",
                "reference": "e34247dce28f9aebebd2d752d8813b91de689aec"
            },
            "dist": {
                "type": "zip",
                "url": "https://api.github.com/repos/voku/portable-utf8/zipball/e34247dce28f9aebebd2d752d8813b91de689aec",
                "reference": "e34247dce28f9aebebd2d752d8813b91de689aec",
                "shasum": ""
            },
            "require": {
                "php": ">=7.0.0",
                "symfony/polyfill-iconv": "~1.0",
                "symfony/polyfill-intl-grapheme": "~1.0",
                "symfony/polyfill-intl-normalizer": "~1.0",
                "symfony/polyfill-mbstring": "~1.0",
                "symfony/polyfill-php72": "~1.0",
                "voku/portable-ascii": "~1.4"
            },
            "require-dev": {
                "phpunit/phpunit": "~6.0 || ~7.0"
            },
            "suggest": {
                "ext-ctype": "Use Ctype for e.g. hexadecimal digit detection",
                "ext-fileinfo": "Use Fileinfo for better binary file detection",
                "ext-iconv": "Use iconv for best performance",
                "ext-intl": "Use Intl for best performance",
                "ext-json": "Use JSON for string detection",
                "ext-mbstring": "Use Mbstring for best performance"
            },
            "type": "library",
            "autoload": {
                "psr-4": {
                    "voku\\": "src/voku/",
                    "voku\\tests\\": "tests/"
                },
                "files": [
                    "bootstrap.php"
                ]
            },
            "notification-url": "https://packagist.org/downloads/",
            "license": [
                "(Apache-2.0 or GPL-2.0)"
            ],
            "authors": [
                {
                    "name": "Nicolas Grekas",
                    "email": "p@tchwork.com"
                },
                {
                    "name": "Hamid Sarfraz",
                    "homepage": "http://pageconfig.com/"
                },
                {
                    "name": "Lars Moelleken",
                    "homepage": "http://www.moelleken.org/"
                }
            ],
            "description": "Portable UTF-8 library - performance optimized (unicode) string functions for php.",
            "homepage": "https://github.com/voku/portable-utf8",
            "keywords": [
                "UTF",
                "clean",
                "php",
                "unicode",
                "utf-8",
                "utf8"
            ],
            "time": "2020-03-06T01:23:48+00:00"
        },
        {
            "name": "voku/stop-words",
            "version": "2.0.1",
            "source": {
                "type": "git",
                "url": "https://github.com/voku/stop-words.git",
                "reference": "8e63c0af20f800b1600783764e0ce19e53969f71"
            },
            "dist": {
                "type": "zip",
                "url": "https://api.github.com/repos/voku/stop-words/zipball/8e63c0af20f800b1600783764e0ce19e53969f71",
                "reference": "8e63c0af20f800b1600783764e0ce19e53969f71",
                "shasum": ""
            },
            "require": {
                "php": ">=7.0.0"
            },
            "require-dev": {
                "phpunit/phpunit": "~6.0"
            },
            "type": "library",
            "autoload": {
                "psr-4": {
                    "voku\\": "src/voku/"
                }
            },
            "notification-url": "https://packagist.org/downloads/",
            "license": [
                "MIT"
            ],
            "authors": [
                {
                    "name": "Lars Moelleken",
                    "homepage": "http://www.moelleken.org/"
                }
            ],
            "description": "Stop-Words via PHP",
            "keywords": [
                "stop words",
                "stop-words"
            ],
            "time": "2018-11-23T01:37:27+00:00"
        },
        {
            "name": "voku/stringy",
            "version": "6.2.2",
            "source": {
                "type": "git",
                "url": "https://github.com/voku/Stringy.git",
                "reference": "e5e98df5ec20f1f8f9a70287b41e4927de71e4fe"
            },
            "dist": {
                "type": "zip",
                "url": "https://api.github.com/repos/voku/Stringy/zipball/e5e98df5ec20f1f8f9a70287b41e4927de71e4fe",
                "reference": "e5e98df5ec20f1f8f9a70287b41e4927de71e4fe",
                "shasum": ""
            },
            "require": {
                "defuse/php-encryption": "~2.0",
                "ext-json": "*",
                "php": ">=7.0.0",
                "voku/anti-xss": "~4.1",
                "voku/arrayy": "~7.3",
                "voku/email-check": "~3.0",
                "voku/portable-ascii": "~1.4",
                "voku/portable-utf8": "~5.4",
                "voku/urlify": "~5.0"
            },
            "replace": {
                "danielstjules/stringy": "~3.0"
            },
            "require-dev": {
                "phpunit/phpunit": "~6.0 || ~7.0"
            },
            "type": "library",
            "autoload": {
                "psr-4": {
                    "Stringy\\": "src/"
                },
                "files": [
                    "src/Create.php"
                ]
            },
            "notification-url": "https://packagist.org/downloads/",
            "license": [
                "MIT"
            ],
            "authors": [
                {
                    "name": "Daniel St. Jules",
                    "email": "danielst.jules@gmail.com",
                    "homepage": "http://www.danielstjules.com",
                    "role": "Maintainer"
                },
                {
                    "name": "Lars Moelleken",
                    "email": "lars@moelleken.org",
                    "homepage": "http://www.moelleken.org/",
                    "role": "Fork-Maintainer"
                }
            ],
            "description": "A string manipulation library with multibyte support",
            "homepage": "https://github.com/danielstjules/Stringy",
            "keywords": [
                "UTF",
                "helpers",
                "manipulation",
                "methods",
                "multibyte",
                "string",
                "utf-8",
                "utility",
                "utils"
            ],
            "time": "2020-02-23T01:51:27+00:00"
        },
        {
            "name": "voku/urlify",
            "version": "5.0.5",
            "source": {
                "type": "git",
                "url": "https://github.com/voku/urlify.git",
                "reference": "d59bfa6d13ce08062e2fe40dd23d226262f961c5"
            },
            "dist": {
                "type": "zip",
                "url": "https://api.github.com/repos/voku/urlify/zipball/d59bfa6d13ce08062e2fe40dd23d226262f961c5",
                "reference": "d59bfa6d13ce08062e2fe40dd23d226262f961c5",
                "shasum": ""
            },
            "require": {
                "php": ">=7.0.0",
                "voku/portable-ascii": "~1.4",
                "voku/portable-utf8": "~5.4",
                "voku/stop-words": "~2.0"
            },
            "require-dev": {
                "phpunit/phpunit": "~6.0 || ~7.0"
            },
            "type": "library",
            "autoload": {
                "psr-4": {
                    "voku\\helper\\": "src/voku/helper/"
                }
            },
            "notification-url": "https://packagist.org/downloads/",
            "license": [
                "BSD-3-Clause"
            ],
            "authors": [
                {
                    "name": "Johnny Broadway",
                    "email": "johnny@johnnybroadway.com",
                    "homepage": "http://www.johnnybroadway.com/"
                },
                {
                    "name": "Lars Moelleken",
                    "email": "lars@moelleken.org",
                    "homepage": "http://moelleken.org/"
                }
            ],
            "description": "PHP port of URLify.js from the Django project. Transliterates non-ascii characters for use in URLs.",
            "homepage": "https://github.com/voku/urlify",
            "keywords": [
                "encode",
                "iconv",
                "link",
                "slug",
                "translit",
                "transliterate",
                "transliteration",
                "url",
                "urlify"
            ],
            "time": "2019-12-13T02:57:54+00:00"
        },
        {
            "name": "webmozart/assert",
            "version": "1.8.0",
            "source": {
                "type": "git",
                "url": "https://github.com/webmozart/assert.git",
                "reference": "ab2cb0b3b559010b75981b1bdce728da3ee90ad6"
            },
            "dist": {
                "type": "zip",
                "url": "https://api.github.com/repos/webmozart/assert/zipball/ab2cb0b3b559010b75981b1bdce728da3ee90ad6",
                "reference": "ab2cb0b3b559010b75981b1bdce728da3ee90ad6",
                "shasum": ""
            },
            "require": {
                "php": "^5.3.3 || ^7.0",
                "symfony/polyfill-ctype": "^1.8"
            },
            "conflict": {
                "vimeo/psalm": "<3.9.1"
            },
            "require-dev": {
                "phpunit/phpunit": "^4.8.36 || ^7.5.13"
            },
            "type": "library",
            "autoload": {
                "psr-4": {
                    "Webmozart\\Assert\\": "src/"
                }
            },
            "notification-url": "https://packagist.org/downloads/",
            "license": [
                "MIT"
            ],
            "authors": [
                {
                    "name": "Bernhard Schussek",
                    "email": "bschussek@gmail.com"
                }
            ],
            "description": "Assertions to validate method input/output with nice error messages.",
            "keywords": [
                "assert",
                "check",
                "validate"
            ],
            "time": "2020-04-18T12:12:48+00:00"
        },
        {
            "name": "webonyx/graphql-php",
            "version": "v0.12.6",
            "source": {
                "type": "git",
                "url": "https://github.com/webonyx/graphql-php.git",
                "reference": "4c545e5ec4fc37f6eb36c19f5a0e7feaf5979c95"
            },
            "dist": {
                "type": "zip",
                "url": "https://api.github.com/repos/webonyx/graphql-php/zipball/4c545e5ec4fc37f6eb36c19f5a0e7feaf5979c95",
                "reference": "4c545e5ec4fc37f6eb36c19f5a0e7feaf5979c95",
                "shasum": ""
            },
            "require": {
                "ext-mbstring": "*",
                "php": ">=5.6"
            },
            "require-dev": {
                "phpunit/phpunit": "^4.8",
                "psr/http-message": "^1.0",
                "react/promise": "2.*"
            },
            "suggest": {
                "psr/http-message": "To use standard GraphQL server",
                "react/promise": "To leverage async resolving on React PHP platform"
            },
            "type": "library",
            "autoload": {
                "psr-4": {
                    "GraphQL\\": "src/"
                }
            },
            "notification-url": "https://packagist.org/downloads/",
            "license": [
                "MIT"
            ],
            "description": "A PHP port of GraphQL reference implementation",
            "homepage": "https://github.com/webonyx/graphql-php",
            "keywords": [
                "api",
                "graphql"
            ],
            "time": "2018-09-02T14:59:54+00:00"
        },
        {
            "name": "yii2tech/ar-softdelete",
            "version": "1.0.4",
            "source": {
                "type": "git",
                "url": "https://github.com/yii2tech/ar-softdelete.git",
                "reference": "498ed03f89ded835f0ca156ec50d432191c58769"
            },
            "dist": {
                "type": "zip",
                "url": "https://api.github.com/repos/yii2tech/ar-softdelete/zipball/498ed03f89ded835f0ca156ec50d432191c58769",
                "reference": "498ed03f89ded835f0ca156ec50d432191c58769",
                "shasum": ""
            },
            "require": {
                "yiisoft/yii2": "~2.0.13"
            },
            "require-dev": {
                "phpunit/phpunit": "4.8.27|^5.0|^6.0"
            },
            "type": "yii2-extension",
            "extra": {
                "branch-alias": {
                    "dev-master": "1.0.x-dev"
                }
            },
            "autoload": {
                "psr-4": {
                    "yii2tech\\ar\\softdelete\\": "src"
                }
            },
            "notification-url": "https://packagist.org/downloads/",
            "license": [
                "BSD-3-Clause"
            ],
            "authors": [
                {
                    "name": "Paul Klimov",
                    "email": "klimov.paul@gmail.com"
                }
            ],
            "description": "Provides support for ActiveRecord soft delete in Yii2",
            "keywords": [
                "active",
                "delete",
                "integrity",
                "record",
                "smart",
                "soft",
                "yii2"
            ],
            "time": "2019-07-30T11:05:57+00:00"
        },
        {
            "name": "yiisoft/yii2",
            "version": "2.0.35",
            "source": {
                "type": "git",
                "url": "https://github.com/yiisoft/yii2-framework.git",
                "reference": "d42809e4969cdc0adb97197ba32774b3e4cd9e8e"
            },
            "dist": {
                "type": "zip",
                "url": "https://api.github.com/repos/yiisoft/yii2-framework/zipball/d42809e4969cdc0adb97197ba32774b3e4cd9e8e",
                "reference": "d42809e4969cdc0adb97197ba32774b3e4cd9e8e",
                "shasum": ""
            },
            "require": {
                "bower-asset/inputmask": "~3.2.2 | ~3.3.5",
                "bower-asset/jquery": "3.4.*@stable | 3.3.*@stable | 3.2.*@stable | 3.1.*@stable | 2.2.*@stable | 2.1.*@stable | 1.11.*@stable | 1.12.*@stable",
                "bower-asset/punycode": "1.3.*",
                "bower-asset/yii2-pjax": "~2.0.1",
                "cebe/markdown": "~1.0.0 | ~1.1.0 | ~1.2.0",
                "ext-ctype": "*",
                "ext-mbstring": "*",
                "ezyang/htmlpurifier": "~4.6",
                "lib-pcre": "*",
                "php": ">=5.4.0",
                "yiisoft/yii2-composer": "~2.0.4"
            },
            "bin": [
                "yii"
            ],
            "type": "library",
            "extra": {
                "branch-alias": {
                    "dev-master": "2.0.x-dev"
                }
            },
            "autoload": {
                "psr-4": {
                    "yii\\": ""
                }
            },
            "notification-url": "https://packagist.org/downloads/",
            "license": [
                "BSD-3-Clause"
            ],
            "authors": [
                {
                    "name": "Qiang Xue",
                    "email": "qiang.xue@gmail.com",
                    "homepage": "http://www.yiiframework.com/",
                    "role": "Founder and project lead"
                },
                {
                    "name": "Alexander Makarov",
                    "email": "sam@rmcreative.ru",
                    "homepage": "http://rmcreative.ru/",
                    "role": "Core framework development"
                },
                {
                    "name": "Maurizio Domba",
                    "homepage": "http://mdomba.info/",
                    "role": "Core framework development"
                },
                {
                    "name": "Carsten Brandt",
                    "email": "mail@cebe.cc",
                    "homepage": "http://cebe.cc/",
                    "role": "Core framework development"
                },
                {
                    "name": "Timur Ruziev",
                    "email": "resurtm@gmail.com",
                    "homepage": "http://resurtm.com/",
                    "role": "Core framework development"
                },
                {
                    "name": "Paul Klimov",
                    "email": "klimov.paul@gmail.com",
                    "role": "Core framework development"
                },
                {
                    "name": "Dmitry Naumenko",
                    "email": "d.naumenko.a@gmail.com",
                    "role": "Core framework development"
                },
                {
                    "name": "Boudewijn Vahrmeijer",
                    "email": "info@dynasource.eu",
                    "homepage": "http://dynasource.eu",
                    "role": "Core framework development"
                }
            ],
            "description": "Yii PHP Framework Version 2",
            "homepage": "http://www.yiiframework.com/",
            "keywords": [
                "framework",
                "yii2"
            ],
            "funding": [
                {
                    "url": "https://github.com/yiisoft",
                    "type": "github"
                },
                {
                    "url": "https://opencollective.com/yiisoft",
                    "type": "open_collective"
                },
                {
                    "url": "https://tidelift.com/funding/github/packagist/yiisoft/yii2",
                    "type": "tidelift"
                }
            ],
            "time": "2020-05-02T11:11:31+00:00"
        },
        {
            "name": "yiisoft/yii2-composer",
            "version": "2.0.9",
            "source": {
                "type": "git",
                "url": "https://github.com/yiisoft/yii2-composer.git",
                "reference": "d191176c4f8372e397a9e3df27360dca6a70efaa"
            },
            "dist": {
                "type": "zip",
                "url": "https://api.github.com/repos/yiisoft/yii2-composer/zipball/d191176c4f8372e397a9e3df27360dca6a70efaa",
                "reference": "d191176c4f8372e397a9e3df27360dca6a70efaa",
                "shasum": ""
            },
            "require": {
                "composer-plugin-api": "^1.0 | ^2.0"
            },
            "require-dev": {
                "composer/composer": "^1.0 | ^2.0@dev",
                "phpunit/phpunit": "<7"
            },
            "type": "composer-plugin",
            "extra": {
                "class": "yii\\composer\\Plugin",
                "branch-alias": {
                    "dev-master": "2.0.x-dev"
                }
            },
            "autoload": {
                "psr-4": {
                    "yii\\composer\\": ""
                }
            },
            "notification-url": "https://packagist.org/downloads/",
            "license": [
                "BSD-3-Clause"
            ],
            "authors": [
                {
                    "name": "Qiang Xue",
                    "email": "qiang.xue@gmail.com"
                },
                {
                    "name": "Carsten Brandt",
                    "email": "mail@cebe.cc"
                }
            ],
            "description": "The composer plugin for Yii extension installer",
            "keywords": [
                "composer",
                "extension installer",
                "yii2"
            ],
            "funding": [
                {
                    "url": "https://github.com/yiisoft",
                    "type": "github"
                },
                {
                    "url": "https://opencollective.com/yiisoft",
                    "type": "open_collective"
                },
                {
                    "url": "https://tidelift.com/funding/github/packagist/yiisoft/yii2-composer",
                    "type": "tidelift"
                }
            ],
            "time": "2020-04-20T18:47:46+00:00"
        },
        {
            "name": "yiisoft/yii2-debug",
            "version": "2.1.13",
            "source": {
                "type": "git",
                "url": "https://github.com/yiisoft/yii2-debug.git",
                "reference": "696712a2a3565b1a072ad3c9d298e262967e8282"
            },
            "dist": {
                "type": "zip",
                "url": "https://api.github.com/repos/yiisoft/yii2-debug/zipball/696712a2a3565b1a072ad3c9d298e262967e8282",
                "reference": "696712a2a3565b1a072ad3c9d298e262967e8282",
                "shasum": ""
            },
            "require": {
                "ext-mbstring": "*",
                "opis/closure": "^3.3",
                "php": ">=5.4",
                "yiisoft/yii2": "~2.0.13"
            },
            "require-dev": {
                "phpunit/phpunit": "<7",
                "yiisoft/yii2-coding-standards": "~2.0",
                "yiisoft/yii2-swiftmailer": "*"
            },
            "type": "yii2-extension",
            "extra": {
                "branch-alias": {
                    "dev-master": "2.0.x-dev"
                }
            },
            "autoload": {
                "psr-4": {
                    "yii\\debug\\": "src"
                }
            },
            "notification-url": "https://packagist.org/downloads/",
            "license": [
                "BSD-3-Clause"
            ],
            "authors": [
                {
                    "name": "Qiang Xue",
                    "email": "qiang.xue@gmail.com"
                },
                {
                    "name": "Simon Karlen",
                    "email": "simi.albi@outlook.com"
                }
            ],
            "description": "The debugger extension for the Yii framework",
            "keywords": [
                "debug",
                "debugger",
                "yii2"
            ],
            "time": "2020-01-17T13:40:32+00:00"
        },
        {
            "name": "yiisoft/yii2-queue",
            "version": "2.3.0",
            "source": {
                "type": "git",
                "url": "https://github.com/yiisoft/yii2-queue.git",
                "reference": "25c1142558768ec0e835171c972a4edc2fb59cf0"
            },
            "dist": {
                "type": "zip",
                "url": "https://api.github.com/repos/yiisoft/yii2-queue/zipball/25c1142558768ec0e835171c972a4edc2fb59cf0",
                "reference": "25c1142558768ec0e835171c972a4edc2fb59cf0",
                "shasum": ""
            },
            "require": {
                "php": ">=5.5.0",
                "symfony/process": "^3.3||^4.0",
                "yiisoft/yii2": "~2.0.14"
            },
            "require-dev": {
                "aws/aws-sdk-php": ">=2.4",
                "enqueue/amqp-lib": "^0.8||^0.9.10",
                "enqueue/stomp": "^0.8.39",
                "jeremeamia/superclosure": "*",
                "pda/pheanstalk": "v3.*",
                "php-amqplib/php-amqplib": "*",
                "phpunit/phpunit": "~4.4",
                "yiisoft/yii2-debug": "*",
                "yiisoft/yii2-gii": "*",
                "yiisoft/yii2-redis": "*"
            },
            "suggest": {
                "aws/aws-sdk-php": "Need for aws SQS.",
                "enqueue/amqp-lib": "Need for AMQP interop queue.",
                "enqueue/stomp": "Need for Stomp queue.",
                "ext-gearman": "Need for Gearman queue.",
                "ext-pcntl": "Need for process signals.",
                "pda/pheanstalk": "Need for Beanstalk queue.",
                "php-amqplib/php-amqplib": "Need for AMQP queue.",
                "yiisoft/yii2-redis": "Need for Redis queue."
            },
            "type": "yii2-extension",
            "extra": {
                "branch-alias": {
                    "dev-master": "2.x-dev"
                }
            },
            "autoload": {
                "psr-4": {
                    "yii\\queue\\": "src",
                    "yii\\queue\\amqp\\": "src/drivers/amqp",
                    "yii\\queue\\amqp_interop\\": "src/drivers/amqp_interop",
                    "yii\\queue\\beanstalk\\": "src/drivers/beanstalk",
                    "yii\\queue\\db\\": "src/drivers/db",
                    "yii\\queue\\file\\": "src/drivers/file",
                    "yii\\queue\\gearman\\": "src/drivers/gearman",
                    "yii\\queue\\redis\\": "src/drivers/redis",
                    "yii\\queue\\sync\\": "src/drivers/sync",
                    "yii\\queue\\sqs\\": "src/drivers/sqs",
                    "yii\\queue\\stomp\\": "src/drivers/stomp"
                }
            },
            "notification-url": "https://packagist.org/downloads/",
            "license": [
                "BSD-3-Clause"
            ],
            "authors": [
                {
                    "name": "Roman Zhuravlev",
                    "email": "zhuravljov@gmail.com"
                }
            ],
            "description": "Yii2 Queue Extension which supported DB, Redis, RabbitMQ, Beanstalk, SQS and Gearman",
            "keywords": [
                "async",
                "beanstalk",
                "db",
                "gearman",
                "gii",
                "queue",
                "rabbitmq",
                "redis",
                "sqs",
                "yii"
            ],
            "time": "2019-06-04T18:58:40+00:00"
        },
        {
<<<<<<< HEAD
=======
            "name": "yiisoft/yii2-shell",
            "version": "2.0.4",
            "source": {
                "type": "git",
                "url": "https://github.com/yiisoft/yii2-shell.git",
                "reference": "6832c3dde303d89f7123bdbcb8cb4d5c80fae4df"
            },
            "dist": {
                "type": "zip",
                "url": "https://api.github.com/repos/yiisoft/yii2-shell/zipball/6832c3dde303d89f7123bdbcb8cb4d5c80fae4df",
                "reference": "6832c3dde303d89f7123bdbcb8cb4d5c80fae4df",
                "shasum": ""
            },
            "require": {
                "psy/psysh": "~0.9.3|~0.10.3",
                "symfony/var-dumper": "~2.7|~3.0|~4.0|~5.0",
                "yiisoft/yii2": "~2.0.0"
            },
            "type": "yii2-extension",
            "extra": {
                "bootstrap": "yii\\shell\\Bootstrap",
                "branch-alias": {
                    "dev-master": "2.0.x-dev"
                }
            },
            "autoload": {
                "psr-4": {
                    "yii\\shell\\": ""
                }
            },
            "notification-url": "https://packagist.org/downloads/",
            "license": [
                "BSD-3-Clause"
            ],
            "authors": [
                {
                    "name": "Daniel Gomez Pan",
                    "email": "pana_1990@hotmail.com"
                },
                {
                    "name": "Sascha Vincent Kurowski",
                    "email": "svkurowski@gmail.com"
                }
            ],
            "description": "The interactive shell extension for Yii framework",
            "keywords": [
                "shell",
                "yii2"
            ],
            "funding": [
                {
                    "url": "https://opencollective.com/yiisoft",
                    "type": "open_collective"
                }
            ],
            "time": "2020-05-02T11:43:24+00:00"
        },
        {
>>>>>>> 0fed7216
            "name": "yiisoft/yii2-swiftmailer",
            "version": "2.1.2",
            "source": {
                "type": "git",
                "url": "https://github.com/yiisoft/yii2-swiftmailer.git",
                "reference": "09659a55959f9e64b8178d842b64a9ffae42b994"
            },
            "dist": {
                "type": "zip",
                "url": "https://api.github.com/repos/yiisoft/yii2-swiftmailer/zipball/09659a55959f9e64b8178d842b64a9ffae42b994",
                "reference": "09659a55959f9e64b8178d842b64a9ffae42b994",
                "shasum": ""
            },
            "require": {
                "swiftmailer/swiftmailer": "~6.0",
                "yiisoft/yii2": ">=2.0.4"
            },
            "type": "yii2-extension",
            "extra": {
                "branch-alias": {
                    "dev-master": "2.1.x-dev"
                }
            },
            "autoload": {
                "psr-4": {
                    "yii\\swiftmailer\\": "src"
                }
            },
            "notification-url": "https://packagist.org/downloads/",
            "license": [
                "BSD-3-Clause"
            ],
            "authors": [
                {
                    "name": "Paul Klimov",
                    "email": "klimov.paul@gmail.com"
                }
            ],
            "description": "The SwiftMailer integration for the Yii framework",
            "keywords": [
                "email",
                "mail",
                "mailer",
                "swift",
                "swiftmailer",
                "yii2"
            ],
            "time": "2018-09-23T22:00:47+00:00"
        }
    ],
    "packages-dev": [
        {
            "name": "behat/gherkin",
            "version": "v4.6.2",
            "source": {
                "type": "git",
                "url": "https://github.com/Behat/Gherkin.git",
                "reference": "51ac4500c4dc30cbaaabcd2f25694299df666a31"
            },
            "dist": {
                "type": "zip",
                "url": "https://api.github.com/repos/Behat/Gherkin/zipball/51ac4500c4dc30cbaaabcd2f25694299df666a31",
                "reference": "51ac4500c4dc30cbaaabcd2f25694299df666a31",
                "shasum": ""
            },
            "require": {
                "php": ">=5.3.1"
            },
            "require-dev": {
                "phpunit/phpunit": "~4.5|~5",
                "symfony/phpunit-bridge": "~2.7|~3|~4",
                "symfony/yaml": "~2.3|~3|~4"
            },
            "suggest": {
                "symfony/yaml": "If you want to parse features, represented in YAML files"
            },
            "type": "library",
            "extra": {
                "branch-alias": {
                    "dev-master": "4.4-dev"
                }
            },
            "autoload": {
                "psr-0": {
                    "Behat\\Gherkin": "src/"
                }
            },
            "notification-url": "https://packagist.org/downloads/",
            "license": [
                "MIT"
            ],
            "authors": [
                {
                    "name": "Konstantin Kudryashov",
                    "email": "ever.zet@gmail.com",
                    "homepage": "http://everzet.com"
                }
            ],
            "description": "Gherkin DSL parser for PHP 5.3",
            "homepage": "http://behat.org/",
            "keywords": [
                "BDD",
                "Behat",
                "Cucumber",
                "DSL",
                "gherkin",
                "parser"
            ],
            "time": "2020-03-17T14:03:26+00:00"
        },
        {
            "name": "codeception/codeception",
            "version": "3.1.2",
            "source": {
                "type": "git",
                "url": "https://github.com/Codeception/Codeception.git",
                "reference": "5ea172de7b1b2e61dcdd50d73f8368886c549fb4"
            },
            "dist": {
                "type": "zip",
                "url": "https://api.github.com/repos/Codeception/Codeception/zipball/5ea172de7b1b2e61dcdd50d73f8368886c549fb4",
                "reference": "5ea172de7b1b2e61dcdd50d73f8368886c549fb4",
                "shasum": ""
            },
            "require": {
                "behat/gherkin": "^4.4.0",
                "codeception/phpunit-wrapper": ">6.0.15 <6.1.0 | ^6.6.1 | ^7.7.1 | ^8.0.3",
                "codeception/stub": "^2.0 | ^3.0",
                "ext-curl": "*",
                "ext-json": "*",
                "ext-mbstring": "*",
                "facebook/webdriver": "^1.6.0",
                "guzzlehttp/guzzle": "^6.3.0",
                "guzzlehttp/psr7": "~1.4",
                "hoa/console": "~3.0",
                "php": ">=5.6.0 <8.0",
                "symfony/browser-kit": ">=2.7 <5.0",
                "symfony/console": ">=2.7 <5.0",
                "symfony/css-selector": ">=2.7 <5.0",
                "symfony/dom-crawler": ">=2.7 <5.0",
                "symfony/event-dispatcher": ">=2.7 <5.0",
                "symfony/finder": ">=2.7 <5.0",
                "symfony/yaml": ">=2.7 <5.0"
            },
            "require-dev": {
                "codeception/specify": "~0.3",
                "doctrine/annotations": "^1",
                "doctrine/data-fixtures": "^1",
                "doctrine/orm": "^2",
                "flow/jsonpath": "~0.2",
                "monolog/monolog": "~1.8",
                "pda/pheanstalk": "~3.0",
                "php-amqplib/php-amqplib": "~2.4",
                "predis/predis": "^1.0",
                "ramsey/uuid-doctrine": "^1.5",
                "squizlabs/php_codesniffer": "~2.0",
                "symfony/process": ">=2.7 <5.0",
                "vlucas/phpdotenv": "^3.0"
            },
            "suggest": {
                "aws/aws-sdk-php": "For using AWS Auth in REST module and Queue module",
                "codeception/phpbuiltinserver": "Start and stop PHP built-in web server for your tests",
                "codeception/specify": "BDD-style code blocks",
                "codeception/verify": "BDD-style assertions",
                "flow/jsonpath": "For using JSONPath in REST module",
                "league/factory-muffin": "For DataFactory module",
                "league/factory-muffin-faker": "For Faker support in DataFactory module",
                "phpseclib/phpseclib": "for SFTP option in FTP Module",
                "stecman/symfony-console-completion": "For BASH autocompletion",
                "symfony/phpunit-bridge": "For phpunit-bridge support"
            },
            "bin": [
                "codecept"
            ],
            "type": "library",
            "extra": {
                "branch-alias": []
            },
            "autoload": {
                "psr-4": {
                    "Codeception\\": "src/Codeception",
                    "Codeception\\Extension\\": "ext"
                }
            },
            "notification-url": "https://packagist.org/downloads/",
            "license": [
                "MIT"
            ],
            "authors": [
                {
                    "name": "Michael Bodnarchuk",
                    "email": "davert@mail.ua",
                    "homepage": "http://codegyre.com"
                }
            ],
            "description": "BDD-style testing framework",
            "homepage": "http://codeception.com/",
            "keywords": [
                "BDD",
                "TDD",
                "acceptance testing",
                "functional testing",
                "unit testing"
            ],
            "time": "2019-10-19T13:15:55+00:00"
        },
        {
            "name": "codeception/mockery-module",
            "version": "0.3.0",
            "source": {
                "type": "git",
                "url": "https://github.com/Codeception/MockeryModule.git",
                "reference": "19cc51ae4123031d7c93c56a9abbde40697dbc24"
            },
            "dist": {
                "type": "zip",
                "url": "https://api.github.com/repos/Codeception/MockeryModule/zipball/19cc51ae4123031d7c93c56a9abbde40697dbc24",
                "reference": "19cc51ae4123031d7c93c56a9abbde40697dbc24",
                "shasum": ""
            },
            "require": {
                "codeception/codeception": "^2.0|^3.0",
                "mockery/mockery": "^0.8|^0.9|^1.0"
            },
            "type": "library",
            "autoload": {
                "psr-4": {
                    "Codeception\\": "src"
                }
            },
            "notification-url": "https://packagist.org/downloads/",
            "license": [
                "MIT"
            ],
            "authors": [
                {
                    "name": "Michael Bodnarchuk",
                    "email": "davert.php@mailican.com"
                },
                {
                    "name": "Jáchym Toušek",
                    "email": "enumag@gmail.com"
                }
            ],
            "description": "Mockery Module for Codeception",
            "time": "2019-04-26T19:47:46+00:00"
        },
        {
            "name": "codeception/phpunit-wrapper",
            "version": "7.8.0",
            "source": {
                "type": "git",
                "url": "https://github.com/Codeception/phpunit-wrapper.git",
                "reference": "bc847bd4f8f6d09012543e2a856f19fe4ecdcf3a"
            },
            "dist": {
                "type": "zip",
                "url": "https://api.github.com/repos/Codeception/phpunit-wrapper/zipball/bc847bd4f8f6d09012543e2a856f19fe4ecdcf3a",
                "reference": "bc847bd4f8f6d09012543e2a856f19fe4ecdcf3a",
                "shasum": ""
            },
            "require": {
                "phpunit/php-code-coverage": "^6.0",
                "phpunit/phpunit": "7.5.*",
                "sebastian/comparator": "^3.0",
                "sebastian/diff": "^3.0"
            },
            "require-dev": {
                "codeception/specify": "*",
                "vlucas/phpdotenv": "^3.0"
            },
            "type": "library",
            "autoload": {
                "psr-4": {
                    "Codeception\\PHPUnit\\": "src\\"
                }
            },
            "notification-url": "https://packagist.org/downloads/",
            "license": [
                "MIT"
            ],
            "authors": [
                {
                    "name": "Davert",
                    "email": "davert.php@resend.cc"
                }
            ],
            "description": "PHPUnit classes used by Codeception",
            "time": "2019-12-23T06:55:58+00:00"
        },
        {
            "name": "codeception/specify",
            "version": "0.4.6",
            "source": {
                "type": "git",
                "url": "https://github.com/Codeception/Specify.git",
                "reference": "21b586f503ca444aa519dd9cafb32f113a05f286"
            },
            "dist": {
                "type": "zip",
                "url": "https://api.github.com/repos/Codeception/Specify/zipball/21b586f503ca444aa519dd9cafb32f113a05f286",
                "reference": "21b586f503ca444aa519dd9cafb32f113a05f286",
                "shasum": ""
            },
            "require": {
                "myclabs/deep-copy": "~1.1",
                "php": ">=5.4.0"
            },
            "require-dev": {
                "phpunit/phpunit": "~4.0"
            },
            "type": "library",
            "autoload": {
                "psr-0": {
                    "Codeception\\": "src/"
                }
            },
            "notification-url": "https://packagist.org/downloads/",
            "license": [
                "MIT"
            ],
            "authors": [
                {
                    "name": "Michael Bodnarchuk",
                    "email": "davert.php@mailican.com"
                }
            ],
            "description": "BDD code blocks for PHPUnit and Codeception",
            "time": "2016-10-21T09:42:00+00:00"
        },
        {
            "name": "codeception/stub",
            "version": "3.0.0",
            "source": {
                "type": "git",
                "url": "https://github.com/Codeception/Stub.git",
                "reference": "eea518711d736eab838c1274593c4568ec06b23d"
            },
            "dist": {
                "type": "zip",
                "url": "https://api.github.com/repos/Codeception/Stub/zipball/eea518711d736eab838c1274593c4568ec06b23d",
                "reference": "eea518711d736eab838c1274593c4568ec06b23d",
                "shasum": ""
            },
            "require": {
                "codeception/phpunit-wrapper": "^6.6.1 | ^7.7.1 | ^8.0.3",
                "phpunit/phpunit": ">=6.5 <9.0"
            },
            "type": "library",
            "autoload": {
                "psr-4": {
                    "Codeception\\": "src/"
                }
            },
            "notification-url": "https://packagist.org/downloads/",
            "license": [
                "MIT"
            ],
            "description": "Flexible Stub wrapper for PHPUnit's Mock Builder",
            "time": "2019-08-10T16:20:53+00:00"
        },
        {
            "name": "codeception/verify",
            "version": "1.3.0",
            "source": {
                "type": "git",
                "url": "https://github.com/Codeception/Verify.git",
                "reference": "4a4f006faac9f8e34495882ce578e1cde4b027cb"
            },
            "dist": {
                "type": "zip",
                "url": "https://api.github.com/repos/Codeception/Verify/zipball/4a4f006faac9f8e34495882ce578e1cde4b027cb",
                "reference": "4a4f006faac9f8e34495882ce578e1cde4b027cb",
                "shasum": ""
            },
            "require": {
                "codeception/phpunit-wrapper": ">6.0.16 <6.1.0 | ^6.7.0 | ^7.7.1 | ^8.0.4 | ^9.0.0",
                "php": ">= 7.0",
                "phpunit/phpunit": "> 6.0"
            },
            "type": "library",
            "autoload": {
                "files": [
                    "src/Codeception/function.php"
                ],
                "psr-4": {
                    "Codeception\\": "src\\Codeception"
                }
            },
            "notification-url": "https://packagist.org/downloads/",
            "license": [
                "MIT"
            ],
            "authors": [
                {
                    "name": "Michael Bodnarchuk",
                    "email": "davert@codeception.com"
                }
            ],
            "description": "BDD assertion library for PHPUnit",
            "time": "2020-02-15T23:17:35+00:00"
        },
        {
            "name": "doctrine/instantiator",
            "version": "1.3.0",
            "source": {
                "type": "git",
                "url": "https://github.com/doctrine/instantiator.git",
                "reference": "ae466f726242e637cebdd526a7d991b9433bacf1"
            },
            "dist": {
                "type": "zip",
                "url": "https://api.github.com/repos/doctrine/instantiator/zipball/ae466f726242e637cebdd526a7d991b9433bacf1",
                "reference": "ae466f726242e637cebdd526a7d991b9433bacf1",
                "shasum": ""
            },
            "require": {
                "php": "^7.1"
            },
            "require-dev": {
                "doctrine/coding-standard": "^6.0",
                "ext-pdo": "*",
                "ext-phar": "*",
                "phpbench/phpbench": "^0.13",
                "phpstan/phpstan-phpunit": "^0.11",
                "phpstan/phpstan-shim": "^0.11",
                "phpunit/phpunit": "^7.0"
            },
            "type": "library",
            "extra": {
                "branch-alias": {
                    "dev-master": "1.2.x-dev"
                }
            },
            "autoload": {
                "psr-4": {
                    "Doctrine\\Instantiator\\": "src/Doctrine/Instantiator/"
                }
            },
            "notification-url": "https://packagist.org/downloads/",
            "license": [
                "MIT"
            ],
            "authors": [
                {
                    "name": "Marco Pivetta",
                    "email": "ocramius@gmail.com",
                    "homepage": "http://ocramius.github.com/"
                }
            ],
            "description": "A small, lightweight utility to instantiate objects in PHP without invoking their constructors",
            "homepage": "https://www.doctrine-project.org/projects/instantiator.html",
            "keywords": [
                "constructor",
                "instantiate"
            ],
            "time": "2019-10-21T16:45:58+00:00"
        },
        {
            "name": "facebook/webdriver",
            "version": "1.7.1",
            "source": {
                "type": "git",
                "url": "https://github.com/php-webdriver/php-webdriver-archive.git",
                "reference": "e43de70f3c7166169d0f14a374505392734160e5"
            },
            "dist": {
                "type": "zip",
                "url": "https://api.github.com/repos/php-webdriver/php-webdriver-archive/zipball/e43de70f3c7166169d0f14a374505392734160e5",
                "reference": "e43de70f3c7166169d0f14a374505392734160e5",
                "shasum": ""
            },
            "require": {
                "ext-curl": "*",
                "ext-json": "*",
                "ext-mbstring": "*",
                "ext-zip": "*",
                "php": "^5.6 || ~7.0",
                "symfony/process": "^2.8 || ^3.1 || ^4.0"
            },
            "require-dev": {
                "friendsofphp/php-cs-fixer": "^2.0",
                "jakub-onderka/php-parallel-lint": "^0.9.2",
                "php-coveralls/php-coveralls": "^2.0",
                "php-mock/php-mock-phpunit": "^1.1",
                "phpunit/phpunit": "^5.7",
                "sebastian/environment": "^1.3.4 || ^2.0 || ^3.0",
                "squizlabs/php_codesniffer": "^2.6",
                "symfony/var-dumper": "^3.3 || ^4.0"
            },
            "suggest": {
                "ext-SimpleXML": "For Firefox profile creation"
            },
            "type": "library",
            "extra": {
                "branch-alias": {
                    "dev-community": "1.5-dev"
                }
            },
            "autoload": {
                "psr-4": {
                    "Facebook\\WebDriver\\": "lib/"
                }
            },
            "notification-url": "https://packagist.org/downloads/",
            "license": [
                "Apache-2.0"
            ],
            "description": "A PHP client for Selenium WebDriver",
            "homepage": "https://github.com/facebook/php-webdriver",
            "keywords": [
                "facebook",
                "php",
                "selenium",
                "webdriver"
            ],
            "abandoned": "php-webdriver/webdriver",
            "time": "2019-06-13T08:02:18+00:00"
        },
        {
            "name": "fzaninotto/faker",
            "version": "v1.9.1",
            "source": {
                "type": "git",
                "url": "https://github.com/fzaninotto/Faker.git",
                "reference": "fc10d778e4b84d5bd315dad194661e091d307c6f"
            },
            "dist": {
                "type": "zip",
                "url": "https://api.github.com/repos/fzaninotto/Faker/zipball/fc10d778e4b84d5bd315dad194661e091d307c6f",
                "reference": "fc10d778e4b84d5bd315dad194661e091d307c6f",
                "shasum": ""
            },
            "require": {
                "php": "^5.3.3 || ^7.0"
            },
            "require-dev": {
                "ext-intl": "*",
                "phpunit/phpunit": "^4.8.35 || ^5.7",
                "squizlabs/php_codesniffer": "^2.9.2"
            },
            "type": "library",
            "extra": {
                "branch-alias": {
                    "dev-master": "1.9-dev"
                }
            },
            "autoload": {
                "psr-4": {
                    "Faker\\": "src/Faker/"
                }
            },
            "notification-url": "https://packagist.org/downloads/",
            "license": [
                "MIT"
            ],
            "authors": [
                {
                    "name": "François Zaninotto"
                }
            ],
            "description": "Faker is a PHP library that generates fake data for you.",
            "keywords": [
                "data",
                "faker",
                "fixtures"
            ],
            "time": "2019-12-12T13:22:17+00:00"
        },
        {
            "name": "hamcrest/hamcrest-php",
            "version": "v2.0.0",
            "source": {
                "type": "git",
                "url": "https://github.com/hamcrest/hamcrest-php.git",
                "reference": "776503d3a8e85d4f9a1148614f95b7a608b046ad"
            },
            "dist": {
                "type": "zip",
                "url": "https://api.github.com/repos/hamcrest/hamcrest-php/zipball/776503d3a8e85d4f9a1148614f95b7a608b046ad",
                "reference": "776503d3a8e85d4f9a1148614f95b7a608b046ad",
                "shasum": ""
            },
            "require": {
                "php": "^5.3|^7.0"
            },
            "replace": {
                "cordoval/hamcrest-php": "*",
                "davedevelopment/hamcrest-php": "*",
                "kodova/hamcrest-php": "*"
            },
            "require-dev": {
                "phpunit/php-file-iterator": "1.3.3",
                "phpunit/phpunit": "~4.0",
                "satooshi/php-coveralls": "^1.0"
            },
            "type": "library",
            "extra": {
                "branch-alias": {
                    "dev-master": "2.0-dev"
                }
            },
            "autoload": {
                "classmap": [
                    "hamcrest"
                ]
            },
            "notification-url": "https://packagist.org/downloads/",
            "license": [
                "BSD"
            ],
            "description": "This is the PHP port of Hamcrest Matchers",
            "keywords": [
                "test"
            ],
            "time": "2016-01-20T08:20:44+00:00"
        },
        {
            "name": "hoa/consistency",
            "version": "1.17.05.02",
            "source": {
                "type": "git",
                "url": "https://github.com/hoaproject/Consistency.git",
                "reference": "fd7d0adc82410507f332516faf655b6ed22e4c2f"
            },
            "dist": {
                "type": "zip",
                "url": "https://api.github.com/repos/hoaproject/Consistency/zipball/fd7d0adc82410507f332516faf655b6ed22e4c2f",
                "reference": "fd7d0adc82410507f332516faf655b6ed22e4c2f",
                "shasum": ""
            },
            "require": {
                "hoa/exception": "~1.0",
                "php": ">=5.5.0"
            },
            "require-dev": {
                "hoa/stream": "~1.0",
                "hoa/test": "~2.0"
            },
            "type": "library",
            "extra": {
                "branch-alias": {
                    "dev-master": "1.x-dev"
                }
            },
            "autoload": {
                "psr-4": {
                    "Hoa\\Consistency\\": "."
                },
                "files": [
                    "Prelude.php"
                ]
            },
            "notification-url": "https://packagist.org/downloads/",
            "license": [
                "BSD-3-Clause"
            ],
            "authors": [
                {
                    "name": "Ivan Enderlin",
                    "email": "ivan.enderlin@hoa-project.net"
                },
                {
                    "name": "Hoa community",
                    "homepage": "https://hoa-project.net/"
                }
            ],
            "description": "The Hoa\\Consistency library.",
            "homepage": "https://hoa-project.net/",
            "keywords": [
                "autoloader",
                "callable",
                "consistency",
                "entity",
                "flex",
                "keyword",
                "library"
            ],
            "time": "2017-05-02T12:18:12+00:00"
        },
        {
            "name": "hoa/console",
            "version": "3.17.05.02",
            "source": {
                "type": "git",
                "url": "https://github.com/hoaproject/Console.git",
                "reference": "e231fd3ea70e6d773576ae78de0bdc1daf331a66"
            },
            "dist": {
                "type": "zip",
                "url": "https://api.github.com/repos/hoaproject/Console/zipball/e231fd3ea70e6d773576ae78de0bdc1daf331a66",
                "reference": "e231fd3ea70e6d773576ae78de0bdc1daf331a66",
                "shasum": ""
            },
            "require": {
                "hoa/consistency": "~1.0",
                "hoa/event": "~1.0",
                "hoa/exception": "~1.0",
                "hoa/file": "~1.0",
                "hoa/protocol": "~1.0",
                "hoa/stream": "~1.0",
                "hoa/ustring": "~4.0"
            },
            "require-dev": {
                "hoa/test": "~2.0"
            },
            "suggest": {
                "ext-pcntl": "To enable hoa://Event/Console/Window:resize.",
                "hoa/dispatcher": "To use the console kit.",
                "hoa/router": "To use the console kit."
            },
            "type": "library",
            "extra": {
                "branch-alias": {
                    "dev-master": "3.x-dev"
                }
            },
            "autoload": {
                "psr-4": {
                    "Hoa\\Console\\": "."
                }
            },
            "notification-url": "https://packagist.org/downloads/",
            "license": [
                "BSD-3-Clause"
            ],
            "authors": [
                {
                    "name": "Ivan Enderlin",
                    "email": "ivan.enderlin@hoa-project.net"
                },
                {
                    "name": "Hoa community",
                    "homepage": "https://hoa-project.net/"
                }
            ],
            "description": "The Hoa\\Console library.",
            "homepage": "https://hoa-project.net/",
            "keywords": [
                "autocompletion",
                "chrome",
                "cli",
                "console",
                "cursor",
                "getoption",
                "library",
                "option",
                "parser",
                "processus",
                "readline",
                "terminfo",
                "tput",
                "window"
            ],
            "time": "2017-05-02T12:26:19+00:00"
        },
        {
            "name": "hoa/event",
            "version": "1.17.01.13",
            "source": {
                "type": "git",
                "url": "https://github.com/hoaproject/Event.git",
                "reference": "6c0060dced212ffa3af0e34bb46624f990b29c54"
            },
            "dist": {
                "type": "zip",
                "url": "https://api.github.com/repos/hoaproject/Event/zipball/6c0060dced212ffa3af0e34bb46624f990b29c54",
                "reference": "6c0060dced212ffa3af0e34bb46624f990b29c54",
                "shasum": ""
            },
            "require": {
                "hoa/consistency": "~1.0",
                "hoa/exception": "~1.0"
            },
            "require-dev": {
                "hoa/test": "~2.0"
            },
            "type": "library",
            "extra": {
                "branch-alias": {
                    "dev-master": "1.x-dev"
                }
            },
            "autoload": {
                "psr-4": {
                    "Hoa\\Event\\": "."
                }
            },
            "notification-url": "https://packagist.org/downloads/",
            "license": [
                "BSD-3-Clause"
            ],
            "authors": [
                {
                    "name": "Ivan Enderlin",
                    "email": "ivan.enderlin@hoa-project.net"
                },
                {
                    "name": "Hoa community",
                    "homepage": "https://hoa-project.net/"
                }
            ],
            "description": "The Hoa\\Event library.",
            "homepage": "https://hoa-project.net/",
            "keywords": [
                "event",
                "library",
                "listener",
                "observer"
            ],
            "time": "2017-01-13T15:30:50+00:00"
        },
        {
            "name": "hoa/exception",
            "version": "1.17.01.16",
            "source": {
                "type": "git",
                "url": "https://github.com/hoaproject/Exception.git",
                "reference": "091727d46420a3d7468ef0595651488bfc3a458f"
            },
            "dist": {
                "type": "zip",
                "url": "https://api.github.com/repos/hoaproject/Exception/zipball/091727d46420a3d7468ef0595651488bfc3a458f",
                "reference": "091727d46420a3d7468ef0595651488bfc3a458f",
                "shasum": ""
            },
            "require": {
                "hoa/consistency": "~1.0",
                "hoa/event": "~1.0"
            },
            "require-dev": {
                "hoa/test": "~2.0"
            },
            "type": "library",
            "extra": {
                "branch-alias": {
                    "dev-master": "1.x-dev"
                }
            },
            "autoload": {
                "psr-4": {
                    "Hoa\\Exception\\": "."
                }
            },
            "notification-url": "https://packagist.org/downloads/",
            "license": [
                "BSD-3-Clause"
            ],
            "authors": [
                {
                    "name": "Ivan Enderlin",
                    "email": "ivan.enderlin@hoa-project.net"
                },
                {
                    "name": "Hoa community",
                    "homepage": "https://hoa-project.net/"
                }
            ],
            "description": "The Hoa\\Exception library.",
            "homepage": "https://hoa-project.net/",
            "keywords": [
                "exception",
                "library"
            ],
            "time": "2017-01-16T07:53:27+00:00"
        },
        {
            "name": "hoa/file",
            "version": "1.17.07.11",
            "source": {
                "type": "git",
                "url": "https://github.com/hoaproject/File.git",
                "reference": "35cb979b779bc54918d2f9a4e02ed6c7a1fa67ca"
            },
            "dist": {
                "type": "zip",
                "url": "https://api.github.com/repos/hoaproject/File/zipball/35cb979b779bc54918d2f9a4e02ed6c7a1fa67ca",
                "reference": "35cb979b779bc54918d2f9a4e02ed6c7a1fa67ca",
                "shasum": ""
            },
            "require": {
                "hoa/consistency": "~1.0",
                "hoa/event": "~1.0",
                "hoa/exception": "~1.0",
                "hoa/iterator": "~2.0",
                "hoa/stream": "~1.0"
            },
            "require-dev": {
                "hoa/test": "~2.0"
            },
            "type": "library",
            "extra": {
                "branch-alias": {
                    "dev-master": "1.x-dev"
                }
            },
            "autoload": {
                "psr-4": {
                    "Hoa\\File\\": "."
                }
            },
            "notification-url": "https://packagist.org/downloads/",
            "license": [
                "BSD-3-Clause"
            ],
            "authors": [
                {
                    "name": "Ivan Enderlin",
                    "email": "ivan.enderlin@hoa-project.net"
                },
                {
                    "name": "Hoa community",
                    "homepage": "https://hoa-project.net/"
                }
            ],
            "description": "The Hoa\\File library.",
            "homepage": "https://hoa-project.net/",
            "keywords": [
                "Socket",
                "directory",
                "file",
                "finder",
                "library",
                "link",
                "temporary"
            ],
            "time": "2017-07-11T07:42:15+00:00"
        },
        {
            "name": "hoa/iterator",
            "version": "2.17.01.10",
            "source": {
                "type": "git",
                "url": "https://github.com/hoaproject/Iterator.git",
                "reference": "d1120ba09cb4ccd049c86d10058ab94af245f0cc"
            },
            "dist": {
                "type": "zip",
                "url": "https://api.github.com/repos/hoaproject/Iterator/zipball/d1120ba09cb4ccd049c86d10058ab94af245f0cc",
                "reference": "d1120ba09cb4ccd049c86d10058ab94af245f0cc",
                "shasum": ""
            },
            "require": {
                "hoa/consistency": "~1.0",
                "hoa/exception": "~1.0"
            },
            "require-dev": {
                "hoa/test": "~2.0"
            },
            "type": "library",
            "extra": {
                "branch-alias": {
                    "dev-master": "2.x-dev"
                }
            },
            "autoload": {
                "psr-4": {
                    "Hoa\\Iterator\\": "."
                }
            },
            "notification-url": "https://packagist.org/downloads/",
            "license": [
                "BSD-3-Clause"
            ],
            "authors": [
                {
                    "name": "Ivan Enderlin",
                    "email": "ivan.enderlin@hoa-project.net"
                },
                {
                    "name": "Hoa community",
                    "homepage": "https://hoa-project.net/"
                }
            ],
            "description": "The Hoa\\Iterator library.",
            "homepage": "https://hoa-project.net/",
            "keywords": [
                "iterator",
                "library"
            ],
            "time": "2017-01-10T10:34:47+00:00"
        },
        {
            "name": "hoa/protocol",
            "version": "1.17.01.14",
            "source": {
                "type": "git",
                "url": "https://github.com/hoaproject/Protocol.git",
                "reference": "5c2cf972151c45f373230da170ea015deecf19e2"
            },
            "dist": {
                "type": "zip",
                "url": "https://api.github.com/repos/hoaproject/Protocol/zipball/5c2cf972151c45f373230da170ea015deecf19e2",
                "reference": "5c2cf972151c45f373230da170ea015deecf19e2",
                "shasum": ""
            },
            "require": {
                "hoa/consistency": "~1.0",
                "hoa/exception": "~1.0"
            },
            "require-dev": {
                "hoa/test": "~2.0"
            },
            "type": "library",
            "extra": {
                "branch-alias": {
                    "dev-master": "1.x-dev"
                }
            },
            "autoload": {
                "psr-4": {
                    "Hoa\\Protocol\\": "."
                },
                "files": [
                    "Wrapper.php"
                ]
            },
            "notification-url": "https://packagist.org/downloads/",
            "license": [
                "BSD-3-Clause"
            ],
            "authors": [
                {
                    "name": "Ivan Enderlin",
                    "email": "ivan.enderlin@hoa-project.net"
                },
                {
                    "name": "Hoa community",
                    "homepage": "https://hoa-project.net/"
                }
            ],
            "description": "The Hoa\\Protocol library.",
            "homepage": "https://hoa-project.net/",
            "keywords": [
                "library",
                "protocol",
                "resource",
                "stream",
                "wrapper"
            ],
            "time": "2017-01-14T12:26:10+00:00"
        },
        {
            "name": "hoa/stream",
            "version": "1.17.02.21",
            "source": {
                "type": "git",
                "url": "https://github.com/hoaproject/Stream.git",
                "reference": "3293cfffca2de10525df51436adf88a559151d82"
            },
            "dist": {
                "type": "zip",
                "url": "https://api.github.com/repos/hoaproject/Stream/zipball/3293cfffca2de10525df51436adf88a559151d82",
                "reference": "3293cfffca2de10525df51436adf88a559151d82",
                "shasum": ""
            },
            "require": {
                "hoa/consistency": "~1.0",
                "hoa/event": "~1.0",
                "hoa/exception": "~1.0",
                "hoa/protocol": "~1.0"
            },
            "require-dev": {
                "hoa/test": "~2.0"
            },
            "type": "library",
            "extra": {
                "branch-alias": {
                    "dev-master": "1.x-dev"
                }
            },
            "autoload": {
                "psr-4": {
                    "Hoa\\Stream\\": "."
                }
            },
            "notification-url": "https://packagist.org/downloads/",
            "license": [
                "BSD-3-Clause"
            ],
            "authors": [
                {
                    "name": "Ivan Enderlin",
                    "email": "ivan.enderlin@hoa-project.net"
                },
                {
                    "name": "Hoa community",
                    "homepage": "https://hoa-project.net/"
                }
            ],
            "description": "The Hoa\\Stream library.",
            "homepage": "https://hoa-project.net/",
            "keywords": [
                "Context",
                "bucket",
                "composite",
                "filter",
                "in",
                "library",
                "out",
                "protocol",
                "stream",
                "wrapper"
            ],
            "time": "2017-02-21T16:01:06+00:00"
        },
        {
            "name": "hoa/ustring",
            "version": "4.17.01.16",
            "source": {
                "type": "git",
                "url": "https://github.com/hoaproject/Ustring.git",
                "reference": "e6326e2739178799b1fe3fdd92029f9517fa17a0"
            },
            "dist": {
                "type": "zip",
                "url": "https://api.github.com/repos/hoaproject/Ustring/zipball/e6326e2739178799b1fe3fdd92029f9517fa17a0",
                "reference": "e6326e2739178799b1fe3fdd92029f9517fa17a0",
                "shasum": ""
            },
            "require": {
                "hoa/consistency": "~1.0",
                "hoa/exception": "~1.0"
            },
            "require-dev": {
                "hoa/test": "~2.0"
            },
            "suggest": {
                "ext-iconv": "ext/iconv must be present (or a third implementation) to use Hoa\\Ustring::transcode().",
                "ext-intl": "To get a better Hoa\\Ustring::toAscii() and Hoa\\Ustring::compareTo()."
            },
            "type": "library",
            "extra": {
                "branch-alias": {
                    "dev-master": "4.x-dev"
                }
            },
            "autoload": {
                "psr-4": {
                    "Hoa\\Ustring\\": "."
                }
            },
            "notification-url": "https://packagist.org/downloads/",
            "license": [
                "BSD-3-Clause"
            ],
            "authors": [
                {
                    "name": "Ivan Enderlin",
                    "email": "ivan.enderlin@hoa-project.net"
                },
                {
                    "name": "Hoa community",
                    "homepage": "https://hoa-project.net/"
                }
            ],
            "description": "The Hoa\\Ustring library.",
            "homepage": "https://hoa-project.net/",
            "keywords": [
                "library",
                "search",
                "string",
                "unicode"
            ],
            "time": "2017-01-16T07:08:25+00:00"
        },
        {
            "name": "league/factory-muffin",
            "version": "v3.2.1",
            "source": {
                "type": "git",
                "url": "https://github.com/thephpleague/factory-muffin.git",
                "reference": "659b7eb9563d9cfd2284c0ddb74b9bc6d0a02332"
            },
            "dist": {
                "type": "zip",
                "url": "https://api.github.com/repos/thephpleague/factory-muffin/zipball/659b7eb9563d9cfd2284c0ddb74b9bc6d0a02332",
                "reference": "659b7eb9563d9cfd2284c0ddb74b9bc6d0a02332",
                "shasum": ""
            },
            "require": {
                "php": ">=5.4.0"
            },
            "replace": {
                "zizaco/factory-muff": "self.version"
            },
            "require-dev": {
                "doctrine/orm": "^2.5",
                "illuminate/database": "5.0.*|5.1.*|5.5.*|6.0.*",
                "league/factory-muffin-faker": "^2.0",
                "phpunit/phpunit": "^4.8.36|^5.6.3"
            },
            "suggest": {
                "doctrine/orm": "Factory Muffin supports doctrine through the repository store.",
                "illuminate/database": "Factory Muffin supports eloquent through the model store.",
                "league/factory-muffin-faker": "Factory Muffin is very powerful together with faker."
            },
            "type": "library",
            "extra": {
                "branch-alias": {
                    "dev-master": "3.2-dev"
                }
            },
            "autoload": {
                "psr-4": {
                    "League\\FactoryMuffin\\": "src/"
                }
            },
            "notification-url": "https://packagist.org/downloads/",
            "license": [
                "MIT"
            ],
            "authors": [
                {
                    "name": "Graham Campbell",
                    "email": "graham@alt-three.com"
                },
                {
                    "name": "Scott Robertson",
                    "email": "scottymeuk@gmail.com"
                }
            ],
            "description": "The goal of this package is to enable the rapid creation of objects for the purpose of testing.",
            "homepage": "http://factory-muffin.thephpleague.com/",
            "keywords": [
                "factory",
                "testing"
            ],
<<<<<<< HEAD
=======
            "funding": [
                {
                    "url": "https://github.com/GrahamCampbell",
                    "type": "github"
                },
                {
                    "url": "https://tidelift.com/funding/github/packagist/league/factory-muffin",
                    "type": "tidelift"
                }
            ],
>>>>>>> 0fed7216
            "time": "2020-04-12T21:50:48+00:00"
        },
        {
            "name": "mockery/mockery",
            "version": "1.3.1",
            "source": {
                "type": "git",
                "url": "https://github.com/mockery/mockery.git",
                "reference": "f69bbde7d7a75d6b2862d9ca8fab1cd28014b4be"
            },
            "dist": {
                "type": "zip",
                "url": "https://api.github.com/repos/mockery/mockery/zipball/f69bbde7d7a75d6b2862d9ca8fab1cd28014b4be",
                "reference": "f69bbde7d7a75d6b2862d9ca8fab1cd28014b4be",
                "shasum": ""
            },
            "require": {
                "hamcrest/hamcrest-php": "~2.0",
                "lib-pcre": ">=7.0",
                "php": ">=5.6.0"
            },
            "require-dev": {
                "phpunit/phpunit": "~5.7.10|~6.5|~7.0|~8.0"
            },
            "type": "library",
            "extra": {
                "branch-alias": {
                    "dev-master": "1.3.x-dev"
                }
            },
            "autoload": {
                "psr-0": {
                    "Mockery": "library/"
                }
            },
            "notification-url": "https://packagist.org/downloads/",
            "license": [
                "BSD-3-Clause"
            ],
            "authors": [
                {
                    "name": "Pádraic Brady",
                    "email": "padraic.brady@gmail.com",
                    "homepage": "http://blog.astrumfutura.com"
                },
                {
                    "name": "Dave Marshall",
                    "email": "dave.marshall@atstsolutions.co.uk",
                    "homepage": "http://davedevelopment.co.uk"
                }
            ],
            "description": "Mockery is a simple yet flexible PHP mock object framework",
            "homepage": "https://github.com/mockery/mockery",
            "keywords": [
                "BDD",
                "TDD",
                "library",
                "mock",
                "mock objects",
                "mockery",
                "stub",
                "test",
                "test double",
                "testing"
            ],
            "time": "2019-12-26T09:49:15+00:00"
        },
        {
            "name": "myclabs/deep-copy",
            "version": "1.9.5",
            "source": {
                "type": "git",
                "url": "https://github.com/myclabs/DeepCopy.git",
                "reference": "b2c28789e80a97badd14145fda39b545d83ca3ef"
            },
            "dist": {
                "type": "zip",
                "url": "https://api.github.com/repos/myclabs/DeepCopy/zipball/b2c28789e80a97badd14145fda39b545d83ca3ef",
                "reference": "b2c28789e80a97badd14145fda39b545d83ca3ef",
                "shasum": ""
            },
            "require": {
                "php": "^7.1"
            },
            "replace": {
                "myclabs/deep-copy": "self.version"
            },
            "require-dev": {
                "doctrine/collections": "^1.0",
                "doctrine/common": "^2.6",
                "phpunit/phpunit": "^7.1"
            },
            "type": "library",
            "autoload": {
                "psr-4": {
                    "DeepCopy\\": "src/DeepCopy/"
                },
                "files": [
                    "src/DeepCopy/deep_copy.php"
                ]
            },
            "notification-url": "https://packagist.org/downloads/",
            "license": [
                "MIT"
            ],
            "description": "Create deep copies (clones) of your objects",
            "keywords": [
                "clone",
                "copy",
                "duplicate",
                "object",
                "object graph"
            ],
            "time": "2020-01-17T21:11:47+00:00"
        },
        {
            "name": "phar-io/manifest",
            "version": "1.0.3",
            "source": {
                "type": "git",
                "url": "https://github.com/phar-io/manifest.git",
                "reference": "7761fcacf03b4d4f16e7ccb606d4879ca431fcf4"
            },
            "dist": {
                "type": "zip",
                "url": "https://api.github.com/repos/phar-io/manifest/zipball/7761fcacf03b4d4f16e7ccb606d4879ca431fcf4",
                "reference": "7761fcacf03b4d4f16e7ccb606d4879ca431fcf4",
                "shasum": ""
            },
            "require": {
                "ext-dom": "*",
                "ext-phar": "*",
                "phar-io/version": "^2.0",
                "php": "^5.6 || ^7.0"
            },
            "type": "library",
            "extra": {
                "branch-alias": {
                    "dev-master": "1.0.x-dev"
                }
            },
            "autoload": {
                "classmap": [
                    "src/"
                ]
            },
            "notification-url": "https://packagist.org/downloads/",
            "license": [
                "BSD-3-Clause"
            ],
            "authors": [
                {
                    "name": "Arne Blankerts",
                    "email": "arne@blankerts.de",
                    "role": "Developer"
                },
                {
                    "name": "Sebastian Heuer",
                    "email": "sebastian@phpeople.de",
                    "role": "Developer"
                },
                {
                    "name": "Sebastian Bergmann",
                    "email": "sebastian@phpunit.de",
                    "role": "Developer"
                }
            ],
            "description": "Component for reading phar.io manifest information from a PHP Archive (PHAR)",
            "time": "2018-07-08T19:23:20+00:00"
        },
        {
            "name": "phar-io/version",
            "version": "2.0.1",
            "source": {
                "type": "git",
                "url": "https://github.com/phar-io/version.git",
                "reference": "45a2ec53a73c70ce41d55cedef9063630abaf1b6"
            },
            "dist": {
                "type": "zip",
                "url": "https://api.github.com/repos/phar-io/version/zipball/45a2ec53a73c70ce41d55cedef9063630abaf1b6",
                "reference": "45a2ec53a73c70ce41d55cedef9063630abaf1b6",
                "shasum": ""
            },
            "require": {
                "php": "^5.6 || ^7.0"
            },
            "type": "library",
            "autoload": {
                "classmap": [
                    "src/"
                ]
            },
            "notification-url": "https://packagist.org/downloads/",
            "license": [
                "BSD-3-Clause"
            ],
            "authors": [
                {
                    "name": "Arne Blankerts",
                    "email": "arne@blankerts.de",
                    "role": "Developer"
                },
                {
                    "name": "Sebastian Heuer",
                    "email": "sebastian@phpeople.de",
                    "role": "Developer"
                },
                {
                    "name": "Sebastian Bergmann",
                    "email": "sebastian@phpunit.de",
                    "role": "Developer"
                }
            ],
            "description": "Library for handling version information and constraints",
            "time": "2018-07-08T19:19:57+00:00"
        },
        {
            "name": "phpoption/phpoption",
            "version": "1.7.3",
            "source": {
                "type": "git",
                "url": "https://github.com/schmittjoh/php-option.git",
                "reference": "4acfd6a4b33a509d8c88f50e5222f734b6aeebae"
            },
            "dist": {
                "type": "zip",
                "url": "https://api.github.com/repos/schmittjoh/php-option/zipball/4acfd6a4b33a509d8c88f50e5222f734b6aeebae",
                "reference": "4acfd6a4b33a509d8c88f50e5222f734b6aeebae",
                "shasum": ""
            },
            "require": {
                "php": "^5.5.9 || ^7.0 || ^8.0"
            },
            "require-dev": {
                "bamarni/composer-bin-plugin": "^1.3",
                "phpunit/phpunit": "^4.8.35 || ^5.0 || ^6.0 || ^7.0"
            },
            "type": "library",
            "extra": {
                "branch-alias": {
                    "dev-master": "1.7-dev"
                }
            },
            "autoload": {
                "psr-4": {
                    "PhpOption\\": "src/PhpOption/"
                }
            },
            "notification-url": "https://packagist.org/downloads/",
            "license": [
                "Apache-2.0"
            ],
            "authors": [
                {
                    "name": "Johannes M. Schmitt",
                    "email": "schmittjoh@gmail.com"
                },
                {
                    "name": "Graham Campbell",
                    "email": "graham@alt-three.com"
                }
            ],
            "description": "Option Type for PHP",
            "keywords": [
                "language",
                "option",
                "php",
                "type"
            ],
            "time": "2020-03-21T18:07:53+00:00"
        },
        {
            "name": "phpspec/prophecy",
            "version": "v1.10.3",
            "source": {
                "type": "git",
                "url": "https://github.com/phpspec/prophecy.git",
                "reference": "451c3cd1418cf640de218914901e51b064abb093"
            },
            "dist": {
                "type": "zip",
                "url": "https://api.github.com/repos/phpspec/prophecy/zipball/451c3cd1418cf640de218914901e51b064abb093",
                "reference": "451c3cd1418cf640de218914901e51b064abb093",
                "shasum": ""
            },
            "require": {
                "doctrine/instantiator": "^1.0.2",
                "php": "^5.3|^7.0",
                "phpdocumentor/reflection-docblock": "^2.0|^3.0.2|^4.0|^5.0",
                "sebastian/comparator": "^1.2.3|^2.0|^3.0|^4.0",
                "sebastian/recursion-context": "^1.0|^2.0|^3.0|^4.0"
            },
            "require-dev": {
                "phpspec/phpspec": "^2.5 || ^3.2",
                "phpunit/phpunit": "^4.8.35 || ^5.7 || ^6.5 || ^7.1"
            },
            "type": "library",
            "extra": {
                "branch-alias": {
                    "dev-master": "1.10.x-dev"
                }
            },
            "autoload": {
                "psr-4": {
                    "Prophecy\\": "src/Prophecy"
                }
            },
            "notification-url": "https://packagist.org/downloads/",
            "license": [
                "MIT"
            ],
            "authors": [
                {
                    "name": "Konstantin Kudryashov",
                    "email": "ever.zet@gmail.com",
                    "homepage": "http://everzet.com"
                },
                {
                    "name": "Marcello Duarte",
                    "email": "marcello.duarte@gmail.com"
                }
            ],
            "description": "Highly opinionated mocking framework for PHP 5.3+",
            "homepage": "https://github.com/phpspec/prophecy",
            "keywords": [
                "Double",
                "Dummy",
                "fake",
                "mock",
                "spy",
                "stub"
            ],
            "time": "2020-03-05T15:02:03+00:00"
        },
        {
            "name": "phpunit/php-code-coverage",
            "version": "6.1.4",
            "source": {
                "type": "git",
                "url": "https://github.com/sebastianbergmann/php-code-coverage.git",
                "reference": "807e6013b00af69b6c5d9ceb4282d0393dbb9d8d"
            },
            "dist": {
                "type": "zip",
                "url": "https://api.github.com/repos/sebastianbergmann/php-code-coverage/zipball/807e6013b00af69b6c5d9ceb4282d0393dbb9d8d",
                "reference": "807e6013b00af69b6c5d9ceb4282d0393dbb9d8d",
                "shasum": ""
            },
            "require": {
                "ext-dom": "*",
                "ext-xmlwriter": "*",
                "php": "^7.1",
                "phpunit/php-file-iterator": "^2.0",
                "phpunit/php-text-template": "^1.2.1",
                "phpunit/php-token-stream": "^3.0",
                "sebastian/code-unit-reverse-lookup": "^1.0.1",
                "sebastian/environment": "^3.1 || ^4.0",
                "sebastian/version": "^2.0.1",
                "theseer/tokenizer": "^1.1"
            },
            "require-dev": {
                "phpunit/phpunit": "^7.0"
            },
            "suggest": {
                "ext-xdebug": "^2.6.0"
            },
            "type": "library",
            "extra": {
                "branch-alias": {
                    "dev-master": "6.1-dev"
                }
            },
            "autoload": {
                "classmap": [
                    "src/"
                ]
            },
            "notification-url": "https://packagist.org/downloads/",
            "license": [
                "BSD-3-Clause"
            ],
            "authors": [
                {
                    "name": "Sebastian Bergmann",
                    "email": "sebastian@phpunit.de",
                    "role": "lead"
                }
            ],
            "description": "Library that provides collection, processing, and rendering functionality for PHP code coverage information.",
            "homepage": "https://github.com/sebastianbergmann/php-code-coverage",
            "keywords": [
                "coverage",
                "testing",
                "xunit"
            ],
            "time": "2018-10-31T16:06:48+00:00"
        },
        {
            "name": "phpunit/php-file-iterator",
            "version": "2.0.2",
            "source": {
                "type": "git",
                "url": "https://github.com/sebastianbergmann/php-file-iterator.git",
                "reference": "050bedf145a257b1ff02746c31894800e5122946"
            },
            "dist": {
                "type": "zip",
                "url": "https://api.github.com/repos/sebastianbergmann/php-file-iterator/zipball/050bedf145a257b1ff02746c31894800e5122946",
                "reference": "050bedf145a257b1ff02746c31894800e5122946",
                "shasum": ""
            },
            "require": {
                "php": "^7.1"
            },
            "require-dev": {
                "phpunit/phpunit": "^7.1"
            },
            "type": "library",
            "extra": {
                "branch-alias": {
                    "dev-master": "2.0.x-dev"
                }
            },
            "autoload": {
                "classmap": [
                    "src/"
                ]
            },
            "notification-url": "https://packagist.org/downloads/",
            "license": [
                "BSD-3-Clause"
            ],
            "authors": [
                {
                    "name": "Sebastian Bergmann",
                    "email": "sebastian@phpunit.de",
                    "role": "lead"
                }
            ],
            "description": "FilterIterator implementation that filters files based on a list of suffixes.",
            "homepage": "https://github.com/sebastianbergmann/php-file-iterator/",
            "keywords": [
                "filesystem",
                "iterator"
            ],
            "time": "2018-09-13T20:33:42+00:00"
        },
        {
            "name": "phpunit/php-text-template",
            "version": "1.2.1",
            "source": {
                "type": "git",
                "url": "https://github.com/sebastianbergmann/php-text-template.git",
                "reference": "31f8b717e51d9a2afca6c9f046f5d69fc27c8686"
            },
            "dist": {
                "type": "zip",
                "url": "https://api.github.com/repos/sebastianbergmann/php-text-template/zipball/31f8b717e51d9a2afca6c9f046f5d69fc27c8686",
                "reference": "31f8b717e51d9a2afca6c9f046f5d69fc27c8686",
                "shasum": ""
            },
            "require": {
                "php": ">=5.3.3"
            },
            "type": "library",
            "autoload": {
                "classmap": [
                    "src/"
                ]
            },
            "notification-url": "https://packagist.org/downloads/",
            "license": [
                "BSD-3-Clause"
            ],
            "authors": [
                {
                    "name": "Sebastian Bergmann",
                    "email": "sebastian@phpunit.de",
                    "role": "lead"
                }
            ],
            "description": "Simple template engine.",
            "homepage": "https://github.com/sebastianbergmann/php-text-template/",
            "keywords": [
                "template"
            ],
            "time": "2015-06-21T13:50:34+00:00"
        },
        {
            "name": "phpunit/php-timer",
            "version": "2.1.2",
            "source": {
                "type": "git",
                "url": "https://github.com/sebastianbergmann/php-timer.git",
                "reference": "1038454804406b0b5f5f520358e78c1c2f71501e"
            },
            "dist": {
                "type": "zip",
                "url": "https://api.github.com/repos/sebastianbergmann/php-timer/zipball/1038454804406b0b5f5f520358e78c1c2f71501e",
                "reference": "1038454804406b0b5f5f520358e78c1c2f71501e",
                "shasum": ""
            },
            "require": {
                "php": "^7.1"
            },
            "require-dev": {
                "phpunit/phpunit": "^7.0"
            },
            "type": "library",
            "extra": {
                "branch-alias": {
                    "dev-master": "2.1-dev"
                }
            },
            "autoload": {
                "classmap": [
                    "src/"
                ]
            },
            "notification-url": "https://packagist.org/downloads/",
            "license": [
                "BSD-3-Clause"
            ],
            "authors": [
                {
                    "name": "Sebastian Bergmann",
                    "email": "sebastian@phpunit.de",
                    "role": "lead"
                }
            ],
            "description": "Utility class for timing",
            "homepage": "https://github.com/sebastianbergmann/php-timer/",
            "keywords": [
                "timer"
            ],
            "time": "2019-06-07T04:22:29+00:00"
        },
        {
            "name": "phpunit/php-token-stream",
            "version": "3.1.1",
            "source": {
                "type": "git",
                "url": "https://github.com/sebastianbergmann/php-token-stream.git",
                "reference": "995192df77f63a59e47f025390d2d1fdf8f425ff"
            },
            "dist": {
                "type": "zip",
                "url": "https://api.github.com/repos/sebastianbergmann/php-token-stream/zipball/995192df77f63a59e47f025390d2d1fdf8f425ff",
                "reference": "995192df77f63a59e47f025390d2d1fdf8f425ff",
                "shasum": ""
            },
            "require": {
                "ext-tokenizer": "*",
                "php": "^7.1"
            },
            "require-dev": {
                "phpunit/phpunit": "^7.0"
            },
            "type": "library",
            "extra": {
                "branch-alias": {
                    "dev-master": "3.1-dev"
                }
            },
            "autoload": {
                "classmap": [
                    "src/"
                ]
            },
            "notification-url": "https://packagist.org/downloads/",
            "license": [
                "BSD-3-Clause"
            ],
            "authors": [
                {
                    "name": "Sebastian Bergmann",
                    "email": "sebastian@phpunit.de"
                }
            ],
            "description": "Wrapper around PHP's tokenizer extension.",
            "homepage": "https://github.com/sebastianbergmann/php-token-stream/",
            "keywords": [
                "tokenizer"
            ],
            "time": "2019-09-17T06:23:10+00:00"
        },
        {
            "name": "phpunit/phpunit",
            "version": "7.5.20",
            "source": {
                "type": "git",
                "url": "https://github.com/sebastianbergmann/phpunit.git",
                "reference": "9467db479d1b0487c99733bb1e7944d32deded2c"
            },
            "dist": {
                "type": "zip",
                "url": "https://api.github.com/repos/sebastianbergmann/phpunit/zipball/9467db479d1b0487c99733bb1e7944d32deded2c",
                "reference": "9467db479d1b0487c99733bb1e7944d32deded2c",
                "shasum": ""
            },
            "require": {
                "doctrine/instantiator": "^1.1",
                "ext-dom": "*",
                "ext-json": "*",
                "ext-libxml": "*",
                "ext-mbstring": "*",
                "ext-xml": "*",
                "myclabs/deep-copy": "^1.7",
                "phar-io/manifest": "^1.0.2",
                "phar-io/version": "^2.0",
                "php": "^7.1",
                "phpspec/prophecy": "^1.7",
                "phpunit/php-code-coverage": "^6.0.7",
                "phpunit/php-file-iterator": "^2.0.1",
                "phpunit/php-text-template": "^1.2.1",
                "phpunit/php-timer": "^2.1",
                "sebastian/comparator": "^3.0",
                "sebastian/diff": "^3.0",
                "sebastian/environment": "^4.0",
                "sebastian/exporter": "^3.1",
                "sebastian/global-state": "^2.0",
                "sebastian/object-enumerator": "^3.0.3",
                "sebastian/resource-operations": "^2.0",
                "sebastian/version": "^2.0.1"
            },
            "conflict": {
                "phpunit/phpunit-mock-objects": "*"
            },
            "require-dev": {
                "ext-pdo": "*"
            },
            "suggest": {
                "ext-soap": "*",
                "ext-xdebug": "*",
                "phpunit/php-invoker": "^2.0"
            },
            "bin": [
                "phpunit"
            ],
            "type": "library",
            "extra": {
                "branch-alias": {
                    "dev-master": "7.5-dev"
                }
            },
            "autoload": {
                "classmap": [
                    "src/"
                ]
            },
            "notification-url": "https://packagist.org/downloads/",
            "license": [
                "BSD-3-Clause"
            ],
            "authors": [
                {
                    "name": "Sebastian Bergmann",
                    "email": "sebastian@phpunit.de",
                    "role": "lead"
                }
            ],
            "description": "The PHP Unit Testing framework.",
            "homepage": "https://phpunit.de/",
            "keywords": [
                "phpunit",
                "testing",
                "xunit"
            ],
            "time": "2020-01-08T08:45:45+00:00"
        },
        {
            "name": "sebastian/code-unit-reverse-lookup",
            "version": "1.0.1",
            "source": {
                "type": "git",
                "url": "https://github.com/sebastianbergmann/code-unit-reverse-lookup.git",
                "reference": "4419fcdb5eabb9caa61a27c7a1db532a6b55dd18"
            },
            "dist": {
                "type": "zip",
                "url": "https://api.github.com/repos/sebastianbergmann/code-unit-reverse-lookup/zipball/4419fcdb5eabb9caa61a27c7a1db532a6b55dd18",
                "reference": "4419fcdb5eabb9caa61a27c7a1db532a6b55dd18",
                "shasum": ""
            },
            "require": {
                "php": "^5.6 || ^7.0"
            },
            "require-dev": {
                "phpunit/phpunit": "^5.7 || ^6.0"
            },
            "type": "library",
            "extra": {
                "branch-alias": {
                    "dev-master": "1.0.x-dev"
                }
            },
            "autoload": {
                "classmap": [
                    "src/"
                ]
            },
            "notification-url": "https://packagist.org/downloads/",
            "license": [
                "BSD-3-Clause"
            ],
            "authors": [
                {
                    "name": "Sebastian Bergmann",
                    "email": "sebastian@phpunit.de"
                }
            ],
            "description": "Looks up which function or method a line of code belongs to",
            "homepage": "https://github.com/sebastianbergmann/code-unit-reverse-lookup/",
            "time": "2017-03-04T06:30:41+00:00"
        },
        {
            "name": "sebastian/comparator",
            "version": "3.0.2",
            "source": {
                "type": "git",
                "url": "https://github.com/sebastianbergmann/comparator.git",
                "reference": "5de4fc177adf9bce8df98d8d141a7559d7ccf6da"
            },
            "dist": {
                "type": "zip",
                "url": "https://api.github.com/repos/sebastianbergmann/comparator/zipball/5de4fc177adf9bce8df98d8d141a7559d7ccf6da",
                "reference": "5de4fc177adf9bce8df98d8d141a7559d7ccf6da",
                "shasum": ""
            },
            "require": {
                "php": "^7.1",
                "sebastian/diff": "^3.0",
                "sebastian/exporter": "^3.1"
            },
            "require-dev": {
                "phpunit/phpunit": "^7.1"
            },
            "type": "library",
            "extra": {
                "branch-alias": {
                    "dev-master": "3.0-dev"
                }
            },
            "autoload": {
                "classmap": [
                    "src/"
                ]
            },
            "notification-url": "https://packagist.org/downloads/",
            "license": [
                "BSD-3-Clause"
            ],
            "authors": [
                {
                    "name": "Jeff Welch",
                    "email": "whatthejeff@gmail.com"
                },
                {
                    "name": "Volker Dusch",
                    "email": "github@wallbash.com"
                },
                {
                    "name": "Bernhard Schussek",
                    "email": "bschussek@2bepublished.at"
                },
                {
                    "name": "Sebastian Bergmann",
                    "email": "sebastian@phpunit.de"
                }
            ],
            "description": "Provides the functionality to compare PHP values for equality",
            "homepage": "https://github.com/sebastianbergmann/comparator",
            "keywords": [
                "comparator",
                "compare",
                "equality"
            ],
            "time": "2018-07-12T15:12:46+00:00"
        },
        {
            "name": "sebastian/diff",
            "version": "3.0.2",
            "source": {
                "type": "git",
                "url": "https://github.com/sebastianbergmann/diff.git",
                "reference": "720fcc7e9b5cf384ea68d9d930d480907a0c1a29"
            },
            "dist": {
                "type": "zip",
                "url": "https://api.github.com/repos/sebastianbergmann/diff/zipball/720fcc7e9b5cf384ea68d9d930d480907a0c1a29",
                "reference": "720fcc7e9b5cf384ea68d9d930d480907a0c1a29",
                "shasum": ""
            },
            "require": {
                "php": "^7.1"
            },
            "require-dev": {
                "phpunit/phpunit": "^7.5 || ^8.0",
                "symfony/process": "^2 || ^3.3 || ^4"
            },
            "type": "library",
            "extra": {
                "branch-alias": {
                    "dev-master": "3.0-dev"
                }
            },
            "autoload": {
                "classmap": [
                    "src/"
                ]
            },
            "notification-url": "https://packagist.org/downloads/",
            "license": [
                "BSD-3-Clause"
            ],
            "authors": [
                {
                    "name": "Kore Nordmann",
                    "email": "mail@kore-nordmann.de"
                },
                {
                    "name": "Sebastian Bergmann",
                    "email": "sebastian@phpunit.de"
                }
            ],
            "description": "Diff implementation",
            "homepage": "https://github.com/sebastianbergmann/diff",
            "keywords": [
                "diff",
                "udiff",
                "unidiff",
                "unified diff"
            ],
            "time": "2019-02-04T06:01:07+00:00"
        },
        {
            "name": "sebastian/environment",
            "version": "4.2.3",
            "source": {
                "type": "git",
                "url": "https://github.com/sebastianbergmann/environment.git",
                "reference": "464c90d7bdf5ad4e8a6aea15c091fec0603d4368"
            },
            "dist": {
                "type": "zip",
                "url": "https://api.github.com/repos/sebastianbergmann/environment/zipball/464c90d7bdf5ad4e8a6aea15c091fec0603d4368",
                "reference": "464c90d7bdf5ad4e8a6aea15c091fec0603d4368",
                "shasum": ""
            },
            "require": {
                "php": "^7.1"
            },
            "require-dev": {
                "phpunit/phpunit": "^7.5"
            },
            "suggest": {
                "ext-posix": "*"
            },
            "type": "library",
            "extra": {
                "branch-alias": {
                    "dev-master": "4.2-dev"
                }
            },
            "autoload": {
                "classmap": [
                    "src/"
                ]
            },
            "notification-url": "https://packagist.org/downloads/",
            "license": [
                "BSD-3-Clause"
            ],
            "authors": [
                {
                    "name": "Sebastian Bergmann",
                    "email": "sebastian@phpunit.de"
                }
            ],
            "description": "Provides functionality to handle HHVM/PHP environments",
            "homepage": "http://www.github.com/sebastianbergmann/environment",
            "keywords": [
                "Xdebug",
                "environment",
                "hhvm"
            ],
            "time": "2019-11-20T08:46:58+00:00"
        },
        {
            "name": "sebastian/exporter",
            "version": "3.1.2",
            "source": {
                "type": "git",
                "url": "https://github.com/sebastianbergmann/exporter.git",
                "reference": "68609e1261d215ea5b21b7987539cbfbe156ec3e"
            },
            "dist": {
                "type": "zip",
                "url": "https://api.github.com/repos/sebastianbergmann/exporter/zipball/68609e1261d215ea5b21b7987539cbfbe156ec3e",
                "reference": "68609e1261d215ea5b21b7987539cbfbe156ec3e",
                "shasum": ""
            },
            "require": {
                "php": "^7.0",
                "sebastian/recursion-context": "^3.0"
            },
            "require-dev": {
                "ext-mbstring": "*",
                "phpunit/phpunit": "^6.0"
            },
            "type": "library",
            "extra": {
                "branch-alias": {
                    "dev-master": "3.1.x-dev"
                }
            },
            "autoload": {
                "classmap": [
                    "src/"
                ]
            },
            "notification-url": "https://packagist.org/downloads/",
            "license": [
                "BSD-3-Clause"
            ],
            "authors": [
                {
                    "name": "Sebastian Bergmann",
                    "email": "sebastian@phpunit.de"
                },
                {
                    "name": "Jeff Welch",
                    "email": "whatthejeff@gmail.com"
                },
                {
                    "name": "Volker Dusch",
                    "email": "github@wallbash.com"
                },
                {
                    "name": "Adam Harvey",
                    "email": "aharvey@php.net"
                },
                {
                    "name": "Bernhard Schussek",
                    "email": "bschussek@gmail.com"
                }
            ],
            "description": "Provides the functionality to export PHP variables for visualization",
            "homepage": "http://www.github.com/sebastianbergmann/exporter",
            "keywords": [
                "export",
                "exporter"
            ],
            "time": "2019-09-14T09:02:43+00:00"
        },
        {
            "name": "sebastian/global-state",
            "version": "2.0.0",
            "source": {
                "type": "git",
                "url": "https://github.com/sebastianbergmann/global-state.git",
                "reference": "e8ba02eed7bbbb9e59e43dedd3dddeff4a56b0c4"
            },
            "dist": {
                "type": "zip",
                "url": "https://api.github.com/repos/sebastianbergmann/global-state/zipball/e8ba02eed7bbbb9e59e43dedd3dddeff4a56b0c4",
                "reference": "e8ba02eed7bbbb9e59e43dedd3dddeff4a56b0c4",
                "shasum": ""
            },
            "require": {
                "php": "^7.0"
            },
            "require-dev": {
                "phpunit/phpunit": "^6.0"
            },
            "suggest": {
                "ext-uopz": "*"
            },
            "type": "library",
            "extra": {
                "branch-alias": {
                    "dev-master": "2.0-dev"
                }
            },
            "autoload": {
                "classmap": [
                    "src/"
                ]
            },
            "notification-url": "https://packagist.org/downloads/",
            "license": [
                "BSD-3-Clause"
            ],
            "authors": [
                {
                    "name": "Sebastian Bergmann",
                    "email": "sebastian@phpunit.de"
                }
            ],
            "description": "Snapshotting of global state",
            "homepage": "http://www.github.com/sebastianbergmann/global-state",
            "keywords": [
                "global state"
            ],
            "time": "2017-04-27T15:39:26+00:00"
        },
        {
            "name": "sebastian/object-enumerator",
            "version": "3.0.3",
            "source": {
                "type": "git",
                "url": "https://github.com/sebastianbergmann/object-enumerator.git",
                "reference": "7cfd9e65d11ffb5af41198476395774d4c8a84c5"
            },
            "dist": {
                "type": "zip",
                "url": "https://api.github.com/repos/sebastianbergmann/object-enumerator/zipball/7cfd9e65d11ffb5af41198476395774d4c8a84c5",
                "reference": "7cfd9e65d11ffb5af41198476395774d4c8a84c5",
                "shasum": ""
            },
            "require": {
                "php": "^7.0",
                "sebastian/object-reflector": "^1.1.1",
                "sebastian/recursion-context": "^3.0"
            },
            "require-dev": {
                "phpunit/phpunit": "^6.0"
            },
            "type": "library",
            "extra": {
                "branch-alias": {
                    "dev-master": "3.0.x-dev"
                }
            },
            "autoload": {
                "classmap": [
                    "src/"
                ]
            },
            "notification-url": "https://packagist.org/downloads/",
            "license": [
                "BSD-3-Clause"
            ],
            "authors": [
                {
                    "name": "Sebastian Bergmann",
                    "email": "sebastian@phpunit.de"
                }
            ],
            "description": "Traverses array structures and object graphs to enumerate all referenced objects",
            "homepage": "https://github.com/sebastianbergmann/object-enumerator/",
            "time": "2017-08-03T12:35:26+00:00"
        },
        {
            "name": "sebastian/object-reflector",
            "version": "1.1.1",
            "source": {
                "type": "git",
                "url": "https://github.com/sebastianbergmann/object-reflector.git",
                "reference": "773f97c67f28de00d397be301821b06708fca0be"
            },
            "dist": {
                "type": "zip",
                "url": "https://api.github.com/repos/sebastianbergmann/object-reflector/zipball/773f97c67f28de00d397be301821b06708fca0be",
                "reference": "773f97c67f28de00d397be301821b06708fca0be",
                "shasum": ""
            },
            "require": {
                "php": "^7.0"
            },
            "require-dev": {
                "phpunit/phpunit": "^6.0"
            },
            "type": "library",
            "extra": {
                "branch-alias": {
                    "dev-master": "1.1-dev"
                }
            },
            "autoload": {
                "classmap": [
                    "src/"
                ]
            },
            "notification-url": "https://packagist.org/downloads/",
            "license": [
                "BSD-3-Clause"
            ],
            "authors": [
                {
                    "name": "Sebastian Bergmann",
                    "email": "sebastian@phpunit.de"
                }
            ],
            "description": "Allows reflection of object attributes, including inherited and non-public ones",
            "homepage": "https://github.com/sebastianbergmann/object-reflector/",
            "time": "2017-03-29T09:07:27+00:00"
        },
        {
            "name": "sebastian/recursion-context",
            "version": "3.0.0",
            "source": {
                "type": "git",
                "url": "https://github.com/sebastianbergmann/recursion-context.git",
                "reference": "5b0cd723502bac3b006cbf3dbf7a1e3fcefe4fa8"
            },
            "dist": {
                "type": "zip",
                "url": "https://api.github.com/repos/sebastianbergmann/recursion-context/zipball/5b0cd723502bac3b006cbf3dbf7a1e3fcefe4fa8",
                "reference": "5b0cd723502bac3b006cbf3dbf7a1e3fcefe4fa8",
                "shasum": ""
            },
            "require": {
                "php": "^7.0"
            },
            "require-dev": {
                "phpunit/phpunit": "^6.0"
            },
            "type": "library",
            "extra": {
                "branch-alias": {
                    "dev-master": "3.0.x-dev"
                }
            },
            "autoload": {
                "classmap": [
                    "src/"
                ]
            },
            "notification-url": "https://packagist.org/downloads/",
            "license": [
                "BSD-3-Clause"
            ],
            "authors": [
                {
                    "name": "Jeff Welch",
                    "email": "whatthejeff@gmail.com"
                },
                {
                    "name": "Sebastian Bergmann",
                    "email": "sebastian@phpunit.de"
                },
                {
                    "name": "Adam Harvey",
                    "email": "aharvey@php.net"
                }
            ],
            "description": "Provides functionality to recursively process PHP variables",
            "homepage": "http://www.github.com/sebastianbergmann/recursion-context",
            "time": "2017-03-03T06:23:57+00:00"
        },
        {
            "name": "sebastian/resource-operations",
            "version": "2.0.1",
            "source": {
                "type": "git",
                "url": "https://github.com/sebastianbergmann/resource-operations.git",
                "reference": "4d7a795d35b889bf80a0cc04e08d77cedfa917a9"
            },
            "dist": {
                "type": "zip",
                "url": "https://api.github.com/repos/sebastianbergmann/resource-operations/zipball/4d7a795d35b889bf80a0cc04e08d77cedfa917a9",
                "reference": "4d7a795d35b889bf80a0cc04e08d77cedfa917a9",
                "shasum": ""
            },
            "require": {
                "php": "^7.1"
            },
            "type": "library",
            "extra": {
                "branch-alias": {
                    "dev-master": "2.0-dev"
                }
            },
            "autoload": {
                "classmap": [
                    "src/"
                ]
            },
            "notification-url": "https://packagist.org/downloads/",
            "license": [
                "BSD-3-Clause"
            ],
            "authors": [
                {
                    "name": "Sebastian Bergmann",
                    "email": "sebastian@phpunit.de"
                }
            ],
            "description": "Provides a list of PHP built-in functions that operate on resources",
            "homepage": "https://www.github.com/sebastianbergmann/resource-operations",
            "time": "2018-10-04T04:07:39+00:00"
        },
        {
            "name": "sebastian/version",
            "version": "2.0.1",
            "source": {
                "type": "git",
                "url": "https://github.com/sebastianbergmann/version.git",
                "reference": "99732be0ddb3361e16ad77b68ba41efc8e979019"
            },
            "dist": {
                "type": "zip",
                "url": "https://api.github.com/repos/sebastianbergmann/version/zipball/99732be0ddb3361e16ad77b68ba41efc8e979019",
                "reference": "99732be0ddb3361e16ad77b68ba41efc8e979019",
                "shasum": ""
            },
            "require": {
                "php": ">=5.6"
            },
            "type": "library",
            "extra": {
                "branch-alias": {
                    "dev-master": "2.0.x-dev"
                }
            },
            "autoload": {
                "classmap": [
                    "src/"
                ]
            },
            "notification-url": "https://packagist.org/downloads/",
            "license": [
                "BSD-3-Clause"
            ],
            "authors": [
                {
                    "name": "Sebastian Bergmann",
                    "email": "sebastian@phpunit.de",
                    "role": "lead"
                }
            ],
            "description": "Library that helps with managing the version number of Git-hosted PHP projects",
            "homepage": "https://github.com/sebastianbergmann/version",
            "time": "2016-10-03T07:35:21+00:00"
        },
        {
            "name": "symfony/browser-kit",
            "version": "v4.4.8",
            "source": {
                "type": "git",
                "url": "https://github.com/symfony/browser-kit.git",
                "reference": "e4b0dc1b100bf75b5717c5b451397f230a618a42"
            },
            "dist": {
                "type": "zip",
                "url": "https://api.github.com/repos/symfony/browser-kit/zipball/e4b0dc1b100bf75b5717c5b451397f230a618a42",
                "reference": "e4b0dc1b100bf75b5717c5b451397f230a618a42",
                "shasum": ""
            },
            "require": {
                "php": "^7.1.3",
                "symfony/dom-crawler": "^3.4|^4.0|^5.0"
            },
            "require-dev": {
                "symfony/css-selector": "^3.4|^4.0|^5.0",
                "symfony/http-client": "^4.3|^5.0",
                "symfony/mime": "^4.3|^5.0",
                "symfony/process": "^3.4|^4.0|^5.0"
            },
            "suggest": {
                "symfony/process": ""
            },
            "type": "library",
            "extra": {
                "branch-alias": {
                    "dev-master": "4.4-dev"
                }
            },
            "autoload": {
                "psr-4": {
                    "Symfony\\Component\\BrowserKit\\": ""
                },
                "exclude-from-classmap": [
                    "/Tests/"
                ]
            },
            "notification-url": "https://packagist.org/downloads/",
            "license": [
                "MIT"
            ],
            "authors": [
                {
                    "name": "Fabien Potencier",
                    "email": "fabien@symfony.com"
                },
                {
                    "name": "Symfony Community",
                    "homepage": "https://symfony.com/contributors"
                }
            ],
            "description": "Symfony BrowserKit Component",
            "homepage": "https://symfony.com",
            "funding": [
                {
                    "url": "https://symfony.com/sponsor",
                    "type": "custom"
                },
                {
                    "url": "https://github.com/fabpot",
                    "type": "github"
                },
                {
                    "url": "https://tidelift.com/funding/github/packagist/symfony/symfony",
                    "type": "tidelift"
                }
            ],
            "time": "2020-03-28T10:15:50+00:00"
        },
        {
            "name": "symfony/css-selector",
            "version": "v4.4.8",
            "source": {
                "type": "git",
                "url": "https://github.com/symfony/css-selector.git",
                "reference": "afc26133a6fbdd4f8842e38893e0ee4685c7c94b"
            },
            "dist": {
                "type": "zip",
                "url": "https://api.github.com/repos/symfony/css-selector/zipball/afc26133a6fbdd4f8842e38893e0ee4685c7c94b",
                "reference": "afc26133a6fbdd4f8842e38893e0ee4685c7c94b",
                "shasum": ""
            },
            "require": {
                "php": "^7.1.3"
            },
            "type": "library",
            "extra": {
                "branch-alias": {
                    "dev-master": "4.4-dev"
                }
            },
            "autoload": {
                "psr-4": {
                    "Symfony\\Component\\CssSelector\\": ""
                },
                "exclude-from-classmap": [
                    "/Tests/"
                ]
            },
            "notification-url": "https://packagist.org/downloads/",
            "license": [
                "MIT"
            ],
            "authors": [
                {
                    "name": "Fabien Potencier",
                    "email": "fabien@symfony.com"
                },
                {
                    "name": "Jean-François Simon",
                    "email": "jeanfrancois.simon@sensiolabs.com"
                },
                {
                    "name": "Symfony Community",
                    "homepage": "https://symfony.com/contributors"
                }
            ],
            "description": "Symfony CssSelector Component",
            "homepage": "https://symfony.com",
            "funding": [
                {
                    "url": "https://symfony.com/sponsor",
                    "type": "custom"
                },
                {
                    "url": "https://github.com/fabpot",
                    "type": "github"
                },
                {
                    "url": "https://tidelift.com/funding/github/packagist/symfony/symfony",
                    "type": "tidelift"
                }
            ],
            "time": "2020-03-27T16:54:36+00:00"
        },
        {
            "name": "symfony/dom-crawler",
            "version": "v4.4.8",
            "source": {
                "type": "git",
                "url": "https://github.com/symfony/dom-crawler.git",
                "reference": "4d0fb3374324071ecdd94898367a3fa4b5563162"
            },
            "dist": {
                "type": "zip",
                "url": "https://api.github.com/repos/symfony/dom-crawler/zipball/4d0fb3374324071ecdd94898367a3fa4b5563162",
                "reference": "4d0fb3374324071ecdd94898367a3fa4b5563162",
                "shasum": ""
            },
            "require": {
                "php": "^7.1.3",
                "symfony/polyfill-ctype": "~1.8",
                "symfony/polyfill-mbstring": "~1.0"
            },
            "conflict": {
                "masterminds/html5": "<2.6"
            },
            "require-dev": {
                "masterminds/html5": "^2.6",
                "symfony/css-selector": "^3.4|^4.0|^5.0"
            },
            "suggest": {
                "symfony/css-selector": ""
            },
            "type": "library",
            "extra": {
                "branch-alias": {
                    "dev-master": "4.4-dev"
                }
            },
            "autoload": {
                "psr-4": {
                    "Symfony\\Component\\DomCrawler\\": ""
                },
                "exclude-from-classmap": [
                    "/Tests/"
                ]
            },
            "notification-url": "https://packagist.org/downloads/",
            "license": [
                "MIT"
            ],
            "authors": [
                {
                    "name": "Fabien Potencier",
                    "email": "fabien@symfony.com"
                },
                {
                    "name": "Symfony Community",
                    "homepage": "https://symfony.com/contributors"
                }
            ],
            "description": "Symfony DomCrawler Component",
            "homepage": "https://symfony.com",
            "funding": [
                {
                    "url": "https://symfony.com/sponsor",
                    "type": "custom"
                },
                {
                    "url": "https://github.com/fabpot",
                    "type": "github"
                },
                {
                    "url": "https://tidelift.com/funding/github/packagist/symfony/symfony",
                    "type": "tidelift"
                }
            ],
            "time": "2020-03-29T19:12:22+00:00"
        },
        {
            "name": "symfony/event-dispatcher",
            "version": "v4.4.8",
            "source": {
                "type": "git",
                "url": "https://github.com/symfony/event-dispatcher.git",
                "reference": "abc8e3618bfdb55e44c8c6a00abd333f831bbfed"
            },
            "dist": {
                "type": "zip",
                "url": "https://api.github.com/repos/symfony/event-dispatcher/zipball/abc8e3618bfdb55e44c8c6a00abd333f831bbfed",
                "reference": "abc8e3618bfdb55e44c8c6a00abd333f831bbfed",
                "shasum": ""
            },
            "require": {
                "php": "^7.1.3",
                "symfony/event-dispatcher-contracts": "^1.1"
            },
            "conflict": {
                "symfony/dependency-injection": "<3.4"
            },
            "provide": {
                "psr/event-dispatcher-implementation": "1.0",
                "symfony/event-dispatcher-implementation": "1.1"
            },
            "require-dev": {
                "psr/log": "~1.0",
                "symfony/config": "^3.4|^4.0|^5.0",
                "symfony/dependency-injection": "^3.4|^4.0|^5.0",
                "symfony/expression-language": "^3.4|^4.0|^5.0",
                "symfony/http-foundation": "^3.4|^4.0|^5.0",
                "symfony/service-contracts": "^1.1|^2",
                "symfony/stopwatch": "^3.4|^4.0|^5.0"
            },
            "suggest": {
                "symfony/dependency-injection": "",
                "symfony/http-kernel": ""
            },
            "type": "library",
            "extra": {
                "branch-alias": {
                    "dev-master": "4.4-dev"
                }
            },
            "autoload": {
                "psr-4": {
                    "Symfony\\Component\\EventDispatcher\\": ""
                },
                "exclude-from-classmap": [
                    "/Tests/"
                ]
            },
            "notification-url": "https://packagist.org/downloads/",
            "license": [
                "MIT"
            ],
            "authors": [
                {
                    "name": "Fabien Potencier",
                    "email": "fabien@symfony.com"
                },
                {
                    "name": "Symfony Community",
                    "homepage": "https://symfony.com/contributors"
                }
            ],
            "description": "Symfony EventDispatcher Component",
            "homepage": "https://symfony.com",
            "funding": [
                {
                    "url": "https://symfony.com/sponsor",
                    "type": "custom"
                },
                {
                    "url": "https://github.com/fabpot",
                    "type": "github"
                },
                {
                    "url": "https://tidelift.com/funding/github/packagist/symfony/symfony",
                    "type": "tidelift"
                }
            ],
            "time": "2020-03-27T16:54:36+00:00"
        },
        {
            "name": "symfony/event-dispatcher-contracts",
            "version": "v1.1.7",
            "source": {
                "type": "git",
                "url": "https://github.com/symfony/event-dispatcher-contracts.git",
                "reference": "c43ab685673fb6c8d84220c77897b1d6cdbe1d18"
            },
            "dist": {
                "type": "zip",
                "url": "https://api.github.com/repos/symfony/event-dispatcher-contracts/zipball/c43ab685673fb6c8d84220c77897b1d6cdbe1d18",
                "reference": "c43ab685673fb6c8d84220c77897b1d6cdbe1d18",
                "shasum": ""
            },
            "require": {
                "php": "^7.1.3"
            },
            "suggest": {
                "psr/event-dispatcher": "",
                "symfony/event-dispatcher-implementation": ""
            },
            "type": "library",
            "extra": {
                "branch-alias": {
                    "dev-master": "1.1-dev"
                }
            },
            "autoload": {
                "psr-4": {
                    "Symfony\\Contracts\\EventDispatcher\\": ""
                }
            },
            "notification-url": "https://packagist.org/downloads/",
            "license": [
                "MIT"
            ],
            "authors": [
                {
                    "name": "Nicolas Grekas",
                    "email": "p@tchwork.com"
                },
                {
                    "name": "Symfony Community",
                    "homepage": "https://symfony.com/contributors"
                }
            ],
            "description": "Generic abstractions related to dispatching event",
            "homepage": "https://symfony.com",
            "keywords": [
                "abstractions",
                "contracts",
                "decoupling",
                "interfaces",
                "interoperability",
                "standards"
            ],
            "time": "2019-09-17T09:54:03+00:00"
        },
        {
            "name": "theseer/tokenizer",
            "version": "1.1.3",
            "source": {
                "type": "git",
                "url": "https://github.com/theseer/tokenizer.git",
                "reference": "11336f6f84e16a720dae9d8e6ed5019efa85a0f9"
            },
            "dist": {
                "type": "zip",
                "url": "https://api.github.com/repos/theseer/tokenizer/zipball/11336f6f84e16a720dae9d8e6ed5019efa85a0f9",
                "reference": "11336f6f84e16a720dae9d8e6ed5019efa85a0f9",
                "shasum": ""
            },
            "require": {
                "ext-dom": "*",
                "ext-tokenizer": "*",
                "ext-xmlwriter": "*",
                "php": "^7.0"
            },
            "type": "library",
            "autoload": {
                "classmap": [
                    "src/"
                ]
            },
            "notification-url": "https://packagist.org/downloads/",
            "license": [
                "BSD-3-Clause"
            ],
            "authors": [
                {
                    "name": "Arne Blankerts",
                    "email": "arne@blankerts.de",
                    "role": "Developer"
                }
            ],
            "description": "A small library for converting tokenized PHP source code into XML and potentially other formats",
            "time": "2019-06-13T22:48:21+00:00"
        },
        {
            "name": "vlucas/phpdotenv",
<<<<<<< HEAD
            "version": "v3.6.3",
            "source": {
                "type": "git",
                "url": "https://github.com/vlucas/phpdotenv.git",
                "reference": "1b3103013797f04521c6cae5560f604649484066"
            },
            "dist": {
                "type": "zip",
                "url": "https://api.github.com/repos/vlucas/phpdotenv/zipball/1b3103013797f04521c6cae5560f604649484066",
                "reference": "1b3103013797f04521c6cae5560f604649484066",
=======
            "version": "v3.6.4",
            "source": {
                "type": "git",
                "url": "https://github.com/vlucas/phpdotenv.git",
                "reference": "10d3f853fdf1f3a6b3c7ea0c4620d2f699713db5"
            },
            "dist": {
                "type": "zip",
                "url": "https://api.github.com/repos/vlucas/phpdotenv/zipball/10d3f853fdf1f3a6b3c7ea0c4620d2f699713db5",
                "reference": "10d3f853fdf1f3a6b3c7ea0c4620d2f699713db5",
>>>>>>> 0fed7216
                "shasum": ""
            },
            "require": {
                "php": "^5.4 || ^7.0 || ^8.0",
                "phpoption/phpoption": "^1.5",
                "symfony/polyfill-ctype": "^1.9"
            },
            "require-dev": {
                "ext-filter": "*",
                "ext-pcre": "*",
                "phpunit/phpunit": "^4.8.35 || ^5.0 || ^6.0 || ^7.0"
            },
            "suggest": {
                "ext-filter": "Required to use the boolean validator.",
                "ext-pcre": "Required to use most of the library."
            },
            "type": "library",
            "extra": {
                "branch-alias": {
                    "dev-master": "3.6-dev"
                }
            },
            "autoload": {
                "psr-4": {
                    "Dotenv\\": "src/"
                }
            },
            "notification-url": "https://packagist.org/downloads/",
            "license": [
                "BSD-3-Clause"
            ],
            "authors": [
                {
                    "name": "Graham Campbell",
                    "email": "graham@alt-three.com",
                    "homepage": "https://gjcampbell.co.uk/"
                },
                {
                    "name": "Vance Lucas",
                    "email": "vance@vancelucas.com",
                    "homepage": "https://vancelucas.com/"
                }
            ],
            "description": "Loads environment variables from `.env` to `getenv()`, `$_ENV` and `$_SERVER` automagically.",
            "keywords": [
                "dotenv",
                "env",
                "environment"
            ],
<<<<<<< HEAD
            "time": "2020-04-12T15:18:03+00:00"
=======
            "funding": [
                {
                    "url": "https://github.com/GrahamCampbell",
                    "type": "github"
                },
                {
                    "url": "https://tidelift.com/funding/github/packagist/vlucas/phpdotenv",
                    "type": "tidelift"
                }
            ],
            "time": "2020-05-02T13:46:13+00:00"
>>>>>>> 0fed7216
        }
    ],
    "aliases": [],
    "minimum-stability": "stable",
    "stability-flags": [],
    "prefer-stable": false,
    "prefer-lowest": false,
    "platform": {
        "php": ">=7.0.0",
        "ext-curl": "*",
        "ext-dom": "*",
        "ext-json": "*",
        "ext-mbstring": "*",
        "ext-openssl": "*",
        "ext-pcre": "*",
        "ext-pdo": "*",
        "ext-zip": "*"
    },
    "platform-dev": [],
    "platform-overrides": {
        "php": "7.1.30"
    },
    "plugin-api-version": "1.1.0"
}<|MERGE_RESOLUTION|>--- conflicted
+++ resolved
@@ -4,11 +4,7 @@
         "Read more about it at https://getcomposer.org/doc/01-basic-usage.md#installing-dependencies",
         "This file is @generated automatically"
     ],
-<<<<<<< HEAD
-    "content-hash": "cf378b41e65c64796d64ea6498d9cba4",
-=======
-    "content-hash": "c783feed1401a4f28a7d269da2356f07",
->>>>>>> 0fed7216
+    "content-hash": "68d494e1a0a922b234f8834554235097",
     "packages": [
         {
             "name": "cebe/markdown",
@@ -1390,15 +1386,6 @@
                 "laminas",
                 "zf"
             ],
-<<<<<<< HEAD
-=======
-            "funding": [
-                {
-                    "url": "https://funding.communitybridge.org/projects/laminas-project",
-                    "type": "community_bridge"
-                }
-            ],
->>>>>>> 0fed7216
             "time": "2020-04-03T16:01:00+00:00"
         },
         {
@@ -1483,15 +1470,6 @@
                 "sftp",
                 "storage"
             ],
-<<<<<<< HEAD
-=======
-            "funding": [
-                {
-                    "url": "https://offset.earth/frankdejonge",
-                    "type": "other"
-                }
-            ],
->>>>>>> 0fed7216
             "time": "2020-04-16T13:21:26+00:00"
         },
         {
@@ -1895,61 +1873,6 @@
             "time": "2019-11-26T17:56:10+00:00"
         },
         {
-<<<<<<< HEAD
-=======
-            "name": "nikic/php-parser",
-            "version": "v4.4.0",
-            "source": {
-                "type": "git",
-                "url": "https://github.com/nikic/PHP-Parser.git",
-                "reference": "bd43ec7152eaaab3bd8c6d0aa95ceeb1df8ee120"
-            },
-            "dist": {
-                "type": "zip",
-                "url": "https://api.github.com/repos/nikic/PHP-Parser/zipball/bd43ec7152eaaab3bd8c6d0aa95ceeb1df8ee120",
-                "reference": "bd43ec7152eaaab3bd8c6d0aa95ceeb1df8ee120",
-                "shasum": ""
-            },
-            "require": {
-                "ext-tokenizer": "*",
-                "php": ">=7.0"
-            },
-            "require-dev": {
-                "ircmaxell/php-yacc": "0.0.5",
-                "phpunit/phpunit": "^6.5 || ^7.0 || ^8.0"
-            },
-            "bin": [
-                "bin/php-parse"
-            ],
-            "type": "library",
-            "extra": {
-                "branch-alias": {
-                    "dev-master": "4.3-dev"
-                }
-            },
-            "autoload": {
-                "psr-4": {
-                    "PhpParser\\": "lib/PhpParser"
-                }
-            },
-            "notification-url": "https://packagist.org/downloads/",
-            "license": [
-                "BSD-3-Clause"
-            ],
-            "authors": [
-                {
-                    "name": "Nikita Popov"
-                }
-            ],
-            "description": "A PHP parser written in PHP",
-            "keywords": [
-                "parser",
-                "php"
-            ],
-            "time": "2020-04-10T16:34:50+00:00"
-        },
-        {
->>>>>>> 0fed7216
             "name": "opis/closure",
             "version": "3.5.1",
             "source": {
@@ -2458,81 +2381,6 @@
             "time": "2020-03-23T09:12:05+00:00"
         },
         {
-<<<<<<< HEAD
-=======
-            "name": "psy/psysh",
-            "version": "v0.10.4",
-            "source": {
-                "type": "git",
-                "url": "https://github.com/bobthecow/psysh.git",
-                "reference": "a8aec1b2981ab66882a01cce36a49b6317dc3560"
-            },
-            "dist": {
-                "type": "zip",
-                "url": "https://api.github.com/repos/bobthecow/psysh/zipball/a8aec1b2981ab66882a01cce36a49b6317dc3560",
-                "reference": "a8aec1b2981ab66882a01cce36a49b6317dc3560",
-                "shasum": ""
-            },
-            "require": {
-                "dnoegel/php-xdg-base-dir": "0.1.*",
-                "ext-json": "*",
-                "ext-tokenizer": "*",
-                "nikic/php-parser": "~4.0|~3.0|~2.0|~1.3",
-                "php": "^8.0 || ^7.0 || ^5.5.9",
-                "symfony/console": "~5.0|~4.0|~3.0|^2.4.2|~2.3.10",
-                "symfony/var-dumper": "~5.0|~4.0|~3.0|~2.7"
-            },
-            "require-dev": {
-                "bamarni/composer-bin-plugin": "^1.2",
-                "hoa/console": "3.17.*"
-            },
-            "suggest": {
-                "ext-pcntl": "Enabling the PCNTL extension makes PsySH a lot happier :)",
-                "ext-pdo-sqlite": "The doc command requires SQLite to work.",
-                "ext-posix": "If you have PCNTL, you'll want the POSIX extension as well.",
-                "ext-readline": "Enables support for arrow-key history navigation, and showing and manipulating command history.",
-                "hoa/console": "A pure PHP readline implementation. You'll want this if your PHP install doesn't already support readline or libedit."
-            },
-            "bin": [
-                "bin/psysh"
-            ],
-            "type": "library",
-            "extra": {
-                "branch-alias": {
-                    "dev-master": "0.10.x-dev"
-                }
-            },
-            "autoload": {
-                "files": [
-                    "src/functions.php"
-                ],
-                "psr-4": {
-                    "Psy\\": "src/"
-                }
-            },
-            "notification-url": "https://packagist.org/downloads/",
-            "license": [
-                "MIT"
-            ],
-            "authors": [
-                {
-                    "name": "Justin Hileman",
-                    "email": "justin@justinhileman.info",
-                    "homepage": "http://justinhileman.com"
-                }
-            ],
-            "description": "An interactive shell for modern PHP.",
-            "homepage": "http://psysh.org",
-            "keywords": [
-                "REPL",
-                "console",
-                "interactive",
-                "shell"
-            ],
-            "time": "2020-05-03T19:32:03+00:00"
-        },
-        {
->>>>>>> 0fed7216
             "name": "ralouphie/getallheaders",
             "version": "3.0.3",
             "source": {
@@ -3710,99 +3558,6 @@
             "time": "2019-10-14T12:27:06+00:00"
         },
         {
-<<<<<<< HEAD
-=======
-            "name": "symfony/var-dumper",
-            "version": "v4.4.8",
-            "source": {
-                "type": "git",
-                "url": "https://github.com/symfony/var-dumper.git",
-                "reference": "c587e04ce5d1aa62d534a038f574d9a709e814cf"
-            },
-            "dist": {
-                "type": "zip",
-                "url": "https://api.github.com/repos/symfony/var-dumper/zipball/c587e04ce5d1aa62d534a038f574d9a709e814cf",
-                "reference": "c587e04ce5d1aa62d534a038f574d9a709e814cf",
-                "shasum": ""
-            },
-            "require": {
-                "php": "^7.1.3",
-                "symfony/polyfill-mbstring": "~1.0",
-                "symfony/polyfill-php72": "~1.5"
-            },
-            "conflict": {
-                "phpunit/phpunit": "<4.8.35|<5.4.3,>=5.0",
-                "symfony/console": "<3.4"
-            },
-            "require-dev": {
-                "ext-iconv": "*",
-                "symfony/console": "^3.4|^4.0|^5.0",
-                "symfony/process": "^4.4|^5.0",
-                "twig/twig": "^1.34|^2.4|^3.0"
-            },
-            "suggest": {
-                "ext-iconv": "To convert non-UTF-8 strings to UTF-8 (or symfony/polyfill-iconv in case ext-iconv cannot be used).",
-                "ext-intl": "To show region name in time zone dump",
-                "symfony/console": "To use the ServerDumpCommand and/or the bin/var-dump-server script"
-            },
-            "bin": [
-                "Resources/bin/var-dump-server"
-            ],
-            "type": "library",
-            "extra": {
-                "branch-alias": {
-                    "dev-master": "4.4-dev"
-                }
-            },
-            "autoload": {
-                "files": [
-                    "Resources/functions/dump.php"
-                ],
-                "psr-4": {
-                    "Symfony\\Component\\VarDumper\\": ""
-                },
-                "exclude-from-classmap": [
-                    "/Tests/"
-                ]
-            },
-            "notification-url": "https://packagist.org/downloads/",
-            "license": [
-                "MIT"
-            ],
-            "authors": [
-                {
-                    "name": "Nicolas Grekas",
-                    "email": "p@tchwork.com"
-                },
-                {
-                    "name": "Symfony Community",
-                    "homepage": "https://symfony.com/contributors"
-                }
-            ],
-            "description": "Symfony mechanism for exploring and dumping PHP variables",
-            "homepage": "https://symfony.com",
-            "keywords": [
-                "debug",
-                "dump"
-            ],
-            "funding": [
-                {
-                    "url": "https://symfony.com/sponsor",
-                    "type": "custom"
-                },
-                {
-                    "url": "https://github.com/fabpot",
-                    "type": "github"
-                },
-                {
-                    "url": "https://tidelift.com/funding/github/packagist/symfony/symfony",
-                    "type": "tidelift"
-                }
-            ],
-            "time": "2020-04-12T16:14:02+00:00"
-        },
-        {
->>>>>>> 0fed7216
             "name": "symfony/yaml",
             "version": "v4.4.8",
             "source": {
@@ -5002,67 +4757,6 @@
             "time": "2019-06-04T18:58:40+00:00"
         },
         {
-<<<<<<< HEAD
-=======
-            "name": "yiisoft/yii2-shell",
-            "version": "2.0.4",
-            "source": {
-                "type": "git",
-                "url": "https://github.com/yiisoft/yii2-shell.git",
-                "reference": "6832c3dde303d89f7123bdbcb8cb4d5c80fae4df"
-            },
-            "dist": {
-                "type": "zip",
-                "url": "https://api.github.com/repos/yiisoft/yii2-shell/zipball/6832c3dde303d89f7123bdbcb8cb4d5c80fae4df",
-                "reference": "6832c3dde303d89f7123bdbcb8cb4d5c80fae4df",
-                "shasum": ""
-            },
-            "require": {
-                "psy/psysh": "~0.9.3|~0.10.3",
-                "symfony/var-dumper": "~2.7|~3.0|~4.0|~5.0",
-                "yiisoft/yii2": "~2.0.0"
-            },
-            "type": "yii2-extension",
-            "extra": {
-                "bootstrap": "yii\\shell\\Bootstrap",
-                "branch-alias": {
-                    "dev-master": "2.0.x-dev"
-                }
-            },
-            "autoload": {
-                "psr-4": {
-                    "yii\\shell\\": ""
-                }
-            },
-            "notification-url": "https://packagist.org/downloads/",
-            "license": [
-                "BSD-3-Clause"
-            ],
-            "authors": [
-                {
-                    "name": "Daniel Gomez Pan",
-                    "email": "pana_1990@hotmail.com"
-                },
-                {
-                    "name": "Sascha Vincent Kurowski",
-                    "email": "svkurowski@gmail.com"
-                }
-            ],
-            "description": "The interactive shell extension for Yii framework",
-            "keywords": [
-                "shell",
-                "yii2"
-            ],
-            "funding": [
-                {
-                    "url": "https://opencollective.com/yiisoft",
-                    "type": "open_collective"
-                }
-            ],
-            "time": "2020-05-02T11:43:24+00:00"
-        },
-        {
->>>>>>> 0fed7216
             "name": "yiisoft/yii2-swiftmailer",
             "version": "2.1.2",
             "source": {
@@ -6291,19 +5985,6 @@
                 "factory",
                 "testing"
             ],
-<<<<<<< HEAD
-=======
-            "funding": [
-                {
-                    "url": "https://github.com/GrahamCampbell",
-                    "type": "github"
-                },
-                {
-                    "url": "https://tidelift.com/funding/github/packagist/league/factory-muffin",
-                    "type": "tidelift"
-                }
-            ],
->>>>>>> 0fed7216
             "time": "2020-04-12T21:50:48+00:00"
         },
         {
@@ -7940,18 +7621,6 @@
         },
         {
             "name": "vlucas/phpdotenv",
-<<<<<<< HEAD
-            "version": "v3.6.3",
-            "source": {
-                "type": "git",
-                "url": "https://github.com/vlucas/phpdotenv.git",
-                "reference": "1b3103013797f04521c6cae5560f604649484066"
-            },
-            "dist": {
-                "type": "zip",
-                "url": "https://api.github.com/repos/vlucas/phpdotenv/zipball/1b3103013797f04521c6cae5560f604649484066",
-                "reference": "1b3103013797f04521c6cae5560f604649484066",
-=======
             "version": "v3.6.4",
             "source": {
                 "type": "git",
@@ -7962,7 +7631,6 @@
                 "type": "zip",
                 "url": "https://api.github.com/repos/vlucas/phpdotenv/zipball/10d3f853fdf1f3a6b3c7ea0c4620d2f699713db5",
                 "reference": "10d3f853fdf1f3a6b3c7ea0c4620d2f699713db5",
->>>>>>> 0fed7216
                 "shasum": ""
             },
             "require": {
@@ -8012,9 +7680,6 @@
                 "env",
                 "environment"
             ],
-<<<<<<< HEAD
-            "time": "2020-04-12T15:18:03+00:00"
-=======
             "funding": [
                 {
                     "url": "https://github.com/GrahamCampbell",
@@ -8026,7 +7691,6 @@
                 }
             ],
             "time": "2020-05-02T13:46:13+00:00"
->>>>>>> 0fed7216
         }
     ],
     "aliases": [],
