--- conflicted
+++ resolved
@@ -2476,18 +2476,6 @@
         },
         {
             "name": "phpstan/phpdoc-parser",
-<<<<<<< HEAD
-            "version": "1.20.4",
-            "source": {
-                "type": "git",
-                "url": "https://github.com/phpstan/phpdoc-parser.git",
-                "reference": "7d568c87a9df9c5f7e8b5f075fc469aa8cb0a4cd"
-            },
-            "dist": {
-                "type": "zip",
-                "url": "https://api.github.com/repos/phpstan/phpdoc-parser/zipball/7d568c87a9df9c5f7e8b5f075fc469aa8cb0a4cd",
-                "reference": "7d568c87a9df9c5f7e8b5f075fc469aa8cb0a4cd",
-=======
             "version": "1.21.0",
             "source": {
                 "type": "git",
@@ -2498,7 +2486,6 @@
                 "type": "zip",
                 "url": "https://api.github.com/repos/phpstan/phpdoc-parser/zipball/6df62b08faef4f899772bc7c3bbabb93d2b7a21c",
                 "reference": "6df62b08faef4f899772bc7c3bbabb93d2b7a21c",
->>>>>>> 7655e100
                 "shasum": ""
             },
             "require": {
@@ -2529,15 +2516,9 @@
             "description": "PHPDoc parser with support for nullable, intersection and generic types",
             "support": {
                 "issues": "https://github.com/phpstan/phpdoc-parser/issues",
-<<<<<<< HEAD
-                "source": "https://github.com/phpstan/phpdoc-parser/tree/1.20.4"
-            },
-            "time": "2023-05-02T09:19:37+00:00"
-=======
                 "source": "https://github.com/phpstan/phpdoc-parser/tree/1.21.0"
             },
             "time": "2023-05-17T13:13:44+00:00"
->>>>>>> 7655e100
         },
         {
             "name": "pixelandtonic/imagine",
