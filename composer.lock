{
    "_readme": [
        "This file locks the dependencies of your project to a known state",
        "Read more about it at https://getcomposer.org/doc/01-basic-usage.md#installing-dependencies",
        "This file is @generated automatically"
    ],
<<<<<<< HEAD
    "content-hash": "47a6702a0549326df0de11e7b9f4417a",
=======
    "content-hash": "d89a6574d466c1d80367a6a563f14cb3",
>>>>>>> 9a71dd73
    "packages": [
        {
            "name": "bacon/bacon-qr-code",
            "version": "2.0.8",
            "source": {
                "type": "git",
                "url": "https://github.com/Bacon/BaconQrCode.git",
                "reference": "8674e51bb65af933a5ffaf1c308a660387c35c22"
            },
            "dist": {
                "type": "zip",
                "url": "https://api.github.com/repos/Bacon/BaconQrCode/zipball/8674e51bb65af933a5ffaf1c308a660387c35c22",
                "reference": "8674e51bb65af933a5ffaf1c308a660387c35c22",
                "shasum": ""
            },
            "require": {
                "dasprid/enum": "^1.0.3",
                "ext-iconv": "*",
                "php": "^7.1 || ^8.0"
            },
            "require-dev": {
                "phly/keep-a-changelog": "^2.1",
                "phpunit/phpunit": "^7 | ^8 | ^9",
                "spatie/phpunit-snapshot-assertions": "^4.2.9",
                "squizlabs/php_codesniffer": "^3.4"
            },
            "suggest": {
                "ext-imagick": "to generate QR code images"
            },
            "type": "library",
            "autoload": {
                "psr-4": {
                    "BaconQrCode\\": "src/"
                }
            },
            "notification-url": "https://packagist.org/downloads/",
            "license": [
                "BSD-2-Clause"
            ],
            "authors": [
                {
                    "name": "Ben Scholzen 'DASPRiD'",
                    "email": "mail@dasprids.de",
                    "homepage": "https://dasprids.de/",
                    "role": "Developer"
                }
            ],
            "description": "BaconQrCode is a QR code generator for PHP.",
            "homepage": "https://github.com/Bacon/BaconQrCode",
            "support": {
                "issues": "https://github.com/Bacon/BaconQrCode/issues",
                "source": "https://github.com/Bacon/BaconQrCode/tree/2.0.8"
            },
            "time": "2022-12-07T17:46:57+00:00"
        },
        {
            "name": "beberlei/assert",
            "version": "v3.3.2",
            "source": {
                "type": "git",
                "url": "https://github.com/beberlei/assert.git",
                "reference": "cb70015c04be1baee6f5f5c953703347c0ac1655"
            },
            "dist": {
                "type": "zip",
                "url": "https://api.github.com/repos/beberlei/assert/zipball/cb70015c04be1baee6f5f5c953703347c0ac1655",
                "reference": "cb70015c04be1baee6f5f5c953703347c0ac1655",
                "shasum": ""
            },
            "require": {
                "ext-ctype": "*",
                "ext-json": "*",
                "ext-mbstring": "*",
                "ext-simplexml": "*",
                "php": "^7.0 || ^8.0"
            },
            "require-dev": {
                "friendsofphp/php-cs-fixer": "*",
                "phpstan/phpstan": "*",
                "phpunit/phpunit": ">=6.0.0",
                "yoast/phpunit-polyfills": "^0.1.0"
            },
            "suggest": {
                "ext-intl": "Needed to allow Assertion::count(), Assertion::isCountable(), Assertion::minCount(), and Assertion::maxCount() to operate on ResourceBundles"
            },
            "type": "library",
            "autoload": {
                "files": [
                    "lib/Assert/functions.php"
                ],
                "psr-4": {
                    "Assert\\": "lib/Assert"
                }
            },
            "notification-url": "https://packagist.org/downloads/",
            "license": [
                "BSD-2-Clause"
            ],
            "authors": [
                {
                    "name": "Benjamin Eberlei",
                    "email": "kontakt@beberlei.de",
                    "role": "Lead Developer"
                },
                {
                    "name": "Richard Quadling",
                    "email": "rquadling@gmail.com",
                    "role": "Collaborator"
                }
            ],
            "description": "Thin assertion library for input validation in business models.",
            "keywords": [
                "assert",
                "assertion",
                "validation"
            ],
            "support": {
                "issues": "https://github.com/beberlei/assert/issues",
                "source": "https://github.com/beberlei/assert/tree/v3.3.2"
            },
            "time": "2021-12-16T21:41:27+00:00"
        },
        {
            "name": "brick/math",
            "version": "0.9.3",
            "source": {
                "type": "git",
                "url": "https://github.com/brick/math.git",
                "reference": "ca57d18f028f84f777b2168cd1911b0dee2343ae"
            },
            "dist": {
                "type": "zip",
                "url": "https://api.github.com/repos/brick/math/zipball/ca57d18f028f84f777b2168cd1911b0dee2343ae",
                "reference": "ca57d18f028f84f777b2168cd1911b0dee2343ae",
                "shasum": ""
            },
            "require": {
                "ext-json": "*",
                "php": "^7.1 || ^8.0"
            },
            "require-dev": {
                "php-coveralls/php-coveralls": "^2.2",
                "phpunit/phpunit": "^7.5.15 || ^8.5 || ^9.0",
                "vimeo/psalm": "4.9.2"
            },
            "type": "library",
            "autoload": {
                "psr-4": {
                    "Brick\\Math\\": "src/"
                }
            },
            "notification-url": "https://packagist.org/downloads/",
            "license": [
                "MIT"
            ],
            "description": "Arbitrary-precision arithmetic library",
            "keywords": [
                "Arbitrary-precision",
                "BigInteger",
                "BigRational",
                "arithmetic",
                "bigdecimal",
                "bignum",
                "brick",
                "math"
            ],
            "support": {
                "issues": "https://github.com/brick/math/issues",
                "source": "https://github.com/brick/math/tree/0.9.3"
            },
            "funding": [
                {
                    "url": "https://github.com/BenMorel",
                    "type": "github"
                },
                {
                    "url": "https://tidelift.com/funding/github/packagist/brick/math",
                    "type": "tidelift"
                }
            ],
            "time": "2021-08-15T20:50:18+00:00"
        },
        {
            "name": "cebe/markdown",
            "version": "1.2.1",
            "source": {
                "type": "git",
                "url": "https://github.com/cebe/markdown.git",
                "reference": "9bac5e971dd391e2802dca5400bbeacbaea9eb86"
            },
            "dist": {
                "type": "zip",
                "url": "https://api.github.com/repos/cebe/markdown/zipball/9bac5e971dd391e2802dca5400bbeacbaea9eb86",
                "reference": "9bac5e971dd391e2802dca5400bbeacbaea9eb86",
                "shasum": ""
            },
            "require": {
                "lib-pcre": "*",
                "php": ">=5.4.0"
            },
            "require-dev": {
                "cebe/indent": "*",
                "facebook/xhprof": "*@dev",
                "phpunit/phpunit": "4.1.*"
            },
            "bin": [
                "bin/markdown"
            ],
            "type": "library",
            "extra": {
                "branch-alias": {
                    "dev-master": "1.2.x-dev"
                }
            },
            "autoload": {
                "psr-4": {
                    "cebe\\markdown\\": ""
                }
            },
            "notification-url": "https://packagist.org/downloads/",
            "license": [
                "MIT"
            ],
            "authors": [
                {
                    "name": "Carsten Brandt",
                    "email": "mail@cebe.cc",
                    "homepage": "http://cebe.cc/",
                    "role": "Creator"
                }
            ],
            "description": "A super fast, highly extensible markdown parser for PHP",
            "homepage": "https://github.com/cebe/markdown#readme",
            "keywords": [
                "extensible",
                "fast",
                "gfm",
                "markdown",
                "markdown-extra"
            ],
            "support": {
                "issues": "https://github.com/cebe/markdown/issues",
                "source": "https://github.com/cebe/markdown"
            },
            "time": "2018-03-26T11:24:36+00:00"
        },
        {
            "name": "commerceguys/addressing",
            "version": "v1.4.2",
            "source": {
                "type": "git",
                "url": "https://github.com/commerceguys/addressing.git",
                "reference": "406c7b5f0fbe4f6a64155c0fe03b1adb34d01308"
            },
            "dist": {
                "type": "zip",
                "url": "https://api.github.com/repos/commerceguys/addressing/zipball/406c7b5f0fbe4f6a64155c0fe03b1adb34d01308",
                "reference": "406c7b5f0fbe4f6a64155c0fe03b1adb34d01308",
                "shasum": ""
            },
            "require": {
                "doctrine/collections": "^1.2 || ^2.0",
                "php": ">=7.3"
            },
            "require-dev": {
                "ext-json": "*",
                "mikey179/vfsstream": "^1.6.10",
                "phpunit/phpunit": "^9.5",
                "squizlabs/php_codesniffer": "^3.6",
                "symfony/validator": "^4.4 || ^5.4 || ^6.0"
            },
            "suggest": {
                "symfony/validator": "to validate addresses"
            },
            "type": "library",
            "extra": {
                "branch-alias": {
                    "dev-master": "1.x-dev"
                }
            },
            "autoload": {
                "psr-4": {
                    "CommerceGuys\\Addressing\\": "src"
                }
            },
            "notification-url": "https://packagist.org/downloads/",
            "license": [
                "MIT"
            ],
            "authors": [
                {
                    "name": "Bojan Zivanovic"
                },
                {
                    "name": "Damien Tournoud"
                }
            ],
            "description": "Addressing library powered by CLDR and Google's address data.",
            "keywords": [
                "address",
                "internationalization",
                "localization",
                "postal"
            ],
            "support": {
                "issues": "https://github.com/commerceguys/addressing/issues",
                "source": "https://github.com/commerceguys/addressing/tree/v1.4.2"
            },
            "time": "2023-02-15T10:11:14+00:00"
        },
        {
            "name": "composer/ca-bundle",
            "version": "1.3.5",
            "source": {
                "type": "git",
                "url": "https://github.com/composer/ca-bundle.git",
                "reference": "74780ccf8c19d6acb8d65c5f39cd72110e132bbd"
            },
            "dist": {
                "type": "zip",
                "url": "https://api.github.com/repos/composer/ca-bundle/zipball/74780ccf8c19d6acb8d65c5f39cd72110e132bbd",
                "reference": "74780ccf8c19d6acb8d65c5f39cd72110e132bbd",
                "shasum": ""
            },
            "require": {
                "ext-openssl": "*",
                "ext-pcre": "*",
                "php": "^5.3.2 || ^7.0 || ^8.0"
            },
            "require-dev": {
                "phpstan/phpstan": "^0.12.55",
                "psr/log": "^1.0",
                "symfony/phpunit-bridge": "^4.2 || ^5",
                "symfony/process": "^2.5 || ^3.0 || ^4.0 || ^5.0 || ^6.0"
            },
            "type": "library",
            "extra": {
                "branch-alias": {
                    "dev-main": "1.x-dev"
                }
            },
            "autoload": {
                "psr-4": {
                    "Composer\\CaBundle\\": "src"
                }
            },
            "notification-url": "https://packagist.org/downloads/",
            "license": [
                "MIT"
            ],
            "authors": [
                {
                    "name": "Jordi Boggiano",
                    "email": "j.boggiano@seld.be",
                    "homepage": "http://seld.be"
                }
            ],
            "description": "Lets you find a path to the system CA bundle, and includes a fallback to the Mozilla CA bundle.",
            "keywords": [
                "cabundle",
                "cacert",
                "certificate",
                "ssl",
                "tls"
            ],
            "support": {
                "irc": "irc://irc.freenode.org/composer",
                "issues": "https://github.com/composer/ca-bundle/issues",
                "source": "https://github.com/composer/ca-bundle/tree/1.3.5"
            },
            "funding": [
                {
                    "url": "https://packagist.com",
                    "type": "custom"
                },
                {
                    "url": "https://github.com/composer",
                    "type": "github"
                },
                {
                    "url": "https://tidelift.com/funding/github/packagist/composer/composer",
                    "type": "tidelift"
                }
            ],
            "time": "2023-01-11T08:27:00+00:00"
        },
        {
            "name": "composer/composer",
            "version": "2.2.19",
            "source": {
                "type": "git",
                "url": "https://github.com/composer/composer.git",
                "reference": "30ff21a9af9a10845436abaeeb0bb7276e996d24"
            },
            "dist": {
                "type": "zip",
                "url": "https://api.github.com/repos/composer/composer/zipball/30ff21a9af9a10845436abaeeb0bb7276e996d24",
                "reference": "30ff21a9af9a10845436abaeeb0bb7276e996d24",
                "shasum": ""
            },
            "require": {
                "composer/ca-bundle": "^1.0",
                "composer/metadata-minifier": "^1.0",
                "composer/pcre": "^1.0",
                "composer/semver": "^3.0",
                "composer/spdx-licenses": "^1.2",
                "composer/xdebug-handler": "^2.0 || ^3.0",
                "justinrainbow/json-schema": "^5.2.11",
                "php": "^5.3.2 || ^7.0 || ^8.0",
                "psr/log": "^1.0 || ^2.0",
                "react/promise": "^1.2 || ^2.7",
                "seld/jsonlint": "^1.4",
                "seld/phar-utils": "^1.0",
                "symfony/console": "^2.8.52 || ^3.4.35 || ^4.4 || ^5.0",
                "symfony/filesystem": "^2.8.52 || ^3.4.35 || ^4.4 || ^5.0 || ^6.0",
                "symfony/finder": "^2.8.52 || ^3.4.35 || ^4.4 || ^5.0 || ^6.0",
                "symfony/process": "^2.8.52 || ^3.4.35 || ^4.4 || ^5.0 || ^6.0"
            },
            "require-dev": {
                "phpspec/prophecy": "^1.10",
                "symfony/phpunit-bridge": "^4.2 || ^5.0 || ^6.0"
            },
            "suggest": {
                "ext-openssl": "Enabling the openssl extension allows you to access https URLs for repositories and packages",
                "ext-zip": "Enabling the zip extension allows you to unzip archives",
                "ext-zlib": "Allow gzip compression of HTTP requests"
            },
            "bin": [
                "bin/composer"
            ],
            "type": "library",
            "extra": {
                "branch-alias": {
                    "dev-main": "2.2-dev"
                }
            },
            "autoload": {
                "psr-4": {
                    "Composer\\": "src/Composer"
                }
            },
            "notification-url": "https://packagist.org/downloads/",
            "license": [
                "MIT"
            ],
            "authors": [
                {
                    "name": "Nils Adermann",
                    "email": "naderman@naderman.de",
                    "homepage": "https://www.naderman.de"
                },
                {
                    "name": "Jordi Boggiano",
                    "email": "j.boggiano@seld.be",
                    "homepage": "https://seld.be"
                }
            ],
            "description": "Composer helps you declare, manage and install dependencies of PHP projects. It ensures you have the right stack everywhere.",
            "homepage": "https://getcomposer.org/",
            "keywords": [
                "autoload",
                "dependency",
                "package"
            ],
            "support": {
                "irc": "ircs://irc.libera.chat:6697/composer",
                "issues": "https://github.com/composer/composer/issues",
                "source": "https://github.com/composer/composer/tree/2.2.19"
            },
            "funding": [
                {
                    "url": "https://packagist.com",
                    "type": "custom"
                },
                {
                    "url": "https://github.com/composer",
                    "type": "github"
                },
                {
                    "url": "https://tidelift.com/funding/github/packagist/composer/composer",
                    "type": "tidelift"
                }
            ],
            "time": "2023-02-04T13:54:48+00:00"
        },
        {
            "name": "composer/metadata-minifier",
            "version": "1.0.0",
            "source": {
                "type": "git",
                "url": "https://github.com/composer/metadata-minifier.git",
                "reference": "c549d23829536f0d0e984aaabbf02af91f443207"
            },
            "dist": {
                "type": "zip",
                "url": "https://api.github.com/repos/composer/metadata-minifier/zipball/c549d23829536f0d0e984aaabbf02af91f443207",
                "reference": "c549d23829536f0d0e984aaabbf02af91f443207",
                "shasum": ""
            },
            "require": {
                "php": "^5.3.2 || ^7.0 || ^8.0"
            },
            "require-dev": {
                "composer/composer": "^2",
                "phpstan/phpstan": "^0.12.55",
                "symfony/phpunit-bridge": "^4.2 || ^5"
            },
            "type": "library",
            "extra": {
                "branch-alias": {
                    "dev-main": "1.x-dev"
                }
            },
            "autoload": {
                "psr-4": {
                    "Composer\\MetadataMinifier\\": "src"
                }
            },
            "notification-url": "https://packagist.org/downloads/",
            "license": [
                "MIT"
            ],
            "authors": [
                {
                    "name": "Jordi Boggiano",
                    "email": "j.boggiano@seld.be",
                    "homepage": "http://seld.be"
                }
            ],
            "description": "Small utility library that handles metadata minification and expansion.",
            "keywords": [
                "composer",
                "compression"
            ],
            "support": {
                "issues": "https://github.com/composer/metadata-minifier/issues",
                "source": "https://github.com/composer/metadata-minifier/tree/1.0.0"
            },
            "funding": [
                {
                    "url": "https://packagist.com",
                    "type": "custom"
                },
                {
                    "url": "https://github.com/composer",
                    "type": "github"
                },
                {
                    "url": "https://tidelift.com/funding/github/packagist/composer/composer",
                    "type": "tidelift"
                }
            ],
            "time": "2021-04-07T13:37:33+00:00"
        },
        {
            "name": "composer/pcre",
            "version": "1.0.1",
            "source": {
                "type": "git",
                "url": "https://github.com/composer/pcre.git",
                "reference": "67a32d7d6f9f560b726ab25a061b38ff3a80c560"
            },
            "dist": {
                "type": "zip",
                "url": "https://api.github.com/repos/composer/pcre/zipball/67a32d7d6f9f560b726ab25a061b38ff3a80c560",
                "reference": "67a32d7d6f9f560b726ab25a061b38ff3a80c560",
                "shasum": ""
            },
            "require": {
                "php": "^5.3.2 || ^7.0 || ^8.0"
            },
            "require-dev": {
                "phpstan/phpstan": "^1.3",
                "phpstan/phpstan-strict-rules": "^1.1",
                "symfony/phpunit-bridge": "^4.2 || ^5"
            },
            "type": "library",
            "extra": {
                "branch-alias": {
                    "dev-main": "1.x-dev"
                }
            },
            "autoload": {
                "psr-4": {
                    "Composer\\Pcre\\": "src"
                }
            },
            "notification-url": "https://packagist.org/downloads/",
            "license": [
                "MIT"
            ],
            "authors": [
                {
                    "name": "Jordi Boggiano",
                    "email": "j.boggiano@seld.be",
                    "homepage": "http://seld.be"
                }
            ],
            "description": "PCRE wrapping library that offers type-safe preg_* replacements.",
            "keywords": [
                "PCRE",
                "preg",
                "regex",
                "regular expression"
            ],
            "support": {
                "issues": "https://github.com/composer/pcre/issues",
                "source": "https://github.com/composer/pcre/tree/1.0.1"
            },
            "funding": [
                {
                    "url": "https://packagist.com",
                    "type": "custom"
                },
                {
                    "url": "https://github.com/composer",
                    "type": "github"
                },
                {
                    "url": "https://tidelift.com/funding/github/packagist/composer/composer",
                    "type": "tidelift"
                }
            ],
            "time": "2022-01-21T20:24:37+00:00"
        },
        {
            "name": "composer/semver",
            "version": "3.3.2",
            "source": {
                "type": "git",
                "url": "https://github.com/composer/semver.git",
                "reference": "3953f23262f2bff1919fc82183ad9acb13ff62c9"
            },
            "dist": {
                "type": "zip",
                "url": "https://api.github.com/repos/composer/semver/zipball/3953f23262f2bff1919fc82183ad9acb13ff62c9",
                "reference": "3953f23262f2bff1919fc82183ad9acb13ff62c9",
                "shasum": ""
            },
            "require": {
                "php": "^5.3.2 || ^7.0 || ^8.0"
            },
            "require-dev": {
                "phpstan/phpstan": "^1.4",
                "symfony/phpunit-bridge": "^4.2 || ^5"
            },
            "type": "library",
            "extra": {
                "branch-alias": {
                    "dev-main": "3.x-dev"
                }
            },
            "autoload": {
                "psr-4": {
                    "Composer\\Semver\\": "src"
                }
            },
            "notification-url": "https://packagist.org/downloads/",
            "license": [
                "MIT"
            ],
            "authors": [
                {
                    "name": "Nils Adermann",
                    "email": "naderman@naderman.de",
                    "homepage": "http://www.naderman.de"
                },
                {
                    "name": "Jordi Boggiano",
                    "email": "j.boggiano@seld.be",
                    "homepage": "http://seld.be"
                },
                {
                    "name": "Rob Bast",
                    "email": "rob.bast@gmail.com",
                    "homepage": "http://robbast.nl"
                }
            ],
            "description": "Semver library that offers utilities, version constraint parsing and validation.",
            "keywords": [
                "semantic",
                "semver",
                "validation",
                "versioning"
            ],
            "support": {
                "irc": "irc://irc.freenode.org/composer",
                "issues": "https://github.com/composer/semver/issues",
                "source": "https://github.com/composer/semver/tree/3.3.2"
            },
            "funding": [
                {
                    "url": "https://packagist.com",
                    "type": "custom"
                },
                {
                    "url": "https://github.com/composer",
                    "type": "github"
                },
                {
                    "url": "https://tidelift.com/funding/github/packagist/composer/composer",
                    "type": "tidelift"
                }
            ],
            "time": "2022-04-01T19:23:25+00:00"
        },
        {
            "name": "composer/spdx-licenses",
            "version": "1.5.7",
            "source": {
                "type": "git",
                "url": "https://github.com/composer/spdx-licenses.git",
                "reference": "c848241796da2abf65837d51dce1fae55a960149"
            },
            "dist": {
                "type": "zip",
                "url": "https://api.github.com/repos/composer/spdx-licenses/zipball/c848241796da2abf65837d51dce1fae55a960149",
                "reference": "c848241796da2abf65837d51dce1fae55a960149",
                "shasum": ""
            },
            "require": {
                "php": "^5.3.2 || ^7.0 || ^8.0"
            },
            "require-dev": {
                "phpstan/phpstan": "^0.12.55",
                "symfony/phpunit-bridge": "^4.2 || ^5"
            },
            "type": "library",
            "extra": {
                "branch-alias": {
                    "dev-main": "1.x-dev"
                }
            },
            "autoload": {
                "psr-4": {
                    "Composer\\Spdx\\": "src"
                }
            },
            "notification-url": "https://packagist.org/downloads/",
            "license": [
                "MIT"
            ],
            "authors": [
                {
                    "name": "Nils Adermann",
                    "email": "naderman@naderman.de",
                    "homepage": "http://www.naderman.de"
                },
                {
                    "name": "Jordi Boggiano",
                    "email": "j.boggiano@seld.be",
                    "homepage": "http://seld.be"
                },
                {
                    "name": "Rob Bast",
                    "email": "rob.bast@gmail.com",
                    "homepage": "http://robbast.nl"
                }
            ],
            "description": "SPDX licenses list and validation library.",
            "keywords": [
                "license",
                "spdx",
                "validator"
            ],
            "support": {
                "irc": "irc://irc.freenode.org/composer",
                "issues": "https://github.com/composer/spdx-licenses/issues",
                "source": "https://github.com/composer/spdx-licenses/tree/1.5.7"
            },
            "funding": [
                {
                    "url": "https://packagist.com",
                    "type": "custom"
                },
                {
                    "url": "https://github.com/composer",
                    "type": "github"
                },
                {
                    "url": "https://tidelift.com/funding/github/packagist/composer/composer",
                    "type": "tidelift"
                }
            ],
            "time": "2022-05-23T07:37:50+00:00"
        },
        {
            "name": "composer/xdebug-handler",
            "version": "3.0.3",
            "source": {
                "type": "git",
                "url": "https://github.com/composer/xdebug-handler.git",
                "reference": "ced299686f41dce890debac69273b47ffe98a40c"
            },
            "dist": {
                "type": "zip",
                "url": "https://api.github.com/repos/composer/xdebug-handler/zipball/ced299686f41dce890debac69273b47ffe98a40c",
                "reference": "ced299686f41dce890debac69273b47ffe98a40c",
                "shasum": ""
            },
            "require": {
                "composer/pcre": "^1 || ^2 || ^3",
                "php": "^7.2.5 || ^8.0",
                "psr/log": "^1 || ^2 || ^3"
            },
            "require-dev": {
                "phpstan/phpstan": "^1.0",
                "phpstan/phpstan-strict-rules": "^1.1",
                "symfony/phpunit-bridge": "^6.0"
            },
            "type": "library",
            "autoload": {
                "psr-4": {
                    "Composer\\XdebugHandler\\": "src"
                }
            },
            "notification-url": "https://packagist.org/downloads/",
            "license": [
                "MIT"
            ],
            "authors": [
                {
                    "name": "John Stevenson",
                    "email": "john-stevenson@blueyonder.co.uk"
                }
            ],
            "description": "Restarts a process without Xdebug.",
            "keywords": [
                "Xdebug",
                "performance"
            ],
            "support": {
                "irc": "irc://irc.freenode.org/composer",
                "issues": "https://github.com/composer/xdebug-handler/issues",
                "source": "https://github.com/composer/xdebug-handler/tree/3.0.3"
            },
            "funding": [
                {
                    "url": "https://packagist.com",
                    "type": "custom"
                },
                {
                    "url": "https://github.com/composer",
                    "type": "github"
                },
                {
                    "url": "https://tidelift.com/funding/github/packagist/composer/composer",
                    "type": "tidelift"
                }
            ],
            "time": "2022-02-25T21:32:43+00:00"
        },
        {
            "name": "craftcms/oauth2-craftid",
            "version": "1.0.0.1",
            "source": {
                "type": "git",
                "url": "https://github.com/craftcms/oauth2-craftid.git",
                "reference": "3f18364139d72d83fb50546d85130beaaa868836"
            },
            "dist": {
                "type": "zip",
                "url": "https://api.github.com/repos/craftcms/oauth2-craftid/zipball/3f18364139d72d83fb50546d85130beaaa868836",
                "reference": "3f18364139d72d83fb50546d85130beaaa868836",
                "shasum": ""
            },
            "require": {
                "league/oauth2-client": "^2.2.1"
            },
            "require-dev": {
                "phpunit/phpunit": "^5.0",
                "satooshi/php-coveralls": "^1.0",
                "squizlabs/php_codesniffer": "^2.0"
            },
            "type": "library",
            "autoload": {
                "psr-4": {
                    "craftcms\\oauth2\\client\\": "src/"
                }
            },
            "notification-url": "https://packagist.org/downloads/",
            "license": [
                "MIT"
            ],
            "authors": [
                {
                    "name": "Pixel & Tonic",
                    "homepage": "https://pixelandtonic.com/"
                }
            ],
            "description": "Craft OAuth 2.0 Client Provider for The PHP League OAuth2-Client",
            "keywords": [
                "Authentication",
                "authorization",
                "client",
                "cms",
                "craftcms",
                "craftid",
                "oauth",
                "oauth2"
            ],
            "support": {
                "issues": "https://github.com/craftcms/oauth2-craftid/issues",
                "source": "https://github.com/craftcms/oauth2-craftid/tree/1.0.0.1"
            },
            "time": "2017-11-22T19:46:18+00:00"
        },
        {
            "name": "craftcms/plugin-installer",
            "version": "1.6.0",
            "source": {
                "type": "git",
                "url": "https://github.com/craftcms/plugin-installer.git",
                "reference": "bd1650e8da6d5ca7a8527068d3e51c34bc7b6b4f"
            },
            "dist": {
                "type": "zip",
                "url": "https://api.github.com/repos/craftcms/plugin-installer/zipball/bd1650e8da6d5ca7a8527068d3e51c34bc7b6b4f",
                "reference": "bd1650e8da6d5ca7a8527068d3e51c34bc7b6b4f",
                "shasum": ""
            },
            "require": {
                "composer-plugin-api": "^1.0 || ^2.0",
                "php": ">=5.4"
            },
            "require-dev": {
                "composer/composer": "^1.0 || ^2.0"
            },
            "type": "composer-plugin",
            "extra": {
                "class": "craft\\composer\\Plugin"
            },
            "autoload": {
                "psr-4": {
                    "craft\\composer\\": "src/"
                }
            },
            "notification-url": "https://packagist.org/downloads/",
            "license": [
                "MIT"
            ],
            "description": "Craft CMS Plugin Installer",
            "homepage": "https://craftcms.com/",
            "keywords": [
                "cms",
                "composer",
                "craftcms",
                "installer",
                "plugin"
            ],
            "support": {
                "docs": "https://craftcms.com/docs",
                "email": "support@craftcms.com",
                "forum": "https://craftcms.stackexchange.com/",
                "issues": "https://github.com/craftcms/cms/issues?state=open",
                "rss": "https://craftcms.com/changelog.rss",
                "source": "https://github.com/craftcms/cms"
            },
            "time": "2023-02-22T13:17:00+00:00"
        },
        {
            "name": "craftcms/server-check",
            "version": "2.1.4",
            "source": {
                "type": "git",
                "url": "https://github.com/craftcms/server-check.git",
                "reference": "c262ebd39572902bdf4fe3ea570e11cd6725b381"
            },
            "dist": {
                "type": "zip",
                "url": "https://api.github.com/repos/craftcms/server-check/zipball/c262ebd39572902bdf4fe3ea570e11cd6725b381",
                "reference": "c262ebd39572902bdf4fe3ea570e11cd6725b381",
                "shasum": ""
            },
            "type": "library",
            "autoload": {
                "classmap": [
                    "server/requirements"
                ]
            },
            "notification-url": "https://packagist.org/downloads/",
            "license": [
                "MIT"
            ],
            "description": "Craft CMS Server Check",
            "homepage": "https://craftcms.com/",
            "keywords": [
                "cms",
                "craftcms",
                "requirements",
                "yii2"
            ],
            "support": {
                "docs": "https://github.com/craftcms/docs",
                "email": "support@craftcms.com",
                "forum": "https://craftcms.stackexchange.com/",
                "issues": "https://github.com/craftcms/server-check/issues?state=open",
                "rss": "https://github.com/craftcms/server-check/releases.atom",
                "source": "https://github.com/craftcms/server-check"
            },
            "time": "2022-04-17T02:14:46+00:00"
        },
        {
            "name": "creocoder/yii2-nested-sets",
            "version": "0.9.0",
            "source": {
                "type": "git",
                "url": "https://github.com/creocoder/yii2-nested-sets.git",
                "reference": "cb8635a459b6246e5a144f096b992dcc30cf9954"
            },
            "dist": {
                "type": "zip",
                "url": "https://api.github.com/repos/creocoder/yii2-nested-sets/zipball/cb8635a459b6246e5a144f096b992dcc30cf9954",
                "reference": "cb8635a459b6246e5a144f096b992dcc30cf9954",
                "shasum": ""
            },
            "require": {
                "yiisoft/yii2": "*"
            },
            "type": "yii2-extension",
            "autoload": {
                "psr-4": {
                    "creocoder\\nestedsets\\": "src"
                }
            },
            "notification-url": "https://packagist.org/downloads/",
            "license": [
                "BSD-3-Clause"
            ],
            "authors": [
                {
                    "name": "Alexander Kochetov",
                    "email": "creocoder@gmail.com"
                }
            ],
            "description": "The nested sets behavior for the Yii framework",
            "keywords": [
                "nested sets",
                "yii2"
            ],
            "support": {
                "issues": "https://github.com/creocoder/yii2-nested-sets/issues",
                "source": "https://github.com/creocoder/yii2-nested-sets/tree/master"
            },
            "time": "2015-01-27T10:53:51+00:00"
        },
        {
            "name": "dasprid/enum",
            "version": "1.0.4",
            "source": {
                "type": "git",
                "url": "https://github.com/DASPRiD/Enum.git",
                "reference": "8e6b6ea76eabbf19ea2bf5b67b98e1860474012f"
            },
            "dist": {
                "type": "zip",
                "url": "https://api.github.com/repos/DASPRiD/Enum/zipball/8e6b6ea76eabbf19ea2bf5b67b98e1860474012f",
                "reference": "8e6b6ea76eabbf19ea2bf5b67b98e1860474012f",
                "shasum": ""
            },
            "require": {
                "php": ">=7.1 <9.0"
            },
            "require-dev": {
                "phpunit/phpunit": "^7 | ^8 | ^9",
                "squizlabs/php_codesniffer": "*"
            },
            "type": "library",
            "autoload": {
                "psr-4": {
                    "DASPRiD\\Enum\\": "src/"
                }
            },
            "notification-url": "https://packagist.org/downloads/",
            "license": [
                "BSD-2-Clause"
            ],
            "authors": [
                {
                    "name": "Ben Scholzen 'DASPRiD'",
                    "email": "mail@dasprids.de",
                    "homepage": "https://dasprids.de/",
                    "role": "Developer"
                }
            ],
            "description": "PHP 7.1 enum implementation",
            "keywords": [
                "enum",
                "map"
            ],
            "support": {
                "issues": "https://github.com/DASPRiD/Enum/issues",
                "source": "https://github.com/DASPRiD/Enum/tree/1.0.4"
            },
            "time": "2023-03-01T18:44:03+00:00"
        },
        {
            "name": "defuse/php-encryption",
            "version": "v2.3.1",
            "source": {
                "type": "git",
                "url": "https://github.com/defuse/php-encryption.git",
                "reference": "77880488b9954b7884c25555c2a0ea9e7053f9d2"
            },
            "dist": {
                "type": "zip",
                "url": "https://api.github.com/repos/defuse/php-encryption/zipball/77880488b9954b7884c25555c2a0ea9e7053f9d2",
                "reference": "77880488b9954b7884c25555c2a0ea9e7053f9d2",
                "shasum": ""
            },
            "require": {
                "ext-openssl": "*",
                "paragonie/random_compat": ">= 2",
                "php": ">=5.6.0"
            },
            "require-dev": {
                "phpunit/phpunit": "^4|^5|^6|^7|^8|^9"
            },
            "bin": [
                "bin/generate-defuse-key"
            ],
            "type": "library",
            "autoload": {
                "psr-4": {
                    "Defuse\\Crypto\\": "src"
                }
            },
            "notification-url": "https://packagist.org/downloads/",
            "license": [
                "MIT"
            ],
            "authors": [
                {
                    "name": "Taylor Hornby",
                    "email": "taylor@defuse.ca",
                    "homepage": "https://defuse.ca/"
                },
                {
                    "name": "Scott Arciszewski",
                    "email": "info@paragonie.com",
                    "homepage": "https://paragonie.com"
                }
            ],
            "description": "Secure PHP Encryption Library",
            "keywords": [
                "aes",
                "authenticated encryption",
                "cipher",
                "crypto",
                "cryptography",
                "encrypt",
                "encryption",
                "openssl",
                "security",
                "symmetric key cryptography"
            ],
            "support": {
                "issues": "https://github.com/defuse/php-encryption/issues",
                "source": "https://github.com/defuse/php-encryption/tree/v2.3.1"
            },
            "time": "2021-04-09T23:57:26+00:00"
        },
        {
            "name": "doctrine/collections",
            "version": "2.1.2",
            "source": {
                "type": "git",
                "url": "https://github.com/doctrine/collections.git",
                "reference": "db8cda536a034337f7dd63febecc713d4957f9ee"
            },
            "dist": {
                "type": "zip",
                "url": "https://api.github.com/repos/doctrine/collections/zipball/db8cda536a034337f7dd63febecc713d4957f9ee",
                "reference": "db8cda536a034337f7dd63febecc713d4957f9ee",
                "shasum": ""
            },
            "require": {
                "doctrine/deprecations": "^1",
                "php": "^8.1"
            },
            "require-dev": {
                "doctrine/coding-standard": "^10.0",
                "ext-json": "*",
                "phpstan/phpstan": "^1.8",
                "phpstan/phpstan-phpunit": "^1.0",
                "phpunit/phpunit": "^9.5",
                "vimeo/psalm": "^4.22"
            },
            "type": "library",
            "autoload": {
                "psr-4": {
                    "Doctrine\\Common\\Collections\\": "src"
                }
            },
            "notification-url": "https://packagist.org/downloads/",
            "license": [
                "MIT"
            ],
            "authors": [
                {
                    "name": "Guilherme Blanco",
                    "email": "guilhermeblanco@gmail.com"
                },
                {
                    "name": "Roman Borschel",
                    "email": "roman@code-factory.org"
                },
                {
                    "name": "Benjamin Eberlei",
                    "email": "kontakt@beberlei.de"
                },
                {
                    "name": "Jonathan Wage",
                    "email": "jonwage@gmail.com"
                },
                {
                    "name": "Johannes Schmitt",
                    "email": "schmittjoh@gmail.com"
                }
            ],
            "description": "PHP Doctrine Collections library that adds additional functionality on top of PHP arrays.",
            "homepage": "https://www.doctrine-project.org/projects/collections.html",
            "keywords": [
                "array",
                "collections",
                "iterators",
                "php"
            ],
            "support": {
                "issues": "https://github.com/doctrine/collections/issues",
                "source": "https://github.com/doctrine/collections/tree/2.1.2"
            },
            "funding": [
                {
                    "url": "https://www.doctrine-project.org/sponsorship.html",
                    "type": "custom"
                },
                {
                    "url": "https://www.patreon.com/phpdoctrine",
                    "type": "patreon"
                },
                {
                    "url": "https://tidelift.com/funding/github/packagist/doctrine%2Fcollections",
                    "type": "tidelift"
                }
            ],
            "time": "2022-12-27T23:41:38+00:00"
        },
        {
            "name": "doctrine/deprecations",
            "version": "v1.0.0",
            "source": {
                "type": "git",
                "url": "https://github.com/doctrine/deprecations.git",
                "reference": "0e2a4f1f8cdfc7a92ec3b01c9334898c806b30de"
            },
            "dist": {
                "type": "zip",
                "url": "https://api.github.com/repos/doctrine/deprecations/zipball/0e2a4f1f8cdfc7a92ec3b01c9334898c806b30de",
                "reference": "0e2a4f1f8cdfc7a92ec3b01c9334898c806b30de",
                "shasum": ""
            },
            "require": {
                "php": "^7.1|^8.0"
            },
            "require-dev": {
                "doctrine/coding-standard": "^9",
                "phpunit/phpunit": "^7.5|^8.5|^9.5",
                "psr/log": "^1|^2|^3"
            },
            "suggest": {
                "psr/log": "Allows logging deprecations via PSR-3 logger implementation"
            },
            "type": "library",
            "autoload": {
                "psr-4": {
                    "Doctrine\\Deprecations\\": "lib/Doctrine/Deprecations"
                }
            },
            "notification-url": "https://packagist.org/downloads/",
            "license": [
                "MIT"
            ],
            "description": "A small layer on top of trigger_error(E_USER_DEPRECATED) or PSR-3 logging with options to disable all deprecations or selectively for packages.",
            "homepage": "https://www.doctrine-project.org/",
            "support": {
                "issues": "https://github.com/doctrine/deprecations/issues",
                "source": "https://github.com/doctrine/deprecations/tree/v1.0.0"
            },
            "time": "2022-05-02T15:47:09+00:00"
        },
        {
            "name": "doctrine/lexer",
            "version": "3.0.0",
            "source": {
                "type": "git",
                "url": "https://github.com/doctrine/lexer.git",
                "reference": "84a527db05647743d50373e0ec53a152f2cde568"
            },
            "dist": {
                "type": "zip",
                "url": "https://api.github.com/repos/doctrine/lexer/zipball/84a527db05647743d50373e0ec53a152f2cde568",
                "reference": "84a527db05647743d50373e0ec53a152f2cde568",
                "shasum": ""
            },
            "require": {
                "php": "^8.1"
            },
            "require-dev": {
                "doctrine/coding-standard": "^10",
                "phpstan/phpstan": "^1.9",
                "phpunit/phpunit": "^9.5",
                "psalm/plugin-phpunit": "^0.18.3",
                "vimeo/psalm": "^5.0"
            },
            "type": "library",
            "autoload": {
                "psr-4": {
                    "Doctrine\\Common\\Lexer\\": "src"
                }
            },
            "notification-url": "https://packagist.org/downloads/",
            "license": [
                "MIT"
            ],
            "authors": [
                {
                    "name": "Guilherme Blanco",
                    "email": "guilhermeblanco@gmail.com"
                },
                {
                    "name": "Roman Borschel",
                    "email": "roman@code-factory.org"
                },
                {
                    "name": "Johannes Schmitt",
                    "email": "schmittjoh@gmail.com"
                }
            ],
            "description": "PHP Doctrine Lexer parser library that can be used in Top-Down, Recursive Descent Parsers.",
            "homepage": "https://www.doctrine-project.org/projects/lexer.html",
            "keywords": [
                "annotations",
                "docblock",
                "lexer",
                "parser",
                "php"
            ],
            "support": {
                "issues": "https://github.com/doctrine/lexer/issues",
                "source": "https://github.com/doctrine/lexer/tree/3.0.0"
            },
            "funding": [
                {
                    "url": "https://www.doctrine-project.org/sponsorship.html",
                    "type": "custom"
                },
                {
                    "url": "https://www.patreon.com/phpdoctrine",
                    "type": "patreon"
                },
                {
                    "url": "https://tidelift.com/funding/github/packagist/doctrine%2Flexer",
                    "type": "tidelift"
                }
            ],
            "time": "2022-12-15T16:57:16+00:00"
        },
        {
            "name": "egulias/email-validator",
            "version": "4.0.1",
            "source": {
                "type": "git",
                "url": "https://github.com/egulias/EmailValidator.git",
                "reference": "3a85486b709bc384dae8eb78fb2eec649bdb64ff"
            },
            "dist": {
                "type": "zip",
                "url": "https://api.github.com/repos/egulias/EmailValidator/zipball/3a85486b709bc384dae8eb78fb2eec649bdb64ff",
                "reference": "3a85486b709bc384dae8eb78fb2eec649bdb64ff",
                "shasum": ""
            },
            "require": {
                "doctrine/lexer": "^2.0 || ^3.0",
                "php": ">=8.1",
                "symfony/polyfill-intl-idn": "^1.26"
            },
            "require-dev": {
                "phpunit/phpunit": "^9.5.27",
                "vimeo/psalm": "^4.30"
            },
            "suggest": {
                "ext-intl": "PHP Internationalization Libraries are required to use the SpoofChecking validation"
            },
            "type": "library",
            "extra": {
                "branch-alias": {
                    "dev-master": "4.0.x-dev"
                }
            },
            "autoload": {
                "psr-4": {
                    "Egulias\\EmailValidator\\": "src"
                }
            },
            "notification-url": "https://packagist.org/downloads/",
            "license": [
                "MIT"
            ],
            "authors": [
                {
                    "name": "Eduardo Gulias Davis"
                }
            ],
            "description": "A library for validating emails against several RFCs",
            "homepage": "https://github.com/egulias/EmailValidator",
            "keywords": [
                "email",
                "emailvalidation",
                "emailvalidator",
                "validation",
                "validator"
            ],
            "support": {
                "issues": "https://github.com/egulias/EmailValidator/issues",
                "source": "https://github.com/egulias/EmailValidator/tree/4.0.1"
            },
            "funding": [
                {
                    "url": "https://github.com/egulias",
                    "type": "github"
                }
            ],
            "time": "2023-01-14T14:17:03+00:00"
        },
        {
            "name": "elvanto/litemoji",
            "version": "4.3.0",
            "source": {
                "type": "git",
                "url": "https://github.com/elvanto/litemoji.git",
                "reference": "f13cf10686f7110a3b17d09de03050d0708840b8"
            },
            "dist": {
                "type": "zip",
                "url": "https://api.github.com/repos/elvanto/litemoji/zipball/f13cf10686f7110a3b17d09de03050d0708840b8",
                "reference": "f13cf10686f7110a3b17d09de03050d0708840b8",
                "shasum": ""
            },
            "require": {
                "ext-mbstring": "*",
                "php": ">=7.3"
            },
            "require-dev": {
                "milesj/emojibase": "7.0.*",
                "phpunit/phpunit": "^9.0"
            },
            "type": "library",
            "autoload": {
                "psr-4": {
                    "LitEmoji\\": "src/"
                }
            },
            "notification-url": "https://packagist.org/downloads/",
            "license": [
                "MIT"
            ],
            "description": "A PHP library simplifying the conversion of unicode, HTML and shortcode emoji.",
            "keywords": [
                "emoji",
                "php-emoji"
            ],
            "support": {
                "issues": "https://github.com/elvanto/litemoji/issues",
                "source": "https://github.com/elvanto/litemoji/tree/4.3.0"
            },
            "time": "2022-10-28T02:32:19+00:00"
        },
        {
            "name": "enshrined/svg-sanitize",
            "version": "0.16.0",
            "source": {
                "type": "git",
                "url": "https://github.com/darylldoyle/svg-sanitizer.git",
                "reference": "239e257605e2141265b429e40987b2ee51bba4b4"
            },
            "dist": {
                "type": "zip",
                "url": "https://api.github.com/repos/darylldoyle/svg-sanitizer/zipball/239e257605e2141265b429e40987b2ee51bba4b4",
                "reference": "239e257605e2141265b429e40987b2ee51bba4b4",
                "shasum": ""
            },
            "require": {
                "ext-dom": "*",
                "ext-libxml": "*",
                "ezyang/htmlpurifier": "^4.16",
                "php": "^5.6 || ^7.0 || ^8.0"
            },
            "require-dev": {
                "phpunit/phpunit": "^5.7 || ^6.5 || ^8.5"
            },
            "type": "library",
            "autoload": {
                "psr-4": {
                    "enshrined\\svgSanitize\\": "src"
                }
            },
            "notification-url": "https://packagist.org/downloads/",
            "license": [
                "GPL-2.0-or-later"
            ],
            "authors": [
                {
                    "name": "Daryll Doyle",
                    "email": "daryll@enshrined.co.uk"
                }
            ],
            "description": "An SVG sanitizer for PHP",
            "support": {
                "issues": "https://github.com/darylldoyle/svg-sanitizer/issues",
                "source": "https://github.com/darylldoyle/svg-sanitizer/tree/0.16.0"
            },
            "time": "2023-03-20T10:51:12+00:00"
        },
        {
            "name": "ezyang/htmlpurifier",
            "version": "v4.16.0",
            "source": {
                "type": "git",
                "url": "https://github.com/ezyang/htmlpurifier.git",
                "reference": "523407fb06eb9e5f3d59889b3978d5bfe94299c8"
            },
            "dist": {
                "type": "zip",
                "url": "https://api.github.com/repos/ezyang/htmlpurifier/zipball/523407fb06eb9e5f3d59889b3978d5bfe94299c8",
                "reference": "523407fb06eb9e5f3d59889b3978d5bfe94299c8",
                "shasum": ""
            },
            "require": {
                "php": "~5.6.0 || ~7.0.0 || ~7.1.0 || ~7.2.0 || ~7.3.0 || ~7.4.0 || ~8.0.0 || ~8.1.0 || ~8.2.0"
            },
            "require-dev": {
                "cerdic/css-tidy": "^1.7 || ^2.0",
                "simpletest/simpletest": "dev-master"
            },
            "suggest": {
                "cerdic/css-tidy": "If you want to use the filter 'Filter.ExtractStyleBlocks'.",
                "ext-bcmath": "Used for unit conversion and imagecrash protection",
                "ext-iconv": "Converts text to and from non-UTF-8 encodings",
                "ext-tidy": "Used for pretty-printing HTML"
            },
            "type": "library",
            "autoload": {
                "files": [
                    "library/HTMLPurifier.composer.php"
                ],
                "psr-0": {
                    "HTMLPurifier": "library/"
                },
                "exclude-from-classmap": [
                    "/library/HTMLPurifier/Language/"
                ]
            },
            "notification-url": "https://packagist.org/downloads/",
            "license": [
                "LGPL-2.1-or-later"
            ],
            "authors": [
                {
                    "name": "Edward Z. Yang",
                    "email": "admin@htmlpurifier.org",
                    "homepage": "http://ezyang.com"
                }
            ],
            "description": "Standards compliant HTML filter written in PHP",
            "homepage": "http://htmlpurifier.org/",
            "keywords": [
                "html"
            ],
            "support": {
                "issues": "https://github.com/ezyang/htmlpurifier/issues",
                "source": "https://github.com/ezyang/htmlpurifier/tree/v4.16.0"
            },
            "time": "2022-09-18T07:06:19+00:00"
        },
        {
            "name": "fgrosse/phpasn1",
            "version": "v2.5.0",
            "source": {
                "type": "git",
                "url": "https://github.com/fgrosse/PHPASN1.git",
                "reference": "42060ed45344789fb9f21f9f1864fc47b9e3507b"
            },
            "dist": {
                "type": "zip",
                "url": "https://api.github.com/repos/fgrosse/PHPASN1/zipball/42060ed45344789fb9f21f9f1864fc47b9e3507b",
                "reference": "42060ed45344789fb9f21f9f1864fc47b9e3507b",
                "shasum": ""
            },
            "require": {
                "php": "^7.1 || ^8.0"
            },
            "require-dev": {
                "php-coveralls/php-coveralls": "~2.0",
                "phpunit/phpunit": "^7.0 || ^8.0 || ^9.0"
            },
            "suggest": {
                "ext-bcmath": "BCmath is the fallback extension for big integer calculations",
                "ext-curl": "For loading OID information from the web if they have not bee defined statically",
                "ext-gmp": "GMP is the preferred extension for big integer calculations",
                "phpseclib/bcmath_compat": "BCmath polyfill for servers where neither GMP nor BCmath is available"
            },
            "type": "library",
            "extra": {
                "branch-alias": {
                    "dev-master": "2.0.x-dev"
                }
            },
            "autoload": {
                "psr-4": {
                    "FG\\": "lib/"
                }
            },
            "notification-url": "https://packagist.org/downloads/",
            "license": [
                "MIT"
            ],
            "authors": [
                {
                    "name": "Friedrich Große",
                    "email": "friedrich.grosse@gmail.com",
                    "homepage": "https://github.com/FGrosse",
                    "role": "Author"
                },
                {
                    "name": "All contributors",
                    "homepage": "https://github.com/FGrosse/PHPASN1/contributors"
                }
            ],
            "description": "A PHP Framework that allows you to encode and decode arbitrary ASN.1 structures using the ITU-T X.690 Encoding Rules.",
            "homepage": "https://github.com/FGrosse/PHPASN1",
            "keywords": [
                "DER",
                "asn.1",
                "asn1",
                "ber",
                "binary",
                "decoding",
                "encoding",
                "x.509",
                "x.690",
                "x509",
                "x690"
            ],
            "support": {
                "issues": "https://github.com/fgrosse/PHPASN1/issues",
                "source": "https://github.com/fgrosse/PHPASN1/tree/v2.5.0"
            },
            "abandoned": true,
            "time": "2022-12-19T11:08:26+00:00"
        },
        {
            "name": "guzzlehttp/guzzle",
            "version": "7.5.1",
            "source": {
                "type": "git",
                "url": "https://github.com/guzzle/guzzle.git",
                "reference": "b964ca597e86b752cd994f27293e9fa6b6a95ed9"
            },
            "dist": {
                "type": "zip",
                "url": "https://api.github.com/repos/guzzle/guzzle/zipball/b964ca597e86b752cd994f27293e9fa6b6a95ed9",
                "reference": "b964ca597e86b752cd994f27293e9fa6b6a95ed9",
                "shasum": ""
            },
            "require": {
                "ext-json": "*",
                "guzzlehttp/promises": "^1.5",
                "guzzlehttp/psr7": "^1.9.1 || ^2.4.5",
                "php": "^7.2.5 || ^8.0",
                "psr/http-client": "^1.0",
                "symfony/deprecation-contracts": "^2.2 || ^3.0"
            },
            "provide": {
                "psr/http-client-implementation": "1.0"
            },
            "require-dev": {
                "bamarni/composer-bin-plugin": "^1.8.1",
                "ext-curl": "*",
                "php-http/client-integration-tests": "^3.0",
                "phpunit/phpunit": "^8.5.29 || ^9.5.23",
                "psr/log": "^1.1 || ^2.0 || ^3.0"
            },
            "suggest": {
                "ext-curl": "Required for CURL handler support",
                "ext-intl": "Required for Internationalized Domain Name (IDN) support",
                "psr/log": "Required for using the Log middleware"
            },
            "type": "library",
            "extra": {
                "bamarni-bin": {
                    "bin-links": true,
                    "forward-command": false
                },
                "branch-alias": {
                    "dev-master": "7.5-dev"
                }
            },
            "autoload": {
                "files": [
                    "src/functions_include.php"
                ],
                "psr-4": {
                    "GuzzleHttp\\": "src/"
                }
            },
            "notification-url": "https://packagist.org/downloads/",
            "license": [
                "MIT"
            ],
            "authors": [
                {
                    "name": "Graham Campbell",
                    "email": "hello@gjcampbell.co.uk",
                    "homepage": "https://github.com/GrahamCampbell"
                },
                {
                    "name": "Michael Dowling",
                    "email": "mtdowling@gmail.com",
                    "homepage": "https://github.com/mtdowling"
                },
                {
                    "name": "Jeremy Lindblom",
                    "email": "jeremeamia@gmail.com",
                    "homepage": "https://github.com/jeremeamia"
                },
                {
                    "name": "George Mponos",
                    "email": "gmponos@gmail.com",
                    "homepage": "https://github.com/gmponos"
                },
                {
                    "name": "Tobias Nyholm",
                    "email": "tobias.nyholm@gmail.com",
                    "homepage": "https://github.com/Nyholm"
                },
                {
                    "name": "Márk Sági-Kazár",
                    "email": "mark.sagikazar@gmail.com",
                    "homepage": "https://github.com/sagikazarmark"
                },
                {
                    "name": "Tobias Schultze",
                    "email": "webmaster@tubo-world.de",
                    "homepage": "https://github.com/Tobion"
                }
            ],
            "description": "Guzzle is a PHP HTTP client library",
            "keywords": [
                "client",
                "curl",
                "framework",
                "http",
                "http client",
                "psr-18",
                "psr-7",
                "rest",
                "web service"
            ],
            "support": {
                "issues": "https://github.com/guzzle/guzzle/issues",
                "source": "https://github.com/guzzle/guzzle/tree/7.5.1"
            },
            "funding": [
                {
                    "url": "https://github.com/GrahamCampbell",
                    "type": "github"
                },
                {
                    "url": "https://github.com/Nyholm",
                    "type": "github"
                },
                {
                    "url": "https://tidelift.com/funding/github/packagist/guzzlehttp/guzzle",
                    "type": "tidelift"
                }
            ],
            "time": "2023-04-17T16:30:08+00:00"
        },
        {
            "name": "guzzlehttp/promises",
            "version": "1.5.2",
            "source": {
                "type": "git",
                "url": "https://github.com/guzzle/promises.git",
                "reference": "b94b2807d85443f9719887892882d0329d1e2598"
            },
            "dist": {
                "type": "zip",
                "url": "https://api.github.com/repos/guzzle/promises/zipball/b94b2807d85443f9719887892882d0329d1e2598",
                "reference": "b94b2807d85443f9719887892882d0329d1e2598",
                "shasum": ""
            },
            "require": {
                "php": ">=5.5"
            },
            "require-dev": {
                "symfony/phpunit-bridge": "^4.4 || ^5.1"
            },
            "type": "library",
            "extra": {
                "branch-alias": {
                    "dev-master": "1.5-dev"
                }
            },
            "autoload": {
                "files": [
                    "src/functions_include.php"
                ],
                "psr-4": {
                    "GuzzleHttp\\Promise\\": "src/"
                }
            },
            "notification-url": "https://packagist.org/downloads/",
            "license": [
                "MIT"
            ],
            "authors": [
                {
                    "name": "Graham Campbell",
                    "email": "hello@gjcampbell.co.uk",
                    "homepage": "https://github.com/GrahamCampbell"
                },
                {
                    "name": "Michael Dowling",
                    "email": "mtdowling@gmail.com",
                    "homepage": "https://github.com/mtdowling"
                },
                {
                    "name": "Tobias Nyholm",
                    "email": "tobias.nyholm@gmail.com",
                    "homepage": "https://github.com/Nyholm"
                },
                {
                    "name": "Tobias Schultze",
                    "email": "webmaster@tubo-world.de",
                    "homepage": "https://github.com/Tobion"
                }
            ],
            "description": "Guzzle promises library",
            "keywords": [
                "promise"
            ],
            "support": {
                "issues": "https://github.com/guzzle/promises/issues",
                "source": "https://github.com/guzzle/promises/tree/1.5.2"
            },
            "funding": [
                {
                    "url": "https://github.com/GrahamCampbell",
                    "type": "github"
                },
                {
                    "url": "https://github.com/Nyholm",
                    "type": "github"
                },
                {
                    "url": "https://tidelift.com/funding/github/packagist/guzzlehttp/promises",
                    "type": "tidelift"
                }
            ],
            "time": "2022-08-28T14:55:35+00:00"
        },
        {
            "name": "guzzlehttp/psr7",
            "version": "2.5.0",
            "source": {
                "type": "git",
                "url": "https://github.com/guzzle/psr7.git",
                "reference": "b635f279edd83fc275f822a1188157ffea568ff6"
            },
            "dist": {
                "type": "zip",
                "url": "https://api.github.com/repos/guzzle/psr7/zipball/b635f279edd83fc275f822a1188157ffea568ff6",
                "reference": "b635f279edd83fc275f822a1188157ffea568ff6",
                "shasum": ""
            },
            "require": {
                "php": "^7.2.5 || ^8.0",
                "psr/http-factory": "^1.0",
                "psr/http-message": "^1.1 || ^2.0",
                "ralouphie/getallheaders": "^3.0"
            },
            "provide": {
                "psr/http-factory-implementation": "1.0",
                "psr/http-message-implementation": "1.0"
            },
            "require-dev": {
                "bamarni/composer-bin-plugin": "^1.8.1",
                "http-interop/http-factory-tests": "^0.9",
                "phpunit/phpunit": "^8.5.29 || ^9.5.23"
            },
            "suggest": {
                "laminas/laminas-httphandlerrunner": "Emit PSR-7 responses"
            },
            "type": "library",
            "extra": {
                "bamarni-bin": {
                    "bin-links": true,
                    "forward-command": false
                }
            },
            "autoload": {
                "psr-4": {
                    "GuzzleHttp\\Psr7\\": "src/"
                }
            },
            "notification-url": "https://packagist.org/downloads/",
            "license": [
                "MIT"
            ],
            "authors": [
                {
                    "name": "Graham Campbell",
                    "email": "hello@gjcampbell.co.uk",
                    "homepage": "https://github.com/GrahamCampbell"
                },
                {
                    "name": "Michael Dowling",
                    "email": "mtdowling@gmail.com",
                    "homepage": "https://github.com/mtdowling"
                },
                {
                    "name": "George Mponos",
                    "email": "gmponos@gmail.com",
                    "homepage": "https://github.com/gmponos"
                },
                {
                    "name": "Tobias Nyholm",
                    "email": "tobias.nyholm@gmail.com",
                    "homepage": "https://github.com/Nyholm"
                },
                {
                    "name": "Márk Sági-Kazár",
                    "email": "mark.sagikazar@gmail.com",
                    "homepage": "https://github.com/sagikazarmark"
                },
                {
                    "name": "Tobias Schultze",
                    "email": "webmaster@tubo-world.de",
                    "homepage": "https://github.com/Tobion"
                },
                {
                    "name": "Márk Sági-Kazár",
                    "email": "mark.sagikazar@gmail.com",
                    "homepage": "https://sagikazarmark.hu"
                }
            ],
            "description": "PSR-7 message implementation that also provides common utility methods",
            "keywords": [
                "http",
                "message",
                "psr-7",
                "request",
                "response",
                "stream",
                "uri",
                "url"
            ],
            "support": {
                "issues": "https://github.com/guzzle/psr7/issues",
                "source": "https://github.com/guzzle/psr7/tree/2.5.0"
            },
            "funding": [
                {
                    "url": "https://github.com/GrahamCampbell",
                    "type": "github"
                },
                {
                    "url": "https://github.com/Nyholm",
                    "type": "github"
                },
                {
                    "url": "https://tidelift.com/funding/github/packagist/guzzlehttp/psr7",
                    "type": "tidelift"
                }
            ],
            "time": "2023-04-17T16:11:26+00:00"
        },
        {
            "name": "illuminate/collections",
            "version": "v9.52.7",
            "source": {
                "type": "git",
                "url": "https://github.com/illuminate/collections.git",
                "reference": "0168d0e44ea0c4fe5451fe08cde7049b9e9f9741"
            },
            "dist": {
                "type": "zip",
                "url": "https://api.github.com/repos/illuminate/collections/zipball/0168d0e44ea0c4fe5451fe08cde7049b9e9f9741",
                "reference": "0168d0e44ea0c4fe5451fe08cde7049b9e9f9741",
                "shasum": ""
            },
            "require": {
                "illuminate/conditionable": "^9.0",
                "illuminate/contracts": "^9.0",
                "illuminate/macroable": "^9.0",
                "php": "^8.0.2"
            },
            "suggest": {
                "symfony/var-dumper": "Required to use the dump method (^6.0)."
            },
            "type": "library",
            "extra": {
                "branch-alias": {
                    "dev-master": "9.x-dev"
                }
            },
            "autoload": {
                "files": [
                    "helpers.php"
                ],
                "psr-4": {
                    "Illuminate\\Support\\": ""
                }
            },
            "notification-url": "https://packagist.org/downloads/",
            "license": [
                "MIT"
            ],
            "authors": [
                {
                    "name": "Taylor Otwell",
                    "email": "taylor@laravel.com"
                }
            ],
            "description": "The Illuminate Collections package.",
            "homepage": "https://laravel.com",
            "support": {
                "issues": "https://github.com/laravel/framework/issues",
                "source": "https://github.com/laravel/framework"
            },
            "time": "2023-02-22T11:32:27+00:00"
        },
        {
            "name": "illuminate/conditionable",
            "version": "v9.52.7",
            "source": {
                "type": "git",
                "url": "https://github.com/illuminate/conditionable.git",
                "reference": "bea24daa0fa84b7e7b0d5b84f62c71b7e2dc3364"
            },
            "dist": {
                "type": "zip",
                "url": "https://api.github.com/repos/illuminate/conditionable/zipball/bea24daa0fa84b7e7b0d5b84f62c71b7e2dc3364",
                "reference": "bea24daa0fa84b7e7b0d5b84f62c71b7e2dc3364",
                "shasum": ""
            },
            "require": {
                "php": "^8.0.2"
            },
            "type": "library",
            "extra": {
                "branch-alias": {
                    "dev-master": "9.x-dev"
                }
            },
            "autoload": {
                "psr-4": {
                    "Illuminate\\Support\\": ""
                }
            },
            "notification-url": "https://packagist.org/downloads/",
            "license": [
                "MIT"
            ],
            "authors": [
                {
                    "name": "Taylor Otwell",
                    "email": "taylor@laravel.com"
                }
            ],
            "description": "The Illuminate Conditionable package.",
            "homepage": "https://laravel.com",
            "support": {
                "issues": "https://github.com/laravel/framework/issues",
                "source": "https://github.com/laravel/framework"
            },
            "time": "2023-02-01T21:42:32+00:00"
        },
        {
            "name": "illuminate/contracts",
            "version": "v9.52.7",
            "source": {
                "type": "git",
                "url": "https://github.com/illuminate/contracts.git",
                "reference": "44f65d723b13823baa02ff69751a5948bde60c22"
            },
            "dist": {
                "type": "zip",
                "url": "https://api.github.com/repos/illuminate/contracts/zipball/44f65d723b13823baa02ff69751a5948bde60c22",
                "reference": "44f65d723b13823baa02ff69751a5948bde60c22",
                "shasum": ""
            },
            "require": {
                "php": "^8.0.2",
                "psr/container": "^1.1.1|^2.0.1",
                "psr/simple-cache": "^1.0|^2.0|^3.0"
            },
            "type": "library",
            "extra": {
                "branch-alias": {
                    "dev-master": "9.x-dev"
                }
            },
            "autoload": {
                "psr-4": {
                    "Illuminate\\Contracts\\": ""
                }
            },
            "notification-url": "https://packagist.org/downloads/",
            "license": [
                "MIT"
            ],
            "authors": [
                {
                    "name": "Taylor Otwell",
                    "email": "taylor@laravel.com"
                }
            ],
            "description": "The Illuminate Contracts package.",
            "homepage": "https://laravel.com",
            "support": {
                "issues": "https://github.com/laravel/framework/issues",
                "source": "https://github.com/laravel/framework"
            },
            "time": "2023-02-08T14:36:30+00:00"
        },
        {
            "name": "illuminate/macroable",
            "version": "v9.52.7",
            "source": {
                "type": "git",
                "url": "https://github.com/illuminate/macroable.git",
                "reference": "e3bfaf6401742a9c6abca61b9b10e998e5b6449a"
            },
            "dist": {
                "type": "zip",
                "url": "https://api.github.com/repos/illuminate/macroable/zipball/e3bfaf6401742a9c6abca61b9b10e998e5b6449a",
                "reference": "e3bfaf6401742a9c6abca61b9b10e998e5b6449a",
                "shasum": ""
            },
            "require": {
                "php": "^8.0.2"
            },
            "type": "library",
            "extra": {
                "branch-alias": {
                    "dev-master": "9.x-dev"
                }
            },
            "autoload": {
                "psr-4": {
                    "Illuminate\\Support\\": ""
                }
            },
            "notification-url": "https://packagist.org/downloads/",
            "license": [
                "MIT"
            ],
            "authors": [
                {
                    "name": "Taylor Otwell",
                    "email": "taylor@laravel.com"
                }
            ],
            "description": "The Illuminate Macroable package.",
            "homepage": "https://laravel.com",
            "support": {
                "issues": "https://github.com/laravel/framework/issues",
                "source": "https://github.com/laravel/framework"
            },
            "time": "2022-08-09T13:29:29+00:00"
        },
        {
            "name": "justinrainbow/json-schema",
            "version": "5.2.12",
            "source": {
                "type": "git",
                "url": "https://github.com/justinrainbow/json-schema.git",
                "reference": "ad87d5a5ca981228e0e205c2bc7dfb8e24559b60"
            },
            "dist": {
                "type": "zip",
                "url": "https://api.github.com/repos/justinrainbow/json-schema/zipball/ad87d5a5ca981228e0e205c2bc7dfb8e24559b60",
                "reference": "ad87d5a5ca981228e0e205c2bc7dfb8e24559b60",
                "shasum": ""
            },
            "require": {
                "php": ">=5.3.3"
            },
            "require-dev": {
                "friendsofphp/php-cs-fixer": "~2.2.20||~2.15.1",
                "json-schema/json-schema-test-suite": "1.2.0",
                "phpunit/phpunit": "^4.8.35"
            },
            "bin": [
                "bin/validate-json"
            ],
            "type": "library",
            "extra": {
                "branch-alias": {
                    "dev-master": "5.0.x-dev"
                }
            },
            "autoload": {
                "psr-4": {
                    "JsonSchema\\": "src/JsonSchema/"
                }
            },
            "notification-url": "https://packagist.org/downloads/",
            "license": [
                "MIT"
            ],
            "authors": [
                {
                    "name": "Bruno Prieto Reis",
                    "email": "bruno.p.reis@gmail.com"
                },
                {
                    "name": "Justin Rainbow",
                    "email": "justin.rainbow@gmail.com"
                },
                {
                    "name": "Igor Wiedler",
                    "email": "igor@wiedler.ch"
                },
                {
                    "name": "Robert Schönthal",
                    "email": "seroscho@googlemail.com"
                }
            ],
            "description": "A library to validate a json schema.",
            "homepage": "https://github.com/justinrainbow/json-schema",
            "keywords": [
                "json",
                "schema"
            ],
            "support": {
                "issues": "https://github.com/justinrainbow/json-schema/issues",
                "source": "https://github.com/justinrainbow/json-schema/tree/5.2.12"
            },
            "time": "2022-04-13T08:02:27+00:00"
        },
        {
            "name": "league/oauth2-client",
            "version": "2.7.0",
            "source": {
                "type": "git",
                "url": "https://github.com/thephpleague/oauth2-client.git",
                "reference": "160d6274b03562ebeb55ed18399281d8118b76c8"
            },
            "dist": {
                "type": "zip",
                "url": "https://api.github.com/repos/thephpleague/oauth2-client/zipball/160d6274b03562ebeb55ed18399281d8118b76c8",
                "reference": "160d6274b03562ebeb55ed18399281d8118b76c8",
                "shasum": ""
            },
            "require": {
                "guzzlehttp/guzzle": "^6.0 || ^7.0",
                "paragonie/random_compat": "^1 || ^2 || ^9.99",
                "php": "^5.6 || ^7.0 || ^8.0"
            },
            "require-dev": {
                "mockery/mockery": "^1.3.5",
                "php-parallel-lint/php-parallel-lint": "^1.3.1",
                "phpunit/phpunit": "^5.7 || ^6.0 || ^9.5",
                "squizlabs/php_codesniffer": "^2.3 || ^3.0"
            },
            "type": "library",
            "extra": {
                "branch-alias": {
                    "dev-2.x": "2.0.x-dev"
                }
            },
            "autoload": {
                "psr-4": {
                    "League\\OAuth2\\Client\\": "src/"
                }
            },
            "notification-url": "https://packagist.org/downloads/",
            "license": [
                "MIT"
            ],
            "authors": [
                {
                    "name": "Alex Bilbie",
                    "email": "hello@alexbilbie.com",
                    "homepage": "http://www.alexbilbie.com",
                    "role": "Developer"
                },
                {
                    "name": "Woody Gilk",
                    "homepage": "https://github.com/shadowhand",
                    "role": "Contributor"
                }
            ],
            "description": "OAuth 2.0 Client Library",
            "keywords": [
                "Authentication",
                "SSO",
                "authorization",
                "identity",
                "idp",
                "oauth",
                "oauth2",
                "single sign on"
            ],
            "support": {
                "issues": "https://github.com/thephpleague/oauth2-client/issues",
                "source": "https://github.com/thephpleague/oauth2-client/tree/2.7.0"
            },
            "time": "2023-04-16T18:19:15+00:00"
        },
        {
<<<<<<< HEAD
            "name": "league/uri",
            "version": "6.8.0",
            "source": {
                "type": "git",
                "url": "https://github.com/thephpleague/uri.git",
                "reference": "a700b4656e4c54371b799ac61e300ab25a2d1d39"
            },
            "dist": {
                "type": "zip",
                "url": "https://api.github.com/repos/thephpleague/uri/zipball/a700b4656e4c54371b799ac61e300ab25a2d1d39",
                "reference": "a700b4656e4c54371b799ac61e300ab25a2d1d39",
=======
            "name": "mikehaertl/php-shellcommand",
            "version": "1.7.0",
            "source": {
                "type": "git",
                "url": "https://github.com/mikehaertl/php-shellcommand.git",
                "reference": "e79ea528be155ffdec6f3bf1a4a46307bb49e545"
            },
            "dist": {
                "type": "zip",
                "url": "https://api.github.com/repos/mikehaertl/php-shellcommand/zipball/e79ea528be155ffdec6f3bf1a4a46307bb49e545",
                "reference": "e79ea528be155ffdec6f3bf1a4a46307bb49e545",
>>>>>>> 9a71dd73
                "shasum": ""
            },
            "require": {
                "ext-json": "*",
                "league/uri-interfaces": "^2.3",
                "php": "^8.1",
                "psr/http-message": "^1.0.1"
            },
            "conflict": {
                "league/uri-schemes": "^1.0"
            },
            "require-dev": {
                "friendsofphp/php-cs-fixer": "^v3.9.5",
                "nyholm/psr7": "^1.5.1",
                "php-http/psr7-integration-tests": "^1.1.1",
                "phpbench/phpbench": "^1.2.6",
                "phpstan/phpstan": "^1.8.5",
                "phpstan/phpstan-deprecation-rules": "^1.0",
                "phpstan/phpstan-phpunit": "^1.1.1",
                "phpstan/phpstan-strict-rules": "^1.4.3",
                "phpunit/phpunit": "^9.5.24",
                "psr/http-factory": "^1.0.1"
            },
            "suggest": {
                "ext-fileinfo": "Needed to create Data URI from a filepath",
                "ext-intl": "Needed to improve host validation",
                "league/uri-components": "Needed to easily manipulate URI objects",
                "psr/http-factory": "Needed to use the URI factory"
            },
            "type": "library",
            "extra": {
                "branch-alias": {
                    "dev-master": "6.x-dev"
                }
            },
            "autoload": {
                "psr-4": {
                    "League\\Uri\\": "src"
                }
            },
            "notification-url": "https://packagist.org/downloads/",
            "license": [
                "MIT"
            ],
            "authors": [
                {
                    "name": "Ignace Nyamagana Butera",
                    "email": "nyamsprod@gmail.com",
                    "homepage": "https://nyamsprod.com"
                }
            ],
            "description": "URI manipulation library",
            "homepage": "https://uri.thephpleague.com",
            "keywords": [
                "data-uri",
                "file-uri",
                "ftp",
                "hostname",
                "http",
                "https",
                "middleware",
                "parse_str",
                "parse_url",
                "psr-7",
                "query-string",
                "querystring",
                "rfc3986",
                "rfc3987",
                "rfc6570",
                "uri",
                "uri-template",
                "url",
                "ws"
            ],
            "support": {
<<<<<<< HEAD
                "docs": "https://uri.thephpleague.com",
                "forum": "https://thephpleague.slack.com",
                "issues": "https://github.com/thephpleague/uri/issues",
                "source": "https://github.com/thephpleague/uri/tree/6.8.0"
            },
            "funding": [
                {
                    "url": "https://github.com/sponsors/nyamsprod",
                    "type": "github"
                }
            ],
            "time": "2022-09-13T19:58:47+00:00"
        },
        {
            "name": "league/uri-interfaces",
            "version": "2.3.0",
            "source": {
                "type": "git",
                "url": "https://github.com/thephpleague/uri-interfaces.git",
                "reference": "00e7e2943f76d8cb50c7dfdc2f6dee356e15e383"
            },
            "dist": {
                "type": "zip",
                "url": "https://api.github.com/repos/thephpleague/uri-interfaces/zipball/00e7e2943f76d8cb50c7dfdc2f6dee356e15e383",
                "reference": "00e7e2943f76d8cb50c7dfdc2f6dee356e15e383",
=======
                "issues": "https://github.com/mikehaertl/php-shellcommand/issues",
                "source": "https://github.com/mikehaertl/php-shellcommand/tree/1.7.0"
            },
            "time": "2023-04-19T08:25:22+00:00"
        },
        {
            "name": "moneyphp/money",
            "version": "v4.1.1",
            "source": {
                "type": "git",
                "url": "https://github.com/moneyphp/money.git",
                "reference": "9682220995ffd396843be5b4ee1e5f2c2d6ecee2"
            },
            "dist": {
                "type": "zip",
                "url": "https://api.github.com/repos/moneyphp/money/zipball/9682220995ffd396843be5b4ee1e5f2c2d6ecee2",
                "reference": "9682220995ffd396843be5b4ee1e5f2c2d6ecee2",
>>>>>>> 9a71dd73
                "shasum": ""
            },
            "require": {
                "ext-json": "*",
                "php": "^7.2 || ^8.0"
            },
            "require-dev": {
                "friendsofphp/php-cs-fixer": "^2.19",
                "phpstan/phpstan": "^0.12.90",
                "phpstan/phpstan-phpunit": "^0.12.19",
                "phpstan/phpstan-strict-rules": "^0.12.9",
                "phpunit/phpunit": "^8.5.15 || ^9.5"
            },
            "suggest": {
                "ext-intl": "to use the IDNA feature",
                "symfony/intl": "to use the IDNA feature via Symfony Polyfill"
            },
            "type": "library",
            "extra": {
                "branch-alias": {
                    "dev-master": "2.x-dev"
                }
            },
            "autoload": {
                "psr-4": {
                    "League\\Uri\\": "src/"
                }
            },
            "notification-url": "https://packagist.org/downloads/",
            "license": [
                "MIT"
            ],
            "authors": [
                {
                    "name": "Ignace Nyamagana Butera",
                    "email": "nyamsprod@gmail.com",
                    "homepage": "https://nyamsprod.com"
                }
            ],
            "description": "Common interface for URI representation",
            "homepage": "http://github.com/thephpleague/uri-interfaces",
            "keywords": [
                "rfc3986",
                "rfc3987",
                "uri",
                "url"
            ],
            "support": {
                "issues": "https://github.com/thephpleague/uri-interfaces/issues",
                "source": "https://github.com/thephpleague/uri-interfaces/tree/2.3.0"
            },
            "funding": [
                {
                    "url": "https://github.com/sponsors/nyamsprod",
                    "type": "github"
                }
            ],
            "time": "2021-06-28T04:27:21+00:00"
        },
        {
            "name": "mikehaertl/php-shellcommand",
            "version": "1.7.0",
            "source": {
                "type": "git",
                "url": "https://github.com/mikehaertl/php-shellcommand.git",
                "reference": "e79ea528be155ffdec6f3bf1a4a46307bb49e545"
            },
            "dist": {
                "type": "zip",
                "url": "https://api.github.com/repos/mikehaertl/php-shellcommand/zipball/e79ea528be155ffdec6f3bf1a4a46307bb49e545",
                "reference": "e79ea528be155ffdec6f3bf1a4a46307bb49e545",
                "shasum": ""
            },
            "require": {
                "php": ">= 5.3.0"
            },
            "require-dev": {
                "phpunit/phpunit": ">4.0 <=9.4"
            },
            "type": "library",
            "autoload": {
                "psr-4": {
                    "mikehaertl\\shellcommand\\": "src/"
                }
            },
            "notification-url": "https://packagist.org/downloads/",
            "license": [
                "MIT"
            ],
            "authors": [
                {
                    "name": "Michael Härtl",
                    "email": "haertl.mike@gmail.com"
                }
            ],
            "description": "An object oriented interface to shell commands",
            "keywords": [
                "shell"
            ],
            "support": {
                "issues": "https://github.com/mikehaertl/php-shellcommand/issues",
                "source": "https://github.com/mikehaertl/php-shellcommand/tree/1.7.0"
            },
            "time": "2023-04-19T08:25:22+00:00"
        },
        {
            "name": "moneyphp/money",
            "version": "v4.1.1",
            "source": {
                "type": "git",
                "url": "https://github.com/moneyphp/money.git",
                "reference": "9682220995ffd396843be5b4ee1e5f2c2d6ecee2"
            },
            "dist": {
                "type": "zip",
                "url": "https://api.github.com/repos/moneyphp/money/zipball/9682220995ffd396843be5b4ee1e5f2c2d6ecee2",
                "reference": "9682220995ffd396843be5b4ee1e5f2c2d6ecee2",
                "shasum": ""
            },
            "require": {
                "ext-bcmath": "*",
                "ext-filter": "*",
                "ext-json": "*",
                "php": "~8.0.0 || ~8.1.0 || ~8.2.0"
            },
            "require-dev": {
                "cache/taggable-cache": "^1.1.0",
                "doctrine/coding-standard": "^9.0",
                "doctrine/instantiator": "^1.4.0",
                "ext-gmp": "*",
                "ext-intl": "*",
                "florianv/exchanger": "^2.6.3",
                "florianv/swap": "^4.3.0",
                "moneyphp/crypto-currencies": "^1.0.0",
                "moneyphp/iso-currencies": "^3.2.1",
                "php-http/message": "^1.11.0",
                "php-http/mock-client": "^1.4.1",
                "phpbench/phpbench": "^1.2.5",
                "phpspec/phpspec": "^7.3",
                "phpunit/phpunit": "^9.5.4",
                "psalm/plugin-phpunit": "^0.18.4",
                "psr/cache": "^1.0.1",
                "vimeo/psalm": "~5.3.0"
            },
            "suggest": {
                "ext-gmp": "Calculate without integer limits",
                "ext-intl": "Format Money objects with intl",
                "florianv/exchanger": "Exchange rates library for PHP",
                "florianv/swap": "Exchange rates library for PHP",
                "psr/cache-implementation": "Used for Currency caching"
            },
            "type": "library",
            "extra": {
                "branch-alias": {
                    "dev-master": "3.x-dev"
                }
            },
            "autoload": {
                "psr-4": {
                    "Money\\": "src/"
                }
            },
            "notification-url": "https://packagist.org/downloads/",
            "license": [
                "MIT"
            ],
            "authors": [
                {
                    "name": "Mathias Verraes",
                    "email": "mathias@verraes.net",
                    "homepage": "http://verraes.net"
                },
                {
                    "name": "Márk Sági-Kazár",
                    "email": "mark.sagikazar@gmail.com"
                },
                {
                    "name": "Frederik Bosch",
                    "email": "f.bosch@genkgo.nl"
                }
            ],
            "description": "PHP implementation of Fowler's Money pattern",
            "homepage": "http://moneyphp.org",
            "keywords": [
                "Value Object",
                "money",
                "vo"
            ],
            "support": {
                "issues": "https://github.com/moneyphp/money/issues",
                "source": "https://github.com/moneyphp/money/tree/v4.1.1"
            },
            "time": "2023-04-11T09:18:34+00:00"
        },
        {
            "name": "monolog/monolog",
            "version": "2.9.1",
            "source": {
                "type": "git",
                "url": "https://github.com/Seldaek/monolog.git",
                "reference": "f259e2b15fb95494c83f52d3caad003bbf5ffaa1"
            },
            "dist": {
                "type": "zip",
                "url": "https://api.github.com/repos/Seldaek/monolog/zipball/f259e2b15fb95494c83f52d3caad003bbf5ffaa1",
                "reference": "f259e2b15fb95494c83f52d3caad003bbf5ffaa1",
                "shasum": ""
            },
            "require": {
                "php": ">=7.2",
                "psr/log": "^1.0.1 || ^2.0 || ^3.0"
            },
            "provide": {
                "psr/log-implementation": "1.0.0 || 2.0.0 || 3.0.0"
            },
            "require-dev": {
                "aws/aws-sdk-php": "^2.4.9 || ^3.0",
                "doctrine/couchdb": "~1.0@dev",
                "elasticsearch/elasticsearch": "^7 || ^8",
                "ext-json": "*",
                "graylog2/gelf-php": "^1.4.2 || ^2@dev",
                "guzzlehttp/guzzle": "^7.4",
                "guzzlehttp/psr7": "^2.2",
                "mongodb/mongodb": "^1.8",
                "php-amqplib/php-amqplib": "~2.4 || ^3",
                "phpspec/prophecy": "^1.15",
                "phpstan/phpstan": "^0.12.91",
                "phpunit/phpunit": "^8.5.14",
                "predis/predis": "^1.1 || ^2.0",
                "rollbar/rollbar": "^1.3 || ^2 || ^3",
                "ruflin/elastica": "^7",
                "swiftmailer/swiftmailer": "^5.3|^6.0",
                "symfony/mailer": "^5.4 || ^6",
                "symfony/mime": "^5.4 || ^6"
            },
            "suggest": {
                "aws/aws-sdk-php": "Allow sending log messages to AWS services like DynamoDB",
                "doctrine/couchdb": "Allow sending log messages to a CouchDB server",
                "elasticsearch/elasticsearch": "Allow sending log messages to an Elasticsearch server via official client",
                "ext-amqp": "Allow sending log messages to an AMQP server (1.0+ required)",
                "ext-curl": "Required to send log messages using the IFTTTHandler, the LogglyHandler, the SendGridHandler, the SlackWebhookHandler or the TelegramBotHandler",
                "ext-mbstring": "Allow to work properly with unicode symbols",
                "ext-mongodb": "Allow sending log messages to a MongoDB server (via driver)",
                "ext-openssl": "Required to send log messages using SSL",
                "ext-sockets": "Allow sending log messages to a Syslog server (via UDP driver)",
                "graylog2/gelf-php": "Allow sending log messages to a GrayLog2 server",
                "mongodb/mongodb": "Allow sending log messages to a MongoDB server (via library)",
                "php-amqplib/php-amqplib": "Allow sending log messages to an AMQP server using php-amqplib",
                "rollbar/rollbar": "Allow sending log messages to Rollbar",
                "ruflin/elastica": "Allow sending log messages to an Elastic Search server"
            },
            "type": "library",
            "extra": {
                "branch-alias": {
                    "dev-main": "2.x-dev"
                }
            },
            "autoload": {
                "psr-4": {
                    "Monolog\\": "src/Monolog"
                }
            },
            "notification-url": "https://packagist.org/downloads/",
            "license": [
                "MIT"
            ],
            "authors": [
                {
                    "name": "Jordi Boggiano",
                    "email": "j.boggiano@seld.be",
                    "homepage": "https://seld.be"
                }
            ],
            "description": "Sends your logs to files, sockets, inboxes, databases and various web services",
            "homepage": "https://github.com/Seldaek/monolog",
            "keywords": [
                "log",
                "logging",
                "psr-3"
            ],
            "support": {
                "issues": "https://github.com/Seldaek/monolog/issues",
                "source": "https://github.com/Seldaek/monolog/tree/2.9.1"
            },
            "funding": [
                {
                    "url": "https://github.com/Seldaek",
                    "type": "github"
                },
                {
                    "url": "https://tidelift.com/funding/github/packagist/monolog/monolog",
                    "type": "tidelift"
                }
            ],
            "time": "2023-02-06T13:44:46+00:00"
        },
        {
            "name": "paragonie/constant_time_encoding",
            "version": "v2.6.3",
            "source": {
                "type": "git",
                "url": "https://github.com/paragonie/constant_time_encoding.git",
                "reference": "58c3f47f650c94ec05a151692652a868995d2938"
            },
            "dist": {
                "type": "zip",
                "url": "https://api.github.com/repos/paragonie/constant_time_encoding/zipball/58c3f47f650c94ec05a151692652a868995d2938",
                "reference": "58c3f47f650c94ec05a151692652a868995d2938",
                "shasum": ""
            },
            "require": {
                "php": "^7|^8"
            },
            "require-dev": {
                "phpunit/phpunit": "^6|^7|^8|^9",
                "vimeo/psalm": "^1|^2|^3|^4"
            },
            "type": "library",
            "autoload": {
                "psr-4": {
                    "ParagonIE\\ConstantTime\\": "src/"
                }
            },
            "notification-url": "https://packagist.org/downloads/",
            "license": [
                "MIT"
            ],
            "authors": [
                {
                    "name": "Paragon Initiative Enterprises",
                    "email": "security@paragonie.com",
                    "homepage": "https://paragonie.com",
                    "role": "Maintainer"
                },
                {
                    "name": "Steve 'Sc00bz' Thomas",
                    "email": "steve@tobtu.com",
                    "homepage": "https://www.tobtu.com",
                    "role": "Original Developer"
                }
            ],
            "description": "Constant-time Implementations of RFC 4648 Encoding (Base-64, Base-32, Base-16)",
            "keywords": [
                "base16",
                "base32",
                "base32_decode",
                "base32_encode",
                "base64",
                "base64_decode",
                "base64_encode",
                "bin2hex",
                "encoding",
                "hex",
                "hex2bin",
                "rfc4648"
            ],
            "support": {
                "email": "info@paragonie.com",
                "issues": "https://github.com/paragonie/constant_time_encoding/issues",
                "source": "https://github.com/paragonie/constant_time_encoding"
            },
            "time": "2022-06-14T06:56:20+00:00"
        },
        {
            "name": "paragonie/random_compat",
            "version": "v9.99.100",
            "source": {
                "type": "git",
                "url": "https://github.com/paragonie/random_compat.git",
                "reference": "996434e5492cb4c3edcb9168db6fbb1359ef965a"
            },
            "dist": {
                "type": "zip",
                "url": "https://api.github.com/repos/paragonie/random_compat/zipball/996434e5492cb4c3edcb9168db6fbb1359ef965a",
                "reference": "996434e5492cb4c3edcb9168db6fbb1359ef965a",
                "shasum": ""
            },
            "require": {
                "php": ">= 7"
            },
            "require-dev": {
                "phpunit/phpunit": "4.*|5.*",
                "vimeo/psalm": "^1"
            },
            "suggest": {
                "ext-libsodium": "Provides a modern crypto API that can be used to generate random bytes."
            },
            "type": "library",
            "notification-url": "https://packagist.org/downloads/",
            "license": [
                "MIT"
            ],
            "authors": [
                {
                    "name": "Paragon Initiative Enterprises",
                    "email": "security@paragonie.com",
                    "homepage": "https://paragonie.com"
                }
            ],
            "description": "PHP 5.x polyfill for random_bytes() and random_int() from PHP 7",
            "keywords": [
                "csprng",
                "polyfill",
                "pseudorandom",
                "random"
            ],
            "support": {
                "email": "info@paragonie.com",
                "issues": "https://github.com/paragonie/random_compat/issues",
                "source": "https://github.com/paragonie/random_compat"
            },
            "time": "2020-10-15T08:29:30+00:00"
        },
        {
            "name": "phpdocumentor/reflection-common",
            "version": "2.2.0",
            "source": {
                "type": "git",
                "url": "https://github.com/phpDocumentor/ReflectionCommon.git",
                "reference": "1d01c49d4ed62f25aa84a747ad35d5a16924662b"
            },
            "dist": {
                "type": "zip",
                "url": "https://api.github.com/repos/phpDocumentor/ReflectionCommon/zipball/1d01c49d4ed62f25aa84a747ad35d5a16924662b",
                "reference": "1d01c49d4ed62f25aa84a747ad35d5a16924662b",
                "shasum": ""
            },
            "require": {
                "php": "^7.2 || ^8.0"
            },
            "type": "library",
            "extra": {
                "branch-alias": {
                    "dev-2.x": "2.x-dev"
                }
            },
            "autoload": {
                "psr-4": {
                    "phpDocumentor\\Reflection\\": "src/"
                }
            },
            "notification-url": "https://packagist.org/downloads/",
            "license": [
                "MIT"
            ],
            "authors": [
                {
                    "name": "Jaap van Otterdijk",
                    "email": "opensource@ijaap.nl"
                }
            ],
            "description": "Common reflection classes used by phpdocumentor to reflect the code structure",
            "homepage": "http://www.phpdoc.org",
            "keywords": [
                "FQSEN",
                "phpDocumentor",
                "phpdoc",
                "reflection",
                "static analysis"
            ],
            "support": {
                "issues": "https://github.com/phpDocumentor/ReflectionCommon/issues",
                "source": "https://github.com/phpDocumentor/ReflectionCommon/tree/2.x"
            },
            "time": "2020-06-27T09:03:43+00:00"
        },
        {
            "name": "phpdocumentor/reflection-docblock",
            "version": "5.3.0",
            "source": {
                "type": "git",
                "url": "https://github.com/phpDocumentor/ReflectionDocBlock.git",
                "reference": "622548b623e81ca6d78b721c5e029f4ce664f170"
            },
            "dist": {
                "type": "zip",
                "url": "https://api.github.com/repos/phpDocumentor/ReflectionDocBlock/zipball/622548b623e81ca6d78b721c5e029f4ce664f170",
                "reference": "622548b623e81ca6d78b721c5e029f4ce664f170",
                "shasum": ""
            },
            "require": {
                "ext-filter": "*",
                "php": "^7.2 || ^8.0",
                "phpdocumentor/reflection-common": "^2.2",
                "phpdocumentor/type-resolver": "^1.3",
                "webmozart/assert": "^1.9.1"
            },
            "require-dev": {
                "mockery/mockery": "~1.3.2",
                "psalm/phar": "^4.8"
            },
            "type": "library",
            "extra": {
                "branch-alias": {
                    "dev-master": "5.x-dev"
                }
            },
            "autoload": {
                "psr-4": {
                    "phpDocumentor\\Reflection\\": "src"
                }
            },
            "notification-url": "https://packagist.org/downloads/",
            "license": [
                "MIT"
            ],
            "authors": [
                {
                    "name": "Mike van Riel",
                    "email": "me@mikevanriel.com"
                },
                {
                    "name": "Jaap van Otterdijk",
                    "email": "account@ijaap.nl"
                }
            ],
            "description": "With this component, a library can provide support for annotations via DocBlocks or otherwise retrieve information that is embedded in a DocBlock.",
            "support": {
                "issues": "https://github.com/phpDocumentor/ReflectionDocBlock/issues",
                "source": "https://github.com/phpDocumentor/ReflectionDocBlock/tree/5.3.0"
            },
            "time": "2021-10-19T17:43:47+00:00"
        },
        {
            "name": "phpdocumentor/type-resolver",
            "version": "1.7.1",
            "source": {
                "type": "git",
                "url": "https://github.com/phpDocumentor/TypeResolver.git",
                "reference": "dfc078e8af9c99210337325ff5aa152872c98714"
            },
            "dist": {
                "type": "zip",
                "url": "https://api.github.com/repos/phpDocumentor/TypeResolver/zipball/dfc078e8af9c99210337325ff5aa152872c98714",
                "reference": "dfc078e8af9c99210337325ff5aa152872c98714",
                "shasum": ""
            },
            "require": {
                "doctrine/deprecations": "^1.0",
                "php": "^7.4 || ^8.0",
                "phpdocumentor/reflection-common": "^2.0",
                "phpstan/phpdoc-parser": "^1.13"
            },
            "require-dev": {
                "ext-tokenizer": "*",
                "phpbench/phpbench": "^1.2",
                "phpstan/extension-installer": "^1.1",
                "phpstan/phpstan": "^1.8",
                "phpstan/phpstan-phpunit": "^1.1",
                "phpunit/phpunit": "^9.5",
                "rector/rector": "^0.13.9",
                "vimeo/psalm": "^4.25"
            },
            "type": "library",
            "extra": {
                "branch-alias": {
                    "dev-1.x": "1.x-dev"
                }
            },
            "autoload": {
                "psr-4": {
                    "phpDocumentor\\Reflection\\": "src"
                }
            },
            "notification-url": "https://packagist.org/downloads/",
            "license": [
                "MIT"
            ],
            "authors": [
                {
                    "name": "Mike van Riel",
                    "email": "me@mikevanriel.com"
                }
            ],
            "description": "A PSR-5 based resolver of Class names, Types and Structural Element Names",
            "support": {
                "issues": "https://github.com/phpDocumentor/TypeResolver/issues",
                "source": "https://github.com/phpDocumentor/TypeResolver/tree/1.7.1"
            },
            "time": "2023-03-27T19:02:04+00:00"
        },
        {
            "name": "phpstan/phpdoc-parser",
            "version": "1.20.4",
            "source": {
                "type": "git",
                "url": "https://github.com/phpstan/phpdoc-parser.git",
                "reference": "7d568c87a9df9c5f7e8b5f075fc469aa8cb0a4cd"
            },
            "dist": {
                "type": "zip",
                "url": "https://api.github.com/repos/phpstan/phpdoc-parser/zipball/7d568c87a9df9c5f7e8b5f075fc469aa8cb0a4cd",
                "reference": "7d568c87a9df9c5f7e8b5f075fc469aa8cb0a4cd",
                "shasum": ""
            },
            "require": {
                "php": "^7.2 || ^8.0"
            },
            "require-dev": {
                "php-parallel-lint/php-parallel-lint": "^1.2",
                "phpstan/extension-installer": "^1.0",
                "phpstan/phpstan": "^1.5",
                "phpstan/phpstan-phpunit": "^1.1",
                "phpstan/phpstan-strict-rules": "^1.0",
                "phpunit/phpunit": "^9.5",
                "symfony/process": "^5.2"
            },
            "type": "library",
            "autoload": {
                "psr-4": {
                    "PHPStan\\PhpDocParser\\": [
                        "src/"
                    ]
                }
            },
            "notification-url": "https://packagist.org/downloads/",
            "license": [
                "MIT"
            ],
            "description": "PHPDoc parser with support for nullable, intersection and generic types",
            "support": {
                "issues": "https://github.com/phpstan/phpdoc-parser/issues",
                "source": "https://github.com/phpstan/phpdoc-parser/tree/1.20.4"
            },
            "time": "2023-05-02T09:19:37+00:00"
        },
        {
            "name": "pixelandtonic/imagine",
            "version": "1.3.3.1",
            "source": {
                "type": "git",
                "url": "https://github.com/pixelandtonic/Imagine.git",
                "reference": "4d9bb596ff60504e37ccf9103c0bb705dba7fec6"
            },
            "dist": {
                "type": "zip",
                "url": "https://api.github.com/repos/pixelandtonic/Imagine/zipball/4d9bb596ff60504e37ccf9103c0bb705dba7fec6",
                "reference": "4d9bb596ff60504e37ccf9103c0bb705dba7fec6",
                "shasum": ""
            },
            "require": {
                "php": ">=5.5"
            },
            "require-dev": {
                "phpunit/phpunit": "^4.8 || ^5.7 || ^6.5 || ^7.5 || ^8.4 || ^9.3"
            },
            "suggest": {
                "ext-exif": "to read EXIF metadata",
                "ext-gd": "to use the GD implementation",
                "ext-gmagick": "to use the Gmagick implementation",
                "ext-imagick": "to use the Imagick implementation"
            },
            "type": "library",
            "extra": {
                "branch-alias": {
                    "dev-develop": "1.x-dev"
                }
            },
            "autoload": {
                "psr-4": {
                    "Imagine\\": "src/"
                }
            },
            "notification-url": "https://packagist.org/downloads/",
            "license": [
                "MIT"
            ],
            "authors": [
                {
                    "name": "Bulat Shakirzyanov",
                    "email": "mallluhuct@gmail.com",
                    "homepage": "http://avalanche123.com"
                }
            ],
            "description": "Image processing for PHP 5.3",
            "homepage": "http://imagine.readthedocs.org/",
            "keywords": [
                "drawing",
                "graphics",
                "image manipulation",
                "image processing"
            ],
            "support": {
                "source": "https://github.com/pixelandtonic/Imagine/tree/1.3.3.1"
            },
            "time": "2023-01-03T19:18:06+00:00"
        },
        {
            "name": "pragmarx/google2fa",
            "version": "v8.0.1",
            "source": {
                "type": "git",
                "url": "https://github.com/antonioribeiro/google2fa.git",
                "reference": "80c3d801b31fe165f8fe99ea085e0a37834e1be3"
            },
            "dist": {
                "type": "zip",
                "url": "https://api.github.com/repos/antonioribeiro/google2fa/zipball/80c3d801b31fe165f8fe99ea085e0a37834e1be3",
                "reference": "80c3d801b31fe165f8fe99ea085e0a37834e1be3",
                "shasum": ""
            },
            "require": {
                "paragonie/constant_time_encoding": "^1.0|^2.0",
                "php": "^7.1|^8.0"
            },
            "require-dev": {
                "phpstan/phpstan": "^0.12.18",
                "phpunit/phpunit": "^7.5.15|^8.5|^9.0"
            },
            "type": "library",
            "autoload": {
                "psr-4": {
                    "PragmaRX\\Google2FA\\": "src/"
                }
            },
            "notification-url": "https://packagist.org/downloads/",
            "license": [
                "MIT"
            ],
            "authors": [
                {
                    "name": "Antonio Carlos Ribeiro",
                    "email": "acr@antoniocarlosribeiro.com",
                    "role": "Creator & Designer"
                }
            ],
            "description": "A One Time Password Authentication package, compatible with Google Authenticator.",
            "keywords": [
                "2fa",
                "Authentication",
                "Two Factor Authentication",
                "google2fa"
            ],
            "support": {
                "issues": "https://github.com/antonioribeiro/google2fa/issues",
                "source": "https://github.com/antonioribeiro/google2fa/tree/v8.0.1"
            },
            "time": "2022-06-13T21:57:56+00:00"
        },
        {
            "name": "pragmarx/random",
            "version": "v0.2.2",
            "source": {
                "type": "git",
                "url": "https://github.com/antonioribeiro/random.git",
                "reference": "daf08a189c5d2d40d1a827db46364d3a741a51b7"
            },
            "dist": {
                "type": "zip",
                "url": "https://api.github.com/repos/antonioribeiro/random/zipball/daf08a189c5d2d40d1a827db46364d3a741a51b7",
                "reference": "daf08a189c5d2d40d1a827db46364d3a741a51b7",
                "shasum": ""
            },
            "require": {
                "php": ">=7.0"
            },
            "require-dev": {
                "fzaninotto/faker": "~1.7",
                "phpunit/phpunit": "~6.4",
                "pragmarx/trivia": "~0.1",
                "squizlabs/php_codesniffer": "^2.3"
            },
            "suggest": {
                "fzaninotto/faker": "Allows you to get dozens of randomized types",
                "pragmarx/trivia": "For the trivia database"
            },
            "type": "library",
            "extra": {
                "branch-alias": {
                    "dev-master": "1.0-dev"
                }
            },
            "autoload": {
                "psr-4": {
                    "PragmaRX\\Random\\": "src"
                }
            },
            "notification-url": "https://packagist.org/downloads/",
            "license": [
                "MIT"
            ],
            "authors": [
                {
                    "name": "Antonio Carlos Ribeiro",
                    "email": "acr@antoniocarlosribeiro.com",
                    "homepage": "https://antoniocarlosribeiro.com",
                    "role": "Developer"
                }
            ],
            "description": "Create random chars, numbers, strings",
            "homepage": "https://github.com/antonioribeiro/random",
            "keywords": [
                "Randomize",
                "faker",
                "pragmarx",
                "random",
                "random number",
                "random pattern",
                "random string"
            ],
            "support": {
                "issues": "https://github.com/antonioribeiro/random/issues",
                "source": "https://github.com/antonioribeiro/random/tree/master"
            },
            "time": "2017-11-21T05:26:22+00:00"
        },
        {
            "name": "pragmarx/recovery",
            "version": "v0.2.1",
            "source": {
                "type": "git",
                "url": "https://github.com/antonioribeiro/recovery.git",
                "reference": "b5ce4082f059afac6761714a84497816f45271cc"
            },
            "dist": {
                "type": "zip",
                "url": "https://api.github.com/repos/antonioribeiro/recovery/zipball/b5ce4082f059afac6761714a84497816f45271cc",
                "reference": "b5ce4082f059afac6761714a84497816f45271cc",
                "shasum": ""
            },
            "require": {
                "php": ">=7.0",
                "pragmarx/random": "~0.1"
            },
            "require-dev": {
                "phpunit/phpunit": ">=5.4.3",
                "squizlabs/php_codesniffer": "^2.3",
                "tightenco/collect": "^5.0"
            },
            "suggest": {
                "tightenco/collect": "Allows to generate recovery codes as collections"
            },
            "type": "library",
            "extra": {
                "branch-alias": {
                    "dev-master": "1.0-dev"
                }
            },
            "autoload": {
                "psr-4": {
                    "PragmaRX\\Recovery\\": "src"
                }
            },
            "notification-url": "https://packagist.org/downloads/",
            "license": [
                "MIT"
            ],
            "authors": [
                {
                    "name": "Antonio Carlos Ribeiro",
                    "email": "acr@antoniocarlosribeiro.com",
                    "homepage": "https://antoniocarlosribeiro.com",
                    "role": "Developer"
                }
            ],
            "description": "Create recovery codes for two factor auth",
            "homepage": "https://github.com/antonioribeiro/recovery",
            "keywords": [
                "2fa",
                "account recovery",
                "auth",
                "backup codes",
                "google2fa",
                "pragmarx",
                "recovery",
                "recovery codes",
                "two factor auth"
            ],
            "support": {
                "issues": "https://github.com/antonioribeiro/recovery/issues",
                "source": "https://github.com/antonioribeiro/recovery/tree/v0.2.1"
            },
            "time": "2021-08-15T12:26:51+00:00"
        },
        {
            "name": "psr/container",
            "version": "2.0.2",
            "source": {
                "type": "git",
                "url": "https://github.com/php-fig/container.git",
                "reference": "c71ecc56dfe541dbd90c5360474fbc405f8d5963"
            },
            "dist": {
                "type": "zip",
                "url": "https://api.github.com/repos/php-fig/container/zipball/c71ecc56dfe541dbd90c5360474fbc405f8d5963",
                "reference": "c71ecc56dfe541dbd90c5360474fbc405f8d5963",
                "shasum": ""
            },
            "require": {
                "php": ">=7.4.0"
            },
            "type": "library",
            "extra": {
                "branch-alias": {
                    "dev-master": "2.0.x-dev"
                }
            },
            "autoload": {
                "psr-4": {
                    "Psr\\Container\\": "src/"
                }
            },
            "notification-url": "https://packagist.org/downloads/",
            "license": [
                "MIT"
            ],
            "authors": [
                {
                    "name": "PHP-FIG",
                    "homepage": "https://www.php-fig.org/"
                }
            ],
            "description": "Common Container Interface (PHP FIG PSR-11)",
            "homepage": "https://github.com/php-fig/container",
            "keywords": [
                "PSR-11",
                "container",
                "container-interface",
                "container-interop",
                "psr"
            ],
            "support": {
                "issues": "https://github.com/php-fig/container/issues",
                "source": "https://github.com/php-fig/container/tree/2.0.2"
            },
            "time": "2021-11-05T16:47:00+00:00"
        },
        {
            "name": "psr/event-dispatcher",
            "version": "1.0.0",
            "source": {
                "type": "git",
                "url": "https://github.com/php-fig/event-dispatcher.git",
                "reference": "dbefd12671e8a14ec7f180cab83036ed26714bb0"
            },
            "dist": {
                "type": "zip",
                "url": "https://api.github.com/repos/php-fig/event-dispatcher/zipball/dbefd12671e8a14ec7f180cab83036ed26714bb0",
                "reference": "dbefd12671e8a14ec7f180cab83036ed26714bb0",
                "shasum": ""
            },
            "require": {
                "php": ">=7.2.0"
            },
            "type": "library",
            "extra": {
                "branch-alias": {
                    "dev-master": "1.0.x-dev"
                }
            },
            "autoload": {
                "psr-4": {
                    "Psr\\EventDispatcher\\": "src/"
                }
            },
            "notification-url": "https://packagist.org/downloads/",
            "license": [
                "MIT"
            ],
            "authors": [
                {
                    "name": "PHP-FIG",
                    "homepage": "http://www.php-fig.org/"
                }
            ],
            "description": "Standard interfaces for event handling.",
            "keywords": [
                "events",
                "psr",
                "psr-14"
            ],
            "support": {
                "issues": "https://github.com/php-fig/event-dispatcher/issues",
                "source": "https://github.com/php-fig/event-dispatcher/tree/1.0.0"
            },
            "time": "2019-01-08T18:20:26+00:00"
        },
        {
            "name": "psr/http-client",
            "version": "1.0.2",
            "source": {
                "type": "git",
                "url": "https://github.com/php-fig/http-client.git",
                "reference": "0955afe48220520692d2d09f7ab7e0f93ffd6a31"
            },
            "dist": {
                "type": "zip",
                "url": "https://api.github.com/repos/php-fig/http-client/zipball/0955afe48220520692d2d09f7ab7e0f93ffd6a31",
                "reference": "0955afe48220520692d2d09f7ab7e0f93ffd6a31",
                "shasum": ""
            },
            "require": {
                "php": "^7.0 || ^8.0",
                "psr/http-message": "^1.0 || ^2.0"
            },
            "type": "library",
            "extra": {
                "branch-alias": {
                    "dev-master": "1.0.x-dev"
                }
            },
            "autoload": {
                "psr-4": {
                    "Psr\\Http\\Client\\": "src/"
                }
            },
            "notification-url": "https://packagist.org/downloads/",
            "license": [
                "MIT"
            ],
            "authors": [
                {
                    "name": "PHP-FIG",
                    "homepage": "https://www.php-fig.org/"
                }
            ],
            "description": "Common interface for HTTP clients",
            "homepage": "https://github.com/php-fig/http-client",
            "keywords": [
                "http",
                "http-client",
                "psr",
                "psr-18"
            ],
            "support": {
                "source": "https://github.com/php-fig/http-client/tree/1.0.2"
            },
            "time": "2023-04-10T20:12:12+00:00"
        },
        {
            "name": "psr/http-factory",
            "version": "1.0.2",
            "source": {
                "type": "git",
                "url": "https://github.com/php-fig/http-factory.git",
                "reference": "e616d01114759c4c489f93b099585439f795fe35"
            },
            "dist": {
                "type": "zip",
                "url": "https://api.github.com/repos/php-fig/http-factory/zipball/e616d01114759c4c489f93b099585439f795fe35",
                "reference": "e616d01114759c4c489f93b099585439f795fe35",
                "shasum": ""
            },
            "require": {
                "php": ">=7.0.0",
                "psr/http-message": "^1.0 || ^2.0"
            },
            "type": "library",
            "extra": {
                "branch-alias": {
                    "dev-master": "1.0.x-dev"
                }
            },
            "autoload": {
                "psr-4": {
                    "Psr\\Http\\Message\\": "src/"
                }
            },
            "notification-url": "https://packagist.org/downloads/",
            "license": [
                "MIT"
            ],
            "authors": [
                {
                    "name": "PHP-FIG",
                    "homepage": "https://www.php-fig.org/"
                }
            ],
            "description": "Common interfaces for PSR-7 HTTP message factories",
            "keywords": [
                "factory",
                "http",
                "message",
                "psr",
                "psr-17",
                "psr-7",
                "request",
                "response"
            ],
            "support": {
                "source": "https://github.com/php-fig/http-factory/tree/1.0.2"
            },
            "time": "2023-04-10T20:10:41+00:00"
        },
        {
            "name": "psr/http-message",
            "version": "2.0",
            "source": {
                "type": "git",
                "url": "https://github.com/php-fig/http-message.git",
                "reference": "402d35bcb92c70c026d1a6a9883f06b2ead23d71"
            },
            "dist": {
                "type": "zip",
                "url": "https://api.github.com/repos/php-fig/http-message/zipball/402d35bcb92c70c026d1a6a9883f06b2ead23d71",
                "reference": "402d35bcb92c70c026d1a6a9883f06b2ead23d71",
                "shasum": ""
            },
            "require": {
                "php": "^7.2 || ^8.0"
            },
            "type": "library",
            "extra": {
                "branch-alias": {
                    "dev-master": "2.0.x-dev"
                }
            },
            "autoload": {
                "psr-4": {
                    "Psr\\Http\\Message\\": "src/"
                }
            },
            "notification-url": "https://packagist.org/downloads/",
            "license": [
                "MIT"
            ],
            "authors": [
                {
                    "name": "PHP-FIG",
                    "homepage": "https://www.php-fig.org/"
                }
            ],
            "description": "Common interface for HTTP messages",
            "homepage": "https://github.com/php-fig/http-message",
            "keywords": [
                "http",
                "http-message",
                "psr",
                "psr-7",
                "request",
                "response"
            ],
            "support": {
                "source": "https://github.com/php-fig/http-message/tree/2.0"
            },
            "time": "2023-04-04T09:54:51+00:00"
        },
        {
            "name": "psr/log",
            "version": "1.1.4",
            "source": {
                "type": "git",
                "url": "https://github.com/php-fig/log.git",
                "reference": "d49695b909c3b7628b6289db5479a1c204601f11"
            },
            "dist": {
                "type": "zip",
                "url": "https://api.github.com/repos/php-fig/log/zipball/d49695b909c3b7628b6289db5479a1c204601f11",
                "reference": "d49695b909c3b7628b6289db5479a1c204601f11",
                "shasum": ""
            },
            "require": {
                "php": ">=5.3.0"
            },
            "type": "library",
            "extra": {
                "branch-alias": {
                    "dev-master": "1.1.x-dev"
                }
            },
            "autoload": {
                "psr-4": {
                    "Psr\\Log\\": "Psr/Log/"
                }
            },
            "notification-url": "https://packagist.org/downloads/",
            "license": [
                "MIT"
            ],
            "authors": [
                {
                    "name": "PHP-FIG",
                    "homepage": "https://www.php-fig.org/"
                }
            ],
            "description": "Common interface for logging libraries",
            "homepage": "https://github.com/php-fig/log",
            "keywords": [
                "log",
                "psr",
                "psr-3"
            ],
            "support": {
                "source": "https://github.com/php-fig/log/tree/1.1.4"
            },
            "time": "2021-05-03T11:20:27+00:00"
        },
        {
            "name": "psr/simple-cache",
            "version": "3.0.0",
            "source": {
                "type": "git",
                "url": "https://github.com/php-fig/simple-cache.git",
                "reference": "764e0b3939f5ca87cb904f570ef9be2d78a07865"
            },
            "dist": {
                "type": "zip",
                "url": "https://api.github.com/repos/php-fig/simple-cache/zipball/764e0b3939f5ca87cb904f570ef9be2d78a07865",
                "reference": "764e0b3939f5ca87cb904f570ef9be2d78a07865",
                "shasum": ""
            },
            "require": {
                "php": ">=8.0.0"
            },
            "type": "library",
            "extra": {
                "branch-alias": {
                    "dev-master": "3.0.x-dev"
                }
            },
            "autoload": {
                "psr-4": {
                    "Psr\\SimpleCache\\": "src/"
                }
            },
            "notification-url": "https://packagist.org/downloads/",
            "license": [
                "MIT"
            ],
            "authors": [
                {
                    "name": "PHP-FIG",
                    "homepage": "https://www.php-fig.org/"
                }
            ],
            "description": "Common interfaces for simple caching",
            "keywords": [
                "cache",
                "caching",
                "psr",
                "psr-16",
                "simple-cache"
            ],
            "support": {
                "source": "https://github.com/php-fig/simple-cache/tree/3.0.0"
            },
            "time": "2021-10-29T13:26:27+00:00"
        },
        {
            "name": "ralouphie/getallheaders",
            "version": "3.0.3",
            "source": {
                "type": "git",
                "url": "https://github.com/ralouphie/getallheaders.git",
                "reference": "120b605dfeb996808c31b6477290a714d356e822"
            },
            "dist": {
                "type": "zip",
                "url": "https://api.github.com/repos/ralouphie/getallheaders/zipball/120b605dfeb996808c31b6477290a714d356e822",
                "reference": "120b605dfeb996808c31b6477290a714d356e822",
                "shasum": ""
            },
            "require": {
                "php": ">=5.6"
            },
            "require-dev": {
                "php-coveralls/php-coveralls": "^2.1",
                "phpunit/phpunit": "^5 || ^6.5"
            },
            "type": "library",
            "autoload": {
                "files": [
                    "src/getallheaders.php"
                ]
            },
            "notification-url": "https://packagist.org/downloads/",
            "license": [
                "MIT"
            ],
            "authors": [
                {
                    "name": "Ralph Khattar",
                    "email": "ralph.khattar@gmail.com"
                }
            ],
            "description": "A polyfill for getallheaders.",
            "support": {
                "issues": "https://github.com/ralouphie/getallheaders/issues",
                "source": "https://github.com/ralouphie/getallheaders/tree/develop"
            },
            "time": "2019-03-08T08:55:37+00:00"
        },
        {
            "name": "ramsey/collection",
            "version": "2.0.0",
            "source": {
                "type": "git",
                "url": "https://github.com/ramsey/collection.git",
                "reference": "a4b48764bfbb8f3a6a4d1aeb1a35bb5e9ecac4a5"
            },
            "dist": {
                "type": "zip",
                "url": "https://api.github.com/repos/ramsey/collection/zipball/a4b48764bfbb8f3a6a4d1aeb1a35bb5e9ecac4a5",
                "reference": "a4b48764bfbb8f3a6a4d1aeb1a35bb5e9ecac4a5",
                "shasum": ""
            },
            "require": {
                "php": "^8.1"
            },
            "require-dev": {
                "captainhook/plugin-composer": "^5.3",
                "ergebnis/composer-normalize": "^2.28.3",
                "fakerphp/faker": "^1.21",
                "hamcrest/hamcrest-php": "^2.0",
                "jangregor/phpstan-prophecy": "^1.0",
                "mockery/mockery": "^1.5",
                "php-parallel-lint/php-console-highlighter": "^1.0",
                "php-parallel-lint/php-parallel-lint": "^1.3",
                "phpcsstandards/phpcsutils": "^1.0.0-rc1",
                "phpspec/prophecy-phpunit": "^2.0",
                "phpstan/extension-installer": "^1.2",
                "phpstan/phpstan": "^1.9",
                "phpstan/phpstan-mockery": "^1.1",
                "phpstan/phpstan-phpunit": "^1.3",
                "phpunit/phpunit": "^9.5",
                "psalm/plugin-mockery": "^1.1",
                "psalm/plugin-phpunit": "^0.18.4",
                "ramsey/coding-standard": "^2.0.3",
                "ramsey/conventional-commits": "^1.3",
                "vimeo/psalm": "^5.4"
            },
            "type": "library",
            "extra": {
                "captainhook": {
                    "force-install": true
                },
                "ramsey/conventional-commits": {
                    "configFile": "conventional-commits.json"
                }
            },
            "autoload": {
                "psr-4": {
                    "Ramsey\\Collection\\": "src/"
                }
            },
            "notification-url": "https://packagist.org/downloads/",
            "license": [
                "MIT"
            ],
            "authors": [
                {
                    "name": "Ben Ramsey",
                    "email": "ben@benramsey.com",
                    "homepage": "https://benramsey.com"
                }
            ],
            "description": "A PHP library for representing and manipulating collections.",
            "keywords": [
                "array",
                "collection",
                "hash",
                "map",
                "queue",
                "set"
            ],
            "support": {
                "issues": "https://github.com/ramsey/collection/issues",
                "source": "https://github.com/ramsey/collection/tree/2.0.0"
            },
            "funding": [
                {
                    "url": "https://github.com/ramsey",
                    "type": "github"
                },
                {
                    "url": "https://tidelift.com/funding/github/packagist/ramsey/collection",
                    "type": "tidelift"
                }
            ],
            "time": "2022-12-31T21:50:55+00:00"
        },
        {
            "name": "ramsey/uuid",
            "version": "4.7.4",
            "source": {
                "type": "git",
                "url": "https://github.com/ramsey/uuid.git",
                "reference": "60a4c63ab724854332900504274f6150ff26d286"
            },
            "dist": {
                "type": "zip",
                "url": "https://api.github.com/repos/ramsey/uuid/zipball/60a4c63ab724854332900504274f6150ff26d286",
                "reference": "60a4c63ab724854332900504274f6150ff26d286",
                "shasum": ""
            },
            "require": {
                "brick/math": "^0.8.8 || ^0.9 || ^0.10 || ^0.11",
                "ext-json": "*",
                "php": "^8.0",
                "ramsey/collection": "^1.2 || ^2.0"
            },
            "replace": {
                "rhumsaa/uuid": "self.version"
            },
            "require-dev": {
                "captainhook/captainhook": "^5.10",
                "captainhook/plugin-composer": "^5.3",
                "dealerdirect/phpcodesniffer-composer-installer": "^0.7.0",
                "doctrine/annotations": "^1.8",
                "ergebnis/composer-normalize": "^2.15",
                "mockery/mockery": "^1.3",
                "paragonie/random-lib": "^2",
                "php-mock/php-mock": "^2.2",
                "php-mock/php-mock-mockery": "^1.3",
                "php-parallel-lint/php-parallel-lint": "^1.1",
                "phpbench/phpbench": "^1.0",
                "phpstan/extension-installer": "^1.1",
                "phpstan/phpstan": "^1.8",
                "phpstan/phpstan-mockery": "^1.1",
                "phpstan/phpstan-phpunit": "^1.1",
                "phpunit/phpunit": "^8.5 || ^9",
                "ramsey/composer-repl": "^1.4",
                "slevomat/coding-standard": "^8.4",
                "squizlabs/php_codesniffer": "^3.5",
                "vimeo/psalm": "^4.9"
            },
            "suggest": {
                "ext-bcmath": "Enables faster math with arbitrary-precision integers using BCMath.",
                "ext-gmp": "Enables faster math with arbitrary-precision integers using GMP.",
                "ext-uuid": "Enables the use of PeclUuidTimeGenerator and PeclUuidRandomGenerator.",
                "paragonie/random-lib": "Provides RandomLib for use with the RandomLibAdapter",
                "ramsey/uuid-doctrine": "Allows the use of Ramsey\\Uuid\\Uuid as Doctrine field type."
            },
            "type": "library",
            "extra": {
                "captainhook": {
                    "force-install": true
                }
            },
            "autoload": {
                "files": [
                    "src/functions.php"
                ],
                "psr-4": {
                    "Ramsey\\Uuid\\": "src/"
                }
            },
            "notification-url": "https://packagist.org/downloads/",
            "license": [
                "MIT"
            ],
            "description": "A PHP library for generating and working with universally unique identifiers (UUIDs).",
            "keywords": [
                "guid",
                "identifier",
                "uuid"
            ],
            "support": {
                "issues": "https://github.com/ramsey/uuid/issues",
                "source": "https://github.com/ramsey/uuid/tree/4.7.4"
            },
            "funding": [
                {
                    "url": "https://github.com/ramsey",
                    "type": "github"
                },
                {
                    "url": "https://tidelift.com/funding/github/packagist/ramsey/uuid",
                    "type": "tidelift"
                }
            ],
            "time": "2023-04-15T23:01:58+00:00"
        },
        {
            "name": "react/promise",
            "version": "v2.10.0",
            "source": {
                "type": "git",
                "url": "https://github.com/reactphp/promise.git",
                "reference": "f913fb8cceba1e6644b7b90c4bfb678ed8a3ef38"
            },
            "dist": {
                "type": "zip",
                "url": "https://api.github.com/repos/reactphp/promise/zipball/f913fb8cceba1e6644b7b90c4bfb678ed8a3ef38",
                "reference": "f913fb8cceba1e6644b7b90c4bfb678ed8a3ef38",
                "shasum": ""
            },
            "require": {
                "php": ">=5.4.0"
            },
            "require-dev": {
                "phpunit/phpunit": "^9.5 || ^5.7 || ^4.8.36"
            },
            "type": "library",
            "autoload": {
                "files": [
                    "src/functions_include.php"
                ],
                "psr-4": {
                    "React\\Promise\\": "src/"
                }
            },
            "notification-url": "https://packagist.org/downloads/",
            "license": [
                "MIT"
            ],
            "authors": [
                {
                    "name": "Jan Sorgalla",
                    "email": "jsorgalla@gmail.com",
                    "homepage": "https://sorgalla.com/"
                },
                {
                    "name": "Christian Lück",
                    "email": "christian@clue.engineering",
                    "homepage": "https://clue.engineering/"
                },
                {
                    "name": "Cees-Jan Kiewiet",
                    "email": "reactphp@ceesjankiewiet.nl",
                    "homepage": "https://wyrihaximus.net/"
                },
                {
                    "name": "Chris Boden",
                    "email": "cboden@gmail.com",
                    "homepage": "https://cboden.dev/"
                }
            ],
            "description": "A lightweight implementation of CommonJS Promises/A for PHP",
            "keywords": [
                "promise",
                "promises"
            ],
            "support": {
                "issues": "https://github.com/reactphp/promise/issues",
                "source": "https://github.com/reactphp/promise/tree/v2.10.0"
            },
            "funding": [
                {
                    "url": "https://opencollective.com/reactphp",
                    "type": "open_collective"
                }
            ],
            "time": "2023-05-02T15:15:43+00:00"
        },
        {
            "name": "samdark/yii2-psr-log-target",
            "version": "1.1.3",
            "source": {
                "type": "git",
                "url": "https://github.com/samdark/yii2-psr-log-target.git",
                "reference": "ccb29ecb7140c4eb81c3dfad38f61b21a9c1ed30"
            },
            "dist": {
                "type": "zip",
                "url": "https://api.github.com/repos/samdark/yii2-psr-log-target/zipball/ccb29ecb7140c4eb81c3dfad38f61b21a9c1ed30",
                "reference": "ccb29ecb7140c4eb81c3dfad38f61b21a9c1ed30",
                "shasum": ""
            },
            "require": {
                "psr/log": "~1.0.2|~1.1.0",
                "yiisoft/yii2": "~2.0.0"
            },
            "require-dev": {
                "phpunit/phpunit": "~4.4"
            },
            "type": "yii2-extension",
            "autoload": {
                "psr-4": {
                    "samdark\\log\\": "src",
                    "samdark\\log\\tests\\": "tests"
                }
            },
            "notification-url": "https://packagist.org/downloads/",
            "license": [
                "BSD-3-Clause"
            ],
            "authors": [
                {
                    "name": "Alexander Makarov",
                    "email": "sam@rmcreative.ru"
                }
            ],
            "description": "Yii 2 log target which uses PSR-3 compatible logger",
            "homepage": "https://github.com/samdark/yii2-psr-log-target",
            "keywords": [
                "extension",
                "log",
                "psr-3",
                "yii"
            ],
            "support": {
                "issues": "https://github.com/samdark/yii2-psr-log-target/issues",
                "source": "https://github.com/samdark/yii2-psr-log-target"
            },
            "funding": [
                {
                    "url": "https://github.com/samdark",
                    "type": "github"
                },
                {
                    "url": "https://www.patreon.com/samdark",
                    "type": "patreon"
                }
            ],
            "time": "2020-07-16T12:34:01+00:00"
        },
        {
            "name": "seld/cli-prompt",
            "version": "1.0.4",
            "source": {
                "type": "git",
                "url": "https://github.com/Seldaek/cli-prompt.git",
                "reference": "b8dfcf02094b8c03b40322c229493bb2884423c5"
            },
            "dist": {
                "type": "zip",
                "url": "https://api.github.com/repos/Seldaek/cli-prompt/zipball/b8dfcf02094b8c03b40322c229493bb2884423c5",
                "reference": "b8dfcf02094b8c03b40322c229493bb2884423c5",
                "shasum": ""
            },
            "require": {
                "php": ">=5.3"
            },
            "require-dev": {
                "phpstan/phpstan": "^0.12.63"
            },
            "type": "library",
            "extra": {
                "branch-alias": {
                    "dev-master": "1.x-dev"
                }
            },
            "autoload": {
                "psr-4": {
                    "Seld\\CliPrompt\\": "src/"
                }
            },
            "notification-url": "https://packagist.org/downloads/",
            "license": [
                "MIT"
            ],
            "authors": [
                {
                    "name": "Jordi Boggiano",
                    "email": "j.boggiano@seld.be"
                }
            ],
            "description": "Allows you to prompt for user input on the command line, and optionally hide the characters they type",
            "keywords": [
                "cli",
                "console",
                "hidden",
                "input",
                "prompt"
            ],
            "support": {
                "issues": "https://github.com/Seldaek/cli-prompt/issues",
                "source": "https://github.com/Seldaek/cli-prompt/tree/1.0.4"
            },
            "time": "2020-12-15T21:32:01+00:00"
        },
        {
            "name": "seld/jsonlint",
            "version": "1.9.0",
            "source": {
                "type": "git",
                "url": "https://github.com/Seldaek/jsonlint.git",
                "reference": "4211420d25eba80712bff236a98960ef68b866b7"
            },
            "dist": {
                "type": "zip",
                "url": "https://api.github.com/repos/Seldaek/jsonlint/zipball/4211420d25eba80712bff236a98960ef68b866b7",
                "reference": "4211420d25eba80712bff236a98960ef68b866b7",
                "shasum": ""
            },
            "require": {
                "php": "^5.3 || ^7.0 || ^8.0"
            },
            "require-dev": {
                "phpstan/phpstan": "^1.5",
                "phpunit/phpunit": "^4.8.35 || ^5.7 || ^6.0 || ^8.5.13"
            },
            "bin": [
                "bin/jsonlint"
            ],
            "type": "library",
            "autoload": {
                "psr-4": {
                    "Seld\\JsonLint\\": "src/Seld/JsonLint/"
                }
            },
            "notification-url": "https://packagist.org/downloads/",
            "license": [
                "MIT"
            ],
            "authors": [
                {
                    "name": "Jordi Boggiano",
                    "email": "j.boggiano@seld.be",
                    "homepage": "http://seld.be"
                }
            ],
            "description": "JSON Linter",
            "keywords": [
                "json",
                "linter",
                "parser",
                "validator"
            ],
            "support": {
                "issues": "https://github.com/Seldaek/jsonlint/issues",
                "source": "https://github.com/Seldaek/jsonlint/tree/1.9.0"
            },
            "funding": [
                {
                    "url": "https://github.com/Seldaek",
                    "type": "github"
                },
                {
                    "url": "https://tidelift.com/funding/github/packagist/seld/jsonlint",
                    "type": "tidelift"
                }
            ],
            "time": "2022-04-01T13:37:23+00:00"
        },
        {
            "name": "seld/phar-utils",
            "version": "1.2.1",
            "source": {
                "type": "git",
                "url": "https://github.com/Seldaek/phar-utils.git",
                "reference": "ea2f4014f163c1be4c601b9b7bd6af81ba8d701c"
            },
            "dist": {
                "type": "zip",
                "url": "https://api.github.com/repos/Seldaek/phar-utils/zipball/ea2f4014f163c1be4c601b9b7bd6af81ba8d701c",
                "reference": "ea2f4014f163c1be4c601b9b7bd6af81ba8d701c",
                "shasum": ""
            },
            "require": {
                "php": ">=5.3"
            },
            "type": "library",
            "extra": {
                "branch-alias": {
                    "dev-master": "1.x-dev"
                }
            },
            "autoload": {
                "psr-4": {
                    "Seld\\PharUtils\\": "src/"
                }
            },
            "notification-url": "https://packagist.org/downloads/",
            "license": [
                "MIT"
            ],
            "authors": [
                {
                    "name": "Jordi Boggiano",
                    "email": "j.boggiano@seld.be"
                }
            ],
            "description": "PHAR file format utilities, for when PHP phars you up",
            "keywords": [
                "phar"
            ],
            "support": {
                "issues": "https://github.com/Seldaek/phar-utils/issues",
                "source": "https://github.com/Seldaek/phar-utils/tree/1.2.1"
            },
            "time": "2022-08-31T10:31:18+00:00"
        },
        {
<<<<<<< HEAD
            "name": "spomky-labs/base64url",
            "version": "v2.0.4",
            "source": {
                "type": "git",
                "url": "https://github.com/Spomky-Labs/base64url.git",
                "reference": "7752ce931ec285da4ed1f4c5aa27e45e097be61d"
            },
            "dist": {
                "type": "zip",
                "url": "https://api.github.com/repos/Spomky-Labs/base64url/zipball/7752ce931ec285da4ed1f4c5aa27e45e097be61d",
                "reference": "7752ce931ec285da4ed1f4c5aa27e45e097be61d",
=======
            "name": "seld/jsonlint",
            "version": "1.10.0",
            "source": {
                "type": "git",
                "url": "https://github.com/Seldaek/jsonlint.git",
                "reference": "594fd6462aad8ecee0b45ca5045acea4776667f1"
            },
            "dist": {
                "type": "zip",
                "url": "https://api.github.com/repos/Seldaek/jsonlint/zipball/594fd6462aad8ecee0b45ca5045acea4776667f1",
                "reference": "594fd6462aad8ecee0b45ca5045acea4776667f1",
>>>>>>> 9a71dd73
                "shasum": ""
            },
            "require": {
                "php": ">=7.1"
            },
            "require-dev": {
                "phpstan/extension-installer": "^1.0",
                "phpstan/phpstan": "^0.11|^0.12",
                "phpstan/phpstan-beberlei-assert": "^0.11|^0.12",
                "phpstan/phpstan-deprecation-rules": "^0.11|^0.12",
                "phpstan/phpstan-phpunit": "^0.11|^0.12",
                "phpstan/phpstan-strict-rules": "^0.11|^0.12"
            },
            "type": "library",
            "autoload": {
                "psr-4": {
                    "Base64Url\\": "src/"
                }
            },
            "notification-url": "https://packagist.org/downloads/",
            "license": [
                "MIT"
            ],
            "authors": [
                {
                    "name": "Florent Morselli",
                    "homepage": "https://github.com/Spomky-Labs/base64url/contributors"
                }
            ],
            "description": "Base 64 URL Safe Encoding/Decoding PHP Library",
            "homepage": "https://github.com/Spomky-Labs/base64url",
            "keywords": [
                "base64",
                "rfc4648",
                "safe",
                "url"
            ],
            "support": {
<<<<<<< HEAD
                "issues": "https://github.com/Spomky-Labs/base64url/issues",
                "source": "https://github.com/Spomky-Labs/base64url/tree/v2.0.4"
=======
                "issues": "https://github.com/Seldaek/jsonlint/issues",
                "source": "https://github.com/Seldaek/jsonlint/tree/1.10.0"
>>>>>>> 9a71dd73
            },
            "funding": [
                {
                    "url": "https://github.com/Spomky",
                    "type": "github"
                },
                {
                    "url": "https://www.patreon.com/FlorentMorselli",
                    "type": "patreon"
                }
            ],
<<<<<<< HEAD
            "time": "2020-11-03T09:10:25+00:00"
=======
            "time": "2023-05-11T13:16:46+00:00"
>>>>>>> 9a71dd73
        },
        {
            "name": "spomky-labs/cbor-php",
            "version": "v2.1.0",
            "source": {
                "type": "git",
                "url": "https://github.com/Spomky-Labs/cbor-php.git",
                "reference": "28e2712cfc0b48fae661a48ffc6896d7abe83684"
            },
            "dist": {
                "type": "zip",
                "url": "https://api.github.com/repos/Spomky-Labs/cbor-php/zipball/28e2712cfc0b48fae661a48ffc6896d7abe83684",
                "reference": "28e2712cfc0b48fae661a48ffc6896d7abe83684",
                "shasum": ""
            },
            "require": {
                "brick/math": "^0.8.15|^0.9.0",
                "ext-mbstring": "*",
                "php": ">=7.3"
            },
            "require-dev": {
                "ekino/phpstan-banned-code": "^1.0",
                "ext-json": "*",
                "infection/infection": "^0.18|^0.25",
                "phpstan/extension-installer": "^1.1",
                "phpstan/phpstan": "^1.0",
                "phpstan/phpstan-beberlei-assert": "^1.0",
                "phpstan/phpstan-deprecation-rules": "^1.0",
                "phpstan/phpstan-phpunit": "^1.0",
                "phpstan/phpstan-strict-rules": "^1.0",
                "phpunit/phpunit": "^9.5",
                "rector/rector": "^0.12",
                "roave/security-advisories": "dev-latest",
                "symplify/easy-coding-standard": "^10.0"
            },
            "suggest": {
                "ext-bcmath": "GMP or BCMath extensions will drastically improve the library performance. BCMath extension needed to handle the Big Float and Decimal Fraction Tags",
                "ext-gmp": "GMP or BCMath extensions will drastically improve the library performance"
            },
            "type": "library",
            "autoload": {
                "psr-4": {
                    "CBOR\\": "src/"
                }
            },
            "notification-url": "https://packagist.org/downloads/",
            "license": [
                "MIT"
            ],
            "authors": [
                {
                    "name": "Florent Morselli",
                    "homepage": "https://github.com/Spomky"
                },
                {
                    "name": "All contributors",
                    "homepage": "https://github.com/Spomky-Labs/cbor-php/contributors"
                }
            ],
            "description": "CBOR Encoder/Decoder for PHP",
            "keywords": [
                "Concise Binary Object Representation",
                "RFC7049",
                "cbor"
            ],
            "support": {
                "issues": "https://github.com/Spomky-Labs/cbor-php/issues",
                "source": "https://github.com/Spomky-Labs/cbor-php/tree/v2.1.0"
            },
            "funding": [
                {
                    "url": "https://github.com/Spomky",
                    "type": "github"
                },
                {
                    "url": "https://www.patreon.com/FlorentMorselli",
                    "type": "patreon"
                }
            ],
            "time": "2021-12-13T12:46:26+00:00"
        },
        {
            "name": "symfony/console",
            "version": "v5.4.23",
            "source": {
                "type": "git",
                "url": "https://github.com/symfony/console.git",
                "reference": "90f21e27d0d88ce38720556dd164d4a1e4c3934c"
            },
            "dist": {
                "type": "zip",
                "url": "https://api.github.com/repos/symfony/console/zipball/90f21e27d0d88ce38720556dd164d4a1e4c3934c",
                "reference": "90f21e27d0d88ce38720556dd164d4a1e4c3934c",
                "shasum": ""
            },
            "require": {
                "php": ">=7.2.5",
                "symfony/deprecation-contracts": "^2.1|^3",
                "symfony/polyfill-mbstring": "~1.0",
                "symfony/polyfill-php73": "^1.9",
                "symfony/polyfill-php80": "^1.16",
                "symfony/service-contracts": "^1.1|^2|^3",
                "symfony/string": "^5.1|^6.0"
            },
            "conflict": {
                "psr/log": ">=3",
                "symfony/dependency-injection": "<4.4",
                "symfony/dotenv": "<5.1",
                "symfony/event-dispatcher": "<4.4",
                "symfony/lock": "<4.4",
                "symfony/process": "<4.4"
            },
            "provide": {
                "psr/log-implementation": "1.0|2.0"
            },
            "require-dev": {
                "psr/log": "^1|^2",
                "symfony/config": "^4.4|^5.0|^6.0",
                "symfony/dependency-injection": "^4.4|^5.0|^6.0",
                "symfony/event-dispatcher": "^4.4|^5.0|^6.0",
                "symfony/lock": "^4.4|^5.0|^6.0",
                "symfony/process": "^4.4|^5.0|^6.0",
                "symfony/var-dumper": "^4.4|^5.0|^6.0"
            },
            "suggest": {
                "psr/log": "For using the console logger",
                "symfony/event-dispatcher": "",
                "symfony/lock": "",
                "symfony/process": ""
            },
            "type": "library",
            "autoload": {
                "psr-4": {
                    "Symfony\\Component\\Console\\": ""
                },
                "exclude-from-classmap": [
                    "/Tests/"
                ]
            },
            "notification-url": "https://packagist.org/downloads/",
            "license": [
                "MIT"
            ],
            "authors": [
                {
                    "name": "Fabien Potencier",
                    "email": "fabien@symfony.com"
                },
                {
                    "name": "Symfony Community",
                    "homepage": "https://symfony.com/contributors"
                }
            ],
            "description": "Eases the creation of beautiful and testable command line interfaces",
            "homepage": "https://symfony.com",
            "keywords": [
                "cli",
                "command-line",
                "console",
                "terminal"
            ],
            "support": {
                "source": "https://github.com/symfony/console/tree/v5.4.23"
            },
            "funding": [
                {
                    "url": "https://symfony.com/sponsor",
                    "type": "custom"
                },
                {
                    "url": "https://github.com/fabpot",
                    "type": "github"
                },
                {
                    "url": "https://tidelift.com/funding/github/packagist/symfony/symfony",
                    "type": "tidelift"
                }
            ],
            "time": "2023-04-24T18:47:29+00:00"
        },
        {
            "name": "symfony/deprecation-contracts",
            "version": "v3.2.1",
            "source": {
                "type": "git",
                "url": "https://github.com/symfony/deprecation-contracts.git",
                "reference": "e2d1534420bd723d0ef5aec58a22c5fe60ce6f5e"
            },
            "dist": {
                "type": "zip",
                "url": "https://api.github.com/repos/symfony/deprecation-contracts/zipball/e2d1534420bd723d0ef5aec58a22c5fe60ce6f5e",
                "reference": "e2d1534420bd723d0ef5aec58a22c5fe60ce6f5e",
                "shasum": ""
            },
            "require": {
                "php": ">=8.1"
            },
            "type": "library",
            "extra": {
                "branch-alias": {
                    "dev-main": "3.3-dev"
                },
                "thanks": {
                    "name": "symfony/contracts",
                    "url": "https://github.com/symfony/contracts"
                }
            },
            "autoload": {
                "files": [
                    "function.php"
                ]
            },
            "notification-url": "https://packagist.org/downloads/",
            "license": [
                "MIT"
            ],
            "authors": [
                {
                    "name": "Nicolas Grekas",
                    "email": "p@tchwork.com"
                },
                {
                    "name": "Symfony Community",
                    "homepage": "https://symfony.com/contributors"
                }
            ],
            "description": "A generic function and convention to trigger deprecation notices",
            "homepage": "https://symfony.com",
            "support": {
                "source": "https://github.com/symfony/deprecation-contracts/tree/v3.2.1"
            },
            "funding": [
                {
                    "url": "https://symfony.com/sponsor",
                    "type": "custom"
                },
                {
                    "url": "https://github.com/fabpot",
                    "type": "github"
                },
                {
                    "url": "https://tidelift.com/funding/github/packagist/symfony/symfony",
                    "type": "tidelift"
                }
            ],
            "time": "2023-03-01T10:25:55+00:00"
        },
        {
            "name": "symfony/event-dispatcher",
            "version": "v5.4.22",
            "source": {
                "type": "git",
                "url": "https://github.com/symfony/event-dispatcher.git",
                "reference": "1df20e45d56da29a4b1d8259dd6e950acbf1b13f"
            },
            "dist": {
                "type": "zip",
                "url": "https://api.github.com/repos/symfony/event-dispatcher/zipball/1df20e45d56da29a4b1d8259dd6e950acbf1b13f",
                "reference": "1df20e45d56da29a4b1d8259dd6e950acbf1b13f",
                "shasum": ""
            },
            "require": {
                "php": ">=7.2.5",
                "symfony/deprecation-contracts": "^2.1|^3",
                "symfony/event-dispatcher-contracts": "^2|^3",
                "symfony/polyfill-php80": "^1.16"
            },
            "conflict": {
                "symfony/dependency-injection": "<4.4"
            },
            "provide": {
                "psr/event-dispatcher-implementation": "1.0",
                "symfony/event-dispatcher-implementation": "2.0"
            },
            "require-dev": {
                "psr/log": "^1|^2|^3",
                "symfony/config": "^4.4|^5.0|^6.0",
                "symfony/dependency-injection": "^4.4|^5.0|^6.0",
                "symfony/error-handler": "^4.4|^5.0|^6.0",
                "symfony/expression-language": "^4.4|^5.0|^6.0",
                "symfony/http-foundation": "^4.4|^5.0|^6.0",
                "symfony/service-contracts": "^1.1|^2|^3",
                "symfony/stopwatch": "^4.4|^5.0|^6.0"
            },
            "suggest": {
                "symfony/dependency-injection": "",
                "symfony/http-kernel": ""
            },
            "type": "library",
            "autoload": {
                "psr-4": {
                    "Symfony\\Component\\EventDispatcher\\": ""
                },
                "exclude-from-classmap": [
                    "/Tests/"
                ]
            },
            "notification-url": "https://packagist.org/downloads/",
            "license": [
                "MIT"
            ],
            "authors": [
                {
                    "name": "Fabien Potencier",
                    "email": "fabien@symfony.com"
                },
                {
                    "name": "Symfony Community",
                    "homepage": "https://symfony.com/contributors"
                }
            ],
            "description": "Provides tools that allow your application components to communicate with each other by dispatching events and listening to them",
            "homepage": "https://symfony.com",
            "support": {
                "source": "https://github.com/symfony/event-dispatcher/tree/v5.4.22"
            },
            "funding": [
                {
                    "url": "https://symfony.com/sponsor",
                    "type": "custom"
                },
                {
                    "url": "https://github.com/fabpot",
                    "type": "github"
                },
                {
                    "url": "https://tidelift.com/funding/github/packagist/symfony/symfony",
                    "type": "tidelift"
                }
            ],
            "time": "2023-03-17T11:31:58+00:00"
        },
        {
            "name": "symfony/event-dispatcher-contracts",
            "version": "v3.2.1",
            "source": {
                "type": "git",
                "url": "https://github.com/symfony/event-dispatcher-contracts.git",
                "reference": "0ad3b6f1e4e2da5690fefe075cd53a238646d8dd"
            },
            "dist": {
                "type": "zip",
                "url": "https://api.github.com/repos/symfony/event-dispatcher-contracts/zipball/0ad3b6f1e4e2da5690fefe075cd53a238646d8dd",
                "reference": "0ad3b6f1e4e2da5690fefe075cd53a238646d8dd",
                "shasum": ""
            },
            "require": {
                "php": ">=8.1",
                "psr/event-dispatcher": "^1"
            },
            "suggest": {
                "symfony/event-dispatcher-implementation": ""
            },
            "type": "library",
            "extra": {
                "branch-alias": {
                    "dev-main": "3.3-dev"
                },
                "thanks": {
                    "name": "symfony/contracts",
                    "url": "https://github.com/symfony/contracts"
                }
            },
            "autoload": {
                "psr-4": {
                    "Symfony\\Contracts\\EventDispatcher\\": ""
                }
            },
            "notification-url": "https://packagist.org/downloads/",
            "license": [
                "MIT"
            ],
            "authors": [
                {
                    "name": "Nicolas Grekas",
                    "email": "p@tchwork.com"
                },
                {
                    "name": "Symfony Community",
                    "homepage": "https://symfony.com/contributors"
                }
            ],
            "description": "Generic abstractions related to dispatching event",
            "homepage": "https://symfony.com",
            "keywords": [
                "abstractions",
                "contracts",
                "decoupling",
                "interfaces",
                "interoperability",
                "standards"
            ],
            "support": {
                "source": "https://github.com/symfony/event-dispatcher-contracts/tree/v3.2.1"
            },
            "funding": [
                {
                    "url": "https://symfony.com/sponsor",
                    "type": "custom"
                },
                {
                    "url": "https://github.com/fabpot",
                    "type": "github"
                },
                {
                    "url": "https://tidelift.com/funding/github/packagist/symfony/symfony",
                    "type": "tidelift"
                }
            ],
            "time": "2023-03-01T10:32:47+00:00"
        },
        {
            "name": "symfony/filesystem",
            "version": "v6.2.10",
            "source": {
                "type": "git",
                "url": "https://github.com/symfony/filesystem.git",
                "reference": "fd588debf7d1bc16a2c84b4b3b71145d9946b894"
            },
            "dist": {
                "type": "zip",
                "url": "https://api.github.com/repos/symfony/filesystem/zipball/fd588debf7d1bc16a2c84b4b3b71145d9946b894",
                "reference": "fd588debf7d1bc16a2c84b4b3b71145d9946b894",
                "shasum": ""
            },
            "require": {
                "php": ">=8.1",
                "symfony/polyfill-ctype": "~1.8",
                "symfony/polyfill-mbstring": "~1.8"
            },
            "type": "library",
            "autoload": {
                "psr-4": {
                    "Symfony\\Component\\Filesystem\\": ""
                },
                "exclude-from-classmap": [
                    "/Tests/"
                ]
            },
            "notification-url": "https://packagist.org/downloads/",
            "license": [
                "MIT"
            ],
            "authors": [
                {
                    "name": "Fabien Potencier",
                    "email": "fabien@symfony.com"
                },
                {
                    "name": "Symfony Community",
                    "homepage": "https://symfony.com/contributors"
                }
            ],
            "description": "Provides basic utilities for the filesystem",
            "homepage": "https://symfony.com",
            "support": {
                "source": "https://github.com/symfony/filesystem/tree/v6.2.10"
            },
            "funding": [
                {
                    "url": "https://symfony.com/sponsor",
                    "type": "custom"
                },
                {
                    "url": "https://github.com/fabpot",
                    "type": "github"
                },
                {
                    "url": "https://tidelift.com/funding/github/packagist/symfony/symfony",
                    "type": "tidelift"
                }
            ],
            "time": "2023-04-18T13:46:08+00:00"
        },
        {
            "name": "symfony/finder",
            "version": "v5.4.21",
            "source": {
                "type": "git",
                "url": "https://github.com/symfony/finder.git",
                "reference": "078e9a5e1871fcfe6a5ce421b539344c21afef19"
            },
            "dist": {
                "type": "zip",
                "url": "https://api.github.com/repos/symfony/finder/zipball/078e9a5e1871fcfe6a5ce421b539344c21afef19",
                "reference": "078e9a5e1871fcfe6a5ce421b539344c21afef19",
                "shasum": ""
            },
            "require": {
                "php": ">=7.2.5",
                "symfony/deprecation-contracts": "^2.1|^3",
                "symfony/polyfill-php80": "^1.16"
            },
            "type": "library",
            "autoload": {
                "psr-4": {
                    "Symfony\\Component\\Finder\\": ""
                },
                "exclude-from-classmap": [
                    "/Tests/"
                ]
            },
            "notification-url": "https://packagist.org/downloads/",
            "license": [
                "MIT"
            ],
            "authors": [
                {
                    "name": "Fabien Potencier",
                    "email": "fabien@symfony.com"
                },
                {
                    "name": "Symfony Community",
                    "homepage": "https://symfony.com/contributors"
                }
            ],
            "description": "Finds files and directories via an intuitive fluent interface",
            "homepage": "https://symfony.com",
            "support": {
                "source": "https://github.com/symfony/finder/tree/v5.4.21"
            },
            "funding": [
                {
                    "url": "https://symfony.com/sponsor",
                    "type": "custom"
                },
                {
                    "url": "https://github.com/fabpot",
                    "type": "github"
                },
                {
                    "url": "https://tidelift.com/funding/github/packagist/symfony/symfony",
                    "type": "tidelift"
                }
            ],
            "time": "2023-02-16T09:33:00+00:00"
        },
        {
            "name": "symfony/http-client",
            "version": "v6.2.10",
            "source": {
                "type": "git",
                "url": "https://github.com/symfony/http-client.git",
                "reference": "3f5545a91c8e79dedd1a06c4b04e1682c80c42f9"
            },
            "dist": {
                "type": "zip",
                "url": "https://api.github.com/repos/symfony/http-client/zipball/3f5545a91c8e79dedd1a06c4b04e1682c80c42f9",
                "reference": "3f5545a91c8e79dedd1a06c4b04e1682c80c42f9",
                "shasum": ""
            },
            "require": {
                "php": ">=8.1",
                "psr/log": "^1|^2|^3",
                "symfony/deprecation-contracts": "^2.1|^3",
                "symfony/http-client-contracts": "^3",
                "symfony/service-contracts": "^1.0|^2|^3"
            },
            "provide": {
                "php-http/async-client-implementation": "*",
                "php-http/client-implementation": "*",
                "psr/http-client-implementation": "1.0",
                "symfony/http-client-implementation": "3.0"
            },
            "require-dev": {
                "amphp/amp": "^2.5",
                "amphp/http-client": "^4.2.1",
                "amphp/http-tunnel": "^1.0",
                "amphp/socket": "^1.1",
                "guzzlehttp/promises": "^1.4",
                "nyholm/psr7": "^1.0",
                "php-http/httplug": "^1.0|^2.0",
                "psr/http-client": "^1.0",
                "symfony/dependency-injection": "^5.4|^6.0",
                "symfony/http-kernel": "^5.4|^6.0",
                "symfony/process": "^5.4|^6.0",
                "symfony/stopwatch": "^5.4|^6.0"
            },
            "type": "library",
            "autoload": {
                "psr-4": {
                    "Symfony\\Component\\HttpClient\\": ""
                },
                "exclude-from-classmap": [
                    "/Tests/"
                ]
            },
            "notification-url": "https://packagist.org/downloads/",
            "license": [
                "MIT"
            ],
            "authors": [
                {
                    "name": "Nicolas Grekas",
                    "email": "p@tchwork.com"
                },
                {
                    "name": "Symfony Community",
                    "homepage": "https://symfony.com/contributors"
                }
            ],
            "description": "Provides powerful methods to fetch HTTP resources synchronously or asynchronously",
            "homepage": "https://symfony.com",
            "keywords": [
                "http"
            ],
            "support": {
                "source": "https://github.com/symfony/http-client/tree/v6.2.10"
            },
            "funding": [
                {
                    "url": "https://symfony.com/sponsor",
                    "type": "custom"
                },
                {
                    "url": "https://github.com/fabpot",
                    "type": "github"
                },
                {
                    "url": "https://tidelift.com/funding/github/packagist/symfony/symfony",
                    "type": "tidelift"
                }
            ],
            "time": "2023-04-20T13:12:48+00:00"
        },
        {
            "name": "symfony/http-client-contracts",
            "version": "v3.2.1",
            "source": {
                "type": "git",
                "url": "https://github.com/symfony/http-client-contracts.git",
                "reference": "df2ecd6cb70e73c1080e6478aea85f5f4da2c48b"
            },
            "dist": {
                "type": "zip",
                "url": "https://api.github.com/repos/symfony/http-client-contracts/zipball/df2ecd6cb70e73c1080e6478aea85f5f4da2c48b",
                "reference": "df2ecd6cb70e73c1080e6478aea85f5f4da2c48b",
                "shasum": ""
            },
            "require": {
                "php": ">=8.1"
            },
            "suggest": {
                "symfony/http-client-implementation": ""
            },
            "type": "library",
            "extra": {
                "branch-alias": {
                    "dev-main": "3.3-dev"
                },
                "thanks": {
                    "name": "symfony/contracts",
                    "url": "https://github.com/symfony/contracts"
                }
            },
            "autoload": {
                "psr-4": {
                    "Symfony\\Contracts\\HttpClient\\": ""
                },
                "exclude-from-classmap": [
                    "/Test/"
                ]
            },
            "notification-url": "https://packagist.org/downloads/",
            "license": [
                "MIT"
            ],
            "authors": [
                {
                    "name": "Nicolas Grekas",
                    "email": "p@tchwork.com"
                },
                {
                    "name": "Symfony Community",
                    "homepage": "https://symfony.com/contributors"
                }
            ],
            "description": "Generic abstractions related to HTTP clients",
            "homepage": "https://symfony.com",
            "keywords": [
                "abstractions",
                "contracts",
                "decoupling",
                "interfaces",
                "interoperability",
                "standards"
            ],
            "support": {
                "source": "https://github.com/symfony/http-client-contracts/tree/v3.2.1"
            },
            "funding": [
                {
                    "url": "https://symfony.com/sponsor",
                    "type": "custom"
                },
                {
                    "url": "https://github.com/fabpot",
                    "type": "github"
                },
                {
                    "url": "https://tidelift.com/funding/github/packagist/symfony/symfony",
                    "type": "tidelift"
                }
            ],
            "time": "2023-03-01T10:32:47+00:00"
        },
        {
            "name": "symfony/mailer",
            "version": "v6.2.8",
            "source": {
                "type": "git",
                "url": "https://github.com/symfony/mailer.git",
                "reference": "bfcfa015c67e19c6fdb7ca6fe70700af1e740a17"
            },
            "dist": {
                "type": "zip",
                "url": "https://api.github.com/repos/symfony/mailer/zipball/bfcfa015c67e19c6fdb7ca6fe70700af1e740a17",
                "reference": "bfcfa015c67e19c6fdb7ca6fe70700af1e740a17",
                "shasum": ""
            },
            "require": {
                "egulias/email-validator": "^2.1.10|^3|^4",
                "php": ">=8.1",
                "psr/event-dispatcher": "^1",
                "psr/log": "^1|^2|^3",
                "symfony/event-dispatcher": "^5.4|^6.0",
                "symfony/mime": "^6.2",
                "symfony/service-contracts": "^1.1|^2|^3"
            },
            "conflict": {
                "symfony/http-kernel": "<5.4",
                "symfony/messenger": "<6.2",
                "symfony/mime": "<6.2",
                "symfony/twig-bridge": "<6.2.1"
            },
            "require-dev": {
                "symfony/console": "^5.4|^6.0",
                "symfony/http-client": "^5.4|^6.0",
                "symfony/messenger": "^6.2",
                "symfony/twig-bridge": "^6.2"
            },
            "type": "library",
            "autoload": {
                "psr-4": {
                    "Symfony\\Component\\Mailer\\": ""
                },
                "exclude-from-classmap": [
                    "/Tests/"
                ]
            },
            "notification-url": "https://packagist.org/downloads/",
            "license": [
                "MIT"
            ],
            "authors": [
                {
                    "name": "Fabien Potencier",
                    "email": "fabien@symfony.com"
                },
                {
                    "name": "Symfony Community",
                    "homepage": "https://symfony.com/contributors"
                }
            ],
            "description": "Helps sending emails",
            "homepage": "https://symfony.com",
            "support": {
                "source": "https://github.com/symfony/mailer/tree/v6.2.8"
            },
            "funding": [
                {
                    "url": "https://symfony.com/sponsor",
                    "type": "custom"
                },
                {
                    "url": "https://github.com/fabpot",
                    "type": "github"
                },
                {
                    "url": "https://tidelift.com/funding/github/packagist/symfony/symfony",
                    "type": "tidelift"
                }
            ],
            "time": "2023-03-14T15:00:05+00:00"
        },
        {
            "name": "symfony/mime",
            "version": "v6.2.10",
            "source": {
                "type": "git",
                "url": "https://github.com/symfony/mime.git",
                "reference": "b6c137fc53a9f7c4c951cd3f362b3734c7a97723"
            },
            "dist": {
                "type": "zip",
                "url": "https://api.github.com/repos/symfony/mime/zipball/b6c137fc53a9f7c4c951cd3f362b3734c7a97723",
                "reference": "b6c137fc53a9f7c4c951cd3f362b3734c7a97723",
                "shasum": ""
            },
            "require": {
                "php": ">=8.1",
                "symfony/polyfill-intl-idn": "^1.10",
                "symfony/polyfill-mbstring": "^1.0"
            },
            "conflict": {
                "egulias/email-validator": "~3.0.0",
                "phpdocumentor/reflection-docblock": "<3.2.2",
                "phpdocumentor/type-resolver": "<1.4.0",
                "symfony/mailer": "<5.4",
                "symfony/serializer": "<6.2"
            },
            "require-dev": {
                "egulias/email-validator": "^2.1.10|^3.1|^4",
                "league/html-to-markdown": "^5.0",
                "phpdocumentor/reflection-docblock": "^3.0|^4.0|^5.0",
                "symfony/dependency-injection": "^5.4|^6.0",
                "symfony/property-access": "^5.4|^6.0",
                "symfony/property-info": "^5.4|^6.0",
                "symfony/serializer": "^6.2"
            },
            "type": "library",
            "autoload": {
                "psr-4": {
                    "Symfony\\Component\\Mime\\": ""
                },
                "exclude-from-classmap": [
                    "/Tests/"
                ]
            },
            "notification-url": "https://packagist.org/downloads/",
            "license": [
                "MIT"
            ],
            "authors": [
                {
                    "name": "Fabien Potencier",
                    "email": "fabien@symfony.com"
                },
                {
                    "name": "Symfony Community",
                    "homepage": "https://symfony.com/contributors"
                }
            ],
            "description": "Allows manipulating MIME messages",
            "homepage": "https://symfony.com",
            "keywords": [
                "mime",
                "mime-type"
            ],
            "support": {
                "source": "https://github.com/symfony/mime/tree/v6.2.10"
            },
            "funding": [
                {
                    "url": "https://symfony.com/sponsor",
                    "type": "custom"
                },
                {
                    "url": "https://github.com/fabpot",
                    "type": "github"
                },
                {
                    "url": "https://tidelift.com/funding/github/packagist/symfony/symfony",
                    "type": "tidelift"
                }
            ],
            "time": "2023-04-19T09:54:16+00:00"
        },
        {
            "name": "symfony/polyfill-ctype",
            "version": "v1.27.0",
            "source": {
                "type": "git",
                "url": "https://github.com/symfony/polyfill-ctype.git",
                "reference": "5bbc823adecdae860bb64756d639ecfec17b050a"
            },
            "dist": {
                "type": "zip",
                "url": "https://api.github.com/repos/symfony/polyfill-ctype/zipball/5bbc823adecdae860bb64756d639ecfec17b050a",
                "reference": "5bbc823adecdae860bb64756d639ecfec17b050a",
                "shasum": ""
            },
            "require": {
                "php": ">=7.1"
            },
            "provide": {
                "ext-ctype": "*"
            },
            "suggest": {
                "ext-ctype": "For best performance"
            },
            "type": "library",
            "extra": {
                "branch-alias": {
                    "dev-main": "1.27-dev"
                },
                "thanks": {
                    "name": "symfony/polyfill",
                    "url": "https://github.com/symfony/polyfill"
                }
            },
            "autoload": {
                "files": [
                    "bootstrap.php"
                ],
                "psr-4": {
                    "Symfony\\Polyfill\\Ctype\\": ""
                }
            },
            "notification-url": "https://packagist.org/downloads/",
            "license": [
                "MIT"
            ],
            "authors": [
                {
                    "name": "Gert de Pagter",
                    "email": "BackEndTea@gmail.com"
                },
                {
                    "name": "Symfony Community",
                    "homepage": "https://symfony.com/contributors"
                }
            ],
            "description": "Symfony polyfill for ctype functions",
            "homepage": "https://symfony.com",
            "keywords": [
                "compatibility",
                "ctype",
                "polyfill",
                "portable"
            ],
            "support": {
                "source": "https://github.com/symfony/polyfill-ctype/tree/v1.27.0"
            },
            "funding": [
                {
                    "url": "https://symfony.com/sponsor",
                    "type": "custom"
                },
                {
                    "url": "https://github.com/fabpot",
                    "type": "github"
                },
                {
                    "url": "https://tidelift.com/funding/github/packagist/symfony/symfony",
                    "type": "tidelift"
                }
            ],
            "time": "2022-11-03T14:55:06+00:00"
        },
        {
            "name": "symfony/polyfill-iconv",
            "version": "v1.27.0",
            "source": {
                "type": "git",
                "url": "https://github.com/symfony/polyfill-iconv.git",
                "reference": "927013f3aac555983a5059aada98e1907d842695"
            },
            "dist": {
                "type": "zip",
                "url": "https://api.github.com/repos/symfony/polyfill-iconv/zipball/927013f3aac555983a5059aada98e1907d842695",
                "reference": "927013f3aac555983a5059aada98e1907d842695",
                "shasum": ""
            },
            "require": {
                "php": ">=7.1"
            },
            "provide": {
                "ext-iconv": "*"
            },
            "suggest": {
                "ext-iconv": "For best performance"
            },
            "type": "library",
            "extra": {
                "branch-alias": {
                    "dev-main": "1.27-dev"
                },
                "thanks": {
                    "name": "symfony/polyfill",
                    "url": "https://github.com/symfony/polyfill"
                }
            },
            "autoload": {
                "files": [
                    "bootstrap.php"
                ],
                "psr-4": {
                    "Symfony\\Polyfill\\Iconv\\": ""
                }
            },
            "notification-url": "https://packagist.org/downloads/",
            "license": [
                "MIT"
            ],
            "authors": [
                {
                    "name": "Nicolas Grekas",
                    "email": "p@tchwork.com"
                },
                {
                    "name": "Symfony Community",
                    "homepage": "https://symfony.com/contributors"
                }
            ],
            "description": "Symfony polyfill for the Iconv extension",
            "homepage": "https://symfony.com",
            "keywords": [
                "compatibility",
                "iconv",
                "polyfill",
                "portable",
                "shim"
            ],
            "support": {
                "source": "https://github.com/symfony/polyfill-iconv/tree/v1.27.0"
            },
            "funding": [
                {
                    "url": "https://symfony.com/sponsor",
                    "type": "custom"
                },
                {
                    "url": "https://github.com/fabpot",
                    "type": "github"
                },
                {
                    "url": "https://tidelift.com/funding/github/packagist/symfony/symfony",
                    "type": "tidelift"
                }
            ],
            "time": "2022-11-03T14:55:06+00:00"
        },
        {
            "name": "symfony/polyfill-intl-grapheme",
            "version": "v1.27.0",
            "source": {
                "type": "git",
                "url": "https://github.com/symfony/polyfill-intl-grapheme.git",
                "reference": "511a08c03c1960e08a883f4cffcacd219b758354"
            },
            "dist": {
                "type": "zip",
                "url": "https://api.github.com/repos/symfony/polyfill-intl-grapheme/zipball/511a08c03c1960e08a883f4cffcacd219b758354",
                "reference": "511a08c03c1960e08a883f4cffcacd219b758354",
                "shasum": ""
            },
            "require": {
                "php": ">=7.1"
            },
            "suggest": {
                "ext-intl": "For best performance"
            },
            "type": "library",
            "extra": {
                "branch-alias": {
                    "dev-main": "1.27-dev"
                },
                "thanks": {
                    "name": "symfony/polyfill",
                    "url": "https://github.com/symfony/polyfill"
                }
            },
            "autoload": {
                "files": [
                    "bootstrap.php"
                ],
                "psr-4": {
                    "Symfony\\Polyfill\\Intl\\Grapheme\\": ""
                }
            },
            "notification-url": "https://packagist.org/downloads/",
            "license": [
                "MIT"
            ],
            "authors": [
                {
                    "name": "Nicolas Grekas",
                    "email": "p@tchwork.com"
                },
                {
                    "name": "Symfony Community",
                    "homepage": "https://symfony.com/contributors"
                }
            ],
            "description": "Symfony polyfill for intl's grapheme_* functions",
            "homepage": "https://symfony.com",
            "keywords": [
                "compatibility",
                "grapheme",
                "intl",
                "polyfill",
                "portable",
                "shim"
            ],
            "support": {
                "source": "https://github.com/symfony/polyfill-intl-grapheme/tree/v1.27.0"
            },
            "funding": [
                {
                    "url": "https://symfony.com/sponsor",
                    "type": "custom"
                },
                {
                    "url": "https://github.com/fabpot",
                    "type": "github"
                },
                {
                    "url": "https://tidelift.com/funding/github/packagist/symfony/symfony",
                    "type": "tidelift"
                }
            ],
            "time": "2022-11-03T14:55:06+00:00"
        },
        {
            "name": "symfony/polyfill-intl-idn",
            "version": "v1.27.0",
            "source": {
                "type": "git",
                "url": "https://github.com/symfony/polyfill-intl-idn.git",
                "reference": "639084e360537a19f9ee352433b84ce831f3d2da"
            },
            "dist": {
                "type": "zip",
                "url": "https://api.github.com/repos/symfony/polyfill-intl-idn/zipball/639084e360537a19f9ee352433b84ce831f3d2da",
                "reference": "639084e360537a19f9ee352433b84ce831f3d2da",
                "shasum": ""
            },
            "require": {
                "php": ">=7.1",
                "symfony/polyfill-intl-normalizer": "^1.10",
                "symfony/polyfill-php72": "^1.10"
            },
            "suggest": {
                "ext-intl": "For best performance"
            },
            "type": "library",
            "extra": {
                "branch-alias": {
                    "dev-main": "1.27-dev"
                },
                "thanks": {
                    "name": "symfony/polyfill",
                    "url": "https://github.com/symfony/polyfill"
                }
            },
            "autoload": {
                "files": [
                    "bootstrap.php"
                ],
                "psr-4": {
                    "Symfony\\Polyfill\\Intl\\Idn\\": ""
                }
            },
            "notification-url": "https://packagist.org/downloads/",
            "license": [
                "MIT"
            ],
            "authors": [
                {
                    "name": "Laurent Bassin",
                    "email": "laurent@bassin.info"
                },
                {
                    "name": "Trevor Rowbotham",
                    "email": "trevor.rowbotham@pm.me"
                },
                {
                    "name": "Symfony Community",
                    "homepage": "https://symfony.com/contributors"
                }
            ],
            "description": "Symfony polyfill for intl's idn_to_ascii and idn_to_utf8 functions",
            "homepage": "https://symfony.com",
            "keywords": [
                "compatibility",
                "idn",
                "intl",
                "polyfill",
                "portable",
                "shim"
            ],
            "support": {
                "source": "https://github.com/symfony/polyfill-intl-idn/tree/v1.27.0"
            },
            "funding": [
                {
                    "url": "https://symfony.com/sponsor",
                    "type": "custom"
                },
                {
                    "url": "https://github.com/fabpot",
                    "type": "github"
                },
                {
                    "url": "https://tidelift.com/funding/github/packagist/symfony/symfony",
                    "type": "tidelift"
                }
            ],
            "time": "2022-11-03T14:55:06+00:00"
        },
        {
            "name": "symfony/polyfill-intl-normalizer",
            "version": "v1.27.0",
            "source": {
                "type": "git",
                "url": "https://github.com/symfony/polyfill-intl-normalizer.git",
                "reference": "19bd1e4fcd5b91116f14d8533c57831ed00571b6"
            },
            "dist": {
                "type": "zip",
                "url": "https://api.github.com/repos/symfony/polyfill-intl-normalizer/zipball/19bd1e4fcd5b91116f14d8533c57831ed00571b6",
                "reference": "19bd1e4fcd5b91116f14d8533c57831ed00571b6",
                "shasum": ""
            },
            "require": {
                "php": ">=7.1"
            },
            "suggest": {
                "ext-intl": "For best performance"
            },
            "type": "library",
            "extra": {
                "branch-alias": {
                    "dev-main": "1.27-dev"
                },
                "thanks": {
                    "name": "symfony/polyfill",
                    "url": "https://github.com/symfony/polyfill"
                }
            },
            "autoload": {
                "files": [
                    "bootstrap.php"
                ],
                "psr-4": {
                    "Symfony\\Polyfill\\Intl\\Normalizer\\": ""
                },
                "classmap": [
                    "Resources/stubs"
                ]
            },
            "notification-url": "https://packagist.org/downloads/",
            "license": [
                "MIT"
            ],
            "authors": [
                {
                    "name": "Nicolas Grekas",
                    "email": "p@tchwork.com"
                },
                {
                    "name": "Symfony Community",
                    "homepage": "https://symfony.com/contributors"
                }
            ],
            "description": "Symfony polyfill for intl's Normalizer class and related functions",
            "homepage": "https://symfony.com",
            "keywords": [
                "compatibility",
                "intl",
                "normalizer",
                "polyfill",
                "portable",
                "shim"
            ],
            "support": {
                "source": "https://github.com/symfony/polyfill-intl-normalizer/tree/v1.27.0"
            },
            "funding": [
                {
                    "url": "https://symfony.com/sponsor",
                    "type": "custom"
                },
                {
                    "url": "https://github.com/fabpot",
                    "type": "github"
                },
                {
                    "url": "https://tidelift.com/funding/github/packagist/symfony/symfony",
                    "type": "tidelift"
                }
            ],
            "time": "2022-11-03T14:55:06+00:00"
        },
        {
            "name": "symfony/polyfill-mbstring",
            "version": "v1.27.0",
            "source": {
                "type": "git",
                "url": "https://github.com/symfony/polyfill-mbstring.git",
                "reference": "8ad114f6b39e2c98a8b0e3bd907732c207c2b534"
            },
            "dist": {
                "type": "zip",
                "url": "https://api.github.com/repos/symfony/polyfill-mbstring/zipball/8ad114f6b39e2c98a8b0e3bd907732c207c2b534",
                "reference": "8ad114f6b39e2c98a8b0e3bd907732c207c2b534",
                "shasum": ""
            },
            "require": {
                "php": ">=7.1"
            },
            "provide": {
                "ext-mbstring": "*"
            },
            "suggest": {
                "ext-mbstring": "For best performance"
            },
            "type": "library",
            "extra": {
                "branch-alias": {
                    "dev-main": "1.27-dev"
                },
                "thanks": {
                    "name": "symfony/polyfill",
                    "url": "https://github.com/symfony/polyfill"
                }
            },
            "autoload": {
                "files": [
                    "bootstrap.php"
                ],
                "psr-4": {
                    "Symfony\\Polyfill\\Mbstring\\": ""
                }
            },
            "notification-url": "https://packagist.org/downloads/",
            "license": [
                "MIT"
            ],
            "authors": [
                {
                    "name": "Nicolas Grekas",
                    "email": "p@tchwork.com"
                },
                {
                    "name": "Symfony Community",
                    "homepage": "https://symfony.com/contributors"
                }
            ],
            "description": "Symfony polyfill for the Mbstring extension",
            "homepage": "https://symfony.com",
            "keywords": [
                "compatibility",
                "mbstring",
                "polyfill",
                "portable",
                "shim"
            ],
            "support": {
                "source": "https://github.com/symfony/polyfill-mbstring/tree/v1.27.0"
            },
            "funding": [
                {
                    "url": "https://symfony.com/sponsor",
                    "type": "custom"
                },
                {
                    "url": "https://github.com/fabpot",
                    "type": "github"
                },
                {
                    "url": "https://tidelift.com/funding/github/packagist/symfony/symfony",
                    "type": "tidelift"
                }
            ],
            "time": "2022-11-03T14:55:06+00:00"
        },
        {
            "name": "symfony/polyfill-php72",
            "version": "v1.27.0",
            "source": {
                "type": "git",
                "url": "https://github.com/symfony/polyfill-php72.git",
                "reference": "869329b1e9894268a8a61dabb69153029b7a8c97"
            },
            "dist": {
                "type": "zip",
                "url": "https://api.github.com/repos/symfony/polyfill-php72/zipball/869329b1e9894268a8a61dabb69153029b7a8c97",
                "reference": "869329b1e9894268a8a61dabb69153029b7a8c97",
                "shasum": ""
            },
            "require": {
                "php": ">=7.1"
            },
            "type": "library",
            "extra": {
                "branch-alias": {
                    "dev-main": "1.27-dev"
                },
                "thanks": {
                    "name": "symfony/polyfill",
                    "url": "https://github.com/symfony/polyfill"
                }
            },
            "autoload": {
                "files": [
                    "bootstrap.php"
                ],
                "psr-4": {
                    "Symfony\\Polyfill\\Php72\\": ""
                }
            },
            "notification-url": "https://packagist.org/downloads/",
            "license": [
                "MIT"
            ],
            "authors": [
                {
                    "name": "Nicolas Grekas",
                    "email": "p@tchwork.com"
                },
                {
                    "name": "Symfony Community",
                    "homepage": "https://symfony.com/contributors"
                }
            ],
            "description": "Symfony polyfill backporting some PHP 7.2+ features to lower PHP versions",
            "homepage": "https://symfony.com",
            "keywords": [
                "compatibility",
                "polyfill",
                "portable",
                "shim"
            ],
            "support": {
                "source": "https://github.com/symfony/polyfill-php72/tree/v1.27.0"
            },
            "funding": [
                {
                    "url": "https://symfony.com/sponsor",
                    "type": "custom"
                },
                {
                    "url": "https://github.com/fabpot",
                    "type": "github"
                },
                {
                    "url": "https://tidelift.com/funding/github/packagist/symfony/symfony",
                    "type": "tidelift"
                }
            ],
            "time": "2022-11-03T14:55:06+00:00"
        },
        {
            "name": "symfony/polyfill-php73",
            "version": "v1.27.0",
            "source": {
                "type": "git",
                "url": "https://github.com/symfony/polyfill-php73.git",
                "reference": "9e8ecb5f92152187c4799efd3c96b78ccab18ff9"
            },
            "dist": {
                "type": "zip",
                "url": "https://api.github.com/repos/symfony/polyfill-php73/zipball/9e8ecb5f92152187c4799efd3c96b78ccab18ff9",
                "reference": "9e8ecb5f92152187c4799efd3c96b78ccab18ff9",
                "shasum": ""
            },
            "require": {
                "php": ">=7.1"
            },
            "type": "library",
            "extra": {
                "branch-alias": {
                    "dev-main": "1.27-dev"
                },
                "thanks": {
                    "name": "symfony/polyfill",
                    "url": "https://github.com/symfony/polyfill"
                }
            },
            "autoload": {
                "files": [
                    "bootstrap.php"
                ],
                "psr-4": {
                    "Symfony\\Polyfill\\Php73\\": ""
                },
                "classmap": [
                    "Resources/stubs"
                ]
            },
            "notification-url": "https://packagist.org/downloads/",
            "license": [
                "MIT"
            ],
            "authors": [
                {
                    "name": "Nicolas Grekas",
                    "email": "p@tchwork.com"
                },
                {
                    "name": "Symfony Community",
                    "homepage": "https://symfony.com/contributors"
                }
            ],
            "description": "Symfony polyfill backporting some PHP 7.3+ features to lower PHP versions",
            "homepage": "https://symfony.com",
            "keywords": [
                "compatibility",
                "polyfill",
                "portable",
                "shim"
            ],
            "support": {
                "source": "https://github.com/symfony/polyfill-php73/tree/v1.27.0"
            },
            "funding": [
                {
                    "url": "https://symfony.com/sponsor",
                    "type": "custom"
                },
                {
                    "url": "https://github.com/fabpot",
                    "type": "github"
                },
                {
                    "url": "https://tidelift.com/funding/github/packagist/symfony/symfony",
                    "type": "tidelift"
                }
            ],
            "time": "2022-11-03T14:55:06+00:00"
        },
        {
            "name": "symfony/polyfill-php80",
            "version": "v1.27.0",
            "source": {
                "type": "git",
                "url": "https://github.com/symfony/polyfill-php80.git",
                "reference": "7a6ff3f1959bb01aefccb463a0f2cd3d3d2fd936"
            },
            "dist": {
                "type": "zip",
                "url": "https://api.github.com/repos/symfony/polyfill-php80/zipball/7a6ff3f1959bb01aefccb463a0f2cd3d3d2fd936",
                "reference": "7a6ff3f1959bb01aefccb463a0f2cd3d3d2fd936",
                "shasum": ""
            },
            "require": {
                "php": ">=7.1"
            },
            "type": "library",
            "extra": {
                "branch-alias": {
                    "dev-main": "1.27-dev"
                },
                "thanks": {
                    "name": "symfony/polyfill",
                    "url": "https://github.com/symfony/polyfill"
                }
            },
            "autoload": {
                "files": [
                    "bootstrap.php"
                ],
                "psr-4": {
                    "Symfony\\Polyfill\\Php80\\": ""
                },
                "classmap": [
                    "Resources/stubs"
                ]
            },
            "notification-url": "https://packagist.org/downloads/",
            "license": [
                "MIT"
            ],
            "authors": [
                {
                    "name": "Ion Bazan",
                    "email": "ion.bazan@gmail.com"
                },
                {
                    "name": "Nicolas Grekas",
                    "email": "p@tchwork.com"
                },
                {
                    "name": "Symfony Community",
                    "homepage": "https://symfony.com/contributors"
                }
            ],
            "description": "Symfony polyfill backporting some PHP 8.0+ features to lower PHP versions",
            "homepage": "https://symfony.com",
            "keywords": [
                "compatibility",
                "polyfill",
                "portable",
                "shim"
            ],
            "support": {
                "source": "https://github.com/symfony/polyfill-php80/tree/v1.27.0"
            },
            "funding": [
                {
                    "url": "https://symfony.com/sponsor",
                    "type": "custom"
                },
                {
                    "url": "https://github.com/fabpot",
                    "type": "github"
                },
                {
                    "url": "https://tidelift.com/funding/github/packagist/symfony/symfony",
                    "type": "tidelift"
                }
            ],
            "time": "2022-11-03T14:55:06+00:00"
        },
        {
            "name": "symfony/process",
<<<<<<< HEAD
            "version": "v5.4.23",
            "source": {
                "type": "git",
                "url": "https://github.com/symfony/process.git",
                "reference": "4b842fc4b61609e0a155a114082bd94e31e98287"
            },
            "dist": {
                "type": "zip",
                "url": "https://api.github.com/repos/symfony/process/zipball/4b842fc4b61609e0a155a114082bd94e31e98287",
                "reference": "4b842fc4b61609e0a155a114082bd94e31e98287",
=======
            "version": "v6.2.10",
            "source": {
                "type": "git",
                "url": "https://github.com/symfony/process.git",
                "reference": "b34cdbc9c5e75d45a3703e63a48ad07aafa8bf2e"
            },
            "dist": {
                "type": "zip",
                "url": "https://api.github.com/repos/symfony/process/zipball/b34cdbc9c5e75d45a3703e63a48ad07aafa8bf2e",
                "reference": "b34cdbc9c5e75d45a3703e63a48ad07aafa8bf2e",
>>>>>>> 9a71dd73
                "shasum": ""
            },
            "require": {
                "php": ">=7.2.5",
                "symfony/polyfill-php80": "^1.16"
            },
            "type": "library",
            "autoload": {
                "psr-4": {
                    "Symfony\\Component\\Process\\": ""
                },
                "exclude-from-classmap": [
                    "/Tests/"
                ]
            },
            "notification-url": "https://packagist.org/downloads/",
            "license": [
                "MIT"
            ],
            "authors": [
                {
                    "name": "Fabien Potencier",
                    "email": "fabien@symfony.com"
                },
                {
                    "name": "Symfony Community",
                    "homepage": "https://symfony.com/contributors"
                }
            ],
            "description": "Executes commands in sub-processes",
            "homepage": "https://symfony.com",
            "support": {
<<<<<<< HEAD
                "source": "https://github.com/symfony/process/tree/v5.4.23"
=======
                "source": "https://github.com/symfony/process/tree/v6.2.10"
>>>>>>> 9a71dd73
            },
            "funding": [
                {
                    "url": "https://symfony.com/sponsor",
                    "type": "custom"
                },
                {
                    "url": "https://github.com/fabpot",
                    "type": "github"
                },
                {
                    "url": "https://tidelift.com/funding/github/packagist/symfony/symfony",
                    "type": "tidelift"
                }
            ],
<<<<<<< HEAD
            "time": "2023-04-18T13:50:24+00:00"
=======
            "time": "2023-04-18T13:56:57+00:00"
>>>>>>> 9a71dd73
        },
        {
            "name": "symfony/service-contracts",
            "version": "v3.2.1",
            "source": {
                "type": "git",
                "url": "https://github.com/symfony/service-contracts.git",
                "reference": "a8c9cedf55f314f3a186041d19537303766df09a"
            },
            "dist": {
                "type": "zip",
                "url": "https://api.github.com/repos/symfony/service-contracts/zipball/a8c9cedf55f314f3a186041d19537303766df09a",
                "reference": "a8c9cedf55f314f3a186041d19537303766df09a",
                "shasum": ""
            },
            "require": {
                "php": ">=8.1",
                "psr/container": "^2.0"
            },
            "conflict": {
                "ext-psr": "<1.1|>=2"
            },
            "suggest": {
                "symfony/service-implementation": ""
            },
            "type": "library",
            "extra": {
                "branch-alias": {
                    "dev-main": "3.3-dev"
                },
                "thanks": {
                    "name": "symfony/contracts",
                    "url": "https://github.com/symfony/contracts"
                }
            },
            "autoload": {
                "psr-4": {
                    "Symfony\\Contracts\\Service\\": ""
                },
                "exclude-from-classmap": [
                    "/Test/"
                ]
            },
            "notification-url": "https://packagist.org/downloads/",
            "license": [
                "MIT"
            ],
            "authors": [
                {
                    "name": "Nicolas Grekas",
                    "email": "p@tchwork.com"
                },
                {
                    "name": "Symfony Community",
                    "homepage": "https://symfony.com/contributors"
                }
            ],
            "description": "Generic abstractions related to writing services",
            "homepage": "https://symfony.com",
            "keywords": [
                "abstractions",
                "contracts",
                "decoupling",
                "interfaces",
                "interoperability",
                "standards"
            ],
            "support": {
                "source": "https://github.com/symfony/service-contracts/tree/v3.2.1"
            },
            "funding": [
                {
                    "url": "https://symfony.com/sponsor",
                    "type": "custom"
                },
                {
                    "url": "https://github.com/fabpot",
                    "type": "github"
                },
                {
                    "url": "https://tidelift.com/funding/github/packagist/symfony/symfony",
                    "type": "tidelift"
                }
            ],
            "time": "2023-03-01T10:32:47+00:00"
        },
        {
            "name": "symfony/string",
            "version": "v6.2.8",
            "source": {
                "type": "git",
                "url": "https://github.com/symfony/string.git",
                "reference": "193e83bbd6617d6b2151c37fff10fa7168ebddef"
            },
            "dist": {
                "type": "zip",
                "url": "https://api.github.com/repos/symfony/string/zipball/193e83bbd6617d6b2151c37fff10fa7168ebddef",
                "reference": "193e83bbd6617d6b2151c37fff10fa7168ebddef",
                "shasum": ""
            },
            "require": {
                "php": ">=8.1",
                "symfony/polyfill-ctype": "~1.8",
                "symfony/polyfill-intl-grapheme": "~1.0",
                "symfony/polyfill-intl-normalizer": "~1.0",
                "symfony/polyfill-mbstring": "~1.0"
            },
            "conflict": {
                "symfony/translation-contracts": "<2.0"
            },
            "require-dev": {
                "symfony/error-handler": "^5.4|^6.0",
                "symfony/http-client": "^5.4|^6.0",
                "symfony/intl": "^6.2",
                "symfony/translation-contracts": "^2.0|^3.0",
                "symfony/var-exporter": "^5.4|^6.0"
            },
            "type": "library",
            "autoload": {
                "files": [
                    "Resources/functions.php"
                ],
                "psr-4": {
                    "Symfony\\Component\\String\\": ""
                },
                "exclude-from-classmap": [
                    "/Tests/"
                ]
            },
            "notification-url": "https://packagist.org/downloads/",
            "license": [
                "MIT"
            ],
            "authors": [
                {
                    "name": "Nicolas Grekas",
                    "email": "p@tchwork.com"
                },
                {
                    "name": "Symfony Community",
                    "homepage": "https://symfony.com/contributors"
                }
            ],
            "description": "Provides an object-oriented API to strings and deals with bytes, UTF-8 code points and grapheme clusters in a unified way",
            "homepage": "https://symfony.com",
            "keywords": [
                "grapheme",
                "i18n",
                "string",
                "unicode",
                "utf-8",
                "utf8"
            ],
            "support": {
                "source": "https://github.com/symfony/string/tree/v6.2.8"
            },
            "funding": [
                {
                    "url": "https://symfony.com/sponsor",
                    "type": "custom"
                },
                {
                    "url": "https://github.com/fabpot",
                    "type": "github"
                },
                {
                    "url": "https://tidelift.com/funding/github/packagist/symfony/symfony",
                    "type": "tidelift"
                }
            ],
            "time": "2023-03-20T16:06:02+00:00"
        },
        {
            "name": "symfony/var-dumper",
            "version": "v6.2.10",
            "source": {
                "type": "git",
                "url": "https://github.com/symfony/var-dumper.git",
                "reference": "41a750a23412ca76fdbbf5096943b4134272c1ab"
            },
            "dist": {
                "type": "zip",
                "url": "https://api.github.com/repos/symfony/var-dumper/zipball/41a750a23412ca76fdbbf5096943b4134272c1ab",
                "reference": "41a750a23412ca76fdbbf5096943b4134272c1ab",
                "shasum": ""
            },
            "require": {
                "php": ">=8.1",
                "symfony/polyfill-mbstring": "~1.0"
            },
            "conflict": {
                "phpunit/phpunit": "<5.4.3",
                "symfony/console": "<5.4"
            },
            "require-dev": {
                "ext-iconv": "*",
                "symfony/console": "^5.4|^6.0",
                "symfony/process": "^5.4|^6.0",
                "symfony/uid": "^5.4|^6.0",
                "twig/twig": "^2.13|^3.0.4"
            },
            "suggest": {
                "ext-iconv": "To convert non-UTF-8 strings to UTF-8 (or symfony/polyfill-iconv in case ext-iconv cannot be used).",
                "ext-intl": "To show region name in time zone dump",
                "symfony/console": "To use the ServerDumpCommand and/or the bin/var-dump-server script"
            },
            "bin": [
                "Resources/bin/var-dump-server"
            ],
            "type": "library",
            "autoload": {
                "files": [
                    "Resources/functions/dump.php"
                ],
                "psr-4": {
                    "Symfony\\Component\\VarDumper\\": ""
                },
                "exclude-from-classmap": [
                    "/Tests/"
                ]
            },
            "notification-url": "https://packagist.org/downloads/",
            "license": [
                "MIT"
            ],
            "authors": [
                {
                    "name": "Nicolas Grekas",
                    "email": "p@tchwork.com"
                },
                {
                    "name": "Symfony Community",
                    "homepage": "https://symfony.com/contributors"
                }
            ],
            "description": "Provides mechanisms for walking through any arbitrary PHP variable",
            "homepage": "https://symfony.com",
            "keywords": [
                "debug",
                "dump"
            ],
            "support": {
                "source": "https://github.com/symfony/var-dumper/tree/v6.2.10"
            },
            "funding": [
                {
                    "url": "https://symfony.com/sponsor",
                    "type": "custom"
                },
                {
                    "url": "https://github.com/fabpot",
                    "type": "github"
                },
                {
                    "url": "https://tidelift.com/funding/github/packagist/symfony/symfony",
                    "type": "tidelift"
                }
            ],
            "time": "2023-04-18T13:46:08+00:00"
        },
        {
            "name": "symfony/yaml",
            "version": "v5.4.23",
            "source": {
                "type": "git",
                "url": "https://github.com/symfony/yaml.git",
                "reference": "4cd2e3ea301aadd76a4172756296fe552fb45b0b"
            },
            "dist": {
                "type": "zip",
                "url": "https://api.github.com/repos/symfony/yaml/zipball/4cd2e3ea301aadd76a4172756296fe552fb45b0b",
                "reference": "4cd2e3ea301aadd76a4172756296fe552fb45b0b",
                "shasum": ""
            },
            "require": {
                "php": ">=7.2.5",
                "symfony/deprecation-contracts": "^2.1|^3",
                "symfony/polyfill-ctype": "^1.8"
            },
            "conflict": {
                "symfony/console": "<5.3"
            },
            "require-dev": {
                "symfony/console": "^5.3|^6.0"
            },
            "suggest": {
                "symfony/console": "For validating YAML files using the lint command"
            },
            "bin": [
                "Resources/bin/yaml-lint"
            ],
            "type": "library",
            "autoload": {
                "psr-4": {
                    "Symfony\\Component\\Yaml\\": ""
                },
                "exclude-from-classmap": [
                    "/Tests/"
                ]
            },
            "notification-url": "https://packagist.org/downloads/",
            "license": [
                "MIT"
            ],
            "authors": [
                {
                    "name": "Fabien Potencier",
                    "email": "fabien@symfony.com"
                },
                {
                    "name": "Symfony Community",
                    "homepage": "https://symfony.com/contributors"
                }
            ],
            "description": "Loads and dumps YAML files",
            "homepage": "https://symfony.com",
            "support": {
                "source": "https://github.com/symfony/yaml/tree/v5.4.23"
            },
            "funding": [
                {
                    "url": "https://symfony.com/sponsor",
                    "type": "custom"
                },
                {
                    "url": "https://github.com/fabpot",
                    "type": "github"
                },
                {
                    "url": "https://tidelift.com/funding/github/packagist/symfony/symfony",
                    "type": "tidelift"
                }
            ],
            "time": "2023-04-23T19:33:36+00:00"
<<<<<<< HEAD
        },
        {
            "name": "thecodingmachine/safe",
            "version": "v1.3.3",
            "source": {
                "type": "git",
                "url": "https://github.com/thecodingmachine/safe.git",
                "reference": "a8ab0876305a4cdaef31b2350fcb9811b5608dbc"
            },
            "dist": {
                "type": "zip",
                "url": "https://api.github.com/repos/thecodingmachine/safe/zipball/a8ab0876305a4cdaef31b2350fcb9811b5608dbc",
                "reference": "a8ab0876305a4cdaef31b2350fcb9811b5608dbc",
                "shasum": ""
            },
            "require": {
                "php": ">=7.2"
            },
            "require-dev": {
                "phpstan/phpstan": "^0.12",
                "squizlabs/php_codesniffer": "^3.2",
                "thecodingmachine/phpstan-strict-rules": "^0.12"
            },
            "type": "library",
            "extra": {
                "branch-alias": {
                    "dev-master": "0.1-dev"
                }
            },
            "autoload": {
                "files": [
                    "deprecated/apc.php",
                    "deprecated/libevent.php",
                    "deprecated/mssql.php",
                    "deprecated/stats.php",
                    "lib/special_cases.php",
                    "generated/apache.php",
                    "generated/apcu.php",
                    "generated/array.php",
                    "generated/bzip2.php",
                    "generated/calendar.php",
                    "generated/classobj.php",
                    "generated/com.php",
                    "generated/cubrid.php",
                    "generated/curl.php",
                    "generated/datetime.php",
                    "generated/dir.php",
                    "generated/eio.php",
                    "generated/errorfunc.php",
                    "generated/exec.php",
                    "generated/fileinfo.php",
                    "generated/filesystem.php",
                    "generated/filter.php",
                    "generated/fpm.php",
                    "generated/ftp.php",
                    "generated/funchand.php",
                    "generated/gmp.php",
                    "generated/gnupg.php",
                    "generated/hash.php",
                    "generated/ibase.php",
                    "generated/ibmDb2.php",
                    "generated/iconv.php",
                    "generated/image.php",
                    "generated/imap.php",
                    "generated/info.php",
                    "generated/ingres-ii.php",
                    "generated/inotify.php",
                    "generated/json.php",
                    "generated/ldap.php",
                    "generated/libxml.php",
                    "generated/lzf.php",
                    "generated/mailparse.php",
                    "generated/mbstring.php",
                    "generated/misc.php",
                    "generated/msql.php",
                    "generated/mysql.php",
                    "generated/mysqli.php",
                    "generated/mysqlndMs.php",
                    "generated/mysqlndQc.php",
                    "generated/network.php",
                    "generated/oci8.php",
                    "generated/opcache.php",
                    "generated/openssl.php",
                    "generated/outcontrol.php",
                    "generated/password.php",
                    "generated/pcntl.php",
                    "generated/pcre.php",
                    "generated/pdf.php",
                    "generated/pgsql.php",
                    "generated/posix.php",
                    "generated/ps.php",
                    "generated/pspell.php",
                    "generated/readline.php",
                    "generated/rpminfo.php",
                    "generated/rrd.php",
                    "generated/sem.php",
                    "generated/session.php",
                    "generated/shmop.php",
                    "generated/simplexml.php",
                    "generated/sockets.php",
                    "generated/sodium.php",
                    "generated/solr.php",
                    "generated/spl.php",
                    "generated/sqlsrv.php",
                    "generated/ssdeep.php",
                    "generated/ssh2.php",
                    "generated/stream.php",
                    "generated/strings.php",
                    "generated/swoole.php",
                    "generated/uodbc.php",
                    "generated/uopz.php",
                    "generated/url.php",
                    "generated/var.php",
                    "generated/xdiff.php",
                    "generated/xml.php",
                    "generated/xmlrpc.php",
                    "generated/yaml.php",
                    "generated/yaz.php",
                    "generated/zip.php",
                    "generated/zlib.php"
                ],
                "psr-4": {
                    "Safe\\": [
                        "lib/",
                        "deprecated/",
                        "generated/"
                    ]
                }
            },
            "notification-url": "https://packagist.org/downloads/",
            "license": [
                "MIT"
            ],
            "description": "PHP core functions that throw exceptions instead of returning FALSE on error",
            "support": {
                "issues": "https://github.com/thecodingmachine/safe/issues",
                "source": "https://github.com/thecodingmachine/safe/tree/v1.3.3"
            },
            "time": "2020-10-28T17:51:34+00:00"
=======
>>>>>>> 9a71dd73
        },
        {
            "name": "theiconic/name-parser",
            "version": "v1.2.11",
            "source": {
                "type": "git",
                "url": "https://github.com/theiconic/name-parser.git",
                "reference": "9a54a713bf5b2e7fd990828147d42de16bf8a253"
            },
            "dist": {
                "type": "zip",
                "url": "https://api.github.com/repos/theiconic/name-parser/zipball/9a54a713bf5b2e7fd990828147d42de16bf8a253",
                "reference": "9a54a713bf5b2e7fd990828147d42de16bf8a253",
                "shasum": ""
            },
            "require": {
                "php": ">=7.1"
            },
            "require-dev": {
                "php-coveralls/php-coveralls": "^2.1",
                "php-mock/php-mock-phpunit": "^2.1",
                "phpunit/phpunit": "^7.0"
            },
            "type": "library",
            "autoload": {
                "psr-4": {
                    "TheIconic\\NameParser\\": [
                        "src/",
                        "tests/"
                    ]
                }
            },
            "notification-url": "https://packagist.org/downloads/",
            "license": [
                "MIT"
            ],
            "authors": [
                {
                    "name": "The Iconic",
                    "email": "engineering@theiconic.com.au"
                }
            ],
            "description": "PHP library for parsing a string containing a full name into its parts",
            "support": {
                "issues": "https://github.com/theiconic/name-parser/issues",
                "source": "https://github.com/theiconic/name-parser/tree/v1.2.11"
            },
            "time": "2019-11-14T14:08:48+00:00"
        },
        {
            "name": "twig/twig",
            "version": "v3.4.3",
            "source": {
                "type": "git",
                "url": "https://github.com/twigphp/Twig.git",
                "reference": "c38fd6b0b7f370c198db91ffd02e23b517426b58"
            },
            "dist": {
                "type": "zip",
                "url": "https://api.github.com/repos/twigphp/Twig/zipball/c38fd6b0b7f370c198db91ffd02e23b517426b58",
                "reference": "c38fd6b0b7f370c198db91ffd02e23b517426b58",
                "shasum": ""
            },
            "require": {
                "php": ">=7.2.5",
                "symfony/polyfill-ctype": "^1.8",
                "symfony/polyfill-mbstring": "^1.3"
            },
            "require-dev": {
                "psr/container": "^1.0",
                "symfony/phpunit-bridge": "^4.4.9|^5.0.9|^6.0"
            },
            "type": "library",
            "extra": {
                "branch-alias": {
                    "dev-master": "3.4-dev"
                }
            },
            "autoload": {
                "psr-4": {
                    "Twig\\": "src/"
                }
            },
            "notification-url": "https://packagist.org/downloads/",
            "license": [
                "BSD-3-Clause"
            ],
            "authors": [
                {
                    "name": "Fabien Potencier",
                    "email": "fabien@symfony.com",
                    "homepage": "http://fabien.potencier.org",
                    "role": "Lead Developer"
                },
                {
                    "name": "Twig Team",
                    "role": "Contributors"
                },
                {
                    "name": "Armin Ronacher",
                    "email": "armin.ronacher@active-4.com",
                    "role": "Project Founder"
                }
            ],
            "description": "Twig, the flexible, fast, and secure template language for PHP",
            "homepage": "https://twig.symfony.com",
            "keywords": [
                "templating"
            ],
            "support": {
                "issues": "https://github.com/twigphp/Twig/issues",
                "source": "https://github.com/twigphp/Twig/tree/v3.4.3"
            },
            "funding": [
                {
                    "url": "https://github.com/fabpot",
                    "type": "github"
                },
                {
                    "url": "https://tidelift.com/funding/github/packagist/twig/twig",
                    "type": "tidelift"
                }
            ],
            "time": "2022-09-28T08:42:51+00:00"
        },
        {
            "name": "voku/anti-xss",
            "version": "4.1.41",
            "source": {
                "type": "git",
                "url": "https://github.com/voku/anti-xss.git",
                "reference": "55a403436494e44a2547a8d42de68e6cad4bca1d"
            },
            "dist": {
                "type": "zip",
                "url": "https://api.github.com/repos/voku/anti-xss/zipball/55a403436494e44a2547a8d42de68e6cad4bca1d",
                "reference": "55a403436494e44a2547a8d42de68e6cad4bca1d",
                "shasum": ""
            },
            "require": {
                "php": ">=7.0.0",
                "voku/portable-utf8": "~6.0.2"
            },
            "require-dev": {
                "phpunit/phpunit": "~6.0 || ~7.0 || ~9.0"
            },
            "type": "library",
            "extra": {
                "branch-alias": {
                    "dev-master": "4.1.x-dev"
                }
            },
            "autoload": {
                "psr-4": {
                    "voku\\helper\\": "src/voku/helper/"
                }
            },
            "notification-url": "https://packagist.org/downloads/",
            "license": [
                "MIT"
            ],
            "authors": [
                {
                    "name": "EllisLab Dev Team",
                    "homepage": "http://ellislab.com/"
                },
                {
                    "name": "Lars Moelleken",
                    "email": "lars@moelleken.org",
                    "homepage": "https://www.moelleken.org/"
                }
            ],
            "description": "anti xss-library",
            "homepage": "https://github.com/voku/anti-xss",
            "keywords": [
                "anti-xss",
                "clean",
                "security",
                "xss"
            ],
            "support": {
                "issues": "https://github.com/voku/anti-xss/issues",
                "source": "https://github.com/voku/anti-xss/tree/4.1.41"
            },
            "funding": [
                {
                    "url": "https://www.paypal.me/moelleken",
                    "type": "custom"
                },
                {
                    "url": "https://github.com/voku",
                    "type": "github"
                },
                {
                    "url": "https://opencollective.com/anti-xss",
                    "type": "open_collective"
                },
                {
                    "url": "https://www.patreon.com/voku",
                    "type": "patreon"
                },
                {
                    "url": "https://tidelift.com/funding/github/packagist/voku/anti-xss",
                    "type": "tidelift"
                }
            ],
            "time": "2023-02-12T15:56:55+00:00"
        },
        {
            "name": "voku/arrayy",
            "version": "7.9.6",
            "source": {
                "type": "git",
                "url": "https://github.com/voku/Arrayy.git",
                "reference": "0e20b8c6eef7fc46694a2906e0eae2f9fc11cade"
            },
            "dist": {
                "type": "zip",
                "url": "https://api.github.com/repos/voku/Arrayy/zipball/0e20b8c6eef7fc46694a2906e0eae2f9fc11cade",
                "reference": "0e20b8c6eef7fc46694a2906e0eae2f9fc11cade",
                "shasum": ""
            },
            "require": {
                "ext-json": "*",
                "php": ">=7.0.0",
                "phpdocumentor/reflection-docblock": "~4.3 || ~5.0",
                "symfony/polyfill-mbstring": "~1.0"
            },
            "require-dev": {
                "phpunit/phpunit": "~6.0 || ~7.0 || ~9.0"
            },
            "type": "library",
            "autoload": {
                "files": [
                    "src/Create.php"
                ],
                "psr-4": {
                    "Arrayy\\": "src/"
                }
            },
            "notification-url": "https://packagist.org/downloads/",
            "license": [
                "MIT"
            ],
            "authors": [
                {
                    "name": "Lars Moelleken",
                    "email": "lars@moelleken.org",
                    "homepage": "https://www.moelleken.org/",
                    "role": "Maintainer"
                }
            ],
            "description": "Array manipulation library for PHP, called Arrayy!",
            "keywords": [
                "Arrayy",
                "array",
                "helpers",
                "manipulation",
                "methods",
                "utility",
                "utils"
            ],
            "support": {
                "docs": "https://voku.github.io/Arrayy/",
                "issues": "https://github.com/voku/Arrayy/issues",
                "source": "https://github.com/voku/Arrayy"
            },
            "funding": [
                {
                    "url": "https://www.paypal.me/moelleken",
                    "type": "custom"
                },
                {
                    "url": "https://github.com/voku",
                    "type": "github"
                },
                {
                    "url": "https://opencollective.com/arrayy",
                    "type": "open_collective"
                },
                {
                    "url": "https://www.patreon.com/voku",
                    "type": "patreon"
                },
                {
                    "url": "https://tidelift.com/funding/github/packagist/voku/arrayy",
                    "type": "tidelift"
                }
            ],
            "time": "2022-12-27T12:58:32+00:00"
        },
        {
            "name": "voku/email-check",
            "version": "3.1.0",
            "source": {
                "type": "git",
                "url": "https://github.com/voku/email-check.git",
                "reference": "6ea842920bbef6758b8c1e619fd1710e7a1a2cac"
            },
            "dist": {
                "type": "zip",
                "url": "https://api.github.com/repos/voku/email-check/zipball/6ea842920bbef6758b8c1e619fd1710e7a1a2cac",
                "reference": "6ea842920bbef6758b8c1e619fd1710e7a1a2cac",
                "shasum": ""
            },
            "require": {
                "php": ">=7.0.0",
                "symfony/polyfill-intl-idn": "~1.10"
            },
            "require-dev": {
                "fzaninotto/faker": "~1.7",
                "phpunit/phpunit": "~6.0 || ~7.0"
            },
            "suggest": {
                "ext-intl": "Use Intl for best performance"
            },
            "type": "library",
            "autoload": {
                "psr-4": {
                    "voku\\helper\\": "src/voku/helper/"
                }
            },
            "notification-url": "https://packagist.org/downloads/",
            "license": [
                "MIT"
            ],
            "authors": [
                {
                    "name": "Lars Moelleken",
                    "homepage": "http://www.moelleken.org/"
                }
            ],
            "description": "email-check (syntax, dns, trash, ...) library",
            "homepage": "https://github.com/voku/email-check",
            "keywords": [
                "check-email",
                "email",
                "mail",
                "mail-check",
                "validate-email",
                "validate-email-address",
                "validate-mail"
            ],
            "support": {
                "issues": "https://github.com/voku/email-check/issues",
                "source": "https://github.com/voku/email-check/tree/3.1.0"
            },
            "funding": [
                {
                    "url": "https://www.paypal.me/moelleken",
                    "type": "custom"
                },
                {
                    "url": "https://github.com/voku",
                    "type": "github"
                },
                {
                    "url": "https://www.patreon.com/voku",
                    "type": "patreon"
                },
                {
                    "url": "https://tidelift.com/funding/github/packagist/voku/email-check",
                    "type": "tidelift"
                }
            ],
            "time": "2021-01-27T14:14:33+00:00"
        },
        {
            "name": "voku/portable-ascii",
            "version": "2.0.1",
            "source": {
                "type": "git",
                "url": "https://github.com/voku/portable-ascii.git",
                "reference": "b56450eed252f6801410d810c8e1727224ae0743"
            },
            "dist": {
                "type": "zip",
                "url": "https://api.github.com/repos/voku/portable-ascii/zipball/b56450eed252f6801410d810c8e1727224ae0743",
                "reference": "b56450eed252f6801410d810c8e1727224ae0743",
                "shasum": ""
            },
            "require": {
                "php": ">=7.0.0"
            },
            "require-dev": {
                "phpunit/phpunit": "~6.0 || ~7.0 || ~9.0"
            },
            "suggest": {
                "ext-intl": "Use Intl for transliterator_transliterate() support"
            },
            "type": "library",
            "autoload": {
                "psr-4": {
                    "voku\\": "src/voku/"
                }
            },
            "notification-url": "https://packagist.org/downloads/",
            "license": [
                "MIT"
            ],
            "authors": [
                {
                    "name": "Lars Moelleken",
                    "homepage": "http://www.moelleken.org/"
                }
            ],
            "description": "Portable ASCII library - performance optimized (ascii) string functions for php.",
            "homepage": "https://github.com/voku/portable-ascii",
            "keywords": [
                "ascii",
                "clean",
                "php"
            ],
            "support": {
                "issues": "https://github.com/voku/portable-ascii/issues",
                "source": "https://github.com/voku/portable-ascii/tree/2.0.1"
            },
            "funding": [
                {
                    "url": "https://www.paypal.me/moelleken",
                    "type": "custom"
                },
                {
                    "url": "https://github.com/voku",
                    "type": "github"
                },
                {
                    "url": "https://opencollective.com/portable-ascii",
                    "type": "open_collective"
                },
                {
                    "url": "https://www.patreon.com/voku",
                    "type": "patreon"
                },
                {
                    "url": "https://tidelift.com/funding/github/packagist/voku/portable-ascii",
                    "type": "tidelift"
                }
            ],
            "time": "2022-03-08T17:03:00+00:00"
        },
        {
            "name": "voku/portable-utf8",
            "version": "6.0.13",
            "source": {
                "type": "git",
                "url": "https://github.com/voku/portable-utf8.git",
                "reference": "b8ce36bf26593e5c2e81b1850ef0ffb299d2043f"
            },
            "dist": {
                "type": "zip",
                "url": "https://api.github.com/repos/voku/portable-utf8/zipball/b8ce36bf26593e5c2e81b1850ef0ffb299d2043f",
                "reference": "b8ce36bf26593e5c2e81b1850ef0ffb299d2043f",
                "shasum": ""
            },
            "require": {
                "php": ">=7.0.0",
                "symfony/polyfill-iconv": "~1.0",
                "symfony/polyfill-intl-grapheme": "~1.0",
                "symfony/polyfill-intl-normalizer": "~1.0",
                "symfony/polyfill-mbstring": "~1.0",
                "symfony/polyfill-php72": "~1.0",
                "voku/portable-ascii": "~2.0.0"
            },
            "require-dev": {
                "phpstan/phpstan": "1.9.*@dev",
                "phpstan/phpstan-strict-rules": "1.4.*@dev",
                "phpunit/phpunit": "~6.0 || ~7.0 || ~9.0",
                "thecodingmachine/phpstan-strict-rules": "1.0.*@dev",
                "voku/phpstan-rules": "3.1.*@dev"
            },
            "suggest": {
                "ext-ctype": "Use Ctype for e.g. hexadecimal digit detection",
                "ext-fileinfo": "Use Fileinfo for better binary file detection",
                "ext-iconv": "Use iconv for best performance",
                "ext-intl": "Use Intl for best performance",
                "ext-json": "Use JSON for string detection",
                "ext-mbstring": "Use Mbstring for best performance"
            },
            "type": "library",
            "autoload": {
                "files": [
                    "bootstrap.php"
                ],
                "psr-4": {
                    "voku\\": "src/voku/"
                }
            },
            "notification-url": "https://packagist.org/downloads/",
            "license": [
                "(Apache-2.0 or GPL-2.0)"
            ],
            "authors": [
                {
                    "name": "Nicolas Grekas",
                    "email": "p@tchwork.com"
                },
                {
                    "name": "Hamid Sarfraz",
                    "homepage": "http://pageconfig.com/"
                },
                {
                    "name": "Lars Moelleken",
                    "homepage": "http://www.moelleken.org/"
                }
            ],
            "description": "Portable UTF-8 library - performance optimized (unicode) string functions for php.",
            "homepage": "https://github.com/voku/portable-utf8",
            "keywords": [
                "UTF",
                "clean",
                "php",
                "unicode",
                "utf-8",
                "utf8"
            ],
            "support": {
                "issues": "https://github.com/voku/portable-utf8/issues",
                "source": "https://github.com/voku/portable-utf8/tree/6.0.13"
            },
            "funding": [
                {
                    "url": "https://www.paypal.me/moelleken",
                    "type": "custom"
                },
                {
                    "url": "https://github.com/voku",
                    "type": "github"
                },
                {
                    "url": "https://opencollective.com/portable-utf8",
                    "type": "open_collective"
                },
                {
                    "url": "https://www.patreon.com/voku",
                    "type": "patreon"
                },
                {
                    "url": "https://tidelift.com/funding/github/packagist/voku/portable-utf8",
                    "type": "tidelift"
                }
            ],
            "time": "2023-03-08T08:35:38+00:00"
        },
        {
            "name": "voku/stop-words",
            "version": "2.0.1",
            "source": {
                "type": "git",
                "url": "https://github.com/voku/stop-words.git",
                "reference": "8e63c0af20f800b1600783764e0ce19e53969f71"
            },
            "dist": {
                "type": "zip",
                "url": "https://api.github.com/repos/voku/stop-words/zipball/8e63c0af20f800b1600783764e0ce19e53969f71",
                "reference": "8e63c0af20f800b1600783764e0ce19e53969f71",
                "shasum": ""
            },
            "require": {
                "php": ">=7.0.0"
            },
            "require-dev": {
                "phpunit/phpunit": "~6.0"
            },
            "type": "library",
            "autoload": {
                "psr-4": {
                    "voku\\": "src/voku/"
                }
            },
            "notification-url": "https://packagist.org/downloads/",
            "license": [
                "MIT"
            ],
            "authors": [
                {
                    "name": "Lars Moelleken",
                    "homepage": "http://www.moelleken.org/"
                }
            ],
            "description": "Stop-Words via PHP",
            "keywords": [
                "stop words",
                "stop-words"
            ],
            "support": {
                "issues": "https://github.com/voku/stop-words/issues",
                "source": "https://github.com/voku/stop-words/tree/master"
            },
            "time": "2018-11-23T01:37:27+00:00"
        },
        {
            "name": "voku/stringy",
            "version": "6.5.3",
            "source": {
                "type": "git",
                "url": "https://github.com/voku/Stringy.git",
                "reference": "c453c88fbff298f042c836ef44306f8703b2d537"
            },
            "dist": {
                "type": "zip",
                "url": "https://api.github.com/repos/voku/Stringy/zipball/c453c88fbff298f042c836ef44306f8703b2d537",
                "reference": "c453c88fbff298f042c836ef44306f8703b2d537",
                "shasum": ""
            },
            "require": {
                "defuse/php-encryption": "~2.0",
                "ext-json": "*",
                "php": ">=7.0.0",
                "voku/anti-xss": "~4.1",
                "voku/arrayy": "~7.8",
                "voku/email-check": "~3.1",
                "voku/portable-ascii": "~2.0",
                "voku/portable-utf8": "~6.0",
                "voku/urlify": "~5.0"
            },
            "replace": {
                "danielstjules/stringy": "~3.0"
            },
            "require-dev": {
                "phpunit/phpunit": "~6.0 || ~7.0 || ~9.0"
            },
            "type": "library",
            "autoload": {
                "files": [
                    "src/Create.php"
                ],
                "psr-4": {
                    "Stringy\\": "src/"
                }
            },
            "notification-url": "https://packagist.org/downloads/",
            "license": [
                "MIT"
            ],
            "authors": [
                {
                    "name": "Daniel St. Jules",
                    "email": "danielst.jules@gmail.com",
                    "homepage": "http://www.danielstjules.com",
                    "role": "Maintainer"
                },
                {
                    "name": "Lars Moelleken",
                    "email": "lars@moelleken.org",
                    "homepage": "https://www.moelleken.org/",
                    "role": "Fork-Maintainer"
                }
            ],
            "description": "A string manipulation library with multibyte support",
            "homepage": "https://github.com/danielstjules/Stringy",
            "keywords": [
                "UTF",
                "helpers",
                "manipulation",
                "methods",
                "multibyte",
                "string",
                "utf-8",
                "utility",
                "utils"
            ],
            "support": {
                "issues": "https://github.com/voku/Stringy/issues",
                "source": "https://github.com/voku/Stringy"
            },
            "funding": [
                {
                    "url": "https://www.paypal.me/moelleken",
                    "type": "custom"
                },
                {
                    "url": "https://github.com/voku",
                    "type": "github"
                },
                {
                    "url": "https://www.patreon.com/voku",
                    "type": "patreon"
                },
                {
                    "url": "https://tidelift.com/funding/github/packagist/voku/stringy",
                    "type": "tidelift"
                }
            ],
            "time": "2022-03-28T14:52:20+00:00"
        },
        {
            "name": "voku/urlify",
            "version": "5.0.7",
            "source": {
                "type": "git",
                "url": "https://github.com/voku/urlify.git",
                "reference": "014b2074407b5db5968f836c27d8731934b330e4"
            },
            "dist": {
                "type": "zip",
                "url": "https://api.github.com/repos/voku/urlify/zipball/014b2074407b5db5968f836c27d8731934b330e4",
                "reference": "014b2074407b5db5968f836c27d8731934b330e4",
                "shasum": ""
            },
            "require": {
                "php": ">=7.0.0",
                "voku/portable-ascii": "~2.0",
                "voku/portable-utf8": "~6.0",
                "voku/stop-words": "~2.0"
            },
            "require-dev": {
                "phpunit/phpunit": "~6.0 || ~7.0 || ~9.0"
            },
            "type": "library",
            "autoload": {
                "psr-4": {
                    "voku\\helper\\": "src/voku/helper/"
                }
            },
            "notification-url": "https://packagist.org/downloads/",
            "license": [
                "BSD-3-Clause"
            ],
            "authors": [
                {
                    "name": "Johnny Broadway",
                    "email": "johnny@johnnybroadway.com",
                    "homepage": "http://www.johnnybroadway.com/"
                },
                {
                    "name": "Lars Moelleken",
                    "email": "lars@moelleken.org",
                    "homepage": "https://moelleken.org/"
                }
            ],
            "description": "PHP port of URLify.js from the Django project. Transliterates non-ascii characters for use in URLs.",
            "homepage": "https://github.com/voku/urlify",
            "keywords": [
                "encode",
                "iconv",
                "link",
                "slug",
                "translit",
                "transliterate",
                "transliteration",
                "url",
                "urlify"
            ],
            "support": {
                "issues": "https://github.com/voku/urlify/issues",
                "source": "https://github.com/voku/urlify/tree/5.0.7"
            },
            "funding": [
                {
                    "url": "https://www.paypal.me/moelleken",
                    "type": "custom"
                },
                {
                    "url": "https://github.com/voku",
                    "type": "github"
                },
                {
                    "url": "https://www.patreon.com/voku",
                    "type": "patreon"
                },
                {
                    "url": "https://tidelift.com/funding/github/packagist/voku/urlify",
                    "type": "tidelift"
                }
            ],
            "time": "2022-01-24T19:08:46+00:00"
        },
        {
            "name": "web-auth/cose-lib",
            "version": "v3.3.12",
            "source": {
                "type": "git",
                "url": "https://github.com/web-auth/cose-lib.git",
                "reference": "efa6ec2ba4e840bc1316a493973c9916028afeeb"
            },
            "dist": {
                "type": "zip",
                "url": "https://api.github.com/repos/web-auth/cose-lib/zipball/efa6ec2ba4e840bc1316a493973c9916028afeeb",
                "reference": "efa6ec2ba4e840bc1316a493973c9916028afeeb",
                "shasum": ""
            },
            "require": {
                "beberlei/assert": "^3.2",
                "ext-json": "*",
                "ext-mbstring": "*",
                "ext-openssl": "*",
                "fgrosse/phpasn1": "^2.1",
                "php": ">=7.2"
            },
            "type": "library",
            "autoload": {
                "psr-4": {
                    "Cose\\": "src/"
                }
            },
            "notification-url": "https://packagist.org/downloads/",
            "license": [
                "MIT"
            ],
            "authors": [
                {
                    "name": "Florent Morselli",
                    "homepage": "https://github.com/Spomky"
                },
                {
                    "name": "All contributors",
                    "homepage": "https://github.com/web-auth/cose/contributors"
                }
            ],
            "description": "CBOR Object Signing and Encryption (COSE) For PHP",
            "homepage": "https://github.com/web-auth",
            "keywords": [
                "COSE",
                "RFC8152"
            ],
            "support": {
                "source": "https://github.com/web-auth/cose-lib/tree/v3.3.12"
            },
            "funding": [
                {
                    "url": "https://github.com/Spomky",
                    "type": "github"
                },
                {
                    "url": "https://www.patreon.com/FlorentMorselli",
                    "type": "patreon"
                }
            ],
            "time": "2021-12-04T12:13:35+00:00"
        },
        {
            "name": "web-auth/metadata-service",
            "version": "v3.3.12",
            "source": {
                "type": "git",
                "url": "https://github.com/web-auth/webauthn-metadata-service.git",
                "reference": "ef40d2b7b68c4964247d13fab52e2fa8dbd65246"
            },
            "dist": {
                "type": "zip",
                "url": "https://api.github.com/repos/web-auth/webauthn-metadata-service/zipball/ef40d2b7b68c4964247d13fab52e2fa8dbd65246",
                "reference": "ef40d2b7b68c4964247d13fab52e2fa8dbd65246",
                "shasum": ""
            },
            "require": {
                "beberlei/assert": "^3.2",
                "ext-json": "*",
                "league/uri": "^6.0",
                "php": ">=7.2",
                "psr/http-client": "^1.0",
                "psr/http-factory": "^1.0",
                "psr/log": "^1.1"
            },
            "suggest": {
                "web-token/jwt-key-mgmt": "Mandatory for fetching Metadata Statement from distant sources",
                "web-token/jwt-signature-algorithm-ecdsa": "Mandatory for fetching Metadata Statement from distant sources"
            },
            "type": "library",
            "autoload": {
                "psr-4": {
                    "Webauthn\\MetadataService\\": "src/"
                }
            },
            "notification-url": "https://packagist.org/downloads/",
            "license": [
                "MIT"
            ],
            "authors": [
                {
                    "name": "Florent Morselli",
                    "homepage": "https://github.com/Spomky"
                },
                {
                    "name": "All contributors",
                    "homepage": "https://github.com/web-auth/metadata-service/contributors"
                }
            ],
            "description": "Metadata Service for FIDO2/Webauthn",
            "homepage": "https://github.com/web-auth",
            "keywords": [
                "FIDO2",
                "fido",
                "webauthn"
            ],
            "support": {
                "source": "https://github.com/web-auth/webauthn-metadata-service/tree/v3.3.12"
            },
            "funding": [
                {
                    "url": "https://github.com/Spomky",
                    "type": "github"
                },
                {
                    "url": "https://www.patreon.com/FlorentMorselli",
                    "type": "patreon"
                }
            ],
            "time": "2021-11-21T11:14:31+00:00"
        },
        {
            "name": "web-auth/webauthn-lib",
            "version": "v3.3.12",
            "source": {
                "type": "git",
                "url": "https://github.com/web-auth/webauthn-lib.git",
                "reference": "5ef9b21c8e9f8a817e524ac93290d08a9f065b33"
            },
            "dist": {
                "type": "zip",
                "url": "https://api.github.com/repos/web-auth/webauthn-lib/zipball/5ef9b21c8e9f8a817e524ac93290d08a9f065b33",
                "reference": "5ef9b21c8e9f8a817e524ac93290d08a9f065b33",
                "shasum": ""
            },
            "require": {
                "beberlei/assert": "^3.2",
                "ext-json": "*",
                "ext-mbstring": "*",
                "ext-openssl": "*",
                "fgrosse/phpasn1": "^2.1",
                "php": ">=7.2",
                "psr/http-client": "^1.0",
                "psr/http-factory": "^1.0",
                "psr/http-message": "^1.0",
                "psr/log": "^1.1",
                "ramsey/uuid": "^3.8|^4.0",
                "spomky-labs/base64url": "^2.0",
                "spomky-labs/cbor-php": "^1.0|^2.0",
                "symfony/process": "^3.0|^4.0|^5.0",
                "thecodingmachine/safe": "^1.1",
                "web-auth/cose-lib": "self.version",
                "web-auth/metadata-service": "self.version"
            },
            "suggest": {
                "psr/log-implementation": "Recommended to receive logs from the library",
                "web-token/jwt-key-mgmt": "Mandatory for the AndroidSafetyNet Attestation Statement support",
                "web-token/jwt-signature-algorithm-ecdsa": "Recommended for the AndroidSafetyNet Attestation Statement support",
                "web-token/jwt-signature-algorithm-eddsa": "Recommended for the AndroidSafetyNet Attestation Statement support",
                "web-token/jwt-signature-algorithm-rsa": "Mandatory for the AndroidSafetyNet Attestation Statement support"
            },
            "type": "library",
            "autoload": {
                "psr-4": {
                    "Webauthn\\": "src/"
                }
            },
            "notification-url": "https://packagist.org/downloads/",
            "license": [
                "MIT"
            ],
            "authors": [
                {
                    "name": "Florent Morselli",
                    "homepage": "https://github.com/Spomky"
                },
                {
                    "name": "All contributors",
                    "homepage": "https://github.com/web-auth/webauthn-library/contributors"
                }
            ],
            "description": "FIDO2/Webauthn Support For PHP",
            "homepage": "https://github.com/web-auth",
            "keywords": [
                "FIDO2",
                "fido",
                "webauthn"
            ],
            "support": {
                "source": "https://github.com/web-auth/webauthn-lib/tree/v3.3.12"
            },
            "funding": [
                {
                    "url": "https://github.com/Spomky",
                    "type": "github"
                },
                {
                    "url": "https://www.patreon.com/FlorentMorselli",
                    "type": "patreon"
                }
            ],
            "time": "2022-02-18T07:13:44+00:00"
        },
        {
            "name": "webmozart/assert",
            "version": "1.11.0",
            "source": {
                "type": "git",
                "url": "https://github.com/webmozarts/assert.git",
                "reference": "11cb2199493b2f8a3b53e7f19068fc6aac760991"
            },
            "dist": {
                "type": "zip",
                "url": "https://api.github.com/repos/webmozarts/assert/zipball/11cb2199493b2f8a3b53e7f19068fc6aac760991",
                "reference": "11cb2199493b2f8a3b53e7f19068fc6aac760991",
                "shasum": ""
            },
            "require": {
                "ext-ctype": "*",
                "php": "^7.2 || ^8.0"
            },
            "conflict": {
                "phpstan/phpstan": "<0.12.20",
                "vimeo/psalm": "<4.6.1 || 4.6.2"
            },
            "require-dev": {
                "phpunit/phpunit": "^8.5.13"
            },
            "type": "library",
            "extra": {
                "branch-alias": {
                    "dev-master": "1.10-dev"
                }
            },
            "autoload": {
                "psr-4": {
                    "Webmozart\\Assert\\": "src/"
                }
            },
            "notification-url": "https://packagist.org/downloads/",
            "license": [
                "MIT"
            ],
            "authors": [
                {
                    "name": "Bernhard Schussek",
                    "email": "bschussek@gmail.com"
                }
            ],
            "description": "Assertions to validate method input/output with nice error messages.",
            "keywords": [
                "assert",
                "check",
                "validate"
            ],
            "support": {
                "issues": "https://github.com/webmozarts/assert/issues",
                "source": "https://github.com/webmozarts/assert/tree/1.11.0"
            },
            "time": "2022-06-03T18:03:27+00:00"
        },
        {
            "name": "webonyx/graphql-php",
            "version": "v14.11.9",
            "source": {
                "type": "git",
                "url": "https://github.com/webonyx/graphql-php.git",
                "reference": "ff91c9f3cf241db702e30b2c42bcc0920e70ac70"
            },
            "dist": {
                "type": "zip",
                "url": "https://api.github.com/repos/webonyx/graphql-php/zipball/ff91c9f3cf241db702e30b2c42bcc0920e70ac70",
                "reference": "ff91c9f3cf241db702e30b2c42bcc0920e70ac70",
                "shasum": ""
            },
            "require": {
                "ext-json": "*",
                "ext-mbstring": "*",
                "php": "^7.1 || ^8"
            },
            "require-dev": {
                "amphp/amp": "^2.3",
                "doctrine/coding-standard": "^6.0",
                "nyholm/psr7": "^1.2",
                "phpbench/phpbench": "^1.2",
                "phpstan/extension-installer": "^1.0",
                "phpstan/phpstan": "0.12.82",
                "phpstan/phpstan-phpunit": "0.12.18",
                "phpstan/phpstan-strict-rules": "0.12.9",
                "phpunit/phpunit": "^7.2 || ^8.5",
                "psr/http-message": "^1.0",
                "react/promise": "2.*",
                "simpod/php-coveralls-mirror": "^3.0",
                "squizlabs/php_codesniffer": "3.5.4"
            },
            "suggest": {
                "psr/http-message": "To use standard GraphQL server",
                "react/promise": "To leverage async resolving on React PHP platform"
            },
            "type": "library",
            "autoload": {
                "psr-4": {
                    "GraphQL\\": "src/"
                }
            },
            "notification-url": "https://packagist.org/downloads/",
            "license": [
                "MIT"
            ],
            "description": "A PHP port of GraphQL reference implementation",
            "homepage": "https://github.com/webonyx/graphql-php",
            "keywords": [
                "api",
                "graphql"
            ],
            "support": {
                "issues": "https://github.com/webonyx/graphql-php/issues",
                "source": "https://github.com/webonyx/graphql-php/tree/v14.11.9"
            },
            "funding": [
                {
                    "url": "https://opencollective.com/webonyx-graphql-php",
                    "type": "open_collective"
                }
            ],
            "time": "2023-01-06T12:12:50+00:00"
        },
        {
            "name": "yiisoft/yii2",
            "version": "2.0.47",
            "source": {
                "type": "git",
                "url": "https://github.com/yiisoft/yii2-framework.git",
                "reference": "8ecf57895d9c4b29cf9658ffe57af5f3d0e25254"
            },
            "dist": {
                "type": "zip",
                "url": "https://api.github.com/repos/yiisoft/yii2-framework/zipball/8ecf57895d9c4b29cf9658ffe57af5f3d0e25254",
                "reference": "8ecf57895d9c4b29cf9658ffe57af5f3d0e25254",
                "shasum": ""
            },
            "require": {
                "bower-asset/inputmask": "~3.2.2 | ~3.3.5",
                "bower-asset/jquery": "3.6.*@stable | 3.5.*@stable | 3.4.*@stable | 3.3.*@stable | 3.2.*@stable | 3.1.*@stable | 2.2.*@stable | 2.1.*@stable | 1.11.*@stable | 1.12.*@stable",
                "bower-asset/punycode": "1.3.*",
                "bower-asset/yii2-pjax": "~2.0.1",
                "cebe/markdown": "~1.0.0 | ~1.1.0 | ~1.2.0",
                "ext-ctype": "*",
                "ext-mbstring": "*",
                "ezyang/htmlpurifier": "~4.6",
                "lib-pcre": "*",
                "paragonie/random_compat": ">=1",
                "php": ">=5.4.0",
                "yiisoft/yii2-composer": "~2.0.4"
            },
            "bin": [
                "yii"
            ],
            "type": "library",
            "extra": {
                "branch-alias": {
                    "dev-master": "2.0.x-dev"
                }
            },
            "autoload": {
                "psr-4": {
                    "yii\\": ""
                }
            },
            "notification-url": "https://packagist.org/downloads/",
            "license": [
                "BSD-3-Clause"
            ],
            "authors": [
                {
                    "name": "Qiang Xue",
                    "email": "qiang.xue@gmail.com",
                    "homepage": "https://www.yiiframework.com/",
                    "role": "Founder and project lead"
                },
                {
                    "name": "Alexander Makarov",
                    "email": "sam@rmcreative.ru",
                    "homepage": "https://rmcreative.ru/",
                    "role": "Core framework development"
                },
                {
                    "name": "Maurizio Domba",
                    "homepage": "http://mdomba.info/",
                    "role": "Core framework development"
                },
                {
                    "name": "Carsten Brandt",
                    "email": "mail@cebe.cc",
                    "homepage": "https://www.cebe.cc/",
                    "role": "Core framework development"
                },
                {
                    "name": "Timur Ruziev",
                    "email": "resurtm@gmail.com",
                    "homepage": "http://resurtm.com/",
                    "role": "Core framework development"
                },
                {
                    "name": "Paul Klimov",
                    "email": "klimov.paul@gmail.com",
                    "role": "Core framework development"
                },
                {
                    "name": "Dmitry Naumenko",
                    "email": "d.naumenko.a@gmail.com",
                    "role": "Core framework development"
                },
                {
                    "name": "Boudewijn Vahrmeijer",
                    "email": "info@dynasource.eu",
                    "homepage": "http://dynasource.eu",
                    "role": "Core framework development"
                }
            ],
            "description": "Yii PHP Framework Version 2",
            "homepage": "https://www.yiiframework.com/",
            "keywords": [
                "framework",
                "yii2"
            ],
            "support": {
                "forum": "https://forum.yiiframework.com/",
                "irc": "ircs://irc.libera.chat:6697/yii",
                "issues": "https://github.com/yiisoft/yii2/issues?state=open",
                "source": "https://github.com/yiisoft/yii2",
                "wiki": "https://www.yiiframework.com/wiki"
            },
            "funding": [
                {
                    "url": "https://github.com/yiisoft",
                    "type": "github"
                },
                {
                    "url": "https://opencollective.com/yiisoft",
                    "type": "open_collective"
                },
                {
                    "url": "https://tidelift.com/funding/github/packagist/yiisoft/yii2",
                    "type": "tidelift"
                }
            ],
            "time": "2022-11-18T16:21:58+00:00"
        },
        {
            "name": "yiisoft/yii2-composer",
            "version": "2.0.10",
            "source": {
                "type": "git",
                "url": "https://github.com/yiisoft/yii2-composer.git",
                "reference": "94bb3f66e779e2774f8776d6e1bdeab402940510"
            },
            "dist": {
                "type": "zip",
                "url": "https://api.github.com/repos/yiisoft/yii2-composer/zipball/94bb3f66e779e2774f8776d6e1bdeab402940510",
                "reference": "94bb3f66e779e2774f8776d6e1bdeab402940510",
                "shasum": ""
            },
            "require": {
                "composer-plugin-api": "^1.0 | ^2.0"
            },
            "require-dev": {
                "composer/composer": "^1.0 | ^2.0@dev",
                "phpunit/phpunit": "<7"
            },
            "type": "composer-plugin",
            "extra": {
                "class": "yii\\composer\\Plugin",
                "branch-alias": {
                    "dev-master": "2.0.x-dev"
                }
            },
            "autoload": {
                "psr-4": {
                    "yii\\composer\\": ""
                }
            },
            "notification-url": "https://packagist.org/downloads/",
            "license": [
                "BSD-3-Clause"
            ],
            "authors": [
                {
                    "name": "Qiang Xue",
                    "email": "qiang.xue@gmail.com"
                },
                {
                    "name": "Carsten Brandt",
                    "email": "mail@cebe.cc"
                }
            ],
            "description": "The composer plugin for Yii extension installer",
            "keywords": [
                "composer",
                "extension installer",
                "yii2"
            ],
            "support": {
                "forum": "http://www.yiiframework.com/forum/",
                "irc": "irc://irc.freenode.net/yii",
                "issues": "https://github.com/yiisoft/yii2-composer/issues",
                "source": "https://github.com/yiisoft/yii2-composer",
                "wiki": "http://www.yiiframework.com/wiki/"
            },
            "funding": [
                {
                    "url": "https://github.com/yiisoft",
                    "type": "github"
                },
                {
                    "url": "https://opencollective.com/yiisoft",
                    "type": "open_collective"
                },
                {
                    "url": "https://tidelift.com/funding/github/packagist/yiisoft/yii2-composer",
                    "type": "tidelift"
                }
            ],
            "time": "2020-06-24T00:04:01+00:00"
        },
        {
            "name": "yiisoft/yii2-debug",
            "version": "2.1.22",
            "source": {
                "type": "git",
                "url": "https://github.com/yiisoft/yii2-debug.git",
                "reference": "c0fa388c56b64edfb92987fdcc37d7a0243170d7"
            },
            "dist": {
                "type": "zip",
                "url": "https://api.github.com/repos/yiisoft/yii2-debug/zipball/c0fa388c56b64edfb92987fdcc37d7a0243170d7",
                "reference": "c0fa388c56b64edfb92987fdcc37d7a0243170d7",
                "shasum": ""
            },
            "require": {
                "ext-mbstring": "*",
                "php": ">=5.4",
                "yiisoft/yii2": "~2.0.13"
            },
            "require-dev": {
                "cweagans/composer-patches": "^1.7",
                "phpunit/phpunit": "4.8.34",
                "yiisoft/yii2-coding-standards": "~2.0",
                "yiisoft/yii2-swiftmailer": "*"
            },
            "type": "yii2-extension",
            "extra": {
                "branch-alias": {
                    "dev-master": "2.0.x-dev"
                },
                "composer-exit-on-patch-failure": true,
                "patches": {
                    "phpunit/phpunit-mock-objects": {
                        "Fix PHP 7 and 8 compatibility": "https://yiisoft.github.io/phpunit-patches/phpunit_mock_objects.patch"
                    },
                    "phpunit/phpunit": {
                        "Fix PHP 7 compatibility": "https://yiisoft.github.io/phpunit-patches/phpunit_php7.patch",
                        "Fix PHP 8 compatibility": "https://yiisoft.github.io/phpunit-patches/phpunit_php8.patch",
                        "Fix PHP 8.1 compatibility": "https://yiisoft.github.io/phpunit-patches/phpunit_php81.patch"
                    }
                }
            },
            "autoload": {
                "psr-4": {
                    "yii\\debug\\": "src"
                }
            },
            "notification-url": "https://packagist.org/downloads/",
            "license": [
                "BSD-3-Clause"
            ],
            "authors": [
                {
                    "name": "Qiang Xue",
                    "email": "qiang.xue@gmail.com"
                },
                {
                    "name": "Simon Karlen",
                    "email": "simi.albi@outlook.com"
                }
            ],
            "description": "The debugger extension for the Yii framework",
            "keywords": [
                "debug",
                "debugger",
                "yii2"
            ],
            "support": {
                "forum": "http://www.yiiframework.com/forum/",
                "irc": "irc://irc.freenode.net/yii",
                "issues": "https://github.com/yiisoft/yii2-debug/issues",
                "source": "https://github.com/yiisoft/yii2-debug",
                "wiki": "http://www.yiiframework.com/wiki/"
            },
            "funding": [
                {
                    "url": "https://github.com/yiisoft",
                    "type": "github"
                },
                {
                    "url": "https://opencollective.com/yiisoft",
                    "type": "open_collective"
                },
                {
                    "url": "https://tidelift.com/funding/github/packagist/yiisoft/yii2-debug",
                    "type": "tidelift"
                }
            ],
            "time": "2022-11-18T17:29:27+00:00"
        },
        {
            "name": "yiisoft/yii2-queue",
            "version": "2.3.5",
            "source": {
                "type": "git",
                "url": "https://github.com/yiisoft/yii2-queue.git",
                "reference": "c1bf0ef5dbe107dc1cf692c1349b9ddd2485a399"
            },
            "dist": {
                "type": "zip",
                "url": "https://api.github.com/repos/yiisoft/yii2-queue/zipball/c1bf0ef5dbe107dc1cf692c1349b9ddd2485a399",
                "reference": "c1bf0ef5dbe107dc1cf692c1349b9ddd2485a399",
                "shasum": ""
            },
            "require": {
                "php": ">=5.5.0",
                "symfony/process": "^3.3||^4.0||^5.0||^6.0",
                "yiisoft/yii2": "~2.0.14"
            },
            "require-dev": {
                "aws/aws-sdk-php": ">=2.4",
                "enqueue/amqp-lib": "^0.8||^0.9.10",
                "enqueue/stomp": "^0.8.39",
                "opis/closure": "*",
                "pda/pheanstalk": "v3.*",
                "php-amqplib/php-amqplib": "*",
                "phpunit/phpunit": "~4.4",
                "yiisoft/yii2-debug": "*",
                "yiisoft/yii2-gii": "*",
                "yiisoft/yii2-redis": "*"
            },
            "suggest": {
                "aws/aws-sdk-php": "Need for aws SQS.",
                "enqueue/amqp-lib": "Need for AMQP interop queue.",
                "enqueue/stomp": "Need for Stomp queue.",
                "ext-gearman": "Need for Gearman queue.",
                "ext-pcntl": "Need for process signals.",
                "pda/pheanstalk": "Need for Beanstalk queue.",
                "php-amqplib/php-amqplib": "Need for AMQP queue.",
                "yiisoft/yii2-redis": "Need for Redis queue."
            },
            "type": "yii2-extension",
            "extra": {
                "branch-alias": {
                    "dev-master": "2.x-dev"
                }
            },
            "autoload": {
                "psr-4": {
                    "yii\\queue\\": "src",
                    "yii\\queue\\db\\": "src/drivers/db",
                    "yii\\queue\\sqs\\": "src/drivers/sqs",
                    "yii\\queue\\amqp\\": "src/drivers/amqp",
                    "yii\\queue\\file\\": "src/drivers/file",
                    "yii\\queue\\sync\\": "src/drivers/sync",
                    "yii\\queue\\redis\\": "src/drivers/redis",
                    "yii\\queue\\stomp\\": "src/drivers/stomp",
                    "yii\\queue\\gearman\\": "src/drivers/gearman",
                    "yii\\queue\\beanstalk\\": "src/drivers/beanstalk",
                    "yii\\queue\\amqp_interop\\": "src/drivers/amqp_interop"
                }
            },
            "notification-url": "https://packagist.org/downloads/",
            "license": [
                "BSD-3-Clause"
            ],
            "authors": [
                {
                    "name": "Roman Zhuravlev",
                    "email": "zhuravljov@gmail.com"
                }
            ],
            "description": "Yii2 Queue Extension which supported DB, Redis, RabbitMQ, Beanstalk, SQS and Gearman",
            "keywords": [
                "async",
                "beanstalk",
                "db",
                "gearman",
                "gii",
                "queue",
                "rabbitmq",
                "redis",
                "sqs",
                "yii"
            ],
            "support": {
                "docs": "https://github.com/yiisoft/yii2-queue/blob/master/docs/guide",
                "issues": "https://github.com/yiisoft/yii2-queue/issues",
                "source": "https://github.com/yiisoft/yii2-queue"
            },
            "funding": [
                {
                    "url": "https://github.com/yiisoft",
                    "type": "github"
                },
                {
                    "url": "https://opencollective.com/yiisoft",
                    "type": "open_collective"
                },
                {
                    "url": "https://tidelift.com/funding/github/packagist/yiisoft/yii2-queue",
                    "type": "tidelift"
                }
            ],
            "time": "2022-11-18T17:16:47+00:00"
        },
        {
            "name": "yiisoft/yii2-symfonymailer",
            "version": "2.0.4",
            "source": {
                "type": "git",
                "url": "https://github.com/yiisoft/yii2-symfonymailer.git",
                "reference": "82f5902551a160633c4734b5096977ce76a809d9"
            },
            "dist": {
                "type": "zip",
                "url": "https://api.github.com/repos/yiisoft/yii2-symfonymailer/zipball/82f5902551a160633c4734b5096977ce76a809d9",
                "reference": "82f5902551a160633c4734b5096977ce76a809d9",
                "shasum": ""
            },
            "require": {
                "php": ">=7.4.0",
                "symfony/mailer": ">=5.4.0",
                "yiisoft/yii2": ">=2.0.4"
            },
            "require-dev": {
                "phpunit/phpunit": "9.5.10"
            },
            "type": "yii2-extension",
            "extra": {
                "branch-alias": {
                    "dev-master": "2.0.x-dev"
                }
            },
            "autoload": {
                "psr-4": {
                    "yii\\symfonymailer\\": "src"
                }
            },
            "notification-url": "https://packagist.org/downloads/",
            "license": [
                "BSD-3-Clause"
            ],
            "authors": [
                {
                    "name": "Kirill Petrov",
                    "email": "archibeardrinker@gmail.com"
                }
            ],
            "description": "The SymfonyMailer integration for the Yii framework",
            "keywords": [
                "email",
                "mail",
                "mailer",
                "symfony",
                "symfonymailer",
                "yii2"
            ],
            "support": {
                "forum": "http://www.yiiframework.com/forum/",
                "irc": "irc://irc.freenode.net/yii",
                "issues": "https://github.com/yiisoft/yii2-symfonymailer/issues",
                "source": "https://github.com/yiisoft/yii2-symfonymailer",
                "wiki": "http://www.yiiframework.com/wiki/"
            },
            "funding": [
                {
                    "url": "https://github.com/yiisoft",
                    "type": "github"
                },
                {
                    "url": "https://opencollective.com/yiisoft",
                    "type": "open_collective"
                },
                {
                    "url": "https://tidelift.com/funding/github/packagist/yiisoft/yii2-symfonymailer",
                    "type": "tidelift"
                }
            ],
            "time": "2022-09-04T10:48:21+00:00"
        }
    ],
    "packages-dev": [
        {
            "name": "behat/gherkin",
            "version": "v4.9.0",
            "source": {
                "type": "git",
                "url": "https://github.com/Behat/Gherkin.git",
                "reference": "0bc8d1e30e96183e4f36db9dc79caead300beff4"
            },
            "dist": {
                "type": "zip",
                "url": "https://api.github.com/repos/Behat/Gherkin/zipball/0bc8d1e30e96183e4f36db9dc79caead300beff4",
                "reference": "0bc8d1e30e96183e4f36db9dc79caead300beff4",
                "shasum": ""
            },
            "require": {
                "php": "~7.2|~8.0"
            },
            "require-dev": {
                "cucumber/cucumber": "dev-gherkin-22.0.0",
                "phpunit/phpunit": "~8|~9",
                "symfony/yaml": "~3|~4|~5"
            },
            "suggest": {
                "symfony/yaml": "If you want to parse features, represented in YAML files"
            },
            "type": "library",
            "extra": {
                "branch-alias": {
                    "dev-master": "4.x-dev"
                }
            },
            "autoload": {
                "psr-0": {
                    "Behat\\Gherkin": "src/"
                }
            },
            "notification-url": "https://packagist.org/downloads/",
            "license": [
                "MIT"
            ],
            "authors": [
                {
                    "name": "Konstantin Kudryashov",
                    "email": "ever.zet@gmail.com",
                    "homepage": "http://everzet.com"
                }
            ],
            "description": "Gherkin DSL parser for PHP",
            "homepage": "http://behat.org/",
            "keywords": [
                "BDD",
                "Behat",
                "Cucumber",
                "DSL",
                "gherkin",
                "parser"
            ],
            "support": {
                "issues": "https://github.com/Behat/Gherkin/issues",
                "source": "https://github.com/Behat/Gherkin/tree/v4.9.0"
            },
            "time": "2021-10-12T13:05:09+00:00"
        },
        {
            "name": "codeception/codeception",
            "version": "4.2.2",
            "source": {
                "type": "git",
                "url": "https://github.com/Codeception/Codeception.git",
                "reference": "b88014f3348c93f3df99dc6d0967b0dbfa804474"
            },
            "dist": {
                "type": "zip",
                "url": "https://api.github.com/repos/Codeception/Codeception/zipball/b88014f3348c93f3df99dc6d0967b0dbfa804474",
                "reference": "b88014f3348c93f3df99dc6d0967b0dbfa804474",
                "shasum": ""
            },
            "require": {
                "behat/gherkin": "^4.4.0",
                "codeception/lib-asserts": "^1.0 | 2.0.*@dev",
                "codeception/phpunit-wrapper": ">6.0.15 <6.1.0 | ^6.6.1 | ^7.7.1 | ^8.1.1 | ^9.0",
                "codeception/stub": "^2.0 | ^3.0 | ^4.0",
                "ext-curl": "*",
                "ext-json": "*",
                "ext-mbstring": "*",
                "guzzlehttp/psr7": "^1.4 | ^2.0",
                "php": ">=5.6.0 <9.0",
                "symfony/console": ">=2.7 <6.0",
                "symfony/css-selector": ">=2.7 <6.0",
                "symfony/event-dispatcher": ">=2.7 <6.0",
                "symfony/finder": ">=2.7 <6.0",
                "symfony/yaml": ">=2.7 <6.0"
            },
            "require-dev": {
                "codeception/module-asserts": "^1.0 | 2.0.*@dev",
                "codeception/module-cli": "^1.0 | 2.0.*@dev",
                "codeception/module-db": "^1.0 | 2.0.*@dev",
                "codeception/module-filesystem": "^1.0 | 2.0.*@dev",
                "codeception/module-phpbrowser": "^1.0 | 2.0.*@dev",
                "codeception/specify": "~0.3",
                "codeception/util-universalframework": "*@dev",
                "monolog/monolog": "~1.8",
                "squizlabs/php_codesniffer": "~2.0",
                "symfony/process": ">=2.7 <6.0",
                "vlucas/phpdotenv": "^2.0 | ^3.0 | ^4.0 | ^5.0"
            },
            "suggest": {
                "codeception/specify": "BDD-style code blocks",
                "codeception/verify": "BDD-style assertions",
                "hoa/console": "For interactive console functionality",
                "stecman/symfony-console-completion": "For BASH autocompletion",
                "symfony/phpunit-bridge": "For phpunit-bridge support"
            },
            "bin": [
                "codecept"
            ],
            "type": "library",
            "extra": {
                "branch-alias": []
            },
            "autoload": {
                "files": [
                    "functions.php"
                ],
                "psr-4": {
                    "Codeception\\": "src/Codeception",
                    "Codeception\\Extension\\": "ext"
                }
            },
            "notification-url": "https://packagist.org/downloads/",
            "license": [
                "MIT"
            ],
            "authors": [
                {
                    "name": "Michael Bodnarchuk",
                    "email": "davert@mail.ua",
                    "homepage": "https://codegyre.com"
                }
            ],
            "description": "BDD-style testing framework",
            "homepage": "https://codeception.com/",
            "keywords": [
                "BDD",
                "TDD",
                "acceptance testing",
                "functional testing",
                "unit testing"
            ],
            "support": {
                "issues": "https://github.com/Codeception/Codeception/issues",
                "source": "https://github.com/Codeception/Codeception/tree/4.2.2"
            },
            "funding": [
                {
                    "url": "https://opencollective.com/codeception",
                    "type": "open_collective"
                }
            ],
            "time": "2022-08-13T13:28:25+00:00"
        },
        {
            "name": "codeception/lib-asserts",
            "version": "1.13.2",
            "source": {
                "type": "git",
                "url": "https://github.com/Codeception/lib-asserts.git",
                "reference": "184231d5eab66bc69afd6b9429344d80c67a33b6"
            },
            "dist": {
                "type": "zip",
                "url": "https://api.github.com/repos/Codeception/lib-asserts/zipball/184231d5eab66bc69afd6b9429344d80c67a33b6",
                "reference": "184231d5eab66bc69afd6b9429344d80c67a33b6",
                "shasum": ""
            },
            "require": {
                "codeception/phpunit-wrapper": ">6.0.15 <6.1.0 | ^6.6.1 | ^7.7.1 | ^8.0.3 | ^9.0",
                "ext-dom": "*",
                "php": ">=5.6.0 <9.0"
            },
            "type": "library",
            "autoload": {
                "classmap": [
                    "src/"
                ]
            },
            "notification-url": "https://packagist.org/downloads/",
            "license": [
                "MIT"
            ],
            "authors": [
                {
                    "name": "Michael Bodnarchuk",
                    "email": "davert@mail.ua",
                    "homepage": "http://codegyre.com"
                },
                {
                    "name": "Gintautas Miselis"
                },
                {
                    "name": "Gustavo Nieves",
                    "homepage": "https://medium.com/@ganieves"
                }
            ],
            "description": "Assertion methods used by Codeception core and Asserts module",
            "homepage": "https://codeception.com/",
            "keywords": [
                "codeception"
            ],
            "support": {
                "issues": "https://github.com/Codeception/lib-asserts/issues",
                "source": "https://github.com/Codeception/lib-asserts/tree/1.13.2"
            },
            "time": "2020-10-21T16:26:20+00:00"
        },
        {
            "name": "codeception/lib-innerbrowser",
            "version": "1.5.1",
            "source": {
                "type": "git",
                "url": "https://github.com/Codeception/lib-innerbrowser.git",
                "reference": "31b4b56ad53c3464fcb2c0a14d55a51a201bd3c2"
            },
            "dist": {
                "type": "zip",
                "url": "https://api.github.com/repos/Codeception/lib-innerbrowser/zipball/31b4b56ad53c3464fcb2c0a14d55a51a201bd3c2",
                "reference": "31b4b56ad53c3464fcb2c0a14d55a51a201bd3c2",
                "shasum": ""
            },
            "require": {
                "codeception/codeception": "4.*@dev",
                "ext-dom": "*",
                "ext-json": "*",
                "ext-mbstring": "*",
                "php": ">=5.6.0 <9.0",
                "symfony/browser-kit": ">=2.7 <6.0",
                "symfony/dom-crawler": ">=2.7 <6.0"
            },
            "conflict": {
                "codeception/codeception": "<4.0"
            },
            "require-dev": {
                "codeception/util-universalframework": "dev-master"
            },
            "type": "library",
            "autoload": {
                "classmap": [
                    "src/"
                ]
            },
            "notification-url": "https://packagist.org/downloads/",
            "license": [
                "MIT"
            ],
            "authors": [
                {
                    "name": "Michael Bodnarchuk",
                    "email": "davert@mail.ua",
                    "homepage": "http://codegyre.com"
                },
                {
                    "name": "Gintautas Miselis"
                }
            ],
            "description": "Parent library for all Codeception framework modules and PhpBrowser",
            "homepage": "https://codeception.com/",
            "keywords": [
                "codeception"
            ],
            "support": {
                "issues": "https://github.com/Codeception/lib-innerbrowser/issues",
                "source": "https://github.com/Codeception/lib-innerbrowser/tree/1.5.1"
            },
            "time": "2021-08-30T15:21:42+00:00"
        },
        {
            "name": "codeception/module-asserts",
            "version": "1.3.1",
            "source": {
                "type": "git",
                "url": "https://github.com/Codeception/module-asserts.git",
                "reference": "59374f2fef0cabb9e8ddb53277e85cdca74328de"
            },
            "dist": {
                "type": "zip",
                "url": "https://api.github.com/repos/Codeception/module-asserts/zipball/59374f2fef0cabb9e8ddb53277e85cdca74328de",
                "reference": "59374f2fef0cabb9e8ddb53277e85cdca74328de",
                "shasum": ""
            },
            "require": {
                "codeception/codeception": "*@dev",
                "codeception/lib-asserts": "^1.13.1",
                "php": ">=5.6.0 <9.0"
            },
            "conflict": {
                "codeception/codeception": "<4.0"
            },
            "type": "library",
            "autoload": {
                "classmap": [
                    "src/"
                ]
            },
            "notification-url": "https://packagist.org/downloads/",
            "license": [
                "MIT"
            ],
            "authors": [
                {
                    "name": "Michael Bodnarchuk"
                },
                {
                    "name": "Gintautas Miselis"
                },
                {
                    "name": "Gustavo Nieves",
                    "homepage": "https://medium.com/@ganieves"
                }
            ],
            "description": "Codeception module containing various assertions",
            "homepage": "https://codeception.com/",
            "keywords": [
                "assertions",
                "asserts",
                "codeception"
            ],
            "support": {
                "issues": "https://github.com/Codeception/module-asserts/issues",
                "source": "https://github.com/Codeception/module-asserts/tree/1.3.1"
            },
            "time": "2020-10-21T16:48:15+00:00"
        },
        {
            "name": "codeception/module-datafactory",
            "version": "1.1.0",
            "source": {
                "type": "git",
                "url": "https://github.com/Codeception/module-datafactory.git",
                "reference": "cf66d54f4084969659ef7fb86409c11d451d7af6"
            },
            "dist": {
                "type": "zip",
                "url": "https://api.github.com/repos/Codeception/module-datafactory/zipball/cf66d54f4084969659ef7fb86409c11d451d7af6",
                "reference": "cf66d54f4084969659ef7fb86409c11d451d7af6",
                "shasum": ""
            },
            "require": {
                "codeception/codeception": "^4.0",
                "league/factory-muffin": "^3.0",
                "league/factory-muffin-faker": "^2.1",
                "php": ">=5.6.0 <9.0"
            },
            "type": "library",
            "autoload": {
                "classmap": [
                    "src/"
                ]
            },
            "notification-url": "https://packagist.org/downloads/",
            "license": [
                "MIT"
            ],
            "authors": [
                {
                    "name": "Michael Bodnarchuk"
                }
            ],
            "description": "DataFactory module for Codeception",
            "homepage": "http://codeception.com/",
            "keywords": [
                "codeception"
            ],
            "support": {
                "issues": "https://github.com/Codeception/module-datafactory/issues",
                "source": "https://github.com/Codeception/module-datafactory/tree/1.1.0"
            },
            "time": "2021-03-16T19:42:07+00:00"
        },
        {
            "name": "codeception/module-phpbrowser",
            "version": "1.0.3",
            "source": {
                "type": "git",
                "url": "https://github.com/Codeception/module-phpbrowser.git",
                "reference": "8ba6bede11d0914e74d98691f427fd8f397f192e"
            },
            "dist": {
                "type": "zip",
                "url": "https://api.github.com/repos/Codeception/module-phpbrowser/zipball/8ba6bede11d0914e74d98691f427fd8f397f192e",
                "reference": "8ba6bede11d0914e74d98691f427fd8f397f192e",
                "shasum": ""
            },
            "require": {
                "codeception/codeception": "^4.1",
                "codeception/lib-innerbrowser": "^1.3",
                "guzzlehttp/guzzle": "^6.3|^7.0",
                "php": ">=5.6.0 <9.0"
            },
            "conflict": {
                "codeception/codeception": "<4.0"
            },
            "require-dev": {
                "codeception/module-rest": "^1.0"
            },
            "suggest": {
                "codeception/phpbuiltinserver": "Start and stop PHP built-in web server for your tests"
            },
            "type": "library",
            "autoload": {
                "classmap": [
                    "src/"
                ]
            },
            "notification-url": "https://packagist.org/downloads/",
            "license": [
                "MIT"
            ],
            "authors": [
                {
                    "name": "Michael Bodnarchuk"
                },
                {
                    "name": "Gintautas Miselis"
                }
            ],
            "description": "Codeception module for testing web application over HTTP",
            "homepage": "http://codeception.com/",
            "keywords": [
                "codeception",
                "functional-testing",
                "http"
            ],
            "support": {
                "issues": "https://github.com/Codeception/module-phpbrowser/issues",
                "source": "https://github.com/Codeception/module-phpbrowser/tree/1.0.3"
            },
            "time": "2022-05-21T13:50:41+00:00"
        },
        {
            "name": "codeception/module-rest",
            "version": "1.4.2",
            "source": {
                "type": "git",
                "url": "https://github.com/Codeception/module-rest.git",
                "reference": "9cd7a87fd9343494e7782f7bdb51687c25046917"
            },
            "dist": {
                "type": "zip",
                "url": "https://api.github.com/repos/Codeception/module-rest/zipball/9cd7a87fd9343494e7782f7bdb51687c25046917",
                "reference": "9cd7a87fd9343494e7782f7bdb51687c25046917",
                "shasum": ""
            },
            "require": {
                "codeception/codeception": "^4.0",
                "justinrainbow/json-schema": "~5.2.9",
                "php": ">=5.6.6 <9.0",
                "softcreatr/jsonpath": "^0.5 || ^0.7"
            },
            "require-dev": {
                "codeception/lib-innerbrowser": "^1.0",
                "codeception/util-universalframework": "^1.0"
            },
            "suggest": {
                "aws/aws-sdk-php": "For using AWS Auth"
            },
            "type": "library",
            "autoload": {
                "classmap": [
                    "src/"
                ]
            },
            "notification-url": "https://packagist.org/downloads/",
            "license": [
                "MIT"
            ],
            "authors": [
                {
                    "name": "Gintautas Miselis"
                }
            ],
            "description": "REST module for Codeception",
            "homepage": "http://codeception.com/",
            "keywords": [
                "codeception",
                "rest"
            ],
            "support": {
                "issues": "https://github.com/Codeception/module-rest/issues",
                "source": "https://github.com/Codeception/module-rest/tree/1.4.2"
            },
            "time": "2021-11-18T18:58:15+00:00"
        },
        {
            "name": "codeception/module-yii2",
            "version": "1.1.5",
            "source": {
                "type": "git",
                "url": "https://github.com/Codeception/module-yii2.git",
                "reference": "14269d059b8eaedf3d414a673907bd874cd4ed04"
            },
            "dist": {
                "type": "zip",
                "url": "https://api.github.com/repos/Codeception/module-yii2/zipball/14269d059b8eaedf3d414a673907bd874cd4ed04",
                "reference": "14269d059b8eaedf3d414a673907bd874cd4ed04",
                "shasum": ""
            },
            "require": {
                "codeception/codeception": "^4.0",
                "codeception/lib-innerbrowser": "^1.0",
                "php": ">=5.6.0 <=8.1 | ~8.1.0"
            },
            "require-dev": {
                "codeception/module-asserts": "^1.3",
                "codeception/module-filesystem": "^1.0",
                "codeception/verify": "<2",
                "codemix/yii2-localeurls": "^1.7",
                "yiisoft/yii2": "dev-master",
                "yiisoft/yii2-app-advanced": "dev-master"
            },
            "type": "library",
            "autoload": {
                "classmap": [
                    "src/"
                ]
            },
            "notification-url": "https://packagist.org/downloads/",
            "license": [
                "MIT"
            ],
            "authors": [
                {
                    "name": "Alexander Makarov"
                },
                {
                    "name": "Sam Mouse"
                },
                {
                    "name": "Michael Bodnarchuk"
                }
            ],
            "description": "Codeception module for Yii2 framework",
            "homepage": "http://codeception.com/",
            "keywords": [
                "codeception",
                "yii2"
            ],
            "support": {
                "issues": "https://github.com/Codeception/module-yii2/issues",
                "source": "https://github.com/Codeception/module-yii2/tree/1.1.5"
            },
            "time": "2021-12-30T09:16:01+00:00"
        },
        {
            "name": "codeception/phpunit-wrapper",
            "version": "9.0.9",
            "source": {
                "type": "git",
                "url": "https://github.com/Codeception/phpunit-wrapper.git",
                "reference": "7439a53ae367986e9c22b2ac00f9d7376bb2f8cf"
            },
            "dist": {
                "type": "zip",
                "url": "https://api.github.com/repos/Codeception/phpunit-wrapper/zipball/7439a53ae367986e9c22b2ac00f9d7376bb2f8cf",
                "reference": "7439a53ae367986e9c22b2ac00f9d7376bb2f8cf",
                "shasum": ""
            },
            "require": {
                "php": ">=7.2",
                "phpunit/phpunit": "^9.0"
            },
            "require-dev": {
                "codeception/specify": "*",
                "consolidation/robo": "^3.0.0-alpha3",
                "vlucas/phpdotenv": "^3.0"
            },
            "type": "library",
            "autoload": {
                "psr-4": {
                    "Codeception\\PHPUnit\\": "src/"
                }
            },
            "notification-url": "https://packagist.org/downloads/",
            "license": [
                "MIT"
            ],
            "authors": [
                {
                    "name": "Davert",
                    "email": "davert.php@resend.cc"
                },
                {
                    "name": "Naktibalda"
                }
            ],
            "description": "PHPUnit classes used by Codeception",
            "support": {
                "issues": "https://github.com/Codeception/phpunit-wrapper/issues",
                "source": "https://github.com/Codeception/phpunit-wrapper/tree/9.0.9"
            },
            "time": "2022-05-23T06:24:11+00:00"
        },
        {
            "name": "codeception/stub",
            "version": "4.0.2",
            "source": {
                "type": "git",
                "url": "https://github.com/Codeception/Stub.git",
                "reference": "18a148dacd293fc7b044042f5aa63a82b08bff5d"
            },
            "dist": {
                "type": "zip",
                "url": "https://api.github.com/repos/Codeception/Stub/zipball/18a148dacd293fc7b044042f5aa63a82b08bff5d",
                "reference": "18a148dacd293fc7b044042f5aa63a82b08bff5d",
                "shasum": ""
            },
            "require": {
                "php": "^7.4 | ^8.0",
                "phpunit/phpunit": "^8.4 | ^9.0 | ^10.0 | 10.0.x-dev"
            },
            "require-dev": {
                "consolidation/robo": "^3.0"
            },
            "type": "library",
            "autoload": {
                "psr-4": {
                    "Codeception\\": "src/"
                }
            },
            "notification-url": "https://packagist.org/downloads/",
            "license": [
                "MIT"
            ],
            "description": "Flexible Stub wrapper for PHPUnit's Mock Builder",
            "support": {
                "issues": "https://github.com/Codeception/Stub/issues",
                "source": "https://github.com/Codeception/Stub/tree/4.0.2"
            },
            "time": "2022-01-31T19:25:15+00:00"
        },
        {
            "name": "craftcms/ecs",
            "version": "dev-main",
            "source": {
                "type": "git",
                "url": "https://github.com/craftcms/ecs.git",
                "reference": "b4ef13140cd808feed5bfb857b3083d6c44ca2b4"
            },
            "dist": {
                "type": "zip",
                "url": "https://api.github.com/repos/craftcms/ecs/zipball/b4ef13140cd808feed5bfb857b3083d6c44ca2b4",
                "reference": "b4ef13140cd808feed5bfb857b3083d6c44ca2b4",
                "shasum": ""
            },
            "require": {
                "php": "^7.2.5|^8.0.2",
                "symplify/easy-coding-standard": "^10.3.3"
            },
            "default-branch": true,
            "type": "library",
            "autoload": {
                "psr-4": {
                    "craft\\ecs\\": "src"
                }
            },
            "notification-url": "https://packagist.org/downloads/",
            "description": "Easy Coding Standard configurations for Craft CMS projects",
            "support": {
                "issues": "https://github.com/craftcms/ecs/issues",
                "source": "https://github.com/craftcms/ecs/tree/main"
            },
            "time": "2022-06-30T16:27:12+00:00"
        },
        {
            "name": "doctrine/instantiator",
            "version": "2.0.0",
            "source": {
                "type": "git",
                "url": "https://github.com/doctrine/instantiator.git",
                "reference": "c6222283fa3f4ac679f8b9ced9a4e23f163e80d0"
            },
            "dist": {
                "type": "zip",
                "url": "https://api.github.com/repos/doctrine/instantiator/zipball/c6222283fa3f4ac679f8b9ced9a4e23f163e80d0",
                "reference": "c6222283fa3f4ac679f8b9ced9a4e23f163e80d0",
                "shasum": ""
            },
            "require": {
                "php": "^8.1"
            },
            "require-dev": {
                "doctrine/coding-standard": "^11",
                "ext-pdo": "*",
                "ext-phar": "*",
                "phpbench/phpbench": "^1.2",
                "phpstan/phpstan": "^1.9.4",
                "phpstan/phpstan-phpunit": "^1.3",
                "phpunit/phpunit": "^9.5.27",
                "vimeo/psalm": "^5.4"
            },
            "type": "library",
            "autoload": {
                "psr-4": {
                    "Doctrine\\Instantiator\\": "src/Doctrine/Instantiator/"
                }
            },
            "notification-url": "https://packagist.org/downloads/",
            "license": [
                "MIT"
            ],
            "authors": [
                {
                    "name": "Marco Pivetta",
                    "email": "ocramius@gmail.com",
                    "homepage": "https://ocramius.github.io/"
                }
            ],
            "description": "A small, lightweight utility to instantiate objects in PHP without invoking their constructors",
            "homepage": "https://www.doctrine-project.org/projects/instantiator.html",
            "keywords": [
                "constructor",
                "instantiate"
            ],
            "support": {
                "issues": "https://github.com/doctrine/instantiator/issues",
                "source": "https://github.com/doctrine/instantiator/tree/2.0.0"
            },
            "funding": [
                {
                    "url": "https://www.doctrine-project.org/sponsorship.html",
                    "type": "custom"
                },
                {
                    "url": "https://www.patreon.com/phpdoctrine",
                    "type": "patreon"
                },
                {
                    "url": "https://tidelift.com/funding/github/packagist/doctrine%2Finstantiator",
                    "type": "tidelift"
                }
            ],
            "time": "2022-12-30T00:23:10+00:00"
        },
        {
            "name": "fakerphp/faker",
            "version": "v1.21.0",
            "source": {
                "type": "git",
                "url": "https://github.com/FakerPHP/Faker.git",
                "reference": "92efad6a967f0b79c499705c69b662f738cc9e4d"
            },
            "dist": {
                "type": "zip",
                "url": "https://api.github.com/repos/FakerPHP/Faker/zipball/92efad6a967f0b79c499705c69b662f738cc9e4d",
                "reference": "92efad6a967f0b79c499705c69b662f738cc9e4d",
                "shasum": ""
            },
            "require": {
                "php": "^7.4 || ^8.0",
                "psr/container": "^1.0 || ^2.0",
                "symfony/deprecation-contracts": "^2.2 || ^3.0"
            },
            "conflict": {
                "fzaninotto/faker": "*"
            },
            "require-dev": {
                "bamarni/composer-bin-plugin": "^1.4.1",
                "doctrine/persistence": "^1.3 || ^2.0",
                "ext-intl": "*",
                "phpunit/phpunit": "^9.5.26",
                "symfony/phpunit-bridge": "^5.4.16"
            },
            "suggest": {
                "doctrine/orm": "Required to use Faker\\ORM\\Doctrine",
                "ext-curl": "Required by Faker\\Provider\\Image to download images.",
                "ext-dom": "Required by Faker\\Provider\\HtmlLorem for generating random HTML.",
                "ext-iconv": "Required by Faker\\Provider\\ru_RU\\Text::realText() for generating real Russian text.",
                "ext-mbstring": "Required for multibyte Unicode string functionality."
            },
            "type": "library",
            "extra": {
                "branch-alias": {
                    "dev-main": "v1.21-dev"
                }
            },
            "autoload": {
                "psr-4": {
                    "Faker\\": "src/Faker/"
                }
            },
            "notification-url": "https://packagist.org/downloads/",
            "license": [
                "MIT"
            ],
            "authors": [
                {
                    "name": "François Zaninotto"
                }
            ],
            "description": "Faker is a PHP library that generates fake data for you.",
            "keywords": [
                "data",
                "faker",
                "fixtures"
            ],
            "support": {
                "issues": "https://github.com/FakerPHP/Faker/issues",
                "source": "https://github.com/FakerPHP/Faker/tree/v1.21.0"
            },
            "time": "2022-12-13T13:54:32+00:00"
        },
        {
            "name": "graham-campbell/result-type",
            "version": "v1.1.1",
            "source": {
                "type": "git",
                "url": "https://github.com/GrahamCampbell/Result-Type.git",
                "reference": "672eff8cf1d6fe1ef09ca0f89c4b287d6a3eb831"
            },
            "dist": {
                "type": "zip",
                "url": "https://api.github.com/repos/GrahamCampbell/Result-Type/zipball/672eff8cf1d6fe1ef09ca0f89c4b287d6a3eb831",
                "reference": "672eff8cf1d6fe1ef09ca0f89c4b287d6a3eb831",
                "shasum": ""
            },
            "require": {
                "php": "^7.2.5 || ^8.0",
                "phpoption/phpoption": "^1.9.1"
            },
            "require-dev": {
                "phpunit/phpunit": "^8.5.32 || ^9.6.3 || ^10.0.12"
            },
            "type": "library",
            "autoload": {
                "psr-4": {
                    "GrahamCampbell\\ResultType\\": "src/"
                }
            },
            "notification-url": "https://packagist.org/downloads/",
            "license": [
                "MIT"
            ],
            "authors": [
                {
                    "name": "Graham Campbell",
                    "email": "hello@gjcampbell.co.uk",
                    "homepage": "https://github.com/GrahamCampbell"
                }
            ],
            "description": "An Implementation Of The Result Type",
            "keywords": [
                "Graham Campbell",
                "GrahamCampbell",
                "Result Type",
                "Result-Type",
                "result"
            ],
            "support": {
                "issues": "https://github.com/GrahamCampbell/Result-Type/issues",
                "source": "https://github.com/GrahamCampbell/Result-Type/tree/v1.1.1"
            },
            "funding": [
                {
                    "url": "https://github.com/GrahamCampbell",
                    "type": "github"
                },
                {
                    "url": "https://tidelift.com/funding/github/packagist/graham-campbell/result-type",
                    "type": "tidelift"
                }
            ],
            "time": "2023-02-25T20:23:15+00:00"
        },
        {
            "name": "league/factory-muffin",
            "version": "v3.3.0",
            "source": {
                "type": "git",
                "url": "https://github.com/thephpleague/factory-muffin.git",
                "reference": "62c8c31d47667523da14e83df36cc897d34173cd"
            },
            "dist": {
                "type": "zip",
                "url": "https://api.github.com/repos/thephpleague/factory-muffin/zipball/62c8c31d47667523da14e83df36cc897d34173cd",
                "reference": "62c8c31d47667523da14e83df36cc897d34173cd",
                "shasum": ""
            },
            "require": {
                "php": ">=5.4.0"
            },
            "replace": {
                "zizaco/factory-muff": "self.version"
            },
            "require-dev": {
                "doctrine/orm": "^2.5",
                "illuminate/database": "5.0.* || 5.1.* || 5.5.* || ^6.0",
                "league/factory-muffin-faker": "^2.3",
                "phpunit/phpunit": "^4.8.36 || ^5.7.27 || ^6.5.14 || ^7.5.20"
            },
            "suggest": {
                "doctrine/orm": "Factory Muffin supports doctrine through the repository store.",
                "illuminate/database": "Factory Muffin supports eloquent through the model store.",
                "league/factory-muffin-faker": "Factory Muffin is very powerful together with faker."
            },
            "type": "library",
            "extra": {
                "branch-alias": {
                    "dev-master": "3.3-dev"
                }
            },
            "autoload": {
                "psr-4": {
                    "League\\FactoryMuffin\\": "src/"
                }
            },
            "notification-url": "https://packagist.org/downloads/",
            "license": [
                "MIT"
            ],
            "authors": [
                {
                    "name": "Graham Campbell",
                    "email": "graham@alt-three.com"
                },
                {
                    "name": "Scott Robertson",
                    "email": "scottymeuk@gmail.com"
                }
            ],
            "description": "The goal of this package is to enable the rapid creation of objects for the purpose of testing.",
            "homepage": "http://factory-muffin.thephpleague.com/",
            "keywords": [
                "factory",
                "testing"
            ],
            "support": {
                "issues": "https://github.com/thephpleague/factory-muffin/issues",
                "source": "https://github.com/thephpleague/factory-muffin/tree/v3.3.0"
            },
            "funding": [
                {
                    "url": "https://github.com/GrahamCampbell",
                    "type": "github"
                },
                {
                    "url": "https://tidelift.com/funding/github/packagist/league/factory-muffin",
                    "type": "tidelift"
                }
            ],
            "time": "2020-12-13T18:38:47+00:00"
        },
        {
            "name": "league/factory-muffin-faker",
            "version": "v2.3.0",
            "source": {
                "type": "git",
                "url": "https://github.com/thephpleague/factory-muffin-faker.git",
                "reference": "258068c840e8fdc45d1cb1636a0890e92f2e864a"
            },
            "dist": {
                "type": "zip",
                "url": "https://api.github.com/repos/thephpleague/factory-muffin-faker/zipball/258068c840e8fdc45d1cb1636a0890e92f2e864a",
                "reference": "258068c840e8fdc45d1cb1636a0890e92f2e864a",
                "shasum": ""
            },
            "require": {
                "fakerphp/faker": "^1.9.1",
                "php": ">=5.4.0"
            },
            "require-dev": {
                "phpunit/phpunit": "^4.8.36 || ^5.7.27 || ^6.5.14 || ^7.5.20"
            },
            "type": "library",
            "extra": {
                "branch-alias": {
                    "dev-master": "2.3-dev"
                }
            },
            "autoload": {
                "psr-4": {
                    "League\\FactoryMuffin\\Faker\\": "src/"
                }
            },
            "notification-url": "https://packagist.org/downloads/",
            "license": [
                "MIT"
            ],
            "authors": [
                {
                    "name": "Graham Campbell",
                    "email": "graham@alt-three.com"
                }
            ],
            "description": "The goal of this package is to wrap faker to make it super easy to use with factory muffin.",
            "homepage": "http://factory-muffin.thephpleague.com/",
            "keywords": [
                "factory",
                "faker",
                "testing"
            ],
            "support": {
                "issues": "https://github.com/thephpleague/factory-muffin-faker/issues",
                "source": "https://github.com/thephpleague/factory-muffin-faker/tree/v2.3.0"
            },
            "funding": [
                {
                    "url": "https://github.com/GrahamCampbell",
                    "type": "github"
                },
                {
                    "url": "https://tidelift.com/funding/github/packagist/league/factory-muffin-faker",
                    "type": "tidelift"
                }
            ],
            "time": "2020-12-13T15:53:28+00:00"
        },
        {
            "name": "myclabs/deep-copy",
            "version": "1.11.1",
            "source": {
                "type": "git",
                "url": "https://github.com/myclabs/DeepCopy.git",
                "reference": "7284c22080590fb39f2ffa3e9057f10a4ddd0e0c"
            },
            "dist": {
                "type": "zip",
                "url": "https://api.github.com/repos/myclabs/DeepCopy/zipball/7284c22080590fb39f2ffa3e9057f10a4ddd0e0c",
                "reference": "7284c22080590fb39f2ffa3e9057f10a4ddd0e0c",
                "shasum": ""
            },
            "require": {
                "php": "^7.1 || ^8.0"
            },
            "conflict": {
                "doctrine/collections": "<1.6.8",
                "doctrine/common": "<2.13.3 || >=3,<3.2.2"
            },
            "require-dev": {
                "doctrine/collections": "^1.6.8",
                "doctrine/common": "^2.13.3 || ^3.2.2",
                "phpunit/phpunit": "^7.5.20 || ^8.5.23 || ^9.5.13"
            },
            "type": "library",
            "autoload": {
                "files": [
                    "src/DeepCopy/deep_copy.php"
                ],
                "psr-4": {
                    "DeepCopy\\": "src/DeepCopy/"
                }
            },
            "notification-url": "https://packagist.org/downloads/",
            "license": [
                "MIT"
            ],
            "description": "Create deep copies (clones) of your objects",
            "keywords": [
                "clone",
                "copy",
                "duplicate",
                "object",
                "object graph"
            ],
            "support": {
                "issues": "https://github.com/myclabs/DeepCopy/issues",
                "source": "https://github.com/myclabs/DeepCopy/tree/1.11.1"
            },
            "funding": [
                {
                    "url": "https://tidelift.com/funding/github/packagist/myclabs/deep-copy",
                    "type": "tidelift"
                }
            ],
            "time": "2023-03-08T13:26:56+00:00"
        },
        {
            "name": "nikic/php-parser",
            "version": "v4.15.4",
            "source": {
                "type": "git",
                "url": "https://github.com/nikic/PHP-Parser.git",
                "reference": "6bb5176bc4af8bcb7d926f88718db9b96a2d4290"
            },
            "dist": {
                "type": "zip",
                "url": "https://api.github.com/repos/nikic/PHP-Parser/zipball/6bb5176bc4af8bcb7d926f88718db9b96a2d4290",
                "reference": "6bb5176bc4af8bcb7d926f88718db9b96a2d4290",
                "shasum": ""
            },
            "require": {
                "ext-tokenizer": "*",
                "php": ">=7.0"
            },
            "require-dev": {
                "ircmaxell/php-yacc": "^0.0.7",
                "phpunit/phpunit": "^6.5 || ^7.0 || ^8.0 || ^9.0"
            },
            "bin": [
                "bin/php-parse"
            ],
            "type": "library",
            "extra": {
                "branch-alias": {
                    "dev-master": "4.9-dev"
                }
            },
            "autoload": {
                "psr-4": {
                    "PhpParser\\": "lib/PhpParser"
                }
            },
            "notification-url": "https://packagist.org/downloads/",
            "license": [
                "BSD-3-Clause"
            ],
            "authors": [
                {
                    "name": "Nikita Popov"
                }
            ],
            "description": "A PHP parser written in PHP",
            "keywords": [
                "parser",
                "php"
            ],
            "support": {
                "issues": "https://github.com/nikic/PHP-Parser/issues",
                "source": "https://github.com/nikic/PHP-Parser/tree/v4.15.4"
            },
            "time": "2023-03-05T19:49:14+00:00"
        },
        {
            "name": "phar-io/manifest",
            "version": "2.0.3",
            "source": {
                "type": "git",
                "url": "https://github.com/phar-io/manifest.git",
                "reference": "97803eca37d319dfa7826cc2437fc020857acb53"
            },
            "dist": {
                "type": "zip",
                "url": "https://api.github.com/repos/phar-io/manifest/zipball/97803eca37d319dfa7826cc2437fc020857acb53",
                "reference": "97803eca37d319dfa7826cc2437fc020857acb53",
                "shasum": ""
            },
            "require": {
                "ext-dom": "*",
                "ext-phar": "*",
                "ext-xmlwriter": "*",
                "phar-io/version": "^3.0.1",
                "php": "^7.2 || ^8.0"
            },
            "type": "library",
            "extra": {
                "branch-alias": {
                    "dev-master": "2.0.x-dev"
                }
            },
            "autoload": {
                "classmap": [
                    "src/"
                ]
            },
            "notification-url": "https://packagist.org/downloads/",
            "license": [
                "BSD-3-Clause"
            ],
            "authors": [
                {
                    "name": "Arne Blankerts",
                    "email": "arne@blankerts.de",
                    "role": "Developer"
                },
                {
                    "name": "Sebastian Heuer",
                    "email": "sebastian@phpeople.de",
                    "role": "Developer"
                },
                {
                    "name": "Sebastian Bergmann",
                    "email": "sebastian@phpunit.de",
                    "role": "Developer"
                }
            ],
            "description": "Component for reading phar.io manifest information from a PHP Archive (PHAR)",
            "support": {
                "issues": "https://github.com/phar-io/manifest/issues",
                "source": "https://github.com/phar-io/manifest/tree/2.0.3"
            },
            "time": "2021-07-20T11:28:43+00:00"
        },
        {
            "name": "phar-io/version",
            "version": "3.2.1",
            "source": {
                "type": "git",
                "url": "https://github.com/phar-io/version.git",
                "reference": "4f7fd7836c6f332bb2933569e566a0d6c4cbed74"
            },
            "dist": {
                "type": "zip",
                "url": "https://api.github.com/repos/phar-io/version/zipball/4f7fd7836c6f332bb2933569e566a0d6c4cbed74",
                "reference": "4f7fd7836c6f332bb2933569e566a0d6c4cbed74",
                "shasum": ""
            },
            "require": {
                "php": "^7.2 || ^8.0"
            },
            "type": "library",
            "autoload": {
                "classmap": [
                    "src/"
                ]
            },
            "notification-url": "https://packagist.org/downloads/",
            "license": [
                "BSD-3-Clause"
            ],
            "authors": [
                {
                    "name": "Arne Blankerts",
                    "email": "arne@blankerts.de",
                    "role": "Developer"
                },
                {
                    "name": "Sebastian Heuer",
                    "email": "sebastian@phpeople.de",
                    "role": "Developer"
                },
                {
                    "name": "Sebastian Bergmann",
                    "email": "sebastian@phpunit.de",
                    "role": "Developer"
                }
            ],
            "description": "Library for handling version information and constraints",
            "support": {
                "issues": "https://github.com/phar-io/version/issues",
                "source": "https://github.com/phar-io/version/tree/3.2.1"
            },
            "time": "2022-02-21T01:04:05+00:00"
        },
        {
            "name": "phpoption/phpoption",
            "version": "1.9.1",
            "source": {
                "type": "git",
                "url": "https://github.com/schmittjoh/php-option.git",
                "reference": "dd3a383e599f49777d8b628dadbb90cae435b87e"
            },
            "dist": {
                "type": "zip",
                "url": "https://api.github.com/repos/schmittjoh/php-option/zipball/dd3a383e599f49777d8b628dadbb90cae435b87e",
                "reference": "dd3a383e599f49777d8b628dadbb90cae435b87e",
                "shasum": ""
            },
            "require": {
                "php": "^7.2.5 || ^8.0"
            },
            "require-dev": {
                "bamarni/composer-bin-plugin": "^1.8.2",
                "phpunit/phpunit": "^8.5.32 || ^9.6.3 || ^10.0.12"
            },
            "type": "library",
            "extra": {
                "bamarni-bin": {
                    "bin-links": true,
                    "forward-command": true
                },
                "branch-alias": {
                    "dev-master": "1.9-dev"
                }
            },
            "autoload": {
                "psr-4": {
                    "PhpOption\\": "src/PhpOption/"
                }
            },
            "notification-url": "https://packagist.org/downloads/",
            "license": [
                "Apache-2.0"
            ],
            "authors": [
                {
                    "name": "Johannes M. Schmitt",
                    "email": "schmittjoh@gmail.com",
                    "homepage": "https://github.com/schmittjoh"
                },
                {
                    "name": "Graham Campbell",
                    "email": "hello@gjcampbell.co.uk",
                    "homepage": "https://github.com/GrahamCampbell"
                }
            ],
            "description": "Option Type for PHP",
            "keywords": [
                "language",
                "option",
                "php",
                "type"
            ],
            "support": {
                "issues": "https://github.com/schmittjoh/php-option/issues",
                "source": "https://github.com/schmittjoh/php-option/tree/1.9.1"
            },
            "funding": [
                {
                    "url": "https://github.com/GrahamCampbell",
                    "type": "github"
                },
                {
                    "url": "https://tidelift.com/funding/github/packagist/phpoption/phpoption",
                    "type": "tidelift"
                }
            ],
            "time": "2023-02-25T19:38:58+00:00"
        },
        {
            "name": "phpstan/phpstan",
<<<<<<< HEAD
            "version": "1.10.14",
            "source": {
                "type": "git",
                "url": "https://github.com/phpstan/phpstan.git",
                "reference": "d232901b09e67538e5c86a724be841bea5768a7c"
            },
            "dist": {
                "type": "zip",
                "url": "https://api.github.com/repos/phpstan/phpstan/zipball/d232901b09e67538e5c86a724be841bea5768a7c",
                "reference": "d232901b09e67538e5c86a724be841bea5768a7c",
=======
            "version": "1.10.15",
            "source": {
                "type": "git",
                "url": "https://github.com/phpstan/phpstan.git",
                "reference": "762c4dac4da6f8756eebb80e528c3a47855da9bd"
            },
            "dist": {
                "type": "zip",
                "url": "https://api.github.com/repos/phpstan/phpstan/zipball/762c4dac4da6f8756eebb80e528c3a47855da9bd",
                "reference": "762c4dac4da6f8756eebb80e528c3a47855da9bd",
>>>>>>> 9a71dd73
                "shasum": ""
            },
            "require": {
                "php": "^7.2|^8.0"
            },
            "conflict": {
                "phpstan/phpstan-shim": "*"
            },
            "bin": [
                "phpstan",
                "phpstan.phar"
            ],
            "type": "library",
            "autoload": {
                "files": [
                    "bootstrap.php"
                ]
            },
            "notification-url": "https://packagist.org/downloads/",
            "license": [
                "MIT"
            ],
            "description": "PHPStan - PHP Static Analysis Tool",
            "keywords": [
                "dev",
                "static analysis"
            ],
            "support": {
                "docs": "https://phpstan.org/user-guide/getting-started",
                "forum": "https://github.com/phpstan/phpstan/discussions",
                "issues": "https://github.com/phpstan/phpstan/issues",
                "security": "https://github.com/phpstan/phpstan/security/policy",
                "source": "https://github.com/phpstan/phpstan-src"
            },
            "funding": [
                {
                    "url": "https://github.com/ondrejmirtes",
                    "type": "github"
                },
                {
                    "url": "https://github.com/phpstan",
                    "type": "github"
                },
                {
                    "url": "https://tidelift.com/funding/github/packagist/phpstan/phpstan",
                    "type": "tidelift"
                }
            ],
<<<<<<< HEAD
            "time": "2023-04-19T13:47:27+00:00"
=======
            "time": "2023-05-09T15:28:01+00:00"
>>>>>>> 9a71dd73
        },
        {
            "name": "phpunit/php-code-coverage",
            "version": "9.2.26",
            "source": {
                "type": "git",
                "url": "https://github.com/sebastianbergmann/php-code-coverage.git",
                "reference": "443bc6912c9bd5b409254a40f4b0f4ced7c80ea1"
            },
            "dist": {
                "type": "zip",
                "url": "https://api.github.com/repos/sebastianbergmann/php-code-coverage/zipball/443bc6912c9bd5b409254a40f4b0f4ced7c80ea1",
                "reference": "443bc6912c9bd5b409254a40f4b0f4ced7c80ea1",
                "shasum": ""
            },
            "require": {
                "ext-dom": "*",
                "ext-libxml": "*",
                "ext-xmlwriter": "*",
                "nikic/php-parser": "^4.15",
                "php": ">=7.3",
                "phpunit/php-file-iterator": "^3.0.3",
                "phpunit/php-text-template": "^2.0.2",
                "sebastian/code-unit-reverse-lookup": "^2.0.2",
                "sebastian/complexity": "^2.0",
                "sebastian/environment": "^5.1.2",
                "sebastian/lines-of-code": "^1.0.3",
                "sebastian/version": "^3.0.1",
                "theseer/tokenizer": "^1.2.0"
            },
            "require-dev": {
                "phpunit/phpunit": "^9.3"
            },
            "suggest": {
                "ext-pcov": "PHP extension that provides line coverage",
                "ext-xdebug": "PHP extension that provides line coverage as well as branch and path coverage"
            },
            "type": "library",
            "extra": {
                "branch-alias": {
                    "dev-master": "9.2-dev"
                }
            },
            "autoload": {
                "classmap": [
                    "src/"
                ]
            },
            "notification-url": "https://packagist.org/downloads/",
            "license": [
                "BSD-3-Clause"
            ],
            "authors": [
                {
                    "name": "Sebastian Bergmann",
                    "email": "sebastian@phpunit.de",
                    "role": "lead"
                }
            ],
            "description": "Library that provides collection, processing, and rendering functionality for PHP code coverage information.",
            "homepage": "https://github.com/sebastianbergmann/php-code-coverage",
            "keywords": [
                "coverage",
                "testing",
                "xunit"
            ],
            "support": {
                "issues": "https://github.com/sebastianbergmann/php-code-coverage/issues",
                "source": "https://github.com/sebastianbergmann/php-code-coverage/tree/9.2.26"
            },
            "funding": [
                {
                    "url": "https://github.com/sebastianbergmann",
                    "type": "github"
                }
            ],
            "time": "2023-03-06T12:58:08+00:00"
        },
        {
            "name": "phpunit/php-file-iterator",
            "version": "3.0.6",
            "source": {
                "type": "git",
                "url": "https://github.com/sebastianbergmann/php-file-iterator.git",
                "reference": "cf1c2e7c203ac650e352f4cc675a7021e7d1b3cf"
            },
            "dist": {
                "type": "zip",
                "url": "https://api.github.com/repos/sebastianbergmann/php-file-iterator/zipball/cf1c2e7c203ac650e352f4cc675a7021e7d1b3cf",
                "reference": "cf1c2e7c203ac650e352f4cc675a7021e7d1b3cf",
                "shasum": ""
            },
            "require": {
                "php": ">=7.3"
            },
            "require-dev": {
                "phpunit/phpunit": "^9.3"
            },
            "type": "library",
            "extra": {
                "branch-alias": {
                    "dev-master": "3.0-dev"
                }
            },
            "autoload": {
                "classmap": [
                    "src/"
                ]
            },
            "notification-url": "https://packagist.org/downloads/",
            "license": [
                "BSD-3-Clause"
            ],
            "authors": [
                {
                    "name": "Sebastian Bergmann",
                    "email": "sebastian@phpunit.de",
                    "role": "lead"
                }
            ],
            "description": "FilterIterator implementation that filters files based on a list of suffixes.",
            "homepage": "https://github.com/sebastianbergmann/php-file-iterator/",
            "keywords": [
                "filesystem",
                "iterator"
            ],
            "support": {
                "issues": "https://github.com/sebastianbergmann/php-file-iterator/issues",
                "source": "https://github.com/sebastianbergmann/php-file-iterator/tree/3.0.6"
            },
            "funding": [
                {
                    "url": "https://github.com/sebastianbergmann",
                    "type": "github"
                }
            ],
            "time": "2021-12-02T12:48:52+00:00"
        },
        {
            "name": "phpunit/php-invoker",
            "version": "3.1.1",
            "source": {
                "type": "git",
                "url": "https://github.com/sebastianbergmann/php-invoker.git",
                "reference": "5a10147d0aaf65b58940a0b72f71c9ac0423cc67"
            },
            "dist": {
                "type": "zip",
                "url": "https://api.github.com/repos/sebastianbergmann/php-invoker/zipball/5a10147d0aaf65b58940a0b72f71c9ac0423cc67",
                "reference": "5a10147d0aaf65b58940a0b72f71c9ac0423cc67",
                "shasum": ""
            },
            "require": {
                "php": ">=7.3"
            },
            "require-dev": {
                "ext-pcntl": "*",
                "phpunit/phpunit": "^9.3"
            },
            "suggest": {
                "ext-pcntl": "*"
            },
            "type": "library",
            "extra": {
                "branch-alias": {
                    "dev-master": "3.1-dev"
                }
            },
            "autoload": {
                "classmap": [
                    "src/"
                ]
            },
            "notification-url": "https://packagist.org/downloads/",
            "license": [
                "BSD-3-Clause"
            ],
            "authors": [
                {
                    "name": "Sebastian Bergmann",
                    "email": "sebastian@phpunit.de",
                    "role": "lead"
                }
            ],
            "description": "Invoke callables with a timeout",
            "homepage": "https://github.com/sebastianbergmann/php-invoker/",
            "keywords": [
                "process"
            ],
            "support": {
                "issues": "https://github.com/sebastianbergmann/php-invoker/issues",
                "source": "https://github.com/sebastianbergmann/php-invoker/tree/3.1.1"
            },
            "funding": [
                {
                    "url": "https://github.com/sebastianbergmann",
                    "type": "github"
                }
            ],
            "time": "2020-09-28T05:58:55+00:00"
        },
        {
            "name": "phpunit/php-text-template",
            "version": "2.0.4",
            "source": {
                "type": "git",
                "url": "https://github.com/sebastianbergmann/php-text-template.git",
                "reference": "5da5f67fc95621df9ff4c4e5a84d6a8a2acf7c28"
            },
            "dist": {
                "type": "zip",
                "url": "https://api.github.com/repos/sebastianbergmann/php-text-template/zipball/5da5f67fc95621df9ff4c4e5a84d6a8a2acf7c28",
                "reference": "5da5f67fc95621df9ff4c4e5a84d6a8a2acf7c28",
                "shasum": ""
            },
            "require": {
                "php": ">=7.3"
            },
            "require-dev": {
                "phpunit/phpunit": "^9.3"
            },
            "type": "library",
            "extra": {
                "branch-alias": {
                    "dev-master": "2.0-dev"
                }
            },
            "autoload": {
                "classmap": [
                    "src/"
                ]
            },
            "notification-url": "https://packagist.org/downloads/",
            "license": [
                "BSD-3-Clause"
            ],
            "authors": [
                {
                    "name": "Sebastian Bergmann",
                    "email": "sebastian@phpunit.de",
                    "role": "lead"
                }
            ],
            "description": "Simple template engine.",
            "homepage": "https://github.com/sebastianbergmann/php-text-template/",
            "keywords": [
                "template"
            ],
            "support": {
                "issues": "https://github.com/sebastianbergmann/php-text-template/issues",
                "source": "https://github.com/sebastianbergmann/php-text-template/tree/2.0.4"
            },
            "funding": [
                {
                    "url": "https://github.com/sebastianbergmann",
                    "type": "github"
                }
            ],
            "time": "2020-10-26T05:33:50+00:00"
        },
        {
            "name": "phpunit/php-timer",
            "version": "5.0.3",
            "source": {
                "type": "git",
                "url": "https://github.com/sebastianbergmann/php-timer.git",
                "reference": "5a63ce20ed1b5bf577850e2c4e87f4aa902afbd2"
            },
            "dist": {
                "type": "zip",
                "url": "https://api.github.com/repos/sebastianbergmann/php-timer/zipball/5a63ce20ed1b5bf577850e2c4e87f4aa902afbd2",
                "reference": "5a63ce20ed1b5bf577850e2c4e87f4aa902afbd2",
                "shasum": ""
            },
            "require": {
                "php": ">=7.3"
            },
            "require-dev": {
                "phpunit/phpunit": "^9.3"
            },
            "type": "library",
            "extra": {
                "branch-alias": {
                    "dev-master": "5.0-dev"
                }
            },
            "autoload": {
                "classmap": [
                    "src/"
                ]
            },
            "notification-url": "https://packagist.org/downloads/",
            "license": [
                "BSD-3-Clause"
            ],
            "authors": [
                {
                    "name": "Sebastian Bergmann",
                    "email": "sebastian@phpunit.de",
                    "role": "lead"
                }
            ],
            "description": "Utility class for timing",
            "homepage": "https://github.com/sebastianbergmann/php-timer/",
            "keywords": [
                "timer"
            ],
            "support": {
                "issues": "https://github.com/sebastianbergmann/php-timer/issues",
                "source": "https://github.com/sebastianbergmann/php-timer/tree/5.0.3"
            },
            "funding": [
                {
                    "url": "https://github.com/sebastianbergmann",
                    "type": "github"
                }
            ],
            "time": "2020-10-26T13:16:10+00:00"
        },
        {
            "name": "phpunit/phpunit",
<<<<<<< HEAD
            "version": "9.6.7",
            "source": {
                "type": "git",
                "url": "https://github.com/sebastianbergmann/phpunit.git",
                "reference": "c993f0d3b0489ffc42ee2fe0bd645af1538a63b2"
            },
            "dist": {
                "type": "zip",
                "url": "https://api.github.com/repos/sebastianbergmann/phpunit/zipball/c993f0d3b0489ffc42ee2fe0bd645af1538a63b2",
                "reference": "c993f0d3b0489ffc42ee2fe0bd645af1538a63b2",
=======
            "version": "9.6.8",
            "source": {
                "type": "git",
                "url": "https://github.com/sebastianbergmann/phpunit.git",
                "reference": "17d621b3aff84d0c8b62539e269e87d8d5baa76e"
            },
            "dist": {
                "type": "zip",
                "url": "https://api.github.com/repos/sebastianbergmann/phpunit/zipball/17d621b3aff84d0c8b62539e269e87d8d5baa76e",
                "reference": "17d621b3aff84d0c8b62539e269e87d8d5baa76e",
>>>>>>> 9a71dd73
                "shasum": ""
            },
            "require": {
                "doctrine/instantiator": "^1.3.1 || ^2",
                "ext-dom": "*",
                "ext-json": "*",
                "ext-libxml": "*",
                "ext-mbstring": "*",
                "ext-xml": "*",
                "ext-xmlwriter": "*",
                "myclabs/deep-copy": "^1.10.1",
                "phar-io/manifest": "^2.0.3",
                "phar-io/version": "^3.0.2",
                "php": ">=7.3",
                "phpunit/php-code-coverage": "^9.2.13",
                "phpunit/php-file-iterator": "^3.0.5",
                "phpunit/php-invoker": "^3.1.1",
                "phpunit/php-text-template": "^2.0.3",
                "phpunit/php-timer": "^5.0.2",
                "sebastian/cli-parser": "^1.0.1",
                "sebastian/code-unit": "^1.0.6",
                "sebastian/comparator": "^4.0.8",
                "sebastian/diff": "^4.0.3",
                "sebastian/environment": "^5.1.3",
                "sebastian/exporter": "^4.0.5",
                "sebastian/global-state": "^5.0.1",
                "sebastian/object-enumerator": "^4.0.3",
                "sebastian/resource-operations": "^3.0.3",
                "sebastian/type": "^3.2",
                "sebastian/version": "^3.0.2"
            },
            "suggest": {
                "ext-soap": "To be able to generate mocks based on WSDL files",
                "ext-xdebug": "PHP extension that provides line coverage as well as branch and path coverage"
            },
            "bin": [
                "phpunit"
            ],
            "type": "library",
            "extra": {
                "branch-alias": {
                    "dev-master": "9.6-dev"
                }
            },
            "autoload": {
                "files": [
                    "src/Framework/Assert/Functions.php"
                ],
                "classmap": [
                    "src/"
                ]
            },
            "notification-url": "https://packagist.org/downloads/",
            "license": [
                "BSD-3-Clause"
            ],
            "authors": [
                {
                    "name": "Sebastian Bergmann",
                    "email": "sebastian@phpunit.de",
                    "role": "lead"
                }
            ],
            "description": "The PHP Unit Testing framework.",
            "homepage": "https://phpunit.de/",
            "keywords": [
                "phpunit",
                "testing",
                "xunit"
            ],
            "support": {
                "issues": "https://github.com/sebastianbergmann/phpunit/issues",
                "security": "https://github.com/sebastianbergmann/phpunit/security/policy",
<<<<<<< HEAD
                "source": "https://github.com/sebastianbergmann/phpunit/tree/9.6.7"
=======
                "source": "https://github.com/sebastianbergmann/phpunit/tree/9.6.8"
>>>>>>> 9a71dd73
            },
            "funding": [
                {
                    "url": "https://phpunit.de/sponsors.html",
                    "type": "custom"
                },
                {
                    "url": "https://github.com/sebastianbergmann",
                    "type": "github"
                },
                {
                    "url": "https://tidelift.com/funding/github/packagist/phpunit/phpunit",
                    "type": "tidelift"
                }
            ],
<<<<<<< HEAD
            "time": "2023-04-14T08:58:40+00:00"
=======
            "time": "2023-05-11T05:14:45+00:00"
>>>>>>> 9a71dd73
        },
        {
            "name": "sebastian/cli-parser",
            "version": "1.0.1",
            "source": {
                "type": "git",
                "url": "https://github.com/sebastianbergmann/cli-parser.git",
                "reference": "442e7c7e687e42adc03470c7b668bc4b2402c0b2"
            },
            "dist": {
                "type": "zip",
                "url": "https://api.github.com/repos/sebastianbergmann/cli-parser/zipball/442e7c7e687e42adc03470c7b668bc4b2402c0b2",
                "reference": "442e7c7e687e42adc03470c7b668bc4b2402c0b2",
                "shasum": ""
            },
            "require": {
                "php": ">=7.3"
            },
            "require-dev": {
                "phpunit/phpunit": "^9.3"
            },
            "type": "library",
            "extra": {
                "branch-alias": {
                    "dev-master": "1.0-dev"
                }
            },
            "autoload": {
                "classmap": [
                    "src/"
                ]
            },
            "notification-url": "https://packagist.org/downloads/",
            "license": [
                "BSD-3-Clause"
            ],
            "authors": [
                {
                    "name": "Sebastian Bergmann",
                    "email": "sebastian@phpunit.de",
                    "role": "lead"
                }
            ],
            "description": "Library for parsing CLI options",
            "homepage": "https://github.com/sebastianbergmann/cli-parser",
            "support": {
                "issues": "https://github.com/sebastianbergmann/cli-parser/issues",
                "source": "https://github.com/sebastianbergmann/cli-parser/tree/1.0.1"
            },
            "funding": [
                {
                    "url": "https://github.com/sebastianbergmann",
                    "type": "github"
                }
            ],
            "time": "2020-09-28T06:08:49+00:00"
        },
        {
            "name": "sebastian/code-unit",
            "version": "1.0.8",
            "source": {
                "type": "git",
                "url": "https://github.com/sebastianbergmann/code-unit.git",
                "reference": "1fc9f64c0927627ef78ba436c9b17d967e68e120"
            },
            "dist": {
                "type": "zip",
                "url": "https://api.github.com/repos/sebastianbergmann/code-unit/zipball/1fc9f64c0927627ef78ba436c9b17d967e68e120",
                "reference": "1fc9f64c0927627ef78ba436c9b17d967e68e120",
                "shasum": ""
            },
            "require": {
                "php": ">=7.3"
            },
            "require-dev": {
                "phpunit/phpunit": "^9.3"
            },
            "type": "library",
            "extra": {
                "branch-alias": {
                    "dev-master": "1.0-dev"
                }
            },
            "autoload": {
                "classmap": [
                    "src/"
                ]
            },
            "notification-url": "https://packagist.org/downloads/",
            "license": [
                "BSD-3-Clause"
            ],
            "authors": [
                {
                    "name": "Sebastian Bergmann",
                    "email": "sebastian@phpunit.de",
                    "role": "lead"
                }
            ],
            "description": "Collection of value objects that represent the PHP code units",
            "homepage": "https://github.com/sebastianbergmann/code-unit",
            "support": {
                "issues": "https://github.com/sebastianbergmann/code-unit/issues",
                "source": "https://github.com/sebastianbergmann/code-unit/tree/1.0.8"
            },
            "funding": [
                {
                    "url": "https://github.com/sebastianbergmann",
                    "type": "github"
                }
            ],
            "time": "2020-10-26T13:08:54+00:00"
        },
        {
            "name": "sebastian/code-unit-reverse-lookup",
            "version": "2.0.3",
            "source": {
                "type": "git",
                "url": "https://github.com/sebastianbergmann/code-unit-reverse-lookup.git",
                "reference": "ac91f01ccec49fb77bdc6fd1e548bc70f7faa3e5"
            },
            "dist": {
                "type": "zip",
                "url": "https://api.github.com/repos/sebastianbergmann/code-unit-reverse-lookup/zipball/ac91f01ccec49fb77bdc6fd1e548bc70f7faa3e5",
                "reference": "ac91f01ccec49fb77bdc6fd1e548bc70f7faa3e5",
                "shasum": ""
            },
            "require": {
                "php": ">=7.3"
            },
            "require-dev": {
                "phpunit/phpunit": "^9.3"
            },
            "type": "library",
            "extra": {
                "branch-alias": {
                    "dev-master": "2.0-dev"
                }
            },
            "autoload": {
                "classmap": [
                    "src/"
                ]
            },
            "notification-url": "https://packagist.org/downloads/",
            "license": [
                "BSD-3-Clause"
            ],
            "authors": [
                {
                    "name": "Sebastian Bergmann",
                    "email": "sebastian@phpunit.de"
                }
            ],
            "description": "Looks up which function or method a line of code belongs to",
            "homepage": "https://github.com/sebastianbergmann/code-unit-reverse-lookup/",
            "support": {
                "issues": "https://github.com/sebastianbergmann/code-unit-reverse-lookup/issues",
                "source": "https://github.com/sebastianbergmann/code-unit-reverse-lookup/tree/2.0.3"
            },
            "funding": [
                {
                    "url": "https://github.com/sebastianbergmann",
                    "type": "github"
                }
            ],
            "time": "2020-09-28T05:30:19+00:00"
        },
        {
            "name": "sebastian/comparator",
            "version": "4.0.8",
            "source": {
                "type": "git",
                "url": "https://github.com/sebastianbergmann/comparator.git",
                "reference": "fa0f136dd2334583309d32b62544682ee972b51a"
            },
            "dist": {
                "type": "zip",
                "url": "https://api.github.com/repos/sebastianbergmann/comparator/zipball/fa0f136dd2334583309d32b62544682ee972b51a",
                "reference": "fa0f136dd2334583309d32b62544682ee972b51a",
                "shasum": ""
            },
            "require": {
                "php": ">=7.3",
                "sebastian/diff": "^4.0",
                "sebastian/exporter": "^4.0"
            },
            "require-dev": {
                "phpunit/phpunit": "^9.3"
            },
            "type": "library",
            "extra": {
                "branch-alias": {
                    "dev-master": "4.0-dev"
                }
            },
            "autoload": {
                "classmap": [
                    "src/"
                ]
            },
            "notification-url": "https://packagist.org/downloads/",
            "license": [
                "BSD-3-Clause"
            ],
            "authors": [
                {
                    "name": "Sebastian Bergmann",
                    "email": "sebastian@phpunit.de"
                },
                {
                    "name": "Jeff Welch",
                    "email": "whatthejeff@gmail.com"
                },
                {
                    "name": "Volker Dusch",
                    "email": "github@wallbash.com"
                },
                {
                    "name": "Bernhard Schussek",
                    "email": "bschussek@2bepublished.at"
                }
            ],
            "description": "Provides the functionality to compare PHP values for equality",
            "homepage": "https://github.com/sebastianbergmann/comparator",
            "keywords": [
                "comparator",
                "compare",
                "equality"
            ],
            "support": {
                "issues": "https://github.com/sebastianbergmann/comparator/issues",
                "source": "https://github.com/sebastianbergmann/comparator/tree/4.0.8"
            },
            "funding": [
                {
                    "url": "https://github.com/sebastianbergmann",
                    "type": "github"
                }
            ],
            "time": "2022-09-14T12:41:17+00:00"
        },
        {
            "name": "sebastian/complexity",
            "version": "2.0.2",
            "source": {
                "type": "git",
                "url": "https://github.com/sebastianbergmann/complexity.git",
                "reference": "739b35e53379900cc9ac327b2147867b8b6efd88"
            },
            "dist": {
                "type": "zip",
                "url": "https://api.github.com/repos/sebastianbergmann/complexity/zipball/739b35e53379900cc9ac327b2147867b8b6efd88",
                "reference": "739b35e53379900cc9ac327b2147867b8b6efd88",
                "shasum": ""
            },
            "require": {
                "nikic/php-parser": "^4.7",
                "php": ">=7.3"
            },
            "require-dev": {
                "phpunit/phpunit": "^9.3"
            },
            "type": "library",
            "extra": {
                "branch-alias": {
                    "dev-master": "2.0-dev"
                }
            },
            "autoload": {
                "classmap": [
                    "src/"
                ]
            },
            "notification-url": "https://packagist.org/downloads/",
            "license": [
                "BSD-3-Clause"
            ],
            "authors": [
                {
                    "name": "Sebastian Bergmann",
                    "email": "sebastian@phpunit.de",
                    "role": "lead"
                }
            ],
            "description": "Library for calculating the complexity of PHP code units",
            "homepage": "https://github.com/sebastianbergmann/complexity",
            "support": {
                "issues": "https://github.com/sebastianbergmann/complexity/issues",
                "source": "https://github.com/sebastianbergmann/complexity/tree/2.0.2"
            },
            "funding": [
                {
                    "url": "https://github.com/sebastianbergmann",
                    "type": "github"
                }
            ],
            "time": "2020-10-26T15:52:27+00:00"
        },
        {
            "name": "sebastian/diff",
            "version": "4.0.5",
            "source": {
                "type": "git",
                "url": "https://github.com/sebastianbergmann/diff.git",
                "reference": "74be17022044ebaaecfdf0c5cd504fc9cd5a7131"
            },
            "dist": {
                "type": "zip",
                "url": "https://api.github.com/repos/sebastianbergmann/diff/zipball/74be17022044ebaaecfdf0c5cd504fc9cd5a7131",
                "reference": "74be17022044ebaaecfdf0c5cd504fc9cd5a7131",
                "shasum": ""
            },
            "require": {
                "php": ">=7.3"
            },
            "require-dev": {
                "phpunit/phpunit": "^9.3",
                "symfony/process": "^4.2 || ^5"
            },
            "type": "library",
            "extra": {
                "branch-alias": {
                    "dev-master": "4.0-dev"
                }
            },
            "autoload": {
                "classmap": [
                    "src/"
                ]
            },
            "notification-url": "https://packagist.org/downloads/",
            "license": [
                "BSD-3-Clause"
            ],
            "authors": [
                {
                    "name": "Sebastian Bergmann",
                    "email": "sebastian@phpunit.de"
                },
                {
                    "name": "Kore Nordmann",
                    "email": "mail@kore-nordmann.de"
                }
            ],
            "description": "Diff implementation",
            "homepage": "https://github.com/sebastianbergmann/diff",
            "keywords": [
                "diff",
                "udiff",
                "unidiff",
                "unified diff"
            ],
            "support": {
                "issues": "https://github.com/sebastianbergmann/diff/issues",
                "source": "https://github.com/sebastianbergmann/diff/tree/4.0.5"
            },
            "funding": [
                {
                    "url": "https://github.com/sebastianbergmann",
                    "type": "github"
                }
            ],
            "time": "2023-05-07T05:35:17+00:00"
        },
        {
            "name": "sebastian/environment",
            "version": "5.1.5",
            "source": {
                "type": "git",
                "url": "https://github.com/sebastianbergmann/environment.git",
                "reference": "830c43a844f1f8d5b7a1f6d6076b784454d8b7ed"
            },
            "dist": {
                "type": "zip",
                "url": "https://api.github.com/repos/sebastianbergmann/environment/zipball/830c43a844f1f8d5b7a1f6d6076b784454d8b7ed",
                "reference": "830c43a844f1f8d5b7a1f6d6076b784454d8b7ed",
                "shasum": ""
            },
            "require": {
                "php": ">=7.3"
            },
            "require-dev": {
                "phpunit/phpunit": "^9.3"
            },
            "suggest": {
                "ext-posix": "*"
            },
            "type": "library",
            "extra": {
                "branch-alias": {
                    "dev-master": "5.1-dev"
                }
            },
            "autoload": {
                "classmap": [
                    "src/"
                ]
            },
            "notification-url": "https://packagist.org/downloads/",
            "license": [
                "BSD-3-Clause"
            ],
            "authors": [
                {
                    "name": "Sebastian Bergmann",
                    "email": "sebastian@phpunit.de"
                }
            ],
            "description": "Provides functionality to handle HHVM/PHP environments",
            "homepage": "http://www.github.com/sebastianbergmann/environment",
            "keywords": [
                "Xdebug",
                "environment",
                "hhvm"
            ],
            "support": {
                "issues": "https://github.com/sebastianbergmann/environment/issues",
                "source": "https://github.com/sebastianbergmann/environment/tree/5.1.5"
            },
            "funding": [
                {
                    "url": "https://github.com/sebastianbergmann",
                    "type": "github"
                }
            ],
            "time": "2023-02-03T06:03:51+00:00"
        },
        {
            "name": "sebastian/exporter",
            "version": "4.0.5",
            "source": {
                "type": "git",
                "url": "https://github.com/sebastianbergmann/exporter.git",
                "reference": "ac230ed27f0f98f597c8a2b6eb7ac563af5e5b9d"
            },
            "dist": {
                "type": "zip",
                "url": "https://api.github.com/repos/sebastianbergmann/exporter/zipball/ac230ed27f0f98f597c8a2b6eb7ac563af5e5b9d",
                "reference": "ac230ed27f0f98f597c8a2b6eb7ac563af5e5b9d",
                "shasum": ""
            },
            "require": {
                "php": ">=7.3",
                "sebastian/recursion-context": "^4.0"
            },
            "require-dev": {
                "ext-mbstring": "*",
                "phpunit/phpunit": "^9.3"
            },
            "type": "library",
            "extra": {
                "branch-alias": {
                    "dev-master": "4.0-dev"
                }
            },
            "autoload": {
                "classmap": [
                    "src/"
                ]
            },
            "notification-url": "https://packagist.org/downloads/",
            "license": [
                "BSD-3-Clause"
            ],
            "authors": [
                {
                    "name": "Sebastian Bergmann",
                    "email": "sebastian@phpunit.de"
                },
                {
                    "name": "Jeff Welch",
                    "email": "whatthejeff@gmail.com"
                },
                {
                    "name": "Volker Dusch",
                    "email": "github@wallbash.com"
                },
                {
                    "name": "Adam Harvey",
                    "email": "aharvey@php.net"
                },
                {
                    "name": "Bernhard Schussek",
                    "email": "bschussek@gmail.com"
                }
            ],
            "description": "Provides the functionality to export PHP variables for visualization",
            "homepage": "https://www.github.com/sebastianbergmann/exporter",
            "keywords": [
                "export",
                "exporter"
            ],
            "support": {
                "issues": "https://github.com/sebastianbergmann/exporter/issues",
                "source": "https://github.com/sebastianbergmann/exporter/tree/4.0.5"
            },
            "funding": [
                {
                    "url": "https://github.com/sebastianbergmann",
                    "type": "github"
                }
            ],
            "time": "2022-09-14T06:03:37+00:00"
        },
        {
            "name": "sebastian/global-state",
            "version": "5.0.5",
            "source": {
                "type": "git",
                "url": "https://github.com/sebastianbergmann/global-state.git",
                "reference": "0ca8db5a5fc9c8646244e629625ac486fa286bf2"
            },
            "dist": {
                "type": "zip",
                "url": "https://api.github.com/repos/sebastianbergmann/global-state/zipball/0ca8db5a5fc9c8646244e629625ac486fa286bf2",
                "reference": "0ca8db5a5fc9c8646244e629625ac486fa286bf2",
                "shasum": ""
            },
            "require": {
                "php": ">=7.3",
                "sebastian/object-reflector": "^2.0",
                "sebastian/recursion-context": "^4.0"
            },
            "require-dev": {
                "ext-dom": "*",
                "phpunit/phpunit": "^9.3"
            },
            "suggest": {
                "ext-uopz": "*"
            },
            "type": "library",
            "extra": {
                "branch-alias": {
                    "dev-master": "5.0-dev"
                }
            },
            "autoload": {
                "classmap": [
                    "src/"
                ]
            },
            "notification-url": "https://packagist.org/downloads/",
            "license": [
                "BSD-3-Clause"
            ],
            "authors": [
                {
                    "name": "Sebastian Bergmann",
                    "email": "sebastian@phpunit.de"
                }
            ],
            "description": "Snapshotting of global state",
            "homepage": "http://www.github.com/sebastianbergmann/global-state",
            "keywords": [
                "global state"
            ],
            "support": {
                "issues": "https://github.com/sebastianbergmann/global-state/issues",
                "source": "https://github.com/sebastianbergmann/global-state/tree/5.0.5"
            },
            "funding": [
                {
                    "url": "https://github.com/sebastianbergmann",
                    "type": "github"
                }
            ],
            "time": "2022-02-14T08:28:10+00:00"
        },
        {
            "name": "sebastian/lines-of-code",
            "version": "1.0.3",
            "source": {
                "type": "git",
                "url": "https://github.com/sebastianbergmann/lines-of-code.git",
                "reference": "c1c2e997aa3146983ed888ad08b15470a2e22ecc"
            },
            "dist": {
                "type": "zip",
                "url": "https://api.github.com/repos/sebastianbergmann/lines-of-code/zipball/c1c2e997aa3146983ed888ad08b15470a2e22ecc",
                "reference": "c1c2e997aa3146983ed888ad08b15470a2e22ecc",
                "shasum": ""
            },
            "require": {
                "nikic/php-parser": "^4.6",
                "php": ">=7.3"
            },
            "require-dev": {
                "phpunit/phpunit": "^9.3"
            },
            "type": "library",
            "extra": {
                "branch-alias": {
                    "dev-master": "1.0-dev"
                }
            },
            "autoload": {
                "classmap": [
                    "src/"
                ]
            },
            "notification-url": "https://packagist.org/downloads/",
            "license": [
                "BSD-3-Clause"
            ],
            "authors": [
                {
                    "name": "Sebastian Bergmann",
                    "email": "sebastian@phpunit.de",
                    "role": "lead"
                }
            ],
            "description": "Library for counting the lines of code in PHP source code",
            "homepage": "https://github.com/sebastianbergmann/lines-of-code",
            "support": {
                "issues": "https://github.com/sebastianbergmann/lines-of-code/issues",
                "source": "https://github.com/sebastianbergmann/lines-of-code/tree/1.0.3"
            },
            "funding": [
                {
                    "url": "https://github.com/sebastianbergmann",
                    "type": "github"
                }
            ],
            "time": "2020-11-28T06:42:11+00:00"
        },
        {
            "name": "sebastian/object-enumerator",
            "version": "4.0.4",
            "source": {
                "type": "git",
                "url": "https://github.com/sebastianbergmann/object-enumerator.git",
                "reference": "5c9eeac41b290a3712d88851518825ad78f45c71"
            },
            "dist": {
                "type": "zip",
                "url": "https://api.github.com/repos/sebastianbergmann/object-enumerator/zipball/5c9eeac41b290a3712d88851518825ad78f45c71",
                "reference": "5c9eeac41b290a3712d88851518825ad78f45c71",
                "shasum": ""
            },
            "require": {
                "php": ">=7.3",
                "sebastian/object-reflector": "^2.0",
                "sebastian/recursion-context": "^4.0"
            },
            "require-dev": {
                "phpunit/phpunit": "^9.3"
            },
            "type": "library",
            "extra": {
                "branch-alias": {
                    "dev-master": "4.0-dev"
                }
            },
            "autoload": {
                "classmap": [
                    "src/"
                ]
            },
            "notification-url": "https://packagist.org/downloads/",
            "license": [
                "BSD-3-Clause"
            ],
            "authors": [
                {
                    "name": "Sebastian Bergmann",
                    "email": "sebastian@phpunit.de"
                }
            ],
            "description": "Traverses array structures and object graphs to enumerate all referenced objects",
            "homepage": "https://github.com/sebastianbergmann/object-enumerator/",
            "support": {
                "issues": "https://github.com/sebastianbergmann/object-enumerator/issues",
                "source": "https://github.com/sebastianbergmann/object-enumerator/tree/4.0.4"
            },
            "funding": [
                {
                    "url": "https://github.com/sebastianbergmann",
                    "type": "github"
                }
            ],
            "time": "2020-10-26T13:12:34+00:00"
        },
        {
            "name": "sebastian/object-reflector",
            "version": "2.0.4",
            "source": {
                "type": "git",
                "url": "https://github.com/sebastianbergmann/object-reflector.git",
                "reference": "b4f479ebdbf63ac605d183ece17d8d7fe49c15c7"
            },
            "dist": {
                "type": "zip",
                "url": "https://api.github.com/repos/sebastianbergmann/object-reflector/zipball/b4f479ebdbf63ac605d183ece17d8d7fe49c15c7",
                "reference": "b4f479ebdbf63ac605d183ece17d8d7fe49c15c7",
                "shasum": ""
            },
            "require": {
                "php": ">=7.3"
            },
            "require-dev": {
                "phpunit/phpunit": "^9.3"
            },
            "type": "library",
            "extra": {
                "branch-alias": {
                    "dev-master": "2.0-dev"
                }
            },
            "autoload": {
                "classmap": [
                    "src/"
                ]
            },
            "notification-url": "https://packagist.org/downloads/",
            "license": [
                "BSD-3-Clause"
            ],
            "authors": [
                {
                    "name": "Sebastian Bergmann",
                    "email": "sebastian@phpunit.de"
                }
            ],
            "description": "Allows reflection of object attributes, including inherited and non-public ones",
            "homepage": "https://github.com/sebastianbergmann/object-reflector/",
            "support": {
                "issues": "https://github.com/sebastianbergmann/object-reflector/issues",
                "source": "https://github.com/sebastianbergmann/object-reflector/tree/2.0.4"
            },
            "funding": [
                {
                    "url": "https://github.com/sebastianbergmann",
                    "type": "github"
                }
            ],
            "time": "2020-10-26T13:14:26+00:00"
        },
        {
            "name": "sebastian/recursion-context",
            "version": "4.0.5",
            "source": {
                "type": "git",
                "url": "https://github.com/sebastianbergmann/recursion-context.git",
                "reference": "e75bd0f07204fec2a0af9b0f3cfe97d05f92efc1"
            },
            "dist": {
                "type": "zip",
                "url": "https://api.github.com/repos/sebastianbergmann/recursion-context/zipball/e75bd0f07204fec2a0af9b0f3cfe97d05f92efc1",
                "reference": "e75bd0f07204fec2a0af9b0f3cfe97d05f92efc1",
                "shasum": ""
            },
            "require": {
                "php": ">=7.3"
            },
            "require-dev": {
                "phpunit/phpunit": "^9.3"
            },
            "type": "library",
            "extra": {
                "branch-alias": {
                    "dev-master": "4.0-dev"
                }
            },
            "autoload": {
                "classmap": [
                    "src/"
                ]
            },
            "notification-url": "https://packagist.org/downloads/",
            "license": [
                "BSD-3-Clause"
            ],
            "authors": [
                {
                    "name": "Sebastian Bergmann",
                    "email": "sebastian@phpunit.de"
                },
                {
                    "name": "Jeff Welch",
                    "email": "whatthejeff@gmail.com"
                },
                {
                    "name": "Adam Harvey",
                    "email": "aharvey@php.net"
                }
            ],
            "description": "Provides functionality to recursively process PHP variables",
            "homepage": "https://github.com/sebastianbergmann/recursion-context",
            "support": {
                "issues": "https://github.com/sebastianbergmann/recursion-context/issues",
                "source": "https://github.com/sebastianbergmann/recursion-context/tree/4.0.5"
            },
            "funding": [
                {
                    "url": "https://github.com/sebastianbergmann",
                    "type": "github"
                }
            ],
            "time": "2023-02-03T06:07:39+00:00"
        },
        {
            "name": "sebastian/resource-operations",
            "version": "3.0.3",
            "source": {
                "type": "git",
                "url": "https://github.com/sebastianbergmann/resource-operations.git",
                "reference": "0f4443cb3a1d92ce809899753bc0d5d5a8dd19a8"
            },
            "dist": {
                "type": "zip",
                "url": "https://api.github.com/repos/sebastianbergmann/resource-operations/zipball/0f4443cb3a1d92ce809899753bc0d5d5a8dd19a8",
                "reference": "0f4443cb3a1d92ce809899753bc0d5d5a8dd19a8",
                "shasum": ""
            },
            "require": {
                "php": ">=7.3"
            },
            "require-dev": {
                "phpunit/phpunit": "^9.0"
            },
            "type": "library",
            "extra": {
                "branch-alias": {
                    "dev-master": "3.0-dev"
                }
            },
            "autoload": {
                "classmap": [
                    "src/"
                ]
            },
            "notification-url": "https://packagist.org/downloads/",
            "license": [
                "BSD-3-Clause"
            ],
            "authors": [
                {
                    "name": "Sebastian Bergmann",
                    "email": "sebastian@phpunit.de"
                }
            ],
            "description": "Provides a list of PHP built-in functions that operate on resources",
            "homepage": "https://www.github.com/sebastianbergmann/resource-operations",
            "support": {
                "issues": "https://github.com/sebastianbergmann/resource-operations/issues",
                "source": "https://github.com/sebastianbergmann/resource-operations/tree/3.0.3"
            },
            "funding": [
                {
                    "url": "https://github.com/sebastianbergmann",
                    "type": "github"
                }
            ],
            "time": "2020-09-28T06:45:17+00:00"
        },
        {
            "name": "sebastian/type",
            "version": "3.2.1",
            "source": {
                "type": "git",
                "url": "https://github.com/sebastianbergmann/type.git",
                "reference": "75e2c2a32f5e0b3aef905b9ed0b179b953b3d7c7"
            },
            "dist": {
                "type": "zip",
                "url": "https://api.github.com/repos/sebastianbergmann/type/zipball/75e2c2a32f5e0b3aef905b9ed0b179b953b3d7c7",
                "reference": "75e2c2a32f5e0b3aef905b9ed0b179b953b3d7c7",
                "shasum": ""
            },
            "require": {
                "php": ">=7.3"
            },
            "require-dev": {
                "phpunit/phpunit": "^9.5"
            },
            "type": "library",
            "extra": {
                "branch-alias": {
                    "dev-master": "3.2-dev"
                }
            },
            "autoload": {
                "classmap": [
                    "src/"
                ]
            },
            "notification-url": "https://packagist.org/downloads/",
            "license": [
                "BSD-3-Clause"
            ],
            "authors": [
                {
                    "name": "Sebastian Bergmann",
                    "email": "sebastian@phpunit.de",
                    "role": "lead"
                }
            ],
            "description": "Collection of value objects that represent the types of the PHP type system",
            "homepage": "https://github.com/sebastianbergmann/type",
            "support": {
                "issues": "https://github.com/sebastianbergmann/type/issues",
                "source": "https://github.com/sebastianbergmann/type/tree/3.2.1"
            },
            "funding": [
                {
                    "url": "https://github.com/sebastianbergmann",
                    "type": "github"
                }
            ],
            "time": "2023-02-03T06:13:03+00:00"
        },
        {
            "name": "sebastian/version",
            "version": "3.0.2",
            "source": {
                "type": "git",
                "url": "https://github.com/sebastianbergmann/version.git",
                "reference": "c6c1022351a901512170118436c764e473f6de8c"
            },
            "dist": {
                "type": "zip",
                "url": "https://api.github.com/repos/sebastianbergmann/version/zipball/c6c1022351a901512170118436c764e473f6de8c",
                "reference": "c6c1022351a901512170118436c764e473f6de8c",
                "shasum": ""
            },
            "require": {
                "php": ">=7.3"
            },
            "type": "library",
            "extra": {
                "branch-alias": {
                    "dev-master": "3.0-dev"
                }
            },
            "autoload": {
                "classmap": [
                    "src/"
                ]
            },
            "notification-url": "https://packagist.org/downloads/",
            "license": [
                "BSD-3-Clause"
            ],
            "authors": [
                {
                    "name": "Sebastian Bergmann",
                    "email": "sebastian@phpunit.de",
                    "role": "lead"
                }
            ],
            "description": "Library that helps with managing the version number of Git-hosted PHP projects",
            "homepage": "https://github.com/sebastianbergmann/version",
            "support": {
                "issues": "https://github.com/sebastianbergmann/version/issues",
                "source": "https://github.com/sebastianbergmann/version/tree/3.0.2"
            },
            "funding": [
                {
                    "url": "https://github.com/sebastianbergmann",
                    "type": "github"
                }
            ],
            "time": "2020-09-28T06:39:44+00:00"
        },
        {
            "name": "softcreatr/jsonpath",
            "version": "0.7.5",
            "source": {
                "type": "git",
                "url": "https://github.com/SoftCreatR/JSONPath.git",
                "reference": "008569bf80aa3584834f7890781576bc7b65afa7"
            },
            "dist": {
                "type": "zip",
                "url": "https://api.github.com/repos/SoftCreatR/JSONPath/zipball/008569bf80aa3584834f7890781576bc7b65afa7",
                "reference": "008569bf80aa3584834f7890781576bc7b65afa7",
                "shasum": ""
            },
            "require": {
                "ext-json": "*",
                "php": ">=7.1"
            },
            "replace": {
                "flow/jsonpath": "*"
            },
            "require-dev": {
                "phpunit/phpunit": ">=7.0",
                "roave/security-advisories": "dev-master",
                "squizlabs/php_codesniffer": "^3.5"
            },
            "type": "library",
            "autoload": {
                "psr-4": {
                    "Flow\\JSONPath\\": "src/"
                }
            },
            "notification-url": "https://packagist.org/downloads/",
            "license": [
                "MIT"
            ],
            "authors": [
                {
                    "name": "Stephen Frank",
                    "email": "stephen@flowsa.com",
                    "homepage": "https://prismaticbytes.com",
                    "role": "Developer"
                },
                {
                    "name": "Sascha Greuel",
                    "email": "hello@1-2.dev",
                    "homepage": "http://1-2.dev",
                    "role": "Developer"
                }
            ],
            "description": "JSONPath implementation for parsing, searching and flattening arrays",
            "support": {
                "email": "hello@1-2.dev",
                "forum": "https://github.com/SoftCreatR/JSONPath/discussions",
                "issues": "https://github.com/SoftCreatR/JSONPath/issues",
                "source": "https://github.com/SoftCreatR/JSONPath"
            },
            "funding": [
                {
                    "url": "https://github.com/softcreatr",
                    "type": "github"
                }
            ],
            "time": "2021-06-02T22:15:26+00:00"
        },
        {
            "name": "symfony/browser-kit",
            "version": "v5.4.21",
            "source": {
                "type": "git",
                "url": "https://github.com/symfony/browser-kit.git",
                "reference": "a866ca7e396f15d7efb6d74a8a7d364d4e05b704"
            },
            "dist": {
                "type": "zip",
                "url": "https://api.github.com/repos/symfony/browser-kit/zipball/a866ca7e396f15d7efb6d74a8a7d364d4e05b704",
                "reference": "a866ca7e396f15d7efb6d74a8a7d364d4e05b704",
                "shasum": ""
            },
            "require": {
                "php": ">=7.2.5",
                "symfony/dom-crawler": "^4.4|^5.0|^6.0",
                "symfony/polyfill-php80": "^1.16"
            },
            "require-dev": {
                "symfony/css-selector": "^4.4|^5.0|^6.0",
                "symfony/http-client": "^4.4|^5.0|^6.0",
                "symfony/mime": "^4.4|^5.0|^6.0",
                "symfony/process": "^4.4|^5.0|^6.0"
            },
            "suggest": {
                "symfony/process": ""
            },
            "type": "library",
            "autoload": {
                "psr-4": {
                    "Symfony\\Component\\BrowserKit\\": ""
                },
                "exclude-from-classmap": [
                    "/Tests/"
                ]
            },
            "notification-url": "https://packagist.org/downloads/",
            "license": [
                "MIT"
            ],
            "authors": [
                {
                    "name": "Fabien Potencier",
                    "email": "fabien@symfony.com"
                },
                {
                    "name": "Symfony Community",
                    "homepage": "https://symfony.com/contributors"
                }
            ],
            "description": "Simulates the behavior of a web browser, allowing you to make requests, click on links and submit forms programmatically",
            "homepage": "https://symfony.com",
            "support": {
                "source": "https://github.com/symfony/browser-kit/tree/v5.4.21"
            },
            "funding": [
                {
                    "url": "https://symfony.com/sponsor",
                    "type": "custom"
                },
                {
                    "url": "https://github.com/fabpot",
                    "type": "github"
                },
                {
                    "url": "https://tidelift.com/funding/github/packagist/symfony/symfony",
                    "type": "tidelift"
                }
            ],
            "time": "2023-02-14T08:03:56+00:00"
        },
        {
            "name": "symfony/css-selector",
            "version": "v5.4.21",
            "source": {
                "type": "git",
                "url": "https://github.com/symfony/css-selector.git",
                "reference": "95f3c7468db1da8cc360b24fa2a26e7cefcb355d"
            },
            "dist": {
                "type": "zip",
                "url": "https://api.github.com/repos/symfony/css-selector/zipball/95f3c7468db1da8cc360b24fa2a26e7cefcb355d",
                "reference": "95f3c7468db1da8cc360b24fa2a26e7cefcb355d",
                "shasum": ""
            },
            "require": {
                "php": ">=7.2.5",
                "symfony/polyfill-php80": "^1.16"
            },
            "type": "library",
            "autoload": {
                "psr-4": {
                    "Symfony\\Component\\CssSelector\\": ""
                },
                "exclude-from-classmap": [
                    "/Tests/"
                ]
            },
            "notification-url": "https://packagist.org/downloads/",
            "license": [
                "MIT"
            ],
            "authors": [
                {
                    "name": "Fabien Potencier",
                    "email": "fabien@symfony.com"
                },
                {
                    "name": "Jean-François Simon",
                    "email": "jeanfrancois.simon@sensiolabs.com"
                },
                {
                    "name": "Symfony Community",
                    "homepage": "https://symfony.com/contributors"
                }
            ],
            "description": "Converts CSS selectors to XPath expressions",
            "homepage": "https://symfony.com",
            "support": {
                "source": "https://github.com/symfony/css-selector/tree/v5.4.21"
            },
            "funding": [
                {
                    "url": "https://symfony.com/sponsor",
                    "type": "custom"
                },
                {
                    "url": "https://github.com/fabpot",
                    "type": "github"
                },
                {
                    "url": "https://tidelift.com/funding/github/packagist/symfony/symfony",
                    "type": "tidelift"
                }
            ],
            "time": "2023-02-14T08:03:56+00:00"
        },
        {
            "name": "symfony/dom-crawler",
            "version": "v5.4.23",
            "source": {
                "type": "git",
                "url": "https://github.com/symfony/dom-crawler.git",
                "reference": "4a286c916b74ecfb6e2caf1aa31d3fe2a34b7e08"
            },
            "dist": {
                "type": "zip",
                "url": "https://api.github.com/repos/symfony/dom-crawler/zipball/4a286c916b74ecfb6e2caf1aa31d3fe2a34b7e08",
                "reference": "4a286c916b74ecfb6e2caf1aa31d3fe2a34b7e08",
                "shasum": ""
            },
            "require": {
                "php": ">=7.2.5",
                "symfony/deprecation-contracts": "^2.1|^3",
                "symfony/polyfill-ctype": "~1.8",
                "symfony/polyfill-mbstring": "~1.0",
                "symfony/polyfill-php80": "^1.16"
            },
            "conflict": {
                "masterminds/html5": "<2.6"
            },
            "require-dev": {
                "masterminds/html5": "^2.6",
                "symfony/css-selector": "^4.4|^5.0|^6.0"
            },
            "suggest": {
                "symfony/css-selector": ""
            },
            "type": "library",
            "autoload": {
                "psr-4": {
                    "Symfony\\Component\\DomCrawler\\": ""
                },
                "exclude-from-classmap": [
                    "/Tests/"
                ]
            },
            "notification-url": "https://packagist.org/downloads/",
            "license": [
                "MIT"
            ],
            "authors": [
                {
                    "name": "Fabien Potencier",
                    "email": "fabien@symfony.com"
                },
                {
                    "name": "Symfony Community",
                    "homepage": "https://symfony.com/contributors"
                }
            ],
            "description": "Eases DOM navigation for HTML and XML documents",
            "homepage": "https://symfony.com",
            "support": {
                "source": "https://github.com/symfony/dom-crawler/tree/v5.4.23"
            },
            "funding": [
                {
                    "url": "https://symfony.com/sponsor",
                    "type": "custom"
                },
                {
                    "url": "https://github.com/fabpot",
                    "type": "github"
                },
                {
                    "url": "https://tidelift.com/funding/github/packagist/symfony/symfony",
                    "type": "tidelift"
                }
            ],
            "time": "2023-04-08T21:20:19+00:00"
        },
        {
            "name": "symplify/easy-coding-standard",
            "version": "10.3.3",
            "source": {
                "type": "git",
                "url": "https://github.com/symplify/easy-coding-standard.git",
                "reference": "c93878b3c052321231519b6540e227380f90be17"
            },
            "dist": {
                "type": "zip",
                "url": "https://api.github.com/repos/symplify/easy-coding-standard/zipball/c93878b3c052321231519b6540e227380f90be17",
                "reference": "c93878b3c052321231519b6540e227380f90be17",
                "shasum": ""
            },
            "require": {
                "php": ">=7.2"
            },
            "conflict": {
                "friendsofphp/php-cs-fixer": "<3.0",
                "squizlabs/php_codesniffer": "<3.6"
            },
            "bin": [
                "bin/ecs"
            ],
            "type": "library",
            "extra": {
                "branch-alias": {
                    "dev-main": "10.3-dev"
                }
            },
            "autoload": {
                "files": [
                    "bootstrap.php"
                ]
            },
            "notification-url": "https://packagist.org/downloads/",
            "license": [
                "MIT"
            ],
            "description": "Prefixed scoped version of ECS package",
            "support": {
                "source": "https://github.com/symplify/easy-coding-standard/tree/10.3.3"
            },
            "funding": [
                {
                    "url": "https://www.paypal.me/rectorphp",
                    "type": "custom"
                },
                {
                    "url": "https://github.com/tomasvotruba",
                    "type": "github"
                }
            ],
            "time": "2022-06-13T14:03:37+00:00"
        },
        {
            "name": "theseer/tokenizer",
            "version": "1.2.1",
            "source": {
                "type": "git",
                "url": "https://github.com/theseer/tokenizer.git",
                "reference": "34a41e998c2183e22995f158c581e7b5e755ab9e"
            },
            "dist": {
                "type": "zip",
                "url": "https://api.github.com/repos/theseer/tokenizer/zipball/34a41e998c2183e22995f158c581e7b5e755ab9e",
                "reference": "34a41e998c2183e22995f158c581e7b5e755ab9e",
                "shasum": ""
            },
            "require": {
                "ext-dom": "*",
                "ext-tokenizer": "*",
                "ext-xmlwriter": "*",
                "php": "^7.2 || ^8.0"
            },
            "type": "library",
            "autoload": {
                "classmap": [
                    "src/"
                ]
            },
            "notification-url": "https://packagist.org/downloads/",
            "license": [
                "BSD-3-Clause"
            ],
            "authors": [
                {
                    "name": "Arne Blankerts",
                    "email": "arne@blankerts.de",
                    "role": "Developer"
                }
            ],
            "description": "A small library for converting tokenized PHP source code into XML and potentially other formats",
            "support": {
                "issues": "https://github.com/theseer/tokenizer/issues",
                "source": "https://github.com/theseer/tokenizer/tree/1.2.1"
            },
            "funding": [
                {
                    "url": "https://github.com/theseer",
                    "type": "github"
                }
            ],
            "time": "2021-07-28T10:34:58+00:00"
        },
        {
            "name": "vlucas/phpdotenv",
            "version": "v5.5.0",
            "source": {
                "type": "git",
                "url": "https://github.com/vlucas/phpdotenv.git",
                "reference": "1a7ea2afc49c3ee6d87061f5a233e3a035d0eae7"
            },
            "dist": {
                "type": "zip",
                "url": "https://api.github.com/repos/vlucas/phpdotenv/zipball/1a7ea2afc49c3ee6d87061f5a233e3a035d0eae7",
                "reference": "1a7ea2afc49c3ee6d87061f5a233e3a035d0eae7",
                "shasum": ""
            },
            "require": {
                "ext-pcre": "*",
                "graham-campbell/result-type": "^1.0.2",
                "php": "^7.1.3 || ^8.0",
                "phpoption/phpoption": "^1.8",
                "symfony/polyfill-ctype": "^1.23",
                "symfony/polyfill-mbstring": "^1.23.1",
                "symfony/polyfill-php80": "^1.23.1"
            },
            "require-dev": {
                "bamarni/composer-bin-plugin": "^1.4.1",
                "ext-filter": "*",
                "phpunit/phpunit": "^7.5.20 || ^8.5.30 || ^9.5.25"
            },
            "suggest": {
                "ext-filter": "Required to use the boolean validator."
            },
            "type": "library",
            "extra": {
                "bamarni-bin": {
                    "bin-links": true,
                    "forward-command": true
                },
                "branch-alias": {
                    "dev-master": "5.5-dev"
                }
            },
            "autoload": {
                "psr-4": {
                    "Dotenv\\": "src/"
                }
            },
            "notification-url": "https://packagist.org/downloads/",
            "license": [
                "BSD-3-Clause"
            ],
            "authors": [
                {
                    "name": "Graham Campbell",
                    "email": "hello@gjcampbell.co.uk",
                    "homepage": "https://github.com/GrahamCampbell"
                },
                {
                    "name": "Vance Lucas",
                    "email": "vance@vancelucas.com",
                    "homepage": "https://github.com/vlucas"
                }
            ],
            "description": "Loads environment variables from `.env` to `getenv()`, `$_ENV` and `$_SERVER` automagically.",
            "keywords": [
                "dotenv",
                "env",
                "environment"
            ],
            "support": {
                "issues": "https://github.com/vlucas/phpdotenv/issues",
                "source": "https://github.com/vlucas/phpdotenv/tree/v5.5.0"
            },
            "funding": [
                {
                    "url": "https://github.com/GrahamCampbell",
                    "type": "github"
                },
                {
                    "url": "https://tidelift.com/funding/github/packagist/vlucas/phpdotenv",
                    "type": "tidelift"
                }
            ],
            "time": "2022-10-16T01:01:54+00:00"
        },
        {
            "name": "yiisoft/yii2-redis",
            "version": "2.0.18",
            "source": {
                "type": "git",
                "url": "https://github.com/yiisoft/yii2-redis.git",
                "reference": "08aecdf44e091c5fae3411e719ac0fdb803ef594"
            },
            "dist": {
                "type": "zip",
                "url": "https://api.github.com/repos/yiisoft/yii2-redis/zipball/08aecdf44e091c5fae3411e719ac0fdb803ef594",
                "reference": "08aecdf44e091c5fae3411e719ac0fdb803ef594",
                "shasum": ""
            },
            "require": {
                "ext-openssl": "*",
                "yiisoft/yii2": "~2.0.39"
            },
            "require-dev": {
                "phpunit/phpunit": "<7",
                "yiisoft/yii2-dev": "~2.0.39"
            },
            "type": "yii2-extension",
            "extra": {
                "branch-alias": {
                    "dev-master": "2.0.x-dev"
                }
            },
            "autoload": {
                "psr-4": {
                    "yii\\redis\\": "src"
                }
            },
            "notification-url": "https://packagist.org/downloads/",
            "license": [
                "BSD-3-Clause"
            ],
            "authors": [
                {
                    "name": "Carsten Brandt",
                    "email": "mail@cebe.cc"
                }
            ],
            "description": "Redis Cache, Session and ActiveRecord for the Yii framework",
            "keywords": [
                "active-record",
                "cache",
                "redis",
                "session",
                "yii2"
            ],
            "support": {
                "forum": "http://www.yiiframework.com/forum/",
                "irc": "irc://irc.freenode.net/yii",
                "issues": "https://github.com/yiisoft/yii2-redis/issues",
                "source": "https://github.com/yiisoft/yii2-redis",
                "wiki": "http://www.yiiframework.com/wiki/"
            },
            "funding": [
                {
                    "url": "https://github.com/yiisoft",
                    "type": "github"
                },
                {
                    "url": "https://opencollective.com/yiisoft",
                    "type": "open_collective"
                },
                {
                    "url": "https://tidelift.com/funding/github/packagist/yiisoft/yii2-redis",
                    "type": "tidelift"
                }
            ],
            "time": "2022-09-04T10:34:42+00:00"
        }
    ],
    "aliases": [],
    "minimum-stability": "stable",
    "stability-flags": {
        "craftcms/ecs": 20
    },
    "prefer-stable": false,
    "prefer-lowest": false,
    "platform": {
        "php": "^8.1",
        "ext-bcmath": "*",
        "ext-curl": "*",
        "ext-dom": "*",
        "ext-intl": "*",
        "ext-json": "*",
        "ext-mbstring": "*",
        "ext-openssl": "*",
        "ext-pcre": "*",
        "ext-pdo": "*",
        "ext-zip": "*"
    },
    "platform-dev": [],
    "platform-overrides": {
        "php": "8.1"
    },
    "plugin-api-version": "2.3.0"
}<|MERGE_RESOLUTION|>--- conflicted
+++ resolved
@@ -4,11 +4,7 @@
         "Read more about it at https://getcomposer.org/doc/01-basic-usage.md#installing-dependencies",
         "This file is @generated automatically"
     ],
-<<<<<<< HEAD
     "content-hash": "47a6702a0549326df0de11e7b9f4417a",
-=======
-    "content-hash": "d89a6574d466c1d80367a6a563f14cb3",
->>>>>>> 9a71dd73
     "packages": [
         {
             "name": "bacon/bacon-qr-code",
@@ -2334,7 +2330,6 @@
             "time": "2023-04-16T18:19:15+00:00"
         },
         {
-<<<<<<< HEAD
             "name": "league/uri",
             "version": "6.8.0",
             "source": {
@@ -2346,19 +2341,6 @@
                 "type": "zip",
                 "url": "https://api.github.com/repos/thephpleague/uri/zipball/a700b4656e4c54371b799ac61e300ab25a2d1d39",
                 "reference": "a700b4656e4c54371b799ac61e300ab25a2d1d39",
-=======
-            "name": "mikehaertl/php-shellcommand",
-            "version": "1.7.0",
-            "source": {
-                "type": "git",
-                "url": "https://github.com/mikehaertl/php-shellcommand.git",
-                "reference": "e79ea528be155ffdec6f3bf1a4a46307bb49e545"
-            },
-            "dist": {
-                "type": "zip",
-                "url": "https://api.github.com/repos/mikehaertl/php-shellcommand/zipball/e79ea528be155ffdec6f3bf1a4a46307bb49e545",
-                "reference": "e79ea528be155ffdec6f3bf1a4a46307bb49e545",
->>>>>>> 9a71dd73
                 "shasum": ""
             },
             "require": {
@@ -2434,7 +2416,6 @@
                 "ws"
             ],
             "support": {
-<<<<<<< HEAD
                 "docs": "https://uri.thephpleague.com",
                 "forum": "https://thephpleague.slack.com",
                 "issues": "https://github.com/thephpleague/uri/issues",
@@ -2460,25 +2441,6 @@
                 "type": "zip",
                 "url": "https://api.github.com/repos/thephpleague/uri-interfaces/zipball/00e7e2943f76d8cb50c7dfdc2f6dee356e15e383",
                 "reference": "00e7e2943f76d8cb50c7dfdc2f6dee356e15e383",
-=======
-                "issues": "https://github.com/mikehaertl/php-shellcommand/issues",
-                "source": "https://github.com/mikehaertl/php-shellcommand/tree/1.7.0"
-            },
-            "time": "2023-04-19T08:25:22+00:00"
-        },
-        {
-            "name": "moneyphp/money",
-            "version": "v4.1.1",
-            "source": {
-                "type": "git",
-                "url": "https://github.com/moneyphp/money.git",
-                "reference": "9682220995ffd396843be5b4ee1e5f2c2d6ecee2"
-            },
-            "dist": {
-                "type": "zip",
-                "url": "https://api.github.com/repos/moneyphp/money/zipball/9682220995ffd396843be5b4ee1e5f2c2d6ecee2",
-                "reference": "9682220995ffd396843be5b4ee1e5f2c2d6ecee2",
->>>>>>> 9a71dd73
                 "shasum": ""
             },
             "require": {
@@ -3565,16 +3527,16 @@
         },
         {
             "name": "psr/http-message",
-            "version": "2.0",
+            "version": "1.1",
             "source": {
                 "type": "git",
                 "url": "https://github.com/php-fig/http-message.git",
-                "reference": "402d35bcb92c70c026d1a6a9883f06b2ead23d71"
-            },
-            "dist": {
-                "type": "zip",
-                "url": "https://api.github.com/repos/php-fig/http-message/zipball/402d35bcb92c70c026d1a6a9883f06b2ead23d71",
-                "reference": "402d35bcb92c70c026d1a6a9883f06b2ead23d71",
+                "reference": "cb6ce4845ce34a8ad9e68117c10ee90a29919eba"
+            },
+            "dist": {
+                "type": "zip",
+                "url": "https://api.github.com/repos/php-fig/http-message/zipball/cb6ce4845ce34a8ad9e68117c10ee90a29919eba",
+                "reference": "cb6ce4845ce34a8ad9e68117c10ee90a29919eba",
                 "shasum": ""
             },
             "require": {
@@ -3583,7 +3545,7 @@
             "type": "library",
             "extra": {
                 "branch-alias": {
-                    "dev-master": "2.0.x-dev"
+                    "dev-master": "1.1.x-dev"
                 }
             },
             "autoload": {
@@ -3598,7 +3560,7 @@
             "authors": [
                 {
                     "name": "PHP-FIG",
-                    "homepage": "https://www.php-fig.org/"
+                    "homepage": "http://www.php-fig.org/"
                 }
             ],
             "description": "Common interface for HTTP messages",
@@ -3612,9 +3574,9 @@
                 "response"
             ],
             "support": {
-                "source": "https://github.com/php-fig/http-message/tree/2.0"
-            },
-            "time": "2023-04-04T09:54:51+00:00"
+                "source": "https://github.com/php-fig/http-message/tree/1.1"
+            },
+            "time": "2023-04-04T09:50:52+00:00"
         },
         {
             "name": "psr/log",
@@ -4133,16 +4095,16 @@
         },
         {
             "name": "seld/jsonlint",
-            "version": "1.9.0",
+            "version": "1.10.0",
             "source": {
                 "type": "git",
                 "url": "https://github.com/Seldaek/jsonlint.git",
-                "reference": "4211420d25eba80712bff236a98960ef68b866b7"
-            },
-            "dist": {
-                "type": "zip",
-                "url": "https://api.github.com/repos/Seldaek/jsonlint/zipball/4211420d25eba80712bff236a98960ef68b866b7",
-                "reference": "4211420d25eba80712bff236a98960ef68b866b7",
+                "reference": "594fd6462aad8ecee0b45ca5045acea4776667f1"
+            },
+            "dist": {
+                "type": "zip",
+                "url": "https://api.github.com/repos/Seldaek/jsonlint/zipball/594fd6462aad8ecee0b45ca5045acea4776667f1",
+                "reference": "594fd6462aad8ecee0b45ca5045acea4776667f1",
                 "shasum": ""
             },
             "require": {
@@ -4181,7 +4143,7 @@
             ],
             "support": {
                 "issues": "https://github.com/Seldaek/jsonlint/issues",
-                "source": "https://github.com/Seldaek/jsonlint/tree/1.9.0"
+                "source": "https://github.com/Seldaek/jsonlint/tree/1.10.0"
             },
             "funding": [
                 {
@@ -4193,7 +4155,7 @@
                     "type": "tidelift"
                 }
             ],
-            "time": "2022-04-01T13:37:23+00:00"
+            "time": "2023-05-11T13:16:46+00:00"
         },
         {
             "name": "seld/phar-utils",
@@ -4244,7 +4206,6 @@
             "time": "2022-08-31T10:31:18+00:00"
         },
         {
-<<<<<<< HEAD
             "name": "spomky-labs/base64url",
             "version": "v2.0.4",
             "source": {
@@ -4256,19 +4217,6 @@
                 "type": "zip",
                 "url": "https://api.github.com/repos/Spomky-Labs/base64url/zipball/7752ce931ec285da4ed1f4c5aa27e45e097be61d",
                 "reference": "7752ce931ec285da4ed1f4c5aa27e45e097be61d",
-=======
-            "name": "seld/jsonlint",
-            "version": "1.10.0",
-            "source": {
-                "type": "git",
-                "url": "https://github.com/Seldaek/jsonlint.git",
-                "reference": "594fd6462aad8ecee0b45ca5045acea4776667f1"
-            },
-            "dist": {
-                "type": "zip",
-                "url": "https://api.github.com/repos/Seldaek/jsonlint/zipball/594fd6462aad8ecee0b45ca5045acea4776667f1",
-                "reference": "594fd6462aad8ecee0b45ca5045acea4776667f1",
->>>>>>> 9a71dd73
                 "shasum": ""
             },
             "require": {
@@ -4307,13 +4255,8 @@
                 "url"
             ],
             "support": {
-<<<<<<< HEAD
                 "issues": "https://github.com/Spomky-Labs/base64url/issues",
                 "source": "https://github.com/Spomky-Labs/base64url/tree/v2.0.4"
-=======
-                "issues": "https://github.com/Seldaek/jsonlint/issues",
-                "source": "https://github.com/Seldaek/jsonlint/tree/1.10.0"
->>>>>>> 9a71dd73
             },
             "funding": [
                 {
@@ -4325,11 +4268,7 @@
                     "type": "patreon"
                 }
             ],
-<<<<<<< HEAD
             "time": "2020-11-03T09:10:25+00:00"
-=======
-            "time": "2023-05-11T13:16:46+00:00"
->>>>>>> 9a71dd73
         },
         {
             "name": "spomky-labs/cbor-php",
@@ -5938,7 +5877,6 @@
         },
         {
             "name": "symfony/process",
-<<<<<<< HEAD
             "version": "v5.4.23",
             "source": {
                 "type": "git",
@@ -5949,18 +5887,6 @@
                 "type": "zip",
                 "url": "https://api.github.com/repos/symfony/process/zipball/4b842fc4b61609e0a155a114082bd94e31e98287",
                 "reference": "4b842fc4b61609e0a155a114082bd94e31e98287",
-=======
-            "version": "v6.2.10",
-            "source": {
-                "type": "git",
-                "url": "https://github.com/symfony/process.git",
-                "reference": "b34cdbc9c5e75d45a3703e63a48ad07aafa8bf2e"
-            },
-            "dist": {
-                "type": "zip",
-                "url": "https://api.github.com/repos/symfony/process/zipball/b34cdbc9c5e75d45a3703e63a48ad07aafa8bf2e",
-                "reference": "b34cdbc9c5e75d45a3703e63a48ad07aafa8bf2e",
->>>>>>> 9a71dd73
                 "shasum": ""
             },
             "require": {
@@ -5993,11 +5919,7 @@
             "description": "Executes commands in sub-processes",
             "homepage": "https://symfony.com",
             "support": {
-<<<<<<< HEAD
                 "source": "https://github.com/symfony/process/tree/v5.4.23"
-=======
-                "source": "https://github.com/symfony/process/tree/v6.2.10"
->>>>>>> 9a71dd73
             },
             "funding": [
                 {
@@ -6013,11 +5935,7 @@
                     "type": "tidelift"
                 }
             ],
-<<<<<<< HEAD
             "time": "2023-04-18T13:50:24+00:00"
-=======
-            "time": "2023-04-18T13:56:57+00:00"
->>>>>>> 9a71dd73
         },
         {
             "name": "symfony/service-contracts",
@@ -6352,7 +6270,6 @@
                 }
             ],
             "time": "2023-04-23T19:33:36+00:00"
-<<<<<<< HEAD
         },
         {
             "name": "thecodingmachine/safe",
@@ -6492,8 +6409,6 @@
                 "source": "https://github.com/thecodingmachine/safe/tree/v1.3.3"
             },
             "time": "2020-10-28T17:51:34+00:00"
-=======
->>>>>>> 9a71dd73
         },
         {
             "name": "theiconic/name-parser",
@@ -9389,18 +9304,6 @@
         },
         {
             "name": "phpstan/phpstan",
-<<<<<<< HEAD
-            "version": "1.10.14",
-            "source": {
-                "type": "git",
-                "url": "https://github.com/phpstan/phpstan.git",
-                "reference": "d232901b09e67538e5c86a724be841bea5768a7c"
-            },
-            "dist": {
-                "type": "zip",
-                "url": "https://api.github.com/repos/phpstan/phpstan/zipball/d232901b09e67538e5c86a724be841bea5768a7c",
-                "reference": "d232901b09e67538e5c86a724be841bea5768a7c",
-=======
             "version": "1.10.15",
             "source": {
                 "type": "git",
@@ -9411,7 +9314,6 @@
                 "type": "zip",
                 "url": "https://api.github.com/repos/phpstan/phpstan/zipball/762c4dac4da6f8756eebb80e528c3a47855da9bd",
                 "reference": "762c4dac4da6f8756eebb80e528c3a47855da9bd",
->>>>>>> 9a71dd73
                 "shasum": ""
             },
             "require": {
@@ -9460,11 +9362,7 @@
                     "type": "tidelift"
                 }
             ],
-<<<<<<< HEAD
-            "time": "2023-04-19T13:47:27+00:00"
-=======
             "time": "2023-05-09T15:28:01+00:00"
->>>>>>> 9a71dd73
         },
         {
             "name": "phpunit/php-code-coverage",
@@ -9786,18 +9684,6 @@
         },
         {
             "name": "phpunit/phpunit",
-<<<<<<< HEAD
-            "version": "9.6.7",
-            "source": {
-                "type": "git",
-                "url": "https://github.com/sebastianbergmann/phpunit.git",
-                "reference": "c993f0d3b0489ffc42ee2fe0bd645af1538a63b2"
-            },
-            "dist": {
-                "type": "zip",
-                "url": "https://api.github.com/repos/sebastianbergmann/phpunit/zipball/c993f0d3b0489ffc42ee2fe0bd645af1538a63b2",
-                "reference": "c993f0d3b0489ffc42ee2fe0bd645af1538a63b2",
-=======
             "version": "9.6.8",
             "source": {
                 "type": "git",
@@ -9808,7 +9694,6 @@
                 "type": "zip",
                 "url": "https://api.github.com/repos/sebastianbergmann/phpunit/zipball/17d621b3aff84d0c8b62539e269e87d8d5baa76e",
                 "reference": "17d621b3aff84d0c8b62539e269e87d8d5baa76e",
->>>>>>> 9a71dd73
                 "shasum": ""
             },
             "require": {
@@ -9882,11 +9767,7 @@
             "support": {
                 "issues": "https://github.com/sebastianbergmann/phpunit/issues",
                 "security": "https://github.com/sebastianbergmann/phpunit/security/policy",
-<<<<<<< HEAD
-                "source": "https://github.com/sebastianbergmann/phpunit/tree/9.6.7"
-=======
                 "source": "https://github.com/sebastianbergmann/phpunit/tree/9.6.8"
->>>>>>> 9a71dd73
             },
             "funding": [
                 {
@@ -9902,11 +9783,7 @@
                     "type": "tidelift"
                 }
             ],
-<<<<<<< HEAD
-            "time": "2023-04-14T08:58:40+00:00"
-=======
             "time": "2023-05-11T05:14:45+00:00"
->>>>>>> 9a71dd73
         },
         {
             "name": "sebastian/cli-parser",
