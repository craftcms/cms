{
    "_readme": [
        "This file locks the dependencies of your project to a known state",
        "Read more about it at https://getcomposer.org/doc/01-basic-usage.md#installing-dependencies",
        "This file is @generated automatically"
    ],
<<<<<<< HEAD
    "content-hash": "bd1fe6dc4399788092392db606c9e2ab",
=======
    "content-hash": "472c14a55db0966b122fe4e9daa62345",
>>>>>>> 5ac4d0a1
    "packages": [
        {
            "name": "cebe/markdown",
            "version": "1.2.1",
            "source": {
                "type": "git",
                "url": "https://github.com/cebe/markdown.git",
                "reference": "9bac5e971dd391e2802dca5400bbeacbaea9eb86"
            },
            "dist": {
                "type": "zip",
                "url": "https://api.github.com/repos/cebe/markdown/zipball/9bac5e971dd391e2802dca5400bbeacbaea9eb86",
                "reference": "9bac5e971dd391e2802dca5400bbeacbaea9eb86",
                "shasum": ""
            },
            "require": {
                "lib-pcre": "*",
                "php": ">=5.4.0"
            },
            "require-dev": {
                "cebe/indent": "*",
                "facebook/xhprof": "*@dev",
                "phpunit/phpunit": "4.1.*"
            },
            "bin": [
                "bin/markdown"
            ],
            "type": "library",
            "extra": {
                "branch-alias": {
                    "dev-master": "1.2.x-dev"
                }
            },
            "autoload": {
                "psr-4": {
                    "cebe\\markdown\\": ""
                }
            },
            "notification-url": "https://packagist.org/downloads/",
            "license": [
                "MIT"
            ],
            "authors": [
                {
                    "name": "Carsten Brandt",
                    "email": "mail@cebe.cc",
                    "homepage": "http://cebe.cc/",
                    "role": "Creator"
                }
            ],
            "description": "A super fast, highly extensible markdown parser for PHP",
            "homepage": "https://github.com/cebe/markdown#readme",
            "keywords": [
                "extensible",
                "fast",
                "gfm",
                "markdown",
                "markdown-extra"
            ],
            "support": {
                "issues": "https://github.com/cebe/markdown/issues",
                "source": "https://github.com/cebe/markdown"
            },
            "time": "2018-03-26T11:24:36+00:00"
        },
        {
            "name": "commerceguys/addressing",
            "version": "v1.4.1",
            "source": {
                "type": "git",
                "url": "https://github.com/commerceguys/addressing.git",
                "reference": "8b1bcd45971733e8f4224e539cb92838f18c4d06"
            },
            "dist": {
                "type": "zip",
                "url": "https://api.github.com/repos/commerceguys/addressing/zipball/8b1bcd45971733e8f4224e539cb92838f18c4d06",
                "reference": "8b1bcd45971733e8f4224e539cb92838f18c4d06",
                "shasum": ""
            },
            "require": {
                "doctrine/collections": "^1.2",
                "php": ">=7.3"
            },
            "require-dev": {
                "ext-json": "*",
                "mikey179/vfsstream": "^1.6.10",
                "phpunit/phpunit": "^9.5",
                "squizlabs/php_codesniffer": "^3.6",
                "symfony/validator": "^4.4 || ^5.4 || ^6.0"
            },
            "suggest": {
                "symfony/validator": "to validate addresses"
            },
            "type": "library",
            "extra": {
                "branch-alias": {
                    "dev-master": "1.x-dev"
                }
            },
            "autoload": {
                "psr-4": {
                    "CommerceGuys\\Addressing\\": "src"
                }
            },
            "notification-url": "https://packagist.org/downloads/",
            "license": [
                "MIT"
            ],
            "authors": [
                {
                    "name": "Bojan Zivanovic"
                },
                {
                    "name": "Damien Tournoud"
                }
            ],
            "description": "Addressing library powered by CLDR and Google's address data.",
            "keywords": [
                "address",
                "internationalization",
                "localization",
                "postal"
            ],
            "support": {
                "issues": "https://github.com/commerceguys/addressing/issues",
                "source": "https://github.com/commerceguys/addressing/tree/v1.4.1"
            },
            "time": "2022-08-09T11:42:51+00:00"
        },
        {
            "name": "composer/ca-bundle",
            "version": "1.3.3",
            "source": {
                "type": "git",
                "url": "https://github.com/composer/ca-bundle.git",
                "reference": "30897edbfb15e784fe55587b4f73ceefd3c4d98c"
            },
            "dist": {
                "type": "zip",
                "url": "https://api.github.com/repos/composer/ca-bundle/zipball/30897edbfb15e784fe55587b4f73ceefd3c4d98c",
                "reference": "30897edbfb15e784fe55587b4f73ceefd3c4d98c",
                "shasum": ""
            },
            "require": {
                "ext-openssl": "*",
                "ext-pcre": "*",
                "php": "^5.3.2 || ^7.0 || ^8.0"
            },
            "require-dev": {
                "phpstan/phpstan": "^0.12.55",
                "psr/log": "^1.0",
                "symfony/phpunit-bridge": "^4.2 || ^5",
                "symfony/process": "^2.5 || ^3.0 || ^4.0 || ^5.0 || ^6.0"
            },
            "type": "library",
            "extra": {
                "branch-alias": {
                    "dev-main": "1.x-dev"
                }
            },
            "autoload": {
                "psr-4": {
                    "Composer\\CaBundle\\": "src"
                }
            },
            "notification-url": "https://packagist.org/downloads/",
            "license": [
                "MIT"
            ],
            "authors": [
                {
                    "name": "Jordi Boggiano",
                    "email": "j.boggiano@seld.be",
                    "homepage": "http://seld.be"
                }
            ],
            "description": "Lets you find a path to the system CA bundle, and includes a fallback to the Mozilla CA bundle.",
            "keywords": [
                "cabundle",
                "cacert",
                "certificate",
                "ssl",
                "tls"
            ],
            "support": {
                "irc": "irc://irc.freenode.org/composer",
                "issues": "https://github.com/composer/ca-bundle/issues",
                "source": "https://github.com/composer/ca-bundle/tree/1.3.3"
            },
            "funding": [
                {
                    "url": "https://packagist.com",
                    "type": "custom"
                },
                {
                    "url": "https://github.com/composer",
                    "type": "github"
                },
                {
                    "url": "https://tidelift.com/funding/github/packagist/composer/composer",
                    "type": "tidelift"
                }
            ],
            "time": "2022-07-20T07:14:26+00:00"
        },
        {
            "name": "composer/composer",
            "version": "2.2.15",
            "source": {
                "type": "git",
                "url": "https://github.com/composer/composer.git",
                "reference": "509dcbd4f8d459e0ef2ef223a231b8c31bceed78"
            },
            "dist": {
                "type": "zip",
                "url": "https://api.github.com/repos/composer/composer/zipball/509dcbd4f8d459e0ef2ef223a231b8c31bceed78",
                "reference": "509dcbd4f8d459e0ef2ef223a231b8c31bceed78",
                "shasum": ""
            },
            "require": {
                "composer/ca-bundle": "^1.0",
                "composer/metadata-minifier": "^1.0",
                "composer/pcre": "^1.0",
                "composer/semver": "^3.0",
                "composer/spdx-licenses": "^1.2",
                "composer/xdebug-handler": "^2.0 || ^3.0",
                "justinrainbow/json-schema": "^5.2.11",
                "php": "^5.3.2 || ^7.0 || ^8.0",
                "psr/log": "^1.0 || ^2.0",
                "react/promise": "^1.2 || ^2.7",
                "seld/jsonlint": "^1.4",
                "seld/phar-utils": "^1.0",
                "symfony/console": "^2.8.52 || ^3.4.35 || ^4.4 || ^5.0",
                "symfony/filesystem": "^2.8.52 || ^3.4.35 || ^4.4 || ^5.0 || ^6.0",
                "symfony/finder": "^2.8.52 || ^3.4.35 || ^4.4 || ^5.0 || ^6.0",
                "symfony/process": "^2.8.52 || ^3.4.35 || ^4.4 || ^5.0 || ^6.0"
            },
            "require-dev": {
                "phpspec/prophecy": "^1.10",
                "symfony/phpunit-bridge": "^4.2 || ^5.0 || ^6.0"
            },
            "suggest": {
                "ext-openssl": "Enabling the openssl extension allows you to access https URLs for repositories and packages",
                "ext-zip": "Enabling the zip extension allows you to unzip archives",
                "ext-zlib": "Allow gzip compression of HTTP requests"
            },
            "bin": [
                "bin/composer"
            ],
            "type": "library",
            "extra": {
                "branch-alias": {
                    "dev-main": "2.2-dev"
                }
            },
            "autoload": {
                "psr-4": {
                    "Composer\\": "src/Composer"
                }
            },
            "notification-url": "https://packagist.org/downloads/",
            "license": [
                "MIT"
            ],
            "authors": [
                {
                    "name": "Nils Adermann",
                    "email": "naderman@naderman.de",
                    "homepage": "https://www.naderman.de"
                },
                {
                    "name": "Jordi Boggiano",
                    "email": "j.boggiano@seld.be",
                    "homepage": "https://seld.be"
                }
            ],
            "description": "Composer helps you declare, manage and install dependencies of PHP projects. It ensures you have the right stack everywhere.",
            "homepage": "https://getcomposer.org/",
            "keywords": [
                "autoload",
                "dependency",
                "package"
            ],
            "support": {
                "irc": "ircs://irc.libera.chat:6697/composer",
                "issues": "https://github.com/composer/composer/issues",
                "source": "https://github.com/composer/composer/tree/2.2.15"
            },
            "funding": [
                {
                    "url": "https://packagist.com",
                    "type": "custom"
                },
                {
                    "url": "https://github.com/composer",
                    "type": "github"
                },
                {
                    "url": "https://tidelift.com/funding/github/packagist/composer/composer",
                    "type": "tidelift"
                }
            ],
            "time": "2022-07-01T10:01:26+00:00"
        },
        {
            "name": "composer/metadata-minifier",
            "version": "1.0.0",
            "source": {
                "type": "git",
                "url": "https://github.com/composer/metadata-minifier.git",
                "reference": "c549d23829536f0d0e984aaabbf02af91f443207"
            },
            "dist": {
                "type": "zip",
                "url": "https://api.github.com/repos/composer/metadata-minifier/zipball/c549d23829536f0d0e984aaabbf02af91f443207",
                "reference": "c549d23829536f0d0e984aaabbf02af91f443207",
                "shasum": ""
            },
            "require": {
                "php": "^5.3.2 || ^7.0 || ^8.0"
            },
            "require-dev": {
                "composer/composer": "^2",
                "phpstan/phpstan": "^0.12.55",
                "symfony/phpunit-bridge": "^4.2 || ^5"
            },
            "type": "library",
            "extra": {
                "branch-alias": {
                    "dev-main": "1.x-dev"
                }
            },
            "autoload": {
                "psr-4": {
                    "Composer\\MetadataMinifier\\": "src"
                }
            },
            "notification-url": "https://packagist.org/downloads/",
            "license": [
                "MIT"
            ],
            "authors": [
                {
                    "name": "Jordi Boggiano",
                    "email": "j.boggiano@seld.be",
                    "homepage": "http://seld.be"
                }
            ],
            "description": "Small utility library that handles metadata minification and expansion.",
            "keywords": [
                "composer",
                "compression"
            ],
            "support": {
                "issues": "https://github.com/composer/metadata-minifier/issues",
                "source": "https://github.com/composer/metadata-minifier/tree/1.0.0"
            },
            "funding": [
                {
                    "url": "https://packagist.com",
                    "type": "custom"
                },
                {
                    "url": "https://github.com/composer",
                    "type": "github"
                },
                {
                    "url": "https://tidelift.com/funding/github/packagist/composer/composer",
                    "type": "tidelift"
                }
            ],
            "time": "2021-04-07T13:37:33+00:00"
        },
        {
            "name": "composer/pcre",
            "version": "1.0.1",
            "source": {
                "type": "git",
                "url": "https://github.com/composer/pcre.git",
                "reference": "67a32d7d6f9f560b726ab25a061b38ff3a80c560"
            },
            "dist": {
                "type": "zip",
                "url": "https://api.github.com/repos/composer/pcre/zipball/67a32d7d6f9f560b726ab25a061b38ff3a80c560",
                "reference": "67a32d7d6f9f560b726ab25a061b38ff3a80c560",
                "shasum": ""
            },
            "require": {
                "php": "^5.3.2 || ^7.0 || ^8.0"
            },
            "require-dev": {
                "phpstan/phpstan": "^1.3",
                "phpstan/phpstan-strict-rules": "^1.1",
                "symfony/phpunit-bridge": "^4.2 || ^5"
            },
            "type": "library",
            "extra": {
                "branch-alias": {
                    "dev-main": "1.x-dev"
                }
            },
            "autoload": {
                "psr-4": {
                    "Composer\\Pcre\\": "src"
                }
            },
            "notification-url": "https://packagist.org/downloads/",
            "license": [
                "MIT"
            ],
            "authors": [
                {
                    "name": "Jordi Boggiano",
                    "email": "j.boggiano@seld.be",
                    "homepage": "http://seld.be"
                }
            ],
            "description": "PCRE wrapping library that offers type-safe preg_* replacements.",
            "keywords": [
                "PCRE",
                "preg",
                "regex",
                "regular expression"
            ],
            "support": {
                "issues": "https://github.com/composer/pcre/issues",
                "source": "https://github.com/composer/pcre/tree/1.0.1"
            },
            "funding": [
                {
                    "url": "https://packagist.com",
                    "type": "custom"
                },
                {
                    "url": "https://github.com/composer",
                    "type": "github"
                },
                {
                    "url": "https://tidelift.com/funding/github/packagist/composer/composer",
                    "type": "tidelift"
                }
            ],
            "time": "2022-01-21T20:24:37+00:00"
        },
        {
            "name": "composer/semver",
            "version": "3.3.2",
            "source": {
                "type": "git",
                "url": "https://github.com/composer/semver.git",
                "reference": "3953f23262f2bff1919fc82183ad9acb13ff62c9"
            },
            "dist": {
                "type": "zip",
                "url": "https://api.github.com/repos/composer/semver/zipball/3953f23262f2bff1919fc82183ad9acb13ff62c9",
                "reference": "3953f23262f2bff1919fc82183ad9acb13ff62c9",
                "shasum": ""
            },
            "require": {
                "php": "^5.3.2 || ^7.0 || ^8.0"
            },
            "require-dev": {
                "phpstan/phpstan": "^1.4",
                "symfony/phpunit-bridge": "^4.2 || ^5"
            },
            "type": "library",
            "extra": {
                "branch-alias": {
                    "dev-main": "3.x-dev"
                }
            },
            "autoload": {
                "psr-4": {
                    "Composer\\Semver\\": "src"
                }
            },
            "notification-url": "https://packagist.org/downloads/",
            "license": [
                "MIT"
            ],
            "authors": [
                {
                    "name": "Nils Adermann",
                    "email": "naderman@naderman.de",
                    "homepage": "http://www.naderman.de"
                },
                {
                    "name": "Jordi Boggiano",
                    "email": "j.boggiano@seld.be",
                    "homepage": "http://seld.be"
                },
                {
                    "name": "Rob Bast",
                    "email": "rob.bast@gmail.com",
                    "homepage": "http://robbast.nl"
                }
            ],
            "description": "Semver library that offers utilities, version constraint parsing and validation.",
            "keywords": [
                "semantic",
                "semver",
                "validation",
                "versioning"
            ],
            "support": {
                "irc": "irc://irc.freenode.org/composer",
                "issues": "https://github.com/composer/semver/issues",
                "source": "https://github.com/composer/semver/tree/3.3.2"
            },
            "funding": [
                {
                    "url": "https://packagist.com",
                    "type": "custom"
                },
                {
                    "url": "https://github.com/composer",
                    "type": "github"
                },
                {
                    "url": "https://tidelift.com/funding/github/packagist/composer/composer",
                    "type": "tidelift"
                }
            ],
            "time": "2022-04-01T19:23:25+00:00"
        },
        {
            "name": "composer/spdx-licenses",
            "version": "1.5.7",
            "source": {
                "type": "git",
                "url": "https://github.com/composer/spdx-licenses.git",
                "reference": "c848241796da2abf65837d51dce1fae55a960149"
            },
            "dist": {
                "type": "zip",
                "url": "https://api.github.com/repos/composer/spdx-licenses/zipball/c848241796da2abf65837d51dce1fae55a960149",
                "reference": "c848241796da2abf65837d51dce1fae55a960149",
                "shasum": ""
            },
            "require": {
                "php": "^5.3.2 || ^7.0 || ^8.0"
            },
            "require-dev": {
                "phpstan/phpstan": "^0.12.55",
                "symfony/phpunit-bridge": "^4.2 || ^5"
            },
            "type": "library",
            "extra": {
                "branch-alias": {
                    "dev-main": "1.x-dev"
                }
            },
            "autoload": {
                "psr-4": {
                    "Composer\\Spdx\\": "src"
                }
            },
            "notification-url": "https://packagist.org/downloads/",
            "license": [
                "MIT"
            ],
            "authors": [
                {
                    "name": "Nils Adermann",
                    "email": "naderman@naderman.de",
                    "homepage": "http://www.naderman.de"
                },
                {
                    "name": "Jordi Boggiano",
                    "email": "j.boggiano@seld.be",
                    "homepage": "http://seld.be"
                },
                {
                    "name": "Rob Bast",
                    "email": "rob.bast@gmail.com",
                    "homepage": "http://robbast.nl"
                }
            ],
            "description": "SPDX licenses list and validation library.",
            "keywords": [
                "license",
                "spdx",
                "validator"
            ],
            "support": {
                "irc": "irc://irc.freenode.org/composer",
                "issues": "https://github.com/composer/spdx-licenses/issues",
                "source": "https://github.com/composer/spdx-licenses/tree/1.5.7"
            },
            "funding": [
                {
                    "url": "https://packagist.com",
                    "type": "custom"
                },
                {
                    "url": "https://github.com/composer",
                    "type": "github"
                },
                {
                    "url": "https://tidelift.com/funding/github/packagist/composer/composer",
                    "type": "tidelift"
                }
            ],
            "time": "2022-05-23T07:37:50+00:00"
        },
        {
            "name": "composer/xdebug-handler",
            "version": "3.0.3",
            "source": {
                "type": "git",
                "url": "https://github.com/composer/xdebug-handler.git",
                "reference": "ced299686f41dce890debac69273b47ffe98a40c"
            },
            "dist": {
                "type": "zip",
                "url": "https://api.github.com/repos/composer/xdebug-handler/zipball/ced299686f41dce890debac69273b47ffe98a40c",
                "reference": "ced299686f41dce890debac69273b47ffe98a40c",
                "shasum": ""
            },
            "require": {
                "composer/pcre": "^1 || ^2 || ^3",
                "php": "^7.2.5 || ^8.0",
                "psr/log": "^1 || ^2 || ^3"
            },
            "require-dev": {
                "phpstan/phpstan": "^1.0",
                "phpstan/phpstan-strict-rules": "^1.1",
                "symfony/phpunit-bridge": "^6.0"
            },
            "type": "library",
            "autoload": {
                "psr-4": {
                    "Composer\\XdebugHandler\\": "src"
                }
            },
            "notification-url": "https://packagist.org/downloads/",
            "license": [
                "MIT"
            ],
            "authors": [
                {
                    "name": "John Stevenson",
                    "email": "john-stevenson@blueyonder.co.uk"
                }
            ],
            "description": "Restarts a process without Xdebug.",
            "keywords": [
                "Xdebug",
                "performance"
            ],
            "support": {
                "irc": "irc://irc.freenode.org/composer",
                "issues": "https://github.com/composer/xdebug-handler/issues",
                "source": "https://github.com/composer/xdebug-handler/tree/3.0.3"
            },
            "funding": [
                {
                    "url": "https://packagist.com",
                    "type": "custom"
                },
                {
                    "url": "https://github.com/composer",
                    "type": "github"
                },
                {
                    "url": "https://tidelift.com/funding/github/packagist/composer/composer",
                    "type": "tidelift"
                }
            ],
            "time": "2022-02-25T21:32:43+00:00"
        },
        {
            "name": "craftcms/oauth2-craftid",
            "version": "1.0.0.1",
            "source": {
                "type": "git",
                "url": "https://github.com/craftcms/oauth2-craftid.git",
                "reference": "3f18364139d72d83fb50546d85130beaaa868836"
            },
            "dist": {
                "type": "zip",
                "url": "https://api.github.com/repos/craftcms/oauth2-craftid/zipball/3f18364139d72d83fb50546d85130beaaa868836",
                "reference": "3f18364139d72d83fb50546d85130beaaa868836",
                "shasum": ""
            },
            "require": {
                "league/oauth2-client": "^2.2.1"
            },
            "require-dev": {
                "phpunit/phpunit": "^5.0",
                "satooshi/php-coveralls": "^1.0",
                "squizlabs/php_codesniffer": "^2.0"
            },
            "type": "library",
            "autoload": {
                "psr-4": {
                    "craftcms\\oauth2\\client\\": "src/"
                }
            },
            "notification-url": "https://packagist.org/downloads/",
            "license": [
                "MIT"
            ],
            "authors": [
                {
                    "name": "Pixel & Tonic",
                    "homepage": "https://pixelandtonic.com/"
                }
            ],
            "description": "Craft OAuth 2.0 Client Provider for The PHP League OAuth2-Client",
            "keywords": [
                "Authentication",
                "authorization",
                "client",
                "cms",
                "craftcms",
                "craftid",
                "oauth",
                "oauth2"
            ],
            "support": {
                "issues": "https://github.com/craftcms/oauth2-craftid/issues",
                "source": "https://github.com/craftcms/oauth2-craftid/tree/1.0.0.1"
            },
            "time": "2017-11-22T19:46:18+00:00"
        },
        {
            "name": "craftcms/plugin-installer",
            "version": "1.5.7",
            "source": {
                "type": "git",
                "url": "https://github.com/craftcms/plugin-installer.git",
                "reference": "23ec472acd4410b70b07d5a02b2b82db9ee3f66b"
            },
            "dist": {
                "type": "zip",
                "url": "https://api.github.com/repos/craftcms/plugin-installer/zipball/23ec472acd4410b70b07d5a02b2b82db9ee3f66b",
                "reference": "23ec472acd4410b70b07d5a02b2b82db9ee3f66b",
                "shasum": ""
            },
            "require": {
                "composer-plugin-api": "^1.0 || ^2.0",
                "php": ">=5.4"
            },
            "require-dev": {
                "composer/composer": "^1.0 || ^2.0"
            },
            "type": "composer-plugin",
            "extra": {
                "class": "craft\\composer\\Plugin"
            },
            "autoload": {
                "psr-4": {
                    "craft\\composer\\": "src/"
                }
            },
            "notification-url": "https://packagist.org/downloads/",
            "license": [
                "MIT"
            ],
            "description": "Craft CMS Plugin Installer",
            "homepage": "https://craftcms.com/",
            "keywords": [
                "cms",
                "composer",
                "craftcms",
                "installer",
                "plugin"
            ],
            "support": {
                "docs": "https://craftcms.com/docs",
                "email": "support@craftcms.com",
                "forum": "https://craftcms.stackexchange.com/",
                "issues": "https://github.com/craftcms/cms/issues?state=open",
                "rss": "https://craftcms.com/changelog.rss",
                "source": "https://github.com/craftcms/cms"
            },
            "time": "2021-02-18T02:01:38+00:00"
        },
        {
            "name": "craftcms/server-check",
            "version": "2.1.4",
            "source": {
                "type": "git",
                "url": "https://github.com/craftcms/server-check.git",
                "reference": "c262ebd39572902bdf4fe3ea570e11cd6725b381"
            },
            "dist": {
                "type": "zip",
                "url": "https://api.github.com/repos/craftcms/server-check/zipball/c262ebd39572902bdf4fe3ea570e11cd6725b381",
                "reference": "c262ebd39572902bdf4fe3ea570e11cd6725b381",
                "shasum": ""
            },
            "type": "library",
            "autoload": {
                "classmap": [
                    "server/requirements"
                ]
            },
            "notification-url": "https://packagist.org/downloads/",
            "license": [
                "MIT"
            ],
            "description": "Craft CMS Server Check",
            "homepage": "https://craftcms.com/",
            "keywords": [
                "cms",
                "craftcms",
                "requirements",
                "yii2"
            ],
            "support": {
                "docs": "https://github.com/craftcms/docs",
                "email": "support@craftcms.com",
                "forum": "https://craftcms.stackexchange.com/",
                "issues": "https://github.com/craftcms/server-check/issues?state=open",
                "rss": "https://github.com/craftcms/server-check/releases.atom",
                "source": "https://github.com/craftcms/server-check"
            },
            "time": "2022-04-17T02:14:46+00:00"
        },
        {
            "name": "creocoder/yii2-nested-sets",
            "version": "0.9.0",
            "source": {
                "type": "git",
                "url": "https://github.com/creocoder/yii2-nested-sets.git",
                "reference": "cb8635a459b6246e5a144f096b992dcc30cf9954"
            },
            "dist": {
                "type": "zip",
                "url": "https://api.github.com/repos/creocoder/yii2-nested-sets/zipball/cb8635a459b6246e5a144f096b992dcc30cf9954",
                "reference": "cb8635a459b6246e5a144f096b992dcc30cf9954",
                "shasum": ""
            },
            "require": {
                "yiisoft/yii2": "*"
            },
            "type": "yii2-extension",
            "autoload": {
                "psr-4": {
                    "creocoder\\nestedsets\\": "src"
                }
            },
            "notification-url": "https://packagist.org/downloads/",
            "license": [
                "BSD-3-Clause"
            ],
            "authors": [
                {
                    "name": "Alexander Kochetov",
                    "email": "creocoder@gmail.com"
                }
            ],
            "description": "The nested sets behavior for the Yii framework",
            "keywords": [
                "nested sets",
                "yii2"
            ],
            "support": {
                "issues": "https://github.com/creocoder/yii2-nested-sets/issues",
                "source": "https://github.com/creocoder/yii2-nested-sets/tree/master"
            },
            "time": "2015-01-27T10:53:51+00:00"
        },
        {
            "name": "defuse/php-encryption",
            "version": "v2.3.1",
            "source": {
                "type": "git",
                "url": "https://github.com/defuse/php-encryption.git",
                "reference": "77880488b9954b7884c25555c2a0ea9e7053f9d2"
            },
            "dist": {
                "type": "zip",
                "url": "https://api.github.com/repos/defuse/php-encryption/zipball/77880488b9954b7884c25555c2a0ea9e7053f9d2",
                "reference": "77880488b9954b7884c25555c2a0ea9e7053f9d2",
                "shasum": ""
            },
            "require": {
                "ext-openssl": "*",
                "paragonie/random_compat": ">= 2",
                "php": ">=5.6.0"
            },
            "require-dev": {
                "phpunit/phpunit": "^4|^5|^6|^7|^8|^9"
            },
            "bin": [
                "bin/generate-defuse-key"
            ],
            "type": "library",
            "autoload": {
                "psr-4": {
                    "Defuse\\Crypto\\": "src"
                }
            },
            "notification-url": "https://packagist.org/downloads/",
            "license": [
                "MIT"
            ],
            "authors": [
                {
                    "name": "Taylor Hornby",
                    "email": "taylor@defuse.ca",
                    "homepage": "https://defuse.ca/"
                },
                {
                    "name": "Scott Arciszewski",
                    "email": "info@paragonie.com",
                    "homepage": "https://paragonie.com"
                }
            ],
            "description": "Secure PHP Encryption Library",
            "keywords": [
                "aes",
                "authenticated encryption",
                "cipher",
                "crypto",
                "cryptography",
                "encrypt",
                "encryption",
                "openssl",
                "security",
                "symmetric key cryptography"
            ],
            "support": {
                "issues": "https://github.com/defuse/php-encryption/issues",
                "source": "https://github.com/defuse/php-encryption/tree/v2.3.1"
            },
            "time": "2021-04-09T23:57:26+00:00"
        },
        {
            "name": "doctrine/collections",
            "version": "1.7.3",
            "source": {
                "type": "git",
                "url": "https://github.com/doctrine/collections.git",
                "reference": "09dde3eb237756190f2de738d3c97cff10a8407b"
            },
            "dist": {
                "type": "zip",
                "url": "https://api.github.com/repos/doctrine/collections/zipball/09dde3eb237756190f2de738d3c97cff10a8407b",
                "reference": "09dde3eb237756190f2de738d3c97cff10a8407b",
                "shasum": ""
            },
            "require": {
                "doctrine/deprecations": "^0.5.3 || ^1",
                "php": "^7.1.3 || ^8.0"
            },
            "require-dev": {
                "doctrine/coding-standard": "^9.0 || ^10.0",
                "phpstan/phpstan": "^1.4.8",
                "phpunit/phpunit": "^7.5 || ^8.5 || ^9.1.5",
                "vimeo/psalm": "^4.22"
            },
            "type": "library",
            "autoload": {
                "psr-4": {
                    "Doctrine\\Common\\Collections\\": "lib/Doctrine/Common/Collections"
                }
            },
            "notification-url": "https://packagist.org/downloads/",
            "license": [
                "MIT"
            ],
            "authors": [
                {
                    "name": "Guilherme Blanco",
                    "email": "guilhermeblanco@gmail.com"
                },
                {
                    "name": "Roman Borschel",
                    "email": "roman@code-factory.org"
                },
                {
                    "name": "Benjamin Eberlei",
                    "email": "kontakt@beberlei.de"
                },
                {
                    "name": "Jonathan Wage",
                    "email": "jonwage@gmail.com"
                },
                {
                    "name": "Johannes Schmitt",
                    "email": "schmittjoh@gmail.com"
                }
            ],
            "description": "PHP Doctrine Collections library that adds additional functionality on top of PHP arrays.",
            "homepage": "https://www.doctrine-project.org/projects/collections.html",
            "keywords": [
                "array",
                "collections",
                "iterators",
                "php"
            ],
            "support": {
                "issues": "https://github.com/doctrine/collections/issues",
                "source": "https://github.com/doctrine/collections/tree/1.7.3"
            },
            "time": "2022-09-01T19:34:23+00:00"
        },
        {
            "name": "doctrine/deprecations",
            "version": "v1.0.0",
            "source": {
                "type": "git",
                "url": "https://github.com/doctrine/deprecations.git",
                "reference": "0e2a4f1f8cdfc7a92ec3b01c9334898c806b30de"
            },
            "dist": {
                "type": "zip",
                "url": "https://api.github.com/repos/doctrine/deprecations/zipball/0e2a4f1f8cdfc7a92ec3b01c9334898c806b30de",
                "reference": "0e2a4f1f8cdfc7a92ec3b01c9334898c806b30de",
                "shasum": ""
            },
            "require": {
                "php": "^7.1|^8.0"
            },
            "require-dev": {
                "doctrine/coding-standard": "^9",
                "phpunit/phpunit": "^7.5|^8.5|^9.5",
                "psr/log": "^1|^2|^3"
            },
            "suggest": {
                "psr/log": "Allows logging deprecations via PSR-3 logger implementation"
            },
            "type": "library",
            "autoload": {
                "psr-4": {
                    "Doctrine\\Deprecations\\": "lib/Doctrine/Deprecations"
                }
            },
            "notification-url": "https://packagist.org/downloads/",
            "license": [
                "MIT"
            ],
            "description": "A small layer on top of trigger_error(E_USER_DEPRECATED) or PSR-3 logging with options to disable all deprecations or selectively for packages.",
            "homepage": "https://www.doctrine-project.org/",
            "support": {
                "issues": "https://github.com/doctrine/deprecations/issues",
                "source": "https://github.com/doctrine/deprecations/tree/v1.0.0"
            },
            "time": "2022-05-02T15:47:09+00:00"
        },
        {
            "name": "doctrine/lexer",
            "version": "1.2.3",
            "source": {
                "type": "git",
                "url": "https://github.com/doctrine/lexer.git",
                "reference": "c268e882d4dbdd85e36e4ad69e02dc284f89d229"
            },
            "dist": {
                "type": "zip",
                "url": "https://api.github.com/repos/doctrine/lexer/zipball/c268e882d4dbdd85e36e4ad69e02dc284f89d229",
                "reference": "c268e882d4dbdd85e36e4ad69e02dc284f89d229",
                "shasum": ""
            },
            "require": {
                "php": "^7.1 || ^8.0"
            },
            "require-dev": {
                "doctrine/coding-standard": "^9.0",
                "phpstan/phpstan": "^1.3",
                "phpunit/phpunit": "^7.5 || ^8.5 || ^9.5",
                "vimeo/psalm": "^4.11"
            },
            "type": "library",
            "autoload": {
                "psr-4": {
                    "Doctrine\\Common\\Lexer\\": "lib/Doctrine/Common/Lexer"
                }
            },
            "notification-url": "https://packagist.org/downloads/",
            "license": [
                "MIT"
            ],
            "authors": [
                {
                    "name": "Guilherme Blanco",
                    "email": "guilhermeblanco@gmail.com"
                },
                {
                    "name": "Roman Borschel",
                    "email": "roman@code-factory.org"
                },
                {
                    "name": "Johannes Schmitt",
                    "email": "schmittjoh@gmail.com"
                }
            ],
            "description": "PHP Doctrine Lexer parser library that can be used in Top-Down, Recursive Descent Parsers.",
            "homepage": "https://www.doctrine-project.org/projects/lexer.html",
            "keywords": [
                "annotations",
                "docblock",
                "lexer",
                "parser",
                "php"
            ],
            "support": {
                "issues": "https://github.com/doctrine/lexer/issues",
                "source": "https://github.com/doctrine/lexer/tree/1.2.3"
            },
            "funding": [
                {
                    "url": "https://www.doctrine-project.org/sponsorship.html",
                    "type": "custom"
                },
                {
                    "url": "https://www.patreon.com/phpdoctrine",
                    "type": "patreon"
                },
                {
                    "url": "https://tidelift.com/funding/github/packagist/doctrine%2Flexer",
                    "type": "tidelift"
                }
            ],
            "time": "2022-02-28T11:07:21+00:00"
        },
        {
            "name": "egulias/email-validator",
            "version": "3.2.1",
            "source": {
                "type": "git",
                "url": "https://github.com/egulias/EmailValidator.git",
                "reference": "f88dcf4b14af14a98ad96b14b2b317969eab6715"
            },
            "dist": {
                "type": "zip",
                "url": "https://api.github.com/repos/egulias/EmailValidator/zipball/f88dcf4b14af14a98ad96b14b2b317969eab6715",
                "reference": "f88dcf4b14af14a98ad96b14b2b317969eab6715",
                "shasum": ""
            },
            "require": {
                "doctrine/lexer": "^1.2",
                "php": ">=7.2",
                "symfony/polyfill-intl-idn": "^1.15"
            },
            "require-dev": {
                "php-coveralls/php-coveralls": "^2.2",
                "phpunit/phpunit": "^8.5.8|^9.3.3",
                "vimeo/psalm": "^4"
            },
            "suggest": {
                "ext-intl": "PHP Internationalization Libraries are required to use the SpoofChecking validation"
            },
            "type": "library",
            "extra": {
                "branch-alias": {
                    "dev-master": "3.0.x-dev"
                }
            },
            "autoload": {
                "psr-4": {
                    "Egulias\\EmailValidator\\": "src"
                }
            },
            "notification-url": "https://packagist.org/downloads/",
            "license": [
                "MIT"
            ],
            "authors": [
                {
                    "name": "Eduardo Gulias Davis"
                }
            ],
            "description": "A library for validating emails against several RFCs",
            "homepage": "https://github.com/egulias/EmailValidator",
            "keywords": [
                "email",
                "emailvalidation",
                "emailvalidator",
                "validation",
                "validator"
            ],
            "support": {
                "issues": "https://github.com/egulias/EmailValidator/issues",
                "source": "https://github.com/egulias/EmailValidator/tree/3.2.1"
            },
            "funding": [
                {
                    "url": "https://github.com/egulias",
                    "type": "github"
                }
            ],
            "time": "2022-06-18T20:57:19+00:00"
        },
        {
            "name": "elvanto/litemoji",
            "version": "3.0.1",
            "source": {
                "type": "git",
                "url": "https://github.com/elvanto/litemoji.git",
                "reference": "acd6fd944814683983dcdfcf4d33f24430631b77"
            },
            "dist": {
                "type": "zip",
                "url": "https://api.github.com/repos/elvanto/litemoji/zipball/acd6fd944814683983dcdfcf4d33f24430631b77",
                "reference": "acd6fd944814683983dcdfcf4d33f24430631b77",
                "shasum": ""
            },
            "require": {
                "php": ">=7.0"
            },
            "require-dev": {
                "milesj/emojibase": "6.0.*",
                "phpunit/phpunit": "^6.0"
            },
            "type": "library",
            "autoload": {
                "psr-4": {
                    "LitEmoji\\": "src/"
                }
            },
            "notification-url": "https://packagist.org/downloads/",
            "license": [
                "MIT"
            ],
            "description": "A PHP library simplifying the conversion of unicode, HTML and shortcode emoji.",
            "keywords": [
                "emoji",
                "php-emoji"
            ],
            "support": {
                "issues": "https://github.com/elvanto/litemoji/issues",
                "source": "https://github.com/elvanto/litemoji/tree/3.0.1"
            },
            "time": "2020-11-27T05:08:33+00:00"
        },
        {
            "name": "enshrined/svg-sanitize",
            "version": "0.15.4",
            "source": {
                "type": "git",
                "url": "https://github.com/darylldoyle/svg-sanitizer.git",
                "reference": "e50b83a2f1f296ca61394fe88fbfe3e896a84cf4"
            },
            "dist": {
                "type": "zip",
                "url": "https://api.github.com/repos/darylldoyle/svg-sanitizer/zipball/e50b83a2f1f296ca61394fe88fbfe3e896a84cf4",
                "reference": "e50b83a2f1f296ca61394fe88fbfe3e896a84cf4",
                "shasum": ""
            },
            "require": {
                "ext-dom": "*",
                "ext-libxml": "*",
                "php": "^7.0 || ^8.0"
            },
            "require-dev": {
                "phpunit/phpunit": "^6.5 || ^8.5"
            },
            "type": "library",
            "autoload": {
                "psr-4": {
                    "enshrined\\svgSanitize\\": "src"
                }
            },
            "notification-url": "https://packagist.org/downloads/",
            "license": [
                "GPL-2.0-or-later"
            ],
            "authors": [
                {
                    "name": "Daryll Doyle",
                    "email": "daryll@enshrined.co.uk"
                }
            ],
            "description": "An SVG sanitizer for PHP",
            "support": {
                "issues": "https://github.com/darylldoyle/svg-sanitizer/issues",
                "source": "https://github.com/darylldoyle/svg-sanitizer/tree/0.15.4"
            },
            "time": "2022-02-21T09:13:59+00:00"
        },
        {
            "name": "ezyang/htmlpurifier",
            "version": "v4.16.0",
            "source": {
                "type": "git",
                "url": "https://github.com/ezyang/htmlpurifier.git",
                "reference": "523407fb06eb9e5f3d59889b3978d5bfe94299c8"
            },
            "dist": {
                "type": "zip",
                "url": "https://api.github.com/repos/ezyang/htmlpurifier/zipball/523407fb06eb9e5f3d59889b3978d5bfe94299c8",
                "reference": "523407fb06eb9e5f3d59889b3978d5bfe94299c8",
                "shasum": ""
            },
            "require": {
                "php": "~5.6.0 || ~7.0.0 || ~7.1.0 || ~7.2.0 || ~7.3.0 || ~7.4.0 || ~8.0.0 || ~8.1.0 || ~8.2.0"
            },
            "require-dev": {
                "cerdic/css-tidy": "^1.7 || ^2.0",
                "simpletest/simpletest": "dev-master"
            },
            "suggest": {
                "cerdic/css-tidy": "If you want to use the filter 'Filter.ExtractStyleBlocks'.",
                "ext-bcmath": "Used for unit conversion and imagecrash protection",
                "ext-iconv": "Converts text to and from non-UTF-8 encodings",
                "ext-tidy": "Used for pretty-printing HTML"
            },
            "type": "library",
            "autoload": {
                "files": [
                    "library/HTMLPurifier.composer.php"
                ],
                "psr-0": {
                    "HTMLPurifier": "library/"
                },
                "exclude-from-classmap": [
                    "/library/HTMLPurifier/Language/"
                ]
            },
            "notification-url": "https://packagist.org/downloads/",
            "license": [
                "LGPL-2.1-or-later"
            ],
            "authors": [
                {
                    "name": "Edward Z. Yang",
                    "email": "admin@htmlpurifier.org",
                    "homepage": "http://ezyang.com"
                }
            ],
            "description": "Standards compliant HTML filter written in PHP",
            "homepage": "http://htmlpurifier.org/",
            "keywords": [
                "html"
            ],
            "support": {
                "issues": "https://github.com/ezyang/htmlpurifier/issues",
                "source": "https://github.com/ezyang/htmlpurifier/tree/v4.16.0"
            },
            "time": "2022-09-18T07:06:19+00:00"
        },
        {
            "name": "guzzlehttp/guzzle",
            "version": "7.5.0",
            "source": {
                "type": "git",
                "url": "https://github.com/guzzle/guzzle.git",
                "reference": "b50a2a1251152e43f6a37f0fa053e730a67d25ba"
            },
            "dist": {
                "type": "zip",
                "url": "https://api.github.com/repos/guzzle/guzzle/zipball/b50a2a1251152e43f6a37f0fa053e730a67d25ba",
                "reference": "b50a2a1251152e43f6a37f0fa053e730a67d25ba",
                "shasum": ""
            },
            "require": {
                "ext-json": "*",
                "guzzlehttp/promises": "^1.5",
                "guzzlehttp/psr7": "^1.9 || ^2.4",
                "php": "^7.2.5 || ^8.0",
                "psr/http-client": "^1.0",
                "symfony/deprecation-contracts": "^2.2 || ^3.0"
            },
            "provide": {
                "psr/http-client-implementation": "1.0"
            },
            "require-dev": {
                "bamarni/composer-bin-plugin": "^1.8.1",
                "ext-curl": "*",
                "php-http/client-integration-tests": "^3.0",
                "phpunit/phpunit": "^8.5.29 || ^9.5.23",
                "psr/log": "^1.1 || ^2.0 || ^3.0"
            },
            "suggest": {
                "ext-curl": "Required for CURL handler support",
                "ext-intl": "Required for Internationalized Domain Name (IDN) support",
                "psr/log": "Required for using the Log middleware"
            },
            "type": "library",
            "extra": {
                "bamarni-bin": {
                    "bin-links": true,
                    "forward-command": false
                },
                "branch-alias": {
                    "dev-master": "7.5-dev"
                }
            },
            "autoload": {
                "files": [
                    "src/functions_include.php"
                ],
                "psr-4": {
                    "GuzzleHttp\\": "src/"
                }
            },
            "notification-url": "https://packagist.org/downloads/",
            "license": [
                "MIT"
            ],
            "authors": [
                {
                    "name": "Graham Campbell",
                    "email": "hello@gjcampbell.co.uk",
                    "homepage": "https://github.com/GrahamCampbell"
                },
                {
                    "name": "Michael Dowling",
                    "email": "mtdowling@gmail.com",
                    "homepage": "https://github.com/mtdowling"
                },
                {
                    "name": "Jeremy Lindblom",
                    "email": "jeremeamia@gmail.com",
                    "homepage": "https://github.com/jeremeamia"
                },
                {
                    "name": "George Mponos",
                    "email": "gmponos@gmail.com",
                    "homepage": "https://github.com/gmponos"
                },
                {
                    "name": "Tobias Nyholm",
                    "email": "tobias.nyholm@gmail.com",
                    "homepage": "https://github.com/Nyholm"
                },
                {
                    "name": "Márk Sági-Kazár",
                    "email": "mark.sagikazar@gmail.com",
                    "homepage": "https://github.com/sagikazarmark"
                },
                {
                    "name": "Tobias Schultze",
                    "email": "webmaster@tubo-world.de",
                    "homepage": "https://github.com/Tobion"
                }
            ],
            "description": "Guzzle is a PHP HTTP client library",
            "keywords": [
                "client",
                "curl",
                "framework",
                "http",
                "http client",
                "psr-18",
                "psr-7",
                "rest",
                "web service"
            ],
            "support": {
                "issues": "https://github.com/guzzle/guzzle/issues",
                "source": "https://github.com/guzzle/guzzle/tree/7.5.0"
            },
            "funding": [
                {
                    "url": "https://github.com/GrahamCampbell",
                    "type": "github"
                },
                {
                    "url": "https://github.com/Nyholm",
                    "type": "github"
                },
                {
                    "url": "https://tidelift.com/funding/github/packagist/guzzlehttp/guzzle",
                    "type": "tidelift"
                }
            ],
            "time": "2022-08-28T15:39:27+00:00"
        },
        {
            "name": "guzzlehttp/promises",
            "version": "1.5.2",
            "source": {
                "type": "git",
                "url": "https://github.com/guzzle/promises.git",
                "reference": "b94b2807d85443f9719887892882d0329d1e2598"
            },
            "dist": {
                "type": "zip",
                "url": "https://api.github.com/repos/guzzle/promises/zipball/b94b2807d85443f9719887892882d0329d1e2598",
                "reference": "b94b2807d85443f9719887892882d0329d1e2598",
                "shasum": ""
            },
            "require": {
                "php": ">=5.5"
            },
            "require-dev": {
                "symfony/phpunit-bridge": "^4.4 || ^5.1"
            },
            "type": "library",
            "extra": {
                "branch-alias": {
                    "dev-master": "1.5-dev"
                }
            },
            "autoload": {
                "files": [
                    "src/functions_include.php"
                ],
                "psr-4": {
                    "GuzzleHttp\\Promise\\": "src/"
                }
            },
            "notification-url": "https://packagist.org/downloads/",
            "license": [
                "MIT"
            ],
            "authors": [
                {
                    "name": "Graham Campbell",
                    "email": "hello@gjcampbell.co.uk",
                    "homepage": "https://github.com/GrahamCampbell"
                },
                {
                    "name": "Michael Dowling",
                    "email": "mtdowling@gmail.com",
                    "homepage": "https://github.com/mtdowling"
                },
                {
                    "name": "Tobias Nyholm",
                    "email": "tobias.nyholm@gmail.com",
                    "homepage": "https://github.com/Nyholm"
                },
                {
                    "name": "Tobias Schultze",
                    "email": "webmaster@tubo-world.de",
                    "homepage": "https://github.com/Tobion"
                }
            ],
            "description": "Guzzle promises library",
            "keywords": [
                "promise"
            ],
            "support": {
                "issues": "https://github.com/guzzle/promises/issues",
                "source": "https://github.com/guzzle/promises/tree/1.5.2"
            },
            "funding": [
                {
                    "url": "https://github.com/GrahamCampbell",
                    "type": "github"
                },
                {
                    "url": "https://github.com/Nyholm",
                    "type": "github"
                },
                {
                    "url": "https://tidelift.com/funding/github/packagist/guzzlehttp/promises",
                    "type": "tidelift"
                }
            ],
            "time": "2022-08-28T14:55:35+00:00"
        },
        {
            "name": "guzzlehttp/psr7",
            "version": "2.4.1",
            "source": {
                "type": "git",
                "url": "https://github.com/guzzle/psr7.git",
                "reference": "69568e4293f4fa993f3b0e51c9723e1e17c41379"
            },
            "dist": {
                "type": "zip",
                "url": "https://api.github.com/repos/guzzle/psr7/zipball/69568e4293f4fa993f3b0e51c9723e1e17c41379",
                "reference": "69568e4293f4fa993f3b0e51c9723e1e17c41379",
                "shasum": ""
            },
            "require": {
                "php": "^7.2.5 || ^8.0",
                "psr/http-factory": "^1.0",
                "psr/http-message": "^1.0",
                "ralouphie/getallheaders": "^3.0"
            },
            "provide": {
                "psr/http-factory-implementation": "1.0",
                "psr/http-message-implementation": "1.0"
            },
            "require-dev": {
                "bamarni/composer-bin-plugin": "^1.8.1",
                "http-interop/http-factory-tests": "^0.9",
                "phpunit/phpunit": "^8.5.29 || ^9.5.23"
            },
            "suggest": {
                "laminas/laminas-httphandlerrunner": "Emit PSR-7 responses"
            },
            "type": "library",
            "extra": {
                "bamarni-bin": {
                    "bin-links": true,
                    "forward-command": false
                },
                "branch-alias": {
                    "dev-master": "2.4-dev"
                }
            },
            "autoload": {
                "psr-4": {
                    "GuzzleHttp\\Psr7\\": "src/"
                }
            },
            "notification-url": "https://packagist.org/downloads/",
            "license": [
                "MIT"
            ],
            "authors": [
                {
                    "name": "Graham Campbell",
                    "email": "hello@gjcampbell.co.uk",
                    "homepage": "https://github.com/GrahamCampbell"
                },
                {
                    "name": "Michael Dowling",
                    "email": "mtdowling@gmail.com",
                    "homepage": "https://github.com/mtdowling"
                },
                {
                    "name": "George Mponos",
                    "email": "gmponos@gmail.com",
                    "homepage": "https://github.com/gmponos"
                },
                {
                    "name": "Tobias Nyholm",
                    "email": "tobias.nyholm@gmail.com",
                    "homepage": "https://github.com/Nyholm"
                },
                {
                    "name": "Márk Sági-Kazár",
                    "email": "mark.sagikazar@gmail.com",
                    "homepage": "https://github.com/sagikazarmark"
                },
                {
                    "name": "Tobias Schultze",
                    "email": "webmaster@tubo-world.de",
                    "homepage": "https://github.com/Tobion"
                },
                {
                    "name": "Márk Sági-Kazár",
                    "email": "mark.sagikazar@gmail.com",
                    "homepage": "https://sagikazarmark.hu"
                }
            ],
            "description": "PSR-7 message implementation that also provides common utility methods",
            "keywords": [
                "http",
                "message",
                "psr-7",
                "request",
                "response",
                "stream",
                "uri",
                "url"
            ],
            "support": {
                "issues": "https://github.com/guzzle/psr7/issues",
                "source": "https://github.com/guzzle/psr7/tree/2.4.1"
            },
            "funding": [
                {
                    "url": "https://github.com/GrahamCampbell",
                    "type": "github"
                },
                {
                    "url": "https://github.com/Nyholm",
                    "type": "github"
                },
                {
                    "url": "https://tidelift.com/funding/github/packagist/guzzlehttp/psr7",
                    "type": "tidelift"
                }
            ],
            "time": "2022-08-28T14:45:39+00:00"
        },
        {
            "name": "illuminate/collections",
            "version": "v9.31.0",
            "source": {
                "type": "git",
                "url": "https://github.com/illuminate/collections.git",
                "reference": "a533ba3fce4e288a42f6287e1b9a685cdbc14f9f"
            },
            "dist": {
                "type": "zip",
                "url": "https://api.github.com/repos/illuminate/collections/zipball/a533ba3fce4e288a42f6287e1b9a685cdbc14f9f",
                "reference": "a533ba3fce4e288a42f6287e1b9a685cdbc14f9f",
                "shasum": ""
            },
            "require": {
                "illuminate/conditionable": "^9.0",
                "illuminate/contracts": "^9.0",
                "illuminate/macroable": "^9.0",
                "php": "^8.0.2"
            },
            "suggest": {
                "symfony/var-dumper": "Required to use the dump method (^6.0)."
            },
            "type": "library",
            "extra": {
                "branch-alias": {
                    "dev-master": "9.x-dev"
                }
            },
            "autoload": {
                "files": [
                    "helpers.php"
                ],
                "psr-4": {
                    "Illuminate\\Support\\": ""
                }
            },
            "notification-url": "https://packagist.org/downloads/",
            "license": [
                "MIT"
            ],
            "authors": [
                {
                    "name": "Taylor Otwell",
                    "email": "taylor@laravel.com"
                }
            ],
            "description": "The Illuminate Collections package.",
            "homepage": "https://laravel.com",
            "support": {
                "issues": "https://github.com/laravel/framework/issues",
                "source": "https://github.com/laravel/framework"
            },
            "time": "2022-09-16T14:22:26+00:00"
        },
        {
            "name": "illuminate/conditionable",
            "version": "v9.31.0",
            "source": {
                "type": "git",
                "url": "https://github.com/illuminate/conditionable.git",
                "reference": "5b40f51ccb07e0e7b1ec5559d8db9e0e2dc51883"
            },
            "dist": {
                "type": "zip",
                "url": "https://api.github.com/repos/illuminate/conditionable/zipball/5b40f51ccb07e0e7b1ec5559d8db9e0e2dc51883",
                "reference": "5b40f51ccb07e0e7b1ec5559d8db9e0e2dc51883",
                "shasum": ""
            },
            "require": {
                "php": "^8.0.2"
            },
            "type": "library",
            "extra": {
                "branch-alias": {
                    "dev-master": "9.x-dev"
                }
            },
            "autoload": {
                "psr-4": {
                    "Illuminate\\Support\\": ""
                }
            },
            "notification-url": "https://packagist.org/downloads/",
            "license": [
                "MIT"
            ],
            "authors": [
                {
                    "name": "Taylor Otwell",
                    "email": "taylor@laravel.com"
                }
            ],
            "description": "The Illuminate Conditionable package.",
            "homepage": "https://laravel.com",
            "support": {
                "issues": "https://github.com/laravel/framework/issues",
                "source": "https://github.com/laravel/framework"
            },
            "time": "2022-07-29T19:44:19+00:00"
        },
        {
            "name": "illuminate/contracts",
            "version": "v9.31.0",
            "source": {
                "type": "git",
                "url": "https://github.com/illuminate/contracts.git",
                "reference": "d57130115694b4f6a98d064bea31cdb09d7784f8"
            },
            "dist": {
                "type": "zip",
                "url": "https://api.github.com/repos/illuminate/contracts/zipball/d57130115694b4f6a98d064bea31cdb09d7784f8",
                "reference": "d57130115694b4f6a98d064bea31cdb09d7784f8",
                "shasum": ""
            },
            "require": {
                "php": "^8.0.2",
                "psr/container": "^1.1.1|^2.0.1",
                "psr/simple-cache": "^1.0|^2.0|^3.0"
            },
            "type": "library",
            "extra": {
                "branch-alias": {
                    "dev-master": "9.x-dev"
                }
            },
            "autoload": {
                "psr-4": {
                    "Illuminate\\Contracts\\": ""
                }
            },
            "notification-url": "https://packagist.org/downloads/",
            "license": [
                "MIT"
            ],
            "authors": [
                {
                    "name": "Taylor Otwell",
                    "email": "taylor@laravel.com"
                }
            ],
            "description": "The Illuminate Contracts package.",
            "homepage": "https://laravel.com",
            "support": {
                "issues": "https://github.com/laravel/framework/issues",
                "source": "https://github.com/laravel/framework"
            },
            "time": "2022-09-15T13:31:42+00:00"
        },
        {
            "name": "illuminate/macroable",
            "version": "v9.31.0",
            "source": {
                "type": "git",
                "url": "https://github.com/illuminate/macroable.git",
                "reference": "e3bfaf6401742a9c6abca61b9b10e998e5b6449a"
            },
            "dist": {
                "type": "zip",
                "url": "https://api.github.com/repos/illuminate/macroable/zipball/e3bfaf6401742a9c6abca61b9b10e998e5b6449a",
                "reference": "e3bfaf6401742a9c6abca61b9b10e998e5b6449a",
                "shasum": ""
            },
            "require": {
                "php": "^8.0.2"
            },
            "type": "library",
            "extra": {
                "branch-alias": {
                    "dev-master": "9.x-dev"
                }
            },
            "autoload": {
                "psr-4": {
                    "Illuminate\\Support\\": ""
                }
            },
            "notification-url": "https://packagist.org/downloads/",
            "license": [
                "MIT"
            ],
            "authors": [
                {
                    "name": "Taylor Otwell",
                    "email": "taylor@laravel.com"
                }
            ],
            "description": "The Illuminate Macroable package.",
            "homepage": "https://laravel.com",
            "support": {
                "issues": "https://github.com/laravel/framework/issues",
                "source": "https://github.com/laravel/framework"
            },
            "time": "2022-08-09T13:29:29+00:00"
        },
        {
            "name": "justinrainbow/json-schema",
            "version": "5.2.12",
            "source": {
                "type": "git",
                "url": "https://github.com/justinrainbow/json-schema.git",
                "reference": "ad87d5a5ca981228e0e205c2bc7dfb8e24559b60"
            },
            "dist": {
                "type": "zip",
                "url": "https://api.github.com/repos/justinrainbow/json-schema/zipball/ad87d5a5ca981228e0e205c2bc7dfb8e24559b60",
                "reference": "ad87d5a5ca981228e0e205c2bc7dfb8e24559b60",
                "shasum": ""
            },
            "require": {
                "php": ">=5.3.3"
            },
            "require-dev": {
                "friendsofphp/php-cs-fixer": "~2.2.20||~2.15.1",
                "json-schema/json-schema-test-suite": "1.2.0",
                "phpunit/phpunit": "^4.8.35"
            },
            "bin": [
                "bin/validate-json"
            ],
            "type": "library",
            "extra": {
                "branch-alias": {
                    "dev-master": "5.0.x-dev"
                }
            },
            "autoload": {
                "psr-4": {
                    "JsonSchema\\": "src/JsonSchema/"
                }
            },
            "notification-url": "https://packagist.org/downloads/",
            "license": [
                "MIT"
            ],
            "authors": [
                {
                    "name": "Bruno Prieto Reis",
                    "email": "bruno.p.reis@gmail.com"
                },
                {
                    "name": "Justin Rainbow",
                    "email": "justin.rainbow@gmail.com"
                },
                {
                    "name": "Igor Wiedler",
                    "email": "igor@wiedler.ch"
                },
                {
                    "name": "Robert Schönthal",
                    "email": "seroscho@googlemail.com"
                }
            ],
            "description": "A library to validate a json schema.",
            "homepage": "https://github.com/justinrainbow/json-schema",
            "keywords": [
                "json",
                "schema"
            ],
            "support": {
                "issues": "https://github.com/justinrainbow/json-schema/issues",
                "source": "https://github.com/justinrainbow/json-schema/tree/5.2.12"
            },
            "time": "2022-04-13T08:02:27+00:00"
        },
        {
            "name": "league/oauth2-client",
            "version": "2.6.1",
            "source": {
                "type": "git",
                "url": "https://github.com/thephpleague/oauth2-client.git",
                "reference": "2334c249907190c132364f5dae0287ab8666aa19"
            },
            "dist": {
                "type": "zip",
                "url": "https://api.github.com/repos/thephpleague/oauth2-client/zipball/2334c249907190c132364f5dae0287ab8666aa19",
                "reference": "2334c249907190c132364f5dae0287ab8666aa19",
                "shasum": ""
            },
            "require": {
                "guzzlehttp/guzzle": "^6.0 || ^7.0",
                "paragonie/random_compat": "^1 || ^2 || ^9.99",
                "php": "^5.6 || ^7.0 || ^8.0"
            },
            "require-dev": {
                "mockery/mockery": "^1.3.5",
                "php-parallel-lint/php-parallel-lint": "^1.3.1",
                "phpunit/phpunit": "^5.7 || ^6.0 || ^9.5",
                "squizlabs/php_codesniffer": "^2.3 || ^3.0"
            },
            "type": "library",
            "extra": {
                "branch-alias": {
                    "dev-2.x": "2.0.x-dev"
                }
            },
            "autoload": {
                "psr-4": {
                    "League\\OAuth2\\Client\\": "src/"
                }
            },
            "notification-url": "https://packagist.org/downloads/",
            "license": [
                "MIT"
            ],
            "authors": [
                {
                    "name": "Alex Bilbie",
                    "email": "hello@alexbilbie.com",
                    "homepage": "http://www.alexbilbie.com",
                    "role": "Developer"
                },
                {
                    "name": "Woody Gilk",
                    "homepage": "https://github.com/shadowhand",
                    "role": "Contributor"
                }
            ],
            "description": "OAuth 2.0 Client Library",
            "keywords": [
                "Authentication",
                "SSO",
                "authorization",
                "identity",
                "idp",
                "oauth",
                "oauth2",
                "single sign on"
            ],
            "support": {
                "issues": "https://github.com/thephpleague/oauth2-client/issues",
                "source": "https://github.com/thephpleague/oauth2-client/tree/2.6.1"
            },
            "time": "2021-12-22T16:42:49+00:00"
        },
        {
            "name": "mikehaertl/php-shellcommand",
            "version": "1.6.4",
            "source": {
                "type": "git",
                "url": "https://github.com/mikehaertl/php-shellcommand.git",
                "reference": "3488d7803df1e8f1a343d3d0ca452d527ad8d5e5"
            },
            "dist": {
                "type": "zip",
                "url": "https://api.github.com/repos/mikehaertl/php-shellcommand/zipball/3488d7803df1e8f1a343d3d0ca452d527ad8d5e5",
                "reference": "3488d7803df1e8f1a343d3d0ca452d527ad8d5e5",
                "shasum": ""
            },
            "require": {
                "php": ">= 5.3.0"
            },
            "require-dev": {
                "phpunit/phpunit": ">4.0 <=9.4"
            },
            "type": "library",
            "autoload": {
                "psr-4": {
                    "mikehaertl\\shellcommand\\": "src/"
                }
            },
            "notification-url": "https://packagist.org/downloads/",
            "license": [
                "MIT"
            ],
            "authors": [
                {
                    "name": "Michael Härtl",
                    "email": "haertl.mike@gmail.com"
                }
            ],
            "description": "An object oriented interface to shell commands",
            "keywords": [
                "shell"
            ],
            "support": {
                "issues": "https://github.com/mikehaertl/php-shellcommand/issues",
                "source": "https://github.com/mikehaertl/php-shellcommand/tree/1.6.4"
            },
            "time": "2021-03-17T06:54:33+00:00"
        },
        {
            "name": "moneyphp/money",
            "version": "v4.0.5",
            "source": {
                "type": "git",
                "url": "https://github.com/moneyphp/money.git",
                "reference": "cee58435ff82a5de252c516e6a31beb674898985"
            },
            "dist": {
                "type": "zip",
                "url": "https://api.github.com/repos/moneyphp/money/zipball/cee58435ff82a5de252c516e6a31beb674898985",
                "reference": "cee58435ff82a5de252c516e6a31beb674898985",
                "shasum": ""
            },
            "require": {
                "ext-bcmath": "*",
                "ext-filter": "*",
                "ext-json": "*",
                "php": "~8.0.0 || ~8.1.0"
            },
            "require-dev": {
                "cache/taggable-cache": "^1.1.0",
                "doctrine/coding-standard": "^9.0",
                "doctrine/instantiator": "^1.4.0",
                "ext-gmp": "*",
                "ext-intl": "*",
                "florianv/exchanger": "^2.6.3",
                "florianv/swap": "^4.3.0",
                "moneyphp/iso-currencies": "^3.2.1",
                "php-http/message": "^1.11.0",
                "php-http/mock-client": "^1.4.1",
                "phpbench/phpbench": "^1.2.5",
                "phpspec/phpspec": "^7.2",
                "phpunit/phpunit": "^9.5.4",
                "psalm/plugin-phpunit": "^0.15.1",
                "psr/cache": "^1.0.1",
                "vimeo/psalm": "~4.7.0 || ^4.8.2"
            },
            "suggest": {
                "ext-gmp": "Calculate without integer limits",
                "ext-intl": "Format Money objects with intl",
                "florianv/exchanger": "Exchange rates library for PHP",
                "florianv/swap": "Exchange rates library for PHP",
                "psr/cache-implementation": "Used for Currency caching"
            },
            "type": "library",
            "extra": {
                "branch-alias": {
                    "dev-master": "3.x-dev"
                }
            },
            "autoload": {
                "psr-4": {
                    "Money\\": "src/"
                }
            },
            "notification-url": "https://packagist.org/downloads/",
            "license": [
                "MIT"
            ],
            "authors": [
                {
                    "name": "Mathias Verraes",
                    "email": "mathias@verraes.net",
                    "homepage": "http://verraes.net"
                },
                {
                    "name": "Márk Sági-Kazár",
                    "email": "mark.sagikazar@gmail.com"
                },
                {
                    "name": "Frederik Bosch",
                    "email": "f.bosch@genkgo.nl"
                }
            ],
            "description": "PHP implementation of Fowler's Money pattern",
            "homepage": "http://moneyphp.org",
            "keywords": [
                "Value Object",
                "money",
                "vo"
            ],
            "support": {
                "issues": "https://github.com/moneyphp/money/issues",
                "source": "https://github.com/moneyphp/money/tree/v4.0.5"
            },
            "time": "2022-08-11T09:12:20+00:00"
        },
        {
            "name": "monolog/monolog",
            "version": "2.8.0",
            "source": {
                "type": "git",
                "url": "https://github.com/Seldaek/monolog.git",
                "reference": "720488632c590286b88b80e62aa3d3d551ad4a50"
            },
            "dist": {
                "type": "zip",
                "url": "https://api.github.com/repos/Seldaek/monolog/zipball/720488632c590286b88b80e62aa3d3d551ad4a50",
                "reference": "720488632c590286b88b80e62aa3d3d551ad4a50",
                "shasum": ""
            },
            "require": {
                "php": ">=7.2",
                "psr/log": "^1.0.1 || ^2.0 || ^3.0"
            },
            "provide": {
                "psr/log-implementation": "1.0.0 || 2.0.0 || 3.0.0"
            },
            "require-dev": {
                "aws/aws-sdk-php": "^2.4.9 || ^3.0",
                "doctrine/couchdb": "~1.0@dev",
                "elasticsearch/elasticsearch": "^7 || ^8",
                "ext-json": "*",
                "graylog2/gelf-php": "^1.4.2",
                "guzzlehttp/guzzle": "^7.4",
                "guzzlehttp/psr7": "^2.2",
                "mongodb/mongodb": "^1.8",
                "php-amqplib/php-amqplib": "~2.4 || ^3",
                "phpspec/prophecy": "^1.15",
                "phpstan/phpstan": "^0.12.91",
                "phpunit/phpunit": "^8.5.14",
                "predis/predis": "^1.1 || ^2.0",
                "rollbar/rollbar": "^1.3 || ^2 || ^3",
                "ruflin/elastica": "^7",
                "swiftmailer/swiftmailer": "^5.3|^6.0",
                "symfony/mailer": "^5.4 || ^6",
                "symfony/mime": "^5.4 || ^6"
            },
            "suggest": {
                "aws/aws-sdk-php": "Allow sending log messages to AWS services like DynamoDB",
                "doctrine/couchdb": "Allow sending log messages to a CouchDB server",
                "elasticsearch/elasticsearch": "Allow sending log messages to an Elasticsearch server via official client",
                "ext-amqp": "Allow sending log messages to an AMQP server (1.0+ required)",
                "ext-curl": "Required to send log messages using the IFTTTHandler, the LogglyHandler, the SendGridHandler, the SlackWebhookHandler or the TelegramBotHandler",
                "ext-mbstring": "Allow to work properly with unicode symbols",
                "ext-mongodb": "Allow sending log messages to a MongoDB server (via driver)",
                "ext-openssl": "Required to send log messages using SSL",
                "ext-sockets": "Allow sending log messages to a Syslog server (via UDP driver)",
                "graylog2/gelf-php": "Allow sending log messages to a GrayLog2 server",
                "mongodb/mongodb": "Allow sending log messages to a MongoDB server (via library)",
                "php-amqplib/php-amqplib": "Allow sending log messages to an AMQP server using php-amqplib",
                "rollbar/rollbar": "Allow sending log messages to Rollbar",
                "ruflin/elastica": "Allow sending log messages to an Elastic Search server"
            },
            "type": "library",
            "extra": {
                "branch-alias": {
                    "dev-main": "2.x-dev"
                }
            },
            "autoload": {
                "psr-4": {
                    "Monolog\\": "src/Monolog"
                }
            },
            "notification-url": "https://packagist.org/downloads/",
            "license": [
                "MIT"
            ],
            "authors": [
                {
                    "name": "Jordi Boggiano",
                    "email": "j.boggiano@seld.be",
                    "homepage": "https://seld.be"
                }
            ],
            "description": "Sends your logs to files, sockets, inboxes, databases and various web services",
            "homepage": "https://github.com/Seldaek/monolog",
            "keywords": [
                "log",
                "logging",
                "psr-3"
            ],
            "support": {
                "issues": "https://github.com/Seldaek/monolog/issues",
                "source": "https://github.com/Seldaek/monolog/tree/2.8.0"
            },
            "funding": [
                {
                    "url": "https://github.com/Seldaek",
                    "type": "github"
                },
                {
                    "url": "https://tidelift.com/funding/github/packagist/monolog/monolog",
                    "type": "tidelift"
                }
            ],
            "time": "2022-07-24T11:55:47+00:00"
        },
        {
            "name": "paragonie/random_compat",
            "version": "v9.99.100",
            "source": {
                "type": "git",
                "url": "https://github.com/paragonie/random_compat.git",
                "reference": "996434e5492cb4c3edcb9168db6fbb1359ef965a"
            },
            "dist": {
                "type": "zip",
                "url": "https://api.github.com/repos/paragonie/random_compat/zipball/996434e5492cb4c3edcb9168db6fbb1359ef965a",
                "reference": "996434e5492cb4c3edcb9168db6fbb1359ef965a",
                "shasum": ""
            },
            "require": {
                "php": ">= 7"
            },
            "require-dev": {
                "phpunit/phpunit": "4.*|5.*",
                "vimeo/psalm": "^1"
            },
            "suggest": {
                "ext-libsodium": "Provides a modern crypto API that can be used to generate random bytes."
            },
            "type": "library",
            "notification-url": "https://packagist.org/downloads/",
            "license": [
                "MIT"
            ],
            "authors": [
                {
                    "name": "Paragon Initiative Enterprises",
                    "email": "security@paragonie.com",
                    "homepage": "https://paragonie.com"
                }
            ],
            "description": "PHP 5.x polyfill for random_bytes() and random_int() from PHP 7",
            "keywords": [
                "csprng",
                "polyfill",
                "pseudorandom",
                "random"
            ],
            "support": {
                "email": "info@paragonie.com",
                "issues": "https://github.com/paragonie/random_compat/issues",
                "source": "https://github.com/paragonie/random_compat"
            },
            "time": "2020-10-15T08:29:30+00:00"
        },
        {
            "name": "phpdocumentor/reflection-common",
            "version": "2.2.0",
            "source": {
                "type": "git",
                "url": "https://github.com/phpDocumentor/ReflectionCommon.git",
                "reference": "1d01c49d4ed62f25aa84a747ad35d5a16924662b"
            },
            "dist": {
                "type": "zip",
                "url": "https://api.github.com/repos/phpDocumentor/ReflectionCommon/zipball/1d01c49d4ed62f25aa84a747ad35d5a16924662b",
                "reference": "1d01c49d4ed62f25aa84a747ad35d5a16924662b",
                "shasum": ""
            },
            "require": {
                "php": "^7.2 || ^8.0"
            },
            "type": "library",
            "extra": {
                "branch-alias": {
                    "dev-2.x": "2.x-dev"
                }
            },
            "autoload": {
                "psr-4": {
                    "phpDocumentor\\Reflection\\": "src/"
                }
            },
            "notification-url": "https://packagist.org/downloads/",
            "license": [
                "MIT"
            ],
            "authors": [
                {
                    "name": "Jaap van Otterdijk",
                    "email": "opensource@ijaap.nl"
                }
            ],
            "description": "Common reflection classes used by phpdocumentor to reflect the code structure",
            "homepage": "http://www.phpdoc.org",
            "keywords": [
                "FQSEN",
                "phpDocumentor",
                "phpdoc",
                "reflection",
                "static analysis"
            ],
            "support": {
                "issues": "https://github.com/phpDocumentor/ReflectionCommon/issues",
                "source": "https://github.com/phpDocumentor/ReflectionCommon/tree/2.x"
            },
            "time": "2020-06-27T09:03:43+00:00"
        },
        {
            "name": "phpdocumentor/reflection-docblock",
            "version": "5.3.0",
            "source": {
                "type": "git",
                "url": "https://github.com/phpDocumentor/ReflectionDocBlock.git",
                "reference": "622548b623e81ca6d78b721c5e029f4ce664f170"
            },
            "dist": {
                "type": "zip",
                "url": "https://api.github.com/repos/phpDocumentor/ReflectionDocBlock/zipball/622548b623e81ca6d78b721c5e029f4ce664f170",
                "reference": "622548b623e81ca6d78b721c5e029f4ce664f170",
                "shasum": ""
            },
            "require": {
                "ext-filter": "*",
                "php": "^7.2 || ^8.0",
                "phpdocumentor/reflection-common": "^2.2",
                "phpdocumentor/type-resolver": "^1.3",
                "webmozart/assert": "^1.9.1"
            },
            "require-dev": {
                "mockery/mockery": "~1.3.2",
                "psalm/phar": "^4.8"
            },
            "type": "library",
            "extra": {
                "branch-alias": {
                    "dev-master": "5.x-dev"
                }
            },
            "autoload": {
                "psr-4": {
                    "phpDocumentor\\Reflection\\": "src"
                }
            },
            "notification-url": "https://packagist.org/downloads/",
            "license": [
                "MIT"
            ],
            "authors": [
                {
                    "name": "Mike van Riel",
                    "email": "me@mikevanriel.com"
                },
                {
                    "name": "Jaap van Otterdijk",
                    "email": "account@ijaap.nl"
                }
            ],
            "description": "With this component, a library can provide support for annotations via DocBlocks or otherwise retrieve information that is embedded in a DocBlock.",
            "support": {
                "issues": "https://github.com/phpDocumentor/ReflectionDocBlock/issues",
                "source": "https://github.com/phpDocumentor/ReflectionDocBlock/tree/5.3.0"
            },
            "time": "2021-10-19T17:43:47+00:00"
        },
        {
            "name": "phpdocumentor/type-resolver",
            "version": "1.6.1",
            "source": {
                "type": "git",
                "url": "https://github.com/phpDocumentor/TypeResolver.git",
                "reference": "77a32518733312af16a44300404e945338981de3"
            },
            "dist": {
                "type": "zip",
                "url": "https://api.github.com/repos/phpDocumentor/TypeResolver/zipball/77a32518733312af16a44300404e945338981de3",
                "reference": "77a32518733312af16a44300404e945338981de3",
                "shasum": ""
            },
            "require": {
                "php": "^7.2 || ^8.0",
                "phpdocumentor/reflection-common": "^2.0"
            },
            "require-dev": {
                "ext-tokenizer": "*",
                "psalm/phar": "^4.8"
            },
            "type": "library",
            "extra": {
                "branch-alias": {
                    "dev-1.x": "1.x-dev"
                }
            },
            "autoload": {
                "psr-4": {
                    "phpDocumentor\\Reflection\\": "src"
                }
            },
            "notification-url": "https://packagist.org/downloads/",
            "license": [
                "MIT"
            ],
            "authors": [
                {
                    "name": "Mike van Riel",
                    "email": "me@mikevanriel.com"
                }
            ],
            "description": "A PSR-5 based resolver of Class names, Types and Structural Element Names",
            "support": {
                "issues": "https://github.com/phpDocumentor/TypeResolver/issues",
                "source": "https://github.com/phpDocumentor/TypeResolver/tree/1.6.1"
            },
            "time": "2022-03-15T21:29:03+00:00"
        },
        {
            "name": "pixelandtonic/imagine",
            "version": "1.2.4.2",
            "source": {
                "type": "git",
                "url": "https://github.com/pixelandtonic/Imagine.git",
                "reference": "5ee4b6a365497818815ba50738c8dcbb555c9fd3"
            },
            "dist": {
                "type": "zip",
                "url": "https://api.github.com/repos/pixelandtonic/Imagine/zipball/5ee4b6a365497818815ba50738c8dcbb555c9fd3",
                "reference": "5ee4b6a365497818815ba50738c8dcbb555c9fd3",
                "shasum": ""
            },
            "require": {
                "php": ">=5.3.2"
            },
            "require-dev": {
                "friendsofphp/php-cs-fixer": "^2.2",
                "phpunit/phpunit": "^4.8 || ^5.7 || ^6.5 || ^7.5 || ^8.4 || ^9.3"
            },
            "suggest": {
                "ext-gd": "to use the GD implementation",
                "ext-gmagick": "to use the Gmagick implementation",
                "ext-imagick": "to use the Imagick implementation"
            },
            "type": "library",
            "extra": {
                "branch-alias": {
                    "dev-develop": "0.7-dev"
                }
            },
            "autoload": {
                "psr-4": {
                    "Imagine\\": "src/"
                }
            },
            "notification-url": "https://packagist.org/downloads/",
            "license": [
                "MIT"
            ],
            "authors": [
                {
                    "name": "Bulat Shakirzyanov",
                    "email": "mallluhuct@gmail.com",
                    "homepage": "http://avalanche123.com"
                }
            ],
            "description": "Image processing for PHP 5.3",
            "homepage": "http://imagine.readthedocs.org/",
            "keywords": [
                "drawing",
                "graphics",
                "image manipulation",
                "image processing"
            ],
            "support": {
                "source": "https://github.com/pixelandtonic/Imagine/tree/1.2.4.2"
            },
            "time": "2021-06-22T18:26:46+00:00"
        },
        {
            "name": "psr/container",
            "version": "2.0.2",
            "source": {
                "type": "git",
                "url": "https://github.com/php-fig/container.git",
                "reference": "c71ecc56dfe541dbd90c5360474fbc405f8d5963"
            },
            "dist": {
                "type": "zip",
                "url": "https://api.github.com/repos/php-fig/container/zipball/c71ecc56dfe541dbd90c5360474fbc405f8d5963",
                "reference": "c71ecc56dfe541dbd90c5360474fbc405f8d5963",
                "shasum": ""
            },
            "require": {
                "php": ">=7.4.0"
            },
            "type": "library",
            "extra": {
                "branch-alias": {
                    "dev-master": "2.0.x-dev"
                }
            },
            "autoload": {
                "psr-4": {
                    "Psr\\Container\\": "src/"
                }
            },
            "notification-url": "https://packagist.org/downloads/",
            "license": [
                "MIT"
            ],
            "authors": [
                {
                    "name": "PHP-FIG",
                    "homepage": "https://www.php-fig.org/"
                }
            ],
            "description": "Common Container Interface (PHP FIG PSR-11)",
            "homepage": "https://github.com/php-fig/container",
            "keywords": [
                "PSR-11",
                "container",
                "container-interface",
                "container-interop",
                "psr"
            ],
            "support": {
                "issues": "https://github.com/php-fig/container/issues",
                "source": "https://github.com/php-fig/container/tree/2.0.2"
            },
            "time": "2021-11-05T16:47:00+00:00"
        },
        {
            "name": "psr/event-dispatcher",
            "version": "1.0.0",
            "source": {
                "type": "git",
                "url": "https://github.com/php-fig/event-dispatcher.git",
                "reference": "dbefd12671e8a14ec7f180cab83036ed26714bb0"
            },
            "dist": {
                "type": "zip",
                "url": "https://api.github.com/repos/php-fig/event-dispatcher/zipball/dbefd12671e8a14ec7f180cab83036ed26714bb0",
                "reference": "dbefd12671e8a14ec7f180cab83036ed26714bb0",
                "shasum": ""
            },
            "require": {
                "php": ">=7.2.0"
            },
            "type": "library",
            "extra": {
                "branch-alias": {
                    "dev-master": "1.0.x-dev"
                }
            },
            "autoload": {
                "psr-4": {
                    "Psr\\EventDispatcher\\": "src/"
                }
            },
            "notification-url": "https://packagist.org/downloads/",
            "license": [
                "MIT"
            ],
            "authors": [
                {
                    "name": "PHP-FIG",
                    "homepage": "http://www.php-fig.org/"
                }
            ],
            "description": "Standard interfaces for event handling.",
            "keywords": [
                "events",
                "psr",
                "psr-14"
            ],
            "support": {
                "issues": "https://github.com/php-fig/event-dispatcher/issues",
                "source": "https://github.com/php-fig/event-dispatcher/tree/1.0.0"
            },
            "time": "2019-01-08T18:20:26+00:00"
        },
        {
            "name": "psr/http-client",
            "version": "1.0.1",
            "source": {
                "type": "git",
                "url": "https://github.com/php-fig/http-client.git",
                "reference": "2dfb5f6c5eff0e91e20e913f8c5452ed95b86621"
            },
            "dist": {
                "type": "zip",
                "url": "https://api.github.com/repos/php-fig/http-client/zipball/2dfb5f6c5eff0e91e20e913f8c5452ed95b86621",
                "reference": "2dfb5f6c5eff0e91e20e913f8c5452ed95b86621",
                "shasum": ""
            },
            "require": {
                "php": "^7.0 || ^8.0",
                "psr/http-message": "^1.0"
            },
            "type": "library",
            "extra": {
                "branch-alias": {
                    "dev-master": "1.0.x-dev"
                }
            },
            "autoload": {
                "psr-4": {
                    "Psr\\Http\\Client\\": "src/"
                }
            },
            "notification-url": "https://packagist.org/downloads/",
            "license": [
                "MIT"
            ],
            "authors": [
                {
                    "name": "PHP-FIG",
                    "homepage": "http://www.php-fig.org/"
                }
            ],
            "description": "Common interface for HTTP clients",
            "homepage": "https://github.com/php-fig/http-client",
            "keywords": [
                "http",
                "http-client",
                "psr",
                "psr-18"
            ],
            "support": {
                "source": "https://github.com/php-fig/http-client/tree/master"
            },
            "time": "2020-06-29T06:28:15+00:00"
        },
        {
            "name": "psr/http-factory",
            "version": "1.0.1",
            "source": {
                "type": "git",
                "url": "https://github.com/php-fig/http-factory.git",
                "reference": "12ac7fcd07e5b077433f5f2bee95b3a771bf61be"
            },
            "dist": {
                "type": "zip",
                "url": "https://api.github.com/repos/php-fig/http-factory/zipball/12ac7fcd07e5b077433f5f2bee95b3a771bf61be",
                "reference": "12ac7fcd07e5b077433f5f2bee95b3a771bf61be",
                "shasum": ""
            },
            "require": {
                "php": ">=7.0.0",
                "psr/http-message": "^1.0"
            },
            "type": "library",
            "extra": {
                "branch-alias": {
                    "dev-master": "1.0.x-dev"
                }
            },
            "autoload": {
                "psr-4": {
                    "Psr\\Http\\Message\\": "src/"
                }
            },
            "notification-url": "https://packagist.org/downloads/",
            "license": [
                "MIT"
            ],
            "authors": [
                {
                    "name": "PHP-FIG",
                    "homepage": "http://www.php-fig.org/"
                }
            ],
            "description": "Common interfaces for PSR-7 HTTP message factories",
            "keywords": [
                "factory",
                "http",
                "message",
                "psr",
                "psr-17",
                "psr-7",
                "request",
                "response"
            ],
            "support": {
                "source": "https://github.com/php-fig/http-factory/tree/master"
            },
            "time": "2019-04-30T12:38:16+00:00"
        },
        {
            "name": "psr/http-message",
            "version": "1.0.1",
            "source": {
                "type": "git",
                "url": "https://github.com/php-fig/http-message.git",
                "reference": "f6561bf28d520154e4b0ec72be95418abe6d9363"
            },
            "dist": {
                "type": "zip",
                "url": "https://api.github.com/repos/php-fig/http-message/zipball/f6561bf28d520154e4b0ec72be95418abe6d9363",
                "reference": "f6561bf28d520154e4b0ec72be95418abe6d9363",
                "shasum": ""
            },
            "require": {
                "php": ">=5.3.0"
            },
            "type": "library",
            "extra": {
                "branch-alias": {
                    "dev-master": "1.0.x-dev"
                }
            },
            "autoload": {
                "psr-4": {
                    "Psr\\Http\\Message\\": "src/"
                }
            },
            "notification-url": "https://packagist.org/downloads/",
            "license": [
                "MIT"
            ],
            "authors": [
                {
                    "name": "PHP-FIG",
                    "homepage": "http://www.php-fig.org/"
                }
            ],
            "description": "Common interface for HTTP messages",
            "homepage": "https://github.com/php-fig/http-message",
            "keywords": [
                "http",
                "http-message",
                "psr",
                "psr-7",
                "request",
                "response"
            ],
            "support": {
                "source": "https://github.com/php-fig/http-message/tree/master"
            },
            "time": "2016-08-06T14:39:51+00:00"
        },
        {
            "name": "psr/log",
            "version": "1.1.4",
            "source": {
                "type": "git",
                "url": "https://github.com/php-fig/log.git",
                "reference": "d49695b909c3b7628b6289db5479a1c204601f11"
            },
            "dist": {
                "type": "zip",
                "url": "https://api.github.com/repos/php-fig/log/zipball/d49695b909c3b7628b6289db5479a1c204601f11",
                "reference": "d49695b909c3b7628b6289db5479a1c204601f11",
                "shasum": ""
            },
            "require": {
                "php": ">=5.3.0"
            },
            "type": "library",
            "extra": {
                "branch-alias": {
                    "dev-master": "1.1.x-dev"
                }
            },
            "autoload": {
                "psr-4": {
                    "Psr\\Log\\": "Psr/Log/"
                }
            },
            "notification-url": "https://packagist.org/downloads/",
            "license": [
                "MIT"
            ],
            "authors": [
                {
                    "name": "PHP-FIG",
                    "homepage": "https://www.php-fig.org/"
                }
            ],
            "description": "Common interface for logging libraries",
            "homepage": "https://github.com/php-fig/log",
            "keywords": [
                "log",
                "psr",
                "psr-3"
            ],
            "support": {
                "source": "https://github.com/php-fig/log/tree/1.1.4"
            },
            "time": "2021-05-03T11:20:27+00:00"
        },
        {
            "name": "psr/simple-cache",
            "version": "3.0.0",
            "source": {
                "type": "git",
                "url": "https://github.com/php-fig/simple-cache.git",
                "reference": "764e0b3939f5ca87cb904f570ef9be2d78a07865"
            },
            "dist": {
                "type": "zip",
                "url": "https://api.github.com/repos/php-fig/simple-cache/zipball/764e0b3939f5ca87cb904f570ef9be2d78a07865",
                "reference": "764e0b3939f5ca87cb904f570ef9be2d78a07865",
                "shasum": ""
            },
            "require": {
                "php": ">=8.0.0"
            },
            "type": "library",
            "extra": {
                "branch-alias": {
                    "dev-master": "3.0.x-dev"
                }
            },
            "autoload": {
                "psr-4": {
                    "Psr\\SimpleCache\\": "src/"
                }
            },
            "notification-url": "https://packagist.org/downloads/",
            "license": [
                "MIT"
            ],
            "authors": [
                {
                    "name": "PHP-FIG",
                    "homepage": "https://www.php-fig.org/"
                }
            ],
            "description": "Common interfaces for simple caching",
            "keywords": [
                "cache",
                "caching",
                "psr",
                "psr-16",
                "simple-cache"
            ],
            "support": {
                "source": "https://github.com/php-fig/simple-cache/tree/3.0.0"
            },
            "time": "2021-10-29T13:26:27+00:00"
        },
        {
            "name": "ralouphie/getallheaders",
            "version": "3.0.3",
            "source": {
                "type": "git",
                "url": "https://github.com/ralouphie/getallheaders.git",
                "reference": "120b605dfeb996808c31b6477290a714d356e822"
            },
            "dist": {
                "type": "zip",
                "url": "https://api.github.com/repos/ralouphie/getallheaders/zipball/120b605dfeb996808c31b6477290a714d356e822",
                "reference": "120b605dfeb996808c31b6477290a714d356e822",
                "shasum": ""
            },
            "require": {
                "php": ">=5.6"
            },
            "require-dev": {
                "php-coveralls/php-coveralls": "^2.1",
                "phpunit/phpunit": "^5 || ^6.5"
            },
            "type": "library",
            "autoload": {
                "files": [
                    "src/getallheaders.php"
                ]
            },
            "notification-url": "https://packagist.org/downloads/",
            "license": [
                "MIT"
            ],
            "authors": [
                {
                    "name": "Ralph Khattar",
                    "email": "ralph.khattar@gmail.com"
                }
            ],
            "description": "A polyfill for getallheaders.",
            "support": {
                "issues": "https://github.com/ralouphie/getallheaders/issues",
                "source": "https://github.com/ralouphie/getallheaders/tree/develop"
            },
            "time": "2019-03-08T08:55:37+00:00"
        },
        {
            "name": "react/promise",
            "version": "v2.9.0",
            "source": {
                "type": "git",
                "url": "https://github.com/reactphp/promise.git",
                "reference": "234f8fd1023c9158e2314fa9d7d0e6a83db42910"
            },
            "dist": {
                "type": "zip",
                "url": "https://api.github.com/repos/reactphp/promise/zipball/234f8fd1023c9158e2314fa9d7d0e6a83db42910",
                "reference": "234f8fd1023c9158e2314fa9d7d0e6a83db42910",
                "shasum": ""
            },
            "require": {
                "php": ">=5.4.0"
            },
            "require-dev": {
                "phpunit/phpunit": "^9.3 || ^5.7 || ^4.8.36"
            },
            "type": "library",
            "autoload": {
                "files": [
                    "src/functions_include.php"
                ],
                "psr-4": {
                    "React\\Promise\\": "src/"
                }
            },
            "notification-url": "https://packagist.org/downloads/",
            "license": [
                "MIT"
            ],
            "authors": [
                {
                    "name": "Jan Sorgalla",
                    "email": "jsorgalla@gmail.com",
                    "homepage": "https://sorgalla.com/"
                },
                {
                    "name": "Christian Lück",
                    "email": "christian@clue.engineering",
                    "homepage": "https://clue.engineering/"
                },
                {
                    "name": "Cees-Jan Kiewiet",
                    "email": "reactphp@ceesjankiewiet.nl",
                    "homepage": "https://wyrihaximus.net/"
                },
                {
                    "name": "Chris Boden",
                    "email": "cboden@gmail.com",
                    "homepage": "https://cboden.dev/"
                }
            ],
            "description": "A lightweight implementation of CommonJS Promises/A for PHP",
            "keywords": [
                "promise",
                "promises"
            ],
            "support": {
                "issues": "https://github.com/reactphp/promise/issues",
                "source": "https://github.com/reactphp/promise/tree/v2.9.0"
            },
            "funding": [
                {
                    "url": "https://github.com/WyriHaximus",
                    "type": "github"
                },
                {
                    "url": "https://github.com/clue",
                    "type": "github"
                }
            ],
            "time": "2022-02-11T10:27:51+00:00"
        },
        {
            "name": "samdark/yii2-psr-log-target",
            "version": "1.1.3",
            "source": {
                "type": "git",
                "url": "https://github.com/samdark/yii2-psr-log-target.git",
                "reference": "ccb29ecb7140c4eb81c3dfad38f61b21a9c1ed30"
            },
            "dist": {
                "type": "zip",
                "url": "https://api.github.com/repos/samdark/yii2-psr-log-target/zipball/ccb29ecb7140c4eb81c3dfad38f61b21a9c1ed30",
                "reference": "ccb29ecb7140c4eb81c3dfad38f61b21a9c1ed30",
                "shasum": ""
            },
            "require": {
                "psr/log": "~1.0.2|~1.1.0",
                "yiisoft/yii2": "~2.0.0"
            },
            "require-dev": {
                "phpunit/phpunit": "~4.4"
            },
            "type": "yii2-extension",
            "autoload": {
                "psr-4": {
                    "samdark\\log\\": "src",
                    "samdark\\log\\tests\\": "tests"
                }
            },
            "notification-url": "https://packagist.org/downloads/",
            "license": [
                "BSD-3-Clause"
            ],
            "authors": [
                {
                    "name": "Alexander Makarov",
                    "email": "sam@rmcreative.ru"
                }
            ],
            "description": "Yii 2 log target which uses PSR-3 compatible logger",
            "homepage": "https://github.com/samdark/yii2-psr-log-target",
            "keywords": [
                "extension",
                "log",
                "psr-3",
                "yii"
            ],
            "support": {
                "issues": "https://github.com/samdark/yii2-psr-log-target/issues",
                "source": "https://github.com/samdark/yii2-psr-log-target"
            },
            "funding": [
                {
                    "url": "https://github.com/samdark",
                    "type": "github"
                },
                {
                    "url": "https://www.patreon.com/samdark",
                    "type": "patreon"
                }
            ],
            "time": "2020-07-16T12:34:01+00:00"
        },
        {
            "name": "seld/cli-prompt",
            "version": "1.0.4",
            "source": {
                "type": "git",
                "url": "https://github.com/Seldaek/cli-prompt.git",
                "reference": "b8dfcf02094b8c03b40322c229493bb2884423c5"
            },
            "dist": {
                "type": "zip",
                "url": "https://api.github.com/repos/Seldaek/cli-prompt/zipball/b8dfcf02094b8c03b40322c229493bb2884423c5",
                "reference": "b8dfcf02094b8c03b40322c229493bb2884423c5",
                "shasum": ""
            },
            "require": {
                "php": ">=5.3"
            },
            "require-dev": {
                "phpstan/phpstan": "^0.12.63"
            },
            "type": "library",
            "extra": {
                "branch-alias": {
                    "dev-master": "1.x-dev"
                }
            },
            "autoload": {
                "psr-4": {
                    "Seld\\CliPrompt\\": "src/"
                }
            },
            "notification-url": "https://packagist.org/downloads/",
            "license": [
                "MIT"
            ],
            "authors": [
                {
                    "name": "Jordi Boggiano",
                    "email": "j.boggiano@seld.be"
                }
            ],
            "description": "Allows you to prompt for user input on the command line, and optionally hide the characters they type",
            "keywords": [
                "cli",
                "console",
                "hidden",
                "input",
                "prompt"
            ],
            "support": {
                "issues": "https://github.com/Seldaek/cli-prompt/issues",
                "source": "https://github.com/Seldaek/cli-prompt/tree/1.0.4"
            },
            "time": "2020-12-15T21:32:01+00:00"
        },
        {
            "name": "seld/jsonlint",
            "version": "1.9.0",
            "source": {
                "type": "git",
                "url": "https://github.com/Seldaek/jsonlint.git",
                "reference": "4211420d25eba80712bff236a98960ef68b866b7"
            },
            "dist": {
                "type": "zip",
                "url": "https://api.github.com/repos/Seldaek/jsonlint/zipball/4211420d25eba80712bff236a98960ef68b866b7",
                "reference": "4211420d25eba80712bff236a98960ef68b866b7",
                "shasum": ""
            },
            "require": {
                "php": "^5.3 || ^7.0 || ^8.0"
            },
            "require-dev": {
                "phpstan/phpstan": "^1.5",
                "phpunit/phpunit": "^4.8.35 || ^5.7 || ^6.0 || ^8.5.13"
            },
            "bin": [
                "bin/jsonlint"
            ],
            "type": "library",
            "autoload": {
                "psr-4": {
                    "Seld\\JsonLint\\": "src/Seld/JsonLint/"
                }
            },
            "notification-url": "https://packagist.org/downloads/",
            "license": [
                "MIT"
            ],
            "authors": [
                {
                    "name": "Jordi Boggiano",
                    "email": "j.boggiano@seld.be",
                    "homepage": "http://seld.be"
                }
            ],
            "description": "JSON Linter",
            "keywords": [
                "json",
                "linter",
                "parser",
                "validator"
            ],
            "support": {
                "issues": "https://github.com/Seldaek/jsonlint/issues",
                "source": "https://github.com/Seldaek/jsonlint/tree/1.9.0"
            },
            "funding": [
                {
                    "url": "https://github.com/Seldaek",
                    "type": "github"
                },
                {
                    "url": "https://tidelift.com/funding/github/packagist/seld/jsonlint",
                    "type": "tidelift"
                }
            ],
            "time": "2022-04-01T13:37:23+00:00"
        },
        {
            "name": "seld/phar-utils",
            "version": "1.2.1",
            "source": {
                "type": "git",
                "url": "https://github.com/Seldaek/phar-utils.git",
                "reference": "ea2f4014f163c1be4c601b9b7bd6af81ba8d701c"
            },
            "dist": {
                "type": "zip",
                "url": "https://api.github.com/repos/Seldaek/phar-utils/zipball/ea2f4014f163c1be4c601b9b7bd6af81ba8d701c",
                "reference": "ea2f4014f163c1be4c601b9b7bd6af81ba8d701c",
                "shasum": ""
            },
            "require": {
                "php": ">=5.3"
            },
            "type": "library",
            "extra": {
                "branch-alias": {
                    "dev-master": "1.x-dev"
                }
            },
            "autoload": {
                "psr-4": {
                    "Seld\\PharUtils\\": "src/"
                }
            },
            "notification-url": "https://packagist.org/downloads/",
            "license": [
                "MIT"
            ],
            "authors": [
                {
                    "name": "Jordi Boggiano",
                    "email": "j.boggiano@seld.be"
                }
            ],
            "description": "PHAR file format utilities, for when PHP phars you up",
            "keywords": [
                "phar"
            ],
            "support": {
                "issues": "https://github.com/Seldaek/phar-utils/issues",
                "source": "https://github.com/Seldaek/phar-utils/tree/1.2.1"
            },
            "time": "2022-08-31T10:31:18+00:00"
        },
        {
            "name": "symfony/console",
            "version": "v5.4.12",
            "source": {
                "type": "git",
                "url": "https://github.com/symfony/console.git",
                "reference": "c072aa8f724c3af64e2c7a96b796a4863d24dba1"
            },
            "dist": {
                "type": "zip",
                "url": "https://api.github.com/repos/symfony/console/zipball/c072aa8f724c3af64e2c7a96b796a4863d24dba1",
                "reference": "c072aa8f724c3af64e2c7a96b796a4863d24dba1",
                "shasum": ""
            },
            "require": {
                "php": ">=7.2.5",
                "symfony/deprecation-contracts": "^2.1|^3",
                "symfony/polyfill-mbstring": "~1.0",
                "symfony/polyfill-php73": "^1.9",
                "symfony/polyfill-php80": "^1.16",
                "symfony/service-contracts": "^1.1|^2|^3",
                "symfony/string": "^5.1|^6.0"
            },
            "conflict": {
                "psr/log": ">=3",
                "symfony/dependency-injection": "<4.4",
                "symfony/dotenv": "<5.1",
                "symfony/event-dispatcher": "<4.4",
                "symfony/lock": "<4.4",
                "symfony/process": "<4.4"
            },
            "provide": {
                "psr/log-implementation": "1.0|2.0"
            },
            "require-dev": {
                "psr/log": "^1|^2",
                "symfony/config": "^4.4|^5.0|^6.0",
                "symfony/dependency-injection": "^4.4|^5.0|^6.0",
                "symfony/event-dispatcher": "^4.4|^5.0|^6.0",
                "symfony/lock": "^4.4|^5.0|^6.0",
                "symfony/process": "^4.4|^5.0|^6.0",
                "symfony/var-dumper": "^4.4|^5.0|^6.0"
            },
            "suggest": {
                "psr/log": "For using the console logger",
                "symfony/event-dispatcher": "",
                "symfony/lock": "",
                "symfony/process": ""
            },
            "type": "library",
            "autoload": {
                "psr-4": {
                    "Symfony\\Component\\Console\\": ""
                },
                "exclude-from-classmap": [
                    "/Tests/"
                ]
            },
            "notification-url": "https://packagist.org/downloads/",
            "license": [
                "MIT"
            ],
            "authors": [
                {
                    "name": "Fabien Potencier",
                    "email": "fabien@symfony.com"
                },
                {
                    "name": "Symfony Community",
                    "homepage": "https://symfony.com/contributors"
                }
            ],
            "description": "Eases the creation of beautiful and testable command line interfaces",
            "homepage": "https://symfony.com",
            "keywords": [
                "cli",
                "command line",
                "console",
                "terminal"
            ],
            "support": {
                "source": "https://github.com/symfony/console/tree/v5.4.12"
            },
            "funding": [
                {
                    "url": "https://symfony.com/sponsor",
                    "type": "custom"
                },
                {
                    "url": "https://github.com/fabpot",
                    "type": "github"
                },
                {
                    "url": "https://tidelift.com/funding/github/packagist/symfony/symfony",
                    "type": "tidelift"
                }
            ],
            "time": "2022-08-17T13:18:05+00:00"
        },
        {
            "name": "symfony/deprecation-contracts",
            "version": "v3.0.2",
            "source": {
                "type": "git",
                "url": "https://github.com/symfony/deprecation-contracts.git",
                "reference": "26954b3d62a6c5fd0ea8a2a00c0353a14978d05c"
            },
            "dist": {
                "type": "zip",
                "url": "https://api.github.com/repos/symfony/deprecation-contracts/zipball/26954b3d62a6c5fd0ea8a2a00c0353a14978d05c",
                "reference": "26954b3d62a6c5fd0ea8a2a00c0353a14978d05c",
                "shasum": ""
            },
            "require": {
                "php": ">=8.0.2"
            },
            "type": "library",
            "extra": {
                "branch-alias": {
                    "dev-main": "3.0-dev"
                },
                "thanks": {
                    "name": "symfony/contracts",
                    "url": "https://github.com/symfony/contracts"
                }
            },
            "autoload": {
                "files": [
                    "function.php"
                ]
            },
            "notification-url": "https://packagist.org/downloads/",
            "license": [
                "MIT"
            ],
            "authors": [
                {
                    "name": "Nicolas Grekas",
                    "email": "p@tchwork.com"
                },
                {
                    "name": "Symfony Community",
                    "homepage": "https://symfony.com/contributors"
                }
            ],
            "description": "A generic function and convention to trigger deprecation notices",
            "homepage": "https://symfony.com",
            "support": {
                "source": "https://github.com/symfony/deprecation-contracts/tree/v3.0.2"
            },
            "funding": [
                {
                    "url": "https://symfony.com/sponsor",
                    "type": "custom"
                },
                {
                    "url": "https://github.com/fabpot",
                    "type": "github"
                },
                {
                    "url": "https://tidelift.com/funding/github/packagist/symfony/symfony",
                    "type": "tidelift"
                }
            ],
            "time": "2022-01-02T09:55:41+00:00"
        },
        {
            "name": "symfony/event-dispatcher",
            "version": "v5.4.9",
            "source": {
                "type": "git",
                "url": "https://github.com/symfony/event-dispatcher.git",
                "reference": "8e6ce1cc0279e3ff3c8ff0f43813bc88d21ca1bc"
            },
            "dist": {
                "type": "zip",
                "url": "https://api.github.com/repos/symfony/event-dispatcher/zipball/8e6ce1cc0279e3ff3c8ff0f43813bc88d21ca1bc",
                "reference": "8e6ce1cc0279e3ff3c8ff0f43813bc88d21ca1bc",
                "shasum": ""
            },
            "require": {
                "php": ">=7.2.5",
                "symfony/deprecation-contracts": "^2.1|^3",
                "symfony/event-dispatcher-contracts": "^2|^3",
                "symfony/polyfill-php80": "^1.16"
            },
            "conflict": {
                "symfony/dependency-injection": "<4.4"
            },
            "provide": {
                "psr/event-dispatcher-implementation": "1.0",
                "symfony/event-dispatcher-implementation": "2.0"
            },
            "require-dev": {
                "psr/log": "^1|^2|^3",
                "symfony/config": "^4.4|^5.0|^6.0",
                "symfony/dependency-injection": "^4.4|^5.0|^6.0",
                "symfony/error-handler": "^4.4|^5.0|^6.0",
                "symfony/expression-language": "^4.4|^5.0|^6.0",
                "symfony/http-foundation": "^4.4|^5.0|^6.0",
                "symfony/service-contracts": "^1.1|^2|^3",
                "symfony/stopwatch": "^4.4|^5.0|^6.0"
            },
            "suggest": {
                "symfony/dependency-injection": "",
                "symfony/http-kernel": ""
            },
            "type": "library",
            "autoload": {
                "psr-4": {
                    "Symfony\\Component\\EventDispatcher\\": ""
                },
                "exclude-from-classmap": [
                    "/Tests/"
                ]
            },
            "notification-url": "https://packagist.org/downloads/",
            "license": [
                "MIT"
            ],
            "authors": [
                {
                    "name": "Fabien Potencier",
                    "email": "fabien@symfony.com"
                },
                {
                    "name": "Symfony Community",
                    "homepage": "https://symfony.com/contributors"
                }
            ],
            "description": "Provides tools that allow your application components to communicate with each other by dispatching events and listening to them",
            "homepage": "https://symfony.com",
            "support": {
                "source": "https://github.com/symfony/event-dispatcher/tree/v5.4.9"
            },
            "funding": [
                {
                    "url": "https://symfony.com/sponsor",
                    "type": "custom"
                },
                {
                    "url": "https://github.com/fabpot",
                    "type": "github"
                },
                {
                    "url": "https://tidelift.com/funding/github/packagist/symfony/symfony",
                    "type": "tidelift"
                }
            ],
            "time": "2022-05-05T16:45:39+00:00"
        },
        {
            "name": "symfony/event-dispatcher-contracts",
            "version": "v3.0.2",
            "source": {
                "type": "git",
                "url": "https://github.com/symfony/event-dispatcher-contracts.git",
                "reference": "7bc61cc2db649b4637d331240c5346dcc7708051"
            },
            "dist": {
                "type": "zip",
                "url": "https://api.github.com/repos/symfony/event-dispatcher-contracts/zipball/7bc61cc2db649b4637d331240c5346dcc7708051",
                "reference": "7bc61cc2db649b4637d331240c5346dcc7708051",
                "shasum": ""
            },
            "require": {
                "php": ">=8.0.2",
                "psr/event-dispatcher": "^1"
            },
            "suggest": {
                "symfony/event-dispatcher-implementation": ""
            },
            "type": "library",
            "extra": {
                "branch-alias": {
                    "dev-main": "3.0-dev"
                },
                "thanks": {
                    "name": "symfony/contracts",
                    "url": "https://github.com/symfony/contracts"
                }
            },
            "autoload": {
                "psr-4": {
                    "Symfony\\Contracts\\EventDispatcher\\": ""
                }
            },
            "notification-url": "https://packagist.org/downloads/",
            "license": [
                "MIT"
            ],
            "authors": [
                {
                    "name": "Nicolas Grekas",
                    "email": "p@tchwork.com"
                },
                {
                    "name": "Symfony Community",
                    "homepage": "https://symfony.com/contributors"
                }
            ],
            "description": "Generic abstractions related to dispatching event",
            "homepage": "https://symfony.com",
            "keywords": [
                "abstractions",
                "contracts",
                "decoupling",
                "interfaces",
                "interoperability",
                "standards"
            ],
            "support": {
                "source": "https://github.com/symfony/event-dispatcher-contracts/tree/v3.0.2"
            },
            "funding": [
                {
                    "url": "https://symfony.com/sponsor",
                    "type": "custom"
                },
                {
                    "url": "https://github.com/fabpot",
                    "type": "github"
                },
                {
                    "url": "https://tidelift.com/funding/github/packagist/symfony/symfony",
                    "type": "tidelift"
                }
            ],
            "time": "2022-01-02T09:55:41+00:00"
        },
        {
            "name": "symfony/filesystem",
            "version": "v6.0.12",
            "source": {
                "type": "git",
                "url": "https://github.com/symfony/filesystem.git",
                "reference": "a36b782dc19dce3ab7e47d4b92b13cefb3511da3"
            },
            "dist": {
                "type": "zip",
                "url": "https://api.github.com/repos/symfony/filesystem/zipball/a36b782dc19dce3ab7e47d4b92b13cefb3511da3",
                "reference": "a36b782dc19dce3ab7e47d4b92b13cefb3511da3",
                "shasum": ""
            },
            "require": {
                "php": ">=8.0.2",
                "symfony/polyfill-ctype": "~1.8",
                "symfony/polyfill-mbstring": "~1.8"
            },
            "type": "library",
            "autoload": {
                "psr-4": {
                    "Symfony\\Component\\Filesystem\\": ""
                },
                "exclude-from-classmap": [
                    "/Tests/"
                ]
            },
            "notification-url": "https://packagist.org/downloads/",
            "license": [
                "MIT"
            ],
            "authors": [
                {
                    "name": "Fabien Potencier",
                    "email": "fabien@symfony.com"
                },
                {
                    "name": "Symfony Community",
                    "homepage": "https://symfony.com/contributors"
                }
            ],
            "description": "Provides basic utilities for the filesystem",
            "homepage": "https://symfony.com",
            "support": {
                "source": "https://github.com/symfony/filesystem/tree/v6.0.12"
            },
            "funding": [
                {
                    "url": "https://symfony.com/sponsor",
                    "type": "custom"
                },
                {
                    "url": "https://github.com/fabpot",
                    "type": "github"
                },
                {
                    "url": "https://tidelift.com/funding/github/packagist/symfony/symfony",
                    "type": "tidelift"
                }
            ],
            "time": "2022-08-02T16:01:06+00:00"
        },
        {
            "name": "symfony/finder",
            "version": "v5.4.11",
            "source": {
                "type": "git",
                "url": "https://github.com/symfony/finder.git",
                "reference": "7872a66f57caffa2916a584db1aa7f12adc76f8c"
            },
            "dist": {
                "type": "zip",
                "url": "https://api.github.com/repos/symfony/finder/zipball/7872a66f57caffa2916a584db1aa7f12adc76f8c",
                "reference": "7872a66f57caffa2916a584db1aa7f12adc76f8c",
                "shasum": ""
            },
            "require": {
                "php": ">=7.2.5",
                "symfony/deprecation-contracts": "^2.1|^3",
                "symfony/polyfill-php80": "^1.16"
            },
            "type": "library",
            "autoload": {
                "psr-4": {
                    "Symfony\\Component\\Finder\\": ""
                },
                "exclude-from-classmap": [
                    "/Tests/"
                ]
            },
            "notification-url": "https://packagist.org/downloads/",
            "license": [
                "MIT"
            ],
            "authors": [
                {
                    "name": "Fabien Potencier",
                    "email": "fabien@symfony.com"
                },
                {
                    "name": "Symfony Community",
                    "homepage": "https://symfony.com/contributors"
                }
            ],
            "description": "Finds files and directories via an intuitive fluent interface",
            "homepage": "https://symfony.com",
            "support": {
                "source": "https://github.com/symfony/finder/tree/v5.4.11"
            },
            "funding": [
                {
                    "url": "https://symfony.com/sponsor",
                    "type": "custom"
                },
                {
                    "url": "https://github.com/fabpot",
                    "type": "github"
                },
                {
                    "url": "https://tidelift.com/funding/github/packagist/symfony/symfony",
                    "type": "tidelift"
                }
            ],
            "time": "2022-07-29T07:37:50+00:00"
        },
        {
            "name": "symfony/http-client",
            "version": "v6.0.12",
            "source": {
                "type": "git",
                "url": "https://github.com/symfony/http-client.git",
                "reference": "411f73ad1a797f327d100d27fa5d715b947a8272"
            },
            "dist": {
                "type": "zip",
                "url": "https://api.github.com/repos/symfony/http-client/zipball/411f73ad1a797f327d100d27fa5d715b947a8272",
                "reference": "411f73ad1a797f327d100d27fa5d715b947a8272",
                "shasum": ""
            },
            "require": {
                "php": ">=8.0.2",
                "psr/log": "^1|^2|^3",
                "symfony/http-client-contracts": "^3",
                "symfony/service-contracts": "^1.0|^2|^3"
            },
            "provide": {
                "php-http/async-client-implementation": "*",
                "php-http/client-implementation": "*",
                "psr/http-client-implementation": "1.0",
                "symfony/http-client-implementation": "3.0"
            },
            "require-dev": {
                "amphp/amp": "^2.5",
                "amphp/http-client": "^4.2.1",
                "amphp/http-tunnel": "^1.0",
                "amphp/socket": "^1.1",
                "guzzlehttp/promises": "^1.4",
                "nyholm/psr7": "^1.0",
                "php-http/httplug": "^1.0|^2.0",
                "psr/http-client": "^1.0",
                "symfony/dependency-injection": "^5.4|^6.0",
                "symfony/http-kernel": "^5.4|^6.0",
                "symfony/process": "^5.4|^6.0",
                "symfony/stopwatch": "^5.4|^6.0"
            },
            "type": "library",
            "autoload": {
                "psr-4": {
                    "Symfony\\Component\\HttpClient\\": ""
                },
                "exclude-from-classmap": [
                    "/Tests/"
                ]
            },
            "notification-url": "https://packagist.org/downloads/",
            "license": [
                "MIT"
            ],
            "authors": [
                {
                    "name": "Nicolas Grekas",
                    "email": "p@tchwork.com"
                },
                {
                    "name": "Symfony Community",
                    "homepage": "https://symfony.com/contributors"
                }
            ],
            "description": "Provides powerful methods to fetch HTTP resources synchronously or asynchronously",
            "homepage": "https://symfony.com",
            "support": {
                "source": "https://github.com/symfony/http-client/tree/v6.0.12"
            },
            "funding": [
                {
                    "url": "https://symfony.com/sponsor",
                    "type": "custom"
                },
                {
                    "url": "https://github.com/fabpot",
                    "type": "github"
                },
                {
                    "url": "https://tidelift.com/funding/github/packagist/symfony/symfony",
                    "type": "tidelift"
                }
            ],
            "time": "2022-08-02T16:01:06+00:00"
        },
        {
            "name": "symfony/http-client-contracts",
            "version": "v3.0.2",
            "source": {
                "type": "git",
                "url": "https://github.com/symfony/http-client-contracts.git",
                "reference": "4184b9b63af1edaf35b6a7974c6f1f9f33294129"
            },
            "dist": {
                "type": "zip",
                "url": "https://api.github.com/repos/symfony/http-client-contracts/zipball/4184b9b63af1edaf35b6a7974c6f1f9f33294129",
                "reference": "4184b9b63af1edaf35b6a7974c6f1f9f33294129",
                "shasum": ""
            },
            "require": {
                "php": ">=8.0.2"
            },
            "suggest": {
                "symfony/http-client-implementation": ""
            },
            "type": "library",
            "extra": {
                "branch-alias": {
                    "dev-main": "3.0-dev"
                },
                "thanks": {
                    "name": "symfony/contracts",
                    "url": "https://github.com/symfony/contracts"
                }
            },
            "autoload": {
                "psr-4": {
                    "Symfony\\Contracts\\HttpClient\\": ""
                }
            },
            "notification-url": "https://packagist.org/downloads/",
            "license": [
                "MIT"
            ],
            "authors": [
                {
                    "name": "Nicolas Grekas",
                    "email": "p@tchwork.com"
                },
                {
                    "name": "Symfony Community",
                    "homepage": "https://symfony.com/contributors"
                }
            ],
            "description": "Generic abstractions related to HTTP clients",
            "homepage": "https://symfony.com",
            "keywords": [
                "abstractions",
                "contracts",
                "decoupling",
                "interfaces",
                "interoperability",
                "standards"
            ],
            "support": {
                "source": "https://github.com/symfony/http-client-contracts/tree/v3.0.2"
            },
            "funding": [
                {
                    "url": "https://symfony.com/sponsor",
                    "type": "custom"
                },
                {
                    "url": "https://github.com/fabpot",
                    "type": "github"
                },
                {
                    "url": "https://tidelift.com/funding/github/packagist/symfony/symfony",
                    "type": "tidelift"
                }
            ],
            "time": "2022-04-12T16:11:42+00:00"
        },
        {
            "name": "symfony/mailer",
            "version": "v6.0.12",
            "source": {
                "type": "git",
                "url": "https://github.com/symfony/mailer.git",
                "reference": "45aad5f8cfb481130e83dc4cb867c0f576182ea9"
            },
            "dist": {
                "type": "zip",
                "url": "https://api.github.com/repos/symfony/mailer/zipball/45aad5f8cfb481130e83dc4cb867c0f576182ea9",
                "reference": "45aad5f8cfb481130e83dc4cb867c0f576182ea9",
                "shasum": ""
            },
            "require": {
                "egulias/email-validator": "^2.1.10|^3",
                "php": ">=8.0.2",
                "psr/event-dispatcher": "^1",
                "psr/log": "^1|^2|^3",
                "symfony/event-dispatcher": "^5.4|^6.0",
                "symfony/mime": "^5.4|^6.0",
                "symfony/service-contracts": "^1.1|^2|^3"
            },
            "conflict": {
                "symfony/http-kernel": "<5.4"
            },
            "require-dev": {
                "symfony/http-client-contracts": "^1.1|^2|^3",
                "symfony/messenger": "^5.4|^6.0"
            },
            "type": "library",
            "autoload": {
                "psr-4": {
                    "Symfony\\Component\\Mailer\\": ""
                },
                "exclude-from-classmap": [
                    "/Tests/"
                ]
            },
            "notification-url": "https://packagist.org/downloads/",
            "license": [
                "MIT"
            ],
            "authors": [
                {
                    "name": "Fabien Potencier",
                    "email": "fabien@symfony.com"
                },
                {
                    "name": "Symfony Community",
                    "homepage": "https://symfony.com/contributors"
                }
            ],
            "description": "Helps sending emails",
            "homepage": "https://symfony.com",
            "support": {
                "source": "https://github.com/symfony/mailer/tree/v6.0.12"
            },
            "funding": [
                {
                    "url": "https://symfony.com/sponsor",
                    "type": "custom"
                },
                {
                    "url": "https://github.com/fabpot",
                    "type": "github"
                },
                {
                    "url": "https://tidelift.com/funding/github/packagist/symfony/symfony",
                    "type": "tidelift"
                }
            ],
            "time": "2022-08-03T05:17:36+00:00"
        },
        {
            "name": "symfony/mime",
            "version": "v6.0.12",
            "source": {
                "type": "git",
                "url": "https://github.com/symfony/mime.git",
                "reference": "02a11577f2f9522c783179712bdf6d2d3cb9fc1d"
            },
            "dist": {
                "type": "zip",
                "url": "https://api.github.com/repos/symfony/mime/zipball/02a11577f2f9522c783179712bdf6d2d3cb9fc1d",
                "reference": "02a11577f2f9522c783179712bdf6d2d3cb9fc1d",
                "shasum": ""
            },
            "require": {
                "php": ">=8.0.2",
                "symfony/polyfill-intl-idn": "^1.10",
                "symfony/polyfill-mbstring": "^1.0"
            },
            "conflict": {
                "egulias/email-validator": "~3.0.0",
                "phpdocumentor/reflection-docblock": "<3.2.2",
                "phpdocumentor/type-resolver": "<1.4.0",
                "symfony/mailer": "<5.4"
            },
            "require-dev": {
                "egulias/email-validator": "^2.1.10|^3.1",
                "phpdocumentor/reflection-docblock": "^3.0|^4.0|^5.0",
                "symfony/dependency-injection": "^5.4|^6.0",
                "symfony/property-access": "^5.4|^6.0",
                "symfony/property-info": "^5.4|^6.0",
                "symfony/serializer": "^5.4|^6.0"
            },
            "type": "library",
            "autoload": {
                "psr-4": {
                    "Symfony\\Component\\Mime\\": ""
                },
                "exclude-from-classmap": [
                    "/Tests/"
                ]
            },
            "notification-url": "https://packagist.org/downloads/",
            "license": [
                "MIT"
            ],
            "authors": [
                {
                    "name": "Fabien Potencier",
                    "email": "fabien@symfony.com"
                },
                {
                    "name": "Symfony Community",
                    "homepage": "https://symfony.com/contributors"
                }
            ],
            "description": "Allows manipulating MIME messages",
            "homepage": "https://symfony.com",
            "keywords": [
                "mime",
                "mime-type"
            ],
            "support": {
                "source": "https://github.com/symfony/mime/tree/v6.0.12"
            },
            "funding": [
                {
                    "url": "https://symfony.com/sponsor",
                    "type": "custom"
                },
                {
                    "url": "https://github.com/fabpot",
                    "type": "github"
                },
                {
                    "url": "https://tidelift.com/funding/github/packagist/symfony/symfony",
                    "type": "tidelift"
                }
            ],
            "time": "2022-08-19T14:25:15+00:00"
        },
        {
            "name": "symfony/polyfill-ctype",
            "version": "v1.26.0",
            "source": {
                "type": "git",
                "url": "https://github.com/symfony/polyfill-ctype.git",
                "reference": "6fd1b9a79f6e3cf65f9e679b23af304cd9e010d4"
            },
            "dist": {
                "type": "zip",
                "url": "https://api.github.com/repos/symfony/polyfill-ctype/zipball/6fd1b9a79f6e3cf65f9e679b23af304cd9e010d4",
                "reference": "6fd1b9a79f6e3cf65f9e679b23af304cd9e010d4",
                "shasum": ""
            },
            "require": {
                "php": ">=7.1"
            },
            "provide": {
                "ext-ctype": "*"
            },
            "suggest": {
                "ext-ctype": "For best performance"
            },
            "type": "library",
            "extra": {
                "branch-alias": {
                    "dev-main": "1.26-dev"
                },
                "thanks": {
                    "name": "symfony/polyfill",
                    "url": "https://github.com/symfony/polyfill"
                }
            },
            "autoload": {
                "files": [
                    "bootstrap.php"
                ],
                "psr-4": {
                    "Symfony\\Polyfill\\Ctype\\": ""
                }
            },
            "notification-url": "https://packagist.org/downloads/",
            "license": [
                "MIT"
            ],
            "authors": [
                {
                    "name": "Gert de Pagter",
                    "email": "BackEndTea@gmail.com"
                },
                {
                    "name": "Symfony Community",
                    "homepage": "https://symfony.com/contributors"
                }
            ],
            "description": "Symfony polyfill for ctype functions",
            "homepage": "https://symfony.com",
            "keywords": [
                "compatibility",
                "ctype",
                "polyfill",
                "portable"
            ],
            "support": {
                "source": "https://github.com/symfony/polyfill-ctype/tree/v1.26.0"
            },
            "funding": [
                {
                    "url": "https://symfony.com/sponsor",
                    "type": "custom"
                },
                {
                    "url": "https://github.com/fabpot",
                    "type": "github"
                },
                {
                    "url": "https://tidelift.com/funding/github/packagist/symfony/symfony",
                    "type": "tidelift"
                }
            ],
            "time": "2022-05-24T11:49:31+00:00"
        },
        {
            "name": "symfony/polyfill-iconv",
            "version": "v1.26.0",
            "source": {
                "type": "git",
                "url": "https://github.com/symfony/polyfill-iconv.git",
                "reference": "143f1881e655bebca1312722af8068de235ae5dc"
            },
            "dist": {
                "type": "zip",
                "url": "https://api.github.com/repos/symfony/polyfill-iconv/zipball/143f1881e655bebca1312722af8068de235ae5dc",
                "reference": "143f1881e655bebca1312722af8068de235ae5dc",
                "shasum": ""
            },
            "require": {
                "php": ">=7.1"
            },
            "provide": {
                "ext-iconv": "*"
            },
            "suggest": {
                "ext-iconv": "For best performance"
            },
            "type": "library",
            "extra": {
                "branch-alias": {
                    "dev-main": "1.26-dev"
                },
                "thanks": {
                    "name": "symfony/polyfill",
                    "url": "https://github.com/symfony/polyfill"
                }
            },
            "autoload": {
                "files": [
                    "bootstrap.php"
                ],
                "psr-4": {
                    "Symfony\\Polyfill\\Iconv\\": ""
                }
            },
            "notification-url": "https://packagist.org/downloads/",
            "license": [
                "MIT"
            ],
            "authors": [
                {
                    "name": "Nicolas Grekas",
                    "email": "p@tchwork.com"
                },
                {
                    "name": "Symfony Community",
                    "homepage": "https://symfony.com/contributors"
                }
            ],
            "description": "Symfony polyfill for the Iconv extension",
            "homepage": "https://symfony.com",
            "keywords": [
                "compatibility",
                "iconv",
                "polyfill",
                "portable",
                "shim"
            ],
            "support": {
                "source": "https://github.com/symfony/polyfill-iconv/tree/v1.26.0"
            },
            "funding": [
                {
                    "url": "https://symfony.com/sponsor",
                    "type": "custom"
                },
                {
                    "url": "https://github.com/fabpot",
                    "type": "github"
                },
                {
                    "url": "https://tidelift.com/funding/github/packagist/symfony/symfony",
                    "type": "tidelift"
                }
            ],
            "time": "2022-05-24T11:49:31+00:00"
        },
        {
            "name": "symfony/polyfill-intl-grapheme",
            "version": "v1.26.0",
            "source": {
                "type": "git",
                "url": "https://github.com/symfony/polyfill-intl-grapheme.git",
                "reference": "433d05519ce6990bf3530fba6957499d327395c2"
            },
            "dist": {
                "type": "zip",
                "url": "https://api.github.com/repos/symfony/polyfill-intl-grapheme/zipball/433d05519ce6990bf3530fba6957499d327395c2",
                "reference": "433d05519ce6990bf3530fba6957499d327395c2",
                "shasum": ""
            },
            "require": {
                "php": ">=7.1"
            },
            "suggest": {
                "ext-intl": "For best performance"
            },
            "type": "library",
            "extra": {
                "branch-alias": {
                    "dev-main": "1.26-dev"
                },
                "thanks": {
                    "name": "symfony/polyfill",
                    "url": "https://github.com/symfony/polyfill"
                }
            },
            "autoload": {
                "files": [
                    "bootstrap.php"
                ],
                "psr-4": {
                    "Symfony\\Polyfill\\Intl\\Grapheme\\": ""
                }
            },
            "notification-url": "https://packagist.org/downloads/",
            "license": [
                "MIT"
            ],
            "authors": [
                {
                    "name": "Nicolas Grekas",
                    "email": "p@tchwork.com"
                },
                {
                    "name": "Symfony Community",
                    "homepage": "https://symfony.com/contributors"
                }
            ],
            "description": "Symfony polyfill for intl's grapheme_* functions",
            "homepage": "https://symfony.com",
            "keywords": [
                "compatibility",
                "grapheme",
                "intl",
                "polyfill",
                "portable",
                "shim"
            ],
            "support": {
                "source": "https://github.com/symfony/polyfill-intl-grapheme/tree/v1.26.0"
            },
            "funding": [
                {
                    "url": "https://symfony.com/sponsor",
                    "type": "custom"
                },
                {
                    "url": "https://github.com/fabpot",
                    "type": "github"
                },
                {
                    "url": "https://tidelift.com/funding/github/packagist/symfony/symfony",
                    "type": "tidelift"
                }
            ],
            "time": "2022-05-24T11:49:31+00:00"
        },
        {
            "name": "symfony/polyfill-intl-idn",
            "version": "v1.26.0",
            "source": {
                "type": "git",
                "url": "https://github.com/symfony/polyfill-intl-idn.git",
                "reference": "59a8d271f00dd0e4c2e518104cc7963f655a1aa8"
            },
            "dist": {
                "type": "zip",
                "url": "https://api.github.com/repos/symfony/polyfill-intl-idn/zipball/59a8d271f00dd0e4c2e518104cc7963f655a1aa8",
                "reference": "59a8d271f00dd0e4c2e518104cc7963f655a1aa8",
                "shasum": ""
            },
            "require": {
                "php": ">=7.1",
                "symfony/polyfill-intl-normalizer": "^1.10",
                "symfony/polyfill-php72": "^1.10"
            },
            "suggest": {
                "ext-intl": "For best performance"
            },
            "type": "library",
            "extra": {
                "branch-alias": {
                    "dev-main": "1.26-dev"
                },
                "thanks": {
                    "name": "symfony/polyfill",
                    "url": "https://github.com/symfony/polyfill"
                }
            },
            "autoload": {
                "files": [
                    "bootstrap.php"
                ],
                "psr-4": {
                    "Symfony\\Polyfill\\Intl\\Idn\\": ""
                }
            },
            "notification-url": "https://packagist.org/downloads/",
            "license": [
                "MIT"
            ],
            "authors": [
                {
                    "name": "Laurent Bassin",
                    "email": "laurent@bassin.info"
                },
                {
                    "name": "Trevor Rowbotham",
                    "email": "trevor.rowbotham@pm.me"
                },
                {
                    "name": "Symfony Community",
                    "homepage": "https://symfony.com/contributors"
                }
            ],
            "description": "Symfony polyfill for intl's idn_to_ascii and idn_to_utf8 functions",
            "homepage": "https://symfony.com",
            "keywords": [
                "compatibility",
                "idn",
                "intl",
                "polyfill",
                "portable",
                "shim"
            ],
            "support": {
                "source": "https://github.com/symfony/polyfill-intl-idn/tree/v1.26.0"
            },
            "funding": [
                {
                    "url": "https://symfony.com/sponsor",
                    "type": "custom"
                },
                {
                    "url": "https://github.com/fabpot",
                    "type": "github"
                },
                {
                    "url": "https://tidelift.com/funding/github/packagist/symfony/symfony",
                    "type": "tidelift"
                }
            ],
            "time": "2022-05-24T11:49:31+00:00"
        },
        {
            "name": "symfony/polyfill-intl-normalizer",
            "version": "v1.26.0",
            "source": {
                "type": "git",
                "url": "https://github.com/symfony/polyfill-intl-normalizer.git",
                "reference": "219aa369ceff116e673852dce47c3a41794c14bd"
            },
            "dist": {
                "type": "zip",
                "url": "https://api.github.com/repos/symfony/polyfill-intl-normalizer/zipball/219aa369ceff116e673852dce47c3a41794c14bd",
                "reference": "219aa369ceff116e673852dce47c3a41794c14bd",
                "shasum": ""
            },
            "require": {
                "php": ">=7.1"
            },
            "suggest": {
                "ext-intl": "For best performance"
            },
            "type": "library",
            "extra": {
                "branch-alias": {
                    "dev-main": "1.26-dev"
                },
                "thanks": {
                    "name": "symfony/polyfill",
                    "url": "https://github.com/symfony/polyfill"
                }
            },
            "autoload": {
                "files": [
                    "bootstrap.php"
                ],
                "psr-4": {
                    "Symfony\\Polyfill\\Intl\\Normalizer\\": ""
                },
                "classmap": [
                    "Resources/stubs"
                ]
            },
            "notification-url": "https://packagist.org/downloads/",
            "license": [
                "MIT"
            ],
            "authors": [
                {
                    "name": "Nicolas Grekas",
                    "email": "p@tchwork.com"
                },
                {
                    "name": "Symfony Community",
                    "homepage": "https://symfony.com/contributors"
                }
            ],
            "description": "Symfony polyfill for intl's Normalizer class and related functions",
            "homepage": "https://symfony.com",
            "keywords": [
                "compatibility",
                "intl",
                "normalizer",
                "polyfill",
                "portable",
                "shim"
            ],
            "support": {
                "source": "https://github.com/symfony/polyfill-intl-normalizer/tree/v1.26.0"
            },
            "funding": [
                {
                    "url": "https://symfony.com/sponsor",
                    "type": "custom"
                },
                {
                    "url": "https://github.com/fabpot",
                    "type": "github"
                },
                {
                    "url": "https://tidelift.com/funding/github/packagist/symfony/symfony",
                    "type": "tidelift"
                }
            ],
            "time": "2022-05-24T11:49:31+00:00"
        },
        {
            "name": "symfony/polyfill-mbstring",
            "version": "v1.26.0",
            "source": {
                "type": "git",
                "url": "https://github.com/symfony/polyfill-mbstring.git",
                "reference": "9344f9cb97f3b19424af1a21a3b0e75b0a7d8d7e"
            },
            "dist": {
                "type": "zip",
                "url": "https://api.github.com/repos/symfony/polyfill-mbstring/zipball/9344f9cb97f3b19424af1a21a3b0e75b0a7d8d7e",
                "reference": "9344f9cb97f3b19424af1a21a3b0e75b0a7d8d7e",
                "shasum": ""
            },
            "require": {
                "php": ">=7.1"
            },
            "provide": {
                "ext-mbstring": "*"
            },
            "suggest": {
                "ext-mbstring": "For best performance"
            },
            "type": "library",
            "extra": {
                "branch-alias": {
                    "dev-main": "1.26-dev"
                },
                "thanks": {
                    "name": "symfony/polyfill",
                    "url": "https://github.com/symfony/polyfill"
                }
            },
            "autoload": {
                "files": [
                    "bootstrap.php"
                ],
                "psr-4": {
                    "Symfony\\Polyfill\\Mbstring\\": ""
                }
            },
            "notification-url": "https://packagist.org/downloads/",
            "license": [
                "MIT"
            ],
            "authors": [
                {
                    "name": "Nicolas Grekas",
                    "email": "p@tchwork.com"
                },
                {
                    "name": "Symfony Community",
                    "homepage": "https://symfony.com/contributors"
                }
            ],
            "description": "Symfony polyfill for the Mbstring extension",
            "homepage": "https://symfony.com",
            "keywords": [
                "compatibility",
                "mbstring",
                "polyfill",
                "portable",
                "shim"
            ],
            "support": {
                "source": "https://github.com/symfony/polyfill-mbstring/tree/v1.26.0"
            },
            "funding": [
                {
                    "url": "https://symfony.com/sponsor",
                    "type": "custom"
                },
                {
                    "url": "https://github.com/fabpot",
                    "type": "github"
                },
                {
                    "url": "https://tidelift.com/funding/github/packagist/symfony/symfony",
                    "type": "tidelift"
                }
            ],
            "time": "2022-05-24T11:49:31+00:00"
        },
        {
            "name": "symfony/polyfill-php72",
            "version": "v1.26.0",
            "source": {
                "type": "git",
                "url": "https://github.com/symfony/polyfill-php72.git",
                "reference": "bf44a9fd41feaac72b074de600314a93e2ae78e2"
            },
            "dist": {
                "type": "zip",
                "url": "https://api.github.com/repos/symfony/polyfill-php72/zipball/bf44a9fd41feaac72b074de600314a93e2ae78e2",
                "reference": "bf44a9fd41feaac72b074de600314a93e2ae78e2",
                "shasum": ""
            },
            "require": {
                "php": ">=7.1"
            },
            "type": "library",
            "extra": {
                "branch-alias": {
                    "dev-main": "1.26-dev"
                },
                "thanks": {
                    "name": "symfony/polyfill",
                    "url": "https://github.com/symfony/polyfill"
                }
            },
            "autoload": {
                "files": [
                    "bootstrap.php"
                ],
                "psr-4": {
                    "Symfony\\Polyfill\\Php72\\": ""
                }
            },
            "notification-url": "https://packagist.org/downloads/",
            "license": [
                "MIT"
            ],
            "authors": [
                {
                    "name": "Nicolas Grekas",
                    "email": "p@tchwork.com"
                },
                {
                    "name": "Symfony Community",
                    "homepage": "https://symfony.com/contributors"
                }
            ],
            "description": "Symfony polyfill backporting some PHP 7.2+ features to lower PHP versions",
            "homepage": "https://symfony.com",
            "keywords": [
                "compatibility",
                "polyfill",
                "portable",
                "shim"
            ],
            "support": {
                "source": "https://github.com/symfony/polyfill-php72/tree/v1.26.0"
            },
            "funding": [
                {
                    "url": "https://symfony.com/sponsor",
                    "type": "custom"
                },
                {
                    "url": "https://github.com/fabpot",
                    "type": "github"
                },
                {
                    "url": "https://tidelift.com/funding/github/packagist/symfony/symfony",
                    "type": "tidelift"
                }
            ],
            "time": "2022-05-24T11:49:31+00:00"
        },
        {
            "name": "symfony/polyfill-php73",
            "version": "v1.26.0",
            "source": {
                "type": "git",
                "url": "https://github.com/symfony/polyfill-php73.git",
                "reference": "e440d35fa0286f77fb45b79a03fedbeda9307e85"
            },
            "dist": {
                "type": "zip",
                "url": "https://api.github.com/repos/symfony/polyfill-php73/zipball/e440d35fa0286f77fb45b79a03fedbeda9307e85",
                "reference": "e440d35fa0286f77fb45b79a03fedbeda9307e85",
                "shasum": ""
            },
            "require": {
                "php": ">=7.1"
            },
            "type": "library",
            "extra": {
                "branch-alias": {
                    "dev-main": "1.26-dev"
                },
                "thanks": {
                    "name": "symfony/polyfill",
                    "url": "https://github.com/symfony/polyfill"
                }
            },
            "autoload": {
                "files": [
                    "bootstrap.php"
                ],
                "psr-4": {
                    "Symfony\\Polyfill\\Php73\\": ""
                },
                "classmap": [
                    "Resources/stubs"
                ]
            },
            "notification-url": "https://packagist.org/downloads/",
            "license": [
                "MIT"
            ],
            "authors": [
                {
                    "name": "Nicolas Grekas",
                    "email": "p@tchwork.com"
                },
                {
                    "name": "Symfony Community",
                    "homepage": "https://symfony.com/contributors"
                }
            ],
            "description": "Symfony polyfill backporting some PHP 7.3+ features to lower PHP versions",
            "homepage": "https://symfony.com",
            "keywords": [
                "compatibility",
                "polyfill",
                "portable",
                "shim"
            ],
            "support": {
                "source": "https://github.com/symfony/polyfill-php73/tree/v1.26.0"
            },
            "funding": [
                {
                    "url": "https://symfony.com/sponsor",
                    "type": "custom"
                },
                {
                    "url": "https://github.com/fabpot",
                    "type": "github"
                },
                {
                    "url": "https://tidelift.com/funding/github/packagist/symfony/symfony",
                    "type": "tidelift"
                }
            ],
            "time": "2022-05-24T11:49:31+00:00"
        },
        {
            "name": "symfony/polyfill-php80",
            "version": "v1.26.0",
            "source": {
                "type": "git",
                "url": "https://github.com/symfony/polyfill-php80.git",
                "reference": "cfa0ae98841b9e461207c13ab093d76b0fa7bace"
            },
            "dist": {
                "type": "zip",
                "url": "https://api.github.com/repos/symfony/polyfill-php80/zipball/cfa0ae98841b9e461207c13ab093d76b0fa7bace",
                "reference": "cfa0ae98841b9e461207c13ab093d76b0fa7bace",
                "shasum": ""
            },
            "require": {
                "php": ">=7.1"
            },
            "type": "library",
            "extra": {
                "branch-alias": {
                    "dev-main": "1.26-dev"
                },
                "thanks": {
                    "name": "symfony/polyfill",
                    "url": "https://github.com/symfony/polyfill"
                }
            },
            "autoload": {
                "files": [
                    "bootstrap.php"
                ],
                "psr-4": {
                    "Symfony\\Polyfill\\Php80\\": ""
                },
                "classmap": [
                    "Resources/stubs"
                ]
            },
            "notification-url": "https://packagist.org/downloads/",
            "license": [
                "MIT"
            ],
            "authors": [
                {
                    "name": "Ion Bazan",
                    "email": "ion.bazan@gmail.com"
                },
                {
                    "name": "Nicolas Grekas",
                    "email": "p@tchwork.com"
                },
                {
                    "name": "Symfony Community",
                    "homepage": "https://symfony.com/contributors"
                }
            ],
            "description": "Symfony polyfill backporting some PHP 8.0+ features to lower PHP versions",
            "homepage": "https://symfony.com",
            "keywords": [
                "compatibility",
                "polyfill",
                "portable",
                "shim"
            ],
            "support": {
                "source": "https://github.com/symfony/polyfill-php80/tree/v1.26.0"
            },
            "funding": [
                {
                    "url": "https://symfony.com/sponsor",
                    "type": "custom"
                },
                {
                    "url": "https://github.com/fabpot",
                    "type": "github"
                },
                {
                    "url": "https://tidelift.com/funding/github/packagist/symfony/symfony",
                    "type": "tidelift"
                }
            ],
            "time": "2022-05-10T07:21:04+00:00"
        },
        {
            "name": "symfony/process",
            "version": "v5.4.11",
            "source": {
                "type": "git",
                "url": "https://github.com/symfony/process.git",
                "reference": "6e75fe6874cbc7e4773d049616ab450eff537bf1"
            },
            "dist": {
                "type": "zip",
                "url": "https://api.github.com/repos/symfony/process/zipball/6e75fe6874cbc7e4773d049616ab450eff537bf1",
                "reference": "6e75fe6874cbc7e4773d049616ab450eff537bf1",
                "shasum": ""
            },
            "require": {
                "php": ">=7.2.5",
                "symfony/polyfill-php80": "^1.16"
            },
            "type": "library",
            "autoload": {
                "psr-4": {
                    "Symfony\\Component\\Process\\": ""
                },
                "exclude-from-classmap": [
                    "/Tests/"
                ]
            },
            "notification-url": "https://packagist.org/downloads/",
            "license": [
                "MIT"
            ],
            "authors": [
                {
                    "name": "Fabien Potencier",
                    "email": "fabien@symfony.com"
                },
                {
                    "name": "Symfony Community",
                    "homepage": "https://symfony.com/contributors"
                }
            ],
            "description": "Executes commands in sub-processes",
            "homepage": "https://symfony.com",
            "support": {
                "source": "https://github.com/symfony/process/tree/v5.4.11"
            },
            "funding": [
                {
                    "url": "https://symfony.com/sponsor",
                    "type": "custom"
                },
                {
                    "url": "https://github.com/fabpot",
                    "type": "github"
                },
                {
                    "url": "https://tidelift.com/funding/github/packagist/symfony/symfony",
                    "type": "tidelift"
                }
            ],
            "time": "2022-06-27T16:58:25+00:00"
        },
        {
            "name": "symfony/service-contracts",
            "version": "v3.0.2",
            "source": {
                "type": "git",
                "url": "https://github.com/symfony/service-contracts.git",
                "reference": "d78d39c1599bd1188b8e26bb341da52c3c6d8a66"
            },
            "dist": {
                "type": "zip",
                "url": "https://api.github.com/repos/symfony/service-contracts/zipball/d78d39c1599bd1188b8e26bb341da52c3c6d8a66",
                "reference": "d78d39c1599bd1188b8e26bb341da52c3c6d8a66",
                "shasum": ""
            },
            "require": {
                "php": ">=8.0.2",
                "psr/container": "^2.0"
            },
            "conflict": {
                "ext-psr": "<1.1|>=2"
            },
            "suggest": {
                "symfony/service-implementation": ""
            },
            "type": "library",
            "extra": {
                "branch-alias": {
                    "dev-main": "3.0-dev"
                },
                "thanks": {
                    "name": "symfony/contracts",
                    "url": "https://github.com/symfony/contracts"
                }
            },
            "autoload": {
                "psr-4": {
                    "Symfony\\Contracts\\Service\\": ""
                }
            },
            "notification-url": "https://packagist.org/downloads/",
            "license": [
                "MIT"
            ],
            "authors": [
                {
                    "name": "Nicolas Grekas",
                    "email": "p@tchwork.com"
                },
                {
                    "name": "Symfony Community",
                    "homepage": "https://symfony.com/contributors"
                }
            ],
            "description": "Generic abstractions related to writing services",
            "homepage": "https://symfony.com",
            "keywords": [
                "abstractions",
                "contracts",
                "decoupling",
                "interfaces",
                "interoperability",
                "standards"
            ],
            "support": {
                "source": "https://github.com/symfony/service-contracts/tree/v3.0.2"
            },
            "funding": [
                {
                    "url": "https://symfony.com/sponsor",
                    "type": "custom"
                },
                {
                    "url": "https://github.com/fabpot",
                    "type": "github"
                },
                {
                    "url": "https://tidelift.com/funding/github/packagist/symfony/symfony",
                    "type": "tidelift"
                }
            ],
            "time": "2022-05-30T19:17:58+00:00"
        },
        {
            "name": "symfony/string",
            "version": "v6.0.12",
            "source": {
                "type": "git",
                "url": "https://github.com/symfony/string.git",
                "reference": "3a975ba1a1508ad97df45f4590f55b7cc4c1a0a0"
            },
            "dist": {
                "type": "zip",
                "url": "https://api.github.com/repos/symfony/string/zipball/3a975ba1a1508ad97df45f4590f55b7cc4c1a0a0",
                "reference": "3a975ba1a1508ad97df45f4590f55b7cc4c1a0a0",
                "shasum": ""
            },
            "require": {
                "php": ">=8.0.2",
                "symfony/polyfill-ctype": "~1.8",
                "symfony/polyfill-intl-grapheme": "~1.0",
                "symfony/polyfill-intl-normalizer": "~1.0",
                "symfony/polyfill-mbstring": "~1.0"
            },
            "conflict": {
                "symfony/translation-contracts": "<2.0"
            },
            "require-dev": {
                "symfony/error-handler": "^5.4|^6.0",
                "symfony/http-client": "^5.4|^6.0",
                "symfony/translation-contracts": "^2.0|^3.0",
                "symfony/var-exporter": "^5.4|^6.0"
            },
            "type": "library",
            "autoload": {
                "files": [
                    "Resources/functions.php"
                ],
                "psr-4": {
                    "Symfony\\Component\\String\\": ""
                },
                "exclude-from-classmap": [
                    "/Tests/"
                ]
            },
            "notification-url": "https://packagist.org/downloads/",
            "license": [
                "MIT"
            ],
            "authors": [
                {
                    "name": "Nicolas Grekas",
                    "email": "p@tchwork.com"
                },
                {
                    "name": "Symfony Community",
                    "homepage": "https://symfony.com/contributors"
                }
            ],
            "description": "Provides an object-oriented API to strings and deals with bytes, UTF-8 code points and grapheme clusters in a unified way",
            "homepage": "https://symfony.com",
            "keywords": [
                "grapheme",
                "i18n",
                "string",
                "unicode",
                "utf-8",
                "utf8"
            ],
            "support": {
                "source": "https://github.com/symfony/string/tree/v6.0.12"
            },
            "funding": [
                {
                    "url": "https://symfony.com/sponsor",
                    "type": "custom"
                },
                {
                    "url": "https://github.com/fabpot",
                    "type": "github"
                },
                {
                    "url": "https://tidelift.com/funding/github/packagist/symfony/symfony",
                    "type": "tidelift"
                }
            ],
            "time": "2022-08-12T18:05:20+00:00"
        },
        {
            "name": "symfony/var-dumper",
            "version": "v6.0.11",
            "source": {
                "type": "git",
                "url": "https://github.com/symfony/var-dumper.git",
                "reference": "2672bdc01c1971e3d8879ce153ec4c3621be5f07"
            },
            "dist": {
                "type": "zip",
                "url": "https://api.github.com/repos/symfony/var-dumper/zipball/2672bdc01c1971e3d8879ce153ec4c3621be5f07",
                "reference": "2672bdc01c1971e3d8879ce153ec4c3621be5f07",
                "shasum": ""
            },
            "require": {
                "php": ">=8.0.2",
                "symfony/polyfill-mbstring": "~1.0"
            },
            "conflict": {
                "phpunit/phpunit": "<5.4.3",
                "symfony/console": "<5.4"
            },
            "require-dev": {
                "ext-iconv": "*",
                "symfony/console": "^5.4|^6.0",
                "symfony/process": "^5.4|^6.0",
                "symfony/uid": "^5.4|^6.0",
                "twig/twig": "^2.13|^3.0.4"
            },
            "suggest": {
                "ext-iconv": "To convert non-UTF-8 strings to UTF-8 (or symfony/polyfill-iconv in case ext-iconv cannot be used).",
                "ext-intl": "To show region name in time zone dump",
                "symfony/console": "To use the ServerDumpCommand and/or the bin/var-dump-server script"
            },
            "bin": [
                "Resources/bin/var-dump-server"
            ],
            "type": "library",
            "autoload": {
                "files": [
                    "Resources/functions/dump.php"
                ],
                "psr-4": {
                    "Symfony\\Component\\VarDumper\\": ""
                },
                "exclude-from-classmap": [
                    "/Tests/"
                ]
            },
            "notification-url": "https://packagist.org/downloads/",
            "license": [
                "MIT"
            ],
            "authors": [
                {
                    "name": "Nicolas Grekas",
                    "email": "p@tchwork.com"
                },
                {
                    "name": "Symfony Community",
                    "homepage": "https://symfony.com/contributors"
                }
            ],
            "description": "Provides mechanisms for walking through any arbitrary PHP variable",
            "homepage": "https://symfony.com",
            "keywords": [
                "debug",
                "dump"
            ],
            "support": {
                "source": "https://github.com/symfony/var-dumper/tree/v6.0.11"
            },
            "funding": [
                {
                    "url": "https://symfony.com/sponsor",
                    "type": "custom"
                },
                {
                    "url": "https://github.com/fabpot",
                    "type": "github"
                },
                {
                    "url": "https://tidelift.com/funding/github/packagist/symfony/symfony",
                    "type": "tidelift"
                }
            ],
            "time": "2022-07-20T13:45:53+00:00"
        },
        {
            "name": "symfony/yaml",
            "version": "v5.4.12",
            "source": {
                "type": "git",
                "url": "https://github.com/symfony/yaml.git",
                "reference": "7a3aa21ac8ab1a96cc6de5bbcab4bc9fc943b18c"
            },
            "dist": {
                "type": "zip",
                "url": "https://api.github.com/repos/symfony/yaml/zipball/7a3aa21ac8ab1a96cc6de5bbcab4bc9fc943b18c",
                "reference": "7a3aa21ac8ab1a96cc6de5bbcab4bc9fc943b18c",
                "shasum": ""
            },
            "require": {
                "php": ">=7.2.5",
                "symfony/deprecation-contracts": "^2.1|^3",
                "symfony/polyfill-ctype": "^1.8"
            },
            "conflict": {
                "symfony/console": "<5.3"
            },
            "require-dev": {
                "symfony/console": "^5.3|^6.0"
            },
            "suggest": {
                "symfony/console": "For validating YAML files using the lint command"
            },
            "bin": [
                "Resources/bin/yaml-lint"
            ],
            "type": "library",
            "autoload": {
                "psr-4": {
                    "Symfony\\Component\\Yaml\\": ""
                },
                "exclude-from-classmap": [
                    "/Tests/"
                ]
            },
            "notification-url": "https://packagist.org/downloads/",
            "license": [
                "MIT"
            ],
            "authors": [
                {
                    "name": "Fabien Potencier",
                    "email": "fabien@symfony.com"
                },
                {
                    "name": "Symfony Community",
                    "homepage": "https://symfony.com/contributors"
                }
            ],
            "description": "Loads and dumps YAML files",
            "homepage": "https://symfony.com",
            "support": {
                "source": "https://github.com/symfony/yaml/tree/v5.4.12"
            },
            "funding": [
                {
                    "url": "https://symfony.com/sponsor",
                    "type": "custom"
                },
                {
                    "url": "https://github.com/fabpot",
                    "type": "github"
                },
                {
                    "url": "https://tidelift.com/funding/github/packagist/symfony/symfony",
                    "type": "tidelift"
                }
            ],
            "time": "2022-08-02T15:52:22+00:00"
        },
        {
            "name": "theiconic/name-parser",
            "version": "v1.2.11",
            "source": {
                "type": "git",
                "url": "https://github.com/theiconic/name-parser.git",
                "reference": "9a54a713bf5b2e7fd990828147d42de16bf8a253"
            },
            "dist": {
                "type": "zip",
                "url": "https://api.github.com/repos/theiconic/name-parser/zipball/9a54a713bf5b2e7fd990828147d42de16bf8a253",
                "reference": "9a54a713bf5b2e7fd990828147d42de16bf8a253",
                "shasum": ""
            },
            "require": {
                "php": ">=7.1"
            },
            "require-dev": {
                "php-coveralls/php-coveralls": "^2.1",
                "php-mock/php-mock-phpunit": "^2.1",
                "phpunit/phpunit": "^7.0"
            },
            "type": "library",
            "autoload": {
                "psr-4": {
                    "TheIconic\\NameParser\\": [
                        "src/",
                        "tests/"
                    ]
                }
            },
            "notification-url": "https://packagist.org/downloads/",
            "license": [
                "MIT"
            ],
            "authors": [
                {
                    "name": "The Iconic",
                    "email": "engineering@theiconic.com.au"
                }
            ],
            "description": "PHP library for parsing a string containing a full name into its parts",
            "support": {
                "issues": "https://github.com/theiconic/name-parser/issues",
                "source": "https://github.com/theiconic/name-parser/tree/v1.2.11"
            },
            "time": "2019-11-14T14:08:48+00:00"
        },
        {
            "name": "twig/twig",
            "version": "v3.3.10",
            "source": {
                "type": "git",
                "url": "https://github.com/twigphp/Twig.git",
                "reference": "8442df056c51b706793adf80a9fd363406dd3674"
            },
            "dist": {
                "type": "zip",
                "url": "https://api.github.com/repos/twigphp/Twig/zipball/8442df056c51b706793adf80a9fd363406dd3674",
                "reference": "8442df056c51b706793adf80a9fd363406dd3674",
                "shasum": ""
            },
            "require": {
                "php": ">=7.2.5",
                "symfony/polyfill-ctype": "^1.8",
                "symfony/polyfill-mbstring": "^1.3"
            },
            "require-dev": {
                "psr/container": "^1.0",
                "symfony/phpunit-bridge": "^4.4.9|^5.0.9|^6.0"
            },
            "type": "library",
            "extra": {
                "branch-alias": {
                    "dev-master": "3.3-dev"
                }
            },
            "autoload": {
                "psr-4": {
                    "Twig\\": "src/"
                }
            },
            "notification-url": "https://packagist.org/downloads/",
            "license": [
                "BSD-3-Clause"
            ],
            "authors": [
                {
                    "name": "Fabien Potencier",
                    "email": "fabien@symfony.com",
                    "homepage": "http://fabien.potencier.org",
                    "role": "Lead Developer"
                },
                {
                    "name": "Twig Team",
                    "role": "Contributors"
                },
                {
                    "name": "Armin Ronacher",
                    "email": "armin.ronacher@active-4.com",
                    "role": "Project Founder"
                }
            ],
            "description": "Twig, the flexible, fast, and secure template language for PHP",
            "homepage": "https://twig.symfony.com",
            "keywords": [
                "templating"
            ],
            "support": {
                "issues": "https://github.com/twigphp/Twig/issues",
                "source": "https://github.com/twigphp/Twig/tree/v3.3.10"
            },
            "funding": [
                {
                    "url": "https://github.com/fabpot",
                    "type": "github"
                },
                {
                    "url": "https://tidelift.com/funding/github/packagist/twig/twig",
                    "type": "tidelift"
                }
            ],
            "time": "2022-04-06T06:47:41+00:00"
        },
        {
            "name": "voku/anti-xss",
            "version": "4.1.39",
            "source": {
                "type": "git",
                "url": "https://github.com/voku/anti-xss.git",
                "reference": "64a59ba4744e6722866ff3440d93561da9e85cd0"
            },
            "dist": {
                "type": "zip",
                "url": "https://api.github.com/repos/voku/anti-xss/zipball/64a59ba4744e6722866ff3440d93561da9e85cd0",
                "reference": "64a59ba4744e6722866ff3440d93561da9e85cd0",
                "shasum": ""
            },
            "require": {
                "php": ">=7.0.0",
                "voku/portable-utf8": "~6.0.2"
            },
            "require-dev": {
                "phpunit/phpunit": "~6.0 || ~7.0 || ~9.0"
            },
            "type": "library",
            "extra": {
                "branch-alias": {
                    "dev-master": "4.1.x-dev"
                }
            },
            "autoload": {
                "psr-4": {
                    "voku\\helper\\": "src/voku/helper/"
                }
            },
            "notification-url": "https://packagist.org/downloads/",
            "license": [
                "MIT"
            ],
            "authors": [
                {
                    "name": "EllisLab Dev Team",
                    "homepage": "http://ellislab.com/"
                },
                {
                    "name": "Lars Moelleken",
                    "email": "lars@moelleken.org",
                    "homepage": "https://www.moelleken.org/"
                }
            ],
            "description": "anti xss-library",
            "homepage": "https://github.com/voku/anti-xss",
            "keywords": [
                "anti-xss",
                "clean",
                "security",
                "xss"
            ],
            "support": {
                "issues": "https://github.com/voku/anti-xss/issues",
                "source": "https://github.com/voku/anti-xss/tree/4.1.39"
            },
            "funding": [
                {
                    "url": "https://www.paypal.me/moelleken",
                    "type": "custom"
                },
                {
                    "url": "https://github.com/voku",
                    "type": "github"
                },
                {
                    "url": "https://opencollective.com/anti-xss",
                    "type": "open_collective"
                },
                {
                    "url": "https://www.patreon.com/voku",
                    "type": "patreon"
                },
                {
                    "url": "https://tidelift.com/funding/github/packagist/voku/anti-xss",
                    "type": "tidelift"
                }
            ],
            "time": "2022-03-08T17:03:58+00:00"
        },
        {
            "name": "voku/arrayy",
            "version": "7.9.4",
            "source": {
                "type": "git",
                "url": "https://github.com/voku/Arrayy.git",
                "reference": "4a995937b91f15b95d9a170f803951069b2f0fa0"
            },
            "dist": {
                "type": "zip",
                "url": "https://api.github.com/repos/voku/Arrayy/zipball/4a995937b91f15b95d9a170f803951069b2f0fa0",
                "reference": "4a995937b91f15b95d9a170f803951069b2f0fa0",
                "shasum": ""
            },
            "require": {
                "ext-json": "*",
                "php": ">=7.0.0",
                "phpdocumentor/reflection-docblock": "~4.3 || ~5.0",
                "symfony/polyfill-mbstring": "~1.0"
            },
            "require-dev": {
                "phpunit/phpunit": "~6.0 || ~7.0 || ~9.0"
            },
            "type": "library",
            "autoload": {
                "files": [
                    "src/Create.php"
                ],
                "psr-4": {
                    "Arrayy\\": "src/"
                }
            },
            "notification-url": "https://packagist.org/downloads/",
            "license": [
                "MIT"
            ],
            "authors": [
                {
                    "name": "Lars Moelleken",
                    "email": "lars@moelleken.org",
                    "homepage": "https://www.moelleken.org/",
                    "role": "Maintainer"
                }
            ],
            "description": "Array manipulation library for PHP, called Arrayy!",
            "keywords": [
                "Arrayy",
                "array",
                "helpers",
                "manipulation",
                "methods",
                "utility",
                "utils"
            ],
            "support": {
                "docs": "http://voku.github.io/Arrayy/index.html",
                "issues": "https://github.com/voku/Arrayy/issues",
                "source": "https://github.com/voku/Arrayy"
            },
            "funding": [
                {
                    "url": "https://www.paypal.me/moelleken",
                    "type": "custom"
                },
                {
                    "url": "https://github.com/voku",
                    "type": "github"
                },
                {
                    "url": "https://opencollective.com/arrayy",
                    "type": "open_collective"
                },
                {
                    "url": "https://www.patreon.com/voku",
                    "type": "patreon"
                },
                {
                    "url": "https://tidelift.com/funding/github/packagist/voku/arrayy",
                    "type": "tidelift"
                }
            ],
            "time": "2022-09-06T20:07:10+00:00"
        },
        {
            "name": "voku/email-check",
            "version": "3.1.0",
            "source": {
                "type": "git",
                "url": "https://github.com/voku/email-check.git",
                "reference": "6ea842920bbef6758b8c1e619fd1710e7a1a2cac"
            },
            "dist": {
                "type": "zip",
                "url": "https://api.github.com/repos/voku/email-check/zipball/6ea842920bbef6758b8c1e619fd1710e7a1a2cac",
                "reference": "6ea842920bbef6758b8c1e619fd1710e7a1a2cac",
                "shasum": ""
            },
            "require": {
                "php": ">=7.0.0",
                "symfony/polyfill-intl-idn": "~1.10"
            },
            "require-dev": {
                "fzaninotto/faker": "~1.7",
                "phpunit/phpunit": "~6.0 || ~7.0"
            },
            "suggest": {
                "ext-intl": "Use Intl for best performance"
            },
            "type": "library",
            "autoload": {
                "psr-4": {
                    "voku\\helper\\": "src/voku/helper/"
                }
            },
            "notification-url": "https://packagist.org/downloads/",
            "license": [
                "MIT"
            ],
            "authors": [
                {
                    "name": "Lars Moelleken",
                    "homepage": "http://www.moelleken.org/"
                }
            ],
            "description": "email-check (syntax, dns, trash, ...) library",
            "homepage": "https://github.com/voku/email-check",
            "keywords": [
                "check-email",
                "email",
                "mail",
                "mail-check",
                "validate-email",
                "validate-email-address",
                "validate-mail"
            ],
            "support": {
                "issues": "https://github.com/voku/email-check/issues",
                "source": "https://github.com/voku/email-check/tree/3.1.0"
            },
            "funding": [
                {
                    "url": "https://www.paypal.me/moelleken",
                    "type": "custom"
                },
                {
                    "url": "https://github.com/voku",
                    "type": "github"
                },
                {
                    "url": "https://www.patreon.com/voku",
                    "type": "patreon"
                },
                {
                    "url": "https://tidelift.com/funding/github/packagist/voku/email-check",
                    "type": "tidelift"
                }
            ],
            "time": "2021-01-27T14:14:33+00:00"
        },
        {
            "name": "voku/portable-ascii",
            "version": "2.0.1",
            "source": {
                "type": "git",
                "url": "https://github.com/voku/portable-ascii.git",
                "reference": "b56450eed252f6801410d810c8e1727224ae0743"
            },
            "dist": {
                "type": "zip",
                "url": "https://api.github.com/repos/voku/portable-ascii/zipball/b56450eed252f6801410d810c8e1727224ae0743",
                "reference": "b56450eed252f6801410d810c8e1727224ae0743",
                "shasum": ""
            },
            "require": {
                "php": ">=7.0.0"
            },
            "require-dev": {
                "phpunit/phpunit": "~6.0 || ~7.0 || ~9.0"
            },
            "suggest": {
                "ext-intl": "Use Intl for transliterator_transliterate() support"
            },
            "type": "library",
            "autoload": {
                "psr-4": {
                    "voku\\": "src/voku/"
                }
            },
            "notification-url": "https://packagist.org/downloads/",
            "license": [
                "MIT"
            ],
            "authors": [
                {
                    "name": "Lars Moelleken",
                    "homepage": "http://www.moelleken.org/"
                }
            ],
            "description": "Portable ASCII library - performance optimized (ascii) string functions for php.",
            "homepage": "https://github.com/voku/portable-ascii",
            "keywords": [
                "ascii",
                "clean",
                "php"
            ],
            "support": {
                "issues": "https://github.com/voku/portable-ascii/issues",
                "source": "https://github.com/voku/portable-ascii/tree/2.0.1"
            },
            "funding": [
                {
                    "url": "https://www.paypal.me/moelleken",
                    "type": "custom"
                },
                {
                    "url": "https://github.com/voku",
                    "type": "github"
                },
                {
                    "url": "https://opencollective.com/portable-ascii",
                    "type": "open_collective"
                },
                {
                    "url": "https://www.patreon.com/voku",
                    "type": "patreon"
                },
                {
                    "url": "https://tidelift.com/funding/github/packagist/voku/portable-ascii",
                    "type": "tidelift"
                }
            ],
            "time": "2022-03-08T17:03:00+00:00"
        },
        {
            "name": "voku/portable-utf8",
            "version": "6.0.9",
            "source": {
                "type": "git",
                "url": "https://github.com/voku/portable-utf8.git",
                "reference": "eb2861c34203a9c2a7c275cba7014d6816604e89"
            },
            "dist": {
                "type": "zip",
                "url": "https://api.github.com/repos/voku/portable-utf8/zipball/eb2861c34203a9c2a7c275cba7014d6816604e89",
                "reference": "eb2861c34203a9c2a7c275cba7014d6816604e89",
                "shasum": ""
            },
            "require": {
                "php": ">=7.0.0",
                "symfony/polyfill-iconv": "~1.0",
                "symfony/polyfill-intl-grapheme": "~1.0",
                "symfony/polyfill-intl-normalizer": "~1.0",
                "symfony/polyfill-mbstring": "~1.0",
                "symfony/polyfill-php72": "~1.0",
                "voku/portable-ascii": "~2.0.0"
            },
            "require-dev": {
                "phpstan/phpstan": "1.8.*@dev",
                "phpstan/phpstan-strict-rules": "1.4.*@dev",
                "phpunit/phpunit": "~6.0 || ~7.0 || ~9.0",
                "thecodingmachine/phpstan-strict-rules": "1.0.*@dev",
                "voku/phpstan-rules": "3.1.*@dev"
            },
            "suggest": {
                "ext-ctype": "Use Ctype for e.g. hexadecimal digit detection",
                "ext-fileinfo": "Use Fileinfo for better binary file detection",
                "ext-iconv": "Use iconv for best performance",
                "ext-intl": "Use Intl for best performance",
                "ext-json": "Use JSON for string detection",
                "ext-mbstring": "Use Mbstring for best performance"
            },
            "type": "library",
            "autoload": {
                "files": [
                    "bootstrap.php"
                ],
                "psr-4": {
                    "voku\\": "src/voku/"
                }
            },
            "notification-url": "https://packagist.org/downloads/",
            "license": [
                "(Apache-2.0 or GPL-2.0)"
            ],
            "authors": [
                {
                    "name": "Nicolas Grekas",
                    "email": "p@tchwork.com"
                },
                {
                    "name": "Hamid Sarfraz",
                    "homepage": "http://pageconfig.com/"
                },
                {
                    "name": "Lars Moelleken",
                    "homepage": "http://www.moelleken.org/"
                }
            ],
            "description": "Portable UTF-8 library - performance optimized (unicode) string functions for php.",
            "homepage": "https://github.com/voku/portable-utf8",
            "keywords": [
                "UTF",
                "clean",
                "php",
                "unicode",
                "utf-8",
                "utf8"
            ],
            "support": {
                "issues": "https://github.com/voku/portable-utf8/issues",
                "source": "https://github.com/voku/portable-utf8/tree/6.0.9"
            },
            "funding": [
                {
                    "url": "https://www.paypal.me/moelleken",
                    "type": "custom"
                },
                {
                    "url": "https://github.com/voku",
                    "type": "github"
                },
                {
                    "url": "https://opencollective.com/portable-utf8",
                    "type": "open_collective"
                },
                {
                    "url": "https://www.patreon.com/voku",
                    "type": "patreon"
                },
                {
                    "url": "https://tidelift.com/funding/github/packagist/voku/portable-utf8",
                    "type": "tidelift"
                }
            ],
            "time": "2022-09-01T09:54:03+00:00"
        },
        {
            "name": "voku/stop-words",
            "version": "2.0.1",
            "source": {
                "type": "git",
                "url": "https://github.com/voku/stop-words.git",
                "reference": "8e63c0af20f800b1600783764e0ce19e53969f71"
            },
            "dist": {
                "type": "zip",
                "url": "https://api.github.com/repos/voku/stop-words/zipball/8e63c0af20f800b1600783764e0ce19e53969f71",
                "reference": "8e63c0af20f800b1600783764e0ce19e53969f71",
                "shasum": ""
            },
            "require": {
                "php": ">=7.0.0"
            },
            "require-dev": {
                "phpunit/phpunit": "~6.0"
            },
            "type": "library",
            "autoload": {
                "psr-4": {
                    "voku\\": "src/voku/"
                }
            },
            "notification-url": "https://packagist.org/downloads/",
            "license": [
                "MIT"
            ],
            "authors": [
                {
                    "name": "Lars Moelleken",
                    "homepage": "http://www.moelleken.org/"
                }
            ],
            "description": "Stop-Words via PHP",
            "keywords": [
                "stop words",
                "stop-words"
            ],
            "support": {
                "issues": "https://github.com/voku/stop-words/issues",
                "source": "https://github.com/voku/stop-words/tree/master"
            },
            "time": "2018-11-23T01:37:27+00:00"
        },
        {
            "name": "voku/stringy",
            "version": "6.5.3",
            "source": {
                "type": "git",
                "url": "https://github.com/voku/Stringy.git",
                "reference": "c453c88fbff298f042c836ef44306f8703b2d537"
            },
            "dist": {
                "type": "zip",
                "url": "https://api.github.com/repos/voku/Stringy/zipball/c453c88fbff298f042c836ef44306f8703b2d537",
                "reference": "c453c88fbff298f042c836ef44306f8703b2d537",
                "shasum": ""
            },
            "require": {
                "defuse/php-encryption": "~2.0",
                "ext-json": "*",
                "php": ">=7.0.0",
                "voku/anti-xss": "~4.1",
                "voku/arrayy": "~7.8",
                "voku/email-check": "~3.1",
                "voku/portable-ascii": "~2.0",
                "voku/portable-utf8": "~6.0",
                "voku/urlify": "~5.0"
            },
            "replace": {
                "danielstjules/stringy": "~3.0"
            },
            "require-dev": {
                "phpunit/phpunit": "~6.0 || ~7.0 || ~9.0"
            },
            "type": "library",
            "autoload": {
                "files": [
                    "src/Create.php"
                ],
                "psr-4": {
                    "Stringy\\": "src/"
                }
            },
            "notification-url": "https://packagist.org/downloads/",
            "license": [
                "MIT"
            ],
            "authors": [
                {
                    "name": "Daniel St. Jules",
                    "email": "danielst.jules@gmail.com",
                    "homepage": "http://www.danielstjules.com",
                    "role": "Maintainer"
                },
                {
                    "name": "Lars Moelleken",
                    "email": "lars@moelleken.org",
                    "homepage": "https://www.moelleken.org/",
                    "role": "Fork-Maintainer"
                }
            ],
            "description": "A string manipulation library with multibyte support",
            "homepage": "https://github.com/danielstjules/Stringy",
            "keywords": [
                "UTF",
                "helpers",
                "manipulation",
                "methods",
                "multibyte",
                "string",
                "utf-8",
                "utility",
                "utils"
            ],
            "support": {
                "issues": "https://github.com/voku/Stringy/issues",
                "source": "https://github.com/voku/Stringy"
            },
            "funding": [
                {
                    "url": "https://www.paypal.me/moelleken",
                    "type": "custom"
                },
                {
                    "url": "https://github.com/voku",
                    "type": "github"
                },
                {
                    "url": "https://www.patreon.com/voku",
                    "type": "patreon"
                },
                {
                    "url": "https://tidelift.com/funding/github/packagist/voku/stringy",
                    "type": "tidelift"
                }
            ],
            "time": "2022-03-28T14:52:20+00:00"
        },
        {
            "name": "voku/urlify",
            "version": "5.0.7",
            "source": {
                "type": "git",
                "url": "https://github.com/voku/urlify.git",
                "reference": "014b2074407b5db5968f836c27d8731934b330e4"
            },
            "dist": {
                "type": "zip",
                "url": "https://api.github.com/repos/voku/urlify/zipball/014b2074407b5db5968f836c27d8731934b330e4",
                "reference": "014b2074407b5db5968f836c27d8731934b330e4",
                "shasum": ""
            },
            "require": {
                "php": ">=7.0.0",
                "voku/portable-ascii": "~2.0",
                "voku/portable-utf8": "~6.0",
                "voku/stop-words": "~2.0"
            },
            "require-dev": {
                "phpunit/phpunit": "~6.0 || ~7.0 || ~9.0"
            },
            "type": "library",
            "autoload": {
                "psr-4": {
                    "voku\\helper\\": "src/voku/helper/"
                }
            },
            "notification-url": "https://packagist.org/downloads/",
            "license": [
                "BSD-3-Clause"
            ],
            "authors": [
                {
                    "name": "Johnny Broadway",
                    "email": "johnny@johnnybroadway.com",
                    "homepage": "http://www.johnnybroadway.com/"
                },
                {
                    "name": "Lars Moelleken",
                    "email": "lars@moelleken.org",
                    "homepage": "https://moelleken.org/"
                }
            ],
            "description": "PHP port of URLify.js from the Django project. Transliterates non-ascii characters for use in URLs.",
            "homepage": "https://github.com/voku/urlify",
            "keywords": [
                "encode",
                "iconv",
                "link",
                "slug",
                "translit",
                "transliterate",
                "transliteration",
                "url",
                "urlify"
            ],
            "support": {
                "issues": "https://github.com/voku/urlify/issues",
                "source": "https://github.com/voku/urlify/tree/5.0.7"
            },
            "funding": [
                {
                    "url": "https://www.paypal.me/moelleken",
                    "type": "custom"
                },
                {
                    "url": "https://github.com/voku",
                    "type": "github"
                },
                {
                    "url": "https://www.patreon.com/voku",
                    "type": "patreon"
                },
                {
                    "url": "https://tidelift.com/funding/github/packagist/voku/urlify",
                    "type": "tidelift"
                }
            ],
            "time": "2022-01-24T19:08:46+00:00"
        },
        {
            "name": "webmozart/assert",
            "version": "1.11.0",
            "source": {
                "type": "git",
                "url": "https://github.com/webmozarts/assert.git",
                "reference": "11cb2199493b2f8a3b53e7f19068fc6aac760991"
            },
            "dist": {
                "type": "zip",
                "url": "https://api.github.com/repos/webmozarts/assert/zipball/11cb2199493b2f8a3b53e7f19068fc6aac760991",
                "reference": "11cb2199493b2f8a3b53e7f19068fc6aac760991",
                "shasum": ""
            },
            "require": {
                "ext-ctype": "*",
                "php": "^7.2 || ^8.0"
            },
            "conflict": {
                "phpstan/phpstan": "<0.12.20",
                "vimeo/psalm": "<4.6.1 || 4.6.2"
            },
            "require-dev": {
                "phpunit/phpunit": "^8.5.13"
            },
            "type": "library",
            "extra": {
                "branch-alias": {
                    "dev-master": "1.10-dev"
                }
            },
            "autoload": {
                "psr-4": {
                    "Webmozart\\Assert\\": "src/"
                }
            },
            "notification-url": "https://packagist.org/downloads/",
            "license": [
                "MIT"
            ],
            "authors": [
                {
                    "name": "Bernhard Schussek",
                    "email": "bschussek@gmail.com"
                }
            ],
            "description": "Assertions to validate method input/output with nice error messages.",
            "keywords": [
                "assert",
                "check",
                "validate"
            ],
            "support": {
                "issues": "https://github.com/webmozarts/assert/issues",
                "source": "https://github.com/webmozarts/assert/tree/1.11.0"
            },
            "time": "2022-06-03T18:03:27+00:00"
        },
        {
            "name": "webonyx/graphql-php",
            "version": "v14.11.6",
            "source": {
                "type": "git",
                "url": "https://github.com/webonyx/graphql-php.git",
                "reference": "6070542725b61fc7d0654a8a9855303e5e157434"
            },
            "dist": {
                "type": "zip",
                "url": "https://api.github.com/repos/webonyx/graphql-php/zipball/6070542725b61fc7d0654a8a9855303e5e157434",
                "reference": "6070542725b61fc7d0654a8a9855303e5e157434",
                "shasum": ""
            },
            "require": {
                "ext-json": "*",
                "ext-mbstring": "*",
                "php": "^7.1 || ^8"
            },
            "require-dev": {
                "amphp/amp": "^2.3",
                "doctrine/coding-standard": "^6.0",
                "nyholm/psr7": "^1.2",
                "phpbench/phpbench": "^1.2",
                "phpstan/extension-installer": "^1.0",
                "phpstan/phpstan": "0.12.82",
                "phpstan/phpstan-phpunit": "0.12.18",
                "phpstan/phpstan-strict-rules": "0.12.9",
                "phpunit/phpunit": "^7.2 || ^8.5",
                "psr/http-message": "^1.0",
                "react/promise": "2.*",
                "simpod/php-coveralls-mirror": "^3.0",
                "squizlabs/php_codesniffer": "3.5.4"
            },
            "suggest": {
                "psr/http-message": "To use standard GraphQL server",
                "react/promise": "To leverage async resolving on React PHP platform"
            },
            "type": "library",
            "autoload": {
                "psr-4": {
                    "GraphQL\\": "src/"
                }
            },
            "notification-url": "https://packagist.org/downloads/",
            "license": [
                "MIT"
            ],
            "description": "A PHP port of GraphQL reference implementation",
            "homepage": "https://github.com/webonyx/graphql-php",
            "keywords": [
                "api",
                "graphql"
            ],
            "support": {
                "issues": "https://github.com/webonyx/graphql-php/issues",
                "source": "https://github.com/webonyx/graphql-php/tree/v14.11.6"
            },
            "funding": [
                {
                    "url": "https://opencollective.com/webonyx-graphql-php",
                    "type": "open_collective"
                }
            ],
            "time": "2022-04-13T16:25:32+00:00"
        },
        {
            "name": "yiisoft/yii2",
            "version": "2.0.46",
            "source": {
                "type": "git",
                "url": "https://github.com/yiisoft/yii2-framework.git",
                "reference": "d73259c3bc886648a6875109f9f09cddeff03708"
            },
            "dist": {
                "type": "zip",
                "url": "https://api.github.com/repos/yiisoft/yii2-framework/zipball/d73259c3bc886648a6875109f9f09cddeff03708",
                "reference": "d73259c3bc886648a6875109f9f09cddeff03708",
                "shasum": ""
            },
            "require": {
                "bower-asset/inputmask": "~3.2.2 | ~3.3.5",
                "bower-asset/jquery": "3.6.*@stable | 3.5.*@stable | 3.4.*@stable | 3.3.*@stable | 3.2.*@stable | 3.1.*@stable | 2.2.*@stable | 2.1.*@stable | 1.11.*@stable | 1.12.*@stable",
                "bower-asset/punycode": "1.3.*",
                "bower-asset/yii2-pjax": "~2.0.1",
                "cebe/markdown": "~1.0.0 | ~1.1.0 | ~1.2.0",
                "ext-ctype": "*",
                "ext-mbstring": "*",
                "ezyang/htmlpurifier": "~4.6",
                "lib-pcre": "*",
                "paragonie/random_compat": ">=1",
                "php": ">=5.4.0",
                "yiisoft/yii2-composer": "~2.0.4"
            },
            "bin": [
                "yii"
            ],
            "type": "library",
            "extra": {
                "branch-alias": {
                    "dev-master": "2.0.x-dev"
                }
            },
            "autoload": {
                "psr-4": {
                    "yii\\": ""
                }
            },
            "notification-url": "https://packagist.org/downloads/",
            "license": [
                "BSD-3-Clause"
            ],
            "authors": [
                {
                    "name": "Qiang Xue",
                    "email": "qiang.xue@gmail.com",
                    "homepage": "https://www.yiiframework.com/",
                    "role": "Founder and project lead"
                },
                {
                    "name": "Alexander Makarov",
                    "email": "sam@rmcreative.ru",
                    "homepage": "https://rmcreative.ru/",
                    "role": "Core framework development"
                },
                {
                    "name": "Maurizio Domba",
                    "homepage": "http://mdomba.info/",
                    "role": "Core framework development"
                },
                {
                    "name": "Carsten Brandt",
                    "email": "mail@cebe.cc",
                    "homepage": "https://www.cebe.cc/",
                    "role": "Core framework development"
                },
                {
                    "name": "Timur Ruziev",
                    "email": "resurtm@gmail.com",
                    "homepage": "http://resurtm.com/",
                    "role": "Core framework development"
                },
                {
                    "name": "Paul Klimov",
                    "email": "klimov.paul@gmail.com",
                    "role": "Core framework development"
                },
                {
                    "name": "Dmitry Naumenko",
                    "email": "d.naumenko.a@gmail.com",
                    "role": "Core framework development"
                },
                {
                    "name": "Boudewijn Vahrmeijer",
                    "email": "info@dynasource.eu",
                    "homepage": "http://dynasource.eu",
                    "role": "Core framework development"
                }
            ],
            "description": "Yii PHP Framework Version 2",
            "homepage": "https://www.yiiframework.com/",
            "keywords": [
                "framework",
                "yii2"
            ],
            "support": {
                "forum": "https://forum.yiiframework.com/",
                "irc": "ircs://irc.libera.chat:6697/yii",
                "issues": "https://github.com/yiisoft/yii2/issues?state=open",
                "source": "https://github.com/yiisoft/yii2",
                "wiki": "https://www.yiiframework.com/wiki"
            },
            "funding": [
                {
                    "url": "https://github.com/yiisoft",
                    "type": "github"
                },
                {
                    "url": "https://opencollective.com/yiisoft",
                    "type": "open_collective"
                },
                {
                    "url": "https://tidelift.com/funding/github/packagist/yiisoft/yii2",
                    "type": "tidelift"
                }
            ],
            "time": "2022-08-18T22:18:45+00:00"
        },
        {
            "name": "yiisoft/yii2-composer",
            "version": "2.0.10",
            "source": {
                "type": "git",
                "url": "https://github.com/yiisoft/yii2-composer.git",
                "reference": "94bb3f66e779e2774f8776d6e1bdeab402940510"
            },
            "dist": {
                "type": "zip",
                "url": "https://api.github.com/repos/yiisoft/yii2-composer/zipball/94bb3f66e779e2774f8776d6e1bdeab402940510",
                "reference": "94bb3f66e779e2774f8776d6e1bdeab402940510",
                "shasum": ""
            },
            "require": {
                "composer-plugin-api": "^1.0 | ^2.0"
            },
            "require-dev": {
                "composer/composer": "^1.0 | ^2.0@dev",
                "phpunit/phpunit": "<7"
            },
            "type": "composer-plugin",
            "extra": {
                "class": "yii\\composer\\Plugin",
                "branch-alias": {
                    "dev-master": "2.0.x-dev"
                }
            },
            "autoload": {
                "psr-4": {
                    "yii\\composer\\": ""
                }
            },
            "notification-url": "https://packagist.org/downloads/",
            "license": [
                "BSD-3-Clause"
            ],
            "authors": [
                {
                    "name": "Qiang Xue",
                    "email": "qiang.xue@gmail.com"
                },
                {
                    "name": "Carsten Brandt",
                    "email": "mail@cebe.cc"
                }
            ],
            "description": "The composer plugin for Yii extension installer",
            "keywords": [
                "composer",
                "extension installer",
                "yii2"
            ],
            "support": {
                "forum": "http://www.yiiframework.com/forum/",
                "irc": "irc://irc.freenode.net/yii",
                "issues": "https://github.com/yiisoft/yii2-composer/issues",
                "source": "https://github.com/yiisoft/yii2-composer",
                "wiki": "http://www.yiiframework.com/wiki/"
            },
            "funding": [
                {
                    "url": "https://github.com/yiisoft",
                    "type": "github"
                },
                {
                    "url": "https://opencollective.com/yiisoft",
                    "type": "open_collective"
                },
                {
                    "url": "https://tidelift.com/funding/github/packagist/yiisoft/yii2-composer",
                    "type": "tidelift"
                }
            ],
            "time": "2020-06-24T00:04:01+00:00"
        },
        {
            "name": "yiisoft/yii2-debug",
            "version": "2.1.19",
            "source": {
                "type": "git",
                "url": "https://github.com/yiisoft/yii2-debug.git",
                "reference": "84d20d738b0698298f851fcb6fc25e748d759223"
            },
            "dist": {
                "type": "zip",
                "url": "https://api.github.com/repos/yiisoft/yii2-debug/zipball/84d20d738b0698298f851fcb6fc25e748d759223",
                "reference": "84d20d738b0698298f851fcb6fc25e748d759223",
                "shasum": ""
            },
            "require": {
                "ext-mbstring": "*",
                "php": ">=5.4",
                "yiisoft/yii2": "~2.0.13"
            },
            "require-dev": {
                "cweagans/composer-patches": "^1.7",
                "phpunit/phpunit": "4.8.34",
                "yiisoft/yii2-coding-standards": "~2.0",
                "yiisoft/yii2-swiftmailer": "*"
            },
            "type": "yii2-extension",
            "extra": {
                "branch-alias": {
                    "dev-master": "2.0.x-dev"
                },
                "composer-exit-on-patch-failure": true,
                "patches": {
                    "phpunit/phpunit-mock-objects": {
                        "Fix PHP 7 and 8 compatibility": "https://yiisoft.github.io/phpunit-patches/phpunit_mock_objects.patch"
                    },
                    "phpunit/phpunit": {
                        "Fix PHP 7 compatibility": "https://yiisoft.github.io/phpunit-patches/phpunit_php7.patch",
                        "Fix PHP 8 compatibility": "https://yiisoft.github.io/phpunit-patches/phpunit_php8.patch",
                        "Fix PHP 8.1 compatibility": "https://yiisoft.github.io/phpunit-patches/phpunit_php81.patch"
                    }
                }
            },
            "autoload": {
                "psr-4": {
                    "yii\\debug\\": "src"
                }
            },
            "notification-url": "https://packagist.org/downloads/",
            "license": [
                "BSD-3-Clause"
            ],
            "authors": [
                {
                    "name": "Qiang Xue",
                    "email": "qiang.xue@gmail.com"
                },
                {
                    "name": "Simon Karlen",
                    "email": "simi.albi@outlook.com"
                }
            ],
            "description": "The debugger extension for the Yii framework",
            "keywords": [
                "debug",
                "debugger",
                "yii2"
            ],
            "support": {
                "forum": "http://www.yiiframework.com/forum/",
                "irc": "irc://irc.freenode.net/yii",
                "issues": "https://github.com/yiisoft/yii2-debug/issues",
                "source": "https://github.com/yiisoft/yii2-debug",
                "wiki": "http://www.yiiframework.com/wiki/"
            },
            "funding": [
                {
                    "url": "https://github.com/yiisoft",
                    "type": "github"
                },
                {
                    "url": "https://opencollective.com/yiisoft",
                    "type": "open_collective"
                },
                {
                    "url": "https://tidelift.com/funding/github/packagist/yiisoft/yii2-debug",
                    "type": "tidelift"
                }
            ],
            "time": "2022-04-05T20:35:14+00:00"
        },
        {
            "name": "yiisoft/yii2-queue",
            "version": "2.3.4",
            "source": {
                "type": "git",
                "url": "https://github.com/yiisoft/yii2-queue.git",
                "reference": "ed30b5f46ddadd62587a4963dec35f9b756c408b"
            },
            "dist": {
                "type": "zip",
                "url": "https://api.github.com/repos/yiisoft/yii2-queue/zipball/ed30b5f46ddadd62587a4963dec35f9b756c408b",
                "reference": "ed30b5f46ddadd62587a4963dec35f9b756c408b",
                "shasum": ""
            },
            "require": {
                "php": ">=5.5.0",
                "symfony/process": "^3.3||^4.0||^5.0",
                "yiisoft/yii2": "~2.0.14"
            },
            "require-dev": {
                "aws/aws-sdk-php": ">=2.4",
                "enqueue/amqp-lib": "^0.8||^0.9.10",
                "enqueue/stomp": "^0.8.39",
                "jeremeamia/superclosure": "*",
                "pda/pheanstalk": "v3.*",
                "php-amqplib/php-amqplib": "*",
                "phpunit/phpunit": "~4.4",
                "yiisoft/yii2-debug": "*",
                "yiisoft/yii2-gii": "*",
                "yiisoft/yii2-redis": "*"
            },
            "suggest": {
                "aws/aws-sdk-php": "Need for aws SQS.",
                "enqueue/amqp-lib": "Need for AMQP interop queue.",
                "enqueue/stomp": "Need for Stomp queue.",
                "ext-gearman": "Need for Gearman queue.",
                "ext-pcntl": "Need for process signals.",
                "pda/pheanstalk": "Need for Beanstalk queue.",
                "php-amqplib/php-amqplib": "Need for AMQP queue.",
                "yiisoft/yii2-redis": "Need for Redis queue."
            },
            "type": "yii2-extension",
            "extra": {
                "branch-alias": {
                    "dev-master": "2.x-dev"
                }
            },
            "autoload": {
                "psr-4": {
                    "yii\\queue\\": "src",
                    "yii\\queue\\db\\": "src/drivers/db",
                    "yii\\queue\\sqs\\": "src/drivers/sqs",
                    "yii\\queue\\amqp\\": "src/drivers/amqp",
                    "yii\\queue\\file\\": "src/drivers/file",
                    "yii\\queue\\sync\\": "src/drivers/sync",
                    "yii\\queue\\redis\\": "src/drivers/redis",
                    "yii\\queue\\stomp\\": "src/drivers/stomp",
                    "yii\\queue\\gearman\\": "src/drivers/gearman",
                    "yii\\queue\\beanstalk\\": "src/drivers/beanstalk",
                    "yii\\queue\\amqp_interop\\": "src/drivers/amqp_interop"
                }
            },
            "notification-url": "https://packagist.org/downloads/",
            "license": [
                "BSD-3-Clause"
            ],
            "authors": [
                {
                    "name": "Roman Zhuravlev",
                    "email": "zhuravljov@gmail.com"
                }
            ],
            "description": "Yii2 Queue Extension which supported DB, Redis, RabbitMQ, Beanstalk, SQS and Gearman",
            "keywords": [
                "async",
                "beanstalk",
                "db",
                "gearman",
                "gii",
                "queue",
                "rabbitmq",
                "redis",
                "sqs",
                "yii"
            ],
            "support": {
                "docs": "https://github.com/yiisoft/yii2-queue/blob/master/docs/guide",
                "issues": "https://github.com/yiisoft/yii2-queue/issues",
                "source": "https://github.com/yiisoft/yii2-queue"
            },
            "funding": [
                {
                    "url": "https://github.com/yiisoft",
                    "type": "github"
                },
                {
                    "url": "https://opencollective.com/yiisoft",
                    "type": "open_collective"
                },
                {
                    "url": "https://tidelift.com/funding/github/packagist/yiisoft/yii2-queue",
                    "type": "tidelift"
                }
            ],
            "time": "2022-03-31T07:41:51+00:00"
        },
        {
            "name": "yiisoft/yii2-symfonymailer",
            "version": "2.0.4",
            "source": {
                "type": "git",
                "url": "https://github.com/yiisoft/yii2-symfonymailer.git",
                "reference": "82f5902551a160633c4734b5096977ce76a809d9"
            },
            "dist": {
                "type": "zip",
                "url": "https://api.github.com/repos/yiisoft/yii2-symfonymailer/zipball/82f5902551a160633c4734b5096977ce76a809d9",
                "reference": "82f5902551a160633c4734b5096977ce76a809d9",
                "shasum": ""
            },
            "require": {
                "php": ">=7.4.0",
                "symfony/mailer": ">=5.4.0",
                "yiisoft/yii2": ">=2.0.4"
            },
            "require-dev": {
                "phpunit/phpunit": "9.5.10"
            },
            "type": "yii2-extension",
            "extra": {
                "branch-alias": {
                    "dev-master": "2.0.x-dev"
                }
            },
            "autoload": {
                "psr-4": {
                    "yii\\symfonymailer\\": "src"
                }
            },
            "notification-url": "https://packagist.org/downloads/",
            "license": [
                "BSD-3-Clause"
            ],
            "authors": [
                {
                    "name": "Kirill Petrov",
                    "email": "archibeardrinker@gmail.com"
                }
            ],
            "description": "The SymfonyMailer integration for the Yii framework",
            "keywords": [
                "email",
                "mail",
                "mailer",
                "symfony",
                "symfonymailer",
                "yii2"
            ],
            "support": {
                "forum": "http://www.yiiframework.com/forum/",
                "irc": "irc://irc.freenode.net/yii",
                "issues": "https://github.com/yiisoft/yii2-symfonymailer/issues",
                "source": "https://github.com/yiisoft/yii2-symfonymailer",
                "wiki": "http://www.yiiframework.com/wiki/"
            },
            "funding": [
                {
                    "url": "https://github.com/yiisoft",
                    "type": "github"
                },
                {
                    "url": "https://opencollective.com/yiisoft",
                    "type": "open_collective"
                },
                {
                    "url": "https://tidelift.com/funding/github/packagist/yiisoft/yii2-symfonymailer",
                    "type": "tidelift"
                }
            ],
            "time": "2022-09-04T10:48:21+00:00"
        }
    ],
    "packages-dev": [
        {
            "name": "behat/gherkin",
            "version": "v4.9.0",
            "source": {
                "type": "git",
                "url": "https://github.com/Behat/Gherkin.git",
                "reference": "0bc8d1e30e96183e4f36db9dc79caead300beff4"
            },
            "dist": {
                "type": "zip",
                "url": "https://api.github.com/repos/Behat/Gherkin/zipball/0bc8d1e30e96183e4f36db9dc79caead300beff4",
                "reference": "0bc8d1e30e96183e4f36db9dc79caead300beff4",
                "shasum": ""
            },
            "require": {
                "php": "~7.2|~8.0"
            },
            "require-dev": {
                "cucumber/cucumber": "dev-gherkin-22.0.0",
                "phpunit/phpunit": "~8|~9",
                "symfony/yaml": "~3|~4|~5"
            },
            "suggest": {
                "symfony/yaml": "If you want to parse features, represented in YAML files"
            },
            "type": "library",
            "extra": {
                "branch-alias": {
                    "dev-master": "4.x-dev"
                }
            },
            "autoload": {
                "psr-0": {
                    "Behat\\Gherkin": "src/"
                }
            },
            "notification-url": "https://packagist.org/downloads/",
            "license": [
                "MIT"
            ],
            "authors": [
                {
                    "name": "Konstantin Kudryashov",
                    "email": "ever.zet@gmail.com",
                    "homepage": "http://everzet.com"
                }
            ],
            "description": "Gherkin DSL parser for PHP",
            "homepage": "http://behat.org/",
            "keywords": [
                "BDD",
                "Behat",
                "Cucumber",
                "DSL",
                "gherkin",
                "parser"
            ],
            "support": {
                "issues": "https://github.com/Behat/Gherkin/issues",
                "source": "https://github.com/Behat/Gherkin/tree/v4.9.0"
            },
            "time": "2021-10-12T13:05:09+00:00"
        },
        {
            "name": "codeception/codeception",
            "version": "4.2.2",
            "source": {
                "type": "git",
                "url": "https://github.com/Codeception/Codeception.git",
                "reference": "b88014f3348c93f3df99dc6d0967b0dbfa804474"
            },
            "dist": {
                "type": "zip",
                "url": "https://api.github.com/repos/Codeception/Codeception/zipball/b88014f3348c93f3df99dc6d0967b0dbfa804474",
                "reference": "b88014f3348c93f3df99dc6d0967b0dbfa804474",
                "shasum": ""
            },
            "require": {
                "behat/gherkin": "^4.4.0",
                "codeception/lib-asserts": "^1.0 | 2.0.*@dev",
                "codeception/phpunit-wrapper": ">6.0.15 <6.1.0 | ^6.6.1 | ^7.7.1 | ^8.1.1 | ^9.0",
                "codeception/stub": "^2.0 | ^3.0 | ^4.0",
                "ext-curl": "*",
                "ext-json": "*",
                "ext-mbstring": "*",
                "guzzlehttp/psr7": "^1.4 | ^2.0",
                "php": ">=5.6.0 <9.0",
                "symfony/console": ">=2.7 <6.0",
                "symfony/css-selector": ">=2.7 <6.0",
                "symfony/event-dispatcher": ">=2.7 <6.0",
                "symfony/finder": ">=2.7 <6.0",
                "symfony/yaml": ">=2.7 <6.0"
            },
            "require-dev": {
                "codeception/module-asserts": "^1.0 | 2.0.*@dev",
                "codeception/module-cli": "^1.0 | 2.0.*@dev",
                "codeception/module-db": "^1.0 | 2.0.*@dev",
                "codeception/module-filesystem": "^1.0 | 2.0.*@dev",
                "codeception/module-phpbrowser": "^1.0 | 2.0.*@dev",
                "codeception/specify": "~0.3",
                "codeception/util-universalframework": "*@dev",
                "monolog/monolog": "~1.8",
                "squizlabs/php_codesniffer": "~2.0",
                "symfony/process": ">=2.7 <6.0",
                "vlucas/phpdotenv": "^2.0 | ^3.0 | ^4.0 | ^5.0"
            },
            "suggest": {
                "codeception/specify": "BDD-style code blocks",
                "codeception/verify": "BDD-style assertions",
                "hoa/console": "For interactive console functionality",
                "stecman/symfony-console-completion": "For BASH autocompletion",
                "symfony/phpunit-bridge": "For phpunit-bridge support"
            },
            "bin": [
                "codecept"
            ],
            "type": "library",
            "extra": {
                "branch-alias": []
            },
            "autoload": {
                "files": [
                    "functions.php"
                ],
                "psr-4": {
                    "Codeception\\": "src/Codeception",
                    "Codeception\\Extension\\": "ext"
                }
            },
            "notification-url": "https://packagist.org/downloads/",
            "license": [
                "MIT"
            ],
            "authors": [
                {
                    "name": "Michael Bodnarchuk",
                    "email": "davert@mail.ua",
                    "homepage": "https://codegyre.com"
                }
            ],
            "description": "BDD-style testing framework",
            "homepage": "https://codeception.com/",
            "keywords": [
                "BDD",
                "TDD",
                "acceptance testing",
                "functional testing",
                "unit testing"
            ],
            "support": {
                "issues": "https://github.com/Codeception/Codeception/issues",
                "source": "https://github.com/Codeception/Codeception/tree/4.2.2"
            },
            "funding": [
                {
                    "url": "https://opencollective.com/codeception",
                    "type": "open_collective"
                }
            ],
            "time": "2022-08-13T13:28:25+00:00"
        },
        {
            "name": "codeception/lib-asserts",
            "version": "1.13.2",
            "source": {
                "type": "git",
                "url": "https://github.com/Codeception/lib-asserts.git",
                "reference": "184231d5eab66bc69afd6b9429344d80c67a33b6"
            },
            "dist": {
                "type": "zip",
                "url": "https://api.github.com/repos/Codeception/lib-asserts/zipball/184231d5eab66bc69afd6b9429344d80c67a33b6",
                "reference": "184231d5eab66bc69afd6b9429344d80c67a33b6",
                "shasum": ""
            },
            "require": {
                "codeception/phpunit-wrapper": ">6.0.15 <6.1.0 | ^6.6.1 | ^7.7.1 | ^8.0.3 | ^9.0",
                "ext-dom": "*",
                "php": ">=5.6.0 <9.0"
            },
            "type": "library",
            "autoload": {
                "classmap": [
                    "src/"
                ]
            },
            "notification-url": "https://packagist.org/downloads/",
            "license": [
                "MIT"
            ],
            "authors": [
                {
                    "name": "Michael Bodnarchuk",
                    "email": "davert@mail.ua",
                    "homepage": "http://codegyre.com"
                },
                {
                    "name": "Gintautas Miselis"
                },
                {
                    "name": "Gustavo Nieves",
                    "homepage": "https://medium.com/@ganieves"
                }
            ],
            "description": "Assertion methods used by Codeception core and Asserts module",
            "homepage": "https://codeception.com/",
            "keywords": [
                "codeception"
            ],
            "support": {
                "issues": "https://github.com/Codeception/lib-asserts/issues",
                "source": "https://github.com/Codeception/lib-asserts/tree/1.13.2"
            },
            "time": "2020-10-21T16:26:20+00:00"
        },
        {
            "name": "codeception/lib-innerbrowser",
            "version": "1.5.1",
            "source": {
                "type": "git",
                "url": "https://github.com/Codeception/lib-innerbrowser.git",
                "reference": "31b4b56ad53c3464fcb2c0a14d55a51a201bd3c2"
            },
            "dist": {
                "type": "zip",
                "url": "https://api.github.com/repos/Codeception/lib-innerbrowser/zipball/31b4b56ad53c3464fcb2c0a14d55a51a201bd3c2",
                "reference": "31b4b56ad53c3464fcb2c0a14d55a51a201bd3c2",
                "shasum": ""
            },
            "require": {
                "codeception/codeception": "4.*@dev",
                "ext-dom": "*",
                "ext-json": "*",
                "ext-mbstring": "*",
                "php": ">=5.6.0 <9.0",
                "symfony/browser-kit": ">=2.7 <6.0",
                "symfony/dom-crawler": ">=2.7 <6.0"
            },
            "conflict": {
                "codeception/codeception": "<4.0"
            },
            "require-dev": {
                "codeception/util-universalframework": "dev-master"
            },
            "type": "library",
            "autoload": {
                "classmap": [
                    "src/"
                ]
            },
            "notification-url": "https://packagist.org/downloads/",
            "license": [
                "MIT"
            ],
            "authors": [
                {
                    "name": "Michael Bodnarchuk",
                    "email": "davert@mail.ua",
                    "homepage": "http://codegyre.com"
                },
                {
                    "name": "Gintautas Miselis"
                }
            ],
            "description": "Parent library for all Codeception framework modules and PhpBrowser",
            "homepage": "https://codeception.com/",
            "keywords": [
                "codeception"
            ],
            "support": {
                "issues": "https://github.com/Codeception/lib-innerbrowser/issues",
                "source": "https://github.com/Codeception/lib-innerbrowser/tree/1.5.1"
            },
            "time": "2021-08-30T15:21:42+00:00"
        },
        {
            "name": "codeception/module-asserts",
            "version": "1.3.1",
            "source": {
                "type": "git",
                "url": "https://github.com/Codeception/module-asserts.git",
                "reference": "59374f2fef0cabb9e8ddb53277e85cdca74328de"
            },
            "dist": {
                "type": "zip",
                "url": "https://api.github.com/repos/Codeception/module-asserts/zipball/59374f2fef0cabb9e8ddb53277e85cdca74328de",
                "reference": "59374f2fef0cabb9e8ddb53277e85cdca74328de",
                "shasum": ""
            },
            "require": {
                "codeception/codeception": "*@dev",
                "codeception/lib-asserts": "^1.13.1",
                "php": ">=5.6.0 <9.0"
            },
            "conflict": {
                "codeception/codeception": "<4.0"
            },
            "type": "library",
            "autoload": {
                "classmap": [
                    "src/"
                ]
            },
            "notification-url": "https://packagist.org/downloads/",
            "license": [
                "MIT"
            ],
            "authors": [
                {
                    "name": "Michael Bodnarchuk"
                },
                {
                    "name": "Gintautas Miselis"
                },
                {
                    "name": "Gustavo Nieves",
                    "homepage": "https://medium.com/@ganieves"
                }
            ],
            "description": "Codeception module containing various assertions",
            "homepage": "https://codeception.com/",
            "keywords": [
                "assertions",
                "asserts",
                "codeception"
            ],
            "support": {
                "issues": "https://github.com/Codeception/module-asserts/issues",
                "source": "https://github.com/Codeception/module-asserts/tree/1.3.1"
            },
            "time": "2020-10-21T16:48:15+00:00"
        },
        {
            "name": "codeception/module-datafactory",
            "version": "1.1.0",
            "source": {
                "type": "git",
                "url": "https://github.com/Codeception/module-datafactory.git",
                "reference": "cf66d54f4084969659ef7fb86409c11d451d7af6"
            },
            "dist": {
                "type": "zip",
                "url": "https://api.github.com/repos/Codeception/module-datafactory/zipball/cf66d54f4084969659ef7fb86409c11d451d7af6",
                "reference": "cf66d54f4084969659ef7fb86409c11d451d7af6",
                "shasum": ""
            },
            "require": {
                "codeception/codeception": "^4.0",
                "league/factory-muffin": "^3.0",
                "league/factory-muffin-faker": "^2.1",
                "php": ">=5.6.0 <9.0"
            },
            "type": "library",
            "autoload": {
                "classmap": [
                    "src/"
                ]
            },
            "notification-url": "https://packagist.org/downloads/",
            "license": [
                "MIT"
            ],
            "authors": [
                {
                    "name": "Michael Bodnarchuk"
                }
            ],
            "description": "DataFactory module for Codeception",
            "homepage": "http://codeception.com/",
            "keywords": [
                "codeception"
            ],
            "support": {
                "issues": "https://github.com/Codeception/module-datafactory/issues",
                "source": "https://github.com/Codeception/module-datafactory/tree/1.1.0"
            },
            "time": "2021-03-16T19:42:07+00:00"
        },
        {
            "name": "codeception/module-phpbrowser",
            "version": "1.0.3",
            "source": {
                "type": "git",
                "url": "https://github.com/Codeception/module-phpbrowser.git",
                "reference": "8ba6bede11d0914e74d98691f427fd8f397f192e"
            },
            "dist": {
                "type": "zip",
                "url": "https://api.github.com/repos/Codeception/module-phpbrowser/zipball/8ba6bede11d0914e74d98691f427fd8f397f192e",
                "reference": "8ba6bede11d0914e74d98691f427fd8f397f192e",
                "shasum": ""
            },
            "require": {
                "codeception/codeception": "^4.1",
                "codeception/lib-innerbrowser": "^1.3",
                "guzzlehttp/guzzle": "^6.3|^7.0",
                "php": ">=5.6.0 <9.0"
            },
            "conflict": {
                "codeception/codeception": "<4.0"
            },
            "require-dev": {
                "codeception/module-rest": "^1.0"
            },
            "suggest": {
                "codeception/phpbuiltinserver": "Start and stop PHP built-in web server for your tests"
            },
            "type": "library",
            "autoload": {
                "classmap": [
                    "src/"
                ]
            },
            "notification-url": "https://packagist.org/downloads/",
            "license": [
                "MIT"
            ],
            "authors": [
                {
                    "name": "Michael Bodnarchuk"
                },
                {
                    "name": "Gintautas Miselis"
                }
            ],
            "description": "Codeception module for testing web application over HTTP",
            "homepage": "http://codeception.com/",
            "keywords": [
                "codeception",
                "functional-testing",
                "http"
            ],
            "support": {
                "issues": "https://github.com/Codeception/module-phpbrowser/issues",
                "source": "https://github.com/Codeception/module-phpbrowser/tree/1.0.3"
            },
            "time": "2022-05-21T13:50:41+00:00"
        },
        {
            "name": "codeception/module-rest",
            "version": "1.4.2",
            "source": {
                "type": "git",
                "url": "https://github.com/Codeception/module-rest.git",
                "reference": "9cd7a87fd9343494e7782f7bdb51687c25046917"
            },
            "dist": {
                "type": "zip",
                "url": "https://api.github.com/repos/Codeception/module-rest/zipball/9cd7a87fd9343494e7782f7bdb51687c25046917",
                "reference": "9cd7a87fd9343494e7782f7bdb51687c25046917",
                "shasum": ""
            },
            "require": {
                "codeception/codeception": "^4.0",
                "justinrainbow/json-schema": "~5.2.9",
                "php": ">=5.6.6 <9.0",
                "softcreatr/jsonpath": "^0.5 || ^0.7"
            },
            "require-dev": {
                "codeception/lib-innerbrowser": "^1.0",
                "codeception/util-universalframework": "^1.0"
            },
            "suggest": {
                "aws/aws-sdk-php": "For using AWS Auth"
            },
            "type": "library",
            "autoload": {
                "classmap": [
                    "src/"
                ]
            },
            "notification-url": "https://packagist.org/downloads/",
            "license": [
                "MIT"
            ],
            "authors": [
                {
                    "name": "Gintautas Miselis"
                }
            ],
            "description": "REST module for Codeception",
            "homepage": "http://codeception.com/",
            "keywords": [
                "codeception",
                "rest"
            ],
            "support": {
                "issues": "https://github.com/Codeception/module-rest/issues",
                "source": "https://github.com/Codeception/module-rest/tree/1.4.2"
            },
            "time": "2021-11-18T18:58:15+00:00"
        },
        {
            "name": "codeception/module-yii2",
            "version": "1.1.5",
            "source": {
                "type": "git",
                "url": "https://github.com/Codeception/module-yii2.git",
                "reference": "14269d059b8eaedf3d414a673907bd874cd4ed04"
            },
            "dist": {
                "type": "zip",
                "url": "https://api.github.com/repos/Codeception/module-yii2/zipball/14269d059b8eaedf3d414a673907bd874cd4ed04",
                "reference": "14269d059b8eaedf3d414a673907bd874cd4ed04",
                "shasum": ""
            },
            "require": {
                "codeception/codeception": "^4.0",
                "codeception/lib-innerbrowser": "^1.0",
                "php": ">=5.6.0 <=8.1 | ~8.1.0"
            },
            "require-dev": {
                "codeception/module-asserts": "^1.3",
                "codeception/module-filesystem": "^1.0",
                "codeception/verify": "<2",
                "codemix/yii2-localeurls": "^1.7",
                "yiisoft/yii2": "dev-master",
                "yiisoft/yii2-app-advanced": "dev-master"
            },
            "type": "library",
            "autoload": {
                "classmap": [
                    "src/"
                ]
            },
            "notification-url": "https://packagist.org/downloads/",
            "license": [
                "MIT"
            ],
            "authors": [
                {
                    "name": "Alexander Makarov"
                },
                {
                    "name": "Sam Mouse"
                },
                {
                    "name": "Michael Bodnarchuk"
                }
            ],
            "description": "Codeception module for Yii2 framework",
            "homepage": "http://codeception.com/",
            "keywords": [
                "codeception",
                "yii2"
            ],
            "support": {
                "issues": "https://github.com/Codeception/module-yii2/issues",
                "source": "https://github.com/Codeception/module-yii2/tree/1.1.5"
            },
            "time": "2021-12-30T09:16:01+00:00"
        },
        {
            "name": "codeception/phpunit-wrapper",
            "version": "9.0.9",
            "source": {
                "type": "git",
                "url": "https://github.com/Codeception/phpunit-wrapper.git",
                "reference": "7439a53ae367986e9c22b2ac00f9d7376bb2f8cf"
            },
            "dist": {
                "type": "zip",
                "url": "https://api.github.com/repos/Codeception/phpunit-wrapper/zipball/7439a53ae367986e9c22b2ac00f9d7376bb2f8cf",
                "reference": "7439a53ae367986e9c22b2ac00f9d7376bb2f8cf",
                "shasum": ""
            },
            "require": {
                "php": ">=7.2",
                "phpunit/phpunit": "^9.0"
            },
            "require-dev": {
                "codeception/specify": "*",
                "consolidation/robo": "^3.0.0-alpha3",
                "vlucas/phpdotenv": "^3.0"
            },
            "type": "library",
            "autoload": {
                "psr-4": {
                    "Codeception\\PHPUnit\\": "src/"
                }
            },
            "notification-url": "https://packagist.org/downloads/",
            "license": [
                "MIT"
            ],
            "authors": [
                {
                    "name": "Davert",
                    "email": "davert.php@resend.cc"
                },
                {
                    "name": "Naktibalda"
                }
            ],
            "description": "PHPUnit classes used by Codeception",
            "support": {
                "issues": "https://github.com/Codeception/phpunit-wrapper/issues",
                "source": "https://github.com/Codeception/phpunit-wrapper/tree/9.0.9"
            },
            "time": "2022-05-23T06:24:11+00:00"
        },
        {
            "name": "codeception/stub",
            "version": "4.0.2",
            "source": {
                "type": "git",
                "url": "https://github.com/Codeception/Stub.git",
                "reference": "18a148dacd293fc7b044042f5aa63a82b08bff5d"
            },
            "dist": {
                "type": "zip",
                "url": "https://api.github.com/repos/Codeception/Stub/zipball/18a148dacd293fc7b044042f5aa63a82b08bff5d",
                "reference": "18a148dacd293fc7b044042f5aa63a82b08bff5d",
                "shasum": ""
            },
            "require": {
                "php": "^7.4 | ^8.0",
                "phpunit/phpunit": "^8.4 | ^9.0 | ^10.0 | 10.0.x-dev"
            },
            "require-dev": {
                "consolidation/robo": "^3.0"
            },
            "type": "library",
            "autoload": {
                "psr-4": {
                    "Codeception\\": "src/"
                }
            },
            "notification-url": "https://packagist.org/downloads/",
            "license": [
                "MIT"
            ],
            "description": "Flexible Stub wrapper for PHPUnit's Mock Builder",
            "support": {
                "issues": "https://github.com/Codeception/Stub/issues",
                "source": "https://github.com/Codeception/Stub/tree/4.0.2"
            },
            "time": "2022-01-31T19:25:15+00:00"
        },
        {
            "name": "craftcms/ecs",
            "version": "dev-main",
            "source": {
                "type": "git",
                "url": "https://github.com/craftcms/ecs.git",
                "reference": "b4ef13140cd808feed5bfb857b3083d6c44ca2b4"
            },
            "dist": {
                "type": "zip",
                "url": "https://api.github.com/repos/craftcms/ecs/zipball/b4ef13140cd808feed5bfb857b3083d6c44ca2b4",
                "reference": "b4ef13140cd808feed5bfb857b3083d6c44ca2b4",
                "shasum": ""
            },
            "require": {
                "php": "^7.2.5|^8.0.2",
                "symplify/easy-coding-standard": "^10.3.3"
            },
            "default-branch": true,
            "type": "library",
            "autoload": {
                "psr-4": {
                    "craft\\ecs\\": "src"
                }
            },
            "notification-url": "https://packagist.org/downloads/",
            "description": "Easy Coding Standard configurations for Craft CMS projects",
            "support": {
                "issues": "https://github.com/craftcms/ecs/issues",
                "source": "https://github.com/craftcms/ecs/tree/main"
            },
            "time": "2022-06-30T16:27:12+00:00"
        },
        {
            "name": "doctrine/instantiator",
            "version": "1.4.1",
            "source": {
                "type": "git",
                "url": "https://github.com/doctrine/instantiator.git",
                "reference": "10dcfce151b967d20fde1b34ae6640712c3891bc"
            },
            "dist": {
                "type": "zip",
                "url": "https://api.github.com/repos/doctrine/instantiator/zipball/10dcfce151b967d20fde1b34ae6640712c3891bc",
                "reference": "10dcfce151b967d20fde1b34ae6640712c3891bc",
                "shasum": ""
            },
            "require": {
                "php": "^7.1 || ^8.0"
            },
            "require-dev": {
                "doctrine/coding-standard": "^9",
                "ext-pdo": "*",
                "ext-phar": "*",
                "phpbench/phpbench": "^0.16 || ^1",
                "phpstan/phpstan": "^1.4",
                "phpstan/phpstan-phpunit": "^1",
                "phpunit/phpunit": "^7.5 || ^8.5 || ^9.5",
                "vimeo/psalm": "^4.22"
            },
            "type": "library",
            "autoload": {
                "psr-4": {
                    "Doctrine\\Instantiator\\": "src/Doctrine/Instantiator/"
                }
            },
            "notification-url": "https://packagist.org/downloads/",
            "license": [
                "MIT"
            ],
            "authors": [
                {
                    "name": "Marco Pivetta",
                    "email": "ocramius@gmail.com",
                    "homepage": "https://ocramius.github.io/"
                }
            ],
            "description": "A small, lightweight utility to instantiate objects in PHP without invoking their constructors",
            "homepage": "https://www.doctrine-project.org/projects/instantiator.html",
            "keywords": [
                "constructor",
                "instantiate"
            ],
            "support": {
                "issues": "https://github.com/doctrine/instantiator/issues",
                "source": "https://github.com/doctrine/instantiator/tree/1.4.1"
            },
            "funding": [
                {
                    "url": "https://www.doctrine-project.org/sponsorship.html",
                    "type": "custom"
                },
                {
                    "url": "https://www.patreon.com/phpdoctrine",
                    "type": "patreon"
                },
                {
                    "url": "https://tidelift.com/funding/github/packagist/doctrine%2Finstantiator",
                    "type": "tidelift"
                }
            ],
            "time": "2022-03-03T08:28:38+00:00"
        },
        {
            "name": "fakerphp/faker",
            "version": "v1.20.0",
            "source": {
                "type": "git",
                "url": "https://github.com/FakerPHP/Faker.git",
                "reference": "37f751c67a5372d4e26353bd9384bc03744ec77b"
            },
            "dist": {
                "type": "zip",
                "url": "https://api.github.com/repos/FakerPHP/Faker/zipball/37f751c67a5372d4e26353bd9384bc03744ec77b",
                "reference": "37f751c67a5372d4e26353bd9384bc03744ec77b",
                "shasum": ""
            },
            "require": {
                "php": "^7.1 || ^8.0",
                "psr/container": "^1.0 || ^2.0",
                "symfony/deprecation-contracts": "^2.2 || ^3.0"
            },
            "conflict": {
                "fzaninotto/faker": "*"
            },
            "require-dev": {
                "bamarni/composer-bin-plugin": "^1.4.1",
                "doctrine/persistence": "^1.3 || ^2.0",
                "ext-intl": "*",
                "symfony/phpunit-bridge": "^4.4 || ^5.2"
            },
            "suggest": {
                "doctrine/orm": "Required to use Faker\\ORM\\Doctrine",
                "ext-curl": "Required by Faker\\Provider\\Image to download images.",
                "ext-dom": "Required by Faker\\Provider\\HtmlLorem for generating random HTML.",
                "ext-iconv": "Required by Faker\\Provider\\ru_RU\\Text::realText() for generating real Russian text.",
                "ext-mbstring": "Required for multibyte Unicode string functionality."
            },
            "type": "library",
            "extra": {
                "branch-alias": {
                    "dev-main": "v1.20-dev"
                }
            },
            "autoload": {
                "psr-4": {
                    "Faker\\": "src/Faker/"
                }
            },
            "notification-url": "https://packagist.org/downloads/",
            "license": [
                "MIT"
            ],
            "authors": [
                {
                    "name": "François Zaninotto"
                }
            ],
            "description": "Faker is a PHP library that generates fake data for you.",
            "keywords": [
                "data",
                "faker",
                "fixtures"
            ],
            "support": {
                "issues": "https://github.com/FakerPHP/Faker/issues",
                "source": "https://github.com/FakerPHP/Faker/tree/v1.20.0"
            },
            "time": "2022-07-20T13:12:54+00:00"
        },
        {
            "name": "graham-campbell/result-type",
            "version": "v1.1.0",
            "source": {
                "type": "git",
                "url": "https://github.com/GrahamCampbell/Result-Type.git",
                "reference": "a878d45c1914464426dc94da61c9e1d36ae262a8"
            },
            "dist": {
                "type": "zip",
                "url": "https://api.github.com/repos/GrahamCampbell/Result-Type/zipball/a878d45c1914464426dc94da61c9e1d36ae262a8",
                "reference": "a878d45c1914464426dc94da61c9e1d36ae262a8",
                "shasum": ""
            },
            "require": {
                "php": "^7.2.5 || ^8.0",
                "phpoption/phpoption": "^1.9"
            },
            "require-dev": {
                "phpunit/phpunit": "^8.5.28 || ^9.5.21"
            },
            "type": "library",
            "autoload": {
                "psr-4": {
                    "GrahamCampbell\\ResultType\\": "src/"
                }
            },
            "notification-url": "https://packagist.org/downloads/",
            "license": [
                "MIT"
            ],
            "authors": [
                {
                    "name": "Graham Campbell",
                    "email": "hello@gjcampbell.co.uk",
                    "homepage": "https://github.com/GrahamCampbell"
                }
            ],
            "description": "An Implementation Of The Result Type",
            "keywords": [
                "Graham Campbell",
                "GrahamCampbell",
                "Result Type",
                "Result-Type",
                "result"
            ],
            "support": {
                "issues": "https://github.com/GrahamCampbell/Result-Type/issues",
                "source": "https://github.com/GrahamCampbell/Result-Type/tree/v1.1.0"
            },
            "funding": [
                {
                    "url": "https://github.com/GrahamCampbell",
                    "type": "github"
                },
                {
                    "url": "https://tidelift.com/funding/github/packagist/graham-campbell/result-type",
                    "type": "tidelift"
                }
            ],
            "time": "2022-07-30T15:56:11+00:00"
        },
        {
            "name": "league/factory-muffin",
            "version": "v3.3.0",
            "source": {
                "type": "git",
                "url": "https://github.com/thephpleague/factory-muffin.git",
                "reference": "62c8c31d47667523da14e83df36cc897d34173cd"
            },
            "dist": {
                "type": "zip",
                "url": "https://api.github.com/repos/thephpleague/factory-muffin/zipball/62c8c31d47667523da14e83df36cc897d34173cd",
                "reference": "62c8c31d47667523da14e83df36cc897d34173cd",
                "shasum": ""
            },
            "require": {
                "php": ">=5.4.0"
            },
            "replace": {
                "zizaco/factory-muff": "self.version"
            },
            "require-dev": {
                "doctrine/orm": "^2.5",
                "illuminate/database": "5.0.* || 5.1.* || 5.5.* || ^6.0",
                "league/factory-muffin-faker": "^2.3",
                "phpunit/phpunit": "^4.8.36 || ^5.7.27 || ^6.5.14 || ^7.5.20"
            },
            "suggest": {
                "doctrine/orm": "Factory Muffin supports doctrine through the repository store.",
                "illuminate/database": "Factory Muffin supports eloquent through the model store.",
                "league/factory-muffin-faker": "Factory Muffin is very powerful together with faker."
            },
            "type": "library",
            "extra": {
                "branch-alias": {
                    "dev-master": "3.3-dev"
                }
            },
            "autoload": {
                "psr-4": {
                    "League\\FactoryMuffin\\": "src/"
                }
            },
            "notification-url": "https://packagist.org/downloads/",
            "license": [
                "MIT"
            ],
            "authors": [
                {
                    "name": "Graham Campbell",
                    "email": "graham@alt-three.com"
                },
                {
                    "name": "Scott Robertson",
                    "email": "scottymeuk@gmail.com"
                }
            ],
            "description": "The goal of this package is to enable the rapid creation of objects for the purpose of testing.",
            "homepage": "http://factory-muffin.thephpleague.com/",
            "keywords": [
                "factory",
                "testing"
            ],
            "support": {
                "issues": "https://github.com/thephpleague/factory-muffin/issues",
                "source": "https://github.com/thephpleague/factory-muffin/tree/v3.3.0"
            },
            "funding": [
                {
                    "url": "https://github.com/GrahamCampbell",
                    "type": "github"
                },
                {
                    "url": "https://tidelift.com/funding/github/packagist/league/factory-muffin",
                    "type": "tidelift"
                }
            ],
            "time": "2020-12-13T18:38:47+00:00"
        },
        {
            "name": "league/factory-muffin-faker",
            "version": "v2.3.0",
            "source": {
                "type": "git",
                "url": "https://github.com/thephpleague/factory-muffin-faker.git",
                "reference": "258068c840e8fdc45d1cb1636a0890e92f2e864a"
            },
            "dist": {
                "type": "zip",
                "url": "https://api.github.com/repos/thephpleague/factory-muffin-faker/zipball/258068c840e8fdc45d1cb1636a0890e92f2e864a",
                "reference": "258068c840e8fdc45d1cb1636a0890e92f2e864a",
                "shasum": ""
            },
            "require": {
                "fakerphp/faker": "^1.9.1",
                "php": ">=5.4.0"
            },
            "require-dev": {
                "phpunit/phpunit": "^4.8.36 || ^5.7.27 || ^6.5.14 || ^7.5.20"
            },
            "type": "library",
            "extra": {
                "branch-alias": {
                    "dev-master": "2.3-dev"
                }
            },
            "autoload": {
                "psr-4": {
                    "League\\FactoryMuffin\\Faker\\": "src/"
                }
            },
            "notification-url": "https://packagist.org/downloads/",
            "license": [
                "MIT"
            ],
            "authors": [
                {
                    "name": "Graham Campbell",
                    "email": "graham@alt-three.com"
                }
            ],
            "description": "The goal of this package is to wrap faker to make it super easy to use with factory muffin.",
            "homepage": "http://factory-muffin.thephpleague.com/",
            "keywords": [
                "factory",
                "faker",
                "testing"
            ],
            "support": {
                "issues": "https://github.com/thephpleague/factory-muffin-faker/issues",
                "source": "https://github.com/thephpleague/factory-muffin-faker/tree/v2.3.0"
            },
            "funding": [
                {
                    "url": "https://github.com/GrahamCampbell",
                    "type": "github"
                },
                {
                    "url": "https://tidelift.com/funding/github/packagist/league/factory-muffin-faker",
                    "type": "tidelift"
                }
            ],
            "time": "2020-12-13T15:53:28+00:00"
        },
        {
            "name": "myclabs/deep-copy",
            "version": "1.11.0",
            "source": {
                "type": "git",
                "url": "https://github.com/myclabs/DeepCopy.git",
                "reference": "14daed4296fae74d9e3201d2c4925d1acb7aa614"
            },
            "dist": {
                "type": "zip",
                "url": "https://api.github.com/repos/myclabs/DeepCopy/zipball/14daed4296fae74d9e3201d2c4925d1acb7aa614",
                "reference": "14daed4296fae74d9e3201d2c4925d1acb7aa614",
                "shasum": ""
            },
            "require": {
                "php": "^7.1 || ^8.0"
            },
            "conflict": {
                "doctrine/collections": "<1.6.8",
                "doctrine/common": "<2.13.3 || >=3,<3.2.2"
            },
            "require-dev": {
                "doctrine/collections": "^1.6.8",
                "doctrine/common": "^2.13.3 || ^3.2.2",
                "phpunit/phpunit": "^7.5.20 || ^8.5.23 || ^9.5.13"
            },
            "type": "library",
            "autoload": {
                "files": [
                    "src/DeepCopy/deep_copy.php"
                ],
                "psr-4": {
                    "DeepCopy\\": "src/DeepCopy/"
                }
            },
            "notification-url": "https://packagist.org/downloads/",
            "license": [
                "MIT"
            ],
            "description": "Create deep copies (clones) of your objects",
            "keywords": [
                "clone",
                "copy",
                "duplicate",
                "object",
                "object graph"
            ],
            "support": {
                "issues": "https://github.com/myclabs/DeepCopy/issues",
                "source": "https://github.com/myclabs/DeepCopy/tree/1.11.0"
            },
            "funding": [
                {
                    "url": "https://tidelift.com/funding/github/packagist/myclabs/deep-copy",
                    "type": "tidelift"
                }
            ],
            "time": "2022-03-03T13:19:32+00:00"
        },
        {
            "name": "nikic/php-parser",
            "version": "v4.15.1",
            "source": {
                "type": "git",
                "url": "https://github.com/nikic/PHP-Parser.git",
                "reference": "0ef6c55a3f47f89d7a374e6f835197a0b5fcf900"
            },
            "dist": {
                "type": "zip",
                "url": "https://api.github.com/repos/nikic/PHP-Parser/zipball/0ef6c55a3f47f89d7a374e6f835197a0b5fcf900",
                "reference": "0ef6c55a3f47f89d7a374e6f835197a0b5fcf900",
                "shasum": ""
            },
            "require": {
                "ext-tokenizer": "*",
                "php": ">=7.0"
            },
            "require-dev": {
                "ircmaxell/php-yacc": "^0.0.7",
                "phpunit/phpunit": "^6.5 || ^7.0 || ^8.0 || ^9.0"
            },
            "bin": [
                "bin/php-parse"
            ],
            "type": "library",
            "extra": {
                "branch-alias": {
                    "dev-master": "4.9-dev"
                }
            },
            "autoload": {
                "psr-4": {
                    "PhpParser\\": "lib/PhpParser"
                }
            },
            "notification-url": "https://packagist.org/downloads/",
            "license": [
                "BSD-3-Clause"
            ],
            "authors": [
                {
                    "name": "Nikita Popov"
                }
            ],
            "description": "A PHP parser written in PHP",
            "keywords": [
                "parser",
                "php"
            ],
            "support": {
                "issues": "https://github.com/nikic/PHP-Parser/issues",
                "source": "https://github.com/nikic/PHP-Parser/tree/v4.15.1"
            },
            "time": "2022-09-04T07:30:47+00:00"
        },
        {
            "name": "phar-io/manifest",
            "version": "2.0.3",
            "source": {
                "type": "git",
                "url": "https://github.com/phar-io/manifest.git",
                "reference": "97803eca37d319dfa7826cc2437fc020857acb53"
            },
            "dist": {
                "type": "zip",
                "url": "https://api.github.com/repos/phar-io/manifest/zipball/97803eca37d319dfa7826cc2437fc020857acb53",
                "reference": "97803eca37d319dfa7826cc2437fc020857acb53",
                "shasum": ""
            },
            "require": {
                "ext-dom": "*",
                "ext-phar": "*",
                "ext-xmlwriter": "*",
                "phar-io/version": "^3.0.1",
                "php": "^7.2 || ^8.0"
            },
            "type": "library",
            "extra": {
                "branch-alias": {
                    "dev-master": "2.0.x-dev"
                }
            },
            "autoload": {
                "classmap": [
                    "src/"
                ]
            },
            "notification-url": "https://packagist.org/downloads/",
            "license": [
                "BSD-3-Clause"
            ],
            "authors": [
                {
                    "name": "Arne Blankerts",
                    "email": "arne@blankerts.de",
                    "role": "Developer"
                },
                {
                    "name": "Sebastian Heuer",
                    "email": "sebastian@phpeople.de",
                    "role": "Developer"
                },
                {
                    "name": "Sebastian Bergmann",
                    "email": "sebastian@phpunit.de",
                    "role": "Developer"
                }
            ],
            "description": "Component for reading phar.io manifest information from a PHP Archive (PHAR)",
            "support": {
                "issues": "https://github.com/phar-io/manifest/issues",
                "source": "https://github.com/phar-io/manifest/tree/2.0.3"
            },
            "time": "2021-07-20T11:28:43+00:00"
        },
        {
            "name": "phar-io/version",
            "version": "3.2.1",
            "source": {
                "type": "git",
                "url": "https://github.com/phar-io/version.git",
                "reference": "4f7fd7836c6f332bb2933569e566a0d6c4cbed74"
            },
            "dist": {
                "type": "zip",
                "url": "https://api.github.com/repos/phar-io/version/zipball/4f7fd7836c6f332bb2933569e566a0d6c4cbed74",
                "reference": "4f7fd7836c6f332bb2933569e566a0d6c4cbed74",
                "shasum": ""
            },
            "require": {
                "php": "^7.2 || ^8.0"
            },
            "type": "library",
            "autoload": {
                "classmap": [
                    "src/"
                ]
            },
            "notification-url": "https://packagist.org/downloads/",
            "license": [
                "BSD-3-Clause"
            ],
            "authors": [
                {
                    "name": "Arne Blankerts",
                    "email": "arne@blankerts.de",
                    "role": "Developer"
                },
                {
                    "name": "Sebastian Heuer",
                    "email": "sebastian@phpeople.de",
                    "role": "Developer"
                },
                {
                    "name": "Sebastian Bergmann",
                    "email": "sebastian@phpunit.de",
                    "role": "Developer"
                }
            ],
            "description": "Library for handling version information and constraints",
            "support": {
                "issues": "https://github.com/phar-io/version/issues",
                "source": "https://github.com/phar-io/version/tree/3.2.1"
            },
            "time": "2022-02-21T01:04:05+00:00"
        },
        {
            "name": "phpoption/phpoption",
            "version": "1.9.0",
            "source": {
                "type": "git",
                "url": "https://github.com/schmittjoh/php-option.git",
                "reference": "dc5ff11e274a90cc1c743f66c9ad700ce50db9ab"
            },
            "dist": {
                "type": "zip",
                "url": "https://api.github.com/repos/schmittjoh/php-option/zipball/dc5ff11e274a90cc1c743f66c9ad700ce50db9ab",
                "reference": "dc5ff11e274a90cc1c743f66c9ad700ce50db9ab",
                "shasum": ""
            },
            "require": {
                "php": "^7.2.5 || ^8.0"
            },
            "require-dev": {
                "bamarni/composer-bin-plugin": "^1.8",
                "phpunit/phpunit": "^8.5.28 || ^9.5.21"
            },
            "type": "library",
            "extra": {
                "bamarni-bin": {
                    "bin-links": true,
                    "forward-command": true
                },
                "branch-alias": {
                    "dev-master": "1.9-dev"
                }
            },
            "autoload": {
                "psr-4": {
                    "PhpOption\\": "src/PhpOption/"
                }
            },
            "notification-url": "https://packagist.org/downloads/",
            "license": [
                "Apache-2.0"
            ],
            "authors": [
                {
                    "name": "Johannes M. Schmitt",
                    "email": "schmittjoh@gmail.com",
                    "homepage": "https://github.com/schmittjoh"
                },
                {
                    "name": "Graham Campbell",
                    "email": "hello@gjcampbell.co.uk",
                    "homepage": "https://github.com/GrahamCampbell"
                }
            ],
            "description": "Option Type for PHP",
            "keywords": [
                "language",
                "option",
                "php",
                "type"
            ],
            "support": {
                "issues": "https://github.com/schmittjoh/php-option/issues",
                "source": "https://github.com/schmittjoh/php-option/tree/1.9.0"
            },
            "funding": [
                {
                    "url": "https://github.com/GrahamCampbell",
                    "type": "github"
                },
                {
                    "url": "https://tidelift.com/funding/github/packagist/phpoption/phpoption",
                    "type": "tidelift"
                }
            ],
            "time": "2022-07-30T15:51:26+00:00"
        },
        {
            "name": "phpstan/phpstan",
            "version": "1.8.5",
            "source": {
                "type": "git",
                "url": "https://github.com/phpstan/phpstan.git",
                "reference": "f6598a5ff12ca4499a836815e08b4d77a2ddeb20"
            },
            "dist": {
                "type": "zip",
                "url": "https://api.github.com/repos/phpstan/phpstan/zipball/f6598a5ff12ca4499a836815e08b4d77a2ddeb20",
                "reference": "f6598a5ff12ca4499a836815e08b4d77a2ddeb20",
                "shasum": ""
            },
            "require": {
                "php": "^7.2|^8.0"
            },
            "conflict": {
                "phpstan/phpstan-shim": "*"
            },
            "bin": [
                "phpstan",
                "phpstan.phar"
            ],
            "type": "library",
            "autoload": {
                "files": [
                    "bootstrap.php"
                ]
            },
            "notification-url": "https://packagist.org/downloads/",
            "license": [
                "MIT"
            ],
            "description": "PHPStan - PHP Static Analysis Tool",
            "keywords": [
                "dev",
                "static analysis"
            ],
            "support": {
                "issues": "https://github.com/phpstan/phpstan/issues",
                "source": "https://github.com/phpstan/phpstan/tree/1.8.5"
            },
            "funding": [
                {
                    "url": "https://github.com/ondrejmirtes",
                    "type": "github"
                },
                {
                    "url": "https://github.com/phpstan",
                    "type": "github"
                },
                {
                    "url": "https://tidelift.com/funding/github/packagist/phpstan/phpstan",
                    "type": "tidelift"
                }
            ],
            "time": "2022-09-07T16:05:32+00:00"
        },
        {
            "name": "phpunit/php-code-coverage",
            "version": "9.2.17",
            "source": {
                "type": "git",
                "url": "https://github.com/sebastianbergmann/php-code-coverage.git",
                "reference": "aa94dc41e8661fe90c7316849907cba3007b10d8"
            },
            "dist": {
                "type": "zip",
                "url": "https://api.github.com/repos/sebastianbergmann/php-code-coverage/zipball/aa94dc41e8661fe90c7316849907cba3007b10d8",
                "reference": "aa94dc41e8661fe90c7316849907cba3007b10d8",
                "shasum": ""
            },
            "require": {
                "ext-dom": "*",
                "ext-libxml": "*",
                "ext-xmlwriter": "*",
                "nikic/php-parser": "^4.14",
                "php": ">=7.3",
                "phpunit/php-file-iterator": "^3.0.3",
                "phpunit/php-text-template": "^2.0.2",
                "sebastian/code-unit-reverse-lookup": "^2.0.2",
                "sebastian/complexity": "^2.0",
                "sebastian/environment": "^5.1.2",
                "sebastian/lines-of-code": "^1.0.3",
                "sebastian/version": "^3.0.1",
                "theseer/tokenizer": "^1.2.0"
            },
            "require-dev": {
                "phpunit/phpunit": "^9.3"
            },
            "suggest": {
                "ext-pcov": "*",
                "ext-xdebug": "*"
            },
            "type": "library",
            "extra": {
                "branch-alias": {
                    "dev-master": "9.2-dev"
                }
            },
            "autoload": {
                "classmap": [
                    "src/"
                ]
            },
            "notification-url": "https://packagist.org/downloads/",
            "license": [
                "BSD-3-Clause"
            ],
            "authors": [
                {
                    "name": "Sebastian Bergmann",
                    "email": "sebastian@phpunit.de",
                    "role": "lead"
                }
            ],
            "description": "Library that provides collection, processing, and rendering functionality for PHP code coverage information.",
            "homepage": "https://github.com/sebastianbergmann/php-code-coverage",
            "keywords": [
                "coverage",
                "testing",
                "xunit"
            ],
            "support": {
                "issues": "https://github.com/sebastianbergmann/php-code-coverage/issues",
                "source": "https://github.com/sebastianbergmann/php-code-coverage/tree/9.2.17"
            },
            "funding": [
                {
                    "url": "https://github.com/sebastianbergmann",
                    "type": "github"
                }
            ],
            "time": "2022-08-30T12:24:04+00:00"
        },
        {
            "name": "phpunit/php-file-iterator",
            "version": "3.0.6",
            "source": {
                "type": "git",
                "url": "https://github.com/sebastianbergmann/php-file-iterator.git",
                "reference": "cf1c2e7c203ac650e352f4cc675a7021e7d1b3cf"
            },
            "dist": {
                "type": "zip",
                "url": "https://api.github.com/repos/sebastianbergmann/php-file-iterator/zipball/cf1c2e7c203ac650e352f4cc675a7021e7d1b3cf",
                "reference": "cf1c2e7c203ac650e352f4cc675a7021e7d1b3cf",
                "shasum": ""
            },
            "require": {
                "php": ">=7.3"
            },
            "require-dev": {
                "phpunit/phpunit": "^9.3"
            },
            "type": "library",
            "extra": {
                "branch-alias": {
                    "dev-master": "3.0-dev"
                }
            },
            "autoload": {
                "classmap": [
                    "src/"
                ]
            },
            "notification-url": "https://packagist.org/downloads/",
            "license": [
                "BSD-3-Clause"
            ],
            "authors": [
                {
                    "name": "Sebastian Bergmann",
                    "email": "sebastian@phpunit.de",
                    "role": "lead"
                }
            ],
            "description": "FilterIterator implementation that filters files based on a list of suffixes.",
            "homepage": "https://github.com/sebastianbergmann/php-file-iterator/",
            "keywords": [
                "filesystem",
                "iterator"
            ],
            "support": {
                "issues": "https://github.com/sebastianbergmann/php-file-iterator/issues",
                "source": "https://github.com/sebastianbergmann/php-file-iterator/tree/3.0.6"
            },
            "funding": [
                {
                    "url": "https://github.com/sebastianbergmann",
                    "type": "github"
                }
            ],
            "time": "2021-12-02T12:48:52+00:00"
        },
        {
            "name": "phpunit/php-invoker",
            "version": "3.1.1",
            "source": {
                "type": "git",
                "url": "https://github.com/sebastianbergmann/php-invoker.git",
                "reference": "5a10147d0aaf65b58940a0b72f71c9ac0423cc67"
            },
            "dist": {
                "type": "zip",
                "url": "https://api.github.com/repos/sebastianbergmann/php-invoker/zipball/5a10147d0aaf65b58940a0b72f71c9ac0423cc67",
                "reference": "5a10147d0aaf65b58940a0b72f71c9ac0423cc67",
                "shasum": ""
            },
            "require": {
                "php": ">=7.3"
            },
            "require-dev": {
                "ext-pcntl": "*",
                "phpunit/phpunit": "^9.3"
            },
            "suggest": {
                "ext-pcntl": "*"
            },
            "type": "library",
            "extra": {
                "branch-alias": {
                    "dev-master": "3.1-dev"
                }
            },
            "autoload": {
                "classmap": [
                    "src/"
                ]
            },
            "notification-url": "https://packagist.org/downloads/",
            "license": [
                "BSD-3-Clause"
            ],
            "authors": [
                {
                    "name": "Sebastian Bergmann",
                    "email": "sebastian@phpunit.de",
                    "role": "lead"
                }
            ],
            "description": "Invoke callables with a timeout",
            "homepage": "https://github.com/sebastianbergmann/php-invoker/",
            "keywords": [
                "process"
            ],
            "support": {
                "issues": "https://github.com/sebastianbergmann/php-invoker/issues",
                "source": "https://github.com/sebastianbergmann/php-invoker/tree/3.1.1"
            },
            "funding": [
                {
                    "url": "https://github.com/sebastianbergmann",
                    "type": "github"
                }
            ],
            "time": "2020-09-28T05:58:55+00:00"
        },
        {
            "name": "phpunit/php-text-template",
            "version": "2.0.4",
            "source": {
                "type": "git",
                "url": "https://github.com/sebastianbergmann/php-text-template.git",
                "reference": "5da5f67fc95621df9ff4c4e5a84d6a8a2acf7c28"
            },
            "dist": {
                "type": "zip",
                "url": "https://api.github.com/repos/sebastianbergmann/php-text-template/zipball/5da5f67fc95621df9ff4c4e5a84d6a8a2acf7c28",
                "reference": "5da5f67fc95621df9ff4c4e5a84d6a8a2acf7c28",
                "shasum": ""
            },
            "require": {
                "php": ">=7.3"
            },
            "require-dev": {
                "phpunit/phpunit": "^9.3"
            },
            "type": "library",
            "extra": {
                "branch-alias": {
                    "dev-master": "2.0-dev"
                }
            },
            "autoload": {
                "classmap": [
                    "src/"
                ]
            },
            "notification-url": "https://packagist.org/downloads/",
            "license": [
                "BSD-3-Clause"
            ],
            "authors": [
                {
                    "name": "Sebastian Bergmann",
                    "email": "sebastian@phpunit.de",
                    "role": "lead"
                }
            ],
            "description": "Simple template engine.",
            "homepage": "https://github.com/sebastianbergmann/php-text-template/",
            "keywords": [
                "template"
            ],
            "support": {
                "issues": "https://github.com/sebastianbergmann/php-text-template/issues",
                "source": "https://github.com/sebastianbergmann/php-text-template/tree/2.0.4"
            },
            "funding": [
                {
                    "url": "https://github.com/sebastianbergmann",
                    "type": "github"
                }
            ],
            "time": "2020-10-26T05:33:50+00:00"
        },
        {
            "name": "phpunit/php-timer",
            "version": "5.0.3",
            "source": {
                "type": "git",
                "url": "https://github.com/sebastianbergmann/php-timer.git",
                "reference": "5a63ce20ed1b5bf577850e2c4e87f4aa902afbd2"
            },
            "dist": {
                "type": "zip",
                "url": "https://api.github.com/repos/sebastianbergmann/php-timer/zipball/5a63ce20ed1b5bf577850e2c4e87f4aa902afbd2",
                "reference": "5a63ce20ed1b5bf577850e2c4e87f4aa902afbd2",
                "shasum": ""
            },
            "require": {
                "php": ">=7.3"
            },
            "require-dev": {
                "phpunit/phpunit": "^9.3"
            },
            "type": "library",
            "extra": {
                "branch-alias": {
                    "dev-master": "5.0-dev"
                }
            },
            "autoload": {
                "classmap": [
                    "src/"
                ]
            },
            "notification-url": "https://packagist.org/downloads/",
            "license": [
                "BSD-3-Clause"
            ],
            "authors": [
                {
                    "name": "Sebastian Bergmann",
                    "email": "sebastian@phpunit.de",
                    "role": "lead"
                }
            ],
            "description": "Utility class for timing",
            "homepage": "https://github.com/sebastianbergmann/php-timer/",
            "keywords": [
                "timer"
            ],
            "support": {
                "issues": "https://github.com/sebastianbergmann/php-timer/issues",
                "source": "https://github.com/sebastianbergmann/php-timer/tree/5.0.3"
            },
            "funding": [
                {
                    "url": "https://github.com/sebastianbergmann",
                    "type": "github"
                }
            ],
            "time": "2020-10-26T13:16:10+00:00"
        },
        {
            "name": "phpunit/phpunit",
            "version": "9.5.24",
            "source": {
                "type": "git",
                "url": "https://github.com/sebastianbergmann/phpunit.git",
                "reference": "d0aa6097bef9fd42458a9b3c49da32c6ce6129c5"
            },
            "dist": {
                "type": "zip",
                "url": "https://api.github.com/repos/sebastianbergmann/phpunit/zipball/d0aa6097bef9fd42458a9b3c49da32c6ce6129c5",
                "reference": "d0aa6097bef9fd42458a9b3c49da32c6ce6129c5",
                "shasum": ""
            },
            "require": {
                "doctrine/instantiator": "^1.3.1",
                "ext-dom": "*",
                "ext-json": "*",
                "ext-libxml": "*",
                "ext-mbstring": "*",
                "ext-xml": "*",
                "ext-xmlwriter": "*",
                "myclabs/deep-copy": "^1.10.1",
                "phar-io/manifest": "^2.0.3",
                "phar-io/version": "^3.0.2",
                "php": ">=7.3",
                "phpunit/php-code-coverage": "^9.2.13",
                "phpunit/php-file-iterator": "^3.0.5",
                "phpunit/php-invoker": "^3.1.1",
                "phpunit/php-text-template": "^2.0.3",
                "phpunit/php-timer": "^5.0.2",
                "sebastian/cli-parser": "^1.0.1",
                "sebastian/code-unit": "^1.0.6",
                "sebastian/comparator": "^4.0.5",
                "sebastian/diff": "^4.0.3",
                "sebastian/environment": "^5.1.3",
                "sebastian/exporter": "^4.0.3",
                "sebastian/global-state": "^5.0.1",
                "sebastian/object-enumerator": "^4.0.3",
                "sebastian/resource-operations": "^3.0.3",
                "sebastian/type": "^3.1",
                "sebastian/version": "^3.0.2"
            },
            "suggest": {
                "ext-soap": "*",
                "ext-xdebug": "*"
            },
            "bin": [
                "phpunit"
            ],
            "type": "library",
            "extra": {
                "branch-alias": {
                    "dev-master": "9.5-dev"
                }
            },
            "autoload": {
                "files": [
                    "src/Framework/Assert/Functions.php"
                ],
                "classmap": [
                    "src/"
                ]
            },
            "notification-url": "https://packagist.org/downloads/",
            "license": [
                "BSD-3-Clause"
            ],
            "authors": [
                {
                    "name": "Sebastian Bergmann",
                    "email": "sebastian@phpunit.de",
                    "role": "lead"
                }
            ],
            "description": "The PHP Unit Testing framework.",
            "homepage": "https://phpunit.de/",
            "keywords": [
                "phpunit",
                "testing",
                "xunit"
            ],
            "support": {
                "issues": "https://github.com/sebastianbergmann/phpunit/issues",
                "source": "https://github.com/sebastianbergmann/phpunit/tree/9.5.24"
            },
            "funding": [
                {
                    "url": "https://phpunit.de/sponsors.html",
                    "type": "custom"
                },
                {
                    "url": "https://github.com/sebastianbergmann",
                    "type": "github"
                }
            ],
            "time": "2022-08-30T07:42:16+00:00"
        },
        {
            "name": "sebastian/cli-parser",
            "version": "1.0.1",
            "source": {
                "type": "git",
                "url": "https://github.com/sebastianbergmann/cli-parser.git",
                "reference": "442e7c7e687e42adc03470c7b668bc4b2402c0b2"
            },
            "dist": {
                "type": "zip",
                "url": "https://api.github.com/repos/sebastianbergmann/cli-parser/zipball/442e7c7e687e42adc03470c7b668bc4b2402c0b2",
                "reference": "442e7c7e687e42adc03470c7b668bc4b2402c0b2",
                "shasum": ""
            },
            "require": {
                "php": ">=7.3"
            },
            "require-dev": {
                "phpunit/phpunit": "^9.3"
            },
            "type": "library",
            "extra": {
                "branch-alias": {
                    "dev-master": "1.0-dev"
                }
            },
            "autoload": {
                "classmap": [
                    "src/"
                ]
            },
            "notification-url": "https://packagist.org/downloads/",
            "license": [
                "BSD-3-Clause"
            ],
            "authors": [
                {
                    "name": "Sebastian Bergmann",
                    "email": "sebastian@phpunit.de",
                    "role": "lead"
                }
            ],
            "description": "Library for parsing CLI options",
            "homepage": "https://github.com/sebastianbergmann/cli-parser",
            "support": {
                "issues": "https://github.com/sebastianbergmann/cli-parser/issues",
                "source": "https://github.com/sebastianbergmann/cli-parser/tree/1.0.1"
            },
            "funding": [
                {
                    "url": "https://github.com/sebastianbergmann",
                    "type": "github"
                }
            ],
            "time": "2020-09-28T06:08:49+00:00"
        },
        {
            "name": "sebastian/code-unit",
            "version": "1.0.8",
            "source": {
                "type": "git",
                "url": "https://github.com/sebastianbergmann/code-unit.git",
                "reference": "1fc9f64c0927627ef78ba436c9b17d967e68e120"
            },
            "dist": {
                "type": "zip",
                "url": "https://api.github.com/repos/sebastianbergmann/code-unit/zipball/1fc9f64c0927627ef78ba436c9b17d967e68e120",
                "reference": "1fc9f64c0927627ef78ba436c9b17d967e68e120",
                "shasum": ""
            },
            "require": {
                "php": ">=7.3"
            },
            "require-dev": {
                "phpunit/phpunit": "^9.3"
            },
            "type": "library",
            "extra": {
                "branch-alias": {
                    "dev-master": "1.0-dev"
                }
            },
            "autoload": {
                "classmap": [
                    "src/"
                ]
            },
            "notification-url": "https://packagist.org/downloads/",
            "license": [
                "BSD-3-Clause"
            ],
            "authors": [
                {
                    "name": "Sebastian Bergmann",
                    "email": "sebastian@phpunit.de",
                    "role": "lead"
                }
            ],
            "description": "Collection of value objects that represent the PHP code units",
            "homepage": "https://github.com/sebastianbergmann/code-unit",
            "support": {
                "issues": "https://github.com/sebastianbergmann/code-unit/issues",
                "source": "https://github.com/sebastianbergmann/code-unit/tree/1.0.8"
            },
            "funding": [
                {
                    "url": "https://github.com/sebastianbergmann",
                    "type": "github"
                }
            ],
            "time": "2020-10-26T13:08:54+00:00"
        },
        {
            "name": "sebastian/code-unit-reverse-lookup",
            "version": "2.0.3",
            "source": {
                "type": "git",
                "url": "https://github.com/sebastianbergmann/code-unit-reverse-lookup.git",
                "reference": "ac91f01ccec49fb77bdc6fd1e548bc70f7faa3e5"
            },
            "dist": {
                "type": "zip",
                "url": "https://api.github.com/repos/sebastianbergmann/code-unit-reverse-lookup/zipball/ac91f01ccec49fb77bdc6fd1e548bc70f7faa3e5",
                "reference": "ac91f01ccec49fb77bdc6fd1e548bc70f7faa3e5",
                "shasum": ""
            },
            "require": {
                "php": ">=7.3"
            },
            "require-dev": {
                "phpunit/phpunit": "^9.3"
            },
            "type": "library",
            "extra": {
                "branch-alias": {
                    "dev-master": "2.0-dev"
                }
            },
            "autoload": {
                "classmap": [
                    "src/"
                ]
            },
            "notification-url": "https://packagist.org/downloads/",
            "license": [
                "BSD-3-Clause"
            ],
            "authors": [
                {
                    "name": "Sebastian Bergmann",
                    "email": "sebastian@phpunit.de"
                }
            ],
            "description": "Looks up which function or method a line of code belongs to",
            "homepage": "https://github.com/sebastianbergmann/code-unit-reverse-lookup/",
            "support": {
                "issues": "https://github.com/sebastianbergmann/code-unit-reverse-lookup/issues",
                "source": "https://github.com/sebastianbergmann/code-unit-reverse-lookup/tree/2.0.3"
            },
            "funding": [
                {
                    "url": "https://github.com/sebastianbergmann",
                    "type": "github"
                }
            ],
            "time": "2020-09-28T05:30:19+00:00"
        },
        {
            "name": "sebastian/comparator",
            "version": "4.0.8",
            "source": {
                "type": "git",
                "url": "https://github.com/sebastianbergmann/comparator.git",
                "reference": "fa0f136dd2334583309d32b62544682ee972b51a"
            },
            "dist": {
                "type": "zip",
                "url": "https://api.github.com/repos/sebastianbergmann/comparator/zipball/fa0f136dd2334583309d32b62544682ee972b51a",
                "reference": "fa0f136dd2334583309d32b62544682ee972b51a",
                "shasum": ""
            },
            "require": {
                "php": ">=7.3",
                "sebastian/diff": "^4.0",
                "sebastian/exporter": "^4.0"
            },
            "require-dev": {
                "phpunit/phpunit": "^9.3"
            },
            "type": "library",
            "extra": {
                "branch-alias": {
                    "dev-master": "4.0-dev"
                }
            },
            "autoload": {
                "classmap": [
                    "src/"
                ]
            },
            "notification-url": "https://packagist.org/downloads/",
            "license": [
                "BSD-3-Clause"
            ],
            "authors": [
                {
                    "name": "Sebastian Bergmann",
                    "email": "sebastian@phpunit.de"
                },
                {
                    "name": "Jeff Welch",
                    "email": "whatthejeff@gmail.com"
                },
                {
                    "name": "Volker Dusch",
                    "email": "github@wallbash.com"
                },
                {
                    "name": "Bernhard Schussek",
                    "email": "bschussek@2bepublished.at"
                }
            ],
            "description": "Provides the functionality to compare PHP values for equality",
            "homepage": "https://github.com/sebastianbergmann/comparator",
            "keywords": [
                "comparator",
                "compare",
                "equality"
            ],
            "support": {
                "issues": "https://github.com/sebastianbergmann/comparator/issues",
                "source": "https://github.com/sebastianbergmann/comparator/tree/4.0.8"
            },
            "funding": [
                {
                    "url": "https://github.com/sebastianbergmann",
                    "type": "github"
                }
            ],
            "time": "2022-09-14T12:41:17+00:00"
        },
        {
            "name": "sebastian/complexity",
            "version": "2.0.2",
            "source": {
                "type": "git",
                "url": "https://github.com/sebastianbergmann/complexity.git",
                "reference": "739b35e53379900cc9ac327b2147867b8b6efd88"
            },
            "dist": {
                "type": "zip",
                "url": "https://api.github.com/repos/sebastianbergmann/complexity/zipball/739b35e53379900cc9ac327b2147867b8b6efd88",
                "reference": "739b35e53379900cc9ac327b2147867b8b6efd88",
                "shasum": ""
            },
            "require": {
                "nikic/php-parser": "^4.7",
                "php": ">=7.3"
            },
            "require-dev": {
                "phpunit/phpunit": "^9.3"
            },
            "type": "library",
            "extra": {
                "branch-alias": {
                    "dev-master": "2.0-dev"
                }
            },
            "autoload": {
                "classmap": [
                    "src/"
                ]
            },
            "notification-url": "https://packagist.org/downloads/",
            "license": [
                "BSD-3-Clause"
            ],
            "authors": [
                {
                    "name": "Sebastian Bergmann",
                    "email": "sebastian@phpunit.de",
                    "role": "lead"
                }
            ],
            "description": "Library for calculating the complexity of PHP code units",
            "homepage": "https://github.com/sebastianbergmann/complexity",
            "support": {
                "issues": "https://github.com/sebastianbergmann/complexity/issues",
                "source": "https://github.com/sebastianbergmann/complexity/tree/2.0.2"
            },
            "funding": [
                {
                    "url": "https://github.com/sebastianbergmann",
                    "type": "github"
                }
            ],
            "time": "2020-10-26T15:52:27+00:00"
        },
        {
            "name": "sebastian/diff",
            "version": "4.0.4",
            "source": {
                "type": "git",
                "url": "https://github.com/sebastianbergmann/diff.git",
                "reference": "3461e3fccc7cfdfc2720be910d3bd73c69be590d"
            },
            "dist": {
                "type": "zip",
                "url": "https://api.github.com/repos/sebastianbergmann/diff/zipball/3461e3fccc7cfdfc2720be910d3bd73c69be590d",
                "reference": "3461e3fccc7cfdfc2720be910d3bd73c69be590d",
                "shasum": ""
            },
            "require": {
                "php": ">=7.3"
            },
            "require-dev": {
                "phpunit/phpunit": "^9.3",
                "symfony/process": "^4.2 || ^5"
            },
            "type": "library",
            "extra": {
                "branch-alias": {
                    "dev-master": "4.0-dev"
                }
            },
            "autoload": {
                "classmap": [
                    "src/"
                ]
            },
            "notification-url": "https://packagist.org/downloads/",
            "license": [
                "BSD-3-Clause"
            ],
            "authors": [
                {
                    "name": "Sebastian Bergmann",
                    "email": "sebastian@phpunit.de"
                },
                {
                    "name": "Kore Nordmann",
                    "email": "mail@kore-nordmann.de"
                }
            ],
            "description": "Diff implementation",
            "homepage": "https://github.com/sebastianbergmann/diff",
            "keywords": [
                "diff",
                "udiff",
                "unidiff",
                "unified diff"
            ],
            "support": {
                "issues": "https://github.com/sebastianbergmann/diff/issues",
                "source": "https://github.com/sebastianbergmann/diff/tree/4.0.4"
            },
            "funding": [
                {
                    "url": "https://github.com/sebastianbergmann",
                    "type": "github"
                }
            ],
            "time": "2020-10-26T13:10:38+00:00"
        },
        {
            "name": "sebastian/environment",
            "version": "5.1.4",
            "source": {
                "type": "git",
                "url": "https://github.com/sebastianbergmann/environment.git",
                "reference": "1b5dff7bb151a4db11d49d90e5408e4e938270f7"
            },
            "dist": {
                "type": "zip",
                "url": "https://api.github.com/repos/sebastianbergmann/environment/zipball/1b5dff7bb151a4db11d49d90e5408e4e938270f7",
                "reference": "1b5dff7bb151a4db11d49d90e5408e4e938270f7",
                "shasum": ""
            },
            "require": {
                "php": ">=7.3"
            },
            "require-dev": {
                "phpunit/phpunit": "^9.3"
            },
            "suggest": {
                "ext-posix": "*"
            },
            "type": "library",
            "extra": {
                "branch-alias": {
                    "dev-master": "5.1-dev"
                }
            },
            "autoload": {
                "classmap": [
                    "src/"
                ]
            },
            "notification-url": "https://packagist.org/downloads/",
            "license": [
                "BSD-3-Clause"
            ],
            "authors": [
                {
                    "name": "Sebastian Bergmann",
                    "email": "sebastian@phpunit.de"
                }
            ],
            "description": "Provides functionality to handle HHVM/PHP environments",
            "homepage": "http://www.github.com/sebastianbergmann/environment",
            "keywords": [
                "Xdebug",
                "environment",
                "hhvm"
            ],
            "support": {
                "issues": "https://github.com/sebastianbergmann/environment/issues",
                "source": "https://github.com/sebastianbergmann/environment/tree/5.1.4"
            },
            "funding": [
                {
                    "url": "https://github.com/sebastianbergmann",
                    "type": "github"
                }
            ],
            "time": "2022-04-03T09:37:03+00:00"
        },
        {
            "name": "sebastian/exporter",
            "version": "4.0.5",
            "source": {
                "type": "git",
                "url": "https://github.com/sebastianbergmann/exporter.git",
                "reference": "ac230ed27f0f98f597c8a2b6eb7ac563af5e5b9d"
            },
            "dist": {
                "type": "zip",
                "url": "https://api.github.com/repos/sebastianbergmann/exporter/zipball/ac230ed27f0f98f597c8a2b6eb7ac563af5e5b9d",
                "reference": "ac230ed27f0f98f597c8a2b6eb7ac563af5e5b9d",
                "shasum": ""
            },
            "require": {
                "php": ">=7.3",
                "sebastian/recursion-context": "^4.0"
            },
            "require-dev": {
                "ext-mbstring": "*",
                "phpunit/phpunit": "^9.3"
            },
            "type": "library",
            "extra": {
                "branch-alias": {
                    "dev-master": "4.0-dev"
                }
            },
            "autoload": {
                "classmap": [
                    "src/"
                ]
            },
            "notification-url": "https://packagist.org/downloads/",
            "license": [
                "BSD-3-Clause"
            ],
            "authors": [
                {
                    "name": "Sebastian Bergmann",
                    "email": "sebastian@phpunit.de"
                },
                {
                    "name": "Jeff Welch",
                    "email": "whatthejeff@gmail.com"
                },
                {
                    "name": "Volker Dusch",
                    "email": "github@wallbash.com"
                },
                {
                    "name": "Adam Harvey",
                    "email": "aharvey@php.net"
                },
                {
                    "name": "Bernhard Schussek",
                    "email": "bschussek@gmail.com"
                }
            ],
            "description": "Provides the functionality to export PHP variables for visualization",
            "homepage": "https://www.github.com/sebastianbergmann/exporter",
            "keywords": [
                "export",
                "exporter"
            ],
            "support": {
                "issues": "https://github.com/sebastianbergmann/exporter/issues",
                "source": "https://github.com/sebastianbergmann/exporter/tree/4.0.5"
            },
            "funding": [
                {
                    "url": "https://github.com/sebastianbergmann",
                    "type": "github"
                }
            ],
            "time": "2022-09-14T06:03:37+00:00"
        },
        {
            "name": "sebastian/global-state",
            "version": "5.0.5",
            "source": {
                "type": "git",
                "url": "https://github.com/sebastianbergmann/global-state.git",
                "reference": "0ca8db5a5fc9c8646244e629625ac486fa286bf2"
            },
            "dist": {
                "type": "zip",
                "url": "https://api.github.com/repos/sebastianbergmann/global-state/zipball/0ca8db5a5fc9c8646244e629625ac486fa286bf2",
                "reference": "0ca8db5a5fc9c8646244e629625ac486fa286bf2",
                "shasum": ""
            },
            "require": {
                "php": ">=7.3",
                "sebastian/object-reflector": "^2.0",
                "sebastian/recursion-context": "^4.0"
            },
            "require-dev": {
                "ext-dom": "*",
                "phpunit/phpunit": "^9.3"
            },
            "suggest": {
                "ext-uopz": "*"
            },
            "type": "library",
            "extra": {
                "branch-alias": {
                    "dev-master": "5.0-dev"
                }
            },
            "autoload": {
                "classmap": [
                    "src/"
                ]
            },
            "notification-url": "https://packagist.org/downloads/",
            "license": [
                "BSD-3-Clause"
            ],
            "authors": [
                {
                    "name": "Sebastian Bergmann",
                    "email": "sebastian@phpunit.de"
                }
            ],
            "description": "Snapshotting of global state",
            "homepage": "http://www.github.com/sebastianbergmann/global-state",
            "keywords": [
                "global state"
            ],
            "support": {
                "issues": "https://github.com/sebastianbergmann/global-state/issues",
                "source": "https://github.com/sebastianbergmann/global-state/tree/5.0.5"
            },
            "funding": [
                {
                    "url": "https://github.com/sebastianbergmann",
                    "type": "github"
                }
            ],
            "time": "2022-02-14T08:28:10+00:00"
        },
        {
            "name": "sebastian/lines-of-code",
            "version": "1.0.3",
            "source": {
                "type": "git",
                "url": "https://github.com/sebastianbergmann/lines-of-code.git",
                "reference": "c1c2e997aa3146983ed888ad08b15470a2e22ecc"
            },
            "dist": {
                "type": "zip",
                "url": "https://api.github.com/repos/sebastianbergmann/lines-of-code/zipball/c1c2e997aa3146983ed888ad08b15470a2e22ecc",
                "reference": "c1c2e997aa3146983ed888ad08b15470a2e22ecc",
                "shasum": ""
            },
            "require": {
                "nikic/php-parser": "^4.6",
                "php": ">=7.3"
            },
            "require-dev": {
                "phpunit/phpunit": "^9.3"
            },
            "type": "library",
            "extra": {
                "branch-alias": {
                    "dev-master": "1.0-dev"
                }
            },
            "autoload": {
                "classmap": [
                    "src/"
                ]
            },
            "notification-url": "https://packagist.org/downloads/",
            "license": [
                "BSD-3-Clause"
            ],
            "authors": [
                {
                    "name": "Sebastian Bergmann",
                    "email": "sebastian@phpunit.de",
                    "role": "lead"
                }
            ],
            "description": "Library for counting the lines of code in PHP source code",
            "homepage": "https://github.com/sebastianbergmann/lines-of-code",
            "support": {
                "issues": "https://github.com/sebastianbergmann/lines-of-code/issues",
                "source": "https://github.com/sebastianbergmann/lines-of-code/tree/1.0.3"
            },
            "funding": [
                {
                    "url": "https://github.com/sebastianbergmann",
                    "type": "github"
                }
            ],
            "time": "2020-11-28T06:42:11+00:00"
        },
        {
            "name": "sebastian/object-enumerator",
            "version": "4.0.4",
            "source": {
                "type": "git",
                "url": "https://github.com/sebastianbergmann/object-enumerator.git",
                "reference": "5c9eeac41b290a3712d88851518825ad78f45c71"
            },
            "dist": {
                "type": "zip",
                "url": "https://api.github.com/repos/sebastianbergmann/object-enumerator/zipball/5c9eeac41b290a3712d88851518825ad78f45c71",
                "reference": "5c9eeac41b290a3712d88851518825ad78f45c71",
                "shasum": ""
            },
            "require": {
                "php": ">=7.3",
                "sebastian/object-reflector": "^2.0",
                "sebastian/recursion-context": "^4.0"
            },
            "require-dev": {
                "phpunit/phpunit": "^9.3"
            },
            "type": "library",
            "extra": {
                "branch-alias": {
                    "dev-master": "4.0-dev"
                }
            },
            "autoload": {
                "classmap": [
                    "src/"
                ]
            },
            "notification-url": "https://packagist.org/downloads/",
            "license": [
                "BSD-3-Clause"
            ],
            "authors": [
                {
                    "name": "Sebastian Bergmann",
                    "email": "sebastian@phpunit.de"
                }
            ],
            "description": "Traverses array structures and object graphs to enumerate all referenced objects",
            "homepage": "https://github.com/sebastianbergmann/object-enumerator/",
            "support": {
                "issues": "https://github.com/sebastianbergmann/object-enumerator/issues",
                "source": "https://github.com/sebastianbergmann/object-enumerator/tree/4.0.4"
            },
            "funding": [
                {
                    "url": "https://github.com/sebastianbergmann",
                    "type": "github"
                }
            ],
            "time": "2020-10-26T13:12:34+00:00"
        },
        {
            "name": "sebastian/object-reflector",
            "version": "2.0.4",
            "source": {
                "type": "git",
                "url": "https://github.com/sebastianbergmann/object-reflector.git",
                "reference": "b4f479ebdbf63ac605d183ece17d8d7fe49c15c7"
            },
            "dist": {
                "type": "zip",
                "url": "https://api.github.com/repos/sebastianbergmann/object-reflector/zipball/b4f479ebdbf63ac605d183ece17d8d7fe49c15c7",
                "reference": "b4f479ebdbf63ac605d183ece17d8d7fe49c15c7",
                "shasum": ""
            },
            "require": {
                "php": ">=7.3"
            },
            "require-dev": {
                "phpunit/phpunit": "^9.3"
            },
            "type": "library",
            "extra": {
                "branch-alias": {
                    "dev-master": "2.0-dev"
                }
            },
            "autoload": {
                "classmap": [
                    "src/"
                ]
            },
            "notification-url": "https://packagist.org/downloads/",
            "license": [
                "BSD-3-Clause"
            ],
            "authors": [
                {
                    "name": "Sebastian Bergmann",
                    "email": "sebastian@phpunit.de"
                }
            ],
            "description": "Allows reflection of object attributes, including inherited and non-public ones",
            "homepage": "https://github.com/sebastianbergmann/object-reflector/",
            "support": {
                "issues": "https://github.com/sebastianbergmann/object-reflector/issues",
                "source": "https://github.com/sebastianbergmann/object-reflector/tree/2.0.4"
            },
            "funding": [
                {
                    "url": "https://github.com/sebastianbergmann",
                    "type": "github"
                }
            ],
            "time": "2020-10-26T13:14:26+00:00"
        },
        {
            "name": "sebastian/recursion-context",
            "version": "4.0.4",
            "source": {
                "type": "git",
                "url": "https://github.com/sebastianbergmann/recursion-context.git",
                "reference": "cd9d8cf3c5804de4341c283ed787f099f5506172"
            },
            "dist": {
                "type": "zip",
                "url": "https://api.github.com/repos/sebastianbergmann/recursion-context/zipball/cd9d8cf3c5804de4341c283ed787f099f5506172",
                "reference": "cd9d8cf3c5804de4341c283ed787f099f5506172",
                "shasum": ""
            },
            "require": {
                "php": ">=7.3"
            },
            "require-dev": {
                "phpunit/phpunit": "^9.3"
            },
            "type": "library",
            "extra": {
                "branch-alias": {
                    "dev-master": "4.0-dev"
                }
            },
            "autoload": {
                "classmap": [
                    "src/"
                ]
            },
            "notification-url": "https://packagist.org/downloads/",
            "license": [
                "BSD-3-Clause"
            ],
            "authors": [
                {
                    "name": "Sebastian Bergmann",
                    "email": "sebastian@phpunit.de"
                },
                {
                    "name": "Jeff Welch",
                    "email": "whatthejeff@gmail.com"
                },
                {
                    "name": "Adam Harvey",
                    "email": "aharvey@php.net"
                }
            ],
            "description": "Provides functionality to recursively process PHP variables",
            "homepage": "http://www.github.com/sebastianbergmann/recursion-context",
            "support": {
                "issues": "https://github.com/sebastianbergmann/recursion-context/issues",
                "source": "https://github.com/sebastianbergmann/recursion-context/tree/4.0.4"
            },
            "funding": [
                {
                    "url": "https://github.com/sebastianbergmann",
                    "type": "github"
                }
            ],
            "time": "2020-10-26T13:17:30+00:00"
        },
        {
            "name": "sebastian/resource-operations",
            "version": "3.0.3",
            "source": {
                "type": "git",
                "url": "https://github.com/sebastianbergmann/resource-operations.git",
                "reference": "0f4443cb3a1d92ce809899753bc0d5d5a8dd19a8"
            },
            "dist": {
                "type": "zip",
                "url": "https://api.github.com/repos/sebastianbergmann/resource-operations/zipball/0f4443cb3a1d92ce809899753bc0d5d5a8dd19a8",
                "reference": "0f4443cb3a1d92ce809899753bc0d5d5a8dd19a8",
                "shasum": ""
            },
            "require": {
                "php": ">=7.3"
            },
            "require-dev": {
                "phpunit/phpunit": "^9.0"
            },
            "type": "library",
            "extra": {
                "branch-alias": {
                    "dev-master": "3.0-dev"
                }
            },
            "autoload": {
                "classmap": [
                    "src/"
                ]
            },
            "notification-url": "https://packagist.org/downloads/",
            "license": [
                "BSD-3-Clause"
            ],
            "authors": [
                {
                    "name": "Sebastian Bergmann",
                    "email": "sebastian@phpunit.de"
                }
            ],
            "description": "Provides a list of PHP built-in functions that operate on resources",
            "homepage": "https://www.github.com/sebastianbergmann/resource-operations",
            "support": {
                "issues": "https://github.com/sebastianbergmann/resource-operations/issues",
                "source": "https://github.com/sebastianbergmann/resource-operations/tree/3.0.3"
            },
            "funding": [
                {
                    "url": "https://github.com/sebastianbergmann",
                    "type": "github"
                }
            ],
            "time": "2020-09-28T06:45:17+00:00"
        },
        {
            "name": "sebastian/type",
            "version": "3.2.0",
            "source": {
                "type": "git",
                "url": "https://github.com/sebastianbergmann/type.git",
                "reference": "fb3fe09c5f0bae6bc27ef3ce933a1e0ed9464b6e"
            },
            "dist": {
                "type": "zip",
                "url": "https://api.github.com/repos/sebastianbergmann/type/zipball/fb3fe09c5f0bae6bc27ef3ce933a1e0ed9464b6e",
                "reference": "fb3fe09c5f0bae6bc27ef3ce933a1e0ed9464b6e",
                "shasum": ""
            },
            "require": {
                "php": ">=7.3"
            },
            "require-dev": {
                "phpunit/phpunit": "^9.5"
            },
            "type": "library",
            "extra": {
                "branch-alias": {
                    "dev-master": "3.2-dev"
                }
            },
            "autoload": {
                "classmap": [
                    "src/"
                ]
            },
            "notification-url": "https://packagist.org/downloads/",
            "license": [
                "BSD-3-Clause"
            ],
            "authors": [
                {
                    "name": "Sebastian Bergmann",
                    "email": "sebastian@phpunit.de",
                    "role": "lead"
                }
            ],
            "description": "Collection of value objects that represent the types of the PHP type system",
            "homepage": "https://github.com/sebastianbergmann/type",
            "support": {
                "issues": "https://github.com/sebastianbergmann/type/issues",
                "source": "https://github.com/sebastianbergmann/type/tree/3.2.0"
            },
            "funding": [
                {
                    "url": "https://github.com/sebastianbergmann",
                    "type": "github"
                }
            ],
            "time": "2022-09-12T14:47:03+00:00"
        },
        {
            "name": "sebastian/version",
            "version": "3.0.2",
            "source": {
                "type": "git",
                "url": "https://github.com/sebastianbergmann/version.git",
                "reference": "c6c1022351a901512170118436c764e473f6de8c"
            },
            "dist": {
                "type": "zip",
                "url": "https://api.github.com/repos/sebastianbergmann/version/zipball/c6c1022351a901512170118436c764e473f6de8c",
                "reference": "c6c1022351a901512170118436c764e473f6de8c",
                "shasum": ""
            },
            "require": {
                "php": ">=7.3"
            },
            "type": "library",
            "extra": {
                "branch-alias": {
                    "dev-master": "3.0-dev"
                }
            },
            "autoload": {
                "classmap": [
                    "src/"
                ]
            },
            "notification-url": "https://packagist.org/downloads/",
            "license": [
                "BSD-3-Clause"
            ],
            "authors": [
                {
                    "name": "Sebastian Bergmann",
                    "email": "sebastian@phpunit.de",
                    "role": "lead"
                }
            ],
            "description": "Library that helps with managing the version number of Git-hosted PHP projects",
            "homepage": "https://github.com/sebastianbergmann/version",
            "support": {
                "issues": "https://github.com/sebastianbergmann/version/issues",
                "source": "https://github.com/sebastianbergmann/version/tree/3.0.2"
            },
            "funding": [
                {
                    "url": "https://github.com/sebastianbergmann",
                    "type": "github"
                }
            ],
            "time": "2020-09-28T06:39:44+00:00"
        },
        {
            "name": "softcreatr/jsonpath",
            "version": "0.7.5",
            "source": {
                "type": "git",
                "url": "https://github.com/SoftCreatR/JSONPath.git",
                "reference": "008569bf80aa3584834f7890781576bc7b65afa7"
            },
            "dist": {
                "type": "zip",
                "url": "https://api.github.com/repos/SoftCreatR/JSONPath/zipball/008569bf80aa3584834f7890781576bc7b65afa7",
                "reference": "008569bf80aa3584834f7890781576bc7b65afa7",
                "shasum": ""
            },
            "require": {
                "ext-json": "*",
                "php": ">=7.1"
            },
            "replace": {
                "flow/jsonpath": "*"
            },
            "require-dev": {
                "phpunit/phpunit": ">=7.0",
                "roave/security-advisories": "dev-master",
                "squizlabs/php_codesniffer": "^3.5"
            },
            "type": "library",
            "autoload": {
                "psr-4": {
                    "Flow\\JSONPath\\": "src/"
                }
            },
            "notification-url": "https://packagist.org/downloads/",
            "license": [
                "MIT"
            ],
            "authors": [
                {
                    "name": "Stephen Frank",
                    "email": "stephen@flowsa.com",
                    "homepage": "https://prismaticbytes.com",
                    "role": "Developer"
                },
                {
                    "name": "Sascha Greuel",
                    "email": "hello@1-2.dev",
                    "homepage": "http://1-2.dev",
                    "role": "Developer"
                }
            ],
            "description": "JSONPath implementation for parsing, searching and flattening arrays",
            "support": {
                "email": "hello@1-2.dev",
                "forum": "https://github.com/SoftCreatR/JSONPath/discussions",
                "issues": "https://github.com/SoftCreatR/JSONPath/issues",
                "source": "https://github.com/SoftCreatR/JSONPath"
            },
            "funding": [
                {
                    "url": "https://github.com/softcreatr",
                    "type": "github"
                }
            ],
            "time": "2021-06-02T22:15:26+00:00"
        },
        {
            "name": "symfony/browser-kit",
            "version": "v5.4.11",
            "source": {
                "type": "git",
                "url": "https://github.com/symfony/browser-kit.git",
                "reference": "081fe28a26b6bd671dea85ef3a4b5003f3c88027"
            },
            "dist": {
                "type": "zip",
                "url": "https://api.github.com/repos/symfony/browser-kit/zipball/081fe28a26b6bd671dea85ef3a4b5003f3c88027",
                "reference": "081fe28a26b6bd671dea85ef3a4b5003f3c88027",
                "shasum": ""
            },
            "require": {
                "php": ">=7.2.5",
                "symfony/dom-crawler": "^4.4|^5.0|^6.0",
                "symfony/polyfill-php80": "^1.16"
            },
            "require-dev": {
                "symfony/css-selector": "^4.4|^5.0|^6.0",
                "symfony/http-client": "^4.4|^5.0|^6.0",
                "symfony/mime": "^4.4|^5.0|^6.0",
                "symfony/process": "^4.4|^5.0|^6.0"
            },
            "suggest": {
                "symfony/process": ""
            },
            "type": "library",
            "autoload": {
                "psr-4": {
                    "Symfony\\Component\\BrowserKit\\": ""
                },
                "exclude-from-classmap": [
                    "/Tests/"
                ]
            },
            "notification-url": "https://packagist.org/downloads/",
            "license": [
                "MIT"
            ],
            "authors": [
                {
                    "name": "Fabien Potencier",
                    "email": "fabien@symfony.com"
                },
                {
                    "name": "Symfony Community",
                    "homepage": "https://symfony.com/contributors"
                }
            ],
            "description": "Simulates the behavior of a web browser, allowing you to make requests, click on links and submit forms programmatically",
            "homepage": "https://symfony.com",
            "support": {
                "source": "https://github.com/symfony/browser-kit/tree/v5.4.11"
            },
            "funding": [
                {
                    "url": "https://symfony.com/sponsor",
                    "type": "custom"
                },
                {
                    "url": "https://github.com/fabpot",
                    "type": "github"
                },
                {
                    "url": "https://tidelift.com/funding/github/packagist/symfony/symfony",
                    "type": "tidelift"
                }
            ],
            "time": "2022-07-27T15:50:05+00:00"
        },
        {
            "name": "symfony/css-selector",
            "version": "v5.4.11",
            "source": {
                "type": "git",
                "url": "https://github.com/symfony/css-selector.git",
                "reference": "c1681789f059ab756001052164726ae88512ae3d"
            },
            "dist": {
                "type": "zip",
                "url": "https://api.github.com/repos/symfony/css-selector/zipball/c1681789f059ab756001052164726ae88512ae3d",
                "reference": "c1681789f059ab756001052164726ae88512ae3d",
                "shasum": ""
            },
            "require": {
                "php": ">=7.2.5",
                "symfony/polyfill-php80": "^1.16"
            },
            "type": "library",
            "autoload": {
                "psr-4": {
                    "Symfony\\Component\\CssSelector\\": ""
                },
                "exclude-from-classmap": [
                    "/Tests/"
                ]
            },
            "notification-url": "https://packagist.org/downloads/",
            "license": [
                "MIT"
            ],
            "authors": [
                {
                    "name": "Fabien Potencier",
                    "email": "fabien@symfony.com"
                },
                {
                    "name": "Jean-François Simon",
                    "email": "jeanfrancois.simon@sensiolabs.com"
                },
                {
                    "name": "Symfony Community",
                    "homepage": "https://symfony.com/contributors"
                }
            ],
            "description": "Converts CSS selectors to XPath expressions",
            "homepage": "https://symfony.com",
            "support": {
                "source": "https://github.com/symfony/css-selector/tree/v5.4.11"
            },
            "funding": [
                {
                    "url": "https://symfony.com/sponsor",
                    "type": "custom"
                },
                {
                    "url": "https://github.com/fabpot",
                    "type": "github"
                },
                {
                    "url": "https://tidelift.com/funding/github/packagist/symfony/symfony",
                    "type": "tidelift"
                }
            ],
            "time": "2022-06-27T16:58:25+00:00"
        },
        {
            "name": "symfony/dom-crawler",
            "version": "v5.4.12",
            "source": {
                "type": "git",
                "url": "https://github.com/symfony/dom-crawler.git",
                "reference": "291c1e92281a09152dda089f782e23dedd34bd4f"
            },
            "dist": {
                "type": "zip",
                "url": "https://api.github.com/repos/symfony/dom-crawler/zipball/291c1e92281a09152dda089f782e23dedd34bd4f",
                "reference": "291c1e92281a09152dda089f782e23dedd34bd4f",
                "shasum": ""
            },
            "require": {
                "php": ">=7.2.5",
                "symfony/deprecation-contracts": "^2.1|^3",
                "symfony/polyfill-ctype": "~1.8",
                "symfony/polyfill-mbstring": "~1.0",
                "symfony/polyfill-php80": "^1.16"
            },
            "conflict": {
                "masterminds/html5": "<2.6"
            },
            "require-dev": {
                "masterminds/html5": "^2.6",
                "symfony/css-selector": "^4.4|^5.0|^6.0"
            },
            "suggest": {
                "symfony/css-selector": ""
            },
            "type": "library",
            "autoload": {
                "psr-4": {
                    "Symfony\\Component\\DomCrawler\\": ""
                },
                "exclude-from-classmap": [
                    "/Tests/"
                ]
            },
            "notification-url": "https://packagist.org/downloads/",
            "license": [
                "MIT"
            ],
            "authors": [
                {
                    "name": "Fabien Potencier",
                    "email": "fabien@symfony.com"
                },
                {
                    "name": "Symfony Community",
                    "homepage": "https://symfony.com/contributors"
                }
            ],
            "description": "Eases DOM navigation for HTML and XML documents",
            "homepage": "https://symfony.com",
            "support": {
                "source": "https://github.com/symfony/dom-crawler/tree/v5.4.12"
            },
            "funding": [
                {
                    "url": "https://symfony.com/sponsor",
                    "type": "custom"
                },
                {
                    "url": "https://github.com/fabpot",
                    "type": "github"
                },
                {
                    "url": "https://tidelift.com/funding/github/packagist/symfony/symfony",
                    "type": "tidelift"
                }
            ],
            "time": "2022-08-03T13:09:21+00:00"
        },
        {
            "name": "symplify/easy-coding-standard",
            "version": "10.3.3",
            "source": {
                "type": "git",
                "url": "https://github.com/symplify/easy-coding-standard.git",
                "reference": "c93878b3c052321231519b6540e227380f90be17"
            },
            "dist": {
                "type": "zip",
                "url": "https://api.github.com/repos/symplify/easy-coding-standard/zipball/c93878b3c052321231519b6540e227380f90be17",
                "reference": "c93878b3c052321231519b6540e227380f90be17",
                "shasum": ""
            },
            "require": {
                "php": ">=7.2"
            },
            "conflict": {
                "friendsofphp/php-cs-fixer": "<3.0",
                "squizlabs/php_codesniffer": "<3.6"
            },
            "bin": [
                "bin/ecs"
            ],
            "type": "library",
            "extra": {
                "branch-alias": {
                    "dev-main": "10.3-dev"
                }
            },
            "autoload": {
                "files": [
                    "bootstrap.php"
                ]
            },
            "notification-url": "https://packagist.org/downloads/",
            "license": [
                "MIT"
            ],
            "description": "Prefixed scoped version of ECS package",
            "support": {
                "source": "https://github.com/symplify/easy-coding-standard/tree/10.3.3"
            },
            "funding": [
                {
                    "url": "https://www.paypal.me/rectorphp",
                    "type": "custom"
                },
                {
                    "url": "https://github.com/tomasvotruba",
                    "type": "github"
                }
            ],
            "time": "2022-06-13T14:03:37+00:00"
        },
        {
            "name": "theseer/tokenizer",
            "version": "1.2.1",
            "source": {
                "type": "git",
                "url": "https://github.com/theseer/tokenizer.git",
                "reference": "34a41e998c2183e22995f158c581e7b5e755ab9e"
            },
            "dist": {
                "type": "zip",
                "url": "https://api.github.com/repos/theseer/tokenizer/zipball/34a41e998c2183e22995f158c581e7b5e755ab9e",
                "reference": "34a41e998c2183e22995f158c581e7b5e755ab9e",
                "shasum": ""
            },
            "require": {
                "ext-dom": "*",
                "ext-tokenizer": "*",
                "ext-xmlwriter": "*",
                "php": "^7.2 || ^8.0"
            },
            "type": "library",
            "autoload": {
                "classmap": [
                    "src/"
                ]
            },
            "notification-url": "https://packagist.org/downloads/",
            "license": [
                "BSD-3-Clause"
            ],
            "authors": [
                {
                    "name": "Arne Blankerts",
                    "email": "arne@blankerts.de",
                    "role": "Developer"
                }
            ],
            "description": "A small library for converting tokenized PHP source code into XML and potentially other formats",
            "support": {
                "issues": "https://github.com/theseer/tokenizer/issues",
                "source": "https://github.com/theseer/tokenizer/tree/1.2.1"
            },
            "funding": [
                {
                    "url": "https://github.com/theseer",
                    "type": "github"
                }
            ],
            "time": "2021-07-28T10:34:58+00:00"
        },
        {
            "name": "vlucas/phpdotenv",
            "version": "v5.4.1",
            "source": {
                "type": "git",
                "url": "https://github.com/vlucas/phpdotenv.git",
                "reference": "264dce589e7ce37a7ba99cb901eed8249fbec92f"
            },
            "dist": {
                "type": "zip",
                "url": "https://api.github.com/repos/vlucas/phpdotenv/zipball/264dce589e7ce37a7ba99cb901eed8249fbec92f",
                "reference": "264dce589e7ce37a7ba99cb901eed8249fbec92f",
                "shasum": ""
            },
            "require": {
                "ext-pcre": "*",
                "graham-campbell/result-type": "^1.0.2",
                "php": "^7.1.3 || ^8.0",
                "phpoption/phpoption": "^1.8",
                "symfony/polyfill-ctype": "^1.23",
                "symfony/polyfill-mbstring": "^1.23.1",
                "symfony/polyfill-php80": "^1.23.1"
            },
            "require-dev": {
                "bamarni/composer-bin-plugin": "^1.4.1",
                "ext-filter": "*",
                "phpunit/phpunit": "^7.5.20 || ^8.5.21 || ^9.5.10"
            },
            "suggest": {
                "ext-filter": "Required to use the boolean validator."
            },
            "type": "library",
            "extra": {
                "branch-alias": {
                    "dev-master": "5.4-dev"
                }
            },
            "autoload": {
                "psr-4": {
                    "Dotenv\\": "src/"
                }
            },
            "notification-url": "https://packagist.org/downloads/",
            "license": [
                "BSD-3-Clause"
            ],
            "authors": [
                {
                    "name": "Graham Campbell",
                    "email": "hello@gjcampbell.co.uk",
                    "homepage": "https://github.com/GrahamCampbell"
                },
                {
                    "name": "Vance Lucas",
                    "email": "vance@vancelucas.com",
                    "homepage": "https://github.com/vlucas"
                }
            ],
            "description": "Loads environment variables from `.env` to `getenv()`, `$_ENV` and `$_SERVER` automagically.",
            "keywords": [
                "dotenv",
                "env",
                "environment"
            ],
            "support": {
                "issues": "https://github.com/vlucas/phpdotenv/issues",
                "source": "https://github.com/vlucas/phpdotenv/tree/v5.4.1"
            },
            "funding": [
                {
                    "url": "https://github.com/GrahamCampbell",
                    "type": "github"
                },
                {
                    "url": "https://tidelift.com/funding/github/packagist/vlucas/phpdotenv",
                    "type": "tidelift"
                }
            ],
            "time": "2021-12-12T23:22:04+00:00"
        }
    ],
    "aliases": [],
    "minimum-stability": "stable",
    "stability-flags": {
        "craftcms/ecs": 20
    },
    "prefer-stable": false,
    "prefer-lowest": false,
    "platform": {
        "php": "^8.0.2",
        "ext-bcmath": "*",
        "ext-curl": "*",
        "ext-dom": "*",
        "ext-intl": "*",
        "ext-json": "*",
        "ext-mbstring": "*",
        "ext-openssl": "*",
        "ext-pcre": "*",
        "ext-pdo": "*",
        "ext-zip": "*"
    },
    "platform-dev": [],
    "platform-overrides": {
        "php": "8.0.2"
    },
    "plugin-api-version": "2.2.0"
}<|MERGE_RESOLUTION|>--- conflicted
+++ resolved
@@ -4,11 +4,7 @@
         "Read more about it at https://getcomposer.org/doc/01-basic-usage.md#installing-dependencies",
         "This file is @generated automatically"
     ],
-<<<<<<< HEAD
-    "content-hash": "bd1fe6dc4399788092392db606c9e2ab",
-=======
-    "content-hash": "472c14a55db0966b122fe4e9daa62345",
->>>>>>> 5ac4d0a1
+    "content-hash": "0e651ca58a0287795ad7eec51e836ef5",
     "packages": [
         {
             "name": "cebe/markdown",
@@ -5961,16 +5957,16 @@
         },
         {
             "name": "webonyx/graphql-php",
-            "version": "v14.11.6",
+            "version": "v14.11.8",
             "source": {
                 "type": "git",
                 "url": "https://github.com/webonyx/graphql-php.git",
-                "reference": "6070542725b61fc7d0654a8a9855303e5e157434"
-            },
-            "dist": {
-                "type": "zip",
-                "url": "https://api.github.com/repos/webonyx/graphql-php/zipball/6070542725b61fc7d0654a8a9855303e5e157434",
-                "reference": "6070542725b61fc7d0654a8a9855303e5e157434",
+                "reference": "04a48693acd785330eefd3b0e4fa67df8dfee7c3"
+            },
+            "dist": {
+                "type": "zip",
+                "url": "https://api.github.com/repos/webonyx/graphql-php/zipball/04a48693acd785330eefd3b0e4fa67df8dfee7c3",
+                "reference": "04a48693acd785330eefd3b0e4fa67df8dfee7c3",
                 "shasum": ""
             },
             "require": {
@@ -6015,7 +6011,7 @@
             ],
             "support": {
                 "issues": "https://github.com/webonyx/graphql-php/issues",
-                "source": "https://github.com/webonyx/graphql-php/tree/v14.11.6"
+                "source": "https://github.com/webonyx/graphql-php/tree/v14.11.8"
             },
             "funding": [
                 {
@@ -6023,7 +6019,7 @@
                     "type": "open_collective"
                 }
             ],
-            "time": "2022-04-13T16:25:32+00:00"
+            "time": "2022-09-21T15:35:03+00:00"
         },
         {
             "name": "yiisoft/yii2",
