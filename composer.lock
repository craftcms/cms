{
    "_readme": [
        "This file locks the dependencies of your project to a known state",
        "Read more about it at https://getcomposer.org/doc/01-basic-usage.md#installing-dependencies",
        "This file is @generated automatically"
    ],
<<<<<<< HEAD
    "content-hash": "d0f63e4106e0ccf41ad36ed05da17c24",
=======
    "content-hash": "5d321407c700871215630836bd1b20bc",
>>>>>>> ced64b1c
    "packages": [
        {
            "name": "cebe/markdown",
            "version": "1.2.1",
            "source": {
                "type": "git",
                "url": "https://github.com/cebe/markdown.git",
                "reference": "9bac5e971dd391e2802dca5400bbeacbaea9eb86"
            },
            "dist": {
                "type": "zip",
                "url": "https://api.github.com/repos/cebe/markdown/zipball/9bac5e971dd391e2802dca5400bbeacbaea9eb86",
                "reference": "9bac5e971dd391e2802dca5400bbeacbaea9eb86",
                "shasum": ""
            },
            "require": {
                "lib-pcre": "*",
                "php": ">=5.4.0"
            },
            "require-dev": {
                "cebe/indent": "*",
                "facebook/xhprof": "*@dev",
                "phpunit/phpunit": "4.1.*"
            },
            "bin": [
                "bin/markdown"
            ],
            "type": "library",
            "extra": {
                "branch-alias": {
                    "dev-master": "1.2.x-dev"
                }
            },
            "autoload": {
                "psr-4": {
                    "cebe\\markdown\\": ""
                }
            },
            "notification-url": "https://packagist.org/downloads/",
            "license": [
                "MIT"
            ],
            "authors": [
                {
                    "name": "Carsten Brandt",
                    "role": "Creator",
                    "email": "mail@cebe.cc",
                    "homepage": "http://cebe.cc/"
                }
            ],
            "description": "A super fast, highly extensible markdown parser for PHP",
            "homepage": "https://github.com/cebe/markdown#readme",
            "keywords": [
                "extensible",
                "fast",
                "gfm",
                "markdown",
                "markdown-extra"
            ],
            "time": "2018-03-26T11:24:36+00:00"
        },
        {
            "name": "composer/ca-bundle",
            "version": "1.2.5",
            "source": {
                "type": "git",
                "url": "https://github.com/composer/ca-bundle.git",
                "reference": "62e8fc2dc550e5d6d8c9360c7721662670f58149"
            },
            "dist": {
                "type": "zip",
                "url": "https://api.github.com/repos/composer/ca-bundle/zipball/62e8fc2dc550e5d6d8c9360c7721662670f58149",
                "reference": "62e8fc2dc550e5d6d8c9360c7721662670f58149",
                "shasum": ""
            },
            "require": {
                "ext-openssl": "*",
                "ext-pcre": "*",
                "php": "^5.3.2 || ^7.0 || ^8.0"
            },
            "require-dev": {
                "phpunit/phpunit": "^4.8.35 || ^5.7 || 6.5 - 8",
                "psr/log": "^1.0",
                "symfony/process": "^2.5 || ^3.0 || ^4.0 || ^5.0"
            },
            "type": "library",
            "extra": {
                "branch-alias": {
                    "dev-master": "1.x-dev"
                }
            },
            "autoload": {
                "psr-4": {
                    "Composer\\CaBundle\\": "src"
                }
            },
            "notification-url": "https://packagist.org/downloads/",
            "license": [
                "MIT"
            ],
            "authors": [
                {
                    "name": "Jordi Boggiano",
                    "email": "j.boggiano@seld.be",
                    "homepage": "http://seld.be"
                }
            ],
            "description": "Lets you find a path to the system CA bundle, and includes a fallback to the Mozilla CA bundle.",
            "keywords": [
                "cabundle",
                "cacert",
                "certificate",
                "ssl",
                "tls"
            ],
            "time": "2019-12-11T14:44:42+00:00"
        },
        {
            "name": "composer/composer",
            "version": "1.6.3",
            "source": {
                "type": "git",
                "url": "https://github.com/composer/composer.git",
                "reference": "88a69fda0f2187ad8714cedffd7a8872dceaa4c2"
            },
            "dist": {
                "type": "zip",
                "url": "https://api.github.com/repos/composer/composer/zipball/88a69fda0f2187ad8714cedffd7a8872dceaa4c2",
                "reference": "88a69fda0f2187ad8714cedffd7a8872dceaa4c2",
                "shasum": ""
            },
            "require": {
                "composer/ca-bundle": "^1.0",
                "composer/semver": "^1.0",
                "composer/spdx-licenses": "^1.2",
                "justinrainbow/json-schema": "^3.0 || ^4.0 || ^5.0",
                "php": "^5.3.2 || ^7.0",
                "psr/log": "^1.0",
                "seld/cli-prompt": "^1.0",
                "seld/jsonlint": "^1.4",
                "seld/phar-utils": "^1.0",
                "symfony/console": "^2.7 || ^3.0 || ^4.0",
                "symfony/filesystem": "^2.7 || ^3.0 || ^4.0",
                "symfony/finder": "^2.7 || ^3.0 || ^4.0",
                "symfony/process": "^2.7 || ^3.0 || ^4.0"
            },
            "require-dev": {
                "phpunit/phpunit": "^4.8.35 || ^5.7",
                "phpunit/phpunit-mock-objects": "^2.3 || ^3.0"
            },
            "suggest": {
                "ext-openssl": "Enabling the openssl extension allows you to access https URLs for repositories and packages",
                "ext-zip": "Enabling the zip extension allows you to unzip archives",
                "ext-zlib": "Allow gzip compression of HTTP requests"
            },
            "bin": [
                "bin/composer"
            ],
            "type": "library",
            "extra": {
                "branch-alias": {
                    "dev-master": "1.6-dev"
                }
            },
            "autoload": {
                "psr-4": {
                    "Composer\\": "src/Composer"
                }
            },
            "notification-url": "https://packagist.org/downloads/",
            "license": [
                "MIT"
            ],
            "authors": [
                {
                    "name": "Nils Adermann",
                    "email": "naderman@naderman.de",
                    "homepage": "http://www.naderman.de"
                },
                {
                    "name": "Jordi Boggiano",
                    "email": "j.boggiano@seld.be",
                    "homepage": "http://seld.be"
                }
            ],
            "description": "Composer helps you declare, manage and install dependencies of PHP projects, ensuring you have the right stack everywhere.",
            "homepage": "https://getcomposer.org/",
            "keywords": [
                "autoload",
                "dependency",
                "package"
            ],
            "time": "2018-01-31T15:28:18+00:00"
        },
        {
            "name": "composer/semver",
            "version": "1.5.0",
            "source": {
                "type": "git",
                "url": "https://github.com/composer/semver.git",
                "reference": "46d9139568ccb8d9e7cdd4539cab7347568a5e2e"
            },
            "dist": {
                "type": "zip",
                "url": "https://api.github.com/repos/composer/semver/zipball/46d9139568ccb8d9e7cdd4539cab7347568a5e2e",
                "reference": "46d9139568ccb8d9e7cdd4539cab7347568a5e2e",
                "shasum": ""
            },
            "require": {
                "php": "^5.3.2 || ^7.0"
            },
            "require-dev": {
                "phpunit/phpunit": "^4.5 || ^5.0.5",
                "phpunit/phpunit-mock-objects": "2.3.0 || ^3.0"
            },
            "type": "library",
            "extra": {
                "branch-alias": {
                    "dev-master": "1.x-dev"
                }
            },
            "autoload": {
                "psr-4": {
                    "Composer\\Semver\\": "src"
                }
            },
            "notification-url": "https://packagist.org/downloads/",
            "license": [
                "MIT"
            ],
            "authors": [
                {
                    "name": "Nils Adermann",
                    "email": "naderman@naderman.de",
                    "homepage": "http://www.naderman.de"
                },
                {
                    "name": "Jordi Boggiano",
                    "email": "j.boggiano@seld.be",
                    "homepage": "http://seld.be"
                },
                {
                    "name": "Rob Bast",
                    "email": "rob.bast@gmail.com",
                    "homepage": "http://robbast.nl"
                }
            ],
            "description": "Semver library that offers utilities, version constraint parsing and validation.",
            "keywords": [
                "semantic",
                "semver",
                "validation",
                "versioning"
            ],
            "time": "2019-03-19T17:25:45+00:00"
        },
        {
            "name": "composer/spdx-licenses",
            "version": "1.5.2",
            "source": {
                "type": "git",
                "url": "https://github.com/composer/spdx-licenses.git",
                "reference": "7ac1e6aec371357df067f8a688c3d6974df68fa5"
            },
            "dist": {
                "type": "zip",
                "url": "https://api.github.com/repos/composer/spdx-licenses/zipball/7ac1e6aec371357df067f8a688c3d6974df68fa5",
                "reference": "7ac1e6aec371357df067f8a688c3d6974df68fa5",
                "shasum": ""
            },
            "require": {
                "php": "^5.3.2 || ^7.0 || ^8.0"
            },
            "require-dev": {
                "phpunit/phpunit": "^4.8.35 || ^5.7 || 6.5 - 7"
            },
            "type": "library",
            "extra": {
                "branch-alias": {
                    "dev-master": "1.x-dev"
                }
            },
            "autoload": {
                "psr-4": {
                    "Composer\\Spdx\\": "src"
                }
            },
            "notification-url": "https://packagist.org/downloads/",
            "license": [
                "MIT"
            ],
            "authors": [
                {
                    "name": "Nils Adermann",
                    "email": "naderman@naderman.de",
                    "homepage": "http://www.naderman.de"
                },
                {
                    "name": "Jordi Boggiano",
                    "email": "j.boggiano@seld.be",
                    "homepage": "http://seld.be"
                },
                {
                    "name": "Rob Bast",
                    "email": "rob.bast@gmail.com",
                    "homepage": "http://robbast.nl"
                }
            ],
            "description": "SPDX licenses list and validation library.",
            "keywords": [
                "license",
                "spdx",
                "validator"
            ],
            "time": "2019-07-29T10:31:59+00:00"
        },
        {
            "name": "craftcms/oauth2-craftid",
            "version": "1.0.0.1",
            "source": {
                "type": "git",
                "url": "https://github.com/craftcms/oauth2-craftid.git",
                "reference": "3f18364139d72d83fb50546d85130beaaa868836"
            },
            "dist": {
                "type": "zip",
                "url": "https://api.github.com/repos/craftcms/oauth2-craftid/zipball/3f18364139d72d83fb50546d85130beaaa868836",
                "reference": "3f18364139d72d83fb50546d85130beaaa868836",
                "shasum": ""
            },
            "require": {
                "league/oauth2-client": "^2.2.1"
            },
            "require-dev": {
                "phpunit/phpunit": "^5.0",
                "satooshi/php-coveralls": "^1.0",
                "squizlabs/php_codesniffer": "^2.0"
            },
            "type": "library",
            "autoload": {
                "psr-4": {
                    "craftcms\\oauth2\\client\\": "src/"
                }
            },
            "notification-url": "https://packagist.org/downloads/",
            "license": [
                "MIT"
            ],
            "authors": [
                {
                    "name": "Pixel & Tonic",
                    "homepage": "https://pixelandtonic.com/"
                }
            ],
            "description": "Craft OAuth 2.0 Client Provider for The PHP League OAuth2-Client",
            "keywords": [
                "Authentication",
                "authorization",
                "client",
                "cms",
                "craftcms",
                "craftid",
                "oauth",
                "oauth2"
            ],
            "time": "2017-11-22T19:46:18+00:00"
        },
        {
            "name": "craftcms/plugin-installer",
            "version": "1.5.4",
            "source": {
                "type": "git",
                "url": "https://github.com/craftcms/plugin-installer.git",
                "reference": "4989a9d57babdf53da0bd70cf6a3145635d653e8"
            },
            "dist": {
                "type": "zip",
                "url": "https://api.github.com/repos/craftcms/plugin-installer/zipball/4989a9d57babdf53da0bd70cf6a3145635d653e8",
                "reference": "4989a9d57babdf53da0bd70cf6a3145635d653e8",
                "shasum": ""
            },
            "require": {
                "composer-plugin-api": "^1.0"
            },
            "type": "composer-plugin",
            "extra": {
                "class": "craft\\composer\\Plugin"
            },
            "autoload": {
                "psr-4": {
                    "craft\\composer\\": "src/"
                }
            },
            "notification-url": "https://packagist.org/downloads/",
            "license": [
                "MIT"
            ],
            "description": "Craft CMS Plugin Installer",
            "homepage": "https://craftcms.com/",
            "keywords": [
                "cms",
                "composer",
                "craftcms",
                "installer",
                "plugin"
            ],
            "time": "2019-05-23T13:16:39+00:00"
        },
        {
            "name": "craftcms/server-check",
            "version": "1.1.7",
            "source": {
                "type": "git",
                "url": "https://github.com/craftcms/server-check.git",
                "reference": "b379bbcdd32f2db78d204bc4d6f3f97e63fa8e04"
            },
            "dist": {
                "type": "zip",
                "url": "https://api.github.com/repos/craftcms/server-check/zipball/b379bbcdd32f2db78d204bc4d6f3f97e63fa8e04",
                "reference": "b379bbcdd32f2db78d204bc4d6f3f97e63fa8e04",
                "shasum": ""
            },
            "type": "library",
            "autoload": {
                "classmap": [
                    "server/requirements"
                ]
            },
            "notification-url": "https://packagist.org/downloads/",
            "license": [
                "MIT"
            ],
            "description": "Craft CMS Server Check",
            "homepage": "https://craftcms.com/",
            "keywords": [
                "cms",
                "craftcms",
                "requirements",
                "yii2"
            ],
            "time": "2019-01-31T19:59:15+00:00"
        },
        {
            "name": "creocoder/yii2-nested-sets",
            "version": "0.9.0",
            "source": {
                "type": "git",
                "url": "https://github.com/creocoder/yii2-nested-sets.git",
                "reference": "cb8635a459b6246e5a144f096b992dcc30cf9954"
            },
            "dist": {
                "type": "zip",
                "url": "https://api.github.com/repos/creocoder/yii2-nested-sets/zipball/cb8635a459b6246e5a144f096b992dcc30cf9954",
                "reference": "cb8635a459b6246e5a144f096b992dcc30cf9954",
                "shasum": ""
            },
            "require": {
                "yiisoft/yii2": "*"
            },
            "type": "yii2-extension",
            "autoload": {
                "psr-4": {
                    "creocoder\\nestedsets\\": "src"
                }
            },
            "notification-url": "https://packagist.org/downloads/",
            "license": [
                "BSD-3-Clause"
            ],
            "authors": [
                {
                    "name": "Alexander Kochetov",
                    "email": "creocoder@gmail.com"
                }
            ],
            "description": "The nested sets behavior for the Yii framework",
            "keywords": [
                "nested sets",
                "yii2"
            ],
            "time": "2015-01-27T10:53:51+00:00"
        },
        {
            "name": "dnoegel/php-xdg-base-dir",
            "version": "v0.1.1",
            "source": {
                "type": "git",
                "url": "https://github.com/dnoegel/php-xdg-base-dir.git",
                "reference": "8f8a6e48c5ecb0f991c2fdcf5f154a47d85f9ffd"
            },
            "dist": {
                "type": "zip",
                "url": "https://api.github.com/repos/dnoegel/php-xdg-base-dir/zipball/8f8a6e48c5ecb0f991c2fdcf5f154a47d85f9ffd",
                "reference": "8f8a6e48c5ecb0f991c2fdcf5f154a47d85f9ffd",
                "shasum": ""
            },
            "require": {
                "php": ">=5.3.2"
            },
            "require-dev": {
                "phpunit/phpunit": "~7.0|~6.0|~5.0|~4.8.35"
            },
            "type": "library",
            "autoload": {
                "psr-4": {
                    "XdgBaseDir\\": "src/"
                }
            },
            "notification-url": "https://packagist.org/downloads/",
            "license": [
                "MIT"
            ],
            "description": "implementation of xdg base directory specification for php",
            "time": "2019-12-04T15:06:13+00:00"
        },
        {
            "name": "doctrine/lexer",
            "version": "1.0.2",
            "source": {
                "type": "git",
                "url": "https://github.com/doctrine/lexer.git",
                "reference": "1febd6c3ef84253d7c815bed85fc622ad207a9f8"
            },
            "dist": {
                "type": "zip",
                "url": "https://api.github.com/repos/doctrine/lexer/zipball/1febd6c3ef84253d7c815bed85fc622ad207a9f8",
                "reference": "1febd6c3ef84253d7c815bed85fc622ad207a9f8",
                "shasum": ""
            },
            "require": {
                "php": ">=5.3.2"
            },
            "require-dev": {
                "phpunit/phpunit": "^4.5"
            },
            "type": "library",
            "extra": {
                "branch-alias": {
                    "dev-master": "1.0.x-dev"
                }
            },
            "autoload": {
                "psr-4": {
                    "Doctrine\\Common\\Lexer\\": "lib/Doctrine/Common/Lexer"
                }
            },
            "notification-url": "https://packagist.org/downloads/",
            "license": [
                "MIT"
            ],
            "authors": [
                {
                    "name": "Roman Borschel",
                    "email": "roman@code-factory.org"
                },
                {
                    "name": "Guilherme Blanco",
                    "email": "guilhermeblanco@gmail.com"
                },
                {
                    "name": "Johannes Schmitt",
                    "email": "schmittjoh@gmail.com"
                }
            ],
            "description": "PHP Doctrine Lexer parser library that can be used in Top-Down, Recursive Descent Parsers.",
            "homepage": "https://www.doctrine-project.org/projects/lexer.html",
            "keywords": [
                "annotations",
                "docblock",
                "lexer",
                "parser",
                "php"
            ],
            "time": "2019-06-08T11:03:04+00:00"
        },
        {
            "name": "egulias/email-validator",
<<<<<<< HEAD
            "version": "2.1.12",
            "source": {
                "type": "git",
                "url": "https://github.com/egulias/EmailValidator.git",
                "reference": "a6255605af39f2db7f5cb62e672bd8a7bad8d208"
            },
            "dist": {
                "type": "zip",
                "url": "https://api.github.com/repos/egulias/EmailValidator/zipball/a6255605af39f2db7f5cb62e672bd8a7bad8d208",
                "reference": "a6255605af39f2db7f5cb62e672bd8a7bad8d208",
=======
            "version": "2.1.13",
            "source": {
                "type": "git",
                "url": "https://github.com/egulias/EmailValidator.git",
                "reference": "834593d5900615639208417760ba6a17299e2497"
            },
            "dist": {
                "type": "zip",
                "url": "https://api.github.com/repos/egulias/EmailValidator/zipball/834593d5900615639208417760ba6a17299e2497",
                "reference": "834593d5900615639208417760ba6a17299e2497",
>>>>>>> ced64b1c
                "shasum": ""
            },
            "require": {
                "doctrine/lexer": "^1.0.1",
                "php": ">=5.5"
            },
            "require-dev": {
                "dominicsayers/isemail": "^3.0.7",
                "phpunit/phpunit": "^4.8.36|^7.5.15",
                "satooshi/php-coveralls": "^1.0.1"
            },
            "suggest": {
                "ext-intl": "PHP Internationalization Libraries are required to use the SpoofChecking validation"
            },
            "type": "library",
            "extra": {
                "branch-alias": {
                    "dev-master": "2.1.x-dev"
                }
            },
            "autoload": {
                "psr-4": {
                    "Egulias\\EmailValidator\\": "EmailValidator"
                }
            },
            "notification-url": "https://packagist.org/downloads/",
            "license": [
                "MIT"
            ],
            "authors": [
                {
                    "name": "Eduardo Gulias Davis"
                }
            ],
            "description": "A library for validating emails against several RFCs",
            "homepage": "https://github.com/egulias/EmailValidator",
            "keywords": [
                "email",
                "emailvalidation",
                "emailvalidator",
                "validation",
                "validator"
            ],
<<<<<<< HEAD
            "time": "2019-12-20T12:49:39+00:00"
=======
            "time": "2019-12-30T08:14:25+00:00"
>>>>>>> ced64b1c
        },
        {
            "name": "elvanto/litemoji",
            "version": "1.4.4",
            "source": {
                "type": "git",
                "url": "https://github.com/elvanto/litemoji.git",
                "reference": "17bf635e4d1a5b4d35d2cadf153cd589b78af7f0"
            },
            "dist": {
                "type": "zip",
                "url": "https://api.github.com/repos/elvanto/litemoji/zipball/17bf635e4d1a5b4d35d2cadf153cd589b78af7f0",
                "reference": "17bf635e4d1a5b4d35d2cadf153cd589b78af7f0",
                "shasum": ""
            },
            "require": {
                "php": ">=5.4"
            },
            "require-dev": {
                "milesj/emojibase": "3.1.0",
                "phpunit/phpunit": "^5.0"
            },
            "type": "library",
            "autoload": {
                "psr-4": {
                    "LitEmoji\\": "src/"
                }
            },
            "notification-url": "https://packagist.org/downloads/",
            "license": [
                "MIT"
            ],
            "description": "A PHP library simplifying the conversion of unicode, HTML and shortcode emoji.",
            "keywords": [
                "emoji",
                "php-emoji"
            ],
            "time": "2018-09-28T05:23:38+00:00"
        },
        {
            "name": "enshrined/svg-sanitize",
            "version": "0.13.2",
            "source": {
                "type": "git",
                "url": "https://github.com/darylldoyle/svg-sanitizer.git",
                "reference": "19e85021505b29f3055c1f57a620ee4aa5c24113"
            },
            "dist": {
                "type": "zip",
                "url": "https://api.github.com/repos/darylldoyle/svg-sanitizer/zipball/19e85021505b29f3055c1f57a620ee4aa5c24113",
                "reference": "19e85021505b29f3055c1f57a620ee4aa5c24113",
                "shasum": ""
            },
            "require": {
                "ext-dom": "*",
                "ext-libxml": "*"
            },
            "require-dev": {
                "codeclimate/php-test-reporter": "^0.1.2",
                "phpunit/phpunit": "^6"
            },
            "type": "library",
            "autoload": {
                "psr-4": {
                    "enshrined\\svgSanitize\\": "src"
                }
            },
            "notification-url": "https://packagist.org/downloads/",
            "license": [
                "GPL-2.0-or-later"
            ],
            "authors": [
                {
                    "name": "Daryll Doyle",
                    "email": "daryll@enshrined.co.uk"
                }
            ],
            "description": "An SVG sanitizer for PHP",
            "time": "2019-12-09T09:24:04+00:00"
        },
        {
            "name": "ezyang/htmlpurifier",
            "version": "v4.12.0",
            "source": {
                "type": "git",
                "url": "https://github.com/ezyang/htmlpurifier.git",
                "reference": "a617e55bc62a87eec73bd456d146d134ad716f03"
            },
            "dist": {
                "type": "zip",
                "url": "https://api.github.com/repos/ezyang/htmlpurifier/zipball/a617e55bc62a87eec73bd456d146d134ad716f03",
                "reference": "a617e55bc62a87eec73bd456d146d134ad716f03",
                "shasum": ""
            },
            "require": {
                "php": ">=5.2"
            },
            "require-dev": {
                "simpletest/simpletest": "dev-master#72de02a7b80c6bb8864ef9bf66d41d2f58f826bd"
            },
            "type": "library",
            "autoload": {
                "psr-0": {
                    "HTMLPurifier": "library/"
                },
                "files": [
                    "library/HTMLPurifier.composer.php"
                ]
            },
            "notification-url": "https://packagist.org/downloads/",
            "license": [
                "LGPL-2.1-or-later"
            ],
            "authors": [
                {
                    "name": "Edward Z. Yang",
                    "email": "admin@htmlpurifier.org",
                    "homepage": "http://ezyang.com"
                }
            ],
            "description": "Standards compliant HTML filter written in PHP",
            "homepage": "http://htmlpurifier.org/",
            "keywords": [
                "html"
            ],
            "time": "2019-10-28T03:44:26+00:00"
        },
        {
            "name": "guzzlehttp/guzzle",
            "version": "6.5.2",
            "source": {
                "type": "git",
                "url": "https://github.com/guzzle/guzzle.git",
                "reference": "43ece0e75098b7ecd8d13918293029e555a50f82"
            },
            "dist": {
                "type": "zip",
                "url": "https://api.github.com/repos/guzzle/guzzle/zipball/43ece0e75098b7ecd8d13918293029e555a50f82",
                "reference": "43ece0e75098b7ecd8d13918293029e555a50f82",
                "shasum": ""
            },
            "require": {
                "ext-json": "*",
                "guzzlehttp/promises": "^1.0",
                "guzzlehttp/psr7": "^1.6.1",
                "php": ">=5.5"
            },
            "require-dev": {
                "ext-curl": "*",
                "phpunit/phpunit": "^4.8.35 || ^5.7 || ^6.4 || ^7.0",
                "psr/log": "^1.1"
            },
            "suggest": {
                "ext-intl": "Required for Internationalized Domain Name (IDN) support",
                "psr/log": "Required for using the Log middleware"
            },
            "type": "library",
            "extra": {
                "branch-alias": {
                    "dev-master": "6.5-dev"
                }
            },
            "autoload": {
                "psr-4": {
                    "GuzzleHttp\\": "src/"
                },
                "files": [
                    "src/functions_include.php"
                ]
            },
            "notification-url": "https://packagist.org/downloads/",
            "license": [
                "MIT"
            ],
            "authors": [
                {
                    "name": "Michael Dowling",
                    "email": "mtdowling@gmail.com",
                    "homepage": "https://github.com/mtdowling"
                }
            ],
            "description": "Guzzle is a PHP HTTP client library",
            "homepage": "http://guzzlephp.org/",
            "keywords": [
                "client",
                "curl",
                "framework",
                "http",
                "http client",
                "rest",
                "web service"
            ],
            "time": "2019-12-23T11:57:10+00:00"
        },
        {
            "name": "guzzlehttp/promises",
            "version": "v1.3.1",
            "source": {
                "type": "git",
                "url": "https://github.com/guzzle/promises.git",
                "reference": "a59da6cf61d80060647ff4d3eb2c03a2bc694646"
            },
            "dist": {
                "type": "zip",
                "url": "https://api.github.com/repos/guzzle/promises/zipball/a59da6cf61d80060647ff4d3eb2c03a2bc694646",
                "reference": "a59da6cf61d80060647ff4d3eb2c03a2bc694646",
                "shasum": ""
            },
            "require": {
                "php": ">=5.5.0"
            },
            "require-dev": {
                "phpunit/phpunit": "^4.0"
            },
            "type": "library",
            "extra": {
                "branch-alias": {
                    "dev-master": "1.4-dev"
                }
            },
            "autoload": {
                "psr-4": {
                    "GuzzleHttp\\Promise\\": "src/"
                },
                "files": [
                    "src/functions_include.php"
                ]
            },
            "notification-url": "https://packagist.org/downloads/",
            "license": [
                "MIT"
            ],
            "authors": [
                {
                    "name": "Michael Dowling",
                    "email": "mtdowling@gmail.com",
                    "homepage": "https://github.com/mtdowling"
                }
            ],
            "description": "Guzzle promises library",
            "keywords": [
                "promise"
            ],
            "time": "2016-12-20T10:07:11+00:00"
        },
        {
            "name": "guzzlehttp/psr7",
            "version": "1.6.1",
            "source": {
                "type": "git",
                "url": "https://github.com/guzzle/psr7.git",
                "reference": "239400de7a173fe9901b9ac7c06497751f00727a"
            },
            "dist": {
                "type": "zip",
                "url": "https://api.github.com/repos/guzzle/psr7/zipball/239400de7a173fe9901b9ac7c06497751f00727a",
                "reference": "239400de7a173fe9901b9ac7c06497751f00727a",
                "shasum": ""
            },
            "require": {
                "php": ">=5.4.0",
                "psr/http-message": "~1.0",
                "ralouphie/getallheaders": "^2.0.5 || ^3.0.0"
            },
            "provide": {
                "psr/http-message-implementation": "1.0"
            },
            "require-dev": {
                "ext-zlib": "*",
                "phpunit/phpunit": "~4.8.36 || ^5.7.27 || ^6.5.8"
            },
            "suggest": {
                "zendframework/zend-httphandlerrunner": "Emit PSR-7 responses"
            },
            "type": "library",
            "extra": {
                "branch-alias": {
                    "dev-master": "1.6-dev"
                }
            },
            "autoload": {
                "psr-4": {
                    "GuzzleHttp\\Psr7\\": "src/"
                },
                "files": [
                    "src/functions_include.php"
                ]
            },
            "notification-url": "https://packagist.org/downloads/",
            "license": [
                "MIT"
            ],
            "authors": [
                {
                    "name": "Michael Dowling",
                    "email": "mtdowling@gmail.com",
                    "homepage": "https://github.com/mtdowling"
                },
                {
                    "name": "Tobias Schultze",
                    "homepage": "https://github.com/Tobion"
                }
            ],
            "description": "PSR-7 message implementation that also provides common utility methods",
            "keywords": [
                "http",
                "message",
                "psr-7",
                "request",
                "response",
                "stream",
                "uri",
                "url"
            ],
            "time": "2019-07-01T23:21:34+00:00"
        },
        {
            "name": "intervention/httpauth",
            "version": "2.1.0",
            "source": {
                "type": "git",
                "url": "https://github.com/Intervention/httpauth.git",
                "reference": "3d67894b28b9ff3887fb9e4474c6b81ca5614543"
            },
            "dist": {
                "type": "zip",
                "url": "https://api.github.com/repos/Intervention/httpauth/zipball/3d67894b28b9ff3887fb9e4474c6b81ca5614543",
                "reference": "3d67894b28b9ff3887fb9e4474c6b81ca5614543",
                "shasum": ""
            },
            "require": {
                "php": ">=5.3.0"
            },
            "require-dev": {
                "phpunit/phpunit": "~4.0"
            },
            "type": "library",
            "extra": {
                "laravel": {
                    "providers": [
                        "Intervention\\Httpauth\\HttpauthServiceProvider"
                    ],
                    "aliases": {
                        "Httpauth": "Intervention\\Httpauth\\Facades\\Httpauth"
                    }
                }
            },
            "autoload": {
                "psr-4": {
                    "Intervention\\Httpauth\\": "src/Intervention/Httpauth"
                }
            },
            "notification-url": "https://packagist.org/downloads/",
            "license": [
                "MIT"
            ],
            "authors": [
                {
                    "name": "Oliver Vogel",
                    "email": "oliver@olivervogel.com",
                    "homepage": "http://olivervogel.com/"
                }
            ],
            "description": "HTTP authentication (Basic & Digest) including ServiceProviders for easy Laravel integration",
            "homepage": "https://github.com/Intervention/httpauth",
            "keywords": [
                "Authentication",
                "http",
                "laravel"
            ],
            "time": "2019-09-09T11:59:51+00:00"
        },
        {
            "name": "jakub-onderka/php-console-color",
            "version": "v0.2",
            "source": {
                "type": "git",
                "url": "https://github.com/JakubOnderka/PHP-Console-Color.git",
                "reference": "d5deaecff52a0d61ccb613bb3804088da0307191"
            },
            "dist": {
                "type": "zip",
                "url": "https://api.github.com/repos/JakubOnderka/PHP-Console-Color/zipball/d5deaecff52a0d61ccb613bb3804088da0307191",
                "reference": "d5deaecff52a0d61ccb613bb3804088da0307191",
                "shasum": ""
            },
            "require": {
                "php": ">=5.4.0"
            },
            "require-dev": {
                "jakub-onderka/php-code-style": "1.0",
                "jakub-onderka/php-parallel-lint": "1.0",
                "jakub-onderka/php-var-dump-check": "0.*",
                "phpunit/phpunit": "~4.3",
                "squizlabs/php_codesniffer": "1.*"
            },
            "type": "library",
            "autoload": {
                "psr-4": {
                    "JakubOnderka\\PhpConsoleColor\\": "src/"
                }
            },
            "notification-url": "https://packagist.org/downloads/",
            "license": [
                "BSD-2-Clause"
            ],
            "authors": [
                {
                    "name": "Jakub Onderka",
                    "email": "jakub.onderka@gmail.com"
                }
            ],
            "time": "2018-09-29T17:23:10+00:00"
        },
        {
            "name": "jakub-onderka/php-console-highlighter",
            "version": "v0.4",
            "source": {
                "type": "git",
                "url": "https://github.com/JakubOnderka/PHP-Console-Highlighter.git",
                "reference": "9f7a229a69d52506914b4bc61bfdb199d90c5547"
            },
            "dist": {
                "type": "zip",
                "url": "https://api.github.com/repos/JakubOnderka/PHP-Console-Highlighter/zipball/9f7a229a69d52506914b4bc61bfdb199d90c5547",
                "reference": "9f7a229a69d52506914b4bc61bfdb199d90c5547",
                "shasum": ""
            },
            "require": {
                "ext-tokenizer": "*",
                "jakub-onderka/php-console-color": "~0.2",
                "php": ">=5.4.0"
            },
            "require-dev": {
                "jakub-onderka/php-code-style": "~1.0",
                "jakub-onderka/php-parallel-lint": "~1.0",
                "jakub-onderka/php-var-dump-check": "~0.1",
                "phpunit/phpunit": "~4.0",
                "squizlabs/php_codesniffer": "~1.5"
            },
            "type": "library",
            "autoload": {
                "psr-4": {
                    "JakubOnderka\\PhpConsoleHighlighter\\": "src/"
                }
            },
            "notification-url": "https://packagist.org/downloads/",
            "license": [
                "MIT"
            ],
            "authors": [
                {
                    "name": "Jakub Onderka",
                    "email": "acci@acci.cz",
                    "homepage": "http://www.acci.cz/"
                }
            ],
            "description": "Highlight PHP code in terminal",
            "time": "2018-09-29T18:48:56+00:00"
        },
        {
            "name": "justinrainbow/json-schema",
            "version": "5.2.9",
            "source": {
                "type": "git",
                "url": "https://github.com/justinrainbow/json-schema.git",
                "reference": "44c6787311242a979fa15c704327c20e7221a0e4"
            },
            "dist": {
                "type": "zip",
                "url": "https://api.github.com/repos/justinrainbow/json-schema/zipball/44c6787311242a979fa15c704327c20e7221a0e4",
                "reference": "44c6787311242a979fa15c704327c20e7221a0e4",
                "shasum": ""
            },
            "require": {
                "php": ">=5.3.3"
            },
            "require-dev": {
                "friendsofphp/php-cs-fixer": "~2.2.20||~2.15.1",
                "json-schema/json-schema-test-suite": "1.2.0",
                "phpunit/phpunit": "^4.8.35"
            },
            "bin": [
                "bin/validate-json"
            ],
            "type": "library",
            "extra": {
                "branch-alias": {
                    "dev-master": "5.0.x-dev"
                }
            },
            "autoload": {
                "psr-4": {
                    "JsonSchema\\": "src/JsonSchema/"
                }
            },
            "notification-url": "https://packagist.org/downloads/",
            "license": [
                "MIT"
            ],
            "authors": [
                {
                    "name": "Bruno Prieto Reis",
                    "email": "bruno.p.reis@gmail.com"
                },
                {
                    "name": "Justin Rainbow",
                    "email": "justin.rainbow@gmail.com"
                },
                {
                    "name": "Igor Wiedler",
                    "email": "igor@wiedler.ch"
                },
                {
                    "name": "Robert Schönthal",
                    "email": "seroscho@googlemail.com"
                }
            ],
            "description": "A library to validate a json schema.",
            "homepage": "https://github.com/justinrainbow/json-schema",
            "keywords": [
                "json",
                "schema"
            ],
            "time": "2019-09-25T14:49:45+00:00"
        },
        {
            "name": "league/flysystem",
            "version": "1.0.62",
            "source": {
                "type": "git",
                "url": "https://github.com/thephpleague/flysystem.git",
                "reference": "14dd5d7dff5fbc29ca9a2a53ff109760e40d91a0"
            },
            "dist": {
                "type": "zip",
                "url": "https://api.github.com/repos/thephpleague/flysystem/zipball/14dd5d7dff5fbc29ca9a2a53ff109760e40d91a0",
                "reference": "14dd5d7dff5fbc29ca9a2a53ff109760e40d91a0",
                "shasum": ""
            },
            "require": {
                "ext-fileinfo": "*",
                "php": ">=5.5.9"
            },
            "conflict": {
                "league/flysystem-sftp": "<1.0.6"
            },
            "require-dev": {
                "phpspec/phpspec": "^3.4",
                "phpunit/phpunit": "^5.7.10"
            },
            "suggest": {
                "ext-fileinfo": "Required for MimeType",
                "ext-ftp": "Allows you to use FTP server storage",
                "ext-openssl": "Allows you to use FTPS server storage",
                "league/flysystem-aws-s3-v2": "Allows you to use S3 storage with AWS SDK v2",
                "league/flysystem-aws-s3-v3": "Allows you to use S3 storage with AWS SDK v3",
                "league/flysystem-azure": "Allows you to use Windows Azure Blob storage",
                "league/flysystem-cached-adapter": "Flysystem adapter decorator for metadata caching",
                "league/flysystem-eventable-filesystem": "Allows you to use EventableFilesystem",
                "league/flysystem-rackspace": "Allows you to use Rackspace Cloud Files",
                "league/flysystem-sftp": "Allows you to use SFTP server storage via phpseclib",
                "league/flysystem-webdav": "Allows you to use WebDAV storage",
                "league/flysystem-ziparchive": "Allows you to use ZipArchive adapter",
                "spatie/flysystem-dropbox": "Allows you to use Dropbox storage",
                "srmklive/flysystem-dropbox-v2": "Allows you to use Dropbox storage for PHP 5 applications"
            },
            "type": "library",
            "extra": {
                "branch-alias": {
                    "dev-master": "1.1-dev"
                }
            },
            "autoload": {
                "psr-4": {
                    "League\\Flysystem\\": "src/"
                }
            },
            "notification-url": "https://packagist.org/downloads/",
            "license": [
                "MIT"
            ],
            "authors": [
                {
                    "name": "Frank de Jonge",
                    "email": "info@frenky.net"
                }
            ],
            "description": "Filesystem abstraction: Many filesystems, one API.",
            "keywords": [
                "Cloud Files",
                "WebDAV",
                "abstraction",
                "aws",
                "cloud",
                "copy.com",
                "dropbox",
                "file systems",
                "files",
                "filesystem",
                "filesystems",
                "ftp",
                "rackspace",
                "remote",
                "s3",
                "sftp",
                "storage"
            ],
            "time": "2019-12-29T14:46:55+00:00"
        },
        {
            "name": "league/oauth2-client",
            "version": "2.4.1",
            "source": {
                "type": "git",
                "url": "https://github.com/thephpleague/oauth2-client.git",
                "reference": "cc114abc622a53af969e8664722e84ca36257530"
            },
            "dist": {
                "type": "zip",
                "url": "https://api.github.com/repos/thephpleague/oauth2-client/zipball/cc114abc622a53af969e8664722e84ca36257530",
                "reference": "cc114abc622a53af969e8664722e84ca36257530",
                "shasum": ""
            },
            "require": {
                "guzzlehttp/guzzle": "^6.0",
                "paragonie/random_compat": "^1|^2|^9.99",
                "php": "^5.6|^7.0"
            },
            "require-dev": {
                "eloquent/liberator": "^2.0",
                "eloquent/phony-phpunit": "^1.0|^3.0",
                "jakub-onderka/php-parallel-lint": "^0.9.2",
                "phpunit/phpunit": "^5.7|^6.0",
                "squizlabs/php_codesniffer": "^2.3|^3.0"
            },
            "type": "library",
            "extra": {
                "branch-alias": {
                    "dev-2.x": "2.0.x-dev"
                }
            },
            "autoload": {
                "psr-4": {
                    "League\\OAuth2\\Client\\": "src/"
                }
            },
            "notification-url": "https://packagist.org/downloads/",
            "license": [
                "MIT"
            ],
            "authors": [
                {
                    "name": "Alex Bilbie",
                    "role": "Developer",
                    "email": "hello@alexbilbie.com",
                    "homepage": "http://www.alexbilbie.com"
                },
                {
                    "name": "Woody Gilk",
                    "role": "Contributor",
                    "homepage": "https://github.com/shadowhand"
                }
            ],
            "description": "OAuth 2.0 Client Library",
            "keywords": [
                "Authentication",
                "SSO",
                "authorization",
                "identity",
                "idp",
                "oauth",
                "oauth2",
                "single sign on"
            ],
            "time": "2018-11-22T18:33:57+00:00"
        },
        {
            "name": "marcusschwarz/lesserphp",
            "version": "v0.5.3",
            "source": {
                "type": "git",
                "url": "https://github.com/MarcusSchwarz/lesserphp.git",
                "reference": "280dc40f1b25fa6baecd6a33782cecb55bf16d05"
            },
            "dist": {
                "type": "zip",
                "url": "https://api.github.com/repos/MarcusSchwarz/lesserphp/zipball/280dc40f1b25fa6baecd6a33782cecb55bf16d05",
                "reference": "280dc40f1b25fa6baecd6a33782cecb55bf16d05",
                "shasum": ""
            },
            "require-dev": {
                "phpunit/phpunit": "^5.6",
                "squizlabs/php_codesniffer": "2.8.*"
            },
            "bin": [
                "plessc"
            ],
            "type": "library",
            "extra": {
                "branch-alias": {
                    "dev-master": "0.6.0-dev"
                }
            },
            "autoload": {
                "psr-4": {
                    "LesserPhp\\": "src/LesserPhp/"
                }
            },
            "notification-url": "https://packagist.org/downloads/",
            "license": [
                "MIT",
                "GPL-3.0"
            ],
            "authors": [
                {
                    "name": "Leaf Corcoran",
                    "email": "leafot@gmail.com",
                    "homepage": "http://leafo.net"
                },
                {
                    "name": "Marcus Schwarz",
                    "email": "github@maswaba.de",
                    "homepage": "https://www.maswaba.de"
                }
            ],
            "description": "lesserphp is a compiler for LESS written in PHP based on leafo's lessphp.",
            "homepage": "https://www.maswaba.de/lesserphpdocs/",
            "time": "2019-12-03T09:58:37+00:00"
        },
        {
            "name": "mikehaertl/php-shellcommand",
            "version": "1.6.1",
            "source": {
                "type": "git",
                "url": "https://github.com/mikehaertl/php-shellcommand.git",
                "reference": "8d98d8536e05abafe76a491da87296d824939076"
            },
            "dist": {
                "type": "zip",
                "url": "https://api.github.com/repos/mikehaertl/php-shellcommand/zipball/8d98d8536e05abafe76a491da87296d824939076",
                "reference": "8d98d8536e05abafe76a491da87296d824939076",
                "shasum": ""
            },
            "require": {
                "php": ">= 5.4.0"
            },
            "type": "library",
            "autoload": {
                "psr-4": {
                    "mikehaertl\\shellcommand\\": "src/"
                }
            },
            "notification-url": "https://packagist.org/downloads/",
            "license": [
                "MIT"
            ],
            "authors": [
                {
                    "name": "Michael Härtl",
                    "email": "haertl.mike@gmail.com"
                }
            ],
            "description": "An object oriented interface to shell commands",
            "keywords": [
                "shell"
            ],
            "time": "2019-12-20T08:48:10+00:00"
        },
        {
            "name": "monolog/monolog",
            "version": "1.25.3",
            "source": {
                "type": "git",
                "url": "https://github.com/Seldaek/monolog.git",
                "reference": "fa82921994db851a8becaf3787a9e73c5976b6f1"
            },
            "dist": {
                "type": "zip",
                "url": "https://api.github.com/repos/Seldaek/monolog/zipball/fa82921994db851a8becaf3787a9e73c5976b6f1",
                "reference": "fa82921994db851a8becaf3787a9e73c5976b6f1",
                "shasum": ""
            },
            "require": {
                "php": ">=5.3.0",
                "psr/log": "~1.0"
            },
            "provide": {
                "psr/log-implementation": "1.0.0"
            },
            "require-dev": {
                "aws/aws-sdk-php": "^2.4.9 || ^3.0",
                "doctrine/couchdb": "~1.0@dev",
                "graylog2/gelf-php": "~1.0",
                "jakub-onderka/php-parallel-lint": "0.9",
                "php-amqplib/php-amqplib": "~2.4",
                "php-console/php-console": "^3.1.3",
                "phpunit/phpunit": "~4.5",
                "phpunit/phpunit-mock-objects": "2.3.0",
                "ruflin/elastica": ">=0.90 <3.0",
                "sentry/sentry": "^0.13",
                "swiftmailer/swiftmailer": "^5.3|^6.0"
            },
            "suggest": {
                "aws/aws-sdk-php": "Allow sending log messages to AWS services like DynamoDB",
                "doctrine/couchdb": "Allow sending log messages to a CouchDB server",
                "ext-amqp": "Allow sending log messages to an AMQP server (1.0+ required)",
                "ext-mongo": "Allow sending log messages to a MongoDB server",
                "graylog2/gelf-php": "Allow sending log messages to a GrayLog2 server",
                "mongodb/mongodb": "Allow sending log messages to a MongoDB server via PHP Driver",
                "php-amqplib/php-amqplib": "Allow sending log messages to an AMQP server using php-amqplib",
                "php-console/php-console": "Allow sending log messages to Google Chrome",
                "rollbar/rollbar": "Allow sending log messages to Rollbar",
                "ruflin/elastica": "Allow sending log messages to an Elastic Search server",
                "sentry/sentry": "Allow sending log messages to a Sentry server"
            },
            "type": "library",
            "extra": {
                "branch-alias": {
                    "dev-master": "2.0.x-dev"
                }
            },
            "autoload": {
                "psr-4": {
                    "Monolog\\": "src/Monolog"
                }
            },
            "notification-url": "https://packagist.org/downloads/",
            "license": [
                "MIT"
            ],
            "authors": [
                {
                    "name": "Jordi Boggiano",
                    "email": "j.boggiano@seld.be",
                    "homepage": "http://seld.be"
                }
            ],
            "description": "Sends your logs to files, sockets, inboxes, databases and various web services",
            "homepage": "http://github.com/Seldaek/monolog",
            "keywords": [
                "log",
                "logging",
                "psr-3"
            ],
            "time": "2019-12-20T14:15:16+00:00"
        },
        {
            "name": "mrclay/jsmin-php",
            "version": "2.4.0",
            "source": {
                "type": "git",
                "url": "https://github.com/mrclay/jsmin-php.git",
                "reference": "bb05febc9440852d39899255afd5569b7f21a72c"
            },
            "dist": {
                "type": "zip",
                "url": "https://api.github.com/repos/mrclay/jsmin-php/zipball/bb05febc9440852d39899255afd5569b7f21a72c",
                "reference": "bb05febc9440852d39899255afd5569b7f21a72c",
                "shasum": ""
            },
            "require": {
                "ext-pcre": "*",
                "php": ">=5.3.0"
            },
            "require-dev": {
                "phpunit/phpunit": "4.2"
            },
            "type": "library",
            "autoload": {
                "psr-0": {
                    "JSMin\\": "src/"
                }
            },
            "notification-url": "https://packagist.org/downloads/",
            "license": [
                "MIT"
            ],
            "authors": [
                {
                    "name": "Stephen Clay",
                    "email": "steve@mrclay.org",
                    "role": "Developer"
                },
                {
                    "name": "Ryan Grove",
                    "email": "ryan@wonko.com",
                    "role": "Developer"
                }
            ],
            "description": "Provides a modified port of Douglas Crockford's jsmin.c, which removes unnecessary whitespace from JavaScript files.",
            "homepage": "https://github.com/mrclay/jsmin-php/",
            "keywords": [
                "compress",
                "jsmin",
                "minify"
            ],
            "time": "2018-12-06T15:03:38+00:00"
        },
        {
            "name": "mrclay/minify",
            "version": "3.0.7",
            "source": {
                "type": "git",
                "url": "https://github.com/mrclay/minify.git",
                "reference": "7378a0efe8e54d9950088422973423846bda5404"
            },
            "dist": {
                "type": "zip",
                "url": "https://api.github.com/repos/mrclay/minify/zipball/7378a0efe8e54d9950088422973423846bda5404",
                "reference": "7378a0efe8e54d9950088422973423846bda5404",
                "shasum": ""
            },
            "require": {
                "ext-pcre": "*",
                "intervention/httpauth": "~2.0",
                "marcusschwarz/lesserphp": "~0.5.1",
                "monolog/monolog": "~1.1|~2.0",
                "mrclay/jsmin-php": "~2",
                "mrclay/props-dic": "^2.2|^3.0",
                "php": "^5.3.0 || ^7.0",
                "tubalmartin/cssmin": "~4"
            },
            "require-dev": {
                "firephp/firephp-core": "~0.4.0",
                "leafo/scssphp": "^0.3 || ^0.6 || ^0.7",
                "meenie/javascript-packer": "~1.1",
                "phpunit/phpunit": "^4.8.36",
                "tedivm/jshrink": "~1.1.0"
            },
            "suggest": {
                "firephp/firephp-core": "Use FirePHP for Log messages",
                "meenie/javascript-packer": "Keep track of the Packer PHP port using Composer"
            },
            "type": "library",
            "extra": {
                "branch-alias": {
                    "dev-master": "3.0.x-dev"
                }
            },
            "autoload": {
                "classmap": [
                    "lib/"
                ]
            },
            "notification-url": "https://packagist.org/downloads/",
            "license": [
                "BSD-3-Clause"
            ],
            "authors": [
                {
                    "name": "Stephen Clay",
                    "email": "steve@mrclay.org",
                    "role": "Developer"
                }
            ],
            "description": "Minify is a PHP app that helps you follow several rules for client-side performance. It combines multiple CSS or Javascript files, removes unnecessary whitespace and comments, and serves them with gzip encoding and optimal client-side cache headers",
            "homepage": "https://github.com/mrclay/minify",
            "time": "2019-12-10T06:31:58+00:00"
        },
        {
            "name": "mrclay/props-dic",
            "version": "3.0.0",
            "source": {
                "type": "git",
                "url": "https://github.com/mrclay/Props.git",
                "reference": "0b0fd254e33e2d60bc2bcd7867f2ab3cdd05a843"
            },
            "dist": {
                "type": "zip",
                "url": "https://api.github.com/repos/mrclay/Props/zipball/0b0fd254e33e2d60bc2bcd7867f2ab3cdd05a843",
                "reference": "0b0fd254e33e2d60bc2bcd7867f2ab3cdd05a843",
                "shasum": ""
            },
            "require": {
                "php": ">=5.3.3",
                "pimple/pimple": "~3.0",
                "psr/container": "^1.0"
            },
            "require-dev": {
                "phpunit/phpunit": "~4.8"
            },
            "type": "library",
            "autoload": {
                "psr-0": {
                    "Props\\": [
                        "src/"
                    ]
                }
            },
            "notification-url": "https://packagist.org/downloads/",
            "license": [
                "MIT"
            ],
            "authors": [
                {
                    "name": "Steve Clay",
                    "email": "steve@mrclay.org",
                    "homepage": "http://www.mrclay.org/"
                }
            ],
            "description": "Props is a simple DI container that allows retrieving values via custom property and method names",
            "keywords": [
                "container",
                "dependency injection",
                "dependency injection container",
                "di",
                "di container"
            ],
            "time": "2019-11-26T17:56:10+00:00"
        },
        {
<<<<<<< HEAD
            "name": "nikic/php-parser",
            "version": "v4.3.0",
            "source": {
                "type": "git",
                "url": "https://github.com/nikic/PHP-Parser.git",
                "reference": "9a9981c347c5c49d6dfe5cf826bb882b824080dc"
            },
            "dist": {
                "type": "zip",
                "url": "https://api.github.com/repos/nikic/PHP-Parser/zipball/9a9981c347c5c49d6dfe5cf826bb882b824080dc",
                "reference": "9a9981c347c5c49d6dfe5cf826bb882b824080dc",
=======
            "name": "mikehaertl/php-shellcommand",
            "version": "1.6.1",
            "source": {
                "type": "git",
                "url": "https://github.com/mikehaertl/php-shellcommand.git",
                "reference": "8d98d8536e05abafe76a491da87296d824939076"
            },
            "dist": {
                "type": "zip",
                "url": "https://api.github.com/repos/mikehaertl/php-shellcommand/zipball/8d98d8536e05abafe76a491da87296d824939076",
                "reference": "8d98d8536e05abafe76a491da87296d824939076",
>>>>>>> ced64b1c
                "shasum": ""
            },
            "require": {
                "ext-tokenizer": "*",
                "php": ">=7.0"
            },
            "require-dev": {
                "ircmaxell/php-yacc": "0.0.5",
                "phpunit/phpunit": "^6.5 || ^7.0 || ^8.0"
            },
            "bin": [
                "bin/php-parse"
            ],
            "type": "library",
            "extra": {
                "branch-alias": {
                    "dev-master": "4.3-dev"
                }
            },
            "autoload": {
                "psr-4": {
                    "PhpParser\\": "lib/PhpParser"
                }
            },
            "notification-url": "https://packagist.org/downloads/",
            "license": [
                "BSD-3-Clause"
            ],
            "authors": [
                {
                    "name": "Nikita Popov"
                }
            ],
            "description": "A PHP parser written in PHP",
            "keywords": [
                "parser",
                "php"
            ],
<<<<<<< HEAD
            "time": "2019-11-08T13:50:10+00:00"
=======
            "time": "2019-12-20T08:48:10+00:00"
>>>>>>> ced64b1c
        },
        {
            "name": "opis/closure",
            "version": "3.5.1",
            "source": {
                "type": "git",
                "url": "https://github.com/opis/closure.git",
                "reference": "93ebc5712cdad8d5f489b500c59d122df2e53969"
            },
            "dist": {
                "type": "zip",
                "url": "https://api.github.com/repos/opis/closure/zipball/93ebc5712cdad8d5f489b500c59d122df2e53969",
                "reference": "93ebc5712cdad8d5f489b500c59d122df2e53969",
                "shasum": ""
            },
            "require": {
                "php": "^5.4 || ^7.0"
            },
            "require-dev": {
                "jeremeamia/superclosure": "^2.0",
                "phpunit/phpunit": "^4.0 || ^5.0 || ^6.0 || ^7.0"
            },
            "type": "library",
            "extra": {
                "branch-alias": {
                    "dev-master": "3.5.x-dev"
                }
            },
            "autoload": {
                "psr-4": {
                    "Opis\\Closure\\": "src/"
                },
                "files": [
                    "functions.php"
                ]
            },
            "notification-url": "https://packagist.org/downloads/",
            "license": [
                "MIT"
            ],
            "authors": [
                {
                    "name": "Marius Sarca",
                    "email": "marius.sarca@gmail.com"
                },
                {
                    "name": "Sorin Sarca",
                    "email": "sarca_sorin@hotmail.com"
                }
            ],
            "description": "A library that can be used to serialize closures (anonymous functions) and arbitrary objects.",
            "homepage": "https://opis.io/closure",
            "keywords": [
                "anonymous functions",
                "closure",
                "function",
                "serializable",
                "serialization",
                "serialize"
            ],
            "time": "2019-11-29T22:36:02+00:00"
        },
        {
            "name": "paragonie/random_compat",
            "version": "v9.99.99",
            "source": {
                "type": "git",
                "url": "https://github.com/paragonie/random_compat.git",
                "reference": "84b4dfb120c6f9b4ff7b3685f9b8f1aa365a0c95"
            },
            "dist": {
                "type": "zip",
                "url": "https://api.github.com/repos/paragonie/random_compat/zipball/84b4dfb120c6f9b4ff7b3685f9b8f1aa365a0c95",
                "reference": "84b4dfb120c6f9b4ff7b3685f9b8f1aa365a0c95",
                "shasum": ""
            },
            "require": {
                "php": "^7"
            },
            "require-dev": {
                "phpunit/phpunit": "4.*|5.*",
                "vimeo/psalm": "^1"
            },
            "suggest": {
                "ext-libsodium": "Provides a modern crypto API that can be used to generate random bytes."
            },
            "type": "library",
            "notification-url": "https://packagist.org/downloads/",
            "license": [
                "MIT"
            ],
            "authors": [
                {
                    "name": "Paragon Initiative Enterprises",
                    "email": "security@paragonie.com",
                    "homepage": "https://paragonie.com"
                }
            ],
            "description": "PHP 5.x polyfill for random_bytes() and random_int() from PHP 7",
            "keywords": [
                "csprng",
                "polyfill",
                "pseudorandom",
                "random"
            ],
            "time": "2018-07-02T15:55:56+00:00"
        },
        {
            "name": "phpdocumentor/reflection-common",
            "version": "2.0.0",
            "source": {
                "type": "git",
                "url": "https://github.com/phpDocumentor/ReflectionCommon.git",
                "reference": "63a995caa1ca9e5590304cd845c15ad6d482a62a"
            },
            "dist": {
                "type": "zip",
                "url": "https://api.github.com/repos/phpDocumentor/ReflectionCommon/zipball/63a995caa1ca9e5590304cd845c15ad6d482a62a",
                "reference": "63a995caa1ca9e5590304cd845c15ad6d482a62a",
                "shasum": ""
            },
            "require": {
                "php": ">=7.1"
            },
            "require-dev": {
                "phpunit/phpunit": "~6"
            },
            "type": "library",
            "extra": {
                "branch-alias": {
                    "dev-master": "2.x-dev"
                }
            },
            "autoload": {
                "psr-4": {
                    "phpDocumentor\\Reflection\\": "src/"
                }
            },
            "notification-url": "https://packagist.org/downloads/",
            "license": [
                "MIT"
            ],
            "authors": [
                {
                    "name": "Jaap van Otterdijk",
                    "email": "opensource@ijaap.nl"
                }
            ],
            "description": "Common reflection classes used by phpdocumentor to reflect the code structure",
            "homepage": "http://www.phpdoc.org",
            "keywords": [
                "FQSEN",
                "phpDocumentor",
                "phpdoc",
                "reflection",
                "static analysis"
            ],
            "time": "2018-08-07T13:53:10+00:00"
        },
        {
            "name": "phpdocumentor/reflection-docblock",
<<<<<<< HEAD
            "version": "4.3.3",
            "source": {
                "type": "git",
                "url": "https://github.com/phpDocumentor/ReflectionDocBlock.git",
                "reference": "2ecaa9fef01634c83bfa8dc1fe35fb5cef223a62"
            },
            "dist": {
                "type": "zip",
                "url": "https://api.github.com/repos/phpDocumentor/ReflectionDocBlock/zipball/2ecaa9fef01634c83bfa8dc1fe35fb5cef223a62",
                "reference": "2ecaa9fef01634c83bfa8dc1fe35fb5cef223a62",
=======
            "version": "4.3.4",
            "source": {
                "type": "git",
                "url": "https://github.com/phpDocumentor/ReflectionDocBlock.git",
                "reference": "da3fd972d6bafd628114f7e7e036f45944b62e9c"
            },
            "dist": {
                "type": "zip",
                "url": "https://api.github.com/repos/phpDocumentor/ReflectionDocBlock/zipball/da3fd972d6bafd628114f7e7e036f45944b62e9c",
                "reference": "da3fd972d6bafd628114f7e7e036f45944b62e9c",
>>>>>>> ced64b1c
                "shasum": ""
            },
            "require": {
                "php": "^7.0",
                "phpdocumentor/reflection-common": "^1.0.0 || ^2.0.0",
                "phpdocumentor/type-resolver": "~0.4 || ^1.0.0",
                "webmozart/assert": "^1.0"
            },
            "require-dev": {
                "doctrine/instantiator": "^1.0.5",
                "mockery/mockery": "^1.0",
                "phpdocumentor/type-resolver": "0.4.*",
                "phpunit/phpunit": "^6.4"
            },
            "type": "library",
            "extra": {
                "branch-alias": {
                    "dev-master": "4.x-dev"
                }
            },
            "autoload": {
                "psr-4": {
                    "phpDocumentor\\Reflection\\": [
                        "src/"
                    ]
                }
            },
            "notification-url": "https://packagist.org/downloads/",
            "license": [
                "MIT"
            ],
            "authors": [
                {
                    "name": "Mike van Riel",
                    "email": "me@mikevanriel.com"
                }
            ],
            "description": "With this component, a library can provide support for annotations via DocBlocks or otherwise retrieve information that is embedded in a DocBlock.",
<<<<<<< HEAD
            "time": "2019-12-20T13:40:23+00:00"
=======
            "time": "2019-12-28T18:55:12+00:00"
>>>>>>> ced64b1c
        },
        {
            "name": "phpdocumentor/type-resolver",
            "version": "1.0.1",
            "source": {
                "type": "git",
                "url": "https://github.com/phpDocumentor/TypeResolver.git",
                "reference": "2e32a6d48972b2c1976ed5d8967145b6cec4a4a9"
            },
            "dist": {
                "type": "zip",
                "url": "https://api.github.com/repos/phpDocumentor/TypeResolver/zipball/2e32a6d48972b2c1976ed5d8967145b6cec4a4a9",
                "reference": "2e32a6d48972b2c1976ed5d8967145b6cec4a4a9",
                "shasum": ""
            },
            "require": {
                "php": "^7.1",
                "phpdocumentor/reflection-common": "^2.0"
            },
            "require-dev": {
                "ext-tokenizer": "^7.1",
                "mockery/mockery": "~1",
                "phpunit/phpunit": "^7.0"
            },
            "type": "library",
            "extra": {
                "branch-alias": {
                    "dev-master": "1.x-dev"
                }
            },
            "autoload": {
                "psr-4": {
                    "phpDocumentor\\Reflection\\": "src"
                }
            },
            "notification-url": "https://packagist.org/downloads/",
            "license": [
                "MIT"
            ],
            "authors": [
                {
                    "name": "Mike van Riel",
                    "email": "me@mikevanriel.com"
                }
            ],
            "description": "A PSR-5 based resolver of Class names, Types and Structural Element Names",
            "time": "2019-08-22T18:11:29+00:00"
        },
        {
            "name": "pimple/pimple",
            "version": "v3.2.3",
            "source": {
                "type": "git",
                "url": "https://github.com/silexphp/Pimple.git",
                "reference": "9e403941ef9d65d20cba7d54e29fe906db42cf32"
            },
            "dist": {
                "type": "zip",
                "url": "https://api.github.com/repos/silexphp/Pimple/zipball/9e403941ef9d65d20cba7d54e29fe906db42cf32",
                "reference": "9e403941ef9d65d20cba7d54e29fe906db42cf32",
                "shasum": ""
            },
            "require": {
                "php": ">=5.3.0",
                "psr/container": "^1.0"
            },
            "require-dev": {
                "symfony/phpunit-bridge": "^3.2"
            },
            "type": "library",
            "extra": {
                "branch-alias": {
                    "dev-master": "3.2.x-dev"
                }
            },
            "autoload": {
                "psr-0": {
                    "Pimple": "src/"
                }
            },
            "notification-url": "https://packagist.org/downloads/",
            "license": [
                "MIT"
            ],
            "authors": [
                {
                    "name": "Fabien Potencier",
                    "email": "fabien@symfony.com"
                }
            ],
            "description": "Pimple, a simple Dependency Injection Container",
            "homepage": "http://pimple.sensiolabs.org",
            "keywords": [
                "container",
                "dependency injection"
            ],
            "time": "2018-01-21T07:42:36+00:00"
        },
        {
            "name": "pixelandtonic/imagine",
            "version": "1.2.2.1",
            "source": {
                "type": "git",
                "url": "https://github.com/pixelandtonic/Imagine.git",
                "reference": "c70db7d7f6bd6fb0abc7562bdabe51265af2518b"
            },
            "dist": {
                "type": "zip",
                "url": "https://api.github.com/repos/pixelandtonic/Imagine/zipball/c70db7d7f6bd6fb0abc7562bdabe51265af2518b",
                "reference": "c70db7d7f6bd6fb0abc7562bdabe51265af2518b",
                "shasum": ""
            },
            "require": {
                "php": ">=5.3.2"
            },
            "require-dev": {
                "friendsofphp/php-cs-fixer": "2.2.*",
                "phpunit/phpunit": "^4.8 || ^5.7 || ^6.5 || ^7.4 || ^8.2"
            },
            "suggest": {
                "ext-gd": "to use the GD implementation",
                "ext-gmagick": "to use the Gmagick implementation",
                "ext-imagick": "to use the Imagick implementation"
            },
            "type": "library",
            "extra": {
                "branch-alias": {
                    "dev-develop": "0.7-dev"
                }
            },
            "autoload": {
                "psr-4": {
                    "Imagine\\": "src/"
                }
            },
            "notification-url": "https://packagist.org/downloads/",
            "license": [
                "MIT"
            ],
            "authors": [
                {
                    "name": "Bulat Shakirzyanov",
                    "email": "mallluhuct@gmail.com",
                    "homepage": "http://avalanche123.com"
                }
            ],
            "description": "Image processing for PHP 5.3",
            "homepage": "http://imagine.readthedocs.org/",
            "keywords": [
                "drawing",
                "graphics",
                "image manipulation",
                "image processing"
            ],
            "time": "2019-07-19T12:55:50+00:00"
        },
        {
            "name": "psr/container",
            "version": "1.0.0",
            "source": {
                "type": "git",
                "url": "https://github.com/php-fig/container.git",
                "reference": "b7ce3b176482dbbc1245ebf52b181af44c2cf55f"
            },
            "dist": {
                "type": "zip",
                "url": "https://api.github.com/repos/php-fig/container/zipball/b7ce3b176482dbbc1245ebf52b181af44c2cf55f",
                "reference": "b7ce3b176482dbbc1245ebf52b181af44c2cf55f",
                "shasum": ""
            },
            "require": {
                "php": ">=5.3.0"
            },
            "type": "library",
            "extra": {
                "branch-alias": {
                    "dev-master": "1.0.x-dev"
                }
            },
            "autoload": {
                "psr-4": {
                    "Psr\\Container\\": "src/"
                }
            },
            "notification-url": "https://packagist.org/downloads/",
            "license": [
                "MIT"
            ],
            "authors": [
                {
                    "name": "PHP-FIG",
                    "homepage": "http://www.php-fig.org/"
                }
            ],
            "description": "Common Container Interface (PHP FIG PSR-11)",
            "homepage": "https://github.com/php-fig/container",
            "keywords": [
                "PSR-11",
                "container",
                "container-interface",
                "container-interop",
                "psr"
            ],
            "time": "2017-02-14T16:28:37+00:00"
        },
        {
            "name": "psr/http-message",
            "version": "1.0.1",
            "source": {
                "type": "git",
                "url": "https://github.com/php-fig/http-message.git",
                "reference": "f6561bf28d520154e4b0ec72be95418abe6d9363"
            },
            "dist": {
                "type": "zip",
                "url": "https://api.github.com/repos/php-fig/http-message/zipball/f6561bf28d520154e4b0ec72be95418abe6d9363",
                "reference": "f6561bf28d520154e4b0ec72be95418abe6d9363",
                "shasum": ""
            },
            "require": {
                "php": ">=5.3.0"
            },
            "type": "library",
            "extra": {
                "branch-alias": {
                    "dev-master": "1.0.x-dev"
                }
            },
            "autoload": {
                "psr-4": {
                    "Psr\\Http\\Message\\": "src/"
                }
            },
            "notification-url": "https://packagist.org/downloads/",
            "license": [
                "MIT"
            ],
            "authors": [
                {
                    "name": "PHP-FIG",
                    "homepage": "http://www.php-fig.org/"
                }
            ],
            "description": "Common interface for HTTP messages",
            "homepage": "https://github.com/php-fig/http-message",
            "keywords": [
                "http",
                "http-message",
                "psr",
                "psr-7",
                "request",
                "response"
            ],
            "time": "2016-08-06T14:39:51+00:00"
        },
        {
            "name": "psr/log",
            "version": "1.1.2",
            "source": {
                "type": "git",
                "url": "https://github.com/php-fig/log.git",
                "reference": "446d54b4cb6bf489fc9d75f55843658e6f25d801"
            },
            "dist": {
                "type": "zip",
                "url": "https://api.github.com/repos/php-fig/log/zipball/446d54b4cb6bf489fc9d75f55843658e6f25d801",
                "reference": "446d54b4cb6bf489fc9d75f55843658e6f25d801",
                "shasum": ""
            },
            "require": {
                "php": ">=5.3.0"
            },
            "type": "library",
            "extra": {
                "branch-alias": {
                    "dev-master": "1.1.x-dev"
                }
            },
            "autoload": {
                "psr-4": {
                    "Psr\\Log\\": "Psr/Log/"
                }
            },
            "notification-url": "https://packagist.org/downloads/",
            "license": [
                "MIT"
            ],
            "authors": [
                {
                    "name": "PHP-FIG",
                    "homepage": "http://www.php-fig.org/"
                }
            ],
            "description": "Common interface for logging libraries",
            "homepage": "https://github.com/php-fig/log",
            "keywords": [
                "log",
                "psr",
                "psr-3"
            ],
            "time": "2019-11-01T11:05:21+00:00"
        },
        {
            "name": "psy/psysh",
            "version": "v0.9.12",
            "source": {
                "type": "git",
                "url": "https://github.com/bobthecow/psysh.git",
                "reference": "90da7f37568aee36b116a030c5f99c915267edd4"
            },
            "dist": {
                "type": "zip",
                "url": "https://api.github.com/repos/bobthecow/psysh/zipball/90da7f37568aee36b116a030c5f99c915267edd4",
                "reference": "90da7f37568aee36b116a030c5f99c915267edd4",
                "shasum": ""
            },
            "require": {
                "dnoegel/php-xdg-base-dir": "0.1.*",
                "ext-json": "*",
                "ext-tokenizer": "*",
                "jakub-onderka/php-console-highlighter": "0.3.*|0.4.*",
                "nikic/php-parser": "~1.3|~2.0|~3.0|~4.0",
                "php": ">=5.4.0",
                "symfony/console": "~2.3.10|^2.4.2|~3.0|~4.0|~5.0",
                "symfony/var-dumper": "~2.7|~3.0|~4.0|~5.0"
            },
            "require-dev": {
                "bamarni/composer-bin-plugin": "^1.2",
                "hoa/console": "~2.15|~3.16",
                "phpunit/phpunit": "~4.8.35|~5.0|~6.0|~7.0"
            },
            "suggest": {
                "ext-pcntl": "Enabling the PCNTL extension makes PsySH a lot happier :)",
                "ext-pdo-sqlite": "The doc command requires SQLite to work.",
                "ext-posix": "If you have PCNTL, you'll want the POSIX extension as well.",
                "ext-readline": "Enables support for arrow-key history navigation, and showing and manipulating command history.",
                "hoa/console": "A pure PHP readline implementation. You'll want this if your PHP install doesn't already support readline or libedit."
            },
            "bin": [
                "bin/psysh"
            ],
            "type": "library",
            "extra": {
                "branch-alias": {
                    "dev-develop": "0.9.x-dev"
                }
            },
            "autoload": {
                "files": [
                    "src/functions.php"
                ],
                "psr-4": {
                    "Psy\\": "src/"
                }
            },
            "notification-url": "https://packagist.org/downloads/",
            "license": [
                "MIT"
            ],
            "authors": [
                {
                    "name": "Justin Hileman",
                    "email": "justin@justinhileman.info",
                    "homepage": "http://justinhileman.com"
                }
            ],
            "description": "An interactive shell for modern PHP.",
            "homepage": "http://psysh.org",
            "keywords": [
                "REPL",
                "console",
                "interactive",
                "shell"
            ],
            "time": "2019-12-06T14:19:43+00:00"
        },
        {
            "name": "ralouphie/getallheaders",
            "version": "3.0.3",
            "source": {
                "type": "git",
                "url": "https://github.com/ralouphie/getallheaders.git",
                "reference": "120b605dfeb996808c31b6477290a714d356e822"
            },
            "dist": {
                "type": "zip",
                "url": "https://api.github.com/repos/ralouphie/getallheaders/zipball/120b605dfeb996808c31b6477290a714d356e822",
                "reference": "120b605dfeb996808c31b6477290a714d356e822",
                "shasum": ""
            },
            "require": {
                "php": ">=5.6"
            },
            "require-dev": {
                "php-coveralls/php-coveralls": "^2.1",
                "phpunit/phpunit": "^5 || ^6.5"
            },
            "type": "library",
            "autoload": {
                "files": [
                    "src/getallheaders.php"
                ]
            },
            "notification-url": "https://packagist.org/downloads/",
            "license": [
                "MIT"
            ],
            "authors": [
                {
                    "name": "Ralph Khattar",
                    "email": "ralph.khattar@gmail.com"
                }
            ],
            "description": "A polyfill for getallheaders.",
            "time": "2019-03-08T08:55:37+00:00"
        },
        {
            "name": "seld/cli-prompt",
            "version": "1.0.3",
            "source": {
                "type": "git",
                "url": "https://github.com/Seldaek/cli-prompt.git",
                "reference": "a19a7376a4689d4d94cab66ab4f3c816019ba8dd"
            },
            "dist": {
                "type": "zip",
                "url": "https://api.github.com/repos/Seldaek/cli-prompt/zipball/a19a7376a4689d4d94cab66ab4f3c816019ba8dd",
                "reference": "a19a7376a4689d4d94cab66ab4f3c816019ba8dd",
                "shasum": ""
            },
            "require": {
                "php": ">=5.3"
            },
            "type": "library",
            "extra": {
                "branch-alias": {
                    "dev-master": "1.x-dev"
                }
            },
            "autoload": {
                "psr-4": {
                    "Seld\\CliPrompt\\": "src/"
                }
            },
            "notification-url": "https://packagist.org/downloads/",
            "license": [
                "MIT"
            ],
            "authors": [
                {
                    "name": "Jordi Boggiano",
                    "email": "j.boggiano@seld.be"
                }
            ],
            "description": "Allows you to prompt for user input on the command line, and optionally hide the characters they type",
            "keywords": [
                "cli",
                "console",
                "hidden",
                "input",
                "prompt"
            ],
            "time": "2017-03-18T11:32:45+00:00"
        },
        {
            "name": "seld/jsonlint",
            "version": "1.7.2",
            "source": {
                "type": "git",
                "url": "https://github.com/Seldaek/jsonlint.git",
                "reference": "e2e5d290e4d2a4f0eb449f510071392e00e10d19"
            },
            "dist": {
                "type": "zip",
                "url": "https://api.github.com/repos/Seldaek/jsonlint/zipball/e2e5d290e4d2a4f0eb449f510071392e00e10d19",
                "reference": "e2e5d290e4d2a4f0eb449f510071392e00e10d19",
                "shasum": ""
            },
            "require": {
                "php": "^5.3 || ^7.0"
            },
            "require-dev": {
                "phpunit/phpunit": "^4.8.35 || ^5.7 || ^6.0"
            },
            "bin": [
                "bin/jsonlint"
            ],
            "type": "library",
            "autoload": {
                "psr-4": {
                    "Seld\\JsonLint\\": "src/Seld/JsonLint/"
                }
            },
            "notification-url": "https://packagist.org/downloads/",
            "license": [
                "MIT"
            ],
            "authors": [
                {
                    "name": "Jordi Boggiano",
                    "email": "j.boggiano@seld.be",
                    "homepage": "http://seld.be"
                }
            ],
            "description": "JSON Linter",
            "keywords": [
                "json",
                "linter",
                "parser",
                "validator"
            ],
            "time": "2019-10-24T14:27:39+00:00"
        },
        {
            "name": "seld/phar-utils",
            "version": "1.0.1",
            "source": {
                "type": "git",
                "url": "https://github.com/Seldaek/phar-utils.git",
                "reference": "7009b5139491975ef6486545a39f3e6dad5ac30a"
            },
            "dist": {
                "type": "zip",
                "url": "https://api.github.com/repos/Seldaek/phar-utils/zipball/7009b5139491975ef6486545a39f3e6dad5ac30a",
                "reference": "7009b5139491975ef6486545a39f3e6dad5ac30a",
                "shasum": ""
            },
            "require": {
                "php": ">=5.3"
            },
            "type": "library",
            "extra": {
                "branch-alias": {
                    "dev-master": "1.x-dev"
                }
            },
            "autoload": {
                "psr-4": {
                    "Seld\\PharUtils\\": "src/"
                }
            },
            "notification-url": "https://packagist.org/downloads/",
            "license": [
                "MIT"
            ],
            "authors": [
                {
                    "name": "Jordi Boggiano",
                    "email": "j.boggiano@seld.be"
                }
            ],
            "description": "PHAR file format utilities, for when PHP phars you up",
            "keywords": [
                "phra"
            ],
            "time": "2015-10-13T18:44:15+00:00"
        },
        {
            "name": "swiftmailer/swiftmailer",
            "version": "v6.2.3",
            "source": {
                "type": "git",
                "url": "https://github.com/swiftmailer/swiftmailer.git",
                "reference": "149cfdf118b169f7840bbe3ef0d4bc795d1780c9"
            },
            "dist": {
                "type": "zip",
                "url": "https://api.github.com/repos/swiftmailer/swiftmailer/zipball/149cfdf118b169f7840bbe3ef0d4bc795d1780c9",
                "reference": "149cfdf118b169f7840bbe3ef0d4bc795d1780c9",
                "shasum": ""
            },
            "require": {
                "egulias/email-validator": "~2.0",
                "php": ">=7.0.0",
                "symfony/polyfill-iconv": "^1.0",
                "symfony/polyfill-intl-idn": "^1.10",
                "symfony/polyfill-mbstring": "^1.0"
            },
            "require-dev": {
                "mockery/mockery": "~0.9.1",
                "symfony/phpunit-bridge": "^3.4.19|^4.1.8"
            },
            "suggest": {
                "ext-intl": "Needed to support internationalized email addresses",
                "true/punycode": "Needed to support internationalized email addresses, if ext-intl is not installed"
            },
            "type": "library",
            "extra": {
                "branch-alias": {
                    "dev-master": "6.2-dev"
                }
            },
            "autoload": {
                "files": [
                    "lib/swift_required.php"
                ]
            },
            "notification-url": "https://packagist.org/downloads/",
            "license": [
                "MIT"
            ],
            "authors": [
                {
                    "name": "Chris Corbyn"
                },
                {
                    "name": "Fabien Potencier",
                    "email": "fabien@symfony.com"
                }
            ],
            "description": "Swiftmailer, free feature-rich PHP mailer",
            "homepage": "https://swiftmailer.symfony.com",
            "keywords": [
                "email",
                "mail",
                "mailer"
            ],
            "time": "2019-11-12T09:31:26+00:00"
        },
        {
            "name": "symfony/console",
            "version": "v4.4.2",
            "source": {
                "type": "git",
                "url": "https://github.com/symfony/console.git",
                "reference": "82437719dab1e6bdd28726af14cb345c2ec816d0"
            },
            "dist": {
                "type": "zip",
                "url": "https://api.github.com/repos/symfony/console/zipball/82437719dab1e6bdd28726af14cb345c2ec816d0",
                "reference": "82437719dab1e6bdd28726af14cb345c2ec816d0",
                "shasum": ""
            },
            "require": {
                "php": "^7.1.3",
                "symfony/polyfill-mbstring": "~1.0",
                "symfony/polyfill-php73": "^1.8",
                "symfony/service-contracts": "^1.1|^2"
            },
            "conflict": {
                "symfony/dependency-injection": "<3.4",
                "symfony/event-dispatcher": "<4.3|>=5",
                "symfony/lock": "<4.4",
                "symfony/process": "<3.3"
            },
            "provide": {
                "psr/log-implementation": "1.0"
            },
            "require-dev": {
                "psr/log": "~1.0",
                "symfony/config": "^3.4|^4.0|^5.0",
                "symfony/dependency-injection": "^3.4|^4.0|^5.0",
                "symfony/event-dispatcher": "^4.3",
                "symfony/lock": "^4.4|^5.0",
                "symfony/process": "^3.4|^4.0|^5.0",
                "symfony/var-dumper": "^4.3|^5.0"
            },
            "suggest": {
                "psr/log": "For using the console logger",
                "symfony/event-dispatcher": "",
                "symfony/lock": "",
                "symfony/process": ""
            },
            "type": "library",
            "extra": {
                "branch-alias": {
                    "dev-master": "4.4-dev"
                }
            },
            "autoload": {
                "psr-4": {
                    "Symfony\\Component\\Console\\": ""
                },
                "exclude-from-classmap": [
                    "/Tests/"
                ]
            },
            "notification-url": "https://packagist.org/downloads/",
            "license": [
                "MIT"
            ],
            "authors": [
                {
                    "name": "Fabien Potencier",
                    "email": "fabien@symfony.com"
                },
                {
                    "name": "Symfony Community",
                    "homepage": "https://symfony.com/contributors"
                }
            ],
            "description": "Symfony Console Component",
            "homepage": "https://symfony.com",
            "time": "2019-12-17T10:32:23+00:00"
        },
        {
            "name": "symfony/filesystem",
            "version": "v4.4.2",
            "source": {
                "type": "git",
                "url": "https://github.com/symfony/filesystem.git",
                "reference": "40c2606131d56eff6f193b6e2ceb92414653b591"
            },
            "dist": {
                "type": "zip",
                "url": "https://api.github.com/repos/symfony/filesystem/zipball/40c2606131d56eff6f193b6e2ceb92414653b591",
                "reference": "40c2606131d56eff6f193b6e2ceb92414653b591",
                "shasum": ""
            },
            "require": {
                "php": "^7.1.3",
                "symfony/polyfill-ctype": "~1.8"
            },
            "type": "library",
            "extra": {
                "branch-alias": {
                    "dev-master": "4.4-dev"
                }
            },
            "autoload": {
                "psr-4": {
                    "Symfony\\Component\\Filesystem\\": ""
                },
                "exclude-from-classmap": [
                    "/Tests/"
                ]
            },
            "notification-url": "https://packagist.org/downloads/",
            "license": [
                "MIT"
            ],
            "authors": [
                {
                    "name": "Fabien Potencier",
                    "email": "fabien@symfony.com"
                },
                {
                    "name": "Symfony Community",
                    "homepage": "https://symfony.com/contributors"
                }
            ],
            "description": "Symfony Filesystem Component",
            "homepage": "https://symfony.com",
            "time": "2019-11-26T23:16:41+00:00"
        },
        {
            "name": "symfony/finder",
            "version": "v4.4.2",
            "source": {
                "type": "git",
                "url": "https://github.com/symfony/finder.git",
                "reference": "ce8743441da64c41e2a667b8eb66070444ed911e"
            },
            "dist": {
                "type": "zip",
                "url": "https://api.github.com/repos/symfony/finder/zipball/ce8743441da64c41e2a667b8eb66070444ed911e",
                "reference": "ce8743441da64c41e2a667b8eb66070444ed911e",
                "shasum": ""
            },
            "require": {
                "php": "^7.1.3"
            },
            "type": "library",
            "extra": {
                "branch-alias": {
                    "dev-master": "4.4-dev"
                }
            },
            "autoload": {
                "psr-4": {
                    "Symfony\\Component\\Finder\\": ""
                },
                "exclude-from-classmap": [
                    "/Tests/"
                ]
            },
            "notification-url": "https://packagist.org/downloads/",
            "license": [
                "MIT"
            ],
            "authors": [
                {
                    "name": "Fabien Potencier",
                    "email": "fabien@symfony.com"
                },
                {
                    "name": "Symfony Community",
                    "homepage": "https://symfony.com/contributors"
                }
            ],
            "description": "Symfony Finder Component",
            "homepage": "https://symfony.com",
            "time": "2019-11-17T21:56:56+00:00"
        },
        {
            "name": "symfony/polyfill-ctype",
            "version": "v1.13.1",
            "source": {
                "type": "git",
                "url": "https://github.com/symfony/polyfill-ctype.git",
                "reference": "f8f0b461be3385e56d6de3dbb5a0df24c0c275e3"
            },
            "dist": {
                "type": "zip",
                "url": "https://api.github.com/repos/symfony/polyfill-ctype/zipball/f8f0b461be3385e56d6de3dbb5a0df24c0c275e3",
                "reference": "f8f0b461be3385e56d6de3dbb5a0df24c0c275e3",
                "shasum": ""
            },
            "require": {
                "php": ">=5.3.3"
            },
            "suggest": {
                "ext-ctype": "For best performance"
            },
            "type": "library",
            "extra": {
                "branch-alias": {
                    "dev-master": "1.13-dev"
                }
            },
            "autoload": {
                "psr-4": {
                    "Symfony\\Polyfill\\Ctype\\": ""
                },
                "files": [
                    "bootstrap.php"
                ]
            },
            "notification-url": "https://packagist.org/downloads/",
            "license": [
                "MIT"
            ],
            "authors": [
                {
                    "name": "Gert de Pagter",
                    "email": "BackEndTea@gmail.com"
                },
                {
                    "name": "Symfony Community",
                    "homepage": "https://symfony.com/contributors"
                }
            ],
            "description": "Symfony polyfill for ctype functions",
            "homepage": "https://symfony.com",
            "keywords": [
                "compatibility",
                "ctype",
                "polyfill",
                "portable"
            ],
            "time": "2019-11-27T13:56:44+00:00"
        },
        {
            "name": "symfony/polyfill-iconv",
            "version": "v1.13.1",
            "source": {
                "type": "git",
                "url": "https://github.com/symfony/polyfill-iconv.git",
                "reference": "a019efccc03f1a335af6b4f20c30f5ea8060be36"
            },
            "dist": {
                "type": "zip",
                "url": "https://api.github.com/repos/symfony/polyfill-iconv/zipball/a019efccc03f1a335af6b4f20c30f5ea8060be36",
                "reference": "a019efccc03f1a335af6b4f20c30f5ea8060be36",
                "shasum": ""
            },
            "require": {
                "php": ">=5.3.3"
            },
            "suggest": {
                "ext-iconv": "For best performance"
            },
            "type": "library",
            "extra": {
                "branch-alias": {
                    "dev-master": "1.13-dev"
                }
            },
            "autoload": {
                "psr-4": {
                    "Symfony\\Polyfill\\Iconv\\": ""
                },
                "files": [
                    "bootstrap.php"
                ]
            },
            "notification-url": "https://packagist.org/downloads/",
            "license": [
                "MIT"
            ],
            "authors": [
                {
                    "name": "Nicolas Grekas",
                    "email": "p@tchwork.com"
                },
                {
                    "name": "Symfony Community",
                    "homepage": "https://symfony.com/contributors"
                }
            ],
            "description": "Symfony polyfill for the Iconv extension",
            "homepage": "https://symfony.com",
            "keywords": [
                "compatibility",
                "iconv",
                "polyfill",
                "portable",
                "shim"
            ],
            "time": "2019-11-27T13:56:44+00:00"
        },
        {
            "name": "symfony/polyfill-intl-grapheme",
            "version": "v1.13.1",
            "source": {
                "type": "git",
                "url": "https://github.com/symfony/polyfill-intl-grapheme.git",
                "reference": "45c566a1ca16273f7ea6b930e013462e00e14502"
            },
            "dist": {
                "type": "zip",
                "url": "https://api.github.com/repos/symfony/polyfill-intl-grapheme/zipball/45c566a1ca16273f7ea6b930e013462e00e14502",
                "reference": "45c566a1ca16273f7ea6b930e013462e00e14502",
                "shasum": ""
            },
            "require": {
                "php": ">=5.3.3"
            },
            "suggest": {
                "ext-intl": "For best performance"
            },
            "type": "library",
            "extra": {
                "branch-alias": {
                    "dev-master": "1.13-dev"
                }
            },
            "autoload": {
                "psr-4": {
                    "Symfony\\Polyfill\\Intl\\Grapheme\\": ""
                },
                "files": [
                    "bootstrap.php"
                ]
            },
            "notification-url": "https://packagist.org/downloads/",
            "license": [
                "MIT"
            ],
            "authors": [
                {
                    "name": "Nicolas Grekas",
                    "email": "p@tchwork.com"
                },
                {
                    "name": "Symfony Community",
                    "homepage": "https://symfony.com/contributors"
                }
            ],
            "description": "Symfony polyfill for intl's grapheme_* functions",
            "homepage": "https://symfony.com",
            "keywords": [
                "compatibility",
                "grapheme",
                "intl",
                "polyfill",
                "portable",
                "shim"
            ],
            "time": "2019-11-27T13:56:44+00:00"
        },
        {
            "name": "symfony/polyfill-intl-idn",
            "version": "v1.13.1",
            "source": {
                "type": "git",
                "url": "https://github.com/symfony/polyfill-intl-idn.git",
                "reference": "6f9c239e61e1b0c9229a28ff89a812dc449c3d46"
            },
            "dist": {
                "type": "zip",
                "url": "https://api.github.com/repos/symfony/polyfill-intl-idn/zipball/6f9c239e61e1b0c9229a28ff89a812dc449c3d46",
                "reference": "6f9c239e61e1b0c9229a28ff89a812dc449c3d46",
                "shasum": ""
            },
            "require": {
                "php": ">=5.3.3",
                "symfony/polyfill-mbstring": "^1.3",
                "symfony/polyfill-php72": "^1.9"
            },
            "suggest": {
                "ext-intl": "For best performance"
            },
            "type": "library",
            "extra": {
                "branch-alias": {
                    "dev-master": "1.13-dev"
                }
            },
            "autoload": {
                "psr-4": {
                    "Symfony\\Polyfill\\Intl\\Idn\\": ""
                },
                "files": [
                    "bootstrap.php"
                ]
            },
            "notification-url": "https://packagist.org/downloads/",
            "license": [
                "MIT"
            ],
            "authors": [
                {
                    "name": "Laurent Bassin",
                    "email": "laurent@bassin.info"
                },
                {
                    "name": "Symfony Community",
                    "homepage": "https://symfony.com/contributors"
                }
            ],
            "description": "Symfony polyfill for intl's idn_to_ascii and idn_to_utf8 functions",
            "homepage": "https://symfony.com",
            "keywords": [
                "compatibility",
                "idn",
                "intl",
                "polyfill",
                "portable",
                "shim"
            ],
            "time": "2019-11-27T13:56:44+00:00"
        },
        {
            "name": "symfony/polyfill-intl-normalizer",
            "version": "v1.13.1",
            "source": {
                "type": "git",
                "url": "https://github.com/symfony/polyfill-intl-normalizer.git",
                "reference": "cfe6ad557c15f3797f667e9518ce759aa04ae4f3"
            },
            "dist": {
                "type": "zip",
                "url": "https://api.github.com/repos/symfony/polyfill-intl-normalizer/zipball/cfe6ad557c15f3797f667e9518ce759aa04ae4f3",
                "reference": "cfe6ad557c15f3797f667e9518ce759aa04ae4f3",
                "shasum": ""
            },
            "require": {
                "php": ">=5.3.3"
            },
            "suggest": {
                "ext-intl": "For best performance"
            },
            "type": "library",
            "extra": {
                "branch-alias": {
                    "dev-master": "1.13-dev"
                }
            },
            "autoload": {
                "psr-4": {
                    "Symfony\\Polyfill\\Intl\\Normalizer\\": ""
                },
                "files": [
                    "bootstrap.php"
                ],
                "classmap": [
                    "Resources/stubs"
                ]
            },
            "notification-url": "https://packagist.org/downloads/",
            "license": [
                "MIT"
            ],
            "authors": [
                {
                    "name": "Nicolas Grekas",
                    "email": "p@tchwork.com"
                },
                {
                    "name": "Symfony Community",
                    "homepage": "https://symfony.com/contributors"
                }
            ],
            "description": "Symfony polyfill for intl's Normalizer class and related functions",
            "homepage": "https://symfony.com",
            "keywords": [
                "compatibility",
                "intl",
                "normalizer",
                "polyfill",
                "portable",
                "shim"
            ],
            "time": "2019-11-27T13:56:44+00:00"
        },
        {
            "name": "symfony/polyfill-mbstring",
            "version": "v1.13.1",
            "source": {
                "type": "git",
                "url": "https://github.com/symfony/polyfill-mbstring.git",
                "reference": "7b4aab9743c30be783b73de055d24a39cf4b954f"
            },
            "dist": {
                "type": "zip",
                "url": "https://api.github.com/repos/symfony/polyfill-mbstring/zipball/7b4aab9743c30be783b73de055d24a39cf4b954f",
                "reference": "7b4aab9743c30be783b73de055d24a39cf4b954f",
                "shasum": ""
            },
            "require": {
                "php": ">=5.3.3"
            },
            "suggest": {
                "ext-mbstring": "For best performance"
            },
            "type": "library",
            "extra": {
                "branch-alias": {
                    "dev-master": "1.13-dev"
                }
            },
            "autoload": {
                "psr-4": {
                    "Symfony\\Polyfill\\Mbstring\\": ""
                },
                "files": [
                    "bootstrap.php"
                ]
            },
            "notification-url": "https://packagist.org/downloads/",
            "license": [
                "MIT"
            ],
            "authors": [
                {
                    "name": "Nicolas Grekas",
                    "email": "p@tchwork.com"
                },
                {
                    "name": "Symfony Community",
                    "homepage": "https://symfony.com/contributors"
                }
            ],
            "description": "Symfony polyfill for the Mbstring extension",
            "homepage": "https://symfony.com",
            "keywords": [
                "compatibility",
                "mbstring",
                "polyfill",
                "portable",
                "shim"
            ],
            "time": "2019-11-27T14:18:11+00:00"
        },
        {
            "name": "symfony/polyfill-php72",
            "version": "v1.13.1",
            "source": {
                "type": "git",
                "url": "https://github.com/symfony/polyfill-php72.git",
                "reference": "66fea50f6cb37a35eea048d75a7d99a45b586038"
            },
            "dist": {
                "type": "zip",
                "url": "https://api.github.com/repos/symfony/polyfill-php72/zipball/66fea50f6cb37a35eea048d75a7d99a45b586038",
                "reference": "66fea50f6cb37a35eea048d75a7d99a45b586038",
                "shasum": ""
            },
            "require": {
                "php": ">=5.3.3"
            },
            "type": "library",
            "extra": {
                "branch-alias": {
                    "dev-master": "1.13-dev"
                }
            },
            "autoload": {
                "psr-4": {
                    "Symfony\\Polyfill\\Php72\\": ""
                },
                "files": [
                    "bootstrap.php"
                ]
            },
            "notification-url": "https://packagist.org/downloads/",
            "license": [
                "MIT"
            ],
            "authors": [
                {
                    "name": "Nicolas Grekas",
                    "email": "p@tchwork.com"
                },
                {
                    "name": "Symfony Community",
                    "homepage": "https://symfony.com/contributors"
                }
            ],
            "description": "Symfony polyfill backporting some PHP 7.2+ features to lower PHP versions",
            "homepage": "https://symfony.com",
            "keywords": [
                "compatibility",
                "polyfill",
                "portable",
                "shim"
            ],
            "time": "2019-11-27T13:56:44+00:00"
        },
        {
            "name": "symfony/polyfill-php73",
            "version": "v1.13.1",
            "source": {
                "type": "git",
                "url": "https://github.com/symfony/polyfill-php73.git",
                "reference": "4b0e2222c55a25b4541305a053013d5647d3a25f"
            },
            "dist": {
                "type": "zip",
                "url": "https://api.github.com/repos/symfony/polyfill-php73/zipball/4b0e2222c55a25b4541305a053013d5647d3a25f",
                "reference": "4b0e2222c55a25b4541305a053013d5647d3a25f",
                "shasum": ""
            },
            "require": {
                "php": ">=5.3.3"
            },
            "type": "library",
            "extra": {
                "branch-alias": {
                    "dev-master": "1.13-dev"
                }
            },
            "autoload": {
                "psr-4": {
                    "Symfony\\Polyfill\\Php73\\": ""
                },
                "files": [
                    "bootstrap.php"
                ],
                "classmap": [
                    "Resources/stubs"
                ]
            },
            "notification-url": "https://packagist.org/downloads/",
            "license": [
                "MIT"
            ],
            "authors": [
                {
                    "name": "Nicolas Grekas",
                    "email": "p@tchwork.com"
                },
                {
                    "name": "Symfony Community",
                    "homepage": "https://symfony.com/contributors"
                }
            ],
            "description": "Symfony polyfill backporting some PHP 7.3+ features to lower PHP versions",
            "homepage": "https://symfony.com",
            "keywords": [
                "compatibility",
                "polyfill",
                "portable",
                "shim"
            ],
            "time": "2019-11-27T16:25:15+00:00"
        },
        {
            "name": "symfony/process",
            "version": "v4.4.2",
            "source": {
                "type": "git",
                "url": "https://github.com/symfony/process.git",
                "reference": "b84501ad50adb72a94fb460a5b5c91f693e99c9b"
            },
            "dist": {
                "type": "zip",
                "url": "https://api.github.com/repos/symfony/process/zipball/b84501ad50adb72a94fb460a5b5c91f693e99c9b",
                "reference": "b84501ad50adb72a94fb460a5b5c91f693e99c9b",
                "shasum": ""
            },
            "require": {
                "php": "^7.1.3"
            },
            "type": "library",
            "extra": {
                "branch-alias": {
                    "dev-master": "4.4-dev"
                }
            },
            "autoload": {
                "psr-4": {
                    "Symfony\\Component\\Process\\": ""
                },
                "exclude-from-classmap": [
                    "/Tests/"
                ]
            },
            "notification-url": "https://packagist.org/downloads/",
            "license": [
                "MIT"
            ],
            "authors": [
                {
                    "name": "Fabien Potencier",
                    "email": "fabien@symfony.com"
                },
                {
                    "name": "Symfony Community",
                    "homepage": "https://symfony.com/contributors"
                }
            ],
            "description": "Symfony Process Component",
            "homepage": "https://symfony.com",
            "time": "2019-12-06T10:06:46+00:00"
        },
        {
            "name": "symfony/service-contracts",
            "version": "v1.1.8",
            "source": {
                "type": "git",
                "url": "https://github.com/symfony/service-contracts.git",
                "reference": "ffc7f5692092df31515df2a5ecf3b7302b3ddacf"
            },
            "dist": {
                "type": "zip",
                "url": "https://api.github.com/repos/symfony/service-contracts/zipball/ffc7f5692092df31515df2a5ecf3b7302b3ddacf",
                "reference": "ffc7f5692092df31515df2a5ecf3b7302b3ddacf",
                "shasum": ""
            },
            "require": {
                "php": "^7.1.3",
                "psr/container": "^1.0"
            },
            "suggest": {
                "symfony/service-implementation": ""
            },
            "type": "library",
            "extra": {
                "branch-alias": {
                    "dev-master": "1.1-dev"
                }
            },
            "autoload": {
                "psr-4": {
                    "Symfony\\Contracts\\Service\\": ""
                }
            },
            "notification-url": "https://packagist.org/downloads/",
            "license": [
                "MIT"
            ],
            "authors": [
                {
                    "name": "Nicolas Grekas",
                    "email": "p@tchwork.com"
                },
                {
                    "name": "Symfony Community",
                    "homepage": "https://symfony.com/contributors"
                }
            ],
            "description": "Generic abstractions related to writing services",
            "homepage": "https://symfony.com",
            "keywords": [
                "abstractions",
                "contracts",
                "decoupling",
                "interfaces",
                "interoperability",
                "standards"
            ],
            "time": "2019-10-14T12:27:06+00:00"
        },
        {
            "name": "symfony/var-dumper",
            "version": "v4.4.2",
            "source": {
                "type": "git",
                "url": "https://github.com/symfony/var-dumper.git",
                "reference": "be330f919bdb395d1e0c3f2bfb8948512d6bdd99"
            },
            "dist": {
                "type": "zip",
                "url": "https://api.github.com/repos/symfony/var-dumper/zipball/be330f919bdb395d1e0c3f2bfb8948512d6bdd99",
                "reference": "be330f919bdb395d1e0c3f2bfb8948512d6bdd99",
                "shasum": ""
            },
            "require": {
                "php": "^7.1.3",
                "symfony/polyfill-mbstring": "~1.0",
                "symfony/polyfill-php72": "~1.5"
            },
            "conflict": {
                "phpunit/phpunit": "<4.8.35|<5.4.3,>=5.0",
                "symfony/console": "<3.4"
            },
            "require-dev": {
                "ext-iconv": "*",
                "symfony/console": "^3.4|^4.0|^5.0",
                "symfony/process": "^4.4|^5.0",
                "twig/twig": "^1.34|^2.4|^3.0"
            },
            "suggest": {
                "ext-iconv": "To convert non-UTF-8 strings to UTF-8 (or symfony/polyfill-iconv in case ext-iconv cannot be used).",
                "ext-intl": "To show region name in time zone dump",
                "symfony/console": "To use the ServerDumpCommand and/or the bin/var-dump-server script"
            },
            "bin": [
                "Resources/bin/var-dump-server"
            ],
            "type": "library",
            "extra": {
                "branch-alias": {
                    "dev-master": "4.4-dev"
                }
            },
            "autoload": {
                "files": [
                    "Resources/functions/dump.php"
                ],
                "psr-4": {
                    "Symfony\\Component\\VarDumper\\": ""
                },
                "exclude-from-classmap": [
                    "/Tests/"
                ]
            },
            "notification-url": "https://packagist.org/downloads/",
            "license": [
                "MIT"
            ],
            "authors": [
                {
                    "name": "Nicolas Grekas",
                    "email": "p@tchwork.com"
                },
                {
                    "name": "Symfony Community",
                    "homepage": "https://symfony.com/contributors"
                }
            ],
            "description": "Symfony mechanism for exploring and dumping PHP variables",
            "homepage": "https://symfony.com",
            "keywords": [
                "debug",
                "dump"
            ],
            "time": "2019-12-18T13:41:29+00:00"
        },
        {
            "name": "symfony/yaml",
            "version": "v4.4.2",
            "source": {
                "type": "git",
                "url": "https://github.com/symfony/yaml.git",
                "reference": "a08832b974dd5fafe3085a66d41fe4c84bb2628c"
            },
            "dist": {
                "type": "zip",
                "url": "https://api.github.com/repos/symfony/yaml/zipball/a08832b974dd5fafe3085a66d41fe4c84bb2628c",
                "reference": "a08832b974dd5fafe3085a66d41fe4c84bb2628c",
                "shasum": ""
            },
            "require": {
                "php": "^7.1.3",
                "symfony/polyfill-ctype": "~1.8"
            },
            "conflict": {
                "symfony/console": "<3.4"
            },
            "require-dev": {
                "symfony/console": "^3.4|^4.0|^5.0"
            },
            "suggest": {
                "symfony/console": "For validating YAML files using the lint command"
            },
            "type": "library",
            "extra": {
                "branch-alias": {
                    "dev-master": "4.4-dev"
                }
            },
            "autoload": {
                "psr-4": {
                    "Symfony\\Component\\Yaml\\": ""
                },
                "exclude-from-classmap": [
                    "/Tests/"
                ]
            },
            "notification-url": "https://packagist.org/downloads/",
            "license": [
                "MIT"
            ],
            "authors": [
                {
                    "name": "Fabien Potencier",
                    "email": "fabien@symfony.com"
                },
                {
                    "name": "Symfony Community",
                    "homepage": "https://symfony.com/contributors"
                }
            ],
            "description": "Symfony Yaml Component",
            "homepage": "https://symfony.com",
            "time": "2019-12-10T10:33:21+00:00"
        },
        {
            "name": "true/punycode",
            "version": "v2.1.1",
            "source": {
                "type": "git",
                "url": "https://github.com/true/php-punycode.git",
                "reference": "a4d0c11a36dd7f4e7cd7096076cab6d3378a071e"
            },
            "dist": {
                "type": "zip",
                "url": "https://api.github.com/repos/true/php-punycode/zipball/a4d0c11a36dd7f4e7cd7096076cab6d3378a071e",
                "reference": "a4d0c11a36dd7f4e7cd7096076cab6d3378a071e",
                "shasum": ""
            },
            "require": {
                "php": ">=5.3.0",
                "symfony/polyfill-mbstring": "^1.3"
            },
            "require-dev": {
                "phpunit/phpunit": "~4.7",
                "squizlabs/php_codesniffer": "~2.0"
            },
            "type": "library",
            "autoload": {
                "psr-4": {
                    "TrueBV\\": "src/"
                }
            },
            "notification-url": "https://packagist.org/downloads/",
            "license": [
                "MIT"
            ],
            "authors": [
                {
                    "name": "Renan Gonçalves",
                    "email": "renan.saddam@gmail.com"
                }
            ],
            "description": "A Bootstring encoding of Unicode for Internationalized Domain Names in Applications (IDNA)",
            "homepage": "https://github.com/true/php-punycode",
            "keywords": [
                "idna",
                "punycode"
            ],
            "time": "2016-11-16T10:37:54+00:00"
        },
        {
            "name": "tubalmartin/cssmin",
            "version": "v4.1.1",
            "source": {
                "type": "git",
                "url": "https://github.com/tubalmartin/YUI-CSS-compressor-PHP-port.git",
                "reference": "3cbf557f4079d83a06f9c3ff9b957c022d7805cf"
            },
            "dist": {
                "type": "zip",
                "url": "https://api.github.com/repos/tubalmartin/YUI-CSS-compressor-PHP-port/zipball/3cbf557f4079d83a06f9c3ff9b957c022d7805cf",
                "reference": "3cbf557f4079d83a06f9c3ff9b957c022d7805cf",
                "shasum": ""
            },
            "require": {
                "ext-pcre": "*",
                "php": ">=5.3.2"
            },
            "require-dev": {
                "cogpowered/finediff": "0.3.*",
                "phpunit/phpunit": "4.8.*"
            },
            "bin": [
                "cssmin"
            ],
            "type": "library",
            "autoload": {
                "psr-4": {
                    "tubalmartin\\CssMin\\": "src"
                }
            },
            "notification-url": "https://packagist.org/downloads/",
            "license": [
                "BSD-3-Clause"
            ],
            "authors": [
                {
                    "name": "Túbal Martín",
                    "homepage": "http://tubalmartin.me/"
                }
            ],
            "description": "A PHP port of the YUI CSS compressor",
            "homepage": "https://github.com/tubalmartin/YUI-CSS-compressor-PHP-port",
            "keywords": [
                "compress",
                "compressor",
                "css",
                "cssmin",
                "minify",
                "yui"
            ],
            "time": "2018-01-15T15:26:51+00:00"
        },
        {
            "name": "twig/twig",
            "version": "v2.12.3",
            "source": {
                "type": "git",
                "url": "https://github.com/twigphp/Twig.git",
                "reference": "97b6311585cae66a26833b14b33785f5797f7d39"
            },
            "dist": {
                "type": "zip",
                "url": "https://api.github.com/repos/twigphp/Twig/zipball/97b6311585cae66a26833b14b33785f5797f7d39",
                "reference": "97b6311585cae66a26833b14b33785f5797f7d39",
                "shasum": ""
            },
            "require": {
                "php": "^7.0",
                "symfony/polyfill-ctype": "^1.8",
                "symfony/polyfill-mbstring": "^1.3"
            },
            "require-dev": {
                "psr/container": "^1.0",
                "symfony/phpunit-bridge": "^4.4|^5.0"
            },
            "type": "library",
            "extra": {
                "branch-alias": {
                    "dev-master": "2.12-dev"
                }
            },
            "autoload": {
                "psr-0": {
                    "Twig_": "lib/"
                },
                "psr-4": {
                    "Twig\\": "src/"
                }
            },
            "notification-url": "https://packagist.org/downloads/",
            "license": [
                "BSD-3-Clause"
            ],
            "authors": [
                {
                    "name": "Fabien Potencier",
                    "email": "fabien@symfony.com",
                    "homepage": "http://fabien.potencier.org",
                    "role": "Lead Developer"
                },
                {
                    "name": "Twig Team",
                    "role": "Contributors"
                },
                {
                    "name": "Armin Ronacher",
                    "email": "armin.ronacher@active-4.com",
                    "role": "Project Founder"
                }
            ],
            "description": "Twig, the flexible, fast, and secure template language for PHP",
            "homepage": "https://twig.symfony.com",
            "keywords": [
                "templating"
            ],
            "time": "2019-12-28T07:12:03+00:00"
        },
        {
            "name": "voku/anti-xss",
            "version": "4.1.21",
            "source": {
                "type": "git",
                "url": "https://github.com/voku/anti-xss.git",
                "reference": "a96c8d4e688128dd9b98d2796c9cfcad399c25db"
            },
            "dist": {
                "type": "zip",
                "url": "https://api.github.com/repos/voku/anti-xss/zipball/a96c8d4e688128dd9b98d2796c9cfcad399c25db",
                "reference": "a96c8d4e688128dd9b98d2796c9cfcad399c25db",
                "shasum": ""
            },
            "require": {
                "php": ">=7.0.0",
                "voku/portable-utf8": "~5.4.27"
            },
            "require-dev": {
                "phpunit/phpunit": "~6.0 || ~7.0"
            },
            "type": "library",
            "extra": {
                "branch-alias": {
                    "dev-master": "4.1.x-dev"
                }
            },
            "autoload": {
                "psr-4": {
                    "voku\\helper\\": "src/voku/helper/"
                }
            },
            "notification-url": "https://packagist.org/downloads/",
            "license": [
                "MIT"
            ],
            "authors": [
                {
                    "name": "EllisLab Dev Team",
                    "homepage": "http://ellislab.com/"
                },
                {
                    "name": "Lars Moelleken",
                    "email": "lars@moelleken.org",
                    "homepage": "http://www.moelleken.org/"
                }
            ],
            "description": "anti xss-library",
            "homepage": "https://github.com/voku/anti-xss",
            "keywords": [
                "anti-xss",
                "clean",
                "security",
                "xss"
            ],
            "time": "2019-12-30T14:57:06+00:00"
        },
        {
            "name": "voku/arrayy",
            "version": "5.15.0",
            "source": {
                "type": "git",
                "url": "https://github.com/voku/Arrayy.git",
                "reference": "807013ebf923de01689afe516e1301c51818f056"
            },
            "dist": {
                "type": "zip",
                "url": "https://api.github.com/repos/voku/Arrayy/zipball/807013ebf923de01689afe516e1301c51818f056",
                "reference": "807013ebf923de01689afe516e1301c51818f056",
                "shasum": ""
            },
            "require": {
                "ext-json": "*",
                "php": ">=7.0.0",
                "phpdocumentor/reflection-docblock": "~4.3",
                "symfony/polyfill-mbstring": "~1.0"
            },
            "require-dev": {
                "phpunit/phpunit": "~6.0 || ~7.0"
            },
            "type": "library",
            "autoload": {
                "psr-4": {
                    "Arrayy\\": "src/"
                },
                "files": [
                    "src/Create.php"
                ]
            },
            "notification-url": "https://packagist.org/downloads/",
            "license": [
                "MIT"
            ],
            "authors": [
                {
                    "name": "Lars Moelleken",
                    "email": "lars@moelleken.org",
                    "homepage": "http://www.moelleken.org/",
                    "role": "Maintainer"
                }
            ],
            "description": "Array manipulation library for PHP, called Arrayy!",
            "keywords": [
                "Arrayy",
                "array",
                "helpers",
                "manipulation",
                "methods",
                "utility",
                "utils"
            ],
            "time": "2019-11-18T00:23:19+00:00"
        },
        {
            "name": "voku/email-check",
            "version": "3.0.2",
            "source": {
                "type": "git",
                "url": "https://github.com/voku/email-check.git",
                "reference": "f91fc9da57fbb29c4ded5a1fc1238d4b988758dd"
            },
            "dist": {
                "type": "zip",
                "url": "https://api.github.com/repos/voku/email-check/zipball/f91fc9da57fbb29c4ded5a1fc1238d4b988758dd",
                "reference": "f91fc9da57fbb29c4ded5a1fc1238d4b988758dd",
                "shasum": ""
            },
            "require": {
                "php": ">=7.0.0",
                "symfony/polyfill-intl-idn": "~1.10"
            },
            "require-dev": {
                "fzaninotto/faker": "~1.7",
                "phpunit/phpunit": "~6.0 || ~7.0"
            },
            "suggest": {
                "ext-intl": "Use Intl for best performance"
            },
            "type": "library",
            "autoload": {
                "psr-4": {
                    "voku\\helper\\": "src/voku/helper/"
                }
            },
            "notification-url": "https://packagist.org/downloads/",
            "license": [
                "MIT"
            ],
            "authors": [
                {
                    "name": "Lars Moelleken",
                    "homepage": "http://www.moelleken.org/"
                }
            ],
            "description": "email-check (syntax, dns, trash, ...) library",
            "homepage": "https://github.com/voku/email-check",
            "keywords": [
                "check-email",
                "email",
                "mail",
                "mail-check",
                "validate-email",
                "validate-email-address",
                "validate-mail"
            ],
            "time": "2019-01-02T23:08:14+00:00"
        },
        {
            "name": "voku/portable-ascii",
            "version": "1.4.6",
            "source": {
                "type": "git",
                "url": "https://github.com/voku/portable-ascii.git",
                "reference": "8b23920025c9b040301e3d1443b302547560f48d"
            },
            "dist": {
                "type": "zip",
                "url": "https://api.github.com/repos/voku/portable-ascii/zipball/8b23920025c9b040301e3d1443b302547560f48d",
                "reference": "8b23920025c9b040301e3d1443b302547560f48d",
                "shasum": ""
            },
            "require": {
                "php": ">=7.0.0"
            },
            "require-dev": {
                "phpunit/phpunit": "~6.0 || ~7.0"
            },
            "suggest": {
                "ext-intl": "Use Intl for transliterator_transliterate() support"
            },
            "type": "library",
            "autoload": {
                "psr-4": {
                    "voku\\": "src/voku/",
                    "voku\\tests\\": "tests/"
                }
            },
            "notification-url": "https://packagist.org/downloads/",
            "license": [
                "MIT"
            ],
            "authors": [
                {
                    "name": "Lars Moelleken",
                    "homepage": "http://www.moelleken.org/"
                }
            ],
            "description": "Portable ASCII library - performance optimized (ascii) string functions for php.",
            "homepage": "https://github.com/voku/portable-ascii",
            "keywords": [
                "ascii",
                "clean",
                "php"
            ],
            "time": "2019-12-23T12:30:26+00:00"
        },
        {
            "name": "voku/portable-utf8",
<<<<<<< HEAD
            "version": "5.4.34",
            "source": {
                "type": "git",
                "url": "https://github.com/voku/portable-utf8.git",
                "reference": "69568049a86e3d6869577c867beb91cc706d9984"
            },
            "dist": {
                "type": "zip",
                "url": "https://api.github.com/repos/voku/portable-utf8/zipball/69568049a86e3d6869577c867beb91cc706d9984",
                "reference": "69568049a86e3d6869577c867beb91cc706d9984",
=======
            "version": "5.4.37",
            "source": {
                "type": "git",
                "url": "https://github.com/voku/portable-utf8.git",
                "reference": "4609c345bb6c2042bba5fab51a779fc1080c4681"
            },
            "dist": {
                "type": "zip",
                "url": "https://api.github.com/repos/voku/portable-utf8/zipball/4609c345bb6c2042bba5fab51a779fc1080c4681",
                "reference": "4609c345bb6c2042bba5fab51a779fc1080c4681",
>>>>>>> ced64b1c
                "shasum": ""
            },
            "require": {
                "php": ">=7.0.0",
                "symfony/polyfill-iconv": "~1.0",
                "symfony/polyfill-intl-grapheme": "~1.0",
                "symfony/polyfill-intl-normalizer": "~1.0",
                "symfony/polyfill-mbstring": "~1.0",
                "symfony/polyfill-php72": "~1.0",
                "voku/portable-ascii": "~1.4"
            },
            "require-dev": {
                "phpunit/phpunit": "~6.0 || ~7.0"
            },
            "suggest": {
                "ext-ctype": "Use Ctype for e.g. hexadecimal digit detection",
                "ext-fileinfo": "Use Fileinfo for better binary file detection",
                "ext-iconv": "Use iconv for best performance",
                "ext-intl": "Use Intl for best performance",
                "ext-json": "Use JSON for string detection",
                "ext-mbstring": "Use Mbstring for best performance"
            },
            "type": "library",
            "autoload": {
                "psr-4": {
                    "voku\\": "src/voku/",
                    "voku\\tests\\": "tests/"
                },
                "files": [
                    "bootstrap.php"
                ]
            },
            "notification-url": "https://packagist.org/downloads/",
            "license": [
                "(Apache-2.0 or GPL-2.0)"
            ],
            "authors": [
                {
                    "name": "Nicolas Grekas",
                    "email": "p@tchwork.com"
                },
                {
                    "name": "Hamid Sarfraz",
                    "homepage": "http://pageconfig.com/"
                },
                {
                    "name": "Lars Moelleken",
                    "homepage": "http://www.moelleken.org/"
                }
            ],
            "description": "Portable UTF-8 library - performance optimized (unicode) string functions for php.",
            "homepage": "https://github.com/voku/portable-utf8",
            "keywords": [
                "UTF",
                "clean",
                "php",
                "unicode",
                "utf-8",
                "utf8"
            ],
<<<<<<< HEAD
            "time": "2019-12-19T00:35:44+00:00"
=======
            "time": "2019-12-30T11:27:11+00:00"
>>>>>>> ced64b1c
        },
        {
            "name": "voku/stop-words",
            "version": "2.0.1",
            "source": {
                "type": "git",
                "url": "https://github.com/voku/stop-words.git",
                "reference": "8e63c0af20f800b1600783764e0ce19e53969f71"
            },
            "dist": {
                "type": "zip",
                "url": "https://api.github.com/repos/voku/stop-words/zipball/8e63c0af20f800b1600783764e0ce19e53969f71",
                "reference": "8e63c0af20f800b1600783764e0ce19e53969f71",
                "shasum": ""
            },
            "require": {
                "php": ">=7.0.0"
            },
            "require-dev": {
                "phpunit/phpunit": "~6.0"
            },
            "type": "library",
            "autoload": {
                "psr-4": {
                    "voku\\": "src/voku/"
                }
            },
            "notification-url": "https://packagist.org/downloads/",
            "license": [
                "MIT"
            ],
            "authors": [
                {
                    "name": "Lars Moelleken",
                    "homepage": "http://www.moelleken.org/"
                }
            ],
            "description": "Stop-Words via PHP",
            "keywords": [
                "stop words",
                "stop-words"
            ],
            "time": "2018-11-23T01:37:27+00:00"
        },
        {
            "name": "voku/stringy",
            "version": "5.1.1",
            "source": {
                "type": "git",
                "url": "https://github.com/voku/Stringy.git",
                "reference": "9301fb68e56ec9f0a985382d5047d4e0045074e7"
            },
            "dist": {
                "type": "zip",
                "url": "https://api.github.com/repos/voku/Stringy/zipball/9301fb68e56ec9f0a985382d5047d4e0045074e7",
                "reference": "9301fb68e56ec9f0a985382d5047d4e0045074e7",
                "shasum": ""
            },
            "require": {
                "ext-json": "*",
                "php": ">=7.0.0",
                "voku/anti-xss": "~4.1",
                "voku/arrayy": "~5.11",
                "voku/email-check": "~3.0",
                "voku/portable-utf8": "~5.4",
                "voku/urlify": "~4.1"
            },
            "require-dev": {
                "phpunit/phpunit": "~6.0 || ~7.0"
            },
            "type": "library",
            "autoload": {
                "psr-4": {
                    "Stringy\\": "src/"
                },
                "files": [
                    "src/Create.php"
                ]
            },
            "notification-url": "https://packagist.org/downloads/",
            "license": [
                "MIT"
            ],
            "authors": [
                {
                    "name": "Daniel St. Jules",
                    "role": "Maintainer",
                    "email": "danielst.jules@gmail.com",
                    "homepage": "http://www.danielstjules.com"
                },
                {
                    "name": "Lars Moelleken",
                    "role": "Fork-Maintainer",
                    "email": "lars@moelleken.org",
                    "homepage": "http://www.moelleken.org/"
                }
            ],
            "description": "A string manipulation library with multibyte support",
            "homepage": "https://github.com/danielstjules/Stringy",
            "keywords": [
                "UTF",
                "helpers",
                "manipulation",
                "methods",
                "multibyte",
                "string",
                "utf-8",
                "utility",
                "utils"
            ],
            "time": "2019-08-21T12:37:12+00:00"
        },
        {
            "name": "voku/urlify",
            "version": "4.1.1",
            "source": {
                "type": "git",
                "url": "https://github.com/voku/urlify.git",
                "reference": "4961b574a892f4f433063be6a95ba88bfe55f7cc"
            },
            "dist": {
                "type": "zip",
                "url": "https://api.github.com/repos/voku/urlify/zipball/4961b574a892f4f433063be6a95ba88bfe55f7cc",
                "reference": "4961b574a892f4f433063be6a95ba88bfe55f7cc",
                "shasum": ""
            },
            "require": {
                "php": ">=7.0.0",
                "voku/portable-utf8": "~5.3",
                "voku/stop-words": "~2.0"
            },
            "require-dev": {
                "phpunit/phpunit": "~6.0 || ~7.0"
            },
            "type": "library",
            "autoload": {
                "psr-4": {
                    "voku\\helper\\": "src/voku/helper/"
                }
            },
            "notification-url": "https://packagist.org/downloads/",
            "license": [
                "BSD-3-Clause"
            ],
            "authors": [
                {
                    "name": "Johnny Broadway",
                    "email": "johnny@johnnybroadway.com",
                    "homepage": "http://www.johnnybroadway.com/"
                },
                {
                    "name": "Lars Moelleken",
                    "email": "lars@moelleken.org",
                    "homepage": "http://moelleken.org/"
                }
            ],
            "description": "PHP port of URLify.js from the Django project. Transliterates non-ascii characters for use in URLs.",
            "homepage": "https://github.com/voku/urlify",
            "keywords": [
                "encode",
                "iconv",
                "link",
                "slug",
                "translit",
                "transliterate",
                "transliteration",
                "url",
                "urlify"
            ],
            "time": "2019-09-03T19:11:20+00:00"
        },
        {
            "name": "webmozart/assert",
            "version": "1.6.0",
            "source": {
                "type": "git",
                "url": "https://github.com/webmozart/assert.git",
                "reference": "573381c0a64f155a0d9a23f4b0c797194805b925"
            },
            "dist": {
                "type": "zip",
                "url": "https://api.github.com/repos/webmozart/assert/zipball/573381c0a64f155a0d9a23f4b0c797194805b925",
                "reference": "573381c0a64f155a0d9a23f4b0c797194805b925",
                "shasum": ""
            },
            "require": {
                "php": "^5.3.3 || ^7.0",
                "symfony/polyfill-ctype": "^1.8"
            },
            "conflict": {
                "vimeo/psalm": "<3.6.0"
            },
            "require-dev": {
                "phpunit/phpunit": "^4.8.36 || ^7.5.13"
            },
            "type": "library",
            "autoload": {
                "psr-4": {
                    "Webmozart\\Assert\\": "src/"
                }
            },
            "notification-url": "https://packagist.org/downloads/",
            "license": [
                "MIT"
            ],
            "authors": [
                {
                    "name": "Bernhard Schussek",
                    "email": "bschussek@gmail.com"
                }
            ],
            "description": "Assertions to validate method input/output with nice error messages.",
            "keywords": [
                "assert",
                "check",
                "validate"
            ],
            "time": "2019-11-24T13:36:37+00:00"
        },
        {
            "name": "webonyx/graphql-php",
            "version": "v0.12.6",
            "source": {
                "type": "git",
                "url": "https://github.com/webonyx/graphql-php.git",
                "reference": "4c545e5ec4fc37f6eb36c19f5a0e7feaf5979c95"
            },
            "dist": {
                "type": "zip",
                "url": "https://api.github.com/repos/webonyx/graphql-php/zipball/4c545e5ec4fc37f6eb36c19f5a0e7feaf5979c95",
                "reference": "4c545e5ec4fc37f6eb36c19f5a0e7feaf5979c95",
                "shasum": ""
            },
            "require": {
                "ext-mbstring": "*",
                "php": ">=5.6"
            },
            "require-dev": {
                "phpunit/phpunit": "^4.8",
                "psr/http-message": "^1.0",
                "react/promise": "2.*"
            },
            "suggest": {
                "psr/http-message": "To use standard GraphQL server",
                "react/promise": "To leverage async resolving on React PHP platform"
            },
            "type": "library",
            "autoload": {
                "psr-4": {
                    "GraphQL\\": "src/"
                }
            },
            "notification-url": "https://packagist.org/downloads/",
            "license": [
                "MIT"
            ],
            "description": "A PHP port of GraphQL reference implementation",
            "homepage": "https://github.com/webonyx/graphql-php",
            "keywords": [
                "api",
                "graphql"
            ],
            "time": "2018-09-02T14:59:54+00:00"
        },
        {
            "name": "yii2tech/ar-softdelete",
            "version": "1.0.4",
            "source": {
                "type": "git",
                "url": "https://github.com/yii2tech/ar-softdelete.git",
                "reference": "498ed03f89ded835f0ca156ec50d432191c58769"
            },
            "dist": {
                "type": "zip",
                "url": "https://api.github.com/repos/yii2tech/ar-softdelete/zipball/498ed03f89ded835f0ca156ec50d432191c58769",
                "reference": "498ed03f89ded835f0ca156ec50d432191c58769",
                "shasum": ""
            },
            "require": {
                "yiisoft/yii2": "~2.0.13"
            },
            "require-dev": {
                "phpunit/phpunit": "4.8.27|^5.0|^6.0"
            },
            "type": "yii2-extension",
            "extra": {
                "branch-alias": {
                    "dev-master": "1.0.x-dev"
                }
            },
            "autoload": {
                "psr-4": {
                    "yii2tech\\ar\\softdelete\\": "src"
                }
            },
            "notification-url": "https://packagist.org/downloads/",
            "license": [
                "BSD-3-Clause"
            ],
            "authors": [
                {
                    "name": "Paul Klimov",
                    "email": "klimov.paul@gmail.com"
                }
            ],
            "description": "Provides support for ActiveRecord soft delete in Yii2",
            "keywords": [
                "active",
                "delete",
                "integrity",
                "record",
                "smart",
                "soft",
                "yii2"
            ],
            "time": "2019-07-30T11:05:57+00:00"
        },
        {
            "name": "yiisoft/yii2",
            "version": "2.0.31",
            "source": {
                "type": "git",
                "url": "https://github.com/yiisoft/yii2-framework.git",
                "reference": "0329b2db8bbf9719b1add17d6defd2d6045b4f09"
            },
            "dist": {
                "type": "zip",
                "url": "https://api.github.com/repos/yiisoft/yii2-framework/zipball/0329b2db8bbf9719b1add17d6defd2d6045b4f09",
                "reference": "0329b2db8bbf9719b1add17d6defd2d6045b4f09",
                "shasum": ""
            },
            "require": {
                "bower-asset/inputmask": "~3.2.2 | ~3.3.5",
                "bower-asset/jquery": "3.4.*@stable | 3.3.*@stable | 3.2.*@stable | 3.1.*@stable | 2.2.*@stable | 2.1.*@stable | 1.11.*@stable | 1.12.*@stable",
                "bower-asset/punycode": "1.3.*",
                "bower-asset/yii2-pjax": "~2.0.1",
                "cebe/markdown": "~1.0.0 | ~1.1.0 | ~1.2.0",
                "ext-ctype": "*",
                "ext-mbstring": "*",
                "ezyang/htmlpurifier": "~4.6",
                "lib-pcre": "*",
                "php": ">=5.4.0",
                "yiisoft/yii2-composer": "~2.0.4"
            },
            "bin": [
                "yii"
            ],
            "type": "library",
            "extra": {
                "branch-alias": {
                    "dev-master": "2.0.x-dev"
                }
            },
            "autoload": {
                "psr-4": {
                    "yii\\": ""
                }
            },
            "notification-url": "https://packagist.org/downloads/",
            "license": [
                "BSD-3-Clause"
            ],
            "authors": [
                {
                    "name": "Qiang Xue",
                    "email": "qiang.xue@gmail.com",
                    "homepage": "http://www.yiiframework.com/",
                    "role": "Founder and project lead"
                },
                {
                    "name": "Alexander Makarov",
                    "email": "sam@rmcreative.ru",
                    "homepage": "http://rmcreative.ru/",
                    "role": "Core framework development"
                },
                {
                    "name": "Maurizio Domba",
                    "homepage": "http://mdomba.info/",
                    "role": "Core framework development"
                },
                {
                    "name": "Carsten Brandt",
                    "email": "mail@cebe.cc",
                    "homepage": "http://cebe.cc/",
                    "role": "Core framework development"
                },
                {
                    "name": "Timur Ruziev",
                    "email": "resurtm@gmail.com",
                    "homepage": "http://resurtm.com/",
                    "role": "Core framework development"
                },
                {
                    "name": "Paul Klimov",
                    "email": "klimov.paul@gmail.com",
                    "role": "Core framework development"
                },
                {
                    "name": "Dmitry Naumenko",
                    "email": "d.naumenko.a@gmail.com",
                    "role": "Core framework development"
                },
                {
                    "name": "Boudewijn Vahrmeijer",
                    "email": "info@dynasource.eu",
                    "homepage": "http://dynasource.eu",
                    "role": "Core framework development"
                }
            ],
            "description": "Yii PHP Framework Version 2",
            "homepage": "http://www.yiiframework.com/",
            "keywords": [
                "framework",
                "yii2"
            ],
            "time": "2019-12-18T12:52:03+00:00"
        },
        {
            "name": "yiisoft/yii2-composer",
            "version": "2.0.8",
            "source": {
                "type": "git",
                "url": "https://github.com/yiisoft/yii2-composer.git",
                "reference": "5c7ca9836cf80b34db265332a7f2f8438eb469b9"
            },
            "dist": {
                "type": "zip",
                "url": "https://api.github.com/repos/yiisoft/yii2-composer/zipball/5c7ca9836cf80b34db265332a7f2f8438eb469b9",
                "reference": "5c7ca9836cf80b34db265332a7f2f8438eb469b9",
                "shasum": ""
            },
            "require": {
                "composer-plugin-api": "^1.0"
            },
            "require-dev": {
                "composer/composer": "^1.0",
                "phpunit/phpunit": "<7"
            },
            "type": "composer-plugin",
            "extra": {
                "class": "yii\\composer\\Plugin",
                "branch-alias": {
                    "dev-master": "2.0.x-dev"
                }
            },
            "autoload": {
                "psr-4": {
                    "yii\\composer\\": ""
                }
            },
            "notification-url": "https://packagist.org/downloads/",
            "license": [
                "BSD-3-Clause"
            ],
            "authors": [
                {
                    "name": "Qiang Xue",
                    "email": "qiang.xue@gmail.com"
                },
                {
                    "name": "Carsten Brandt",
                    "email": "mail@cebe.cc"
                }
            ],
            "description": "The composer plugin for Yii extension installer",
            "keywords": [
                "composer",
                "extension installer",
                "yii2"
            ],
            "time": "2019-07-16T13:22:30+00:00"
        },
        {
            "name": "yiisoft/yii2-debug",
            "version": "2.1.12",
            "source": {
                "type": "git",
                "url": "https://github.com/yiisoft/yii2-debug.git",
                "reference": "bf9234ba1369116d12ebe266d98006416a5ae304"
            },
            "dist": {
                "type": "zip",
                "url": "https://api.github.com/repos/yiisoft/yii2-debug/zipball/bf9234ba1369116d12ebe266d98006416a5ae304",
                "reference": "bf9234ba1369116d12ebe266d98006416a5ae304",
                "shasum": ""
            },
            "require": {
                "ext-mbstring": "*",
                "opis/closure": "^3.3",
                "php": ">=5.4",
                "yiisoft/yii2": "~2.0.13"
            },
            "require-dev": {
                "phpunit/phpunit": "<7",
                "yiisoft/yii2-coding-standards": "~2.0",
                "yiisoft/yii2-swiftmailer": "*"
            },
            "type": "yii2-extension",
            "extra": {
                "branch-alias": {
                    "dev-master": "2.0.x-dev"
                }
            },
            "autoload": {
                "psr-4": {
                    "yii\\debug\\": "src"
                }
            },
            "notification-url": "https://packagist.org/downloads/",
            "license": [
                "BSD-3-Clause"
            ],
            "authors": [
                {
                    "name": "Qiang Xue",
                    "email": "qiang.xue@gmail.com"
                },
                {
                    "name": "Simon Karlen",
                    "email": "simi.albi@outlook.com"
                }
            ],
            "description": "The debugger extension for the Yii framework",
            "keywords": [
                "debug",
                "debugger",
                "yii2"
            ],
            "time": "2019-11-19T20:09:08+00:00"
        },
        {
            "name": "yiisoft/yii2-queue",
            "version": "2.1.0",
            "source": {
                "type": "git",
                "url": "https://github.com/yiisoft/yii2-queue.git",
                "reference": "d04b4b3c932081200876a351cc6c3502e89e11b8"
            },
            "dist": {
                "type": "zip",
                "url": "https://api.github.com/repos/yiisoft/yii2-queue/zipball/d04b4b3c932081200876a351cc6c3502e89e11b8",
                "reference": "d04b4b3c932081200876a351cc6c3502e89e11b8",
                "shasum": ""
            },
            "require": {
                "php": ">=5.5.0",
                "symfony/process": "*",
                "yiisoft/yii2": "~2.0.14"
            },
            "require-dev": {
                "aws/aws-sdk-php": ">=2.4",
                "enqueue/amqp-lib": "^0.8",
                "jeremeamia/superclosure": "*",
                "pda/pheanstalk": "*",
                "php-amqplib/php-amqplib": "*",
                "phpunit/phpunit": "~4.4",
                "yiisoft/yii2-debug": "*",
                "yiisoft/yii2-gii": "*",
                "yiisoft/yii2-redis": "*"
            },
            "suggest": {
                "aws/aws-sdk-php": "Need for aws SQS.",
                "enqueue/amqp-lib": "Need for AMQP interop queue.",
                "ext-gearman": "Need for Gearman queue.",
                "ext-pcntl": "Need for process signals.",
                "pda/pheanstalk": "Need for Beanstalk queue.",
                "php-amqplib/php-amqplib": "Need for AMQP queue.",
                "yiisoft/yii2-redis": "Need for Redis queue."
            },
            "type": "yii2-extension",
            "extra": {
                "branch-alias": {
                    "dev-master": "2.0.x-dev"
                }
            },
            "autoload": {
                "psr-4": {
                    "yii\\queue\\": "src",
                    "yii\\queue\\amqp\\": "src/drivers/amqp",
                    "yii\\queue\\amqp_interop\\": "src/drivers/amqp_interop",
                    "yii\\queue\\beanstalk\\": "src/drivers/beanstalk",
                    "yii\\queue\\db\\": "src/drivers/db",
                    "yii\\queue\\file\\": "src/drivers/file",
                    "yii\\queue\\gearman\\": "src/drivers/gearman",
                    "yii\\queue\\redis\\": "src/drivers/redis",
                    "yii\\queue\\sync\\": "src/drivers/sync",
                    "yii\\queue\\sqs\\": "src/drivers/sqs"
                }
            },
            "notification-url": "https://packagist.org/downloads/",
            "license": [
                "BSD-3-Clause"
            ],
            "authors": [
                {
                    "name": "Roman Zhuravlev",
                    "email": "zhuravljov@gmail.com"
                }
            ],
            "description": "Yii2 Queue Extension which supported DB, Redis, RabbitMQ, Beanstalk, SQS and Gearman",
            "keywords": [
                "async",
                "beanstalk",
                "db",
                "gearman",
                "gii",
                "queue",
                "rabbitmq",
                "redis",
                "sqs",
                "yii"
            ],
            "time": "2018-05-23T21:04:57+00:00"
        },
        {
            "name": "yiisoft/yii2-shell",
            "version": "2.0.2",
            "source": {
                "type": "git",
                "url": "https://github.com/yiisoft/yii2-shell.git",
                "reference": "1d9548d56ef45fb82a39cf32b84d137ddd92dc38"
            },
            "dist": {
                "type": "zip",
                "url": "https://api.github.com/repos/yiisoft/yii2-shell/zipball/1d9548d56ef45fb82a39cf32b84d137ddd92dc38",
                "reference": "1d9548d56ef45fb82a39cf32b84d137ddd92dc38",
                "shasum": ""
            },
            "require": {
                "psy/psysh": "~0.9.3",
                "symfony/var-dumper": "~2.7|~3.0|~4.0",
                "yiisoft/yii2": "~2.0.0"
            },
            "type": "yii2-extension",
            "extra": {
                "bootstrap": "yii\\shell\\Bootstrap",
                "branch-alias": {
                    "dev-master": "2.0.x-dev"
                }
            },
            "autoload": {
                "psr-4": {
                    "yii\\shell\\": ""
                }
            },
            "notification-url": "https://packagist.org/downloads/",
            "license": [
                "BSD-3-Clause"
            ],
            "authors": [
                {
                    "name": "Daniel Gomez Pan",
                    "email": "pana_1990@hotmail.com"
                },
                {
                    "name": "Sascha Vincent Kurowski",
                    "email": "svkurowski@gmail.com"
                }
            ],
            "description": "The interactive shell extension for Yii framework",
            "keywords": [
                "shell",
                "yii2"
            ],
            "time": "2019-01-07T21:30:35+00:00"
        },
        {
            "name": "yiisoft/yii2-swiftmailer",
            "version": "2.1.2",
            "source": {
                "type": "git",
                "url": "https://github.com/yiisoft/yii2-swiftmailer.git",
                "reference": "09659a55959f9e64b8178d842b64a9ffae42b994"
            },
            "dist": {
                "type": "zip",
                "url": "https://api.github.com/repos/yiisoft/yii2-swiftmailer/zipball/09659a55959f9e64b8178d842b64a9ffae42b994",
                "reference": "09659a55959f9e64b8178d842b64a9ffae42b994",
                "shasum": ""
            },
            "require": {
                "swiftmailer/swiftmailer": "~6.0",
                "yiisoft/yii2": ">=2.0.4"
            },
            "type": "yii2-extension",
            "extra": {
                "branch-alias": {
                    "dev-master": "2.1.x-dev"
                }
            },
            "autoload": {
                "psr-4": {
                    "yii\\swiftmailer\\": "src"
                }
            },
            "notification-url": "https://packagist.org/downloads/",
            "license": [
                "BSD-3-Clause"
            ],
            "authors": [
                {
                    "name": "Paul Klimov",
                    "email": "klimov.paul@gmail.com"
                }
            ],
            "description": "The SwiftMailer integration for the Yii framework",
            "keywords": [
                "email",
                "mail",
                "mailer",
                "swift",
                "swiftmailer",
                "yii2"
            ],
            "time": "2018-09-23T22:00:47+00:00"
        },
        {
            "name": "zendframework/zend-escaper",
            "version": "2.6.1",
            "source": {
                "type": "git",
                "url": "https://github.com/zendframework/zend-escaper.git",
                "reference": "3801caa21b0ca6aca57fa1c42b08d35c395ebd5f"
            },
            "dist": {
                "type": "zip",
                "url": "https://api.github.com/repos/zendframework/zend-escaper/zipball/3801caa21b0ca6aca57fa1c42b08d35c395ebd5f",
                "reference": "3801caa21b0ca6aca57fa1c42b08d35c395ebd5f",
                "shasum": ""
            },
            "require": {
                "php": "^5.6 || ^7.0"
            },
            "require-dev": {
                "phpunit/phpunit": "^5.7.27 || ^6.5.8 || ^7.1.2",
                "zendframework/zend-coding-standard": "~1.0.0"
            },
            "type": "library",
            "extra": {
                "branch-alias": {
                    "dev-master": "2.6.x-dev",
                    "dev-develop": "2.7.x-dev"
                }
            },
            "autoload": {
                "psr-4": {
                    "Zend\\Escaper\\": "src/"
                }
            },
            "notification-url": "https://packagist.org/downloads/",
            "license": [
                "BSD-3-Clause"
            ],
            "description": "Securely and safely escape HTML, HTML attributes, JavaScript, CSS, and URLs",
            "keywords": [
                "ZendFramework",
                "escaper",
                "zf"
            ],
            "time": "2019-09-05T20:03:20+00:00"
        },
        {
            "name": "zendframework/zend-feed",
            "version": "2.12.0",
            "source": {
                "type": "git",
                "url": "https://github.com/zendframework/zend-feed.git",
                "reference": "d926c5af34b93a0121d5e2641af34ddb1533d733"
            },
            "dist": {
                "type": "zip",
                "url": "https://api.github.com/repos/zendframework/zend-feed/zipball/d926c5af34b93a0121d5e2641af34ddb1533d733",
                "reference": "d926c5af34b93a0121d5e2641af34ddb1533d733",
                "shasum": ""
            },
            "require": {
                "ext-dom": "*",
                "ext-libxml": "*",
                "php": "^5.6 || ^7.0",
                "zendframework/zend-escaper": "^2.5.2",
                "zendframework/zend-stdlib": "^3.2.1"
            },
            "require-dev": {
                "phpunit/phpunit": "^5.7.23 || ^6.4.3",
                "psr/http-message": "^1.0.1",
                "zendframework/zend-cache": "^2.7.2",
                "zendframework/zend-coding-standard": "~1.0.0",
                "zendframework/zend-db": "^2.8.2",
                "zendframework/zend-http": "^2.7",
                "zendframework/zend-servicemanager": "^2.7.8 || ^3.3",
                "zendframework/zend-validator": "^2.10.1"
            },
            "suggest": {
                "psr/http-message": "PSR-7 ^1.0.1, if you wish to use Zend\\Feed\\Reader\\Http\\Psr7ResponseDecorator",
                "zendframework/zend-cache": "Zend\\Cache component, for optionally caching feeds between requests",
                "zendframework/zend-db": "Zend\\Db component, for use with PubSubHubbub",
                "zendframework/zend-http": "Zend\\Http for PubSubHubbub, and optionally for use with Zend\\Feed\\Reader",
                "zendframework/zend-servicemanager": "Zend\\ServiceManager component, for easily extending ExtensionManager implementations",
                "zendframework/zend-validator": "Zend\\Validator component, for validating email addresses used in Atom feeds and entries when using the Writer subcomponent"
            },
            "type": "library",
            "extra": {
                "branch-alias": {
                    "dev-master": "2.12.x-dev",
                    "dev-develop": "2.13.x-dev"
                }
            },
            "autoload": {
                "psr-4": {
                    "Zend\\Feed\\": "src/"
                }
            },
            "notification-url": "https://packagist.org/downloads/",
            "license": [
                "BSD-3-Clause"
            ],
            "description": "provides functionality for consuming RSS and Atom feeds",
            "keywords": [
                "ZendFramework",
                "feed",
                "zf"
            ],
            "time": "2019-03-05T20:08:49+00:00"
        },
        {
            "name": "zendframework/zend-stdlib",
            "version": "3.2.1",
            "source": {
                "type": "git",
                "url": "https://github.com/zendframework/zend-stdlib.git",
                "reference": "66536006722aff9e62d1b331025089b7ec71c065"
            },
            "dist": {
                "type": "zip",
                "url": "https://api.github.com/repos/zendframework/zend-stdlib/zipball/66536006722aff9e62d1b331025089b7ec71c065",
                "reference": "66536006722aff9e62d1b331025089b7ec71c065",
                "shasum": ""
            },
            "require": {
                "php": "^5.6 || ^7.0"
            },
            "require-dev": {
                "phpbench/phpbench": "^0.13",
                "phpunit/phpunit": "^5.7.27 || ^6.5.8 || ^7.1.2",
                "zendframework/zend-coding-standard": "~1.0.0"
            },
            "type": "library",
            "extra": {
                "branch-alias": {
                    "dev-master": "3.2.x-dev",
                    "dev-develop": "3.3.x-dev"
                }
            },
            "autoload": {
                "psr-4": {
                    "Zend\\Stdlib\\": "src/"
                }
            },
            "notification-url": "https://packagist.org/downloads/",
            "license": [
                "BSD-3-Clause"
            ],
            "description": "SPL extensions, array utilities, error handlers, and more",
            "keywords": [
                "ZendFramework",
                "stdlib",
                "zf"
            ],
            "time": "2018-08-28T21:34:05+00:00"
        }
    ],
    "packages-dev": [
        {
            "name": "behat/gherkin",
            "version": "v4.6.0",
            "source": {
                "type": "git",
                "url": "https://github.com/Behat/Gherkin.git",
                "reference": "ab0a02ea14893860bca00f225f5621d351a3ad07"
            },
            "dist": {
                "type": "zip",
                "url": "https://api.github.com/repos/Behat/Gherkin/zipball/ab0a02ea14893860bca00f225f5621d351a3ad07",
                "reference": "ab0a02ea14893860bca00f225f5621d351a3ad07",
                "shasum": ""
            },
            "require": {
                "php": ">=5.3.1"
            },
            "require-dev": {
                "phpunit/phpunit": "~4.5|~5",
                "symfony/phpunit-bridge": "~2.7|~3|~4",
                "symfony/yaml": "~2.3|~3|~4"
            },
            "suggest": {
                "symfony/yaml": "If you want to parse features, represented in YAML files"
            },
            "type": "library",
            "extra": {
                "branch-alias": {
                    "dev-master": "4.4-dev"
                }
            },
            "autoload": {
                "psr-0": {
                    "Behat\\Gherkin": "src/"
                }
            },
            "notification-url": "https://packagist.org/downloads/",
            "license": [
                "MIT"
            ],
            "authors": [
                {
                    "name": "Konstantin Kudryashov",
                    "email": "ever.zet@gmail.com",
                    "homepage": "http://everzet.com"
                }
            ],
            "description": "Gherkin DSL parser for PHP 5.3",
            "homepage": "http://behat.org/",
            "keywords": [
                "BDD",
                "Behat",
                "Cucumber",
                "DSL",
                "gherkin",
                "parser"
            ],
            "time": "2019-01-16T14:22:17+00:00"
        },
        {
            "name": "codeception/codeception",
            "version": "3.1.2",
            "source": {
                "type": "git",
                "url": "https://github.com/Codeception/Codeception.git",
                "reference": "5ea172de7b1b2e61dcdd50d73f8368886c549fb4"
            },
            "dist": {
                "type": "zip",
                "url": "https://api.github.com/repos/Codeception/Codeception/zipball/5ea172de7b1b2e61dcdd50d73f8368886c549fb4",
                "reference": "5ea172de7b1b2e61dcdd50d73f8368886c549fb4",
                "shasum": ""
            },
            "require": {
                "behat/gherkin": "^4.4.0",
                "codeception/phpunit-wrapper": ">6.0.15 <6.1.0 | ^6.6.1 | ^7.7.1 | ^8.0.3",
                "codeception/stub": "^2.0 | ^3.0",
                "ext-curl": "*",
                "ext-json": "*",
                "ext-mbstring": "*",
                "facebook/webdriver": "^1.6.0",
                "guzzlehttp/guzzle": "^6.3.0",
                "guzzlehttp/psr7": "~1.4",
                "hoa/console": "~3.0",
                "php": ">=5.6.0 <8.0",
                "symfony/browser-kit": ">=2.7 <5.0",
                "symfony/console": ">=2.7 <5.0",
                "symfony/css-selector": ">=2.7 <5.0",
                "symfony/dom-crawler": ">=2.7 <5.0",
                "symfony/event-dispatcher": ">=2.7 <5.0",
                "symfony/finder": ">=2.7 <5.0",
                "symfony/yaml": ">=2.7 <5.0"
            },
            "require-dev": {
                "codeception/specify": "~0.3",
                "doctrine/annotations": "^1",
                "doctrine/data-fixtures": "^1",
                "doctrine/orm": "^2",
                "flow/jsonpath": "~0.2",
                "monolog/monolog": "~1.8",
                "pda/pheanstalk": "~3.0",
                "php-amqplib/php-amqplib": "~2.4",
                "predis/predis": "^1.0",
                "ramsey/uuid-doctrine": "^1.5",
                "squizlabs/php_codesniffer": "~2.0",
                "symfony/process": ">=2.7 <5.0",
                "vlucas/phpdotenv": "^3.0"
            },
            "suggest": {
                "aws/aws-sdk-php": "For using AWS Auth in REST module and Queue module",
                "codeception/phpbuiltinserver": "Start and stop PHP built-in web server for your tests",
                "codeception/specify": "BDD-style code blocks",
                "codeception/verify": "BDD-style assertions",
                "flow/jsonpath": "For using JSONPath in REST module",
                "league/factory-muffin": "For DataFactory module",
                "league/factory-muffin-faker": "For Faker support in DataFactory module",
                "phpseclib/phpseclib": "for SFTP option in FTP Module",
                "stecman/symfony-console-completion": "For BASH autocompletion",
                "symfony/phpunit-bridge": "For phpunit-bridge support"
            },
            "bin": [
                "codecept"
            ],
            "type": "library",
            "extra": {
                "branch-alias": []
            },
            "autoload": {
                "psr-4": {
                    "Codeception\\": "src/Codeception",
                    "Codeception\\Extension\\": "ext"
                }
            },
            "notification-url": "https://packagist.org/downloads/",
            "license": [
                "MIT"
            ],
            "authors": [
                {
                    "name": "Michael Bodnarchuk",
                    "email": "davert@mail.ua",
                    "homepage": "http://codegyre.com"
                }
            ],
            "description": "BDD-style testing framework",
            "homepage": "http://codeception.com/",
            "keywords": [
                "BDD",
                "TDD",
                "acceptance testing",
                "functional testing",
                "unit testing"
            ],
            "time": "2019-10-19T13:15:55+00:00"
        },
        {
            "name": "codeception/mockery-module",
            "version": "0.3.0",
            "source": {
                "type": "git",
                "url": "https://github.com/Codeception/MockeryModule.git",
                "reference": "19cc51ae4123031d7c93c56a9abbde40697dbc24"
            },
            "dist": {
                "type": "zip",
                "url": "https://api.github.com/repos/Codeception/MockeryModule/zipball/19cc51ae4123031d7c93c56a9abbde40697dbc24",
                "reference": "19cc51ae4123031d7c93c56a9abbde40697dbc24",
                "shasum": ""
            },
            "require": {
                "codeception/codeception": "^2.0|^3.0",
                "mockery/mockery": "^0.8|^0.9|^1.0"
            },
            "type": "library",
            "autoload": {
                "psr-4": {
                    "Codeception\\": "src"
                }
            },
            "notification-url": "https://packagist.org/downloads/",
            "license": [
                "MIT"
            ],
            "authors": [
                {
                    "name": "Michael Bodnarchuk",
                    "email": "davert.php@mailican.com"
                },
                {
                    "name": "Jáchym Toušek",
                    "email": "enumag@gmail.com"
                }
            ],
            "description": "Mockery Module for Codeception",
            "time": "2019-04-26T19:47:46+00:00"
        },
        {
            "name": "codeception/phpunit-wrapper",
            "version": "7.8.0",
            "source": {
                "type": "git",
                "url": "https://github.com/Codeception/phpunit-wrapper.git",
                "reference": "bc847bd4f8f6d09012543e2a856f19fe4ecdcf3a"
            },
            "dist": {
                "type": "zip",
                "url": "https://api.github.com/repos/Codeception/phpunit-wrapper/zipball/bc847bd4f8f6d09012543e2a856f19fe4ecdcf3a",
                "reference": "bc847bd4f8f6d09012543e2a856f19fe4ecdcf3a",
                "shasum": ""
            },
            "require": {
                "phpunit/php-code-coverage": "^6.0",
                "phpunit/phpunit": "7.5.*",
                "sebastian/comparator": "^3.0",
                "sebastian/diff": "^3.0"
            },
            "require-dev": {
                "codeception/specify": "*",
                "vlucas/phpdotenv": "^3.0"
            },
            "type": "library",
            "autoload": {
                "psr-4": {
                    "Codeception\\PHPUnit\\": "src\\"
                }
            },
            "notification-url": "https://packagist.org/downloads/",
            "license": [
                "MIT"
            ],
            "authors": [
                {
                    "name": "Davert",
                    "email": "davert.php@resend.cc"
                }
            ],
            "description": "PHPUnit classes used by Codeception",
            "time": "2019-12-23T06:55:58+00:00"
        },
        {
            "name": "codeception/specify",
            "version": "0.4.6",
            "source": {
                "type": "git",
                "url": "https://github.com/Codeception/Specify.git",
                "reference": "21b586f503ca444aa519dd9cafb32f113a05f286"
            },
            "dist": {
                "type": "zip",
                "url": "https://api.github.com/repos/Codeception/Specify/zipball/21b586f503ca444aa519dd9cafb32f113a05f286",
                "reference": "21b586f503ca444aa519dd9cafb32f113a05f286",
                "shasum": ""
            },
            "require": {
                "myclabs/deep-copy": "~1.1",
                "php": ">=5.4.0"
            },
            "require-dev": {
                "phpunit/phpunit": "~4.0"
            },
            "type": "library",
            "autoload": {
                "psr-0": {
                    "Codeception\\": "src/"
                }
            },
            "notification-url": "https://packagist.org/downloads/",
            "license": [
                "MIT"
            ],
            "authors": [
                {
                    "name": "Michael Bodnarchuk",
                    "email": "davert.php@mailican.com"
                }
            ],
            "description": "BDD code blocks for PHPUnit and Codeception",
            "time": "2016-10-21T09:42:00+00:00"
        },
        {
            "name": "codeception/stub",
            "version": "3.0.0",
            "source": {
                "type": "git",
                "url": "https://github.com/Codeception/Stub.git",
                "reference": "eea518711d736eab838c1274593c4568ec06b23d"
            },
            "dist": {
                "type": "zip",
                "url": "https://api.github.com/repos/Codeception/Stub/zipball/eea518711d736eab838c1274593c4568ec06b23d",
                "reference": "eea518711d736eab838c1274593c4568ec06b23d",
                "shasum": ""
            },
            "require": {
                "codeception/phpunit-wrapper": "^6.6.1 | ^7.7.1 | ^8.0.3",
                "phpunit/phpunit": ">=6.5 <9.0"
            },
            "type": "library",
            "autoload": {
                "psr-4": {
                    "Codeception\\": "src/"
                }
            },
            "notification-url": "https://packagist.org/downloads/",
            "license": [
                "MIT"
            ],
            "description": "Flexible Stub wrapper for PHPUnit's Mock Builder",
            "time": "2019-08-10T16:20:53+00:00"
        },
        {
            "name": "codeception/verify",
            "version": "1.2.0",
            "source": {
                "type": "git",
                "url": "https://github.com/Codeception/Verify.git",
                "reference": "532e526b8b1ac2343bf799e6b36e3446896ff52a"
            },
            "dist": {
                "type": "zip",
                "url": "https://api.github.com/repos/Codeception/Verify/zipball/532e526b8b1ac2343bf799e6b36e3446896ff52a",
                "reference": "532e526b8b1ac2343bf799e6b36e3446896ff52a",
                "shasum": ""
            },
            "require": {
                "codeception/phpunit-wrapper": ">6.0.16 <6.1.0 | ^6.7.0 | ^7.7.1 | ^8.0.4",
                "php": ">= 7.0",
                "phpunit/phpunit": "> 6.0"
            },
            "type": "library",
            "autoload": {
                "files": [
                    "src/Codeception/function.php"
                ],
                "psr-4": {
                    "Codeception\\": "src\\Codeception"
                }
            },
            "notification-url": "https://packagist.org/downloads/",
            "license": [
                "MIT"
            ],
            "authors": [
                {
                    "name": "Michael Bodnarchuk",
                    "email": "davert@codeception.com"
                }
            ],
            "description": "BDD assertion library for PHPUnit",
            "time": "2019-08-24T13:58:30+00:00"
        },
        {
            "name": "doctrine/instantiator",
            "version": "1.3.0",
            "source": {
                "type": "git",
                "url": "https://github.com/doctrine/instantiator.git",
                "reference": "ae466f726242e637cebdd526a7d991b9433bacf1"
            },
            "dist": {
                "type": "zip",
                "url": "https://api.github.com/repos/doctrine/instantiator/zipball/ae466f726242e637cebdd526a7d991b9433bacf1",
                "reference": "ae466f726242e637cebdd526a7d991b9433bacf1",
                "shasum": ""
            },
            "require": {
                "php": "^7.1"
            },
            "require-dev": {
                "doctrine/coding-standard": "^6.0",
                "ext-pdo": "*",
                "ext-phar": "*",
                "phpbench/phpbench": "^0.13",
                "phpstan/phpstan-phpunit": "^0.11",
                "phpstan/phpstan-shim": "^0.11",
                "phpunit/phpunit": "^7.0"
            },
            "type": "library",
            "extra": {
                "branch-alias": {
                    "dev-master": "1.2.x-dev"
                }
            },
            "autoload": {
                "psr-4": {
                    "Doctrine\\Instantiator\\": "src/Doctrine/Instantiator/"
                }
            },
            "notification-url": "https://packagist.org/downloads/",
            "license": [
                "MIT"
            ],
            "authors": [
                {
                    "name": "Marco Pivetta",
                    "email": "ocramius@gmail.com",
                    "homepage": "http://ocramius.github.com/"
                }
            ],
            "description": "A small, lightweight utility to instantiate objects in PHP without invoking their constructors",
            "homepage": "https://www.doctrine-project.org/projects/instantiator.html",
            "keywords": [
                "constructor",
                "instantiate"
            ],
            "time": "2019-10-21T16:45:58+00:00"
        },
        {
            "name": "facebook/webdriver",
            "version": "1.7.1",
            "source": {
                "type": "git",
                "url": "https://github.com/facebook/php-webdriver.git",
                "reference": "e43de70f3c7166169d0f14a374505392734160e5"
            },
            "dist": {
                "type": "zip",
                "url": "https://api.github.com/repos/facebook/php-webdriver/zipball/e43de70f3c7166169d0f14a374505392734160e5",
                "reference": "e43de70f3c7166169d0f14a374505392734160e5",
                "shasum": ""
            },
            "require": {
                "ext-curl": "*",
                "ext-json": "*",
                "ext-mbstring": "*",
                "ext-zip": "*",
                "php": "^5.6 || ~7.0",
                "symfony/process": "^2.8 || ^3.1 || ^4.0"
            },
            "require-dev": {
                "friendsofphp/php-cs-fixer": "^2.0",
                "jakub-onderka/php-parallel-lint": "^0.9.2",
                "php-coveralls/php-coveralls": "^2.0",
                "php-mock/php-mock-phpunit": "^1.1",
                "phpunit/phpunit": "^5.7",
                "sebastian/environment": "^1.3.4 || ^2.0 || ^3.0",
                "squizlabs/php_codesniffer": "^2.6",
                "symfony/var-dumper": "^3.3 || ^4.0"
            },
            "suggest": {
                "ext-SimpleXML": "For Firefox profile creation"
            },
            "type": "library",
            "extra": {
                "branch-alias": {
                    "dev-community": "1.5-dev"
                }
            },
            "autoload": {
                "psr-4": {
                    "Facebook\\WebDriver\\": "lib/"
                }
            },
            "notification-url": "https://packagist.org/downloads/",
            "license": [
                "Apache-2.0"
            ],
            "description": "A PHP client for Selenium WebDriver",
            "homepage": "https://github.com/facebook/php-webdriver",
            "keywords": [
                "facebook",
                "php",
                "selenium",
                "webdriver"
            ],
            "time": "2019-06-13T08:02:18+00:00"
        },
        {
            "name": "fzaninotto/faker",
            "version": "v1.9.1",
            "source": {
                "type": "git",
                "url": "https://github.com/fzaninotto/Faker.git",
                "reference": "fc10d778e4b84d5bd315dad194661e091d307c6f"
            },
            "dist": {
                "type": "zip",
                "url": "https://api.github.com/repos/fzaninotto/Faker/zipball/fc10d778e4b84d5bd315dad194661e091d307c6f",
                "reference": "fc10d778e4b84d5bd315dad194661e091d307c6f",
                "shasum": ""
            },
            "require": {
                "php": "^5.3.3 || ^7.0"
            },
            "require-dev": {
                "ext-intl": "*",
                "phpunit/phpunit": "^4.8.35 || ^5.7",
                "squizlabs/php_codesniffer": "^2.9.2"
            },
            "type": "library",
            "extra": {
                "branch-alias": {
                    "dev-master": "1.9-dev"
                }
            },
            "autoload": {
                "psr-4": {
                    "Faker\\": "src/Faker/"
                }
            },
            "notification-url": "https://packagist.org/downloads/",
            "license": [
                "MIT"
            ],
            "authors": [
                {
                    "name": "François Zaninotto"
                }
            ],
            "description": "Faker is a PHP library that generates fake data for you.",
            "keywords": [
                "data",
                "faker",
                "fixtures"
            ],
            "time": "2019-12-12T13:22:17+00:00"
        },
        {
            "name": "hamcrest/hamcrest-php",
            "version": "v2.0.0",
            "source": {
                "type": "git",
                "url": "https://github.com/hamcrest/hamcrest-php.git",
                "reference": "776503d3a8e85d4f9a1148614f95b7a608b046ad"
            },
            "dist": {
                "type": "zip",
                "url": "https://api.github.com/repos/hamcrest/hamcrest-php/zipball/776503d3a8e85d4f9a1148614f95b7a608b046ad",
                "reference": "776503d3a8e85d4f9a1148614f95b7a608b046ad",
                "shasum": ""
            },
            "require": {
                "php": "^5.3|^7.0"
            },
            "replace": {
                "cordoval/hamcrest-php": "*",
                "davedevelopment/hamcrest-php": "*",
                "kodova/hamcrest-php": "*"
            },
            "require-dev": {
                "phpunit/php-file-iterator": "1.3.3",
                "phpunit/phpunit": "~4.0",
                "satooshi/php-coveralls": "^1.0"
            },
            "type": "library",
            "extra": {
                "branch-alias": {
                    "dev-master": "2.0-dev"
                }
            },
            "autoload": {
                "classmap": [
                    "hamcrest"
                ]
            },
            "notification-url": "https://packagist.org/downloads/",
            "license": [
                "BSD"
            ],
            "description": "This is the PHP port of Hamcrest Matchers",
            "keywords": [
                "test"
            ],
            "time": "2016-01-20T08:20:44+00:00"
        },
        {
            "name": "hoa/consistency",
            "version": "1.17.05.02",
            "source": {
                "type": "git",
                "url": "https://github.com/hoaproject/Consistency.git",
                "reference": "fd7d0adc82410507f332516faf655b6ed22e4c2f"
            },
            "dist": {
                "type": "zip",
                "url": "https://api.github.com/repos/hoaproject/Consistency/zipball/fd7d0adc82410507f332516faf655b6ed22e4c2f",
                "reference": "fd7d0adc82410507f332516faf655b6ed22e4c2f",
                "shasum": ""
            },
            "require": {
                "hoa/exception": "~1.0",
                "php": ">=5.5.0"
            },
            "require-dev": {
                "hoa/stream": "~1.0",
                "hoa/test": "~2.0"
            },
            "type": "library",
            "extra": {
                "branch-alias": {
                    "dev-master": "1.x-dev"
                }
            },
            "autoload": {
                "psr-4": {
                    "Hoa\\Consistency\\": "."
                },
                "files": [
                    "Prelude.php"
                ]
            },
            "notification-url": "https://packagist.org/downloads/",
            "license": [
                "BSD-3-Clause"
            ],
            "authors": [
                {
                    "name": "Ivan Enderlin",
                    "email": "ivan.enderlin@hoa-project.net"
                },
                {
                    "name": "Hoa community",
                    "homepage": "https://hoa-project.net/"
                }
            ],
            "description": "The Hoa\\Consistency library.",
            "homepage": "https://hoa-project.net/",
            "keywords": [
                "autoloader",
                "callable",
                "consistency",
                "entity",
                "flex",
                "keyword",
                "library"
            ],
            "time": "2017-05-02T12:18:12+00:00"
        },
        {
            "name": "hoa/console",
            "version": "3.17.05.02",
            "source": {
                "type": "git",
                "url": "https://github.com/hoaproject/Console.git",
                "reference": "e231fd3ea70e6d773576ae78de0bdc1daf331a66"
            },
            "dist": {
                "type": "zip",
                "url": "https://api.github.com/repos/hoaproject/Console/zipball/e231fd3ea70e6d773576ae78de0bdc1daf331a66",
                "reference": "e231fd3ea70e6d773576ae78de0bdc1daf331a66",
                "shasum": ""
            },
            "require": {
                "hoa/consistency": "~1.0",
                "hoa/event": "~1.0",
                "hoa/exception": "~1.0",
                "hoa/file": "~1.0",
                "hoa/protocol": "~1.0",
                "hoa/stream": "~1.0",
                "hoa/ustring": "~4.0"
            },
            "require-dev": {
                "hoa/test": "~2.0"
            },
            "suggest": {
                "ext-pcntl": "To enable hoa://Event/Console/Window:resize.",
                "hoa/dispatcher": "To use the console kit.",
                "hoa/router": "To use the console kit."
            },
            "type": "library",
            "extra": {
                "branch-alias": {
                    "dev-master": "3.x-dev"
                }
            },
            "autoload": {
                "psr-4": {
                    "Hoa\\Console\\": "."
                }
            },
            "notification-url": "https://packagist.org/downloads/",
            "license": [
                "BSD-3-Clause"
            ],
            "authors": [
                {
                    "name": "Ivan Enderlin",
                    "email": "ivan.enderlin@hoa-project.net"
                },
                {
                    "name": "Hoa community",
                    "homepage": "https://hoa-project.net/"
                }
            ],
            "description": "The Hoa\\Console library.",
            "homepage": "https://hoa-project.net/",
            "keywords": [
                "autocompletion",
                "chrome",
                "cli",
                "console",
                "cursor",
                "getoption",
                "library",
                "option",
                "parser",
                "processus",
                "readline",
                "terminfo",
                "tput",
                "window"
            ],
            "time": "2017-05-02T12:26:19+00:00"
        },
        {
            "name": "hoa/event",
            "version": "1.17.01.13",
            "source": {
                "type": "git",
                "url": "https://github.com/hoaproject/Event.git",
                "reference": "6c0060dced212ffa3af0e34bb46624f990b29c54"
            },
            "dist": {
                "type": "zip",
                "url": "https://api.github.com/repos/hoaproject/Event/zipball/6c0060dced212ffa3af0e34bb46624f990b29c54",
                "reference": "6c0060dced212ffa3af0e34bb46624f990b29c54",
                "shasum": ""
            },
            "require": {
                "hoa/consistency": "~1.0",
                "hoa/exception": "~1.0"
            },
            "require-dev": {
                "hoa/test": "~2.0"
            },
            "type": "library",
            "extra": {
                "branch-alias": {
                    "dev-master": "1.x-dev"
                }
            },
            "autoload": {
                "psr-4": {
                    "Hoa\\Event\\": "."
                }
            },
            "notification-url": "https://packagist.org/downloads/",
            "license": [
                "BSD-3-Clause"
            ],
            "authors": [
                {
                    "name": "Ivan Enderlin",
                    "email": "ivan.enderlin@hoa-project.net"
                },
                {
                    "name": "Hoa community",
                    "homepage": "https://hoa-project.net/"
                }
            ],
            "description": "The Hoa\\Event library.",
            "homepage": "https://hoa-project.net/",
            "keywords": [
                "event",
                "library",
                "listener",
                "observer"
            ],
            "time": "2017-01-13T15:30:50+00:00"
        },
        {
            "name": "hoa/exception",
            "version": "1.17.01.16",
            "source": {
                "type": "git",
                "url": "https://github.com/hoaproject/Exception.git",
                "reference": "091727d46420a3d7468ef0595651488bfc3a458f"
            },
            "dist": {
                "type": "zip",
                "url": "https://api.github.com/repos/hoaproject/Exception/zipball/091727d46420a3d7468ef0595651488bfc3a458f",
                "reference": "091727d46420a3d7468ef0595651488bfc3a458f",
                "shasum": ""
            },
            "require": {
                "hoa/consistency": "~1.0",
                "hoa/event": "~1.0"
            },
            "require-dev": {
                "hoa/test": "~2.0"
            },
            "type": "library",
            "extra": {
                "branch-alias": {
                    "dev-master": "1.x-dev"
                }
            },
            "autoload": {
                "psr-4": {
                    "Hoa\\Exception\\": "."
                }
            },
            "notification-url": "https://packagist.org/downloads/",
            "license": [
                "BSD-3-Clause"
            ],
            "authors": [
                {
                    "name": "Ivan Enderlin",
                    "email": "ivan.enderlin@hoa-project.net"
                },
                {
                    "name": "Hoa community",
                    "homepage": "https://hoa-project.net/"
                }
            ],
            "description": "The Hoa\\Exception library.",
            "homepage": "https://hoa-project.net/",
            "keywords": [
                "exception",
                "library"
            ],
            "time": "2017-01-16T07:53:27+00:00"
        },
        {
            "name": "hoa/file",
            "version": "1.17.07.11",
            "source": {
                "type": "git",
                "url": "https://github.com/hoaproject/File.git",
                "reference": "35cb979b779bc54918d2f9a4e02ed6c7a1fa67ca"
            },
            "dist": {
                "type": "zip",
                "url": "https://api.github.com/repos/hoaproject/File/zipball/35cb979b779bc54918d2f9a4e02ed6c7a1fa67ca",
                "reference": "35cb979b779bc54918d2f9a4e02ed6c7a1fa67ca",
                "shasum": ""
            },
            "require": {
                "hoa/consistency": "~1.0",
                "hoa/event": "~1.0",
                "hoa/exception": "~1.0",
                "hoa/iterator": "~2.0",
                "hoa/stream": "~1.0"
            },
            "require-dev": {
                "hoa/test": "~2.0"
            },
            "type": "library",
            "extra": {
                "branch-alias": {
                    "dev-master": "1.x-dev"
                }
            },
            "autoload": {
                "psr-4": {
                    "Hoa\\File\\": "."
                }
            },
            "notification-url": "https://packagist.org/downloads/",
            "license": [
                "BSD-3-Clause"
            ],
            "authors": [
                {
                    "name": "Ivan Enderlin",
                    "email": "ivan.enderlin@hoa-project.net"
                },
                {
                    "name": "Hoa community",
                    "homepage": "https://hoa-project.net/"
                }
            ],
            "description": "The Hoa\\File library.",
            "homepage": "https://hoa-project.net/",
            "keywords": [
                "Socket",
                "directory",
                "file",
                "finder",
                "library",
                "link",
                "temporary"
            ],
            "time": "2017-07-11T07:42:15+00:00"
        },
        {
            "name": "hoa/iterator",
            "version": "2.17.01.10",
            "source": {
                "type": "git",
                "url": "https://github.com/hoaproject/Iterator.git",
                "reference": "d1120ba09cb4ccd049c86d10058ab94af245f0cc"
            },
            "dist": {
                "type": "zip",
                "url": "https://api.github.com/repos/hoaproject/Iterator/zipball/d1120ba09cb4ccd049c86d10058ab94af245f0cc",
                "reference": "d1120ba09cb4ccd049c86d10058ab94af245f0cc",
                "shasum": ""
            },
            "require": {
                "hoa/consistency": "~1.0",
                "hoa/exception": "~1.0"
            },
            "require-dev": {
                "hoa/test": "~2.0"
            },
            "type": "library",
            "extra": {
                "branch-alias": {
                    "dev-master": "2.x-dev"
                }
            },
            "autoload": {
                "psr-4": {
                    "Hoa\\Iterator\\": "."
                }
            },
            "notification-url": "https://packagist.org/downloads/",
            "license": [
                "BSD-3-Clause"
            ],
            "authors": [
                {
                    "name": "Ivan Enderlin",
                    "email": "ivan.enderlin@hoa-project.net"
                },
                {
                    "name": "Hoa community",
                    "homepage": "https://hoa-project.net/"
                }
            ],
            "description": "The Hoa\\Iterator library.",
            "homepage": "https://hoa-project.net/",
            "keywords": [
                "iterator",
                "library"
            ],
            "time": "2017-01-10T10:34:47+00:00"
        },
        {
            "name": "hoa/protocol",
            "version": "1.17.01.14",
            "source": {
                "type": "git",
                "url": "https://github.com/hoaproject/Protocol.git",
                "reference": "5c2cf972151c45f373230da170ea015deecf19e2"
            },
            "dist": {
                "type": "zip",
                "url": "https://api.github.com/repos/hoaproject/Protocol/zipball/5c2cf972151c45f373230da170ea015deecf19e2",
                "reference": "5c2cf972151c45f373230da170ea015deecf19e2",
                "shasum": ""
            },
            "require": {
                "hoa/consistency": "~1.0",
                "hoa/exception": "~1.0"
            },
            "require-dev": {
                "hoa/test": "~2.0"
            },
            "type": "library",
            "extra": {
                "branch-alias": {
                    "dev-master": "1.x-dev"
                }
            },
            "autoload": {
                "psr-4": {
                    "Hoa\\Protocol\\": "."
                },
                "files": [
                    "Wrapper.php"
                ]
            },
            "notification-url": "https://packagist.org/downloads/",
            "license": [
                "BSD-3-Clause"
            ],
            "authors": [
                {
                    "name": "Ivan Enderlin",
                    "email": "ivan.enderlin@hoa-project.net"
                },
                {
                    "name": "Hoa community",
                    "homepage": "https://hoa-project.net/"
                }
            ],
            "description": "The Hoa\\Protocol library.",
            "homepage": "https://hoa-project.net/",
            "keywords": [
                "library",
                "protocol",
                "resource",
                "stream",
                "wrapper"
            ],
            "time": "2017-01-14T12:26:10+00:00"
        },
        {
            "name": "hoa/stream",
            "version": "1.17.02.21",
            "source": {
                "type": "git",
                "url": "https://github.com/hoaproject/Stream.git",
                "reference": "3293cfffca2de10525df51436adf88a559151d82"
            },
            "dist": {
                "type": "zip",
                "url": "https://api.github.com/repos/hoaproject/Stream/zipball/3293cfffca2de10525df51436adf88a559151d82",
                "reference": "3293cfffca2de10525df51436adf88a559151d82",
                "shasum": ""
            },
            "require": {
                "hoa/consistency": "~1.0",
                "hoa/event": "~1.0",
                "hoa/exception": "~1.0",
                "hoa/protocol": "~1.0"
            },
            "require-dev": {
                "hoa/test": "~2.0"
            },
            "type": "library",
            "extra": {
                "branch-alias": {
                    "dev-master": "1.x-dev"
                }
            },
            "autoload": {
                "psr-4": {
                    "Hoa\\Stream\\": "."
                }
            },
            "notification-url": "https://packagist.org/downloads/",
            "license": [
                "BSD-3-Clause"
            ],
            "authors": [
                {
                    "name": "Ivan Enderlin",
                    "email": "ivan.enderlin@hoa-project.net"
                },
                {
                    "name": "Hoa community",
                    "homepage": "https://hoa-project.net/"
                }
            ],
            "description": "The Hoa\\Stream library.",
            "homepage": "https://hoa-project.net/",
            "keywords": [
                "Context",
                "bucket",
                "composite",
                "filter",
                "in",
                "library",
                "out",
                "protocol",
                "stream",
                "wrapper"
            ],
            "time": "2017-02-21T16:01:06+00:00"
        },
        {
            "name": "hoa/ustring",
            "version": "4.17.01.16",
            "source": {
                "type": "git",
                "url": "https://github.com/hoaproject/Ustring.git",
                "reference": "e6326e2739178799b1fe3fdd92029f9517fa17a0"
            },
            "dist": {
                "type": "zip",
                "url": "https://api.github.com/repos/hoaproject/Ustring/zipball/e6326e2739178799b1fe3fdd92029f9517fa17a0",
                "reference": "e6326e2739178799b1fe3fdd92029f9517fa17a0",
                "shasum": ""
            },
            "require": {
                "hoa/consistency": "~1.0",
                "hoa/exception": "~1.0"
            },
            "require-dev": {
                "hoa/test": "~2.0"
            },
            "suggest": {
                "ext-iconv": "ext/iconv must be present (or a third implementation) to use Hoa\\Ustring::transcode().",
                "ext-intl": "To get a better Hoa\\Ustring::toAscii() and Hoa\\Ustring::compareTo()."
            },
            "type": "library",
            "extra": {
                "branch-alias": {
                    "dev-master": "4.x-dev"
                }
            },
            "autoload": {
                "psr-4": {
                    "Hoa\\Ustring\\": "."
                }
            },
            "notification-url": "https://packagist.org/downloads/",
            "license": [
                "BSD-3-Clause"
            ],
            "authors": [
                {
                    "name": "Ivan Enderlin",
                    "email": "ivan.enderlin@hoa-project.net"
                },
                {
                    "name": "Hoa community",
                    "homepage": "https://hoa-project.net/"
                }
            ],
            "description": "The Hoa\\Ustring library.",
            "homepage": "https://hoa-project.net/",
            "keywords": [
                "library",
                "search",
                "string",
                "unicode"
            ],
            "time": "2017-01-16T07:08:25+00:00"
        },
        {
            "name": "league/factory-muffin",
            "version": "v3.1.0",
            "source": {
                "type": "git",
                "url": "https://github.com/thephpleague/factory-muffin.git",
                "reference": "bfb82fed0659c7bd8b91724d1503b6a5864fe12d"
            },
            "dist": {
                "type": "zip",
                "url": "https://api.github.com/repos/thephpleague/factory-muffin/zipball/bfb82fed0659c7bd8b91724d1503b6a5864fe12d",
                "reference": "bfb82fed0659c7bd8b91724d1503b6a5864fe12d",
                "shasum": ""
            },
            "require": {
                "php": ">=5.4.0"
            },
            "replace": {
                "zizaco/factory-muff": "self.version"
            },
            "require-dev": {
                "doctrine/orm": "2.5.*",
                "illuminate/database": "5.0.*|5.1.*",
                "league/factory-muffin-faker": "^2.0",
                "phpunit/phpunit": "^4.8|^5.0"
            },
            "suggest": {
                "doctrine/orm": "Factory Muffin supports doctrine through the repository store.",
                "illuminate/database": "Factory Muffin supports eloquent through the model store.",
                "league/factory-muffin-faker": "Factory Muffin is very powerful together with faker."
            },
            "type": "library",
            "extra": {
                "branch-alias": {
                    "dev-master": "3.1-dev"
                }
            },
            "autoload": {
                "psr-4": {
                    "League\\FactoryMuffin\\": "src/"
                }
            },
            "notification-url": "https://packagist.org/downloads/",
            "license": [
                "MIT"
            ],
            "authors": [
                {
                    "name": "Graham Campbell",
                    "email": "graham@alt-three.com"
                },
                {
                    "name": "Scott Robertson",
                    "email": "scottymeuk@gmail.com"
                }
            ],
            "description": "The goal of this package is to enable the rapid creation of objects for the purpose of testing.",
            "homepage": "http://factory-muffin.thephpleague.com/",
            "keywords": [
                "factory",
                "testing"
            ],
            "time": "2019-11-25T14:29:21+00:00"
        },
        {
            "name": "mockery/mockery",
            "version": "1.3.1",
            "source": {
                "type": "git",
                "url": "https://github.com/mockery/mockery.git",
                "reference": "f69bbde7d7a75d6b2862d9ca8fab1cd28014b4be"
            },
            "dist": {
                "type": "zip",
                "url": "https://api.github.com/repos/mockery/mockery/zipball/f69bbde7d7a75d6b2862d9ca8fab1cd28014b4be",
                "reference": "f69bbde7d7a75d6b2862d9ca8fab1cd28014b4be",
                "shasum": ""
            },
            "require": {
                "hamcrest/hamcrest-php": "~2.0",
                "lib-pcre": ">=7.0",
                "php": ">=5.6.0"
            },
            "require-dev": {
                "phpunit/phpunit": "~5.7.10|~6.5|~7.0|~8.0"
            },
            "type": "library",
            "extra": {
                "branch-alias": {
                    "dev-master": "1.3.x-dev"
                }
            },
            "autoload": {
                "psr-0": {
                    "Mockery": "library/"
                }
            },
            "notification-url": "https://packagist.org/downloads/",
            "license": [
                "BSD-3-Clause"
            ],
            "authors": [
                {
                    "name": "Pádraic Brady",
                    "email": "padraic.brady@gmail.com",
                    "homepage": "http://blog.astrumfutura.com"
                },
                {
                    "name": "Dave Marshall",
                    "email": "dave.marshall@atstsolutions.co.uk",
                    "homepage": "http://davedevelopment.co.uk"
                }
            ],
            "description": "Mockery is a simple yet flexible PHP mock object framework",
            "homepage": "https://github.com/mockery/mockery",
            "keywords": [
                "BDD",
                "TDD",
                "library",
                "mock",
                "mock objects",
                "mockery",
                "stub",
                "test",
                "test double",
                "testing"
            ],
            "time": "2019-12-26T09:49:15+00:00"
        },
        {
            "name": "myclabs/deep-copy",
            "version": "1.9.4",
            "source": {
                "type": "git",
                "url": "https://github.com/myclabs/DeepCopy.git",
                "reference": "579bb7356d91f9456ccd505f24ca8b667966a0a7"
            },
            "dist": {
                "type": "zip",
                "url": "https://api.github.com/repos/myclabs/DeepCopy/zipball/579bb7356d91f9456ccd505f24ca8b667966a0a7",
                "reference": "579bb7356d91f9456ccd505f24ca8b667966a0a7",
                "shasum": ""
            },
            "require": {
                "php": "^7.1"
            },
            "replace": {
                "myclabs/deep-copy": "self.version"
            },
            "require-dev": {
                "doctrine/collections": "^1.0",
                "doctrine/common": "^2.6",
                "phpunit/phpunit": "^7.1"
            },
            "type": "library",
            "autoload": {
                "psr-4": {
                    "DeepCopy\\": "src/DeepCopy/"
                },
                "files": [
                    "src/DeepCopy/deep_copy.php"
                ]
            },
            "notification-url": "https://packagist.org/downloads/",
            "license": [
                "MIT"
            ],
            "description": "Create deep copies (clones) of your objects",
            "keywords": [
                "clone",
                "copy",
                "duplicate",
                "object",
                "object graph"
            ],
            "time": "2019-12-15T19:12:40+00:00"
        },
        {
            "name": "phar-io/manifest",
            "version": "1.0.3",
            "source": {
                "type": "git",
                "url": "https://github.com/phar-io/manifest.git",
                "reference": "7761fcacf03b4d4f16e7ccb606d4879ca431fcf4"
            },
            "dist": {
                "type": "zip",
                "url": "https://api.github.com/repos/phar-io/manifest/zipball/7761fcacf03b4d4f16e7ccb606d4879ca431fcf4",
                "reference": "7761fcacf03b4d4f16e7ccb606d4879ca431fcf4",
                "shasum": ""
            },
            "require": {
                "ext-dom": "*",
                "ext-phar": "*",
                "phar-io/version": "^2.0",
                "php": "^5.6 || ^7.0"
            },
            "type": "library",
            "extra": {
                "branch-alias": {
                    "dev-master": "1.0.x-dev"
                }
            },
            "autoload": {
                "classmap": [
                    "src/"
                ]
            },
            "notification-url": "https://packagist.org/downloads/",
            "license": [
                "BSD-3-Clause"
            ],
            "authors": [
                {
                    "name": "Arne Blankerts",
                    "role": "Developer",
                    "email": "arne@blankerts.de"
                },
                {
                    "name": "Sebastian Heuer",
                    "role": "Developer",
                    "email": "sebastian@phpeople.de"
                },
                {
                    "name": "Sebastian Bergmann",
                    "role": "Developer",
                    "email": "sebastian@phpunit.de"
                }
            ],
            "description": "Component for reading phar.io manifest information from a PHP Archive (PHAR)",
            "time": "2018-07-08T19:23:20+00:00"
        },
        {
            "name": "phar-io/version",
            "version": "2.0.1",
            "source": {
                "type": "git",
                "url": "https://github.com/phar-io/version.git",
                "reference": "45a2ec53a73c70ce41d55cedef9063630abaf1b6"
            },
            "dist": {
                "type": "zip",
                "url": "https://api.github.com/repos/phar-io/version/zipball/45a2ec53a73c70ce41d55cedef9063630abaf1b6",
                "reference": "45a2ec53a73c70ce41d55cedef9063630abaf1b6",
                "shasum": ""
            },
            "require": {
                "php": "^5.6 || ^7.0"
            },
            "type": "library",
            "autoload": {
                "classmap": [
                    "src/"
                ]
            },
            "notification-url": "https://packagist.org/downloads/",
            "license": [
                "BSD-3-Clause"
            ],
            "authors": [
                {
                    "name": "Arne Blankerts",
                    "role": "Developer",
                    "email": "arne@blankerts.de"
                },
                {
                    "name": "Sebastian Heuer",
                    "role": "Developer",
                    "email": "sebastian@phpeople.de"
                },
                {
                    "name": "Sebastian Bergmann",
                    "role": "Developer",
                    "email": "sebastian@phpunit.de"
                }
            ],
            "description": "Library for handling version information and constraints",
            "time": "2018-07-08T19:19:57+00:00"
        },
        {
            "name": "phpoption/phpoption",
            "version": "1.7.2",
            "source": {
                "type": "git",
                "url": "https://github.com/schmittjoh/php-option.git",
                "reference": "77f7c4d2e65413aff5b5a8cc8b3caf7a28d81959"
            },
            "dist": {
                "type": "zip",
                "url": "https://api.github.com/repos/schmittjoh/php-option/zipball/77f7c4d2e65413aff5b5a8cc8b3caf7a28d81959",
                "reference": "77f7c4d2e65413aff5b5a8cc8b3caf7a28d81959",
                "shasum": ""
            },
            "require": {
                "php": "^5.5.9 || ^7.0"
            },
            "require-dev": {
                "bamarni/composer-bin-plugin": "^1.3",
                "phpunit/phpunit": "^4.8.35 || ^5.0 || ^6.0 || ^7.0"
            },
            "type": "library",
            "extra": {
                "branch-alias": {
                    "dev-master": "1.7-dev"
                }
            },
            "autoload": {
                "psr-4": {
                    "PhpOption\\": "src/PhpOption/"
                }
            },
            "notification-url": "https://packagist.org/downloads/",
            "license": [
                "Apache-2.0"
            ],
            "authors": [
                {
                    "name": "Johannes M. Schmitt",
                    "email": "schmittjoh@gmail.com"
                },
                {
                    "name": "Graham Campbell",
                    "email": "graham@alt-three.com"
                }
            ],
            "description": "Option Type for PHP",
            "keywords": [
                "language",
                "option",
                "php",
                "type"
            ],
            "time": "2019-12-15T19:35:24+00:00"
        },
        {
            "name": "phpspec/prophecy",
            "version": "1.10.1",
            "source": {
                "type": "git",
                "url": "https://github.com/phpspec/prophecy.git",
                "reference": "cbe1df668b3fe136bcc909126a0f529a78d4cbbc"
            },
            "dist": {
                "type": "zip",
                "url": "https://api.github.com/repos/phpspec/prophecy/zipball/cbe1df668b3fe136bcc909126a0f529a78d4cbbc",
                "reference": "cbe1df668b3fe136bcc909126a0f529a78d4cbbc",
                "shasum": ""
            },
            "require": {
                "doctrine/instantiator": "^1.0.2",
                "php": "^5.3|^7.0",
                "phpdocumentor/reflection-docblock": "^2.0|^3.0.2|^4.0|^5.0",
                "sebastian/comparator": "^1.2.3|^2.0|^3.0",
                "sebastian/recursion-context": "^1.0|^2.0|^3.0"
            },
            "require-dev": {
                "phpspec/phpspec": "^2.5 || ^3.2",
                "phpunit/phpunit": "^4.8.35 || ^5.7 || ^6.5 || ^7.1"
            },
            "type": "library",
            "extra": {
                "branch-alias": {
                    "dev-master": "1.10.x-dev"
                }
            },
            "autoload": {
                "psr-4": {
                    "Prophecy\\": "src/Prophecy"
                }
            },
            "notification-url": "https://packagist.org/downloads/",
            "license": [
                "MIT"
            ],
            "authors": [
                {
                    "name": "Konstantin Kudryashov",
                    "email": "ever.zet@gmail.com",
                    "homepage": "http://everzet.com"
                },
                {
                    "name": "Marcello Duarte",
                    "email": "marcello.duarte@gmail.com"
                }
            ],
            "description": "Highly opinionated mocking framework for PHP 5.3+",
            "homepage": "https://github.com/phpspec/prophecy",
            "keywords": [
                "Double",
                "Dummy",
                "fake",
                "mock",
                "spy",
                "stub"
            ],
            "time": "2019-12-22T21:05:45+00:00"
        },
        {
            "name": "phpunit/php-code-coverage",
            "version": "6.1.4",
            "source": {
                "type": "git",
                "url": "https://github.com/sebastianbergmann/php-code-coverage.git",
                "reference": "807e6013b00af69b6c5d9ceb4282d0393dbb9d8d"
            },
            "dist": {
                "type": "zip",
                "url": "https://api.github.com/repos/sebastianbergmann/php-code-coverage/zipball/807e6013b00af69b6c5d9ceb4282d0393dbb9d8d",
                "reference": "807e6013b00af69b6c5d9ceb4282d0393dbb9d8d",
                "shasum": ""
            },
            "require": {
                "ext-dom": "*",
                "ext-xmlwriter": "*",
                "php": "^7.1",
                "phpunit/php-file-iterator": "^2.0",
                "phpunit/php-text-template": "^1.2.1",
                "phpunit/php-token-stream": "^3.0",
                "sebastian/code-unit-reverse-lookup": "^1.0.1",
                "sebastian/environment": "^3.1 || ^4.0",
                "sebastian/version": "^2.0.1",
                "theseer/tokenizer": "^1.1"
            },
            "require-dev": {
                "phpunit/phpunit": "^7.0"
            },
            "suggest": {
                "ext-xdebug": "^2.6.0"
            },
            "type": "library",
            "extra": {
                "branch-alias": {
                    "dev-master": "6.1-dev"
                }
            },
            "autoload": {
                "classmap": [
                    "src/"
                ]
            },
            "notification-url": "https://packagist.org/downloads/",
            "license": [
                "BSD-3-Clause"
            ],
            "authors": [
                {
                    "name": "Sebastian Bergmann",
                    "role": "lead",
                    "email": "sebastian@phpunit.de"
                }
            ],
            "description": "Library that provides collection, processing, and rendering functionality for PHP code coverage information.",
            "homepage": "https://github.com/sebastianbergmann/php-code-coverage",
            "keywords": [
                "coverage",
                "testing",
                "xunit"
            ],
            "time": "2018-10-31T16:06:48+00:00"
        },
        {
            "name": "phpunit/php-file-iterator",
            "version": "2.0.2",
            "source": {
                "type": "git",
                "url": "https://github.com/sebastianbergmann/php-file-iterator.git",
                "reference": "050bedf145a257b1ff02746c31894800e5122946"
            },
            "dist": {
                "type": "zip",
                "url": "https://api.github.com/repos/sebastianbergmann/php-file-iterator/zipball/050bedf145a257b1ff02746c31894800e5122946",
                "reference": "050bedf145a257b1ff02746c31894800e5122946",
                "shasum": ""
            },
            "require": {
                "php": "^7.1"
            },
            "require-dev": {
                "phpunit/phpunit": "^7.1"
            },
            "type": "library",
            "extra": {
                "branch-alias": {
                    "dev-master": "2.0.x-dev"
                }
            },
            "autoload": {
                "classmap": [
                    "src/"
                ]
            },
            "notification-url": "https://packagist.org/downloads/",
            "license": [
                "BSD-3-Clause"
            ],
            "authors": [
                {
                    "name": "Sebastian Bergmann",
                    "role": "lead",
                    "email": "sebastian@phpunit.de"
                }
            ],
            "description": "FilterIterator implementation that filters files based on a list of suffixes.",
            "homepage": "https://github.com/sebastianbergmann/php-file-iterator/",
            "keywords": [
                "filesystem",
                "iterator"
            ],
            "time": "2018-09-13T20:33:42+00:00"
        },
        {
            "name": "phpunit/php-text-template",
            "version": "1.2.1",
            "source": {
                "type": "git",
                "url": "https://github.com/sebastianbergmann/php-text-template.git",
                "reference": "31f8b717e51d9a2afca6c9f046f5d69fc27c8686"
            },
            "dist": {
                "type": "zip",
                "url": "https://api.github.com/repos/sebastianbergmann/php-text-template/zipball/31f8b717e51d9a2afca6c9f046f5d69fc27c8686",
                "reference": "31f8b717e51d9a2afca6c9f046f5d69fc27c8686",
                "shasum": ""
            },
            "require": {
                "php": ">=5.3.3"
            },
            "type": "library",
            "autoload": {
                "classmap": [
                    "src/"
                ]
            },
            "notification-url": "https://packagist.org/downloads/",
            "license": [
                "BSD-3-Clause"
            ],
            "authors": [
                {
                    "name": "Sebastian Bergmann",
                    "role": "lead",
                    "email": "sebastian@phpunit.de"
                }
            ],
            "description": "Simple template engine.",
            "homepage": "https://github.com/sebastianbergmann/php-text-template/",
            "keywords": [
                "template"
            ],
            "time": "2015-06-21T13:50:34+00:00"
        },
        {
            "name": "phpunit/php-timer",
            "version": "2.1.2",
            "source": {
                "type": "git",
                "url": "https://github.com/sebastianbergmann/php-timer.git",
                "reference": "1038454804406b0b5f5f520358e78c1c2f71501e"
            },
            "dist": {
                "type": "zip",
                "url": "https://api.github.com/repos/sebastianbergmann/php-timer/zipball/1038454804406b0b5f5f520358e78c1c2f71501e",
                "reference": "1038454804406b0b5f5f520358e78c1c2f71501e",
                "shasum": ""
            },
            "require": {
                "php": "^7.1"
            },
            "require-dev": {
                "phpunit/phpunit": "^7.0"
            },
            "type": "library",
            "extra": {
                "branch-alias": {
                    "dev-master": "2.1-dev"
                }
            },
            "autoload": {
                "classmap": [
                    "src/"
                ]
            },
            "notification-url": "https://packagist.org/downloads/",
            "license": [
                "BSD-3-Clause"
            ],
            "authors": [
                {
                    "name": "Sebastian Bergmann",
                    "role": "lead",
                    "email": "sebastian@phpunit.de"
                }
            ],
            "description": "Utility class for timing",
            "homepage": "https://github.com/sebastianbergmann/php-timer/",
            "keywords": [
                "timer"
            ],
            "time": "2019-06-07T04:22:29+00:00"
        },
        {
            "name": "phpunit/php-token-stream",
            "version": "3.1.1",
            "source": {
                "type": "git",
                "url": "https://github.com/sebastianbergmann/php-token-stream.git",
                "reference": "995192df77f63a59e47f025390d2d1fdf8f425ff"
            },
            "dist": {
                "type": "zip",
                "url": "https://api.github.com/repos/sebastianbergmann/php-token-stream/zipball/995192df77f63a59e47f025390d2d1fdf8f425ff",
                "reference": "995192df77f63a59e47f025390d2d1fdf8f425ff",
                "shasum": ""
            },
            "require": {
                "ext-tokenizer": "*",
                "php": "^7.1"
            },
            "require-dev": {
                "phpunit/phpunit": "^7.0"
            },
            "type": "library",
            "extra": {
                "branch-alias": {
                    "dev-master": "3.1-dev"
                }
            },
            "autoload": {
                "classmap": [
                    "src/"
                ]
            },
            "notification-url": "https://packagist.org/downloads/",
            "license": [
                "BSD-3-Clause"
            ],
            "authors": [
                {
                    "name": "Sebastian Bergmann",
                    "email": "sebastian@phpunit.de"
                }
            ],
            "description": "Wrapper around PHP's tokenizer extension.",
            "homepage": "https://github.com/sebastianbergmann/php-token-stream/",
            "keywords": [
                "tokenizer"
            ],
            "time": "2019-09-17T06:23:10+00:00"
        },
        {
            "name": "phpunit/phpunit",
            "version": "7.5.18",
            "source": {
                "type": "git",
                "url": "https://github.com/sebastianbergmann/phpunit.git",
                "reference": "fcf6c4bfafaadc07785528b06385cce88935474d"
            },
            "dist": {
                "type": "zip",
                "url": "https://api.github.com/repos/sebastianbergmann/phpunit/zipball/fcf6c4bfafaadc07785528b06385cce88935474d",
                "reference": "fcf6c4bfafaadc07785528b06385cce88935474d",
                "shasum": ""
            },
            "require": {
                "doctrine/instantiator": "^1.1",
                "ext-dom": "*",
                "ext-json": "*",
                "ext-libxml": "*",
                "ext-mbstring": "*",
                "ext-xml": "*",
                "myclabs/deep-copy": "^1.7",
                "phar-io/manifest": "^1.0.2",
                "phar-io/version": "^2.0",
                "php": "^7.1",
                "phpspec/prophecy": "^1.7",
                "phpunit/php-code-coverage": "^6.0.7",
                "phpunit/php-file-iterator": "^2.0.1",
                "phpunit/php-text-template": "^1.2.1",
                "phpunit/php-timer": "^2.1",
                "sebastian/comparator": "^3.0",
                "sebastian/diff": "^3.0",
                "sebastian/environment": "^4.0",
                "sebastian/exporter": "^3.1",
                "sebastian/global-state": "^2.0",
                "sebastian/object-enumerator": "^3.0.3",
                "sebastian/resource-operations": "^2.0",
                "sebastian/version": "^2.0.1"
            },
            "conflict": {
                "phpunit/phpunit-mock-objects": "*"
            },
            "require-dev": {
                "ext-pdo": "*"
            },
            "suggest": {
                "ext-soap": "*",
                "ext-xdebug": "*",
                "phpunit/php-invoker": "^2.0"
            },
            "bin": [
                "phpunit"
            ],
            "type": "library",
            "extra": {
                "branch-alias": {
                    "dev-master": "7.5-dev"
                }
            },
            "autoload": {
                "classmap": [
                    "src/"
                ]
            },
            "notification-url": "https://packagist.org/downloads/",
            "license": [
                "BSD-3-Clause"
            ],
            "authors": [
                {
                    "name": "Sebastian Bergmann",
                    "email": "sebastian@phpunit.de",
                    "role": "lead"
                }
            ],
            "description": "The PHP Unit Testing framework.",
            "homepage": "https://phpunit.de/",
            "keywords": [
                "phpunit",
                "testing",
                "xunit"
            ],
            "time": "2019-12-06T05:14:37+00:00"
        },
        {
            "name": "sebastian/code-unit-reverse-lookup",
            "version": "1.0.1",
            "source": {
                "type": "git",
                "url": "https://github.com/sebastianbergmann/code-unit-reverse-lookup.git",
                "reference": "4419fcdb5eabb9caa61a27c7a1db532a6b55dd18"
            },
            "dist": {
                "type": "zip",
                "url": "https://api.github.com/repos/sebastianbergmann/code-unit-reverse-lookup/zipball/4419fcdb5eabb9caa61a27c7a1db532a6b55dd18",
                "reference": "4419fcdb5eabb9caa61a27c7a1db532a6b55dd18",
                "shasum": ""
            },
            "require": {
                "php": "^5.6 || ^7.0"
            },
            "require-dev": {
                "phpunit/phpunit": "^5.7 || ^6.0"
            },
            "type": "library",
            "extra": {
                "branch-alias": {
                    "dev-master": "1.0.x-dev"
                }
            },
            "autoload": {
                "classmap": [
                    "src/"
                ]
            },
            "notification-url": "https://packagist.org/downloads/",
            "license": [
                "BSD-3-Clause"
            ],
            "authors": [
                {
                    "name": "Sebastian Bergmann",
                    "email": "sebastian@phpunit.de"
                }
            ],
            "description": "Looks up which function or method a line of code belongs to",
            "homepage": "https://github.com/sebastianbergmann/code-unit-reverse-lookup/",
            "time": "2017-03-04T06:30:41+00:00"
        },
        {
            "name": "sebastian/comparator",
            "version": "3.0.2",
            "source": {
                "type": "git",
                "url": "https://github.com/sebastianbergmann/comparator.git",
                "reference": "5de4fc177adf9bce8df98d8d141a7559d7ccf6da"
            },
            "dist": {
                "type": "zip",
                "url": "https://api.github.com/repos/sebastianbergmann/comparator/zipball/5de4fc177adf9bce8df98d8d141a7559d7ccf6da",
                "reference": "5de4fc177adf9bce8df98d8d141a7559d7ccf6da",
                "shasum": ""
            },
            "require": {
                "php": "^7.1",
                "sebastian/diff": "^3.0",
                "sebastian/exporter": "^3.1"
            },
            "require-dev": {
                "phpunit/phpunit": "^7.1"
            },
            "type": "library",
            "extra": {
                "branch-alias": {
                    "dev-master": "3.0-dev"
                }
            },
            "autoload": {
                "classmap": [
                    "src/"
                ]
            },
            "notification-url": "https://packagist.org/downloads/",
            "license": [
                "BSD-3-Clause"
            ],
            "authors": [
                {
                    "name": "Jeff Welch",
                    "email": "whatthejeff@gmail.com"
                },
                {
                    "name": "Volker Dusch",
                    "email": "github@wallbash.com"
                },
                {
                    "name": "Bernhard Schussek",
                    "email": "bschussek@2bepublished.at"
                },
                {
                    "name": "Sebastian Bergmann",
                    "email": "sebastian@phpunit.de"
                }
            ],
            "description": "Provides the functionality to compare PHP values for equality",
            "homepage": "https://github.com/sebastianbergmann/comparator",
            "keywords": [
                "comparator",
                "compare",
                "equality"
            ],
            "time": "2018-07-12T15:12:46+00:00"
        },
        {
            "name": "sebastian/diff",
            "version": "3.0.2",
            "source": {
                "type": "git",
                "url": "https://github.com/sebastianbergmann/diff.git",
                "reference": "720fcc7e9b5cf384ea68d9d930d480907a0c1a29"
            },
            "dist": {
                "type": "zip",
                "url": "https://api.github.com/repos/sebastianbergmann/diff/zipball/720fcc7e9b5cf384ea68d9d930d480907a0c1a29",
                "reference": "720fcc7e9b5cf384ea68d9d930d480907a0c1a29",
                "shasum": ""
            },
            "require": {
                "php": "^7.1"
            },
            "require-dev": {
                "phpunit/phpunit": "^7.5 || ^8.0",
                "symfony/process": "^2 || ^3.3 || ^4"
            },
            "type": "library",
            "extra": {
                "branch-alias": {
                    "dev-master": "3.0-dev"
                }
            },
            "autoload": {
                "classmap": [
                    "src/"
                ]
            },
            "notification-url": "https://packagist.org/downloads/",
            "license": [
                "BSD-3-Clause"
            ],
            "authors": [
                {
                    "name": "Kore Nordmann",
                    "email": "mail@kore-nordmann.de"
                },
                {
                    "name": "Sebastian Bergmann",
                    "email": "sebastian@phpunit.de"
                }
            ],
            "description": "Diff implementation",
            "homepage": "https://github.com/sebastianbergmann/diff",
            "keywords": [
                "diff",
                "udiff",
                "unidiff",
                "unified diff"
            ],
            "time": "2019-02-04T06:01:07+00:00"
        },
        {
            "name": "sebastian/environment",
            "version": "4.2.3",
            "source": {
                "type": "git",
                "url": "https://github.com/sebastianbergmann/environment.git",
                "reference": "464c90d7bdf5ad4e8a6aea15c091fec0603d4368"
            },
            "dist": {
                "type": "zip",
                "url": "https://api.github.com/repos/sebastianbergmann/environment/zipball/464c90d7bdf5ad4e8a6aea15c091fec0603d4368",
                "reference": "464c90d7bdf5ad4e8a6aea15c091fec0603d4368",
                "shasum": ""
            },
            "require": {
                "php": "^7.1"
            },
            "require-dev": {
                "phpunit/phpunit": "^7.5"
            },
            "suggest": {
                "ext-posix": "*"
            },
            "type": "library",
            "extra": {
                "branch-alias": {
                    "dev-master": "4.2-dev"
                }
            },
            "autoload": {
                "classmap": [
                    "src/"
                ]
            },
            "notification-url": "https://packagist.org/downloads/",
            "license": [
                "BSD-3-Clause"
            ],
            "authors": [
                {
                    "name": "Sebastian Bergmann",
                    "email": "sebastian@phpunit.de"
                }
            ],
            "description": "Provides functionality to handle HHVM/PHP environments",
            "homepage": "http://www.github.com/sebastianbergmann/environment",
            "keywords": [
                "Xdebug",
                "environment",
                "hhvm"
            ],
            "time": "2019-11-20T08:46:58+00:00"
        },
        {
            "name": "sebastian/exporter",
            "version": "3.1.2",
            "source": {
                "type": "git",
                "url": "https://github.com/sebastianbergmann/exporter.git",
                "reference": "68609e1261d215ea5b21b7987539cbfbe156ec3e"
            },
            "dist": {
                "type": "zip",
                "url": "https://api.github.com/repos/sebastianbergmann/exporter/zipball/68609e1261d215ea5b21b7987539cbfbe156ec3e",
                "reference": "68609e1261d215ea5b21b7987539cbfbe156ec3e",
                "shasum": ""
            },
            "require": {
                "php": "^7.0",
                "sebastian/recursion-context": "^3.0"
            },
            "require-dev": {
                "ext-mbstring": "*",
                "phpunit/phpunit": "^6.0"
            },
            "type": "library",
            "extra": {
                "branch-alias": {
                    "dev-master": "3.1.x-dev"
                }
            },
            "autoload": {
                "classmap": [
                    "src/"
                ]
            },
            "notification-url": "https://packagist.org/downloads/",
            "license": [
                "BSD-3-Clause"
            ],
            "authors": [
                {
                    "name": "Sebastian Bergmann",
                    "email": "sebastian@phpunit.de"
                },
                {
                    "name": "Jeff Welch",
                    "email": "whatthejeff@gmail.com"
                },
                {
                    "name": "Volker Dusch",
                    "email": "github@wallbash.com"
                },
                {
                    "name": "Adam Harvey",
                    "email": "aharvey@php.net"
                },
                {
                    "name": "Bernhard Schussek",
                    "email": "bschussek@gmail.com"
                }
            ],
            "description": "Provides the functionality to export PHP variables for visualization",
            "homepage": "http://www.github.com/sebastianbergmann/exporter",
            "keywords": [
                "export",
                "exporter"
            ],
            "time": "2019-09-14T09:02:43+00:00"
        },
        {
            "name": "sebastian/global-state",
            "version": "2.0.0",
            "source": {
                "type": "git",
                "url": "https://github.com/sebastianbergmann/global-state.git",
                "reference": "e8ba02eed7bbbb9e59e43dedd3dddeff4a56b0c4"
            },
            "dist": {
                "type": "zip",
                "url": "https://api.github.com/repos/sebastianbergmann/global-state/zipball/e8ba02eed7bbbb9e59e43dedd3dddeff4a56b0c4",
                "reference": "e8ba02eed7bbbb9e59e43dedd3dddeff4a56b0c4",
                "shasum": ""
            },
            "require": {
                "php": "^7.0"
            },
            "require-dev": {
                "phpunit/phpunit": "^6.0"
            },
            "suggest": {
                "ext-uopz": "*"
            },
            "type": "library",
            "extra": {
                "branch-alias": {
                    "dev-master": "2.0-dev"
                }
            },
            "autoload": {
                "classmap": [
                    "src/"
                ]
            },
            "notification-url": "https://packagist.org/downloads/",
            "license": [
                "BSD-3-Clause"
            ],
            "authors": [
                {
                    "name": "Sebastian Bergmann",
                    "email": "sebastian@phpunit.de"
                }
            ],
            "description": "Snapshotting of global state",
            "homepage": "http://www.github.com/sebastianbergmann/global-state",
            "keywords": [
                "global state"
            ],
            "time": "2017-04-27T15:39:26+00:00"
        },
        {
            "name": "sebastian/object-enumerator",
            "version": "3.0.3",
            "source": {
                "type": "git",
                "url": "https://github.com/sebastianbergmann/object-enumerator.git",
                "reference": "7cfd9e65d11ffb5af41198476395774d4c8a84c5"
            },
            "dist": {
                "type": "zip",
                "url": "https://api.github.com/repos/sebastianbergmann/object-enumerator/zipball/7cfd9e65d11ffb5af41198476395774d4c8a84c5",
                "reference": "7cfd9e65d11ffb5af41198476395774d4c8a84c5",
                "shasum": ""
            },
            "require": {
                "php": "^7.0",
                "sebastian/object-reflector": "^1.1.1",
                "sebastian/recursion-context": "^3.0"
            },
            "require-dev": {
                "phpunit/phpunit": "^6.0"
            },
            "type": "library",
            "extra": {
                "branch-alias": {
                    "dev-master": "3.0.x-dev"
                }
            },
            "autoload": {
                "classmap": [
                    "src/"
                ]
            },
            "notification-url": "https://packagist.org/downloads/",
            "license": [
                "BSD-3-Clause"
            ],
            "authors": [
                {
                    "name": "Sebastian Bergmann",
                    "email": "sebastian@phpunit.de"
                }
            ],
            "description": "Traverses array structures and object graphs to enumerate all referenced objects",
            "homepage": "https://github.com/sebastianbergmann/object-enumerator/",
            "time": "2017-08-03T12:35:26+00:00"
        },
        {
            "name": "sebastian/object-reflector",
            "version": "1.1.1",
            "source": {
                "type": "git",
                "url": "https://github.com/sebastianbergmann/object-reflector.git",
                "reference": "773f97c67f28de00d397be301821b06708fca0be"
            },
            "dist": {
                "type": "zip",
                "url": "https://api.github.com/repos/sebastianbergmann/object-reflector/zipball/773f97c67f28de00d397be301821b06708fca0be",
                "reference": "773f97c67f28de00d397be301821b06708fca0be",
                "shasum": ""
            },
            "require": {
                "php": "^7.0"
            },
            "require-dev": {
                "phpunit/phpunit": "^6.0"
            },
            "type": "library",
            "extra": {
                "branch-alias": {
                    "dev-master": "1.1-dev"
                }
            },
            "autoload": {
                "classmap": [
                    "src/"
                ]
            },
            "notification-url": "https://packagist.org/downloads/",
            "license": [
                "BSD-3-Clause"
            ],
            "authors": [
                {
                    "name": "Sebastian Bergmann",
                    "email": "sebastian@phpunit.de"
                }
            ],
            "description": "Allows reflection of object attributes, including inherited and non-public ones",
            "homepage": "https://github.com/sebastianbergmann/object-reflector/",
            "time": "2017-03-29T09:07:27+00:00"
        },
        {
            "name": "sebastian/recursion-context",
            "version": "3.0.0",
            "source": {
                "type": "git",
                "url": "https://github.com/sebastianbergmann/recursion-context.git",
                "reference": "5b0cd723502bac3b006cbf3dbf7a1e3fcefe4fa8"
            },
            "dist": {
                "type": "zip",
                "url": "https://api.github.com/repos/sebastianbergmann/recursion-context/zipball/5b0cd723502bac3b006cbf3dbf7a1e3fcefe4fa8",
                "reference": "5b0cd723502bac3b006cbf3dbf7a1e3fcefe4fa8",
                "shasum": ""
            },
            "require": {
                "php": "^7.0"
            },
            "require-dev": {
                "phpunit/phpunit": "^6.0"
            },
            "type": "library",
            "extra": {
                "branch-alias": {
                    "dev-master": "3.0.x-dev"
                }
            },
            "autoload": {
                "classmap": [
                    "src/"
                ]
            },
            "notification-url": "https://packagist.org/downloads/",
            "license": [
                "BSD-3-Clause"
            ],
            "authors": [
                {
                    "name": "Jeff Welch",
                    "email": "whatthejeff@gmail.com"
                },
                {
                    "name": "Sebastian Bergmann",
                    "email": "sebastian@phpunit.de"
                },
                {
                    "name": "Adam Harvey",
                    "email": "aharvey@php.net"
                }
            ],
            "description": "Provides functionality to recursively process PHP variables",
            "homepage": "http://www.github.com/sebastianbergmann/recursion-context",
            "time": "2017-03-03T06:23:57+00:00"
        },
        {
            "name": "sebastian/resource-operations",
            "version": "2.0.1",
            "source": {
                "type": "git",
                "url": "https://github.com/sebastianbergmann/resource-operations.git",
                "reference": "4d7a795d35b889bf80a0cc04e08d77cedfa917a9"
            },
            "dist": {
                "type": "zip",
                "url": "https://api.github.com/repos/sebastianbergmann/resource-operations/zipball/4d7a795d35b889bf80a0cc04e08d77cedfa917a9",
                "reference": "4d7a795d35b889bf80a0cc04e08d77cedfa917a9",
                "shasum": ""
            },
            "require": {
                "php": "^7.1"
            },
            "type": "library",
            "extra": {
                "branch-alias": {
                    "dev-master": "2.0-dev"
                }
            },
            "autoload": {
                "classmap": [
                    "src/"
                ]
            },
            "notification-url": "https://packagist.org/downloads/",
            "license": [
                "BSD-3-Clause"
            ],
            "authors": [
                {
                    "name": "Sebastian Bergmann",
                    "email": "sebastian@phpunit.de"
                }
            ],
            "description": "Provides a list of PHP built-in functions that operate on resources",
            "homepage": "https://www.github.com/sebastianbergmann/resource-operations",
            "time": "2018-10-04T04:07:39+00:00"
        },
        {
            "name": "sebastian/version",
            "version": "2.0.1",
            "source": {
                "type": "git",
                "url": "https://github.com/sebastianbergmann/version.git",
                "reference": "99732be0ddb3361e16ad77b68ba41efc8e979019"
            },
            "dist": {
                "type": "zip",
                "url": "https://api.github.com/repos/sebastianbergmann/version/zipball/99732be0ddb3361e16ad77b68ba41efc8e979019",
                "reference": "99732be0ddb3361e16ad77b68ba41efc8e979019",
                "shasum": ""
            },
            "require": {
                "php": ">=5.6"
            },
            "type": "library",
            "extra": {
                "branch-alias": {
                    "dev-master": "2.0.x-dev"
                }
            },
            "autoload": {
                "classmap": [
                    "src/"
                ]
            },
            "notification-url": "https://packagist.org/downloads/",
            "license": [
                "BSD-3-Clause"
            ],
            "authors": [
                {
                    "name": "Sebastian Bergmann",
                    "role": "lead",
                    "email": "sebastian@phpunit.de"
                }
            ],
            "description": "Library that helps with managing the version number of Git-hosted PHP projects",
            "homepage": "https://github.com/sebastianbergmann/version",
            "time": "2016-10-03T07:35:21+00:00"
        },
        {
            "name": "symfony/browser-kit",
            "version": "v4.4.2",
            "source": {
                "type": "git",
                "url": "https://github.com/symfony/browser-kit.git",
                "reference": "e19e465c055137938afd40cfddd687e7511bbbf0"
            },
            "dist": {
                "type": "zip",
                "url": "https://api.github.com/repos/symfony/browser-kit/zipball/e19e465c055137938afd40cfddd687e7511bbbf0",
                "reference": "e19e465c055137938afd40cfddd687e7511bbbf0",
                "shasum": ""
            },
            "require": {
                "php": "^7.1.3",
                "symfony/dom-crawler": "^3.4|^4.0|^5.0"
            },
            "require-dev": {
                "symfony/css-selector": "^3.4|^4.0|^5.0",
                "symfony/http-client": "^4.3|^5.0",
                "symfony/mime": "^4.3|^5.0",
                "symfony/process": "^3.4|^4.0|^5.0"
            },
            "suggest": {
                "symfony/process": ""
            },
            "type": "library",
            "extra": {
                "branch-alias": {
                    "dev-master": "4.4-dev"
                }
            },
            "autoload": {
                "psr-4": {
                    "Symfony\\Component\\BrowserKit\\": ""
                },
                "exclude-from-classmap": [
                    "/Tests/"
                ]
            },
            "notification-url": "https://packagist.org/downloads/",
            "license": [
                "MIT"
            ],
            "authors": [
                {
                    "name": "Fabien Potencier",
                    "email": "fabien@symfony.com"
                },
                {
                    "name": "Symfony Community",
                    "homepage": "https://symfony.com/contributors"
                }
            ],
            "description": "Symfony BrowserKit Component",
            "homepage": "https://symfony.com",
            "time": "2019-10-28T20:30:34+00:00"
        },
        {
            "name": "symfony/css-selector",
            "version": "v4.4.2",
            "source": {
                "type": "git",
                "url": "https://github.com/symfony/css-selector.git",
                "reference": "64acec7e0d67125e9f4656c68d4a38a42ab5a0b7"
            },
            "dist": {
                "type": "zip",
                "url": "https://api.github.com/repos/symfony/css-selector/zipball/64acec7e0d67125e9f4656c68d4a38a42ab5a0b7",
                "reference": "64acec7e0d67125e9f4656c68d4a38a42ab5a0b7",
                "shasum": ""
            },
            "require": {
                "php": "^7.1.3"
            },
            "type": "library",
            "extra": {
                "branch-alias": {
                    "dev-master": "4.4-dev"
                }
            },
            "autoload": {
                "psr-4": {
                    "Symfony\\Component\\CssSelector\\": ""
                },
                "exclude-from-classmap": [
                    "/Tests/"
                ]
            },
            "notification-url": "https://packagist.org/downloads/",
            "license": [
                "MIT"
            ],
            "authors": [
                {
                    "name": "Fabien Potencier",
                    "email": "fabien@symfony.com"
                },
                {
                    "name": "Jean-François Simon",
                    "email": "jeanfrancois.simon@sensiolabs.com"
                },
                {
                    "name": "Symfony Community",
                    "homepage": "https://symfony.com/contributors"
                }
            ],
            "description": "Symfony CssSelector Component",
            "homepage": "https://symfony.com",
            "time": "2019-10-12T00:35:04+00:00"
        },
        {
            "name": "symfony/dom-crawler",
            "version": "v4.4.2",
            "source": {
                "type": "git",
                "url": "https://github.com/symfony/dom-crawler.git",
                "reference": "36bbcab9369fc2f583220890efd43bf262d563fd"
            },
            "dist": {
                "type": "zip",
                "url": "https://api.github.com/repos/symfony/dom-crawler/zipball/36bbcab9369fc2f583220890efd43bf262d563fd",
                "reference": "36bbcab9369fc2f583220890efd43bf262d563fd",
                "shasum": ""
            },
            "require": {
                "php": "^7.1.3",
                "symfony/polyfill-ctype": "~1.8",
                "symfony/polyfill-mbstring": "~1.0"
            },
            "conflict": {
                "masterminds/html5": "<2.6"
            },
            "require-dev": {
                "masterminds/html5": "^2.6",
                "symfony/css-selector": "^3.4|^4.0|^5.0"
            },
            "suggest": {
                "symfony/css-selector": ""
            },
            "type": "library",
            "extra": {
                "branch-alias": {
                    "dev-master": "4.4-dev"
                }
            },
            "autoload": {
                "psr-4": {
                    "Symfony\\Component\\DomCrawler\\": ""
                },
                "exclude-from-classmap": [
                    "/Tests/"
                ]
            },
            "notification-url": "https://packagist.org/downloads/",
            "license": [
                "MIT"
            ],
            "authors": [
                {
                    "name": "Fabien Potencier",
                    "email": "fabien@symfony.com"
                },
                {
                    "name": "Symfony Community",
                    "homepage": "https://symfony.com/contributors"
                }
            ],
            "description": "Symfony DomCrawler Component",
            "homepage": "https://symfony.com",
            "time": "2019-10-29T11:38:30+00:00"
        },
        {
            "name": "symfony/event-dispatcher",
            "version": "v4.4.2",
            "source": {
                "type": "git",
                "url": "https://github.com/symfony/event-dispatcher.git",
                "reference": "b3c3068a72623287550fe20b84a2b01dcba2686f"
            },
            "dist": {
                "type": "zip",
                "url": "https://api.github.com/repos/symfony/event-dispatcher/zipball/b3c3068a72623287550fe20b84a2b01dcba2686f",
                "reference": "b3c3068a72623287550fe20b84a2b01dcba2686f",
                "shasum": ""
            },
            "require": {
                "php": "^7.1.3",
                "symfony/event-dispatcher-contracts": "^1.1"
            },
            "conflict": {
                "symfony/dependency-injection": "<3.4"
            },
            "provide": {
                "psr/event-dispatcher-implementation": "1.0",
                "symfony/event-dispatcher-implementation": "1.1"
            },
            "require-dev": {
                "psr/log": "~1.0",
                "symfony/config": "^3.4|^4.0|^5.0",
                "symfony/dependency-injection": "^3.4|^4.0|^5.0",
                "symfony/expression-language": "^3.4|^4.0|^5.0",
                "symfony/http-foundation": "^3.4|^4.0|^5.0",
                "symfony/service-contracts": "^1.1|^2",
                "symfony/stopwatch": "^3.4|^4.0|^5.0"
            },
            "suggest": {
                "symfony/dependency-injection": "",
                "symfony/http-kernel": ""
            },
            "type": "library",
            "extra": {
                "branch-alias": {
                    "dev-master": "4.4-dev"
                }
            },
            "autoload": {
                "psr-4": {
                    "Symfony\\Component\\EventDispatcher\\": ""
                },
                "exclude-from-classmap": [
                    "/Tests/"
                ]
            },
            "notification-url": "https://packagist.org/downloads/",
            "license": [
                "MIT"
            ],
            "authors": [
                {
                    "name": "Fabien Potencier",
                    "email": "fabien@symfony.com"
                },
                {
                    "name": "Symfony Community",
                    "homepage": "https://symfony.com/contributors"
                }
            ],
            "description": "Symfony EventDispatcher Component",
            "homepage": "https://symfony.com",
            "time": "2019-11-28T13:33:56+00:00"
        },
        {
            "name": "symfony/event-dispatcher-contracts",
            "version": "v1.1.7",
            "source": {
                "type": "git",
                "url": "https://github.com/symfony/event-dispatcher-contracts.git",
                "reference": "c43ab685673fb6c8d84220c77897b1d6cdbe1d18"
            },
            "dist": {
                "type": "zip",
                "url": "https://api.github.com/repos/symfony/event-dispatcher-contracts/zipball/c43ab685673fb6c8d84220c77897b1d6cdbe1d18",
                "reference": "c43ab685673fb6c8d84220c77897b1d6cdbe1d18",
                "shasum": ""
            },
            "require": {
                "php": "^7.1.3"
            },
            "suggest": {
                "psr/event-dispatcher": "",
                "symfony/event-dispatcher-implementation": ""
            },
            "type": "library",
            "extra": {
                "branch-alias": {
                    "dev-master": "1.1-dev"
                }
            },
            "autoload": {
                "psr-4": {
                    "Symfony\\Contracts\\EventDispatcher\\": ""
                }
            },
            "notification-url": "https://packagist.org/downloads/",
            "license": [
                "MIT"
            ],
            "authors": [
                {
                    "name": "Nicolas Grekas",
                    "email": "p@tchwork.com"
                },
                {
                    "name": "Symfony Community",
                    "homepage": "https://symfony.com/contributors"
                }
            ],
            "description": "Generic abstractions related to dispatching event",
            "homepage": "https://symfony.com",
            "keywords": [
                "abstractions",
                "contracts",
                "decoupling",
                "interfaces",
                "interoperability",
                "standards"
            ],
            "time": "2019-09-17T09:54:03+00:00"
        },
        {
            "name": "theseer/tokenizer",
            "version": "1.1.3",
            "source": {
                "type": "git",
                "url": "https://github.com/theseer/tokenizer.git",
                "reference": "11336f6f84e16a720dae9d8e6ed5019efa85a0f9"
            },
            "dist": {
                "type": "zip",
                "url": "https://api.github.com/repos/theseer/tokenizer/zipball/11336f6f84e16a720dae9d8e6ed5019efa85a0f9",
                "reference": "11336f6f84e16a720dae9d8e6ed5019efa85a0f9",
                "shasum": ""
            },
            "require": {
                "ext-dom": "*",
                "ext-tokenizer": "*",
                "ext-xmlwriter": "*",
                "php": "^7.0"
            },
            "type": "library",
            "autoload": {
                "classmap": [
                    "src/"
                ]
            },
            "notification-url": "https://packagist.org/downloads/",
            "license": [
                "BSD-3-Clause"
            ],
            "authors": [
                {
                    "name": "Arne Blankerts",
                    "email": "arne@blankerts.de",
                    "role": "Developer"
                }
            ],
            "description": "A small library for converting tokenized PHP source code into XML and potentially other formats",
            "time": "2019-06-13T22:48:21+00:00"
        },
        {
            "name": "vlucas/phpdotenv",
            "version": "v3.6.0",
            "source": {
                "type": "git",
                "url": "https://github.com/vlucas/phpdotenv.git",
                "reference": "1bdf24f065975594f6a117f0f1f6cabf1333b156"
            },
            "dist": {
                "type": "zip",
                "url": "https://api.github.com/repos/vlucas/phpdotenv/zipball/1bdf24f065975594f6a117f0f1f6cabf1333b156",
                "reference": "1bdf24f065975594f6a117f0f1f6cabf1333b156",
                "shasum": ""
            },
            "require": {
                "php": "^5.4 || ^7.0",
                "phpoption/phpoption": "^1.5",
                "symfony/polyfill-ctype": "^1.9"
            },
            "require-dev": {
                "phpunit/phpunit": "^4.8.35 || ^5.0 || ^6.0 || ^7.0"
            },
            "type": "library",
            "extra": {
                "branch-alias": {
                    "dev-master": "3.6-dev"
                }
            },
            "autoload": {
                "psr-4": {
                    "Dotenv\\": "src/"
                }
            },
            "notification-url": "https://packagist.org/downloads/",
            "license": [
                "BSD-3-Clause"
            ],
            "authors": [
                {
                    "name": "Graham Campbell",
                    "email": "graham@alt-three.com",
                    "homepage": "https://gjcampbell.co.uk/"
                },
                {
                    "name": "Vance Lucas",
                    "email": "vance@vancelucas.com",
                    "homepage": "https://vancelucas.com/"
                }
            ],
            "description": "Loads environment variables from `.env` to `getenv()`, `$_ENV` and `$_SERVER` automagically.",
            "keywords": [
                "dotenv",
                "env",
                "environment"
            ],
            "time": "2019-09-10T21:37:39+00:00"
        }
    ],
    "aliases": [],
    "minimum-stability": "stable",
    "stability-flags": [],
    "prefer-stable": false,
    "prefer-lowest": false,
    "platform": {
        "php": ">=7.0.0",
        "ext-curl": "*",
        "ext-dom": "*",
        "ext-json": "*",
        "ext-mbstring": "*",
        "ext-openssl": "*",
        "ext-pcre": "*",
        "ext-pdo": "*",
        "ext-zip": "*"
    },
    "platform-dev": [],
    "platform-overrides": {
        "php": "7.1.30"
    }
}<|MERGE_RESOLUTION|>--- conflicted
+++ resolved
@@ -4,11 +4,7 @@
         "Read more about it at https://getcomposer.org/doc/01-basic-usage.md#installing-dependencies",
         "This file is @generated automatically"
     ],
-<<<<<<< HEAD
-    "content-hash": "d0f63e4106e0ccf41ad36ed05da17c24",
-=======
-    "content-hash": "5d321407c700871215630836bd1b20bc",
->>>>>>> ced64b1c
+    "content-hash": "1b3e2f1fba541bbf3cdcc10d0dc81a6a",
     "packages": [
         {
             "name": "cebe/markdown",
@@ -54,9 +50,9 @@
             "authors": [
                 {
                     "name": "Carsten Brandt",
-                    "role": "Creator",
                     "email": "mail@cebe.cc",
-                    "homepage": "http://cebe.cc/"
+                    "homepage": "http://cebe.cc/",
+                    "role": "Creator"
                 }
             ],
             "description": "A super fast, highly extensible markdown parser for PHP",
@@ -586,18 +582,6 @@
         },
         {
             "name": "egulias/email-validator",
-<<<<<<< HEAD
-            "version": "2.1.12",
-            "source": {
-                "type": "git",
-                "url": "https://github.com/egulias/EmailValidator.git",
-                "reference": "a6255605af39f2db7f5cb62e672bd8a7bad8d208"
-            },
-            "dist": {
-                "type": "zip",
-                "url": "https://api.github.com/repos/egulias/EmailValidator/zipball/a6255605af39f2db7f5cb62e672bd8a7bad8d208",
-                "reference": "a6255605af39f2db7f5cb62e672bd8a7bad8d208",
-=======
             "version": "2.1.13",
             "source": {
                 "type": "git",
@@ -608,7 +592,6 @@
                 "type": "zip",
                 "url": "https://api.github.com/repos/egulias/EmailValidator/zipball/834593d5900615639208417760ba6a17299e2497",
                 "reference": "834593d5900615639208417760ba6a17299e2497",
->>>>>>> ced64b1c
                 "shasum": ""
             },
             "require": {
@@ -652,11 +635,7 @@
                 "validation",
                 "validator"
             ],
-<<<<<<< HEAD
-            "time": "2019-12-20T12:49:39+00:00"
-=======
             "time": "2019-12-30T08:14:25+00:00"
->>>>>>> ced64b1c
         },
         {
             "name": "elvanto/litemoji",
@@ -1311,14 +1290,14 @@
             "authors": [
                 {
                     "name": "Alex Bilbie",
-                    "role": "Developer",
                     "email": "hello@alexbilbie.com",
-                    "homepage": "http://www.alexbilbie.com"
+                    "homepage": "http://www.alexbilbie.com",
+                    "role": "Developer"
                 },
                 {
                     "name": "Woody Gilk",
-                    "role": "Contributor",
-                    "homepage": "https://github.com/shadowhand"
+                    "homepage": "https://github.com/shadowhand",
+                    "role": "Contributor"
                 }
             ],
             "description": "OAuth 2.0 Client Library",
@@ -1669,7 +1648,6 @@
             "time": "2019-11-26T17:56:10+00:00"
         },
         {
-<<<<<<< HEAD
             "name": "nikic/php-parser",
             "version": "v4.3.0",
             "source": {
@@ -1681,19 +1659,6 @@
                 "type": "zip",
                 "url": "https://api.github.com/repos/nikic/PHP-Parser/zipball/9a9981c347c5c49d6dfe5cf826bb882b824080dc",
                 "reference": "9a9981c347c5c49d6dfe5cf826bb882b824080dc",
-=======
-            "name": "mikehaertl/php-shellcommand",
-            "version": "1.6.1",
-            "source": {
-                "type": "git",
-                "url": "https://github.com/mikehaertl/php-shellcommand.git",
-                "reference": "8d98d8536e05abafe76a491da87296d824939076"
-            },
-            "dist": {
-                "type": "zip",
-                "url": "https://api.github.com/repos/mikehaertl/php-shellcommand/zipball/8d98d8536e05abafe76a491da87296d824939076",
-                "reference": "8d98d8536e05abafe76a491da87296d824939076",
->>>>>>> ced64b1c
                 "shasum": ""
             },
             "require": {
@@ -1732,11 +1697,7 @@
                 "parser",
                 "php"
             ],
-<<<<<<< HEAD
             "time": "2019-11-08T13:50:10+00:00"
-=======
-            "time": "2019-12-20T08:48:10+00:00"
->>>>>>> ced64b1c
         },
         {
             "name": "opis/closure",
@@ -1898,18 +1859,6 @@
         },
         {
             "name": "phpdocumentor/reflection-docblock",
-<<<<<<< HEAD
-            "version": "4.3.3",
-            "source": {
-                "type": "git",
-                "url": "https://github.com/phpDocumentor/ReflectionDocBlock.git",
-                "reference": "2ecaa9fef01634c83bfa8dc1fe35fb5cef223a62"
-            },
-            "dist": {
-                "type": "zip",
-                "url": "https://api.github.com/repos/phpDocumentor/ReflectionDocBlock/zipball/2ecaa9fef01634c83bfa8dc1fe35fb5cef223a62",
-                "reference": "2ecaa9fef01634c83bfa8dc1fe35fb5cef223a62",
-=======
             "version": "4.3.4",
             "source": {
                 "type": "git",
@@ -1920,7 +1869,6 @@
                 "type": "zip",
                 "url": "https://api.github.com/repos/phpDocumentor/ReflectionDocBlock/zipball/da3fd972d6bafd628114f7e7e036f45944b62e9c",
                 "reference": "da3fd972d6bafd628114f7e7e036f45944b62e9c",
->>>>>>> ced64b1c
                 "shasum": ""
             },
             "require": {
@@ -1959,11 +1907,7 @@
                 }
             ],
             "description": "With this component, a library can provide support for annotations via DocBlocks or otherwise retrieve information that is embedded in a DocBlock.",
-<<<<<<< HEAD
-            "time": "2019-12-20T13:40:23+00:00"
-=======
             "time": "2019-12-28T18:55:12+00:00"
->>>>>>> ced64b1c
         },
         {
             "name": "phpdocumentor/type-resolver",
@@ -3856,18 +3800,6 @@
         },
         {
             "name": "voku/portable-utf8",
-<<<<<<< HEAD
-            "version": "5.4.34",
-            "source": {
-                "type": "git",
-                "url": "https://github.com/voku/portable-utf8.git",
-                "reference": "69568049a86e3d6869577c867beb91cc706d9984"
-            },
-            "dist": {
-                "type": "zip",
-                "url": "https://api.github.com/repos/voku/portable-utf8/zipball/69568049a86e3d6869577c867beb91cc706d9984",
-                "reference": "69568049a86e3d6869577c867beb91cc706d9984",
-=======
             "version": "5.4.37",
             "source": {
                 "type": "git",
@@ -3878,7 +3810,6 @@
                 "type": "zip",
                 "url": "https://api.github.com/repos/voku/portable-utf8/zipball/4609c345bb6c2042bba5fab51a779fc1080c4681",
                 "reference": "4609c345bb6c2042bba5fab51a779fc1080c4681",
->>>>>>> ced64b1c
                 "shasum": ""
             },
             "require": {
@@ -3939,11 +3870,7 @@
                 "utf-8",
                 "utf8"
             ],
-<<<<<<< HEAD
-            "time": "2019-12-19T00:35:44+00:00"
-=======
             "time": "2019-12-30T11:27:11+00:00"
->>>>>>> ced64b1c
         },
         {
             "name": "voku/stop-words",
@@ -6145,18 +6072,18 @@
             "authors": [
                 {
                     "name": "Arne Blankerts",
-                    "role": "Developer",
-                    "email": "arne@blankerts.de"
+                    "email": "arne@blankerts.de",
+                    "role": "Developer"
                 },
                 {
                     "name": "Sebastian Heuer",
-                    "role": "Developer",
-                    "email": "sebastian@phpeople.de"
+                    "email": "sebastian@phpeople.de",
+                    "role": "Developer"
                 },
                 {
                     "name": "Sebastian Bergmann",
-                    "role": "Developer",
-                    "email": "sebastian@phpunit.de"
+                    "email": "sebastian@phpunit.de",
+                    "role": "Developer"
                 }
             ],
             "description": "Component for reading phar.io manifest information from a PHP Archive (PHAR)",
@@ -6192,18 +6119,18 @@
             "authors": [
                 {
                     "name": "Arne Blankerts",
-                    "role": "Developer",
-                    "email": "arne@blankerts.de"
+                    "email": "arne@blankerts.de",
+                    "role": "Developer"
                 },
                 {
                     "name": "Sebastian Heuer",
-                    "role": "Developer",
-                    "email": "sebastian@phpeople.de"
+                    "email": "sebastian@phpeople.de",
+                    "role": "Developer"
                 },
                 {
                     "name": "Sebastian Bergmann",
-                    "role": "Developer",
-                    "email": "sebastian@phpunit.de"
+                    "email": "sebastian@phpunit.de",
+                    "role": "Developer"
                 }
             ],
             "description": "Library for handling version information and constraints",
@@ -6377,8 +6304,8 @@
             "authors": [
                 {
                     "name": "Sebastian Bergmann",
-                    "role": "lead",
-                    "email": "sebastian@phpunit.de"
+                    "email": "sebastian@phpunit.de",
+                    "role": "lead"
                 }
             ],
             "description": "Library that provides collection, processing, and rendering functionality for PHP code coverage information.",
@@ -6428,8 +6355,8 @@
             "authors": [
                 {
                     "name": "Sebastian Bergmann",
-                    "role": "lead",
-                    "email": "sebastian@phpunit.de"
+                    "email": "sebastian@phpunit.de",
+                    "role": "lead"
                 }
             ],
             "description": "FilterIterator implementation that filters files based on a list of suffixes.",
@@ -6470,8 +6397,8 @@
             "authors": [
                 {
                     "name": "Sebastian Bergmann",
-                    "role": "lead",
-                    "email": "sebastian@phpunit.de"
+                    "email": "sebastian@phpunit.de",
+                    "role": "lead"
                 }
             ],
             "description": "Simple template engine.",
@@ -6519,8 +6446,8 @@
             "authors": [
                 {
                     "name": "Sebastian Bergmann",
-                    "role": "lead",
-                    "email": "sebastian@phpunit.de"
+                    "email": "sebastian@phpunit.de",
+                    "role": "lead"
                 }
             ],
             "description": "Utility class for timing",
@@ -7221,8 +7148,8 @@
             "authors": [
                 {
                     "name": "Sebastian Bergmann",
-                    "role": "lead",
-                    "email": "sebastian@phpunit.de"
+                    "email": "sebastian@phpunit.de",
+                    "role": "lead"
                 }
             ],
             "description": "Library that helps with managing the version number of Git-hosted PHP projects",
