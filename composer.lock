--- conflicted
+++ resolved
@@ -4,11 +4,7 @@
         "Read more about it at https://getcomposer.org/doc/01-basic-usage.md#installing-dependencies",
         "This file is @generated automatically"
     ],
-<<<<<<< HEAD
-    "content-hash": "3af1159adff3d8319dce5e2d057001f6",
-=======
     "content-hash": "547b0737e408344393977af6fa51371d",
->>>>>>> a697c5db
     "packages": [
         {
             "name": "cebe/markdown",
