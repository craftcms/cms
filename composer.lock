{
    "_readme": [
        "This file locks the dependencies of your project to a known state",
        "Read more about it at https://getcomposer.org/doc/01-basic-usage.md#installing-dependencies",
        "This file is @generated automatically"
    ],
<<<<<<< HEAD
    "content-hash": "d89a6574d466c1d80367a6a563f14cb3",
=======
    "content-hash": "e0d14b86e169a7a597e490d1a9527d78",
>>>>>>> 9c714997
    "packages": [
        {
            "name": "cebe/markdown",
            "version": "1.2.1",
            "source": {
                "type": "git",
                "url": "https://github.com/cebe/markdown.git",
                "reference": "9bac5e971dd391e2802dca5400bbeacbaea9eb86"
            },
            "dist": {
                "type": "zip",
                "url": "https://api.github.com/repos/cebe/markdown/zipball/9bac5e971dd391e2802dca5400bbeacbaea9eb86",
                "reference": "9bac5e971dd391e2802dca5400bbeacbaea9eb86",
                "shasum": ""
            },
            "require": {
                "lib-pcre": "*",
                "php": ">=5.4.0"
            },
            "require-dev": {
                "cebe/indent": "*",
                "facebook/xhprof": "*@dev",
                "phpunit/phpunit": "4.1.*"
            },
            "bin": [
                "bin/markdown"
            ],
            "type": "library",
            "extra": {
                "branch-alias": {
                    "dev-master": "1.2.x-dev"
                }
            },
            "autoload": {
                "psr-4": {
                    "cebe\\markdown\\": ""
                }
            },
            "notification-url": "https://packagist.org/downloads/",
            "license": [
                "MIT"
            ],
            "authors": [
                {
                    "name": "Carsten Brandt",
                    "email": "mail@cebe.cc",
                    "homepage": "http://cebe.cc/",
                    "role": "Creator"
                }
            ],
            "description": "A super fast, highly extensible markdown parser for PHP",
            "homepage": "https://github.com/cebe/markdown#readme",
            "keywords": [
                "extensible",
                "fast",
                "gfm",
                "markdown",
                "markdown-extra"
            ],
            "support": {
                "issues": "https://github.com/cebe/markdown/issues",
                "source": "https://github.com/cebe/markdown"
            },
            "time": "2018-03-26T11:24:36+00:00"
        },
        {
            "name": "commerceguys/addressing",
            "version": "v1.4.2",
            "source": {
                "type": "git",
                "url": "https://github.com/commerceguys/addressing.git",
                "reference": "406c7b5f0fbe4f6a64155c0fe03b1adb34d01308"
            },
            "dist": {
                "type": "zip",
                "url": "https://api.github.com/repos/commerceguys/addressing/zipball/406c7b5f0fbe4f6a64155c0fe03b1adb34d01308",
                "reference": "406c7b5f0fbe4f6a64155c0fe03b1adb34d01308",
                "shasum": ""
            },
            "require": {
                "doctrine/collections": "^1.2 || ^2.0",
                "php": ">=7.3"
            },
            "require-dev": {
                "ext-json": "*",
                "mikey179/vfsstream": "^1.6.10",
                "phpunit/phpunit": "^9.5",
                "squizlabs/php_codesniffer": "^3.6",
                "symfony/validator": "^4.4 || ^5.4 || ^6.0"
            },
            "suggest": {
                "symfony/validator": "to validate addresses"
            },
            "type": "library",
            "extra": {
                "branch-alias": {
                    "dev-master": "1.x-dev"
                }
            },
            "autoload": {
                "psr-4": {
                    "CommerceGuys\\Addressing\\": "src"
                }
            },
            "notification-url": "https://packagist.org/downloads/",
            "license": [
                "MIT"
            ],
            "authors": [
                {
                    "name": "Bojan Zivanovic"
                },
                {
                    "name": "Damien Tournoud"
                }
            ],
            "description": "Addressing library powered by CLDR and Google's address data.",
            "keywords": [
                "address",
                "internationalization",
                "localization",
                "postal"
            ],
            "support": {
                "issues": "https://github.com/commerceguys/addressing/issues",
                "source": "https://github.com/commerceguys/addressing/tree/v1.4.2"
            },
            "time": "2023-02-15T10:11:14+00:00"
        },
        {
            "name": "composer/ca-bundle",
            "version": "1.3.5",
            "source": {
                "type": "git",
                "url": "https://github.com/composer/ca-bundle.git",
                "reference": "74780ccf8c19d6acb8d65c5f39cd72110e132bbd"
            },
            "dist": {
                "type": "zip",
                "url": "https://api.github.com/repos/composer/ca-bundle/zipball/74780ccf8c19d6acb8d65c5f39cd72110e132bbd",
                "reference": "74780ccf8c19d6acb8d65c5f39cd72110e132bbd",
                "shasum": ""
            },
            "require": {
                "ext-openssl": "*",
                "ext-pcre": "*",
                "php": "^5.3.2 || ^7.0 || ^8.0"
            },
            "require-dev": {
                "phpstan/phpstan": "^0.12.55",
                "psr/log": "^1.0",
                "symfony/phpunit-bridge": "^4.2 || ^5",
                "symfony/process": "^2.5 || ^3.0 || ^4.0 || ^5.0 || ^6.0"
            },
            "type": "library",
            "extra": {
                "branch-alias": {
                    "dev-main": "1.x-dev"
                }
            },
            "autoload": {
                "psr-4": {
                    "Composer\\CaBundle\\": "src"
                }
            },
            "notification-url": "https://packagist.org/downloads/",
            "license": [
                "MIT"
            ],
            "authors": [
                {
                    "name": "Jordi Boggiano",
                    "email": "j.boggiano@seld.be",
                    "homepage": "http://seld.be"
                }
            ],
            "description": "Lets you find a path to the system CA bundle, and includes a fallback to the Mozilla CA bundle.",
            "keywords": [
                "cabundle",
                "cacert",
                "certificate",
                "ssl",
                "tls"
            ],
            "support": {
                "irc": "irc://irc.freenode.org/composer",
                "issues": "https://github.com/composer/ca-bundle/issues",
                "source": "https://github.com/composer/ca-bundle/tree/1.3.5"
            },
            "funding": [
                {
                    "url": "https://packagist.com",
                    "type": "custom"
                },
                {
                    "url": "https://github.com/composer",
                    "type": "github"
                },
                {
                    "url": "https://tidelift.com/funding/github/packagist/composer/composer",
                    "type": "tidelift"
                }
            ],
            "time": "2023-01-11T08:27:00+00:00"
        },
        {
            "name": "composer/composer",
            "version": "2.2.19",
            "source": {
                "type": "git",
                "url": "https://github.com/composer/composer.git",
                "reference": "30ff21a9af9a10845436abaeeb0bb7276e996d24"
            },
            "dist": {
                "type": "zip",
                "url": "https://api.github.com/repos/composer/composer/zipball/30ff21a9af9a10845436abaeeb0bb7276e996d24",
                "reference": "30ff21a9af9a10845436abaeeb0bb7276e996d24",
                "shasum": ""
            },
            "require": {
                "composer/ca-bundle": "^1.0",
                "composer/metadata-minifier": "^1.0",
                "composer/pcre": "^1.0",
                "composer/semver": "^3.0",
                "composer/spdx-licenses": "^1.2",
                "composer/xdebug-handler": "^2.0 || ^3.0",
                "justinrainbow/json-schema": "^5.2.11",
                "php": "^5.3.2 || ^7.0 || ^8.0",
                "psr/log": "^1.0 || ^2.0",
                "react/promise": "^1.2 || ^2.7",
                "seld/jsonlint": "^1.4",
                "seld/phar-utils": "^1.0",
                "symfony/console": "^2.8.52 || ^3.4.35 || ^4.4 || ^5.0",
                "symfony/filesystem": "^2.8.52 || ^3.4.35 || ^4.4 || ^5.0 || ^6.0",
                "symfony/finder": "^2.8.52 || ^3.4.35 || ^4.4 || ^5.0 || ^6.0",
                "symfony/process": "^2.8.52 || ^3.4.35 || ^4.4 || ^5.0 || ^6.0"
            },
            "require-dev": {
                "phpspec/prophecy": "^1.10",
                "symfony/phpunit-bridge": "^4.2 || ^5.0 || ^6.0"
            },
            "suggest": {
                "ext-openssl": "Enabling the openssl extension allows you to access https URLs for repositories and packages",
                "ext-zip": "Enabling the zip extension allows you to unzip archives",
                "ext-zlib": "Allow gzip compression of HTTP requests"
            },
            "bin": [
                "bin/composer"
            ],
            "type": "library",
            "extra": {
                "branch-alias": {
                    "dev-main": "2.2-dev"
                }
            },
            "autoload": {
                "psr-4": {
                    "Composer\\": "src/Composer"
                }
            },
            "notification-url": "https://packagist.org/downloads/",
            "license": [
                "MIT"
            ],
            "authors": [
                {
                    "name": "Nils Adermann",
                    "email": "naderman@naderman.de",
                    "homepage": "https://www.naderman.de"
                },
                {
                    "name": "Jordi Boggiano",
                    "email": "j.boggiano@seld.be",
                    "homepage": "https://seld.be"
                }
            ],
            "description": "Composer helps you declare, manage and install dependencies of PHP projects. It ensures you have the right stack everywhere.",
            "homepage": "https://getcomposer.org/",
            "keywords": [
                "autoload",
                "dependency",
                "package"
            ],
            "support": {
                "irc": "ircs://irc.libera.chat:6697/composer",
                "issues": "https://github.com/composer/composer/issues",
                "source": "https://github.com/composer/composer/tree/2.2.19"
            },
            "funding": [
                {
                    "url": "https://packagist.com",
                    "type": "custom"
                },
                {
                    "url": "https://github.com/composer",
                    "type": "github"
                },
                {
                    "url": "https://tidelift.com/funding/github/packagist/composer/composer",
                    "type": "tidelift"
                }
            ],
            "time": "2023-02-04T13:54:48+00:00"
        },
        {
            "name": "composer/metadata-minifier",
            "version": "1.0.0",
            "source": {
                "type": "git",
                "url": "https://github.com/composer/metadata-minifier.git",
                "reference": "c549d23829536f0d0e984aaabbf02af91f443207"
            },
            "dist": {
                "type": "zip",
                "url": "https://api.github.com/repos/composer/metadata-minifier/zipball/c549d23829536f0d0e984aaabbf02af91f443207",
                "reference": "c549d23829536f0d0e984aaabbf02af91f443207",
                "shasum": ""
            },
            "require": {
                "php": "^5.3.2 || ^7.0 || ^8.0"
            },
            "require-dev": {
                "composer/composer": "^2",
                "phpstan/phpstan": "^0.12.55",
                "symfony/phpunit-bridge": "^4.2 || ^5"
            },
            "type": "library",
            "extra": {
                "branch-alias": {
                    "dev-main": "1.x-dev"
                }
            },
            "autoload": {
                "psr-4": {
                    "Composer\\MetadataMinifier\\": "src"
                }
            },
            "notification-url": "https://packagist.org/downloads/",
            "license": [
                "MIT"
            ],
            "authors": [
                {
                    "name": "Jordi Boggiano",
                    "email": "j.boggiano@seld.be",
                    "homepage": "http://seld.be"
                }
            ],
            "description": "Small utility library that handles metadata minification and expansion.",
            "keywords": [
                "composer",
                "compression"
            ],
            "support": {
                "issues": "https://github.com/composer/metadata-minifier/issues",
                "source": "https://github.com/composer/metadata-minifier/tree/1.0.0"
            },
            "funding": [
                {
                    "url": "https://packagist.com",
                    "type": "custom"
                },
                {
                    "url": "https://github.com/composer",
                    "type": "github"
                },
                {
                    "url": "https://tidelift.com/funding/github/packagist/composer/composer",
                    "type": "tidelift"
                }
            ],
            "time": "2021-04-07T13:37:33+00:00"
        },
        {
            "name": "composer/pcre",
            "version": "1.0.1",
            "source": {
                "type": "git",
                "url": "https://github.com/composer/pcre.git",
                "reference": "67a32d7d6f9f560b726ab25a061b38ff3a80c560"
            },
            "dist": {
                "type": "zip",
                "url": "https://api.github.com/repos/composer/pcre/zipball/67a32d7d6f9f560b726ab25a061b38ff3a80c560",
                "reference": "67a32d7d6f9f560b726ab25a061b38ff3a80c560",
                "shasum": ""
            },
            "require": {
                "php": "^5.3.2 || ^7.0 || ^8.0"
            },
            "require-dev": {
                "phpstan/phpstan": "^1.3",
                "phpstan/phpstan-strict-rules": "^1.1",
                "symfony/phpunit-bridge": "^4.2 || ^5"
            },
            "type": "library",
            "extra": {
                "branch-alias": {
                    "dev-main": "1.x-dev"
                }
            },
            "autoload": {
                "psr-4": {
                    "Composer\\Pcre\\": "src"
                }
            },
            "notification-url": "https://packagist.org/downloads/",
            "license": [
                "MIT"
            ],
            "authors": [
                {
                    "name": "Jordi Boggiano",
                    "email": "j.boggiano@seld.be",
                    "homepage": "http://seld.be"
                }
            ],
            "description": "PCRE wrapping library that offers type-safe preg_* replacements.",
            "keywords": [
                "PCRE",
                "preg",
                "regex",
                "regular expression"
            ],
            "support": {
                "issues": "https://github.com/composer/pcre/issues",
                "source": "https://github.com/composer/pcre/tree/1.0.1"
            },
            "funding": [
                {
                    "url": "https://packagist.com",
                    "type": "custom"
                },
                {
                    "url": "https://github.com/composer",
                    "type": "github"
                },
                {
                    "url": "https://tidelift.com/funding/github/packagist/composer/composer",
                    "type": "tidelift"
                }
            ],
            "time": "2022-01-21T20:24:37+00:00"
        },
        {
            "name": "composer/semver",
            "version": "3.3.2",
            "source": {
                "type": "git",
                "url": "https://github.com/composer/semver.git",
                "reference": "3953f23262f2bff1919fc82183ad9acb13ff62c9"
            },
            "dist": {
                "type": "zip",
                "url": "https://api.github.com/repos/composer/semver/zipball/3953f23262f2bff1919fc82183ad9acb13ff62c9",
                "reference": "3953f23262f2bff1919fc82183ad9acb13ff62c9",
                "shasum": ""
            },
            "require": {
                "php": "^5.3.2 || ^7.0 || ^8.0"
            },
            "require-dev": {
                "phpstan/phpstan": "^1.4",
                "symfony/phpunit-bridge": "^4.2 || ^5"
            },
            "type": "library",
            "extra": {
                "branch-alias": {
                    "dev-main": "3.x-dev"
                }
            },
            "autoload": {
                "psr-4": {
                    "Composer\\Semver\\": "src"
                }
            },
            "notification-url": "https://packagist.org/downloads/",
            "license": [
                "MIT"
            ],
            "authors": [
                {
                    "name": "Nils Adermann",
                    "email": "naderman@naderman.de",
                    "homepage": "http://www.naderman.de"
                },
                {
                    "name": "Jordi Boggiano",
                    "email": "j.boggiano@seld.be",
                    "homepage": "http://seld.be"
                },
                {
                    "name": "Rob Bast",
                    "email": "rob.bast@gmail.com",
                    "homepage": "http://robbast.nl"
                }
            ],
            "description": "Semver library that offers utilities, version constraint parsing and validation.",
            "keywords": [
                "semantic",
                "semver",
                "validation",
                "versioning"
            ],
            "support": {
                "irc": "irc://irc.freenode.org/composer",
                "issues": "https://github.com/composer/semver/issues",
                "source": "https://github.com/composer/semver/tree/3.3.2"
            },
            "funding": [
                {
                    "url": "https://packagist.com",
                    "type": "custom"
                },
                {
                    "url": "https://github.com/composer",
                    "type": "github"
                },
                {
                    "url": "https://tidelift.com/funding/github/packagist/composer/composer",
                    "type": "tidelift"
                }
            ],
            "time": "2022-04-01T19:23:25+00:00"
        },
        {
            "name": "composer/spdx-licenses",
            "version": "1.5.7",
            "source": {
                "type": "git",
                "url": "https://github.com/composer/spdx-licenses.git",
                "reference": "c848241796da2abf65837d51dce1fae55a960149"
            },
            "dist": {
                "type": "zip",
                "url": "https://api.github.com/repos/composer/spdx-licenses/zipball/c848241796da2abf65837d51dce1fae55a960149",
                "reference": "c848241796da2abf65837d51dce1fae55a960149",
                "shasum": ""
            },
            "require": {
                "php": "^5.3.2 || ^7.0 || ^8.0"
            },
            "require-dev": {
                "phpstan/phpstan": "^0.12.55",
                "symfony/phpunit-bridge": "^4.2 || ^5"
            },
            "type": "library",
            "extra": {
                "branch-alias": {
                    "dev-main": "1.x-dev"
                }
            },
            "autoload": {
                "psr-4": {
                    "Composer\\Spdx\\": "src"
                }
            },
            "notification-url": "https://packagist.org/downloads/",
            "license": [
                "MIT"
            ],
            "authors": [
                {
                    "name": "Nils Adermann",
                    "email": "naderman@naderman.de",
                    "homepage": "http://www.naderman.de"
                },
                {
                    "name": "Jordi Boggiano",
                    "email": "j.boggiano@seld.be",
                    "homepage": "http://seld.be"
                },
                {
                    "name": "Rob Bast",
                    "email": "rob.bast@gmail.com",
                    "homepage": "http://robbast.nl"
                }
            ],
            "description": "SPDX licenses list and validation library.",
            "keywords": [
                "license",
                "spdx",
                "validator"
            ],
            "support": {
                "irc": "irc://irc.freenode.org/composer",
                "issues": "https://github.com/composer/spdx-licenses/issues",
                "source": "https://github.com/composer/spdx-licenses/tree/1.5.7"
            },
            "funding": [
                {
                    "url": "https://packagist.com",
                    "type": "custom"
                },
                {
                    "url": "https://github.com/composer",
                    "type": "github"
                },
                {
                    "url": "https://tidelift.com/funding/github/packagist/composer/composer",
                    "type": "tidelift"
                }
            ],
            "time": "2022-05-23T07:37:50+00:00"
        },
        {
            "name": "composer/xdebug-handler",
            "version": "3.0.3",
            "source": {
                "type": "git",
                "url": "https://github.com/composer/xdebug-handler.git",
                "reference": "ced299686f41dce890debac69273b47ffe98a40c"
            },
            "dist": {
                "type": "zip",
                "url": "https://api.github.com/repos/composer/xdebug-handler/zipball/ced299686f41dce890debac69273b47ffe98a40c",
                "reference": "ced299686f41dce890debac69273b47ffe98a40c",
                "shasum": ""
            },
            "require": {
                "composer/pcre": "^1 || ^2 || ^3",
                "php": "^7.2.5 || ^8.0",
                "psr/log": "^1 || ^2 || ^3"
            },
            "require-dev": {
                "phpstan/phpstan": "^1.0",
                "phpstan/phpstan-strict-rules": "^1.1",
                "symfony/phpunit-bridge": "^6.0"
            },
            "type": "library",
            "autoload": {
                "psr-4": {
                    "Composer\\XdebugHandler\\": "src"
                }
            },
            "notification-url": "https://packagist.org/downloads/",
            "license": [
                "MIT"
            ],
            "authors": [
                {
                    "name": "John Stevenson",
                    "email": "john-stevenson@blueyonder.co.uk"
                }
            ],
            "description": "Restarts a process without Xdebug.",
            "keywords": [
                "Xdebug",
                "performance"
            ],
            "support": {
                "irc": "irc://irc.freenode.org/composer",
                "issues": "https://github.com/composer/xdebug-handler/issues",
                "source": "https://github.com/composer/xdebug-handler/tree/3.0.3"
            },
            "funding": [
                {
                    "url": "https://packagist.com",
                    "type": "custom"
                },
                {
                    "url": "https://github.com/composer",
                    "type": "github"
                },
                {
                    "url": "https://tidelift.com/funding/github/packagist/composer/composer",
                    "type": "tidelift"
                }
            ],
            "time": "2022-02-25T21:32:43+00:00"
        },
        {
            "name": "craftcms/plugin-installer",
            "version": "1.6.0",
            "source": {
                "type": "git",
                "url": "https://github.com/craftcms/plugin-installer.git",
                "reference": "bd1650e8da6d5ca7a8527068d3e51c34bc7b6b4f"
            },
            "dist": {
                "type": "zip",
                "url": "https://api.github.com/repos/craftcms/plugin-installer/zipball/bd1650e8da6d5ca7a8527068d3e51c34bc7b6b4f",
                "reference": "bd1650e8da6d5ca7a8527068d3e51c34bc7b6b4f",
                "shasum": ""
            },
            "require": {
                "composer-plugin-api": "^1.0 || ^2.0",
                "php": ">=5.4"
            },
            "require-dev": {
                "composer/composer": "^1.0 || ^2.0"
            },
            "type": "composer-plugin",
            "extra": {
                "class": "craft\\composer\\Plugin"
            },
            "autoload": {
                "psr-4": {
                    "craft\\composer\\": "src/"
                }
            },
            "notification-url": "https://packagist.org/downloads/",
            "license": [
                "MIT"
            ],
            "description": "Craft CMS Plugin Installer",
            "homepage": "https://craftcms.com/",
            "keywords": [
                "cms",
                "composer",
                "craftcms",
                "installer",
                "plugin"
            ],
            "support": {
                "docs": "https://craftcms.com/docs",
                "email": "support@craftcms.com",
                "forum": "https://craftcms.stackexchange.com/",
                "issues": "https://github.com/craftcms/cms/issues?state=open",
                "rss": "https://craftcms.com/changelog.rss",
                "source": "https://github.com/craftcms/cms"
            },
            "time": "2023-02-22T13:17:00+00:00"
        },
        {
            "name": "craftcms/server-check",
            "version": "2.1.4",
            "source": {
                "type": "git",
                "url": "https://github.com/craftcms/server-check.git",
                "reference": "c262ebd39572902bdf4fe3ea570e11cd6725b381"
            },
            "dist": {
                "type": "zip",
                "url": "https://api.github.com/repos/craftcms/server-check/zipball/c262ebd39572902bdf4fe3ea570e11cd6725b381",
                "reference": "c262ebd39572902bdf4fe3ea570e11cd6725b381",
                "shasum": ""
            },
            "type": "library",
            "autoload": {
                "classmap": [
                    "server/requirements"
                ]
            },
            "notification-url": "https://packagist.org/downloads/",
            "license": [
                "MIT"
            ],
            "description": "Craft CMS Server Check",
            "homepage": "https://craftcms.com/",
            "keywords": [
                "cms",
                "craftcms",
                "requirements",
                "yii2"
            ],
            "support": {
                "docs": "https://github.com/craftcms/docs",
                "email": "support@craftcms.com",
                "forum": "https://craftcms.stackexchange.com/",
                "issues": "https://github.com/craftcms/server-check/issues?state=open",
                "rss": "https://github.com/craftcms/server-check/releases.atom",
                "source": "https://github.com/craftcms/server-check"
            },
            "time": "2022-04-17T02:14:46+00:00"
        },
        {
            "name": "creocoder/yii2-nested-sets",
            "version": "0.9.0",
            "source": {
                "type": "git",
                "url": "https://github.com/creocoder/yii2-nested-sets.git",
                "reference": "cb8635a459b6246e5a144f096b992dcc30cf9954"
            },
            "dist": {
                "type": "zip",
                "url": "https://api.github.com/repos/creocoder/yii2-nested-sets/zipball/cb8635a459b6246e5a144f096b992dcc30cf9954",
                "reference": "cb8635a459b6246e5a144f096b992dcc30cf9954",
                "shasum": ""
            },
            "require": {
                "yiisoft/yii2": "*"
            },
            "type": "yii2-extension",
            "autoload": {
                "psr-4": {
                    "creocoder\\nestedsets\\": "src"
                }
            },
            "notification-url": "https://packagist.org/downloads/",
            "license": [
                "BSD-3-Clause"
            ],
            "authors": [
                {
                    "name": "Alexander Kochetov",
                    "email": "creocoder@gmail.com"
                }
            ],
            "description": "The nested sets behavior for the Yii framework",
            "keywords": [
                "nested sets",
                "yii2"
            ],
            "support": {
                "issues": "https://github.com/creocoder/yii2-nested-sets/issues",
                "source": "https://github.com/creocoder/yii2-nested-sets/tree/master"
            },
            "time": "2015-01-27T10:53:51+00:00"
        },
        {
            "name": "defuse/php-encryption",
            "version": "v2.3.1",
            "source": {
                "type": "git",
                "url": "https://github.com/defuse/php-encryption.git",
                "reference": "77880488b9954b7884c25555c2a0ea9e7053f9d2"
            },
            "dist": {
                "type": "zip",
                "url": "https://api.github.com/repos/defuse/php-encryption/zipball/77880488b9954b7884c25555c2a0ea9e7053f9d2",
                "reference": "77880488b9954b7884c25555c2a0ea9e7053f9d2",
                "shasum": ""
            },
            "require": {
                "ext-openssl": "*",
                "paragonie/random_compat": ">= 2",
                "php": ">=5.6.0"
            },
            "require-dev": {
                "phpunit/phpunit": "^4|^5|^6|^7|^8|^9"
            },
            "bin": [
                "bin/generate-defuse-key"
            ],
            "type": "library",
            "autoload": {
                "psr-4": {
                    "Defuse\\Crypto\\": "src"
                }
            },
            "notification-url": "https://packagist.org/downloads/",
            "license": [
                "MIT"
            ],
            "authors": [
                {
                    "name": "Taylor Hornby",
                    "email": "taylor@defuse.ca",
                    "homepage": "https://defuse.ca/"
                },
                {
                    "name": "Scott Arciszewski",
                    "email": "info@paragonie.com",
                    "homepage": "https://paragonie.com"
                }
            ],
            "description": "Secure PHP Encryption Library",
            "keywords": [
                "aes",
                "authenticated encryption",
                "cipher",
                "crypto",
                "cryptography",
                "encrypt",
                "encryption",
                "openssl",
                "security",
                "symmetric key cryptography"
            ],
            "support": {
                "issues": "https://github.com/defuse/php-encryption/issues",
                "source": "https://github.com/defuse/php-encryption/tree/v2.3.1"
            },
            "time": "2021-04-09T23:57:26+00:00"
        },
        {
            "name": "doctrine/collections",
            "version": "2.1.2",
            "source": {
                "type": "git",
                "url": "https://github.com/doctrine/collections.git",
                "reference": "db8cda536a034337f7dd63febecc713d4957f9ee"
            },
            "dist": {
                "type": "zip",
                "url": "https://api.github.com/repos/doctrine/collections/zipball/db8cda536a034337f7dd63febecc713d4957f9ee",
                "reference": "db8cda536a034337f7dd63febecc713d4957f9ee",
                "shasum": ""
            },
            "require": {
                "doctrine/deprecations": "^1",
                "php": "^8.1"
            },
            "require-dev": {
                "doctrine/coding-standard": "^10.0",
                "ext-json": "*",
                "phpstan/phpstan": "^1.8",
                "phpstan/phpstan-phpunit": "^1.0",
                "phpunit/phpunit": "^9.5",
                "vimeo/psalm": "^4.22"
            },
            "type": "library",
            "autoload": {
                "psr-4": {
                    "Doctrine\\Common\\Collections\\": "src"
                }
            },
            "notification-url": "https://packagist.org/downloads/",
            "license": [
                "MIT"
            ],
            "authors": [
                {
                    "name": "Guilherme Blanco",
                    "email": "guilhermeblanco@gmail.com"
                },
                {
                    "name": "Roman Borschel",
                    "email": "roman@code-factory.org"
                },
                {
                    "name": "Benjamin Eberlei",
                    "email": "kontakt@beberlei.de"
                },
                {
                    "name": "Jonathan Wage",
                    "email": "jonwage@gmail.com"
                },
                {
                    "name": "Johannes Schmitt",
                    "email": "schmittjoh@gmail.com"
                }
            ],
            "description": "PHP Doctrine Collections library that adds additional functionality on top of PHP arrays.",
            "homepage": "https://www.doctrine-project.org/projects/collections.html",
            "keywords": [
                "array",
                "collections",
                "iterators",
                "php"
            ],
            "support": {
                "issues": "https://github.com/doctrine/collections/issues",
                "source": "https://github.com/doctrine/collections/tree/2.1.2"
            },
            "funding": [
                {
                    "url": "https://www.doctrine-project.org/sponsorship.html",
                    "type": "custom"
                },
                {
                    "url": "https://www.patreon.com/phpdoctrine",
                    "type": "patreon"
                },
                {
                    "url": "https://tidelift.com/funding/github/packagist/doctrine%2Fcollections",
                    "type": "tidelift"
                }
            ],
            "time": "2022-12-27T23:41:38+00:00"
        },
        {
            "name": "doctrine/deprecations",
            "version": "v1.0.0",
            "source": {
                "type": "git",
                "url": "https://github.com/doctrine/deprecations.git",
                "reference": "0e2a4f1f8cdfc7a92ec3b01c9334898c806b30de"
            },
            "dist": {
                "type": "zip",
                "url": "https://api.github.com/repos/doctrine/deprecations/zipball/0e2a4f1f8cdfc7a92ec3b01c9334898c806b30de",
                "reference": "0e2a4f1f8cdfc7a92ec3b01c9334898c806b30de",
                "shasum": ""
            },
            "require": {
                "php": "^7.1|^8.0"
            },
            "require-dev": {
                "doctrine/coding-standard": "^9",
                "phpunit/phpunit": "^7.5|^8.5|^9.5",
                "psr/log": "^1|^2|^3"
            },
            "suggest": {
                "psr/log": "Allows logging deprecations via PSR-3 logger implementation"
            },
            "type": "library",
            "autoload": {
                "psr-4": {
                    "Doctrine\\Deprecations\\": "lib/Doctrine/Deprecations"
                }
            },
            "notification-url": "https://packagist.org/downloads/",
            "license": [
                "MIT"
            ],
            "description": "A small layer on top of trigger_error(E_USER_DEPRECATED) or PSR-3 logging with options to disable all deprecations or selectively for packages.",
            "homepage": "https://www.doctrine-project.org/",
            "support": {
                "issues": "https://github.com/doctrine/deprecations/issues",
                "source": "https://github.com/doctrine/deprecations/tree/v1.0.0"
            },
            "time": "2022-05-02T15:47:09+00:00"
        },
        {
            "name": "doctrine/lexer",
            "version": "3.0.0",
            "source": {
                "type": "git",
                "url": "https://github.com/doctrine/lexer.git",
                "reference": "84a527db05647743d50373e0ec53a152f2cde568"
            },
            "dist": {
                "type": "zip",
                "url": "https://api.github.com/repos/doctrine/lexer/zipball/84a527db05647743d50373e0ec53a152f2cde568",
                "reference": "84a527db05647743d50373e0ec53a152f2cde568",
                "shasum": ""
            },
            "require": {
                "php": "^8.1"
            },
            "require-dev": {
                "doctrine/coding-standard": "^10",
                "phpstan/phpstan": "^1.9",
                "phpunit/phpunit": "^9.5",
                "psalm/plugin-phpunit": "^0.18.3",
                "vimeo/psalm": "^5.0"
            },
            "type": "library",
            "autoload": {
                "psr-4": {
                    "Doctrine\\Common\\Lexer\\": "src"
                }
            },
            "notification-url": "https://packagist.org/downloads/",
            "license": [
                "MIT"
            ],
            "authors": [
                {
                    "name": "Guilherme Blanco",
                    "email": "guilhermeblanco@gmail.com"
                },
                {
                    "name": "Roman Borschel",
                    "email": "roman@code-factory.org"
                },
                {
                    "name": "Johannes Schmitt",
                    "email": "schmittjoh@gmail.com"
                }
            ],
            "description": "PHP Doctrine Lexer parser library that can be used in Top-Down, Recursive Descent Parsers.",
            "homepage": "https://www.doctrine-project.org/projects/lexer.html",
            "keywords": [
                "annotations",
                "docblock",
                "lexer",
                "parser",
                "php"
            ],
            "support": {
                "issues": "https://github.com/doctrine/lexer/issues",
                "source": "https://github.com/doctrine/lexer/tree/3.0.0"
            },
            "funding": [
                {
                    "url": "https://www.doctrine-project.org/sponsorship.html",
                    "type": "custom"
                },
                {
                    "url": "https://www.patreon.com/phpdoctrine",
                    "type": "patreon"
                },
                {
                    "url": "https://tidelift.com/funding/github/packagist/doctrine%2Flexer",
                    "type": "tidelift"
                }
            ],
            "time": "2022-12-15T16:57:16+00:00"
        },
        {
            "name": "egulias/email-validator",
            "version": "4.0.1",
            "source": {
                "type": "git",
                "url": "https://github.com/egulias/EmailValidator.git",
                "reference": "3a85486b709bc384dae8eb78fb2eec649bdb64ff"
            },
            "dist": {
                "type": "zip",
                "url": "https://api.github.com/repos/egulias/EmailValidator/zipball/3a85486b709bc384dae8eb78fb2eec649bdb64ff",
                "reference": "3a85486b709bc384dae8eb78fb2eec649bdb64ff",
                "shasum": ""
            },
            "require": {
                "doctrine/lexer": "^2.0 || ^3.0",
                "php": ">=8.1",
                "symfony/polyfill-intl-idn": "^1.26"
            },
            "require-dev": {
                "phpunit/phpunit": "^9.5.27",
                "vimeo/psalm": "^4.30"
            },
            "suggest": {
                "ext-intl": "PHP Internationalization Libraries are required to use the SpoofChecking validation"
            },
            "type": "library",
            "extra": {
                "branch-alias": {
                    "dev-master": "4.0.x-dev"
                }
            },
            "autoload": {
                "psr-4": {
                    "Egulias\\EmailValidator\\": "src"
                }
            },
            "notification-url": "https://packagist.org/downloads/",
            "license": [
                "MIT"
            ],
            "authors": [
                {
                    "name": "Eduardo Gulias Davis"
                }
            ],
            "description": "A library for validating emails against several RFCs",
            "homepage": "https://github.com/egulias/EmailValidator",
            "keywords": [
                "email",
                "emailvalidation",
                "emailvalidator",
                "validation",
                "validator"
            ],
            "support": {
                "issues": "https://github.com/egulias/EmailValidator/issues",
                "source": "https://github.com/egulias/EmailValidator/tree/4.0.1"
            },
            "funding": [
                {
                    "url": "https://github.com/egulias",
                    "type": "github"
                }
            ],
            "time": "2023-01-14T14:17:03+00:00"
        },
        {
            "name": "elvanto/litemoji",
            "version": "4.3.0",
            "source": {
                "type": "git",
                "url": "https://github.com/elvanto/litemoji.git",
                "reference": "f13cf10686f7110a3b17d09de03050d0708840b8"
            },
            "dist": {
                "type": "zip",
                "url": "https://api.github.com/repos/elvanto/litemoji/zipball/f13cf10686f7110a3b17d09de03050d0708840b8",
                "reference": "f13cf10686f7110a3b17d09de03050d0708840b8",
                "shasum": ""
            },
            "require": {
                "ext-mbstring": "*",
                "php": ">=7.3"
            },
            "require-dev": {
                "milesj/emojibase": "7.0.*",
                "phpunit/phpunit": "^9.0"
            },
            "type": "library",
            "autoload": {
                "psr-4": {
                    "LitEmoji\\": "src/"
                }
            },
            "notification-url": "https://packagist.org/downloads/",
            "license": [
                "MIT"
            ],
            "description": "A PHP library simplifying the conversion of unicode, HTML and shortcode emoji.",
            "keywords": [
                "emoji",
                "php-emoji"
            ],
            "support": {
                "issues": "https://github.com/elvanto/litemoji/issues",
                "source": "https://github.com/elvanto/litemoji/tree/4.3.0"
            },
            "time": "2022-10-28T02:32:19+00:00"
        },
        {
            "name": "enshrined/svg-sanitize",
            "version": "0.16.0",
            "source": {
                "type": "git",
                "url": "https://github.com/darylldoyle/svg-sanitizer.git",
                "reference": "239e257605e2141265b429e40987b2ee51bba4b4"
            },
            "dist": {
                "type": "zip",
                "url": "https://api.github.com/repos/darylldoyle/svg-sanitizer/zipball/239e257605e2141265b429e40987b2ee51bba4b4",
                "reference": "239e257605e2141265b429e40987b2ee51bba4b4",
                "shasum": ""
            },
            "require": {
                "ext-dom": "*",
                "ext-libxml": "*",
                "ezyang/htmlpurifier": "^4.16",
                "php": "^5.6 || ^7.0 || ^8.0"
            },
            "require-dev": {
                "phpunit/phpunit": "^5.7 || ^6.5 || ^8.5"
            },
            "type": "library",
            "autoload": {
                "psr-4": {
                    "enshrined\\svgSanitize\\": "src"
                }
            },
            "notification-url": "https://packagist.org/downloads/",
            "license": [
                "GPL-2.0-or-later"
            ],
            "authors": [
                {
                    "name": "Daryll Doyle",
                    "email": "daryll@enshrined.co.uk"
                }
            ],
            "description": "An SVG sanitizer for PHP",
            "support": {
                "issues": "https://github.com/darylldoyle/svg-sanitizer/issues",
                "source": "https://github.com/darylldoyle/svg-sanitizer/tree/0.16.0"
            },
            "time": "2023-03-20T10:51:12+00:00"
        },
        {
            "name": "ezyang/htmlpurifier",
            "version": "v4.16.0",
            "source": {
                "type": "git",
                "url": "https://github.com/ezyang/htmlpurifier.git",
                "reference": "523407fb06eb9e5f3d59889b3978d5bfe94299c8"
            },
            "dist": {
                "type": "zip",
                "url": "https://api.github.com/repos/ezyang/htmlpurifier/zipball/523407fb06eb9e5f3d59889b3978d5bfe94299c8",
                "reference": "523407fb06eb9e5f3d59889b3978d5bfe94299c8",
                "shasum": ""
            },
            "require": {
                "php": "~5.6.0 || ~7.0.0 || ~7.1.0 || ~7.2.0 || ~7.3.0 || ~7.4.0 || ~8.0.0 || ~8.1.0 || ~8.2.0"
            },
            "require-dev": {
                "cerdic/css-tidy": "^1.7 || ^2.0",
                "simpletest/simpletest": "dev-master"
            },
            "suggest": {
                "cerdic/css-tidy": "If you want to use the filter 'Filter.ExtractStyleBlocks'.",
                "ext-bcmath": "Used for unit conversion and imagecrash protection",
                "ext-iconv": "Converts text to and from non-UTF-8 encodings",
                "ext-tidy": "Used for pretty-printing HTML"
            },
            "type": "library",
            "autoload": {
                "files": [
                    "library/HTMLPurifier.composer.php"
                ],
                "psr-0": {
                    "HTMLPurifier": "library/"
                },
                "exclude-from-classmap": [
                    "/library/HTMLPurifier/Language/"
                ]
            },
            "notification-url": "https://packagist.org/downloads/",
            "license": [
                "LGPL-2.1-or-later"
            ],
            "authors": [
                {
                    "name": "Edward Z. Yang",
                    "email": "admin@htmlpurifier.org",
                    "homepage": "http://ezyang.com"
                }
            ],
            "description": "Standards compliant HTML filter written in PHP",
            "homepage": "http://htmlpurifier.org/",
            "keywords": [
                "html"
            ],
            "support": {
                "issues": "https://github.com/ezyang/htmlpurifier/issues",
                "source": "https://github.com/ezyang/htmlpurifier/tree/v4.16.0"
            },
            "time": "2022-09-18T07:06:19+00:00"
        },
        {
            "name": "guzzlehttp/guzzle",
<<<<<<< HEAD
            "version": "7.6.1",
            "source": {
                "type": "git",
                "url": "https://github.com/guzzle/guzzle.git",
                "reference": "8444a2bacf1960bc6a2b62ed86b8e72e11eebe51"
            },
            "dist": {
                "type": "zip",
                "url": "https://api.github.com/repos/guzzle/guzzle/zipball/8444a2bacf1960bc6a2b62ed86b8e72e11eebe51",
                "reference": "8444a2bacf1960bc6a2b62ed86b8e72e11eebe51",
=======
            "version": "7.7.0",
            "source": {
                "type": "git",
                "url": "https://github.com/guzzle/guzzle.git",
                "reference": "fb7566caccf22d74d1ab270de3551f72a58399f5"
            },
            "dist": {
                "type": "zip",
                "url": "https://api.github.com/repos/guzzle/guzzle/zipball/fb7566caccf22d74d1ab270de3551f72a58399f5",
                "reference": "fb7566caccf22d74d1ab270de3551f72a58399f5",
>>>>>>> 9c714997
                "shasum": ""
            },
            "require": {
                "ext-json": "*",
                "guzzlehttp/promises": "^1.5.3 || ^2.0",
                "guzzlehttp/psr7": "^1.9.1 || ^2.4.5",
                "php": "^7.2.5 || ^8.0",
                "psr/http-client": "^1.0",
                "symfony/deprecation-contracts": "^2.2 || ^3.0"
            },
            "provide": {
                "psr/http-client-implementation": "1.0"
            },
            "require-dev": {
                "bamarni/composer-bin-plugin": "^1.8.1",
                "ext-curl": "*",
                "php-http/client-integration-tests": "dev-master#2c025848417c1135031fdf9c728ee53d0a7ceaee as 3.0.999",
                "php-http/message-factory": "^1.1",
                "phpunit/phpunit": "^8.5.29 || ^9.5.23",
                "psr/log": "^1.1 || ^2.0 || ^3.0"
            },
            "suggest": {
                "ext-curl": "Required for CURL handler support",
                "ext-intl": "Required for Internationalized Domain Name (IDN) support",
                "psr/log": "Required for using the Log middleware"
            },
            "type": "library",
            "extra": {
                "bamarni-bin": {
                    "bin-links": true,
                    "forward-command": false
                }
            },
            "autoload": {
                "files": [
                    "src/functions_include.php"
                ],
                "psr-4": {
                    "GuzzleHttp\\": "src/"
                }
            },
            "notification-url": "https://packagist.org/downloads/",
            "license": [
                "MIT"
            ],
            "authors": [
                {
                    "name": "Graham Campbell",
                    "email": "hello@gjcampbell.co.uk",
                    "homepage": "https://github.com/GrahamCampbell"
                },
                {
                    "name": "Michael Dowling",
                    "email": "mtdowling@gmail.com",
                    "homepage": "https://github.com/mtdowling"
                },
                {
                    "name": "Jeremy Lindblom",
                    "email": "jeremeamia@gmail.com",
                    "homepage": "https://github.com/jeremeamia"
                },
                {
                    "name": "George Mponos",
                    "email": "gmponos@gmail.com",
                    "homepage": "https://github.com/gmponos"
                },
                {
                    "name": "Tobias Nyholm",
                    "email": "tobias.nyholm@gmail.com",
                    "homepage": "https://github.com/Nyholm"
                },
                {
                    "name": "Márk Sági-Kazár",
                    "email": "mark.sagikazar@gmail.com",
                    "homepage": "https://github.com/sagikazarmark"
                },
                {
                    "name": "Tobias Schultze",
                    "email": "webmaster@tubo-world.de",
                    "homepage": "https://github.com/Tobion"
                }
            ],
            "description": "Guzzle is a PHP HTTP client library",
            "keywords": [
                "client",
                "curl",
                "framework",
                "http",
                "http client",
                "psr-18",
                "psr-7",
                "rest",
                "web service"
            ],
            "support": {
                "issues": "https://github.com/guzzle/guzzle/issues",
<<<<<<< HEAD
                "source": "https://github.com/guzzle/guzzle/tree/7.6.1"
=======
                "source": "https://github.com/guzzle/guzzle/tree/7.7.0"
>>>>>>> 9c714997
            },
            "funding": [
                {
                    "url": "https://github.com/GrahamCampbell",
                    "type": "github"
                },
                {
                    "url": "https://github.com/Nyholm",
                    "type": "github"
                },
                {
                    "url": "https://tidelift.com/funding/github/packagist/guzzlehttp/guzzle",
                    "type": "tidelift"
                }
            ],
<<<<<<< HEAD
            "time": "2023-05-15T20:43:01+00:00"
=======
            "time": "2023-05-21T14:04:53+00:00"
>>>>>>> 9c714997
        },
        {
            "name": "guzzlehttp/promises",
            "version": "2.0.0",
            "source": {
                "type": "git",
                "url": "https://github.com/guzzle/promises.git",
                "reference": "3a494dc7dc1d7d12e511890177ae2d0e6c107da6"
            },
            "dist": {
                "type": "zip",
                "url": "https://api.github.com/repos/guzzle/promises/zipball/3a494dc7dc1d7d12e511890177ae2d0e6c107da6",
                "reference": "3a494dc7dc1d7d12e511890177ae2d0e6c107da6",
                "shasum": ""
            },
            "require": {
                "php": "^7.2.5 || ^8.0"
            },
            "require-dev": {
                "bamarni/composer-bin-plugin": "^1.8.1",
                "phpunit/phpunit": "^8.5.29 || ^9.5.23"
            },
            "type": "library",
            "extra": {
                "bamarni-bin": {
                    "bin-links": true,
                    "forward-command": false
                }
            },
            "autoload": {
                "psr-4": {
                    "GuzzleHttp\\Promise\\": "src/"
                }
            },
            "notification-url": "https://packagist.org/downloads/",
            "license": [
                "MIT"
            ],
            "authors": [
                {
                    "name": "Graham Campbell",
                    "email": "hello@gjcampbell.co.uk",
                    "homepage": "https://github.com/GrahamCampbell"
                },
                {
                    "name": "Michael Dowling",
                    "email": "mtdowling@gmail.com",
                    "homepage": "https://github.com/mtdowling"
                },
                {
                    "name": "Tobias Nyholm",
                    "email": "tobias.nyholm@gmail.com",
                    "homepage": "https://github.com/Nyholm"
                },
                {
                    "name": "Tobias Schultze",
                    "email": "webmaster@tubo-world.de",
                    "homepage": "https://github.com/Tobion"
                }
            ],
            "description": "Guzzle promises library",
            "keywords": [
                "promise"
            ],
            "support": {
                "issues": "https://github.com/guzzle/promises/issues",
                "source": "https://github.com/guzzle/promises/tree/2.0.0"
            },
            "funding": [
                {
                    "url": "https://github.com/GrahamCampbell",
                    "type": "github"
                },
                {
                    "url": "https://github.com/Nyholm",
                    "type": "github"
                },
                {
                    "url": "https://tidelift.com/funding/github/packagist/guzzlehttp/promises",
                    "type": "tidelift"
                }
            ],
            "time": "2023-05-21T13:50:22+00:00"
        },
        {
            "name": "guzzlehttp/psr7",
            "version": "2.5.0",
            "source": {
                "type": "git",
                "url": "https://github.com/guzzle/psr7.git",
                "reference": "b635f279edd83fc275f822a1188157ffea568ff6"
            },
            "dist": {
                "type": "zip",
                "url": "https://api.github.com/repos/guzzle/psr7/zipball/b635f279edd83fc275f822a1188157ffea568ff6",
                "reference": "b635f279edd83fc275f822a1188157ffea568ff6",
                "shasum": ""
            },
            "require": {
                "php": "^7.2.5 || ^8.0",
                "psr/http-factory": "^1.0",
                "psr/http-message": "^1.1 || ^2.0",
                "ralouphie/getallheaders": "^3.0"
            },
            "provide": {
                "psr/http-factory-implementation": "1.0",
                "psr/http-message-implementation": "1.0"
            },
            "require-dev": {
                "bamarni/composer-bin-plugin": "^1.8.1",
                "http-interop/http-factory-tests": "^0.9",
                "phpunit/phpunit": "^8.5.29 || ^9.5.23"
            },
            "suggest": {
                "laminas/laminas-httphandlerrunner": "Emit PSR-7 responses"
            },
            "type": "library",
            "extra": {
                "bamarni-bin": {
                    "bin-links": true,
                    "forward-command": false
                }
            },
            "autoload": {
                "psr-4": {
                    "GuzzleHttp\\Psr7\\": "src/"
                }
            },
            "notification-url": "https://packagist.org/downloads/",
            "license": [
                "MIT"
            ],
            "authors": [
                {
                    "name": "Graham Campbell",
                    "email": "hello@gjcampbell.co.uk",
                    "homepage": "https://github.com/GrahamCampbell"
                },
                {
                    "name": "Michael Dowling",
                    "email": "mtdowling@gmail.com",
                    "homepage": "https://github.com/mtdowling"
                },
                {
                    "name": "George Mponos",
                    "email": "gmponos@gmail.com",
                    "homepage": "https://github.com/gmponos"
                },
                {
                    "name": "Tobias Nyholm",
                    "email": "tobias.nyholm@gmail.com",
                    "homepage": "https://github.com/Nyholm"
                },
                {
                    "name": "Márk Sági-Kazár",
                    "email": "mark.sagikazar@gmail.com",
                    "homepage": "https://github.com/sagikazarmark"
                },
                {
                    "name": "Tobias Schultze",
                    "email": "webmaster@tubo-world.de",
                    "homepage": "https://github.com/Tobion"
                },
                {
                    "name": "Márk Sági-Kazár",
                    "email": "mark.sagikazar@gmail.com",
                    "homepage": "https://sagikazarmark.hu"
                }
            ],
            "description": "PSR-7 message implementation that also provides common utility methods",
            "keywords": [
                "http",
                "message",
                "psr-7",
                "request",
                "response",
                "stream",
                "uri",
                "url"
            ],
            "support": {
                "issues": "https://github.com/guzzle/psr7/issues",
                "source": "https://github.com/guzzle/psr7/tree/2.5.0"
            },
            "funding": [
                {
                    "url": "https://github.com/GrahamCampbell",
                    "type": "github"
                },
                {
                    "url": "https://github.com/Nyholm",
                    "type": "github"
                },
                {
                    "url": "https://tidelift.com/funding/github/packagist/guzzlehttp/psr7",
                    "type": "tidelift"
                }
            ],
            "time": "2023-04-17T16:11:26+00:00"
        },
        {
            "name": "illuminate/collections",
            "version": "v9.52.7",
            "source": {
                "type": "git",
                "url": "https://github.com/illuminate/collections.git",
                "reference": "0168d0e44ea0c4fe5451fe08cde7049b9e9f9741"
            },
            "dist": {
                "type": "zip",
                "url": "https://api.github.com/repos/illuminate/collections/zipball/0168d0e44ea0c4fe5451fe08cde7049b9e9f9741",
                "reference": "0168d0e44ea0c4fe5451fe08cde7049b9e9f9741",
                "shasum": ""
            },
            "require": {
                "illuminate/conditionable": "^9.0",
                "illuminate/contracts": "^9.0",
                "illuminate/macroable": "^9.0",
                "php": "^8.0.2"
            },
            "suggest": {
                "symfony/var-dumper": "Required to use the dump method (^6.0)."
            },
            "type": "library",
            "extra": {
                "branch-alias": {
                    "dev-master": "9.x-dev"
                }
            },
            "autoload": {
                "files": [
                    "helpers.php"
                ],
                "psr-4": {
                    "Illuminate\\Support\\": ""
                }
            },
            "notification-url": "https://packagist.org/downloads/",
            "license": [
                "MIT"
            ],
            "authors": [
                {
                    "name": "Taylor Otwell",
                    "email": "taylor@laravel.com"
                }
            ],
            "description": "The Illuminate Collections package.",
            "homepage": "https://laravel.com",
            "support": {
                "issues": "https://github.com/laravel/framework/issues",
                "source": "https://github.com/laravel/framework"
            },
            "time": "2023-02-22T11:32:27+00:00"
        },
        {
            "name": "illuminate/conditionable",
            "version": "v9.52.7",
            "source": {
                "type": "git",
                "url": "https://github.com/illuminate/conditionable.git",
                "reference": "bea24daa0fa84b7e7b0d5b84f62c71b7e2dc3364"
            },
            "dist": {
                "type": "zip",
                "url": "https://api.github.com/repos/illuminate/conditionable/zipball/bea24daa0fa84b7e7b0d5b84f62c71b7e2dc3364",
                "reference": "bea24daa0fa84b7e7b0d5b84f62c71b7e2dc3364",
                "shasum": ""
            },
            "require": {
                "php": "^8.0.2"
            },
            "type": "library",
            "extra": {
                "branch-alias": {
                    "dev-master": "9.x-dev"
                }
            },
            "autoload": {
                "psr-4": {
                    "Illuminate\\Support\\": ""
                }
            },
            "notification-url": "https://packagist.org/downloads/",
            "license": [
                "MIT"
            ],
            "authors": [
                {
                    "name": "Taylor Otwell",
                    "email": "taylor@laravel.com"
                }
            ],
            "description": "The Illuminate Conditionable package.",
            "homepage": "https://laravel.com",
            "support": {
                "issues": "https://github.com/laravel/framework/issues",
                "source": "https://github.com/laravel/framework"
            },
            "time": "2023-02-01T21:42:32+00:00"
        },
        {
            "name": "illuminate/contracts",
            "version": "v9.52.7",
            "source": {
                "type": "git",
                "url": "https://github.com/illuminate/contracts.git",
                "reference": "44f65d723b13823baa02ff69751a5948bde60c22"
            },
            "dist": {
                "type": "zip",
                "url": "https://api.github.com/repos/illuminate/contracts/zipball/44f65d723b13823baa02ff69751a5948bde60c22",
                "reference": "44f65d723b13823baa02ff69751a5948bde60c22",
                "shasum": ""
            },
            "require": {
                "php": "^8.0.2",
                "psr/container": "^1.1.1|^2.0.1",
                "psr/simple-cache": "^1.0|^2.0|^3.0"
            },
            "type": "library",
            "extra": {
                "branch-alias": {
                    "dev-master": "9.x-dev"
                }
            },
            "autoload": {
                "psr-4": {
                    "Illuminate\\Contracts\\": ""
                }
            },
            "notification-url": "https://packagist.org/downloads/",
            "license": [
                "MIT"
            ],
            "authors": [
                {
                    "name": "Taylor Otwell",
                    "email": "taylor@laravel.com"
                }
            ],
            "description": "The Illuminate Contracts package.",
            "homepage": "https://laravel.com",
            "support": {
                "issues": "https://github.com/laravel/framework/issues",
                "source": "https://github.com/laravel/framework"
            },
            "time": "2023-02-08T14:36:30+00:00"
        },
        {
            "name": "illuminate/macroable",
            "version": "v9.52.7",
            "source": {
                "type": "git",
                "url": "https://github.com/illuminate/macroable.git",
                "reference": "e3bfaf6401742a9c6abca61b9b10e998e5b6449a"
            },
            "dist": {
                "type": "zip",
                "url": "https://api.github.com/repos/illuminate/macroable/zipball/e3bfaf6401742a9c6abca61b9b10e998e5b6449a",
                "reference": "e3bfaf6401742a9c6abca61b9b10e998e5b6449a",
                "shasum": ""
            },
            "require": {
                "php": "^8.0.2"
            },
            "type": "library",
            "extra": {
                "branch-alias": {
                    "dev-master": "9.x-dev"
                }
            },
            "autoload": {
                "psr-4": {
                    "Illuminate\\Support\\": ""
                }
            },
            "notification-url": "https://packagist.org/downloads/",
            "license": [
                "MIT"
            ],
            "authors": [
                {
                    "name": "Taylor Otwell",
                    "email": "taylor@laravel.com"
                }
            ],
            "description": "The Illuminate Macroable package.",
            "homepage": "https://laravel.com",
            "support": {
                "issues": "https://github.com/laravel/framework/issues",
                "source": "https://github.com/laravel/framework"
            },
            "time": "2022-08-09T13:29:29+00:00"
        },
        {
            "name": "justinrainbow/json-schema",
            "version": "5.2.12",
            "source": {
                "type": "git",
                "url": "https://github.com/justinrainbow/json-schema.git",
                "reference": "ad87d5a5ca981228e0e205c2bc7dfb8e24559b60"
            },
            "dist": {
                "type": "zip",
                "url": "https://api.github.com/repos/justinrainbow/json-schema/zipball/ad87d5a5ca981228e0e205c2bc7dfb8e24559b60",
                "reference": "ad87d5a5ca981228e0e205c2bc7dfb8e24559b60",
                "shasum": ""
            },
            "require": {
                "php": ">=5.3.3"
            },
            "require-dev": {
                "friendsofphp/php-cs-fixer": "~2.2.20||~2.15.1",
                "json-schema/json-schema-test-suite": "1.2.0",
                "phpunit/phpunit": "^4.8.35"
            },
            "bin": [
                "bin/validate-json"
            ],
            "type": "library",
            "extra": {
                "branch-alias": {
                    "dev-master": "5.0.x-dev"
                }
            },
            "autoload": {
                "psr-4": {
                    "JsonSchema\\": "src/JsonSchema/"
                }
            },
            "notification-url": "https://packagist.org/downloads/",
            "license": [
                "MIT"
            ],
            "authors": [
                {
                    "name": "Bruno Prieto Reis",
                    "email": "bruno.p.reis@gmail.com"
                },
                {
                    "name": "Justin Rainbow",
                    "email": "justin.rainbow@gmail.com"
                },
                {
                    "name": "Igor Wiedler",
                    "email": "igor@wiedler.ch"
                },
                {
                    "name": "Robert Schönthal",
                    "email": "seroscho@googlemail.com"
                }
            ],
            "description": "A library to validate a json schema.",
            "homepage": "https://github.com/justinrainbow/json-schema",
            "keywords": [
                "json",
                "schema"
            ],
            "support": {
                "issues": "https://github.com/justinrainbow/json-schema/issues",
                "source": "https://github.com/justinrainbow/json-schema/tree/5.2.12"
            },
            "time": "2022-04-13T08:02:27+00:00"
        },
        {
            "name": "mikehaertl/php-shellcommand",
            "version": "1.7.0",
            "source": {
                "type": "git",
                "url": "https://github.com/mikehaertl/php-shellcommand.git",
                "reference": "e79ea528be155ffdec6f3bf1a4a46307bb49e545"
            },
            "dist": {
                "type": "zip",
                "url": "https://api.github.com/repos/mikehaertl/php-shellcommand/zipball/e79ea528be155ffdec6f3bf1a4a46307bb49e545",
                "reference": "e79ea528be155ffdec6f3bf1a4a46307bb49e545",
                "shasum": ""
            },
            "require": {
                "php": ">= 5.3.0"
            },
            "require-dev": {
                "phpunit/phpunit": ">4.0 <=9.4"
            },
            "type": "library",
            "autoload": {
                "psr-4": {
                    "mikehaertl\\shellcommand\\": "src/"
                }
            },
            "notification-url": "https://packagist.org/downloads/",
            "license": [
                "MIT"
            ],
            "authors": [
                {
                    "name": "Michael Härtl",
                    "email": "haertl.mike@gmail.com"
                }
            ],
            "description": "An object oriented interface to shell commands",
            "keywords": [
                "shell"
            ],
            "support": {
                "issues": "https://github.com/mikehaertl/php-shellcommand/issues",
                "source": "https://github.com/mikehaertl/php-shellcommand/tree/1.7.0"
            },
            "time": "2023-04-19T08:25:22+00:00"
        },
        {
            "name": "moneyphp/money",
            "version": "v4.1.1",
            "source": {
                "type": "git",
                "url": "https://github.com/moneyphp/money.git",
                "reference": "9682220995ffd396843be5b4ee1e5f2c2d6ecee2"
            },
            "dist": {
                "type": "zip",
                "url": "https://api.github.com/repos/moneyphp/money/zipball/9682220995ffd396843be5b4ee1e5f2c2d6ecee2",
                "reference": "9682220995ffd396843be5b4ee1e5f2c2d6ecee2",
                "shasum": ""
            },
            "require": {
                "ext-bcmath": "*",
                "ext-filter": "*",
                "ext-json": "*",
                "php": "~8.0.0 || ~8.1.0 || ~8.2.0"
            },
            "require-dev": {
                "cache/taggable-cache": "^1.1.0",
                "doctrine/coding-standard": "^9.0",
                "doctrine/instantiator": "^1.4.0",
                "ext-gmp": "*",
                "ext-intl": "*",
                "florianv/exchanger": "^2.6.3",
                "florianv/swap": "^4.3.0",
                "moneyphp/crypto-currencies": "^1.0.0",
                "moneyphp/iso-currencies": "^3.2.1",
                "php-http/message": "^1.11.0",
                "php-http/mock-client": "^1.4.1",
                "phpbench/phpbench": "^1.2.5",
                "phpspec/phpspec": "^7.3",
                "phpunit/phpunit": "^9.5.4",
                "psalm/plugin-phpunit": "^0.18.4",
                "psr/cache": "^1.0.1",
                "vimeo/psalm": "~5.3.0"
            },
            "suggest": {
                "ext-gmp": "Calculate without integer limits",
                "ext-intl": "Format Money objects with intl",
                "florianv/exchanger": "Exchange rates library for PHP",
                "florianv/swap": "Exchange rates library for PHP",
                "psr/cache-implementation": "Used for Currency caching"
            },
            "type": "library",
            "extra": {
                "branch-alias": {
                    "dev-master": "3.x-dev"
                }
            },
            "autoload": {
                "psr-4": {
                    "Money\\": "src/"
                }
            },
            "notification-url": "https://packagist.org/downloads/",
            "license": [
                "MIT"
            ],
            "authors": [
                {
                    "name": "Mathias Verraes",
                    "email": "mathias@verraes.net",
                    "homepage": "http://verraes.net"
                },
                {
                    "name": "Márk Sági-Kazár",
                    "email": "mark.sagikazar@gmail.com"
                },
                {
                    "name": "Frederik Bosch",
                    "email": "f.bosch@genkgo.nl"
                }
            ],
            "description": "PHP implementation of Fowler's Money pattern",
            "homepage": "http://moneyphp.org",
            "keywords": [
                "Value Object",
                "money",
                "vo"
            ],
            "support": {
                "issues": "https://github.com/moneyphp/money/issues",
                "source": "https://github.com/moneyphp/money/tree/v4.1.1"
            },
            "time": "2023-04-11T09:18:34+00:00"
        },
        {
            "name": "monolog/monolog",
            "version": "2.9.1",
            "source": {
                "type": "git",
                "url": "https://github.com/Seldaek/monolog.git",
                "reference": "f259e2b15fb95494c83f52d3caad003bbf5ffaa1"
            },
            "dist": {
                "type": "zip",
                "url": "https://api.github.com/repos/Seldaek/monolog/zipball/f259e2b15fb95494c83f52d3caad003bbf5ffaa1",
                "reference": "f259e2b15fb95494c83f52d3caad003bbf5ffaa1",
                "shasum": ""
            },
            "require": {
                "php": ">=7.2",
                "psr/log": "^1.0.1 || ^2.0 || ^3.0"
            },
            "provide": {
                "psr/log-implementation": "1.0.0 || 2.0.0 || 3.0.0"
            },
            "require-dev": {
                "aws/aws-sdk-php": "^2.4.9 || ^3.0",
                "doctrine/couchdb": "~1.0@dev",
                "elasticsearch/elasticsearch": "^7 || ^8",
                "ext-json": "*",
                "graylog2/gelf-php": "^1.4.2 || ^2@dev",
                "guzzlehttp/guzzle": "^7.4",
                "guzzlehttp/psr7": "^2.2",
                "mongodb/mongodb": "^1.8",
                "php-amqplib/php-amqplib": "~2.4 || ^3",
                "phpspec/prophecy": "^1.15",
                "phpstan/phpstan": "^0.12.91",
                "phpunit/phpunit": "^8.5.14",
                "predis/predis": "^1.1 || ^2.0",
                "rollbar/rollbar": "^1.3 || ^2 || ^3",
                "ruflin/elastica": "^7",
                "swiftmailer/swiftmailer": "^5.3|^6.0",
                "symfony/mailer": "^5.4 || ^6",
                "symfony/mime": "^5.4 || ^6"
            },
            "suggest": {
                "aws/aws-sdk-php": "Allow sending log messages to AWS services like DynamoDB",
                "doctrine/couchdb": "Allow sending log messages to a CouchDB server",
                "elasticsearch/elasticsearch": "Allow sending log messages to an Elasticsearch server via official client",
                "ext-amqp": "Allow sending log messages to an AMQP server (1.0+ required)",
                "ext-curl": "Required to send log messages using the IFTTTHandler, the LogglyHandler, the SendGridHandler, the SlackWebhookHandler or the TelegramBotHandler",
                "ext-mbstring": "Allow to work properly with unicode symbols",
                "ext-mongodb": "Allow sending log messages to a MongoDB server (via driver)",
                "ext-openssl": "Required to send log messages using SSL",
                "ext-sockets": "Allow sending log messages to a Syslog server (via UDP driver)",
                "graylog2/gelf-php": "Allow sending log messages to a GrayLog2 server",
                "mongodb/mongodb": "Allow sending log messages to a MongoDB server (via library)",
                "php-amqplib/php-amqplib": "Allow sending log messages to an AMQP server using php-amqplib",
                "rollbar/rollbar": "Allow sending log messages to Rollbar",
                "ruflin/elastica": "Allow sending log messages to an Elastic Search server"
            },
            "type": "library",
            "extra": {
                "branch-alias": {
                    "dev-main": "2.x-dev"
                }
            },
            "autoload": {
                "psr-4": {
                    "Monolog\\": "src/Monolog"
                }
            },
            "notification-url": "https://packagist.org/downloads/",
            "license": [
                "MIT"
            ],
            "authors": [
                {
                    "name": "Jordi Boggiano",
                    "email": "j.boggiano@seld.be",
                    "homepage": "https://seld.be"
                }
            ],
            "description": "Sends your logs to files, sockets, inboxes, databases and various web services",
            "homepage": "https://github.com/Seldaek/monolog",
            "keywords": [
                "log",
                "logging",
                "psr-3"
            ],
            "support": {
                "issues": "https://github.com/Seldaek/monolog/issues",
                "source": "https://github.com/Seldaek/monolog/tree/2.9.1"
            },
            "funding": [
                {
                    "url": "https://github.com/Seldaek",
                    "type": "github"
                },
                {
                    "url": "https://tidelift.com/funding/github/packagist/monolog/monolog",
                    "type": "tidelift"
                }
            ],
            "time": "2023-02-06T13:44:46+00:00"
        },
        {
            "name": "paragonie/random_compat",
            "version": "v9.99.100",
            "source": {
                "type": "git",
                "url": "https://github.com/paragonie/random_compat.git",
                "reference": "996434e5492cb4c3edcb9168db6fbb1359ef965a"
            },
            "dist": {
                "type": "zip",
                "url": "https://api.github.com/repos/paragonie/random_compat/zipball/996434e5492cb4c3edcb9168db6fbb1359ef965a",
                "reference": "996434e5492cb4c3edcb9168db6fbb1359ef965a",
                "shasum": ""
            },
            "require": {
                "php": ">= 7"
            },
            "require-dev": {
                "phpunit/phpunit": "4.*|5.*",
                "vimeo/psalm": "^1"
            },
            "suggest": {
                "ext-libsodium": "Provides a modern crypto API that can be used to generate random bytes."
            },
            "type": "library",
            "notification-url": "https://packagist.org/downloads/",
            "license": [
                "MIT"
            ],
            "authors": [
                {
                    "name": "Paragon Initiative Enterprises",
                    "email": "security@paragonie.com",
                    "homepage": "https://paragonie.com"
                }
            ],
            "description": "PHP 5.x polyfill for random_bytes() and random_int() from PHP 7",
            "keywords": [
                "csprng",
                "polyfill",
                "pseudorandom",
                "random"
            ],
            "support": {
                "email": "info@paragonie.com",
                "issues": "https://github.com/paragonie/random_compat/issues",
                "source": "https://github.com/paragonie/random_compat"
            },
            "time": "2020-10-15T08:29:30+00:00"
        },
        {
            "name": "phpdocumentor/reflection-common",
            "version": "2.2.0",
            "source": {
                "type": "git",
                "url": "https://github.com/phpDocumentor/ReflectionCommon.git",
                "reference": "1d01c49d4ed62f25aa84a747ad35d5a16924662b"
            },
            "dist": {
                "type": "zip",
                "url": "https://api.github.com/repos/phpDocumentor/ReflectionCommon/zipball/1d01c49d4ed62f25aa84a747ad35d5a16924662b",
                "reference": "1d01c49d4ed62f25aa84a747ad35d5a16924662b",
                "shasum": ""
            },
            "require": {
                "php": "^7.2 || ^8.0"
            },
            "type": "library",
            "extra": {
                "branch-alias": {
                    "dev-2.x": "2.x-dev"
                }
            },
            "autoload": {
                "psr-4": {
                    "phpDocumentor\\Reflection\\": "src/"
                }
            },
            "notification-url": "https://packagist.org/downloads/",
            "license": [
                "MIT"
            ],
            "authors": [
                {
                    "name": "Jaap van Otterdijk",
                    "email": "opensource@ijaap.nl"
                }
            ],
            "description": "Common reflection classes used by phpdocumentor to reflect the code structure",
            "homepage": "http://www.phpdoc.org",
            "keywords": [
                "FQSEN",
                "phpDocumentor",
                "phpdoc",
                "reflection",
                "static analysis"
            ],
            "support": {
                "issues": "https://github.com/phpDocumentor/ReflectionCommon/issues",
                "source": "https://github.com/phpDocumentor/ReflectionCommon/tree/2.x"
            },
            "time": "2020-06-27T09:03:43+00:00"
        },
        {
            "name": "phpdocumentor/reflection-docblock",
            "version": "5.3.0",
            "source": {
                "type": "git",
                "url": "https://github.com/phpDocumentor/ReflectionDocBlock.git",
                "reference": "622548b623e81ca6d78b721c5e029f4ce664f170"
            },
            "dist": {
                "type": "zip",
                "url": "https://api.github.com/repos/phpDocumentor/ReflectionDocBlock/zipball/622548b623e81ca6d78b721c5e029f4ce664f170",
                "reference": "622548b623e81ca6d78b721c5e029f4ce664f170",
                "shasum": ""
            },
            "require": {
                "ext-filter": "*",
                "php": "^7.2 || ^8.0",
                "phpdocumentor/reflection-common": "^2.2",
                "phpdocumentor/type-resolver": "^1.3",
                "webmozart/assert": "^1.9.1"
            },
            "require-dev": {
                "mockery/mockery": "~1.3.2",
                "psalm/phar": "^4.8"
            },
            "type": "library",
            "extra": {
                "branch-alias": {
                    "dev-master": "5.x-dev"
                }
            },
            "autoload": {
                "psr-4": {
                    "phpDocumentor\\Reflection\\": "src"
                }
            },
            "notification-url": "https://packagist.org/downloads/",
            "license": [
                "MIT"
            ],
            "authors": [
                {
                    "name": "Mike van Riel",
                    "email": "me@mikevanriel.com"
                },
                {
                    "name": "Jaap van Otterdijk",
                    "email": "account@ijaap.nl"
                }
            ],
            "description": "With this component, a library can provide support for annotations via DocBlocks or otherwise retrieve information that is embedded in a DocBlock.",
            "support": {
                "issues": "https://github.com/phpDocumentor/ReflectionDocBlock/issues",
                "source": "https://github.com/phpDocumentor/ReflectionDocBlock/tree/5.3.0"
            },
            "time": "2021-10-19T17:43:47+00:00"
        },
        {
            "name": "phpdocumentor/type-resolver",
            "version": "1.7.1",
            "source": {
                "type": "git",
                "url": "https://github.com/phpDocumentor/TypeResolver.git",
                "reference": "dfc078e8af9c99210337325ff5aa152872c98714"
            },
            "dist": {
                "type": "zip",
                "url": "https://api.github.com/repos/phpDocumentor/TypeResolver/zipball/dfc078e8af9c99210337325ff5aa152872c98714",
                "reference": "dfc078e8af9c99210337325ff5aa152872c98714",
                "shasum": ""
            },
            "require": {
                "doctrine/deprecations": "^1.0",
                "php": "^7.4 || ^8.0",
                "phpdocumentor/reflection-common": "^2.0",
                "phpstan/phpdoc-parser": "^1.13"
            },
            "require-dev": {
                "ext-tokenizer": "*",
                "phpbench/phpbench": "^1.2",
                "phpstan/extension-installer": "^1.1",
                "phpstan/phpstan": "^1.8",
                "phpstan/phpstan-phpunit": "^1.1",
                "phpunit/phpunit": "^9.5",
                "rector/rector": "^0.13.9",
                "vimeo/psalm": "^4.25"
            },
            "type": "library",
            "extra": {
                "branch-alias": {
                    "dev-1.x": "1.x-dev"
                }
            },
            "autoload": {
                "psr-4": {
                    "phpDocumentor\\Reflection\\": "src"
                }
            },
            "notification-url": "https://packagist.org/downloads/",
            "license": [
                "MIT"
            ],
            "authors": [
                {
                    "name": "Mike van Riel",
                    "email": "me@mikevanriel.com"
                }
            ],
            "description": "A PSR-5 based resolver of Class names, Types and Structural Element Names",
            "support": {
                "issues": "https://github.com/phpDocumentor/TypeResolver/issues",
                "source": "https://github.com/phpDocumentor/TypeResolver/tree/1.7.1"
            },
            "time": "2023-03-27T19:02:04+00:00"
        },
        {
            "name": "phpstan/phpdoc-parser",
            "version": "1.21.0",
            "source": {
                "type": "git",
                "url": "https://github.com/phpstan/phpdoc-parser.git",
                "reference": "6df62b08faef4f899772bc7c3bbabb93d2b7a21c"
            },
            "dist": {
                "type": "zip",
                "url": "https://api.github.com/repos/phpstan/phpdoc-parser/zipball/6df62b08faef4f899772bc7c3bbabb93d2b7a21c",
                "reference": "6df62b08faef4f899772bc7c3bbabb93d2b7a21c",
                "shasum": ""
            },
            "require": {
                "php": "^7.2 || ^8.0"
            },
            "require-dev": {
                "nikic/php-parser": "^4.15",
                "php-parallel-lint/php-parallel-lint": "^1.2",
                "phpstan/extension-installer": "^1.0",
                "phpstan/phpstan": "^1.5",
                "phpstan/phpstan-phpunit": "^1.1",
                "phpstan/phpstan-strict-rules": "^1.0",
                "phpunit/phpunit": "^9.5",
                "symfony/process": "^5.2"
            },
            "type": "library",
            "autoload": {
                "psr-4": {
                    "PHPStan\\PhpDocParser\\": [
                        "src/"
                    ]
                }
            },
            "notification-url": "https://packagist.org/downloads/",
            "license": [
                "MIT"
            ],
            "description": "PHPDoc parser with support for nullable, intersection and generic types",
            "support": {
                "issues": "https://github.com/phpstan/phpdoc-parser/issues",
                "source": "https://github.com/phpstan/phpdoc-parser/tree/1.21.0"
            },
            "time": "2023-05-17T13:13:44+00:00"
        },
        {
            "name": "pixelandtonic/imagine",
            "version": "1.3.3.1",
            "source": {
                "type": "git",
                "url": "https://github.com/pixelandtonic/Imagine.git",
                "reference": "4d9bb596ff60504e37ccf9103c0bb705dba7fec6"
            },
            "dist": {
                "type": "zip",
                "url": "https://api.github.com/repos/pixelandtonic/Imagine/zipball/4d9bb596ff60504e37ccf9103c0bb705dba7fec6",
                "reference": "4d9bb596ff60504e37ccf9103c0bb705dba7fec6",
                "shasum": ""
            },
            "require": {
                "php": ">=5.5"
            },
            "require-dev": {
                "phpunit/phpunit": "^4.8 || ^5.7 || ^6.5 || ^7.5 || ^8.4 || ^9.3"
            },
            "suggest": {
                "ext-exif": "to read EXIF metadata",
                "ext-gd": "to use the GD implementation",
                "ext-gmagick": "to use the Gmagick implementation",
                "ext-imagick": "to use the Imagick implementation"
            },
            "type": "library",
            "extra": {
                "branch-alias": {
                    "dev-develop": "1.x-dev"
                }
            },
            "autoload": {
                "psr-4": {
                    "Imagine\\": "src/"
                }
            },
            "notification-url": "https://packagist.org/downloads/",
            "license": [
                "MIT"
            ],
            "authors": [
                {
                    "name": "Bulat Shakirzyanov",
                    "email": "mallluhuct@gmail.com",
                    "homepage": "http://avalanche123.com"
                }
            ],
            "description": "Image processing for PHP 5.3",
            "homepage": "http://imagine.readthedocs.org/",
            "keywords": [
                "drawing",
                "graphics",
                "image manipulation",
                "image processing"
            ],
            "support": {
                "source": "https://github.com/pixelandtonic/Imagine/tree/1.3.3.1"
            },
            "time": "2023-01-03T19:18:06+00:00"
        },
        {
            "name": "psr/container",
            "version": "2.0.2",
            "source": {
                "type": "git",
                "url": "https://github.com/php-fig/container.git",
                "reference": "c71ecc56dfe541dbd90c5360474fbc405f8d5963"
            },
            "dist": {
                "type": "zip",
                "url": "https://api.github.com/repos/php-fig/container/zipball/c71ecc56dfe541dbd90c5360474fbc405f8d5963",
                "reference": "c71ecc56dfe541dbd90c5360474fbc405f8d5963",
                "shasum": ""
            },
            "require": {
                "php": ">=7.4.0"
            },
            "type": "library",
            "extra": {
                "branch-alias": {
                    "dev-master": "2.0.x-dev"
                }
            },
            "autoload": {
                "psr-4": {
                    "Psr\\Container\\": "src/"
                }
            },
            "notification-url": "https://packagist.org/downloads/",
            "license": [
                "MIT"
            ],
            "authors": [
                {
                    "name": "PHP-FIG",
                    "homepage": "https://www.php-fig.org/"
                }
            ],
            "description": "Common Container Interface (PHP FIG PSR-11)",
            "homepage": "https://github.com/php-fig/container",
            "keywords": [
                "PSR-11",
                "container",
                "container-interface",
                "container-interop",
                "psr"
            ],
            "support": {
                "issues": "https://github.com/php-fig/container/issues",
                "source": "https://github.com/php-fig/container/tree/2.0.2"
            },
            "time": "2021-11-05T16:47:00+00:00"
        },
        {
            "name": "psr/event-dispatcher",
            "version": "1.0.0",
            "source": {
                "type": "git",
                "url": "https://github.com/php-fig/event-dispatcher.git",
                "reference": "dbefd12671e8a14ec7f180cab83036ed26714bb0"
            },
            "dist": {
                "type": "zip",
                "url": "https://api.github.com/repos/php-fig/event-dispatcher/zipball/dbefd12671e8a14ec7f180cab83036ed26714bb0",
                "reference": "dbefd12671e8a14ec7f180cab83036ed26714bb0",
                "shasum": ""
            },
            "require": {
                "php": ">=7.2.0"
            },
            "type": "library",
            "extra": {
                "branch-alias": {
                    "dev-master": "1.0.x-dev"
                }
            },
            "autoload": {
                "psr-4": {
                    "Psr\\EventDispatcher\\": "src/"
                }
            },
            "notification-url": "https://packagist.org/downloads/",
            "license": [
                "MIT"
            ],
            "authors": [
                {
                    "name": "PHP-FIG",
                    "homepage": "http://www.php-fig.org/"
                }
            ],
            "description": "Standard interfaces for event handling.",
            "keywords": [
                "events",
                "psr",
                "psr-14"
            ],
            "support": {
                "issues": "https://github.com/php-fig/event-dispatcher/issues",
                "source": "https://github.com/php-fig/event-dispatcher/tree/1.0.0"
            },
            "time": "2019-01-08T18:20:26+00:00"
        },
        {
            "name": "psr/http-client",
            "version": "1.0.2",
            "source": {
                "type": "git",
                "url": "https://github.com/php-fig/http-client.git",
                "reference": "0955afe48220520692d2d09f7ab7e0f93ffd6a31"
            },
            "dist": {
                "type": "zip",
                "url": "https://api.github.com/repos/php-fig/http-client/zipball/0955afe48220520692d2d09f7ab7e0f93ffd6a31",
                "reference": "0955afe48220520692d2d09f7ab7e0f93ffd6a31",
                "shasum": ""
            },
            "require": {
                "php": "^7.0 || ^8.0",
                "psr/http-message": "^1.0 || ^2.0"
            },
            "type": "library",
            "extra": {
                "branch-alias": {
                    "dev-master": "1.0.x-dev"
                }
            },
            "autoload": {
                "psr-4": {
                    "Psr\\Http\\Client\\": "src/"
                }
            },
            "notification-url": "https://packagist.org/downloads/",
            "license": [
                "MIT"
            ],
            "authors": [
                {
                    "name": "PHP-FIG",
                    "homepage": "https://www.php-fig.org/"
                }
            ],
            "description": "Common interface for HTTP clients",
            "homepage": "https://github.com/php-fig/http-client",
            "keywords": [
                "http",
                "http-client",
                "psr",
                "psr-18"
            ],
            "support": {
                "source": "https://github.com/php-fig/http-client/tree/1.0.2"
            },
            "time": "2023-04-10T20:12:12+00:00"
        },
        {
            "name": "psr/http-factory",
            "version": "1.0.2",
            "source": {
                "type": "git",
                "url": "https://github.com/php-fig/http-factory.git",
                "reference": "e616d01114759c4c489f93b099585439f795fe35"
            },
            "dist": {
                "type": "zip",
                "url": "https://api.github.com/repos/php-fig/http-factory/zipball/e616d01114759c4c489f93b099585439f795fe35",
                "reference": "e616d01114759c4c489f93b099585439f795fe35",
                "shasum": ""
            },
            "require": {
                "php": ">=7.0.0",
                "psr/http-message": "^1.0 || ^2.0"
            },
            "type": "library",
            "extra": {
                "branch-alias": {
                    "dev-master": "1.0.x-dev"
                }
            },
            "autoload": {
                "psr-4": {
                    "Psr\\Http\\Message\\": "src/"
                }
            },
            "notification-url": "https://packagist.org/downloads/",
            "license": [
                "MIT"
            ],
            "authors": [
                {
                    "name": "PHP-FIG",
                    "homepage": "https://www.php-fig.org/"
                }
            ],
            "description": "Common interfaces for PSR-7 HTTP message factories",
            "keywords": [
                "factory",
                "http",
                "message",
                "psr",
                "psr-17",
                "psr-7",
                "request",
                "response"
            ],
            "support": {
                "source": "https://github.com/php-fig/http-factory/tree/1.0.2"
            },
            "time": "2023-04-10T20:10:41+00:00"
        },
        {
            "name": "psr/http-message",
            "version": "2.0",
            "source": {
                "type": "git",
                "url": "https://github.com/php-fig/http-message.git",
                "reference": "402d35bcb92c70c026d1a6a9883f06b2ead23d71"
            },
            "dist": {
                "type": "zip",
                "url": "https://api.github.com/repos/php-fig/http-message/zipball/402d35bcb92c70c026d1a6a9883f06b2ead23d71",
                "reference": "402d35bcb92c70c026d1a6a9883f06b2ead23d71",
                "shasum": ""
            },
            "require": {
                "php": "^7.2 || ^8.0"
            },
            "type": "library",
            "extra": {
                "branch-alias": {
                    "dev-master": "2.0.x-dev"
                }
            },
            "autoload": {
                "psr-4": {
                    "Psr\\Http\\Message\\": "src/"
                }
            },
            "notification-url": "https://packagist.org/downloads/",
            "license": [
                "MIT"
            ],
            "authors": [
                {
                    "name": "PHP-FIG",
                    "homepage": "https://www.php-fig.org/"
                }
            ],
            "description": "Common interface for HTTP messages",
            "homepage": "https://github.com/php-fig/http-message",
            "keywords": [
                "http",
                "http-message",
                "psr",
                "psr-7",
                "request",
                "response"
            ],
            "support": {
                "source": "https://github.com/php-fig/http-message/tree/2.0"
            },
            "time": "2023-04-04T09:54:51+00:00"
        },
        {
            "name": "psr/log",
            "version": "1.1.4",
            "source": {
                "type": "git",
                "url": "https://github.com/php-fig/log.git",
                "reference": "d49695b909c3b7628b6289db5479a1c204601f11"
            },
            "dist": {
                "type": "zip",
                "url": "https://api.github.com/repos/php-fig/log/zipball/d49695b909c3b7628b6289db5479a1c204601f11",
                "reference": "d49695b909c3b7628b6289db5479a1c204601f11",
                "shasum": ""
            },
            "require": {
                "php": ">=5.3.0"
            },
            "type": "library",
            "extra": {
                "branch-alias": {
                    "dev-master": "1.1.x-dev"
                }
            },
            "autoload": {
                "psr-4": {
                    "Psr\\Log\\": "Psr/Log/"
                }
            },
            "notification-url": "https://packagist.org/downloads/",
            "license": [
                "MIT"
            ],
            "authors": [
                {
                    "name": "PHP-FIG",
                    "homepage": "https://www.php-fig.org/"
                }
            ],
            "description": "Common interface for logging libraries",
            "homepage": "https://github.com/php-fig/log",
            "keywords": [
                "log",
                "psr",
                "psr-3"
            ],
            "support": {
                "source": "https://github.com/php-fig/log/tree/1.1.4"
            },
            "time": "2021-05-03T11:20:27+00:00"
        },
        {
            "name": "psr/simple-cache",
            "version": "3.0.0",
            "source": {
                "type": "git",
                "url": "https://github.com/php-fig/simple-cache.git",
                "reference": "764e0b3939f5ca87cb904f570ef9be2d78a07865"
            },
            "dist": {
                "type": "zip",
                "url": "https://api.github.com/repos/php-fig/simple-cache/zipball/764e0b3939f5ca87cb904f570ef9be2d78a07865",
                "reference": "764e0b3939f5ca87cb904f570ef9be2d78a07865",
                "shasum": ""
            },
            "require": {
                "php": ">=8.0.0"
            },
            "type": "library",
            "extra": {
                "branch-alias": {
                    "dev-master": "3.0.x-dev"
                }
            },
            "autoload": {
                "psr-4": {
                    "Psr\\SimpleCache\\": "src/"
                }
            },
            "notification-url": "https://packagist.org/downloads/",
            "license": [
                "MIT"
            ],
            "authors": [
                {
                    "name": "PHP-FIG",
                    "homepage": "https://www.php-fig.org/"
                }
            ],
            "description": "Common interfaces for simple caching",
            "keywords": [
                "cache",
                "caching",
                "psr",
                "psr-16",
                "simple-cache"
            ],
            "support": {
                "source": "https://github.com/php-fig/simple-cache/tree/3.0.0"
            },
            "time": "2021-10-29T13:26:27+00:00"
        },
        {
            "name": "ralouphie/getallheaders",
            "version": "3.0.3",
            "source": {
                "type": "git",
                "url": "https://github.com/ralouphie/getallheaders.git",
                "reference": "120b605dfeb996808c31b6477290a714d356e822"
            },
            "dist": {
                "type": "zip",
                "url": "https://api.github.com/repos/ralouphie/getallheaders/zipball/120b605dfeb996808c31b6477290a714d356e822",
                "reference": "120b605dfeb996808c31b6477290a714d356e822",
                "shasum": ""
            },
            "require": {
                "php": ">=5.6"
            },
            "require-dev": {
                "php-coveralls/php-coveralls": "^2.1",
                "phpunit/phpunit": "^5 || ^6.5"
            },
            "type": "library",
            "autoload": {
                "files": [
                    "src/getallheaders.php"
                ]
            },
            "notification-url": "https://packagist.org/downloads/",
            "license": [
                "MIT"
            ],
            "authors": [
                {
                    "name": "Ralph Khattar",
                    "email": "ralph.khattar@gmail.com"
                }
            ],
            "description": "A polyfill for getallheaders.",
            "support": {
                "issues": "https://github.com/ralouphie/getallheaders/issues",
                "source": "https://github.com/ralouphie/getallheaders/tree/develop"
            },
            "time": "2019-03-08T08:55:37+00:00"
        },
        {
            "name": "react/promise",
            "version": "v2.10.0",
            "source": {
                "type": "git",
                "url": "https://github.com/reactphp/promise.git",
                "reference": "f913fb8cceba1e6644b7b90c4bfb678ed8a3ef38"
            },
            "dist": {
                "type": "zip",
                "url": "https://api.github.com/repos/reactphp/promise/zipball/f913fb8cceba1e6644b7b90c4bfb678ed8a3ef38",
                "reference": "f913fb8cceba1e6644b7b90c4bfb678ed8a3ef38",
                "shasum": ""
            },
            "require": {
                "php": ">=5.4.0"
            },
            "require-dev": {
                "phpunit/phpunit": "^9.5 || ^5.7 || ^4.8.36"
            },
            "type": "library",
            "autoload": {
                "files": [
                    "src/functions_include.php"
                ],
                "psr-4": {
                    "React\\Promise\\": "src/"
                }
            },
            "notification-url": "https://packagist.org/downloads/",
            "license": [
                "MIT"
            ],
            "authors": [
                {
                    "name": "Jan Sorgalla",
                    "email": "jsorgalla@gmail.com",
                    "homepage": "https://sorgalla.com/"
                },
                {
                    "name": "Christian Lück",
                    "email": "christian@clue.engineering",
                    "homepage": "https://clue.engineering/"
                },
                {
                    "name": "Cees-Jan Kiewiet",
                    "email": "reactphp@ceesjankiewiet.nl",
                    "homepage": "https://wyrihaximus.net/"
                },
                {
                    "name": "Chris Boden",
                    "email": "cboden@gmail.com",
                    "homepage": "https://cboden.dev/"
                }
            ],
            "description": "A lightweight implementation of CommonJS Promises/A for PHP",
            "keywords": [
                "promise",
                "promises"
            ],
            "support": {
                "issues": "https://github.com/reactphp/promise/issues",
                "source": "https://github.com/reactphp/promise/tree/v2.10.0"
            },
            "funding": [
                {
                    "url": "https://opencollective.com/reactphp",
                    "type": "open_collective"
                }
            ],
            "time": "2023-05-02T15:15:43+00:00"
        },
        {
            "name": "samdark/yii2-psr-log-target",
            "version": "1.1.3",
            "source": {
                "type": "git",
                "url": "https://github.com/samdark/yii2-psr-log-target.git",
                "reference": "ccb29ecb7140c4eb81c3dfad38f61b21a9c1ed30"
            },
            "dist": {
                "type": "zip",
                "url": "https://api.github.com/repos/samdark/yii2-psr-log-target/zipball/ccb29ecb7140c4eb81c3dfad38f61b21a9c1ed30",
                "reference": "ccb29ecb7140c4eb81c3dfad38f61b21a9c1ed30",
                "shasum": ""
            },
            "require": {
                "psr/log": "~1.0.2|~1.1.0",
                "yiisoft/yii2": "~2.0.0"
            },
            "require-dev": {
                "phpunit/phpunit": "~4.4"
            },
            "type": "yii2-extension",
            "autoload": {
                "psr-4": {
                    "samdark\\log\\": "src",
                    "samdark\\log\\tests\\": "tests"
                }
            },
            "notification-url": "https://packagist.org/downloads/",
            "license": [
                "BSD-3-Clause"
            ],
            "authors": [
                {
                    "name": "Alexander Makarov",
                    "email": "sam@rmcreative.ru"
                }
            ],
            "description": "Yii 2 log target which uses PSR-3 compatible logger",
            "homepage": "https://github.com/samdark/yii2-psr-log-target",
            "keywords": [
                "extension",
                "log",
                "psr-3",
                "yii"
            ],
            "support": {
                "issues": "https://github.com/samdark/yii2-psr-log-target/issues",
                "source": "https://github.com/samdark/yii2-psr-log-target"
            },
            "funding": [
                {
                    "url": "https://github.com/samdark",
                    "type": "github"
                },
                {
                    "url": "https://www.patreon.com/samdark",
                    "type": "patreon"
                }
            ],
            "time": "2020-07-16T12:34:01+00:00"
        },
        {
            "name": "seld/cli-prompt",
            "version": "1.0.4",
            "source": {
                "type": "git",
                "url": "https://github.com/Seldaek/cli-prompt.git",
                "reference": "b8dfcf02094b8c03b40322c229493bb2884423c5"
            },
            "dist": {
                "type": "zip",
                "url": "https://api.github.com/repos/Seldaek/cli-prompt/zipball/b8dfcf02094b8c03b40322c229493bb2884423c5",
                "reference": "b8dfcf02094b8c03b40322c229493bb2884423c5",
                "shasum": ""
            },
            "require": {
                "php": ">=5.3"
            },
            "require-dev": {
                "phpstan/phpstan": "^0.12.63"
            },
            "type": "library",
            "extra": {
                "branch-alias": {
                    "dev-master": "1.x-dev"
                }
            },
            "autoload": {
                "psr-4": {
                    "Seld\\CliPrompt\\": "src/"
                }
            },
            "notification-url": "https://packagist.org/downloads/",
            "license": [
                "MIT"
            ],
            "authors": [
                {
                    "name": "Jordi Boggiano",
                    "email": "j.boggiano@seld.be"
                }
            ],
            "description": "Allows you to prompt for user input on the command line, and optionally hide the characters they type",
            "keywords": [
                "cli",
                "console",
                "hidden",
                "input",
                "prompt"
            ],
            "support": {
                "issues": "https://github.com/Seldaek/cli-prompt/issues",
                "source": "https://github.com/Seldaek/cli-prompt/tree/1.0.4"
            },
            "time": "2020-12-15T21:32:01+00:00"
        },
        {
            "name": "seld/jsonlint",
            "version": "1.10.0",
            "source": {
                "type": "git",
                "url": "https://github.com/Seldaek/jsonlint.git",
                "reference": "594fd6462aad8ecee0b45ca5045acea4776667f1"
            },
            "dist": {
                "type": "zip",
                "url": "https://api.github.com/repos/Seldaek/jsonlint/zipball/594fd6462aad8ecee0b45ca5045acea4776667f1",
                "reference": "594fd6462aad8ecee0b45ca5045acea4776667f1",
                "shasum": ""
            },
            "require": {
                "php": "^5.3 || ^7.0 || ^8.0"
            },
            "require-dev": {
                "phpstan/phpstan": "^1.5",
                "phpunit/phpunit": "^4.8.35 || ^5.7 || ^6.0 || ^8.5.13"
            },
            "bin": [
                "bin/jsonlint"
            ],
            "type": "library",
            "autoload": {
                "psr-4": {
                    "Seld\\JsonLint\\": "src/Seld/JsonLint/"
                }
            },
            "notification-url": "https://packagist.org/downloads/",
            "license": [
                "MIT"
            ],
            "authors": [
                {
                    "name": "Jordi Boggiano",
                    "email": "j.boggiano@seld.be",
                    "homepage": "http://seld.be"
                }
            ],
            "description": "JSON Linter",
            "keywords": [
                "json",
                "linter",
                "parser",
                "validator"
            ],
            "support": {
                "issues": "https://github.com/Seldaek/jsonlint/issues",
                "source": "https://github.com/Seldaek/jsonlint/tree/1.10.0"
            },
            "funding": [
                {
                    "url": "https://github.com/Seldaek",
                    "type": "github"
                },
                {
                    "url": "https://tidelift.com/funding/github/packagist/seld/jsonlint",
                    "type": "tidelift"
                }
            ],
            "time": "2023-05-11T13:16:46+00:00"
        },
        {
            "name": "seld/phar-utils",
            "version": "1.2.1",
            "source": {
                "type": "git",
                "url": "https://github.com/Seldaek/phar-utils.git",
                "reference": "ea2f4014f163c1be4c601b9b7bd6af81ba8d701c"
            },
            "dist": {
                "type": "zip",
                "url": "https://api.github.com/repos/Seldaek/phar-utils/zipball/ea2f4014f163c1be4c601b9b7bd6af81ba8d701c",
                "reference": "ea2f4014f163c1be4c601b9b7bd6af81ba8d701c",
                "shasum": ""
            },
            "require": {
                "php": ">=5.3"
            },
            "type": "library",
            "extra": {
                "branch-alias": {
                    "dev-master": "1.x-dev"
                }
            },
            "autoload": {
                "psr-4": {
                    "Seld\\PharUtils\\": "src/"
                }
            },
            "notification-url": "https://packagist.org/downloads/",
            "license": [
                "MIT"
            ],
            "authors": [
                {
                    "name": "Jordi Boggiano",
                    "email": "j.boggiano@seld.be"
                }
            ],
            "description": "PHAR file format utilities, for when PHP phars you up",
            "keywords": [
                "phar"
            ],
            "support": {
                "issues": "https://github.com/Seldaek/phar-utils/issues",
                "source": "https://github.com/Seldaek/phar-utils/tree/1.2.1"
            },
            "time": "2022-08-31T10:31:18+00:00"
        },
        {
            "name": "symfony/console",
            "version": "v5.4.23",
            "source": {
                "type": "git",
                "url": "https://github.com/symfony/console.git",
                "reference": "90f21e27d0d88ce38720556dd164d4a1e4c3934c"
            },
            "dist": {
                "type": "zip",
                "url": "https://api.github.com/repos/symfony/console/zipball/90f21e27d0d88ce38720556dd164d4a1e4c3934c",
                "reference": "90f21e27d0d88ce38720556dd164d4a1e4c3934c",
                "shasum": ""
            },
            "require": {
                "php": ">=7.2.5",
                "symfony/deprecation-contracts": "^2.1|^3",
                "symfony/polyfill-mbstring": "~1.0",
                "symfony/polyfill-php73": "^1.9",
                "symfony/polyfill-php80": "^1.16",
                "symfony/service-contracts": "^1.1|^2|^3",
                "symfony/string": "^5.1|^6.0"
            },
            "conflict": {
                "psr/log": ">=3",
                "symfony/dependency-injection": "<4.4",
                "symfony/dotenv": "<5.1",
                "symfony/event-dispatcher": "<4.4",
                "symfony/lock": "<4.4",
                "symfony/process": "<4.4"
            },
            "provide": {
                "psr/log-implementation": "1.0|2.0"
            },
            "require-dev": {
                "psr/log": "^1|^2",
                "symfony/config": "^4.4|^5.0|^6.0",
                "symfony/dependency-injection": "^4.4|^5.0|^6.0",
                "symfony/event-dispatcher": "^4.4|^5.0|^6.0",
                "symfony/lock": "^4.4|^5.0|^6.0",
                "symfony/process": "^4.4|^5.0|^6.0",
                "symfony/var-dumper": "^4.4|^5.0|^6.0"
            },
            "suggest": {
                "psr/log": "For using the console logger",
                "symfony/event-dispatcher": "",
                "symfony/lock": "",
                "symfony/process": ""
            },
            "type": "library",
            "autoload": {
                "psr-4": {
                    "Symfony\\Component\\Console\\": ""
                },
                "exclude-from-classmap": [
                    "/Tests/"
                ]
            },
            "notification-url": "https://packagist.org/downloads/",
            "license": [
                "MIT"
            ],
            "authors": [
                {
                    "name": "Fabien Potencier",
                    "email": "fabien@symfony.com"
                },
                {
                    "name": "Symfony Community",
                    "homepage": "https://symfony.com/contributors"
                }
            ],
            "description": "Eases the creation of beautiful and testable command line interfaces",
            "homepage": "https://symfony.com",
            "keywords": [
                "cli",
                "command-line",
                "console",
                "terminal"
            ],
            "support": {
                "source": "https://github.com/symfony/console/tree/v5.4.23"
            },
            "funding": [
                {
                    "url": "https://symfony.com/sponsor",
                    "type": "custom"
                },
                {
                    "url": "https://github.com/fabpot",
                    "type": "github"
                },
                {
                    "url": "https://tidelift.com/funding/github/packagist/symfony/symfony",
                    "type": "tidelift"
                }
            ],
            "time": "2023-04-24T18:47:29+00:00"
        },
        {
            "name": "symfony/deprecation-contracts",
            "version": "v3.2.1",
            "source": {
                "type": "git",
                "url": "https://github.com/symfony/deprecation-contracts.git",
                "reference": "e2d1534420bd723d0ef5aec58a22c5fe60ce6f5e"
            },
            "dist": {
                "type": "zip",
                "url": "https://api.github.com/repos/symfony/deprecation-contracts/zipball/e2d1534420bd723d0ef5aec58a22c5fe60ce6f5e",
                "reference": "e2d1534420bd723d0ef5aec58a22c5fe60ce6f5e",
                "shasum": ""
            },
            "require": {
                "php": ">=8.1"
            },
            "type": "library",
            "extra": {
                "branch-alias": {
                    "dev-main": "3.3-dev"
                },
                "thanks": {
                    "name": "symfony/contracts",
                    "url": "https://github.com/symfony/contracts"
                }
            },
            "autoload": {
                "files": [
                    "function.php"
                ]
            },
            "notification-url": "https://packagist.org/downloads/",
            "license": [
                "MIT"
            ],
            "authors": [
                {
                    "name": "Nicolas Grekas",
                    "email": "p@tchwork.com"
                },
                {
                    "name": "Symfony Community",
                    "homepage": "https://symfony.com/contributors"
                }
            ],
            "description": "A generic function and convention to trigger deprecation notices",
            "homepage": "https://symfony.com",
            "support": {
                "source": "https://github.com/symfony/deprecation-contracts/tree/v3.2.1"
            },
            "funding": [
                {
                    "url": "https://symfony.com/sponsor",
                    "type": "custom"
                },
                {
                    "url": "https://github.com/fabpot",
                    "type": "github"
                },
                {
                    "url": "https://tidelift.com/funding/github/packagist/symfony/symfony",
                    "type": "tidelift"
                }
            ],
            "time": "2023-03-01T10:25:55+00:00"
        },
        {
            "name": "symfony/event-dispatcher",
            "version": "v5.4.22",
            "source": {
                "type": "git",
                "url": "https://github.com/symfony/event-dispatcher.git",
                "reference": "1df20e45d56da29a4b1d8259dd6e950acbf1b13f"
            },
            "dist": {
                "type": "zip",
                "url": "https://api.github.com/repos/symfony/event-dispatcher/zipball/1df20e45d56da29a4b1d8259dd6e950acbf1b13f",
                "reference": "1df20e45d56da29a4b1d8259dd6e950acbf1b13f",
                "shasum": ""
            },
            "require": {
                "php": ">=7.2.5",
                "symfony/deprecation-contracts": "^2.1|^3",
                "symfony/event-dispatcher-contracts": "^2|^3",
                "symfony/polyfill-php80": "^1.16"
            },
            "conflict": {
                "symfony/dependency-injection": "<4.4"
            },
            "provide": {
                "psr/event-dispatcher-implementation": "1.0",
                "symfony/event-dispatcher-implementation": "2.0"
            },
            "require-dev": {
                "psr/log": "^1|^2|^3",
                "symfony/config": "^4.4|^5.0|^6.0",
                "symfony/dependency-injection": "^4.4|^5.0|^6.0",
                "symfony/error-handler": "^4.4|^5.0|^6.0",
                "symfony/expression-language": "^4.4|^5.0|^6.0",
                "symfony/http-foundation": "^4.4|^5.0|^6.0",
                "symfony/service-contracts": "^1.1|^2|^3",
                "symfony/stopwatch": "^4.4|^5.0|^6.0"
            },
            "suggest": {
                "symfony/dependency-injection": "",
                "symfony/http-kernel": ""
            },
            "type": "library",
            "autoload": {
                "psr-4": {
                    "Symfony\\Component\\EventDispatcher\\": ""
                },
                "exclude-from-classmap": [
                    "/Tests/"
                ]
            },
            "notification-url": "https://packagist.org/downloads/",
            "license": [
                "MIT"
            ],
            "authors": [
                {
                    "name": "Fabien Potencier",
                    "email": "fabien@symfony.com"
                },
                {
                    "name": "Symfony Community",
                    "homepage": "https://symfony.com/contributors"
                }
            ],
            "description": "Provides tools that allow your application components to communicate with each other by dispatching events and listening to them",
            "homepage": "https://symfony.com",
            "support": {
                "source": "https://github.com/symfony/event-dispatcher/tree/v5.4.22"
            },
            "funding": [
                {
                    "url": "https://symfony.com/sponsor",
                    "type": "custom"
                },
                {
                    "url": "https://github.com/fabpot",
                    "type": "github"
                },
                {
                    "url": "https://tidelift.com/funding/github/packagist/symfony/symfony",
                    "type": "tidelift"
                }
            ],
            "time": "2023-03-17T11:31:58+00:00"
        },
        {
            "name": "symfony/event-dispatcher-contracts",
            "version": "v3.2.1",
            "source": {
                "type": "git",
                "url": "https://github.com/symfony/event-dispatcher-contracts.git",
                "reference": "0ad3b6f1e4e2da5690fefe075cd53a238646d8dd"
            },
            "dist": {
                "type": "zip",
                "url": "https://api.github.com/repos/symfony/event-dispatcher-contracts/zipball/0ad3b6f1e4e2da5690fefe075cd53a238646d8dd",
                "reference": "0ad3b6f1e4e2da5690fefe075cd53a238646d8dd",
                "shasum": ""
            },
            "require": {
                "php": ">=8.1",
                "psr/event-dispatcher": "^1"
            },
            "suggest": {
                "symfony/event-dispatcher-implementation": ""
            },
            "type": "library",
            "extra": {
                "branch-alias": {
                    "dev-main": "3.3-dev"
                },
                "thanks": {
                    "name": "symfony/contracts",
                    "url": "https://github.com/symfony/contracts"
                }
            },
            "autoload": {
                "psr-4": {
                    "Symfony\\Contracts\\EventDispatcher\\": ""
                }
            },
            "notification-url": "https://packagist.org/downloads/",
            "license": [
                "MIT"
            ],
            "authors": [
                {
                    "name": "Nicolas Grekas",
                    "email": "p@tchwork.com"
                },
                {
                    "name": "Symfony Community",
                    "homepage": "https://symfony.com/contributors"
                }
            ],
            "description": "Generic abstractions related to dispatching event",
            "homepage": "https://symfony.com",
            "keywords": [
                "abstractions",
                "contracts",
                "decoupling",
                "interfaces",
                "interoperability",
                "standards"
            ],
            "support": {
                "source": "https://github.com/symfony/event-dispatcher-contracts/tree/v3.2.1"
            },
            "funding": [
                {
                    "url": "https://symfony.com/sponsor",
                    "type": "custom"
                },
                {
                    "url": "https://github.com/fabpot",
                    "type": "github"
                },
                {
                    "url": "https://tidelift.com/funding/github/packagist/symfony/symfony",
                    "type": "tidelift"
                }
            ],
            "time": "2023-03-01T10:32:47+00:00"
        },
        {
            "name": "symfony/filesystem",
            "version": "v6.2.10",
            "source": {
                "type": "git",
                "url": "https://github.com/symfony/filesystem.git",
                "reference": "fd588debf7d1bc16a2c84b4b3b71145d9946b894"
            },
            "dist": {
                "type": "zip",
                "url": "https://api.github.com/repos/symfony/filesystem/zipball/fd588debf7d1bc16a2c84b4b3b71145d9946b894",
                "reference": "fd588debf7d1bc16a2c84b4b3b71145d9946b894",
                "shasum": ""
            },
            "require": {
                "php": ">=8.1",
                "symfony/polyfill-ctype": "~1.8",
                "symfony/polyfill-mbstring": "~1.8"
            },
            "type": "library",
            "autoload": {
                "psr-4": {
                    "Symfony\\Component\\Filesystem\\": ""
                },
                "exclude-from-classmap": [
                    "/Tests/"
                ]
            },
            "notification-url": "https://packagist.org/downloads/",
            "license": [
                "MIT"
            ],
            "authors": [
                {
                    "name": "Fabien Potencier",
                    "email": "fabien@symfony.com"
                },
                {
                    "name": "Symfony Community",
                    "homepage": "https://symfony.com/contributors"
                }
            ],
            "description": "Provides basic utilities for the filesystem",
            "homepage": "https://symfony.com",
            "support": {
                "source": "https://github.com/symfony/filesystem/tree/v6.2.10"
            },
            "funding": [
                {
                    "url": "https://symfony.com/sponsor",
                    "type": "custom"
                },
                {
                    "url": "https://github.com/fabpot",
                    "type": "github"
                },
                {
                    "url": "https://tidelift.com/funding/github/packagist/symfony/symfony",
                    "type": "tidelift"
                }
            ],
            "time": "2023-04-18T13:46:08+00:00"
        },
        {
            "name": "symfony/finder",
            "version": "v5.4.21",
            "source": {
                "type": "git",
                "url": "https://github.com/symfony/finder.git",
                "reference": "078e9a5e1871fcfe6a5ce421b539344c21afef19"
            },
            "dist": {
                "type": "zip",
                "url": "https://api.github.com/repos/symfony/finder/zipball/078e9a5e1871fcfe6a5ce421b539344c21afef19",
                "reference": "078e9a5e1871fcfe6a5ce421b539344c21afef19",
                "shasum": ""
            },
            "require": {
                "php": ">=7.2.5",
                "symfony/deprecation-contracts": "^2.1|^3",
                "symfony/polyfill-php80": "^1.16"
            },
            "type": "library",
            "autoload": {
                "psr-4": {
                    "Symfony\\Component\\Finder\\": ""
                },
                "exclude-from-classmap": [
                    "/Tests/"
                ]
            },
            "notification-url": "https://packagist.org/downloads/",
            "license": [
                "MIT"
            ],
            "authors": [
                {
                    "name": "Fabien Potencier",
                    "email": "fabien@symfony.com"
                },
                {
                    "name": "Symfony Community",
                    "homepage": "https://symfony.com/contributors"
                }
            ],
            "description": "Finds files and directories via an intuitive fluent interface",
            "homepage": "https://symfony.com",
            "support": {
                "source": "https://github.com/symfony/finder/tree/v5.4.21"
            },
            "funding": [
                {
                    "url": "https://symfony.com/sponsor",
                    "type": "custom"
                },
                {
                    "url": "https://github.com/fabpot",
                    "type": "github"
                },
                {
                    "url": "https://tidelift.com/funding/github/packagist/symfony/symfony",
                    "type": "tidelift"
                }
            ],
            "time": "2023-02-16T09:33:00+00:00"
        },
        {
            "name": "symfony/http-client",
            "version": "v6.2.10",
            "source": {
                "type": "git",
                "url": "https://github.com/symfony/http-client.git",
                "reference": "3f5545a91c8e79dedd1a06c4b04e1682c80c42f9"
            },
            "dist": {
                "type": "zip",
                "url": "https://api.github.com/repos/symfony/http-client/zipball/3f5545a91c8e79dedd1a06c4b04e1682c80c42f9",
                "reference": "3f5545a91c8e79dedd1a06c4b04e1682c80c42f9",
                "shasum": ""
            },
            "require": {
                "php": ">=8.1",
                "psr/log": "^1|^2|^3",
                "symfony/deprecation-contracts": "^2.1|^3",
                "symfony/http-client-contracts": "^3",
                "symfony/service-contracts": "^1.0|^2|^3"
            },
            "provide": {
                "php-http/async-client-implementation": "*",
                "php-http/client-implementation": "*",
                "psr/http-client-implementation": "1.0",
                "symfony/http-client-implementation": "3.0"
            },
            "require-dev": {
                "amphp/amp": "^2.5",
                "amphp/http-client": "^4.2.1",
                "amphp/http-tunnel": "^1.0",
                "amphp/socket": "^1.1",
                "guzzlehttp/promises": "^1.4",
                "nyholm/psr7": "^1.0",
                "php-http/httplug": "^1.0|^2.0",
                "psr/http-client": "^1.0",
                "symfony/dependency-injection": "^5.4|^6.0",
                "symfony/http-kernel": "^5.4|^6.0",
                "symfony/process": "^5.4|^6.0",
                "symfony/stopwatch": "^5.4|^6.0"
            },
            "type": "library",
            "autoload": {
                "psr-4": {
                    "Symfony\\Component\\HttpClient\\": ""
                },
                "exclude-from-classmap": [
                    "/Tests/"
                ]
            },
            "notification-url": "https://packagist.org/downloads/",
            "license": [
                "MIT"
            ],
            "authors": [
                {
                    "name": "Nicolas Grekas",
                    "email": "p@tchwork.com"
                },
                {
                    "name": "Symfony Community",
                    "homepage": "https://symfony.com/contributors"
                }
            ],
            "description": "Provides powerful methods to fetch HTTP resources synchronously or asynchronously",
            "homepage": "https://symfony.com",
            "keywords": [
                "http"
            ],
            "support": {
                "source": "https://github.com/symfony/http-client/tree/v6.2.10"
            },
            "funding": [
                {
                    "url": "https://symfony.com/sponsor",
                    "type": "custom"
                },
                {
                    "url": "https://github.com/fabpot",
                    "type": "github"
                },
                {
                    "url": "https://tidelift.com/funding/github/packagist/symfony/symfony",
                    "type": "tidelift"
                }
            ],
            "time": "2023-04-20T13:12:48+00:00"
        },
        {
            "name": "symfony/http-client-contracts",
            "version": "v3.2.1",
            "source": {
                "type": "git",
                "url": "https://github.com/symfony/http-client-contracts.git",
                "reference": "df2ecd6cb70e73c1080e6478aea85f5f4da2c48b"
            },
            "dist": {
                "type": "zip",
                "url": "https://api.github.com/repos/symfony/http-client-contracts/zipball/df2ecd6cb70e73c1080e6478aea85f5f4da2c48b",
                "reference": "df2ecd6cb70e73c1080e6478aea85f5f4da2c48b",
                "shasum": ""
            },
            "require": {
                "php": ">=8.1"
            },
            "suggest": {
                "symfony/http-client-implementation": ""
            },
            "type": "library",
            "extra": {
                "branch-alias": {
                    "dev-main": "3.3-dev"
                },
                "thanks": {
                    "name": "symfony/contracts",
                    "url": "https://github.com/symfony/contracts"
                }
            },
            "autoload": {
                "psr-4": {
                    "Symfony\\Contracts\\HttpClient\\": ""
                },
                "exclude-from-classmap": [
                    "/Test/"
                ]
            },
            "notification-url": "https://packagist.org/downloads/",
            "license": [
                "MIT"
            ],
            "authors": [
                {
                    "name": "Nicolas Grekas",
                    "email": "p@tchwork.com"
                },
                {
                    "name": "Symfony Community",
                    "homepage": "https://symfony.com/contributors"
                }
            ],
            "description": "Generic abstractions related to HTTP clients",
            "homepage": "https://symfony.com",
            "keywords": [
                "abstractions",
                "contracts",
                "decoupling",
                "interfaces",
                "interoperability",
                "standards"
            ],
            "support": {
                "source": "https://github.com/symfony/http-client-contracts/tree/v3.2.1"
            },
            "funding": [
                {
                    "url": "https://symfony.com/sponsor",
                    "type": "custom"
                },
                {
                    "url": "https://github.com/fabpot",
                    "type": "github"
                },
                {
                    "url": "https://tidelift.com/funding/github/packagist/symfony/symfony",
                    "type": "tidelift"
                }
            ],
            "time": "2023-03-01T10:32:47+00:00"
        },
        {
            "name": "symfony/mailer",
            "version": "v6.2.8",
            "source": {
                "type": "git",
                "url": "https://github.com/symfony/mailer.git",
                "reference": "bfcfa015c67e19c6fdb7ca6fe70700af1e740a17"
            },
            "dist": {
                "type": "zip",
                "url": "https://api.github.com/repos/symfony/mailer/zipball/bfcfa015c67e19c6fdb7ca6fe70700af1e740a17",
                "reference": "bfcfa015c67e19c6fdb7ca6fe70700af1e740a17",
                "shasum": ""
            },
            "require": {
                "egulias/email-validator": "^2.1.10|^3|^4",
                "php": ">=8.1",
                "psr/event-dispatcher": "^1",
                "psr/log": "^1|^2|^3",
                "symfony/event-dispatcher": "^5.4|^6.0",
                "symfony/mime": "^6.2",
                "symfony/service-contracts": "^1.1|^2|^3"
            },
            "conflict": {
                "symfony/http-kernel": "<5.4",
                "symfony/messenger": "<6.2",
                "symfony/mime": "<6.2",
                "symfony/twig-bridge": "<6.2.1"
            },
            "require-dev": {
                "symfony/console": "^5.4|^6.0",
                "symfony/http-client": "^5.4|^6.0",
                "symfony/messenger": "^6.2",
                "symfony/twig-bridge": "^6.2"
            },
            "type": "library",
            "autoload": {
                "psr-4": {
                    "Symfony\\Component\\Mailer\\": ""
                },
                "exclude-from-classmap": [
                    "/Tests/"
                ]
            },
            "notification-url": "https://packagist.org/downloads/",
            "license": [
                "MIT"
            ],
            "authors": [
                {
                    "name": "Fabien Potencier",
                    "email": "fabien@symfony.com"
                },
                {
                    "name": "Symfony Community",
                    "homepage": "https://symfony.com/contributors"
                }
            ],
            "description": "Helps sending emails",
            "homepage": "https://symfony.com",
            "support": {
                "source": "https://github.com/symfony/mailer/tree/v6.2.8"
            },
            "funding": [
                {
                    "url": "https://symfony.com/sponsor",
                    "type": "custom"
                },
                {
                    "url": "https://github.com/fabpot",
                    "type": "github"
                },
                {
                    "url": "https://tidelift.com/funding/github/packagist/symfony/symfony",
                    "type": "tidelift"
                }
            ],
            "time": "2023-03-14T15:00:05+00:00"
        },
        {
            "name": "symfony/mime",
            "version": "v6.2.10",
            "source": {
                "type": "git",
                "url": "https://github.com/symfony/mime.git",
                "reference": "b6c137fc53a9f7c4c951cd3f362b3734c7a97723"
            },
            "dist": {
                "type": "zip",
                "url": "https://api.github.com/repos/symfony/mime/zipball/b6c137fc53a9f7c4c951cd3f362b3734c7a97723",
                "reference": "b6c137fc53a9f7c4c951cd3f362b3734c7a97723",
                "shasum": ""
            },
            "require": {
                "php": ">=8.1",
                "symfony/polyfill-intl-idn": "^1.10",
                "symfony/polyfill-mbstring": "^1.0"
            },
            "conflict": {
                "egulias/email-validator": "~3.0.0",
                "phpdocumentor/reflection-docblock": "<3.2.2",
                "phpdocumentor/type-resolver": "<1.4.0",
                "symfony/mailer": "<5.4",
                "symfony/serializer": "<6.2"
            },
            "require-dev": {
                "egulias/email-validator": "^2.1.10|^3.1|^4",
                "league/html-to-markdown": "^5.0",
                "phpdocumentor/reflection-docblock": "^3.0|^4.0|^5.0",
                "symfony/dependency-injection": "^5.4|^6.0",
                "symfony/property-access": "^5.4|^6.0",
                "symfony/property-info": "^5.4|^6.0",
                "symfony/serializer": "^6.2"
            },
            "type": "library",
            "autoload": {
                "psr-4": {
                    "Symfony\\Component\\Mime\\": ""
                },
                "exclude-from-classmap": [
                    "/Tests/"
                ]
            },
            "notification-url": "https://packagist.org/downloads/",
            "license": [
                "MIT"
            ],
            "authors": [
                {
                    "name": "Fabien Potencier",
                    "email": "fabien@symfony.com"
                },
                {
                    "name": "Symfony Community",
                    "homepage": "https://symfony.com/contributors"
                }
            ],
            "description": "Allows manipulating MIME messages",
            "homepage": "https://symfony.com",
            "keywords": [
                "mime",
                "mime-type"
            ],
            "support": {
                "source": "https://github.com/symfony/mime/tree/v6.2.10"
            },
            "funding": [
                {
                    "url": "https://symfony.com/sponsor",
                    "type": "custom"
                },
                {
                    "url": "https://github.com/fabpot",
                    "type": "github"
                },
                {
                    "url": "https://tidelift.com/funding/github/packagist/symfony/symfony",
                    "type": "tidelift"
                }
            ],
            "time": "2023-04-19T09:54:16+00:00"
        },
        {
            "name": "symfony/polyfill-ctype",
            "version": "v1.27.0",
            "source": {
                "type": "git",
                "url": "https://github.com/symfony/polyfill-ctype.git",
                "reference": "5bbc823adecdae860bb64756d639ecfec17b050a"
            },
            "dist": {
                "type": "zip",
                "url": "https://api.github.com/repos/symfony/polyfill-ctype/zipball/5bbc823adecdae860bb64756d639ecfec17b050a",
                "reference": "5bbc823adecdae860bb64756d639ecfec17b050a",
                "shasum": ""
            },
            "require": {
                "php": ">=7.1"
            },
            "provide": {
                "ext-ctype": "*"
            },
            "suggest": {
                "ext-ctype": "For best performance"
            },
            "type": "library",
            "extra": {
                "branch-alias": {
                    "dev-main": "1.27-dev"
                },
                "thanks": {
                    "name": "symfony/polyfill",
                    "url": "https://github.com/symfony/polyfill"
                }
            },
            "autoload": {
                "files": [
                    "bootstrap.php"
                ],
                "psr-4": {
                    "Symfony\\Polyfill\\Ctype\\": ""
                }
            },
            "notification-url": "https://packagist.org/downloads/",
            "license": [
                "MIT"
            ],
            "authors": [
                {
                    "name": "Gert de Pagter",
                    "email": "BackEndTea@gmail.com"
                },
                {
                    "name": "Symfony Community",
                    "homepage": "https://symfony.com/contributors"
                }
            ],
            "description": "Symfony polyfill for ctype functions",
            "homepage": "https://symfony.com",
            "keywords": [
                "compatibility",
                "ctype",
                "polyfill",
                "portable"
            ],
            "support": {
                "source": "https://github.com/symfony/polyfill-ctype/tree/v1.27.0"
            },
            "funding": [
                {
                    "url": "https://symfony.com/sponsor",
                    "type": "custom"
                },
                {
                    "url": "https://github.com/fabpot",
                    "type": "github"
                },
                {
                    "url": "https://tidelift.com/funding/github/packagist/symfony/symfony",
                    "type": "tidelift"
                }
            ],
            "time": "2022-11-03T14:55:06+00:00"
        },
        {
            "name": "symfony/polyfill-iconv",
            "version": "v1.27.0",
            "source": {
                "type": "git",
                "url": "https://github.com/symfony/polyfill-iconv.git",
                "reference": "927013f3aac555983a5059aada98e1907d842695"
            },
            "dist": {
                "type": "zip",
                "url": "https://api.github.com/repos/symfony/polyfill-iconv/zipball/927013f3aac555983a5059aada98e1907d842695",
                "reference": "927013f3aac555983a5059aada98e1907d842695",
                "shasum": ""
            },
            "require": {
                "php": ">=7.1"
            },
            "provide": {
                "ext-iconv": "*"
            },
            "suggest": {
                "ext-iconv": "For best performance"
            },
            "type": "library",
            "extra": {
                "branch-alias": {
                    "dev-main": "1.27-dev"
                },
                "thanks": {
                    "name": "symfony/polyfill",
                    "url": "https://github.com/symfony/polyfill"
                }
            },
            "autoload": {
                "files": [
                    "bootstrap.php"
                ],
                "psr-4": {
                    "Symfony\\Polyfill\\Iconv\\": ""
                }
            },
            "notification-url": "https://packagist.org/downloads/",
            "license": [
                "MIT"
            ],
            "authors": [
                {
                    "name": "Nicolas Grekas",
                    "email": "p@tchwork.com"
                },
                {
                    "name": "Symfony Community",
                    "homepage": "https://symfony.com/contributors"
                }
            ],
            "description": "Symfony polyfill for the Iconv extension",
            "homepage": "https://symfony.com",
            "keywords": [
                "compatibility",
                "iconv",
                "polyfill",
                "portable",
                "shim"
            ],
            "support": {
                "source": "https://github.com/symfony/polyfill-iconv/tree/v1.27.0"
            },
            "funding": [
                {
                    "url": "https://symfony.com/sponsor",
                    "type": "custom"
                },
                {
                    "url": "https://github.com/fabpot",
                    "type": "github"
                },
                {
                    "url": "https://tidelift.com/funding/github/packagist/symfony/symfony",
                    "type": "tidelift"
                }
            ],
            "time": "2022-11-03T14:55:06+00:00"
        },
        {
            "name": "symfony/polyfill-intl-grapheme",
            "version": "v1.27.0",
            "source": {
                "type": "git",
                "url": "https://github.com/symfony/polyfill-intl-grapheme.git",
                "reference": "511a08c03c1960e08a883f4cffcacd219b758354"
            },
            "dist": {
                "type": "zip",
                "url": "https://api.github.com/repos/symfony/polyfill-intl-grapheme/zipball/511a08c03c1960e08a883f4cffcacd219b758354",
                "reference": "511a08c03c1960e08a883f4cffcacd219b758354",
                "shasum": ""
            },
            "require": {
                "php": ">=7.1"
            },
            "suggest": {
                "ext-intl": "For best performance"
            },
            "type": "library",
            "extra": {
                "branch-alias": {
                    "dev-main": "1.27-dev"
                },
                "thanks": {
                    "name": "symfony/polyfill",
                    "url": "https://github.com/symfony/polyfill"
                }
            },
            "autoload": {
                "files": [
                    "bootstrap.php"
                ],
                "psr-4": {
                    "Symfony\\Polyfill\\Intl\\Grapheme\\": ""
                }
            },
            "notification-url": "https://packagist.org/downloads/",
            "license": [
                "MIT"
            ],
            "authors": [
                {
                    "name": "Nicolas Grekas",
                    "email": "p@tchwork.com"
                },
                {
                    "name": "Symfony Community",
                    "homepage": "https://symfony.com/contributors"
                }
            ],
            "description": "Symfony polyfill for intl's grapheme_* functions",
            "homepage": "https://symfony.com",
            "keywords": [
                "compatibility",
                "grapheme",
                "intl",
                "polyfill",
                "portable",
                "shim"
            ],
            "support": {
                "source": "https://github.com/symfony/polyfill-intl-grapheme/tree/v1.27.0"
            },
            "funding": [
                {
                    "url": "https://symfony.com/sponsor",
                    "type": "custom"
                },
                {
                    "url": "https://github.com/fabpot",
                    "type": "github"
                },
                {
                    "url": "https://tidelift.com/funding/github/packagist/symfony/symfony",
                    "type": "tidelift"
                }
            ],
            "time": "2022-11-03T14:55:06+00:00"
        },
        {
            "name": "symfony/polyfill-intl-idn",
            "version": "v1.27.0",
            "source": {
                "type": "git",
                "url": "https://github.com/symfony/polyfill-intl-idn.git",
                "reference": "639084e360537a19f9ee352433b84ce831f3d2da"
            },
            "dist": {
                "type": "zip",
                "url": "https://api.github.com/repos/symfony/polyfill-intl-idn/zipball/639084e360537a19f9ee352433b84ce831f3d2da",
                "reference": "639084e360537a19f9ee352433b84ce831f3d2da",
                "shasum": ""
            },
            "require": {
                "php": ">=7.1",
                "symfony/polyfill-intl-normalizer": "^1.10",
                "symfony/polyfill-php72": "^1.10"
            },
            "suggest": {
                "ext-intl": "For best performance"
            },
            "type": "library",
            "extra": {
                "branch-alias": {
                    "dev-main": "1.27-dev"
                },
                "thanks": {
                    "name": "symfony/polyfill",
                    "url": "https://github.com/symfony/polyfill"
                }
            },
            "autoload": {
                "files": [
                    "bootstrap.php"
                ],
                "psr-4": {
                    "Symfony\\Polyfill\\Intl\\Idn\\": ""
                }
            },
            "notification-url": "https://packagist.org/downloads/",
            "license": [
                "MIT"
            ],
            "authors": [
                {
                    "name": "Laurent Bassin",
                    "email": "laurent@bassin.info"
                },
                {
                    "name": "Trevor Rowbotham",
                    "email": "trevor.rowbotham@pm.me"
                },
                {
                    "name": "Symfony Community",
                    "homepage": "https://symfony.com/contributors"
                }
            ],
            "description": "Symfony polyfill for intl's idn_to_ascii and idn_to_utf8 functions",
            "homepage": "https://symfony.com",
            "keywords": [
                "compatibility",
                "idn",
                "intl",
                "polyfill",
                "portable",
                "shim"
            ],
            "support": {
                "source": "https://github.com/symfony/polyfill-intl-idn/tree/v1.27.0"
            },
            "funding": [
                {
                    "url": "https://symfony.com/sponsor",
                    "type": "custom"
                },
                {
                    "url": "https://github.com/fabpot",
                    "type": "github"
                },
                {
                    "url": "https://tidelift.com/funding/github/packagist/symfony/symfony",
                    "type": "tidelift"
                }
            ],
            "time": "2022-11-03T14:55:06+00:00"
        },
        {
            "name": "symfony/polyfill-intl-normalizer",
            "version": "v1.27.0",
            "source": {
                "type": "git",
                "url": "https://github.com/symfony/polyfill-intl-normalizer.git",
                "reference": "19bd1e4fcd5b91116f14d8533c57831ed00571b6"
            },
            "dist": {
                "type": "zip",
                "url": "https://api.github.com/repos/symfony/polyfill-intl-normalizer/zipball/19bd1e4fcd5b91116f14d8533c57831ed00571b6",
                "reference": "19bd1e4fcd5b91116f14d8533c57831ed00571b6",
                "shasum": ""
            },
            "require": {
                "php": ">=7.1"
            },
            "suggest": {
                "ext-intl": "For best performance"
            },
            "type": "library",
            "extra": {
                "branch-alias": {
                    "dev-main": "1.27-dev"
                },
                "thanks": {
                    "name": "symfony/polyfill",
                    "url": "https://github.com/symfony/polyfill"
                }
            },
            "autoload": {
                "files": [
                    "bootstrap.php"
                ],
                "psr-4": {
                    "Symfony\\Polyfill\\Intl\\Normalizer\\": ""
                },
                "classmap": [
                    "Resources/stubs"
                ]
            },
            "notification-url": "https://packagist.org/downloads/",
            "license": [
                "MIT"
            ],
            "authors": [
                {
                    "name": "Nicolas Grekas",
                    "email": "p@tchwork.com"
                },
                {
                    "name": "Symfony Community",
                    "homepage": "https://symfony.com/contributors"
                }
            ],
            "description": "Symfony polyfill for intl's Normalizer class and related functions",
            "homepage": "https://symfony.com",
            "keywords": [
                "compatibility",
                "intl",
                "normalizer",
                "polyfill",
                "portable",
                "shim"
            ],
            "support": {
                "source": "https://github.com/symfony/polyfill-intl-normalizer/tree/v1.27.0"
            },
            "funding": [
                {
                    "url": "https://symfony.com/sponsor",
                    "type": "custom"
                },
                {
                    "url": "https://github.com/fabpot",
                    "type": "github"
                },
                {
                    "url": "https://tidelift.com/funding/github/packagist/symfony/symfony",
                    "type": "tidelift"
                }
            ],
            "time": "2022-11-03T14:55:06+00:00"
        },
        {
            "name": "symfony/polyfill-mbstring",
            "version": "v1.27.0",
            "source": {
                "type": "git",
                "url": "https://github.com/symfony/polyfill-mbstring.git",
                "reference": "8ad114f6b39e2c98a8b0e3bd907732c207c2b534"
            },
            "dist": {
                "type": "zip",
                "url": "https://api.github.com/repos/symfony/polyfill-mbstring/zipball/8ad114f6b39e2c98a8b0e3bd907732c207c2b534",
                "reference": "8ad114f6b39e2c98a8b0e3bd907732c207c2b534",
                "shasum": ""
            },
            "require": {
                "php": ">=7.1"
            },
            "provide": {
                "ext-mbstring": "*"
            },
            "suggest": {
                "ext-mbstring": "For best performance"
            },
            "type": "library",
            "extra": {
                "branch-alias": {
                    "dev-main": "1.27-dev"
                },
                "thanks": {
                    "name": "symfony/polyfill",
                    "url": "https://github.com/symfony/polyfill"
                }
            },
            "autoload": {
                "files": [
                    "bootstrap.php"
                ],
                "psr-4": {
                    "Symfony\\Polyfill\\Mbstring\\": ""
                }
            },
            "notification-url": "https://packagist.org/downloads/",
            "license": [
                "MIT"
            ],
            "authors": [
                {
                    "name": "Nicolas Grekas",
                    "email": "p@tchwork.com"
                },
                {
                    "name": "Symfony Community",
                    "homepage": "https://symfony.com/contributors"
                }
            ],
            "description": "Symfony polyfill for the Mbstring extension",
            "homepage": "https://symfony.com",
            "keywords": [
                "compatibility",
                "mbstring",
                "polyfill",
                "portable",
                "shim"
            ],
            "support": {
                "source": "https://github.com/symfony/polyfill-mbstring/tree/v1.27.0"
            },
            "funding": [
                {
                    "url": "https://symfony.com/sponsor",
                    "type": "custom"
                },
                {
                    "url": "https://github.com/fabpot",
                    "type": "github"
                },
                {
                    "url": "https://tidelift.com/funding/github/packagist/symfony/symfony",
                    "type": "tidelift"
                }
            ],
            "time": "2022-11-03T14:55:06+00:00"
        },
        {
            "name": "symfony/polyfill-php72",
            "version": "v1.27.0",
            "source": {
                "type": "git",
                "url": "https://github.com/symfony/polyfill-php72.git",
                "reference": "869329b1e9894268a8a61dabb69153029b7a8c97"
            },
            "dist": {
                "type": "zip",
                "url": "https://api.github.com/repos/symfony/polyfill-php72/zipball/869329b1e9894268a8a61dabb69153029b7a8c97",
                "reference": "869329b1e9894268a8a61dabb69153029b7a8c97",
                "shasum": ""
            },
            "require": {
                "php": ">=7.1"
            },
            "type": "library",
            "extra": {
                "branch-alias": {
                    "dev-main": "1.27-dev"
                },
                "thanks": {
                    "name": "symfony/polyfill",
                    "url": "https://github.com/symfony/polyfill"
                }
            },
            "autoload": {
                "files": [
                    "bootstrap.php"
                ],
                "psr-4": {
                    "Symfony\\Polyfill\\Php72\\": ""
                }
            },
            "notification-url": "https://packagist.org/downloads/",
            "license": [
                "MIT"
            ],
            "authors": [
                {
                    "name": "Nicolas Grekas",
                    "email": "p@tchwork.com"
                },
                {
                    "name": "Symfony Community",
                    "homepage": "https://symfony.com/contributors"
                }
            ],
            "description": "Symfony polyfill backporting some PHP 7.2+ features to lower PHP versions",
            "homepage": "https://symfony.com",
            "keywords": [
                "compatibility",
                "polyfill",
                "portable",
                "shim"
            ],
            "support": {
                "source": "https://github.com/symfony/polyfill-php72/tree/v1.27.0"
            },
            "funding": [
                {
                    "url": "https://symfony.com/sponsor",
                    "type": "custom"
                },
                {
                    "url": "https://github.com/fabpot",
                    "type": "github"
                },
                {
                    "url": "https://tidelift.com/funding/github/packagist/symfony/symfony",
                    "type": "tidelift"
                }
            ],
            "time": "2022-11-03T14:55:06+00:00"
        },
        {
            "name": "symfony/polyfill-php73",
            "version": "v1.27.0",
            "source": {
                "type": "git",
                "url": "https://github.com/symfony/polyfill-php73.git",
                "reference": "9e8ecb5f92152187c4799efd3c96b78ccab18ff9"
            },
            "dist": {
                "type": "zip",
                "url": "https://api.github.com/repos/symfony/polyfill-php73/zipball/9e8ecb5f92152187c4799efd3c96b78ccab18ff9",
                "reference": "9e8ecb5f92152187c4799efd3c96b78ccab18ff9",
                "shasum": ""
            },
            "require": {
                "php": ">=7.1"
            },
            "type": "library",
            "extra": {
                "branch-alias": {
                    "dev-main": "1.27-dev"
                },
                "thanks": {
                    "name": "symfony/polyfill",
                    "url": "https://github.com/symfony/polyfill"
                }
            },
            "autoload": {
                "files": [
                    "bootstrap.php"
                ],
                "psr-4": {
                    "Symfony\\Polyfill\\Php73\\": ""
                },
                "classmap": [
                    "Resources/stubs"
                ]
            },
            "notification-url": "https://packagist.org/downloads/",
            "license": [
                "MIT"
            ],
            "authors": [
                {
                    "name": "Nicolas Grekas",
                    "email": "p@tchwork.com"
                },
                {
                    "name": "Symfony Community",
                    "homepage": "https://symfony.com/contributors"
                }
            ],
            "description": "Symfony polyfill backporting some PHP 7.3+ features to lower PHP versions",
            "homepage": "https://symfony.com",
            "keywords": [
                "compatibility",
                "polyfill",
                "portable",
                "shim"
            ],
            "support": {
                "source": "https://github.com/symfony/polyfill-php73/tree/v1.27.0"
            },
            "funding": [
                {
                    "url": "https://symfony.com/sponsor",
                    "type": "custom"
                },
                {
                    "url": "https://github.com/fabpot",
                    "type": "github"
                },
                {
                    "url": "https://tidelift.com/funding/github/packagist/symfony/symfony",
                    "type": "tidelift"
                }
            ],
            "time": "2022-11-03T14:55:06+00:00"
        },
        {
            "name": "symfony/polyfill-php80",
            "version": "v1.27.0",
            "source": {
                "type": "git",
                "url": "https://github.com/symfony/polyfill-php80.git",
                "reference": "7a6ff3f1959bb01aefccb463a0f2cd3d3d2fd936"
            },
            "dist": {
                "type": "zip",
                "url": "https://api.github.com/repos/symfony/polyfill-php80/zipball/7a6ff3f1959bb01aefccb463a0f2cd3d3d2fd936",
                "reference": "7a6ff3f1959bb01aefccb463a0f2cd3d3d2fd936",
                "shasum": ""
            },
            "require": {
                "php": ">=7.1"
            },
            "type": "library",
            "extra": {
                "branch-alias": {
                    "dev-main": "1.27-dev"
                },
                "thanks": {
                    "name": "symfony/polyfill",
                    "url": "https://github.com/symfony/polyfill"
                }
            },
            "autoload": {
                "files": [
                    "bootstrap.php"
                ],
                "psr-4": {
                    "Symfony\\Polyfill\\Php80\\": ""
                },
                "classmap": [
                    "Resources/stubs"
                ]
            },
            "notification-url": "https://packagist.org/downloads/",
            "license": [
                "MIT"
            ],
            "authors": [
                {
                    "name": "Ion Bazan",
                    "email": "ion.bazan@gmail.com"
                },
                {
                    "name": "Nicolas Grekas",
                    "email": "p@tchwork.com"
                },
                {
                    "name": "Symfony Community",
                    "homepage": "https://symfony.com/contributors"
                }
            ],
            "description": "Symfony polyfill backporting some PHP 8.0+ features to lower PHP versions",
            "homepage": "https://symfony.com",
            "keywords": [
                "compatibility",
                "polyfill",
                "portable",
                "shim"
            ],
            "support": {
                "source": "https://github.com/symfony/polyfill-php80/tree/v1.27.0"
            },
            "funding": [
                {
                    "url": "https://symfony.com/sponsor",
                    "type": "custom"
                },
                {
                    "url": "https://github.com/fabpot",
                    "type": "github"
                },
                {
                    "url": "https://tidelift.com/funding/github/packagist/symfony/symfony",
                    "type": "tidelift"
                }
            ],
            "time": "2022-11-03T14:55:06+00:00"
        },
        {
            "name": "symfony/process",
            "version": "v6.2.10",
            "source": {
                "type": "git",
                "url": "https://github.com/symfony/process.git",
                "reference": "b34cdbc9c5e75d45a3703e63a48ad07aafa8bf2e"
            },
            "dist": {
                "type": "zip",
                "url": "https://api.github.com/repos/symfony/process/zipball/b34cdbc9c5e75d45a3703e63a48ad07aafa8bf2e",
                "reference": "b34cdbc9c5e75d45a3703e63a48ad07aafa8bf2e",
                "shasum": ""
            },
            "require": {
                "php": ">=8.1"
            },
            "type": "library",
            "autoload": {
                "psr-4": {
                    "Symfony\\Component\\Process\\": ""
                },
                "exclude-from-classmap": [
                    "/Tests/"
                ]
            },
            "notification-url": "https://packagist.org/downloads/",
            "license": [
                "MIT"
            ],
            "authors": [
                {
                    "name": "Fabien Potencier",
                    "email": "fabien@symfony.com"
                },
                {
                    "name": "Symfony Community",
                    "homepage": "https://symfony.com/contributors"
                }
            ],
            "description": "Executes commands in sub-processes",
            "homepage": "https://symfony.com",
            "support": {
                "source": "https://github.com/symfony/process/tree/v6.2.10"
            },
            "funding": [
                {
                    "url": "https://symfony.com/sponsor",
                    "type": "custom"
                },
                {
                    "url": "https://github.com/fabpot",
                    "type": "github"
                },
                {
                    "url": "https://tidelift.com/funding/github/packagist/symfony/symfony",
                    "type": "tidelift"
                }
            ],
            "time": "2023-04-18T13:56:57+00:00"
        },
        {
            "name": "symfony/service-contracts",
            "version": "v3.2.1",
            "source": {
                "type": "git",
                "url": "https://github.com/symfony/service-contracts.git",
                "reference": "a8c9cedf55f314f3a186041d19537303766df09a"
            },
            "dist": {
                "type": "zip",
                "url": "https://api.github.com/repos/symfony/service-contracts/zipball/a8c9cedf55f314f3a186041d19537303766df09a",
                "reference": "a8c9cedf55f314f3a186041d19537303766df09a",
                "shasum": ""
            },
            "require": {
                "php": ">=8.1",
                "psr/container": "^2.0"
            },
            "conflict": {
                "ext-psr": "<1.1|>=2"
            },
            "suggest": {
                "symfony/service-implementation": ""
            },
            "type": "library",
            "extra": {
                "branch-alias": {
                    "dev-main": "3.3-dev"
                },
                "thanks": {
                    "name": "symfony/contracts",
                    "url": "https://github.com/symfony/contracts"
                }
            },
            "autoload": {
                "psr-4": {
                    "Symfony\\Contracts\\Service\\": ""
                },
                "exclude-from-classmap": [
                    "/Test/"
                ]
            },
            "notification-url": "https://packagist.org/downloads/",
            "license": [
                "MIT"
            ],
            "authors": [
                {
                    "name": "Nicolas Grekas",
                    "email": "p@tchwork.com"
                },
                {
                    "name": "Symfony Community",
                    "homepage": "https://symfony.com/contributors"
                }
            ],
            "description": "Generic abstractions related to writing services",
            "homepage": "https://symfony.com",
            "keywords": [
                "abstractions",
                "contracts",
                "decoupling",
                "interfaces",
                "interoperability",
                "standards"
            ],
            "support": {
                "source": "https://github.com/symfony/service-contracts/tree/v3.2.1"
            },
            "funding": [
                {
                    "url": "https://symfony.com/sponsor",
                    "type": "custom"
                },
                {
                    "url": "https://github.com/fabpot",
                    "type": "github"
                },
                {
                    "url": "https://tidelift.com/funding/github/packagist/symfony/symfony",
                    "type": "tidelift"
                }
            ],
            "time": "2023-03-01T10:32:47+00:00"
        },
        {
            "name": "symfony/string",
            "version": "v6.2.8",
            "source": {
                "type": "git",
                "url": "https://github.com/symfony/string.git",
                "reference": "193e83bbd6617d6b2151c37fff10fa7168ebddef"
            },
            "dist": {
                "type": "zip",
                "url": "https://api.github.com/repos/symfony/string/zipball/193e83bbd6617d6b2151c37fff10fa7168ebddef",
                "reference": "193e83bbd6617d6b2151c37fff10fa7168ebddef",
                "shasum": ""
            },
            "require": {
                "php": ">=8.1",
                "symfony/polyfill-ctype": "~1.8",
                "symfony/polyfill-intl-grapheme": "~1.0",
                "symfony/polyfill-intl-normalizer": "~1.0",
                "symfony/polyfill-mbstring": "~1.0"
            },
            "conflict": {
                "symfony/translation-contracts": "<2.0"
            },
            "require-dev": {
                "symfony/error-handler": "^5.4|^6.0",
                "symfony/http-client": "^5.4|^6.0",
                "symfony/intl": "^6.2",
                "symfony/translation-contracts": "^2.0|^3.0",
                "symfony/var-exporter": "^5.4|^6.0"
            },
            "type": "library",
            "autoload": {
                "files": [
                    "Resources/functions.php"
                ],
                "psr-4": {
                    "Symfony\\Component\\String\\": ""
                },
                "exclude-from-classmap": [
                    "/Tests/"
                ]
            },
            "notification-url": "https://packagist.org/downloads/",
            "license": [
                "MIT"
            ],
            "authors": [
                {
                    "name": "Nicolas Grekas",
                    "email": "p@tchwork.com"
                },
                {
                    "name": "Symfony Community",
                    "homepage": "https://symfony.com/contributors"
                }
            ],
            "description": "Provides an object-oriented API to strings and deals with bytes, UTF-8 code points and grapheme clusters in a unified way",
            "homepage": "https://symfony.com",
            "keywords": [
                "grapheme",
                "i18n",
                "string",
                "unicode",
                "utf-8",
                "utf8"
            ],
            "support": {
                "source": "https://github.com/symfony/string/tree/v6.2.8"
            },
            "funding": [
                {
                    "url": "https://symfony.com/sponsor",
                    "type": "custom"
                },
                {
                    "url": "https://github.com/fabpot",
                    "type": "github"
                },
                {
                    "url": "https://tidelift.com/funding/github/packagist/symfony/symfony",
                    "type": "tidelift"
                }
            ],
            "time": "2023-03-20T16:06:02+00:00"
        },
        {
            "name": "symfony/var-dumper",
            "version": "v6.2.10",
            "source": {
                "type": "git",
                "url": "https://github.com/symfony/var-dumper.git",
                "reference": "41a750a23412ca76fdbbf5096943b4134272c1ab"
            },
            "dist": {
                "type": "zip",
                "url": "https://api.github.com/repos/symfony/var-dumper/zipball/41a750a23412ca76fdbbf5096943b4134272c1ab",
                "reference": "41a750a23412ca76fdbbf5096943b4134272c1ab",
                "shasum": ""
            },
            "require": {
                "php": ">=8.1",
                "symfony/polyfill-mbstring": "~1.0"
            },
            "conflict": {
                "phpunit/phpunit": "<5.4.3",
                "symfony/console": "<5.4"
            },
            "require-dev": {
                "ext-iconv": "*",
                "symfony/console": "^5.4|^6.0",
                "symfony/process": "^5.4|^6.0",
                "symfony/uid": "^5.4|^6.0",
                "twig/twig": "^2.13|^3.0.4"
            },
            "suggest": {
                "ext-iconv": "To convert non-UTF-8 strings to UTF-8 (or symfony/polyfill-iconv in case ext-iconv cannot be used).",
                "ext-intl": "To show region name in time zone dump",
                "symfony/console": "To use the ServerDumpCommand and/or the bin/var-dump-server script"
            },
            "bin": [
                "Resources/bin/var-dump-server"
            ],
            "type": "library",
            "autoload": {
                "files": [
                    "Resources/functions/dump.php"
                ],
                "psr-4": {
                    "Symfony\\Component\\VarDumper\\": ""
                },
                "exclude-from-classmap": [
                    "/Tests/"
                ]
            },
            "notification-url": "https://packagist.org/downloads/",
            "license": [
                "MIT"
            ],
            "authors": [
                {
                    "name": "Nicolas Grekas",
                    "email": "p@tchwork.com"
                },
                {
                    "name": "Symfony Community",
                    "homepage": "https://symfony.com/contributors"
                }
            ],
            "description": "Provides mechanisms for walking through any arbitrary PHP variable",
            "homepage": "https://symfony.com",
            "keywords": [
                "debug",
                "dump"
            ],
            "support": {
                "source": "https://github.com/symfony/var-dumper/tree/v6.2.10"
            },
            "funding": [
                {
                    "url": "https://symfony.com/sponsor",
                    "type": "custom"
                },
                {
                    "url": "https://github.com/fabpot",
                    "type": "github"
                },
                {
                    "url": "https://tidelift.com/funding/github/packagist/symfony/symfony",
                    "type": "tidelift"
                }
            ],
            "time": "2023-04-18T13:46:08+00:00"
        },
        {
            "name": "symfony/yaml",
            "version": "v5.4.23",
            "source": {
                "type": "git",
                "url": "https://github.com/symfony/yaml.git",
                "reference": "4cd2e3ea301aadd76a4172756296fe552fb45b0b"
            },
            "dist": {
                "type": "zip",
                "url": "https://api.github.com/repos/symfony/yaml/zipball/4cd2e3ea301aadd76a4172756296fe552fb45b0b",
                "reference": "4cd2e3ea301aadd76a4172756296fe552fb45b0b",
                "shasum": ""
            },
            "require": {
                "php": ">=7.2.5",
                "symfony/deprecation-contracts": "^2.1|^3",
                "symfony/polyfill-ctype": "^1.8"
            },
            "conflict": {
                "symfony/console": "<5.3"
            },
            "require-dev": {
                "symfony/console": "^5.3|^6.0"
            },
            "suggest": {
                "symfony/console": "For validating YAML files using the lint command"
            },
            "bin": [
                "Resources/bin/yaml-lint"
            ],
            "type": "library",
            "autoload": {
                "psr-4": {
                    "Symfony\\Component\\Yaml\\": ""
                },
                "exclude-from-classmap": [
                    "/Tests/"
                ]
            },
            "notification-url": "https://packagist.org/downloads/",
            "license": [
                "MIT"
            ],
            "authors": [
                {
                    "name": "Fabien Potencier",
                    "email": "fabien@symfony.com"
                },
                {
                    "name": "Symfony Community",
                    "homepage": "https://symfony.com/contributors"
                }
            ],
            "description": "Loads and dumps YAML files",
            "homepage": "https://symfony.com",
            "support": {
                "source": "https://github.com/symfony/yaml/tree/v5.4.23"
            },
            "funding": [
                {
                    "url": "https://symfony.com/sponsor",
                    "type": "custom"
                },
                {
                    "url": "https://github.com/fabpot",
                    "type": "github"
                },
                {
                    "url": "https://tidelift.com/funding/github/packagist/symfony/symfony",
                    "type": "tidelift"
                }
            ],
            "time": "2023-04-23T19:33:36+00:00"
        },
        {
            "name": "theiconic/name-parser",
            "version": "v1.2.11",
            "source": {
                "type": "git",
                "url": "https://github.com/theiconic/name-parser.git",
                "reference": "9a54a713bf5b2e7fd990828147d42de16bf8a253"
            },
            "dist": {
                "type": "zip",
                "url": "https://api.github.com/repos/theiconic/name-parser/zipball/9a54a713bf5b2e7fd990828147d42de16bf8a253",
                "reference": "9a54a713bf5b2e7fd990828147d42de16bf8a253",
                "shasum": ""
            },
            "require": {
                "php": ">=7.1"
            },
            "require-dev": {
                "php-coveralls/php-coveralls": "^2.1",
                "php-mock/php-mock-phpunit": "^2.1",
                "phpunit/phpunit": "^7.0"
            },
            "type": "library",
            "autoload": {
                "psr-4": {
                    "TheIconic\\NameParser\\": [
                        "src/",
                        "tests/"
                    ]
                }
            },
            "notification-url": "https://packagist.org/downloads/",
            "license": [
                "MIT"
            ],
            "authors": [
                {
                    "name": "The Iconic",
                    "email": "engineering@theiconic.com.au"
                }
            ],
            "description": "PHP library for parsing a string containing a full name into its parts",
            "support": {
                "issues": "https://github.com/theiconic/name-parser/issues",
                "source": "https://github.com/theiconic/name-parser/tree/v1.2.11"
            },
            "time": "2019-11-14T14:08:48+00:00"
        },
        {
            "name": "twig/twig",
            "version": "v3.4.3",
            "source": {
                "type": "git",
                "url": "https://github.com/twigphp/Twig.git",
                "reference": "c38fd6b0b7f370c198db91ffd02e23b517426b58"
            },
            "dist": {
                "type": "zip",
                "url": "https://api.github.com/repos/twigphp/Twig/zipball/c38fd6b0b7f370c198db91ffd02e23b517426b58",
                "reference": "c38fd6b0b7f370c198db91ffd02e23b517426b58",
                "shasum": ""
            },
            "require": {
                "php": ">=7.2.5",
                "symfony/polyfill-ctype": "^1.8",
                "symfony/polyfill-mbstring": "^1.3"
            },
            "require-dev": {
                "psr/container": "^1.0",
                "symfony/phpunit-bridge": "^4.4.9|^5.0.9|^6.0"
            },
            "type": "library",
            "extra": {
                "branch-alias": {
                    "dev-master": "3.4-dev"
                }
            },
            "autoload": {
                "psr-4": {
                    "Twig\\": "src/"
                }
            },
            "notification-url": "https://packagist.org/downloads/",
            "license": [
                "BSD-3-Clause"
            ],
            "authors": [
                {
                    "name": "Fabien Potencier",
                    "email": "fabien@symfony.com",
                    "homepage": "http://fabien.potencier.org",
                    "role": "Lead Developer"
                },
                {
                    "name": "Twig Team",
                    "role": "Contributors"
                },
                {
                    "name": "Armin Ronacher",
                    "email": "armin.ronacher@active-4.com",
                    "role": "Project Founder"
                }
            ],
            "description": "Twig, the flexible, fast, and secure template language for PHP",
            "homepage": "https://twig.symfony.com",
            "keywords": [
                "templating"
            ],
            "support": {
                "issues": "https://github.com/twigphp/Twig/issues",
                "source": "https://github.com/twigphp/Twig/tree/v3.4.3"
            },
            "funding": [
                {
                    "url": "https://github.com/fabpot",
                    "type": "github"
                },
                {
                    "url": "https://tidelift.com/funding/github/packagist/twig/twig",
                    "type": "tidelift"
                }
            ],
            "time": "2022-09-28T08:42:51+00:00"
        },
        {
            "name": "voku/anti-xss",
            "version": "4.1.41",
            "source": {
                "type": "git",
                "url": "https://github.com/voku/anti-xss.git",
                "reference": "55a403436494e44a2547a8d42de68e6cad4bca1d"
            },
            "dist": {
                "type": "zip",
                "url": "https://api.github.com/repos/voku/anti-xss/zipball/55a403436494e44a2547a8d42de68e6cad4bca1d",
                "reference": "55a403436494e44a2547a8d42de68e6cad4bca1d",
                "shasum": ""
            },
            "require": {
                "php": ">=7.0.0",
                "voku/portable-utf8": "~6.0.2"
            },
            "require-dev": {
                "phpunit/phpunit": "~6.0 || ~7.0 || ~9.0"
            },
            "type": "library",
            "extra": {
                "branch-alias": {
                    "dev-master": "4.1.x-dev"
                }
            },
            "autoload": {
                "psr-4": {
                    "voku\\helper\\": "src/voku/helper/"
                }
            },
            "notification-url": "https://packagist.org/downloads/",
            "license": [
                "MIT"
            ],
            "authors": [
                {
                    "name": "EllisLab Dev Team",
                    "homepage": "http://ellislab.com/"
                },
                {
                    "name": "Lars Moelleken",
                    "email": "lars@moelleken.org",
                    "homepage": "https://www.moelleken.org/"
                }
            ],
            "description": "anti xss-library",
            "homepage": "https://github.com/voku/anti-xss",
            "keywords": [
                "anti-xss",
                "clean",
                "security",
                "xss"
            ],
            "support": {
                "issues": "https://github.com/voku/anti-xss/issues",
                "source": "https://github.com/voku/anti-xss/tree/4.1.41"
            },
            "funding": [
                {
                    "url": "https://www.paypal.me/moelleken",
                    "type": "custom"
                },
                {
                    "url": "https://github.com/voku",
                    "type": "github"
                },
                {
                    "url": "https://opencollective.com/anti-xss",
                    "type": "open_collective"
                },
                {
                    "url": "https://www.patreon.com/voku",
                    "type": "patreon"
                },
                {
                    "url": "https://tidelift.com/funding/github/packagist/voku/anti-xss",
                    "type": "tidelift"
                }
            ],
            "time": "2023-02-12T15:56:55+00:00"
        },
        {
            "name": "voku/arrayy",
            "version": "7.9.6",
            "source": {
                "type": "git",
                "url": "https://github.com/voku/Arrayy.git",
                "reference": "0e20b8c6eef7fc46694a2906e0eae2f9fc11cade"
            },
            "dist": {
                "type": "zip",
                "url": "https://api.github.com/repos/voku/Arrayy/zipball/0e20b8c6eef7fc46694a2906e0eae2f9fc11cade",
                "reference": "0e20b8c6eef7fc46694a2906e0eae2f9fc11cade",
                "shasum": ""
            },
            "require": {
                "ext-json": "*",
                "php": ">=7.0.0",
                "phpdocumentor/reflection-docblock": "~4.3 || ~5.0",
                "symfony/polyfill-mbstring": "~1.0"
            },
            "require-dev": {
                "phpunit/phpunit": "~6.0 || ~7.0 || ~9.0"
            },
            "type": "library",
            "autoload": {
                "files": [
                    "src/Create.php"
                ],
                "psr-4": {
                    "Arrayy\\": "src/"
                }
            },
            "notification-url": "https://packagist.org/downloads/",
            "license": [
                "MIT"
            ],
            "authors": [
                {
                    "name": "Lars Moelleken",
                    "email": "lars@moelleken.org",
                    "homepage": "https://www.moelleken.org/",
                    "role": "Maintainer"
                }
            ],
            "description": "Array manipulation library for PHP, called Arrayy!",
            "keywords": [
                "Arrayy",
                "array",
                "helpers",
                "manipulation",
                "methods",
                "utility",
                "utils"
            ],
            "support": {
                "docs": "https://voku.github.io/Arrayy/",
                "issues": "https://github.com/voku/Arrayy/issues",
                "source": "https://github.com/voku/Arrayy"
            },
            "funding": [
                {
                    "url": "https://www.paypal.me/moelleken",
                    "type": "custom"
                },
                {
                    "url": "https://github.com/voku",
                    "type": "github"
                },
                {
                    "url": "https://opencollective.com/arrayy",
                    "type": "open_collective"
                },
                {
                    "url": "https://www.patreon.com/voku",
                    "type": "patreon"
                },
                {
                    "url": "https://tidelift.com/funding/github/packagist/voku/arrayy",
                    "type": "tidelift"
                }
            ],
            "time": "2022-12-27T12:58:32+00:00"
        },
        {
            "name": "voku/email-check",
            "version": "3.1.0",
            "source": {
                "type": "git",
                "url": "https://github.com/voku/email-check.git",
                "reference": "6ea842920bbef6758b8c1e619fd1710e7a1a2cac"
            },
            "dist": {
                "type": "zip",
                "url": "https://api.github.com/repos/voku/email-check/zipball/6ea842920bbef6758b8c1e619fd1710e7a1a2cac",
                "reference": "6ea842920bbef6758b8c1e619fd1710e7a1a2cac",
                "shasum": ""
            },
            "require": {
                "php": ">=7.0.0",
                "symfony/polyfill-intl-idn": "~1.10"
            },
            "require-dev": {
                "fzaninotto/faker": "~1.7",
                "phpunit/phpunit": "~6.0 || ~7.0"
            },
            "suggest": {
                "ext-intl": "Use Intl for best performance"
            },
            "type": "library",
            "autoload": {
                "psr-4": {
                    "voku\\helper\\": "src/voku/helper/"
                }
            },
            "notification-url": "https://packagist.org/downloads/",
            "license": [
                "MIT"
            ],
            "authors": [
                {
                    "name": "Lars Moelleken",
                    "homepage": "http://www.moelleken.org/"
                }
            ],
            "description": "email-check (syntax, dns, trash, ...) library",
            "homepage": "https://github.com/voku/email-check",
            "keywords": [
                "check-email",
                "email",
                "mail",
                "mail-check",
                "validate-email",
                "validate-email-address",
                "validate-mail"
            ],
            "support": {
                "issues": "https://github.com/voku/email-check/issues",
                "source": "https://github.com/voku/email-check/tree/3.1.0"
            },
            "funding": [
                {
                    "url": "https://www.paypal.me/moelleken",
                    "type": "custom"
                },
                {
                    "url": "https://github.com/voku",
                    "type": "github"
                },
                {
                    "url": "https://www.patreon.com/voku",
                    "type": "patreon"
                },
                {
                    "url": "https://tidelift.com/funding/github/packagist/voku/email-check",
                    "type": "tidelift"
                }
            ],
            "time": "2021-01-27T14:14:33+00:00"
        },
        {
            "name": "voku/portable-ascii",
            "version": "2.0.1",
            "source": {
                "type": "git",
                "url": "https://github.com/voku/portable-ascii.git",
                "reference": "b56450eed252f6801410d810c8e1727224ae0743"
            },
            "dist": {
                "type": "zip",
                "url": "https://api.github.com/repos/voku/portable-ascii/zipball/b56450eed252f6801410d810c8e1727224ae0743",
                "reference": "b56450eed252f6801410d810c8e1727224ae0743",
                "shasum": ""
            },
            "require": {
                "php": ">=7.0.0"
            },
            "require-dev": {
                "phpunit/phpunit": "~6.0 || ~7.0 || ~9.0"
            },
            "suggest": {
                "ext-intl": "Use Intl for transliterator_transliterate() support"
            },
            "type": "library",
            "autoload": {
                "psr-4": {
                    "voku\\": "src/voku/"
                }
            },
            "notification-url": "https://packagist.org/downloads/",
            "license": [
                "MIT"
            ],
            "authors": [
                {
                    "name": "Lars Moelleken",
                    "homepage": "http://www.moelleken.org/"
                }
            ],
            "description": "Portable ASCII library - performance optimized (ascii) string functions for php.",
            "homepage": "https://github.com/voku/portable-ascii",
            "keywords": [
                "ascii",
                "clean",
                "php"
            ],
            "support": {
                "issues": "https://github.com/voku/portable-ascii/issues",
                "source": "https://github.com/voku/portable-ascii/tree/2.0.1"
            },
            "funding": [
                {
                    "url": "https://www.paypal.me/moelleken",
                    "type": "custom"
                },
                {
                    "url": "https://github.com/voku",
                    "type": "github"
                },
                {
                    "url": "https://opencollective.com/portable-ascii",
                    "type": "open_collective"
                },
                {
                    "url": "https://www.patreon.com/voku",
                    "type": "patreon"
                },
                {
                    "url": "https://tidelift.com/funding/github/packagist/voku/portable-ascii",
                    "type": "tidelift"
                }
            ],
            "time": "2022-03-08T17:03:00+00:00"
        },
        {
            "name": "voku/portable-utf8",
            "version": "6.0.13",
            "source": {
                "type": "git",
                "url": "https://github.com/voku/portable-utf8.git",
                "reference": "b8ce36bf26593e5c2e81b1850ef0ffb299d2043f"
            },
            "dist": {
                "type": "zip",
                "url": "https://api.github.com/repos/voku/portable-utf8/zipball/b8ce36bf26593e5c2e81b1850ef0ffb299d2043f",
                "reference": "b8ce36bf26593e5c2e81b1850ef0ffb299d2043f",
                "shasum": ""
            },
            "require": {
                "php": ">=7.0.0",
                "symfony/polyfill-iconv": "~1.0",
                "symfony/polyfill-intl-grapheme": "~1.0",
                "symfony/polyfill-intl-normalizer": "~1.0",
                "symfony/polyfill-mbstring": "~1.0",
                "symfony/polyfill-php72": "~1.0",
                "voku/portable-ascii": "~2.0.0"
            },
            "require-dev": {
                "phpstan/phpstan": "1.9.*@dev",
                "phpstan/phpstan-strict-rules": "1.4.*@dev",
                "phpunit/phpunit": "~6.0 || ~7.0 || ~9.0",
                "thecodingmachine/phpstan-strict-rules": "1.0.*@dev",
                "voku/phpstan-rules": "3.1.*@dev"
            },
            "suggest": {
                "ext-ctype": "Use Ctype for e.g. hexadecimal digit detection",
                "ext-fileinfo": "Use Fileinfo for better binary file detection",
                "ext-iconv": "Use iconv for best performance",
                "ext-intl": "Use Intl for best performance",
                "ext-json": "Use JSON for string detection",
                "ext-mbstring": "Use Mbstring for best performance"
            },
            "type": "library",
            "autoload": {
                "files": [
                    "bootstrap.php"
                ],
                "psr-4": {
                    "voku\\": "src/voku/"
                }
            },
            "notification-url": "https://packagist.org/downloads/",
            "license": [
                "(Apache-2.0 or GPL-2.0)"
            ],
            "authors": [
                {
                    "name": "Nicolas Grekas",
                    "email": "p@tchwork.com"
                },
                {
                    "name": "Hamid Sarfraz",
                    "homepage": "http://pageconfig.com/"
                },
                {
                    "name": "Lars Moelleken",
                    "homepage": "http://www.moelleken.org/"
                }
            ],
            "description": "Portable UTF-8 library - performance optimized (unicode) string functions for php.",
            "homepage": "https://github.com/voku/portable-utf8",
            "keywords": [
                "UTF",
                "clean",
                "php",
                "unicode",
                "utf-8",
                "utf8"
            ],
            "support": {
                "issues": "https://github.com/voku/portable-utf8/issues",
                "source": "https://github.com/voku/portable-utf8/tree/6.0.13"
            },
            "funding": [
                {
                    "url": "https://www.paypal.me/moelleken",
                    "type": "custom"
                },
                {
                    "url": "https://github.com/voku",
                    "type": "github"
                },
                {
                    "url": "https://opencollective.com/portable-utf8",
                    "type": "open_collective"
                },
                {
                    "url": "https://www.patreon.com/voku",
                    "type": "patreon"
                },
                {
                    "url": "https://tidelift.com/funding/github/packagist/voku/portable-utf8",
                    "type": "tidelift"
                }
            ],
            "time": "2023-03-08T08:35:38+00:00"
        },
        {
            "name": "voku/stop-words",
            "version": "2.0.1",
            "source": {
                "type": "git",
                "url": "https://github.com/voku/stop-words.git",
                "reference": "8e63c0af20f800b1600783764e0ce19e53969f71"
            },
            "dist": {
                "type": "zip",
                "url": "https://api.github.com/repos/voku/stop-words/zipball/8e63c0af20f800b1600783764e0ce19e53969f71",
                "reference": "8e63c0af20f800b1600783764e0ce19e53969f71",
                "shasum": ""
            },
            "require": {
                "php": ">=7.0.0"
            },
            "require-dev": {
                "phpunit/phpunit": "~6.0"
            },
            "type": "library",
            "autoload": {
                "psr-4": {
                    "voku\\": "src/voku/"
                }
            },
            "notification-url": "https://packagist.org/downloads/",
            "license": [
                "MIT"
            ],
            "authors": [
                {
                    "name": "Lars Moelleken",
                    "homepage": "http://www.moelleken.org/"
                }
            ],
            "description": "Stop-Words via PHP",
            "keywords": [
                "stop words",
                "stop-words"
            ],
            "support": {
                "issues": "https://github.com/voku/stop-words/issues",
                "source": "https://github.com/voku/stop-words/tree/master"
            },
            "time": "2018-11-23T01:37:27+00:00"
        },
        {
            "name": "voku/stringy",
            "version": "6.5.3",
            "source": {
                "type": "git",
                "url": "https://github.com/voku/Stringy.git",
                "reference": "c453c88fbff298f042c836ef44306f8703b2d537"
            },
            "dist": {
                "type": "zip",
                "url": "https://api.github.com/repos/voku/Stringy/zipball/c453c88fbff298f042c836ef44306f8703b2d537",
                "reference": "c453c88fbff298f042c836ef44306f8703b2d537",
                "shasum": ""
            },
            "require": {
                "defuse/php-encryption": "~2.0",
                "ext-json": "*",
                "php": ">=7.0.0",
                "voku/anti-xss": "~4.1",
                "voku/arrayy": "~7.8",
                "voku/email-check": "~3.1",
                "voku/portable-ascii": "~2.0",
                "voku/portable-utf8": "~6.0",
                "voku/urlify": "~5.0"
            },
            "replace": {
                "danielstjules/stringy": "~3.0"
            },
            "require-dev": {
                "phpunit/phpunit": "~6.0 || ~7.0 || ~9.0"
            },
            "type": "library",
            "autoload": {
                "files": [
                    "src/Create.php"
                ],
                "psr-4": {
                    "Stringy\\": "src/"
                }
            },
            "notification-url": "https://packagist.org/downloads/",
            "license": [
                "MIT"
            ],
            "authors": [
                {
                    "name": "Daniel St. Jules",
                    "email": "danielst.jules@gmail.com",
                    "homepage": "http://www.danielstjules.com",
                    "role": "Maintainer"
                },
                {
                    "name": "Lars Moelleken",
                    "email": "lars@moelleken.org",
                    "homepage": "https://www.moelleken.org/",
                    "role": "Fork-Maintainer"
                }
            ],
            "description": "A string manipulation library with multibyte support",
            "homepage": "https://github.com/danielstjules/Stringy",
            "keywords": [
                "UTF",
                "helpers",
                "manipulation",
                "methods",
                "multibyte",
                "string",
                "utf-8",
                "utility",
                "utils"
            ],
            "support": {
                "issues": "https://github.com/voku/Stringy/issues",
                "source": "https://github.com/voku/Stringy"
            },
            "funding": [
                {
                    "url": "https://www.paypal.me/moelleken",
                    "type": "custom"
                },
                {
                    "url": "https://github.com/voku",
                    "type": "github"
                },
                {
                    "url": "https://www.patreon.com/voku",
                    "type": "patreon"
                },
                {
                    "url": "https://tidelift.com/funding/github/packagist/voku/stringy",
                    "type": "tidelift"
                }
            ],
            "time": "2022-03-28T14:52:20+00:00"
        },
        {
            "name": "voku/urlify",
            "version": "5.0.7",
            "source": {
                "type": "git",
                "url": "https://github.com/voku/urlify.git",
                "reference": "014b2074407b5db5968f836c27d8731934b330e4"
            },
            "dist": {
                "type": "zip",
                "url": "https://api.github.com/repos/voku/urlify/zipball/014b2074407b5db5968f836c27d8731934b330e4",
                "reference": "014b2074407b5db5968f836c27d8731934b330e4",
                "shasum": ""
            },
            "require": {
                "php": ">=7.0.0",
                "voku/portable-ascii": "~2.0",
                "voku/portable-utf8": "~6.0",
                "voku/stop-words": "~2.0"
            },
            "require-dev": {
                "phpunit/phpunit": "~6.0 || ~7.0 || ~9.0"
            },
            "type": "library",
            "autoload": {
                "psr-4": {
                    "voku\\helper\\": "src/voku/helper/"
                }
            },
            "notification-url": "https://packagist.org/downloads/",
            "license": [
                "BSD-3-Clause"
            ],
            "authors": [
                {
                    "name": "Johnny Broadway",
                    "email": "johnny@johnnybroadway.com",
                    "homepage": "http://www.johnnybroadway.com/"
                },
                {
                    "name": "Lars Moelleken",
                    "email": "lars@moelleken.org",
                    "homepage": "https://moelleken.org/"
                }
            ],
            "description": "PHP port of URLify.js from the Django project. Transliterates non-ascii characters for use in URLs.",
            "homepage": "https://github.com/voku/urlify",
            "keywords": [
                "encode",
                "iconv",
                "link",
                "slug",
                "translit",
                "transliterate",
                "transliteration",
                "url",
                "urlify"
            ],
            "support": {
                "issues": "https://github.com/voku/urlify/issues",
                "source": "https://github.com/voku/urlify/tree/5.0.7"
            },
            "funding": [
                {
                    "url": "https://www.paypal.me/moelleken",
                    "type": "custom"
                },
                {
                    "url": "https://github.com/voku",
                    "type": "github"
                },
                {
                    "url": "https://www.patreon.com/voku",
                    "type": "patreon"
                },
                {
                    "url": "https://tidelift.com/funding/github/packagist/voku/urlify",
                    "type": "tidelift"
                }
            ],
            "time": "2022-01-24T19:08:46+00:00"
        },
        {
            "name": "webmozart/assert",
            "version": "1.11.0",
            "source": {
                "type": "git",
                "url": "https://github.com/webmozarts/assert.git",
                "reference": "11cb2199493b2f8a3b53e7f19068fc6aac760991"
            },
            "dist": {
                "type": "zip",
                "url": "https://api.github.com/repos/webmozarts/assert/zipball/11cb2199493b2f8a3b53e7f19068fc6aac760991",
                "reference": "11cb2199493b2f8a3b53e7f19068fc6aac760991",
                "shasum": ""
            },
            "require": {
                "ext-ctype": "*",
                "php": "^7.2 || ^8.0"
            },
            "conflict": {
                "phpstan/phpstan": "<0.12.20",
                "vimeo/psalm": "<4.6.1 || 4.6.2"
            },
            "require-dev": {
                "phpunit/phpunit": "^8.5.13"
            },
            "type": "library",
            "extra": {
                "branch-alias": {
                    "dev-master": "1.10-dev"
                }
            },
            "autoload": {
                "psr-4": {
                    "Webmozart\\Assert\\": "src/"
                }
            },
            "notification-url": "https://packagist.org/downloads/",
            "license": [
                "MIT"
            ],
            "authors": [
                {
                    "name": "Bernhard Schussek",
                    "email": "bschussek@gmail.com"
                }
            ],
            "description": "Assertions to validate method input/output with nice error messages.",
            "keywords": [
                "assert",
                "check",
                "validate"
            ],
            "support": {
                "issues": "https://github.com/webmozarts/assert/issues",
                "source": "https://github.com/webmozarts/assert/tree/1.11.0"
            },
            "time": "2022-06-03T18:03:27+00:00"
        },
        {
            "name": "webonyx/graphql-php",
            "version": "v14.11.9",
            "source": {
                "type": "git",
                "url": "https://github.com/webonyx/graphql-php.git",
                "reference": "ff91c9f3cf241db702e30b2c42bcc0920e70ac70"
            },
            "dist": {
                "type": "zip",
                "url": "https://api.github.com/repos/webonyx/graphql-php/zipball/ff91c9f3cf241db702e30b2c42bcc0920e70ac70",
                "reference": "ff91c9f3cf241db702e30b2c42bcc0920e70ac70",
                "shasum": ""
            },
            "require": {
                "ext-json": "*",
                "ext-mbstring": "*",
                "php": "^7.1 || ^8"
            },
            "require-dev": {
                "amphp/amp": "^2.3",
                "doctrine/coding-standard": "^6.0",
                "nyholm/psr7": "^1.2",
                "phpbench/phpbench": "^1.2",
                "phpstan/extension-installer": "^1.0",
                "phpstan/phpstan": "0.12.82",
                "phpstan/phpstan-phpunit": "0.12.18",
                "phpstan/phpstan-strict-rules": "0.12.9",
                "phpunit/phpunit": "^7.2 || ^8.5",
                "psr/http-message": "^1.0",
                "react/promise": "2.*",
                "simpod/php-coveralls-mirror": "^3.0",
                "squizlabs/php_codesniffer": "3.5.4"
            },
            "suggest": {
                "psr/http-message": "To use standard GraphQL server",
                "react/promise": "To leverage async resolving on React PHP platform"
            },
            "type": "library",
            "autoload": {
                "psr-4": {
                    "GraphQL\\": "src/"
                }
            },
            "notification-url": "https://packagist.org/downloads/",
            "license": [
                "MIT"
            ],
            "description": "A PHP port of GraphQL reference implementation",
            "homepage": "https://github.com/webonyx/graphql-php",
            "keywords": [
                "api",
                "graphql"
            ],
            "support": {
                "issues": "https://github.com/webonyx/graphql-php/issues",
                "source": "https://github.com/webonyx/graphql-php/tree/v14.11.9"
            },
            "funding": [
                {
                    "url": "https://opencollective.com/webonyx-graphql-php",
                    "type": "open_collective"
                }
            ],
            "time": "2023-01-06T12:12:50+00:00"
        },
        {
            "name": "yiisoft/yii2",
            "version": "2.0.47",
            "source": {
                "type": "git",
                "url": "https://github.com/yiisoft/yii2-framework.git",
                "reference": "8ecf57895d9c4b29cf9658ffe57af5f3d0e25254"
            },
            "dist": {
                "type": "zip",
                "url": "https://api.github.com/repos/yiisoft/yii2-framework/zipball/8ecf57895d9c4b29cf9658ffe57af5f3d0e25254",
                "reference": "8ecf57895d9c4b29cf9658ffe57af5f3d0e25254",
                "shasum": ""
            },
            "require": {
                "bower-asset/inputmask": "~3.2.2 | ~3.3.5",
                "bower-asset/jquery": "3.6.*@stable | 3.5.*@stable | 3.4.*@stable | 3.3.*@stable | 3.2.*@stable | 3.1.*@stable | 2.2.*@stable | 2.1.*@stable | 1.11.*@stable | 1.12.*@stable",
                "bower-asset/punycode": "1.3.*",
                "bower-asset/yii2-pjax": "~2.0.1",
                "cebe/markdown": "~1.0.0 | ~1.1.0 | ~1.2.0",
                "ext-ctype": "*",
                "ext-mbstring": "*",
                "ezyang/htmlpurifier": "~4.6",
                "lib-pcre": "*",
                "paragonie/random_compat": ">=1",
                "php": ">=5.4.0",
                "yiisoft/yii2-composer": "~2.0.4"
            },
            "bin": [
                "yii"
            ],
            "type": "library",
            "extra": {
                "branch-alias": {
                    "dev-master": "2.0.x-dev"
                }
            },
            "autoload": {
                "psr-4": {
                    "yii\\": ""
                }
            },
            "notification-url": "https://packagist.org/downloads/",
            "license": [
                "BSD-3-Clause"
            ],
            "authors": [
                {
                    "name": "Qiang Xue",
                    "email": "qiang.xue@gmail.com",
                    "homepage": "https://www.yiiframework.com/",
                    "role": "Founder and project lead"
                },
                {
                    "name": "Alexander Makarov",
                    "email": "sam@rmcreative.ru",
                    "homepage": "https://rmcreative.ru/",
                    "role": "Core framework development"
                },
                {
                    "name": "Maurizio Domba",
                    "homepage": "http://mdomba.info/",
                    "role": "Core framework development"
                },
                {
                    "name": "Carsten Brandt",
                    "email": "mail@cebe.cc",
                    "homepage": "https://www.cebe.cc/",
                    "role": "Core framework development"
                },
                {
                    "name": "Timur Ruziev",
                    "email": "resurtm@gmail.com",
                    "homepage": "http://resurtm.com/",
                    "role": "Core framework development"
                },
                {
                    "name": "Paul Klimov",
                    "email": "klimov.paul@gmail.com",
                    "role": "Core framework development"
                },
                {
                    "name": "Dmitry Naumenko",
                    "email": "d.naumenko.a@gmail.com",
                    "role": "Core framework development"
                },
                {
                    "name": "Boudewijn Vahrmeijer",
                    "email": "info@dynasource.eu",
                    "homepage": "http://dynasource.eu",
                    "role": "Core framework development"
                }
            ],
            "description": "Yii PHP Framework Version 2",
            "homepage": "https://www.yiiframework.com/",
            "keywords": [
                "framework",
                "yii2"
            ],
            "support": {
                "forum": "https://forum.yiiframework.com/",
                "irc": "ircs://irc.libera.chat:6697/yii",
                "issues": "https://github.com/yiisoft/yii2/issues?state=open",
                "source": "https://github.com/yiisoft/yii2",
                "wiki": "https://www.yiiframework.com/wiki"
            },
            "funding": [
                {
                    "url": "https://github.com/yiisoft",
                    "type": "github"
                },
                {
                    "url": "https://opencollective.com/yiisoft",
                    "type": "open_collective"
                },
                {
                    "url": "https://tidelift.com/funding/github/packagist/yiisoft/yii2",
                    "type": "tidelift"
                }
            ],
            "time": "2022-11-18T16:21:58+00:00"
        },
        {
            "name": "yiisoft/yii2-composer",
            "version": "2.0.10",
            "source": {
                "type": "git",
                "url": "https://github.com/yiisoft/yii2-composer.git",
                "reference": "94bb3f66e779e2774f8776d6e1bdeab402940510"
            },
            "dist": {
                "type": "zip",
                "url": "https://api.github.com/repos/yiisoft/yii2-composer/zipball/94bb3f66e779e2774f8776d6e1bdeab402940510",
                "reference": "94bb3f66e779e2774f8776d6e1bdeab402940510",
                "shasum": ""
            },
            "require": {
                "composer-plugin-api": "^1.0 | ^2.0"
            },
            "require-dev": {
                "composer/composer": "^1.0 | ^2.0@dev",
                "phpunit/phpunit": "<7"
            },
            "type": "composer-plugin",
            "extra": {
                "class": "yii\\composer\\Plugin",
                "branch-alias": {
                    "dev-master": "2.0.x-dev"
                }
            },
            "autoload": {
                "psr-4": {
                    "yii\\composer\\": ""
                }
            },
            "notification-url": "https://packagist.org/downloads/",
            "license": [
                "BSD-3-Clause"
            ],
            "authors": [
                {
                    "name": "Qiang Xue",
                    "email": "qiang.xue@gmail.com"
                },
                {
                    "name": "Carsten Brandt",
                    "email": "mail@cebe.cc"
                }
            ],
            "description": "The composer plugin for Yii extension installer",
            "keywords": [
                "composer",
                "extension installer",
                "yii2"
            ],
            "support": {
                "forum": "http://www.yiiframework.com/forum/",
                "irc": "irc://irc.freenode.net/yii",
                "issues": "https://github.com/yiisoft/yii2-composer/issues",
                "source": "https://github.com/yiisoft/yii2-composer",
                "wiki": "http://www.yiiframework.com/wiki/"
            },
            "funding": [
                {
                    "url": "https://github.com/yiisoft",
                    "type": "github"
                },
                {
                    "url": "https://opencollective.com/yiisoft",
                    "type": "open_collective"
                },
                {
                    "url": "https://tidelift.com/funding/github/packagist/yiisoft/yii2-composer",
                    "type": "tidelift"
                }
            ],
            "time": "2020-06-24T00:04:01+00:00"
        },
        {
            "name": "yiisoft/yii2-debug",
            "version": "2.1.22",
            "source": {
                "type": "git",
                "url": "https://github.com/yiisoft/yii2-debug.git",
                "reference": "c0fa388c56b64edfb92987fdcc37d7a0243170d7"
            },
            "dist": {
                "type": "zip",
                "url": "https://api.github.com/repos/yiisoft/yii2-debug/zipball/c0fa388c56b64edfb92987fdcc37d7a0243170d7",
                "reference": "c0fa388c56b64edfb92987fdcc37d7a0243170d7",
                "shasum": ""
            },
            "require": {
                "ext-mbstring": "*",
                "php": ">=5.4",
                "yiisoft/yii2": "~2.0.13"
            },
            "require-dev": {
                "cweagans/composer-patches": "^1.7",
                "phpunit/phpunit": "4.8.34",
                "yiisoft/yii2-coding-standards": "~2.0",
                "yiisoft/yii2-swiftmailer": "*"
            },
            "type": "yii2-extension",
            "extra": {
                "branch-alias": {
                    "dev-master": "2.0.x-dev"
                },
                "composer-exit-on-patch-failure": true,
                "patches": {
                    "phpunit/phpunit-mock-objects": {
                        "Fix PHP 7 and 8 compatibility": "https://yiisoft.github.io/phpunit-patches/phpunit_mock_objects.patch"
                    },
                    "phpunit/phpunit": {
                        "Fix PHP 7 compatibility": "https://yiisoft.github.io/phpunit-patches/phpunit_php7.patch",
                        "Fix PHP 8 compatibility": "https://yiisoft.github.io/phpunit-patches/phpunit_php8.patch",
                        "Fix PHP 8.1 compatibility": "https://yiisoft.github.io/phpunit-patches/phpunit_php81.patch"
                    }
                }
            },
            "autoload": {
                "psr-4": {
                    "yii\\debug\\": "src"
                }
            },
            "notification-url": "https://packagist.org/downloads/",
            "license": [
                "BSD-3-Clause"
            ],
            "authors": [
                {
                    "name": "Qiang Xue",
                    "email": "qiang.xue@gmail.com"
                },
                {
                    "name": "Simon Karlen",
                    "email": "simi.albi@outlook.com"
                }
            ],
            "description": "The debugger extension for the Yii framework",
            "keywords": [
                "debug",
                "debugger",
                "yii2"
            ],
            "support": {
                "forum": "http://www.yiiframework.com/forum/",
                "irc": "irc://irc.freenode.net/yii",
                "issues": "https://github.com/yiisoft/yii2-debug/issues",
                "source": "https://github.com/yiisoft/yii2-debug",
                "wiki": "http://www.yiiframework.com/wiki/"
            },
            "funding": [
                {
                    "url": "https://github.com/yiisoft",
                    "type": "github"
                },
                {
                    "url": "https://opencollective.com/yiisoft",
                    "type": "open_collective"
                },
                {
                    "url": "https://tidelift.com/funding/github/packagist/yiisoft/yii2-debug",
                    "type": "tidelift"
                }
            ],
            "time": "2022-11-18T17:29:27+00:00"
        },
        {
            "name": "yiisoft/yii2-queue",
            "version": "2.3.5",
            "source": {
                "type": "git",
                "url": "https://github.com/yiisoft/yii2-queue.git",
                "reference": "c1bf0ef5dbe107dc1cf692c1349b9ddd2485a399"
            },
            "dist": {
                "type": "zip",
                "url": "https://api.github.com/repos/yiisoft/yii2-queue/zipball/c1bf0ef5dbe107dc1cf692c1349b9ddd2485a399",
                "reference": "c1bf0ef5dbe107dc1cf692c1349b9ddd2485a399",
                "shasum": ""
            },
            "require": {
                "php": ">=5.5.0",
                "symfony/process": "^3.3||^4.0||^5.0||^6.0",
                "yiisoft/yii2": "~2.0.14"
            },
            "require-dev": {
                "aws/aws-sdk-php": ">=2.4",
                "enqueue/amqp-lib": "^0.8||^0.9.10",
                "enqueue/stomp": "^0.8.39",
                "opis/closure": "*",
                "pda/pheanstalk": "v3.*",
                "php-amqplib/php-amqplib": "*",
                "phpunit/phpunit": "~4.4",
                "yiisoft/yii2-debug": "*",
                "yiisoft/yii2-gii": "*",
                "yiisoft/yii2-redis": "*"
            },
            "suggest": {
                "aws/aws-sdk-php": "Need for aws SQS.",
                "enqueue/amqp-lib": "Need for AMQP interop queue.",
                "enqueue/stomp": "Need for Stomp queue.",
                "ext-gearman": "Need for Gearman queue.",
                "ext-pcntl": "Need for process signals.",
                "pda/pheanstalk": "Need for Beanstalk queue.",
                "php-amqplib/php-amqplib": "Need for AMQP queue.",
                "yiisoft/yii2-redis": "Need for Redis queue."
            },
            "type": "yii2-extension",
            "extra": {
                "branch-alias": {
                    "dev-master": "2.x-dev"
                }
            },
            "autoload": {
                "psr-4": {
                    "yii\\queue\\": "src",
                    "yii\\queue\\db\\": "src/drivers/db",
                    "yii\\queue\\sqs\\": "src/drivers/sqs",
                    "yii\\queue\\amqp\\": "src/drivers/amqp",
                    "yii\\queue\\file\\": "src/drivers/file",
                    "yii\\queue\\sync\\": "src/drivers/sync",
                    "yii\\queue\\redis\\": "src/drivers/redis",
                    "yii\\queue\\stomp\\": "src/drivers/stomp",
                    "yii\\queue\\gearman\\": "src/drivers/gearman",
                    "yii\\queue\\beanstalk\\": "src/drivers/beanstalk",
                    "yii\\queue\\amqp_interop\\": "src/drivers/amqp_interop"
                }
            },
            "notification-url": "https://packagist.org/downloads/",
            "license": [
                "BSD-3-Clause"
            ],
            "authors": [
                {
                    "name": "Roman Zhuravlev",
                    "email": "zhuravljov@gmail.com"
                }
            ],
            "description": "Yii2 Queue Extension which supported DB, Redis, RabbitMQ, Beanstalk, SQS and Gearman",
            "keywords": [
                "async",
                "beanstalk",
                "db",
                "gearman",
                "gii",
                "queue",
                "rabbitmq",
                "redis",
                "sqs",
                "yii"
            ],
            "support": {
                "docs": "https://github.com/yiisoft/yii2-queue/blob/master/docs/guide",
                "issues": "https://github.com/yiisoft/yii2-queue/issues",
                "source": "https://github.com/yiisoft/yii2-queue"
            },
            "funding": [
                {
                    "url": "https://github.com/yiisoft",
                    "type": "github"
                },
                {
                    "url": "https://opencollective.com/yiisoft",
                    "type": "open_collective"
                },
                {
                    "url": "https://tidelift.com/funding/github/packagist/yiisoft/yii2-queue",
                    "type": "tidelift"
                }
            ],
            "time": "2022-11-18T17:16:47+00:00"
        },
        {
            "name": "yiisoft/yii2-symfonymailer",
            "version": "2.0.4",
            "source": {
                "type": "git",
                "url": "https://github.com/yiisoft/yii2-symfonymailer.git",
                "reference": "82f5902551a160633c4734b5096977ce76a809d9"
            },
            "dist": {
                "type": "zip",
                "url": "https://api.github.com/repos/yiisoft/yii2-symfonymailer/zipball/82f5902551a160633c4734b5096977ce76a809d9",
                "reference": "82f5902551a160633c4734b5096977ce76a809d9",
                "shasum": ""
            },
            "require": {
                "php": ">=7.4.0",
                "symfony/mailer": ">=5.4.0",
                "yiisoft/yii2": ">=2.0.4"
            },
            "require-dev": {
                "phpunit/phpunit": "9.5.10"
            },
            "type": "yii2-extension",
            "extra": {
                "branch-alias": {
                    "dev-master": "2.0.x-dev"
                }
            },
            "autoload": {
                "psr-4": {
                    "yii\\symfonymailer\\": "src"
                }
            },
            "notification-url": "https://packagist.org/downloads/",
            "license": [
                "BSD-3-Clause"
            ],
            "authors": [
                {
                    "name": "Kirill Petrov",
                    "email": "archibeardrinker@gmail.com"
                }
            ],
            "description": "The SymfonyMailer integration for the Yii framework",
            "keywords": [
                "email",
                "mail",
                "mailer",
                "symfony",
                "symfonymailer",
                "yii2"
            ],
            "support": {
                "forum": "http://www.yiiframework.com/forum/",
                "irc": "irc://irc.freenode.net/yii",
                "issues": "https://github.com/yiisoft/yii2-symfonymailer/issues",
                "source": "https://github.com/yiisoft/yii2-symfonymailer",
                "wiki": "http://www.yiiframework.com/wiki/"
            },
            "funding": [
                {
                    "url": "https://github.com/yiisoft",
                    "type": "github"
                },
                {
                    "url": "https://opencollective.com/yiisoft",
                    "type": "open_collective"
                },
                {
                    "url": "https://tidelift.com/funding/github/packagist/yiisoft/yii2-symfonymailer",
                    "type": "tidelift"
                }
            ],
            "time": "2022-09-04T10:48:21+00:00"
        }
    ],
    "packages-dev": [
        {
            "name": "behat/gherkin",
            "version": "v4.9.0",
            "source": {
                "type": "git",
                "url": "https://github.com/Behat/Gherkin.git",
                "reference": "0bc8d1e30e96183e4f36db9dc79caead300beff4"
            },
            "dist": {
                "type": "zip",
                "url": "https://api.github.com/repos/Behat/Gherkin/zipball/0bc8d1e30e96183e4f36db9dc79caead300beff4",
                "reference": "0bc8d1e30e96183e4f36db9dc79caead300beff4",
                "shasum": ""
            },
            "require": {
                "php": "~7.2|~8.0"
            },
            "require-dev": {
                "cucumber/cucumber": "dev-gherkin-22.0.0",
                "phpunit/phpunit": "~8|~9",
                "symfony/yaml": "~3|~4|~5"
            },
            "suggest": {
                "symfony/yaml": "If you want to parse features, represented in YAML files"
            },
            "type": "library",
            "extra": {
                "branch-alias": {
                    "dev-master": "4.x-dev"
                }
            },
            "autoload": {
                "psr-0": {
                    "Behat\\Gherkin": "src/"
                }
            },
            "notification-url": "https://packagist.org/downloads/",
            "license": [
                "MIT"
            ],
            "authors": [
                {
                    "name": "Konstantin Kudryashov",
                    "email": "ever.zet@gmail.com",
                    "homepage": "http://everzet.com"
                }
            ],
            "description": "Gherkin DSL parser for PHP",
            "homepage": "http://behat.org/",
            "keywords": [
                "BDD",
                "Behat",
                "Cucumber",
                "DSL",
                "gherkin",
                "parser"
            ],
            "support": {
                "issues": "https://github.com/Behat/Gherkin/issues",
                "source": "https://github.com/Behat/Gherkin/tree/v4.9.0"
            },
            "time": "2021-10-12T13:05:09+00:00"
        },
        {
            "name": "codeception/codeception",
            "version": "4.2.2",
            "source": {
                "type": "git",
                "url": "https://github.com/Codeception/Codeception.git",
                "reference": "b88014f3348c93f3df99dc6d0967b0dbfa804474"
            },
            "dist": {
                "type": "zip",
                "url": "https://api.github.com/repos/Codeception/Codeception/zipball/b88014f3348c93f3df99dc6d0967b0dbfa804474",
                "reference": "b88014f3348c93f3df99dc6d0967b0dbfa804474",
                "shasum": ""
            },
            "require": {
                "behat/gherkin": "^4.4.0",
                "codeception/lib-asserts": "^1.0 | 2.0.*@dev",
                "codeception/phpunit-wrapper": ">6.0.15 <6.1.0 | ^6.6.1 | ^7.7.1 | ^8.1.1 | ^9.0",
                "codeception/stub": "^2.0 | ^3.0 | ^4.0",
                "ext-curl": "*",
                "ext-json": "*",
                "ext-mbstring": "*",
                "guzzlehttp/psr7": "^1.4 | ^2.0",
                "php": ">=5.6.0 <9.0",
                "symfony/console": ">=2.7 <6.0",
                "symfony/css-selector": ">=2.7 <6.0",
                "symfony/event-dispatcher": ">=2.7 <6.0",
                "symfony/finder": ">=2.7 <6.0",
                "symfony/yaml": ">=2.7 <6.0"
            },
            "require-dev": {
                "codeception/module-asserts": "^1.0 | 2.0.*@dev",
                "codeception/module-cli": "^1.0 | 2.0.*@dev",
                "codeception/module-db": "^1.0 | 2.0.*@dev",
                "codeception/module-filesystem": "^1.0 | 2.0.*@dev",
                "codeception/module-phpbrowser": "^1.0 | 2.0.*@dev",
                "codeception/specify": "~0.3",
                "codeception/util-universalframework": "*@dev",
                "monolog/monolog": "~1.8",
                "squizlabs/php_codesniffer": "~2.0",
                "symfony/process": ">=2.7 <6.0",
                "vlucas/phpdotenv": "^2.0 | ^3.0 | ^4.0 | ^5.0"
            },
            "suggest": {
                "codeception/specify": "BDD-style code blocks",
                "codeception/verify": "BDD-style assertions",
                "hoa/console": "For interactive console functionality",
                "stecman/symfony-console-completion": "For BASH autocompletion",
                "symfony/phpunit-bridge": "For phpunit-bridge support"
            },
            "bin": [
                "codecept"
            ],
            "type": "library",
            "extra": {
                "branch-alias": []
            },
            "autoload": {
                "files": [
                    "functions.php"
                ],
                "psr-4": {
                    "Codeception\\": "src/Codeception",
                    "Codeception\\Extension\\": "ext"
                }
            },
            "notification-url": "https://packagist.org/downloads/",
            "license": [
                "MIT"
            ],
            "authors": [
                {
                    "name": "Michael Bodnarchuk",
                    "email": "davert@mail.ua",
                    "homepage": "https://codegyre.com"
                }
            ],
            "description": "BDD-style testing framework",
            "homepage": "https://codeception.com/",
            "keywords": [
                "BDD",
                "TDD",
                "acceptance testing",
                "functional testing",
                "unit testing"
            ],
            "support": {
                "issues": "https://github.com/Codeception/Codeception/issues",
                "source": "https://github.com/Codeception/Codeception/tree/4.2.2"
            },
            "funding": [
                {
                    "url": "https://opencollective.com/codeception",
                    "type": "open_collective"
                }
            ],
            "time": "2022-08-13T13:28:25+00:00"
        },
        {
            "name": "codeception/lib-asserts",
            "version": "1.13.2",
            "source": {
                "type": "git",
                "url": "https://github.com/Codeception/lib-asserts.git",
                "reference": "184231d5eab66bc69afd6b9429344d80c67a33b6"
            },
            "dist": {
                "type": "zip",
                "url": "https://api.github.com/repos/Codeception/lib-asserts/zipball/184231d5eab66bc69afd6b9429344d80c67a33b6",
                "reference": "184231d5eab66bc69afd6b9429344d80c67a33b6",
                "shasum": ""
            },
            "require": {
                "codeception/phpunit-wrapper": ">6.0.15 <6.1.0 | ^6.6.1 | ^7.7.1 | ^8.0.3 | ^9.0",
                "ext-dom": "*",
                "php": ">=5.6.0 <9.0"
            },
            "type": "library",
            "autoload": {
                "classmap": [
                    "src/"
                ]
            },
            "notification-url": "https://packagist.org/downloads/",
            "license": [
                "MIT"
            ],
            "authors": [
                {
                    "name": "Michael Bodnarchuk",
                    "email": "davert@mail.ua",
                    "homepage": "http://codegyre.com"
                },
                {
                    "name": "Gintautas Miselis"
                },
                {
                    "name": "Gustavo Nieves",
                    "homepage": "https://medium.com/@ganieves"
                }
            ],
            "description": "Assertion methods used by Codeception core and Asserts module",
            "homepage": "https://codeception.com/",
            "keywords": [
                "codeception"
            ],
            "support": {
                "issues": "https://github.com/Codeception/lib-asserts/issues",
                "source": "https://github.com/Codeception/lib-asserts/tree/1.13.2"
            },
            "time": "2020-10-21T16:26:20+00:00"
        },
        {
            "name": "codeception/lib-innerbrowser",
            "version": "1.5.1",
            "source": {
                "type": "git",
                "url": "https://github.com/Codeception/lib-innerbrowser.git",
                "reference": "31b4b56ad53c3464fcb2c0a14d55a51a201bd3c2"
            },
            "dist": {
                "type": "zip",
                "url": "https://api.github.com/repos/Codeception/lib-innerbrowser/zipball/31b4b56ad53c3464fcb2c0a14d55a51a201bd3c2",
                "reference": "31b4b56ad53c3464fcb2c0a14d55a51a201bd3c2",
                "shasum": ""
            },
            "require": {
                "codeception/codeception": "4.*@dev",
                "ext-dom": "*",
                "ext-json": "*",
                "ext-mbstring": "*",
                "php": ">=5.6.0 <9.0",
                "symfony/browser-kit": ">=2.7 <6.0",
                "symfony/dom-crawler": ">=2.7 <6.0"
            },
            "conflict": {
                "codeception/codeception": "<4.0"
            },
            "require-dev": {
                "codeception/util-universalframework": "dev-master"
            },
            "type": "library",
            "autoload": {
                "classmap": [
                    "src/"
                ]
            },
            "notification-url": "https://packagist.org/downloads/",
            "license": [
                "MIT"
            ],
            "authors": [
                {
                    "name": "Michael Bodnarchuk",
                    "email": "davert@mail.ua",
                    "homepage": "http://codegyre.com"
                },
                {
                    "name": "Gintautas Miselis"
                }
            ],
            "description": "Parent library for all Codeception framework modules and PhpBrowser",
            "homepage": "https://codeception.com/",
            "keywords": [
                "codeception"
            ],
            "support": {
                "issues": "https://github.com/Codeception/lib-innerbrowser/issues",
                "source": "https://github.com/Codeception/lib-innerbrowser/tree/1.5.1"
            },
            "time": "2021-08-30T15:21:42+00:00"
        },
        {
            "name": "codeception/module-asserts",
            "version": "1.3.1",
            "source": {
                "type": "git",
                "url": "https://github.com/Codeception/module-asserts.git",
                "reference": "59374f2fef0cabb9e8ddb53277e85cdca74328de"
            },
            "dist": {
                "type": "zip",
                "url": "https://api.github.com/repos/Codeception/module-asserts/zipball/59374f2fef0cabb9e8ddb53277e85cdca74328de",
                "reference": "59374f2fef0cabb9e8ddb53277e85cdca74328de",
                "shasum": ""
            },
            "require": {
                "codeception/codeception": "*@dev",
                "codeception/lib-asserts": "^1.13.1",
                "php": ">=5.6.0 <9.0"
            },
            "conflict": {
                "codeception/codeception": "<4.0"
            },
            "type": "library",
            "autoload": {
                "classmap": [
                    "src/"
                ]
            },
            "notification-url": "https://packagist.org/downloads/",
            "license": [
                "MIT"
            ],
            "authors": [
                {
                    "name": "Michael Bodnarchuk"
                },
                {
                    "name": "Gintautas Miselis"
                },
                {
                    "name": "Gustavo Nieves",
                    "homepage": "https://medium.com/@ganieves"
                }
            ],
            "description": "Codeception module containing various assertions",
            "homepage": "https://codeception.com/",
            "keywords": [
                "assertions",
                "asserts",
                "codeception"
            ],
            "support": {
                "issues": "https://github.com/Codeception/module-asserts/issues",
                "source": "https://github.com/Codeception/module-asserts/tree/1.3.1"
            },
            "time": "2020-10-21T16:48:15+00:00"
        },
        {
            "name": "codeception/module-datafactory",
            "version": "1.1.0",
            "source": {
                "type": "git",
                "url": "https://github.com/Codeception/module-datafactory.git",
                "reference": "cf66d54f4084969659ef7fb86409c11d451d7af6"
            },
            "dist": {
                "type": "zip",
                "url": "https://api.github.com/repos/Codeception/module-datafactory/zipball/cf66d54f4084969659ef7fb86409c11d451d7af6",
                "reference": "cf66d54f4084969659ef7fb86409c11d451d7af6",
                "shasum": ""
            },
            "require": {
                "codeception/codeception": "^4.0",
                "league/factory-muffin": "^3.0",
                "league/factory-muffin-faker": "^2.1",
                "php": ">=5.6.0 <9.0"
            },
            "type": "library",
            "autoload": {
                "classmap": [
                    "src/"
                ]
            },
            "notification-url": "https://packagist.org/downloads/",
            "license": [
                "MIT"
            ],
            "authors": [
                {
                    "name": "Michael Bodnarchuk"
                }
            ],
            "description": "DataFactory module for Codeception",
            "homepage": "http://codeception.com/",
            "keywords": [
                "codeception"
            ],
            "support": {
                "issues": "https://github.com/Codeception/module-datafactory/issues",
                "source": "https://github.com/Codeception/module-datafactory/tree/1.1.0"
            },
            "time": "2021-03-16T19:42:07+00:00"
        },
        {
            "name": "codeception/module-phpbrowser",
            "version": "1.0.3",
            "source": {
                "type": "git",
                "url": "https://github.com/Codeception/module-phpbrowser.git",
                "reference": "8ba6bede11d0914e74d98691f427fd8f397f192e"
            },
            "dist": {
                "type": "zip",
                "url": "https://api.github.com/repos/Codeception/module-phpbrowser/zipball/8ba6bede11d0914e74d98691f427fd8f397f192e",
                "reference": "8ba6bede11d0914e74d98691f427fd8f397f192e",
                "shasum": ""
            },
            "require": {
                "codeception/codeception": "^4.1",
                "codeception/lib-innerbrowser": "^1.3",
                "guzzlehttp/guzzle": "^6.3|^7.0",
                "php": ">=5.6.0 <9.0"
            },
            "conflict": {
                "codeception/codeception": "<4.0"
            },
            "require-dev": {
                "codeception/module-rest": "^1.0"
            },
            "suggest": {
                "codeception/phpbuiltinserver": "Start and stop PHP built-in web server for your tests"
            },
            "type": "library",
            "autoload": {
                "classmap": [
                    "src/"
                ]
            },
            "notification-url": "https://packagist.org/downloads/",
            "license": [
                "MIT"
            ],
            "authors": [
                {
                    "name": "Michael Bodnarchuk"
                },
                {
                    "name": "Gintautas Miselis"
                }
            ],
            "description": "Codeception module for testing web application over HTTP",
            "homepage": "http://codeception.com/",
            "keywords": [
                "codeception",
                "functional-testing",
                "http"
            ],
            "support": {
                "issues": "https://github.com/Codeception/module-phpbrowser/issues",
                "source": "https://github.com/Codeception/module-phpbrowser/tree/1.0.3"
            },
            "time": "2022-05-21T13:50:41+00:00"
        },
        {
            "name": "codeception/module-rest",
            "version": "1.4.2",
            "source": {
                "type": "git",
                "url": "https://github.com/Codeception/module-rest.git",
                "reference": "9cd7a87fd9343494e7782f7bdb51687c25046917"
            },
            "dist": {
                "type": "zip",
                "url": "https://api.github.com/repos/Codeception/module-rest/zipball/9cd7a87fd9343494e7782f7bdb51687c25046917",
                "reference": "9cd7a87fd9343494e7782f7bdb51687c25046917",
                "shasum": ""
            },
            "require": {
                "codeception/codeception": "^4.0",
                "justinrainbow/json-schema": "~5.2.9",
                "php": ">=5.6.6 <9.0",
                "softcreatr/jsonpath": "^0.5 || ^0.7"
            },
            "require-dev": {
                "codeception/lib-innerbrowser": "^1.0",
                "codeception/util-universalframework": "^1.0"
            },
            "suggest": {
                "aws/aws-sdk-php": "For using AWS Auth"
            },
            "type": "library",
            "autoload": {
                "classmap": [
                    "src/"
                ]
            },
            "notification-url": "https://packagist.org/downloads/",
            "license": [
                "MIT"
            ],
            "authors": [
                {
                    "name": "Gintautas Miselis"
                }
            ],
            "description": "REST module for Codeception",
            "homepage": "http://codeception.com/",
            "keywords": [
                "codeception",
                "rest"
            ],
            "support": {
                "issues": "https://github.com/Codeception/module-rest/issues",
                "source": "https://github.com/Codeception/module-rest/tree/1.4.2"
            },
            "time": "2021-11-18T18:58:15+00:00"
        },
        {
            "name": "codeception/module-yii2",
            "version": "1.1.5",
            "source": {
                "type": "git",
                "url": "https://github.com/Codeception/module-yii2.git",
                "reference": "14269d059b8eaedf3d414a673907bd874cd4ed04"
            },
            "dist": {
                "type": "zip",
                "url": "https://api.github.com/repos/Codeception/module-yii2/zipball/14269d059b8eaedf3d414a673907bd874cd4ed04",
                "reference": "14269d059b8eaedf3d414a673907bd874cd4ed04",
                "shasum": ""
            },
            "require": {
                "codeception/codeception": "^4.0",
                "codeception/lib-innerbrowser": "^1.0",
                "php": ">=5.6.0 <=8.1 | ~8.1.0"
            },
            "require-dev": {
                "codeception/module-asserts": "^1.3",
                "codeception/module-filesystem": "^1.0",
                "codeception/verify": "<2",
                "codemix/yii2-localeurls": "^1.7",
                "yiisoft/yii2": "dev-master",
                "yiisoft/yii2-app-advanced": "dev-master"
            },
            "type": "library",
            "autoload": {
                "classmap": [
                    "src/"
                ]
            },
            "notification-url": "https://packagist.org/downloads/",
            "license": [
                "MIT"
            ],
            "authors": [
                {
                    "name": "Alexander Makarov"
                },
                {
                    "name": "Sam Mouse"
                },
                {
                    "name": "Michael Bodnarchuk"
                }
            ],
            "description": "Codeception module for Yii2 framework",
            "homepage": "http://codeception.com/",
            "keywords": [
                "codeception",
                "yii2"
            ],
            "support": {
                "issues": "https://github.com/Codeception/module-yii2/issues",
                "source": "https://github.com/Codeception/module-yii2/tree/1.1.5"
            },
            "time": "2021-12-30T09:16:01+00:00"
        },
        {
            "name": "codeception/phpunit-wrapper",
            "version": "9.0.9",
            "source": {
                "type": "git",
                "url": "https://github.com/Codeception/phpunit-wrapper.git",
                "reference": "7439a53ae367986e9c22b2ac00f9d7376bb2f8cf"
            },
            "dist": {
                "type": "zip",
                "url": "https://api.github.com/repos/Codeception/phpunit-wrapper/zipball/7439a53ae367986e9c22b2ac00f9d7376bb2f8cf",
                "reference": "7439a53ae367986e9c22b2ac00f9d7376bb2f8cf",
                "shasum": ""
            },
            "require": {
                "php": ">=7.2",
                "phpunit/phpunit": "^9.0"
            },
            "require-dev": {
                "codeception/specify": "*",
                "consolidation/robo": "^3.0.0-alpha3",
                "vlucas/phpdotenv": "^3.0"
            },
            "type": "library",
            "autoload": {
                "psr-4": {
                    "Codeception\\PHPUnit\\": "src/"
                }
            },
            "notification-url": "https://packagist.org/downloads/",
            "license": [
                "MIT"
            ],
            "authors": [
                {
                    "name": "Davert",
                    "email": "davert.php@resend.cc"
                },
                {
                    "name": "Naktibalda"
                }
            ],
            "description": "PHPUnit classes used by Codeception",
            "support": {
                "issues": "https://github.com/Codeception/phpunit-wrapper/issues",
                "source": "https://github.com/Codeception/phpunit-wrapper/tree/9.0.9"
            },
            "time": "2022-05-23T06:24:11+00:00"
        },
        {
            "name": "codeception/stub",
            "version": "4.0.2",
            "source": {
                "type": "git",
                "url": "https://github.com/Codeception/Stub.git",
                "reference": "18a148dacd293fc7b044042f5aa63a82b08bff5d"
            },
            "dist": {
                "type": "zip",
                "url": "https://api.github.com/repos/Codeception/Stub/zipball/18a148dacd293fc7b044042f5aa63a82b08bff5d",
                "reference": "18a148dacd293fc7b044042f5aa63a82b08bff5d",
                "shasum": ""
            },
            "require": {
                "php": "^7.4 | ^8.0",
                "phpunit/phpunit": "^8.4 | ^9.0 | ^10.0 | 10.0.x-dev"
            },
            "require-dev": {
                "consolidation/robo": "^3.0"
            },
            "type": "library",
            "autoload": {
                "psr-4": {
                    "Codeception\\": "src/"
                }
            },
            "notification-url": "https://packagist.org/downloads/",
            "license": [
                "MIT"
            ],
            "description": "Flexible Stub wrapper for PHPUnit's Mock Builder",
            "support": {
                "issues": "https://github.com/Codeception/Stub/issues",
                "source": "https://github.com/Codeception/Stub/tree/4.0.2"
            },
            "time": "2022-01-31T19:25:15+00:00"
        },
        {
            "name": "craftcms/ecs",
            "version": "dev-main",
            "source": {
                "type": "git",
                "url": "https://github.com/craftcms/ecs.git",
                "reference": "b4ef13140cd808feed5bfb857b3083d6c44ca2b4"
            },
            "dist": {
                "type": "zip",
                "url": "https://api.github.com/repos/craftcms/ecs/zipball/b4ef13140cd808feed5bfb857b3083d6c44ca2b4",
                "reference": "b4ef13140cd808feed5bfb857b3083d6c44ca2b4",
                "shasum": ""
            },
            "require": {
                "php": "^7.2.5|^8.0.2",
                "symplify/easy-coding-standard": "^10.3.3"
            },
            "default-branch": true,
            "type": "library",
            "autoload": {
                "psr-4": {
                    "craft\\ecs\\": "src"
                }
            },
            "notification-url": "https://packagist.org/downloads/",
            "description": "Easy Coding Standard configurations for Craft CMS projects",
            "support": {
                "issues": "https://github.com/craftcms/ecs/issues",
                "source": "https://github.com/craftcms/ecs/tree/main"
            },
            "time": "2022-06-30T16:27:12+00:00"
        },
        {
            "name": "doctrine/instantiator",
            "version": "2.0.0",
            "source": {
                "type": "git",
                "url": "https://github.com/doctrine/instantiator.git",
                "reference": "c6222283fa3f4ac679f8b9ced9a4e23f163e80d0"
            },
            "dist": {
                "type": "zip",
                "url": "https://api.github.com/repos/doctrine/instantiator/zipball/c6222283fa3f4ac679f8b9ced9a4e23f163e80d0",
                "reference": "c6222283fa3f4ac679f8b9ced9a4e23f163e80d0",
                "shasum": ""
            },
            "require": {
                "php": "^8.1"
            },
            "require-dev": {
                "doctrine/coding-standard": "^11",
                "ext-pdo": "*",
                "ext-phar": "*",
                "phpbench/phpbench": "^1.2",
                "phpstan/phpstan": "^1.9.4",
                "phpstan/phpstan-phpunit": "^1.3",
                "phpunit/phpunit": "^9.5.27",
                "vimeo/psalm": "^5.4"
            },
            "type": "library",
            "autoload": {
                "psr-4": {
                    "Doctrine\\Instantiator\\": "src/Doctrine/Instantiator/"
                }
            },
            "notification-url": "https://packagist.org/downloads/",
            "license": [
                "MIT"
            ],
            "authors": [
                {
                    "name": "Marco Pivetta",
                    "email": "ocramius@gmail.com",
                    "homepage": "https://ocramius.github.io/"
                }
            ],
            "description": "A small, lightweight utility to instantiate objects in PHP without invoking their constructors",
            "homepage": "https://www.doctrine-project.org/projects/instantiator.html",
            "keywords": [
                "constructor",
                "instantiate"
            ],
            "support": {
                "issues": "https://github.com/doctrine/instantiator/issues",
                "source": "https://github.com/doctrine/instantiator/tree/2.0.0"
            },
            "funding": [
                {
                    "url": "https://www.doctrine-project.org/sponsorship.html",
                    "type": "custom"
                },
                {
                    "url": "https://www.patreon.com/phpdoctrine",
                    "type": "patreon"
                },
                {
                    "url": "https://tidelift.com/funding/github/packagist/doctrine%2Finstantiator",
                    "type": "tidelift"
                }
            ],
            "time": "2022-12-30T00:23:10+00:00"
        },
        {
            "name": "fakerphp/faker",
            "version": "v1.22.0",
            "source": {
                "type": "git",
                "url": "https://github.com/FakerPHP/Faker.git",
                "reference": "f85772abd508bd04e20bb4b1bbe260a68d0066d2"
            },
            "dist": {
                "type": "zip",
                "url": "https://api.github.com/repos/FakerPHP/Faker/zipball/f85772abd508bd04e20bb4b1bbe260a68d0066d2",
                "reference": "f85772abd508bd04e20bb4b1bbe260a68d0066d2",
                "shasum": ""
            },
            "require": {
                "php": "^7.4 || ^8.0",
                "psr/container": "^1.0 || ^2.0",
                "symfony/deprecation-contracts": "^2.2 || ^3.0"
            },
            "conflict": {
                "fzaninotto/faker": "*"
            },
            "require-dev": {
                "bamarni/composer-bin-plugin": "^1.4.1",
                "doctrine/persistence": "^1.3 || ^2.0",
                "ext-intl": "*",
                "phpunit/phpunit": "^9.5.26",
                "symfony/phpunit-bridge": "^5.4.16"
            },
            "suggest": {
                "doctrine/orm": "Required to use Faker\\ORM\\Doctrine",
                "ext-curl": "Required by Faker\\Provider\\Image to download images.",
                "ext-dom": "Required by Faker\\Provider\\HtmlLorem for generating random HTML.",
                "ext-iconv": "Required by Faker\\Provider\\ru_RU\\Text::realText() for generating real Russian text.",
                "ext-mbstring": "Required for multibyte Unicode string functionality."
            },
            "type": "library",
            "extra": {
                "branch-alias": {
                    "dev-main": "v1.21-dev"
                }
            },
            "autoload": {
                "psr-4": {
                    "Faker\\": "src/Faker/"
                }
            },
            "notification-url": "https://packagist.org/downloads/",
            "license": [
                "MIT"
            ],
            "authors": [
                {
                    "name": "François Zaninotto"
                }
            ],
            "description": "Faker is a PHP library that generates fake data for you.",
            "keywords": [
                "data",
                "faker",
                "fixtures"
            ],
            "support": {
                "issues": "https://github.com/FakerPHP/Faker/issues",
                "source": "https://github.com/FakerPHP/Faker/tree/v1.22.0"
            },
            "time": "2023-05-14T12:31:37+00:00"
        },
        {
            "name": "graham-campbell/result-type",
            "version": "v1.1.1",
            "source": {
                "type": "git",
                "url": "https://github.com/GrahamCampbell/Result-Type.git",
                "reference": "672eff8cf1d6fe1ef09ca0f89c4b287d6a3eb831"
            },
            "dist": {
                "type": "zip",
                "url": "https://api.github.com/repos/GrahamCampbell/Result-Type/zipball/672eff8cf1d6fe1ef09ca0f89c4b287d6a3eb831",
                "reference": "672eff8cf1d6fe1ef09ca0f89c4b287d6a3eb831",
                "shasum": ""
            },
            "require": {
                "php": "^7.2.5 || ^8.0",
                "phpoption/phpoption": "^1.9.1"
            },
            "require-dev": {
                "phpunit/phpunit": "^8.5.32 || ^9.6.3 || ^10.0.12"
            },
            "type": "library",
            "autoload": {
                "psr-4": {
                    "GrahamCampbell\\ResultType\\": "src/"
                }
            },
            "notification-url": "https://packagist.org/downloads/",
            "license": [
                "MIT"
            ],
            "authors": [
                {
                    "name": "Graham Campbell",
                    "email": "hello@gjcampbell.co.uk",
                    "homepage": "https://github.com/GrahamCampbell"
                }
            ],
            "description": "An Implementation Of The Result Type",
            "keywords": [
                "Graham Campbell",
                "GrahamCampbell",
                "Result Type",
                "Result-Type",
                "result"
            ],
            "support": {
                "issues": "https://github.com/GrahamCampbell/Result-Type/issues",
                "source": "https://github.com/GrahamCampbell/Result-Type/tree/v1.1.1"
            },
            "funding": [
                {
                    "url": "https://github.com/GrahamCampbell",
                    "type": "github"
                },
                {
                    "url": "https://tidelift.com/funding/github/packagist/graham-campbell/result-type",
                    "type": "tidelift"
                }
            ],
            "time": "2023-02-25T20:23:15+00:00"
        },
        {
            "name": "league/factory-muffin",
            "version": "v3.3.0",
            "source": {
                "type": "git",
                "url": "https://github.com/thephpleague/factory-muffin.git",
                "reference": "62c8c31d47667523da14e83df36cc897d34173cd"
            },
            "dist": {
                "type": "zip",
                "url": "https://api.github.com/repos/thephpleague/factory-muffin/zipball/62c8c31d47667523da14e83df36cc897d34173cd",
                "reference": "62c8c31d47667523da14e83df36cc897d34173cd",
                "shasum": ""
            },
            "require": {
                "php": ">=5.4.0"
            },
            "replace": {
                "zizaco/factory-muff": "self.version"
            },
            "require-dev": {
                "doctrine/orm": "^2.5",
                "illuminate/database": "5.0.* || 5.1.* || 5.5.* || ^6.0",
                "league/factory-muffin-faker": "^2.3",
                "phpunit/phpunit": "^4.8.36 || ^5.7.27 || ^6.5.14 || ^7.5.20"
            },
            "suggest": {
                "doctrine/orm": "Factory Muffin supports doctrine through the repository store.",
                "illuminate/database": "Factory Muffin supports eloquent through the model store.",
                "league/factory-muffin-faker": "Factory Muffin is very powerful together with faker."
            },
            "type": "library",
            "extra": {
                "branch-alias": {
                    "dev-master": "3.3-dev"
                }
            },
            "autoload": {
                "psr-4": {
                    "League\\FactoryMuffin\\": "src/"
                }
            },
            "notification-url": "https://packagist.org/downloads/",
            "license": [
                "MIT"
            ],
            "authors": [
                {
                    "name": "Graham Campbell",
                    "email": "graham@alt-three.com"
                },
                {
                    "name": "Scott Robertson",
                    "email": "scottymeuk@gmail.com"
                }
            ],
            "description": "The goal of this package is to enable the rapid creation of objects for the purpose of testing.",
            "homepage": "http://factory-muffin.thephpleague.com/",
            "keywords": [
                "factory",
                "testing"
            ],
            "support": {
                "issues": "https://github.com/thephpleague/factory-muffin/issues",
                "source": "https://github.com/thephpleague/factory-muffin/tree/v3.3.0"
            },
            "funding": [
                {
                    "url": "https://github.com/GrahamCampbell",
                    "type": "github"
                },
                {
                    "url": "https://tidelift.com/funding/github/packagist/league/factory-muffin",
                    "type": "tidelift"
                }
            ],
            "time": "2020-12-13T18:38:47+00:00"
        },
        {
            "name": "league/factory-muffin-faker",
            "version": "v2.3.0",
            "source": {
                "type": "git",
                "url": "https://github.com/thephpleague/factory-muffin-faker.git",
                "reference": "258068c840e8fdc45d1cb1636a0890e92f2e864a"
            },
            "dist": {
                "type": "zip",
                "url": "https://api.github.com/repos/thephpleague/factory-muffin-faker/zipball/258068c840e8fdc45d1cb1636a0890e92f2e864a",
                "reference": "258068c840e8fdc45d1cb1636a0890e92f2e864a",
                "shasum": ""
            },
            "require": {
                "fakerphp/faker": "^1.9.1",
                "php": ">=5.4.0"
            },
            "require-dev": {
                "phpunit/phpunit": "^4.8.36 || ^5.7.27 || ^6.5.14 || ^7.5.20"
            },
            "type": "library",
            "extra": {
                "branch-alias": {
                    "dev-master": "2.3-dev"
                }
            },
            "autoload": {
                "psr-4": {
                    "League\\FactoryMuffin\\Faker\\": "src/"
                }
            },
            "notification-url": "https://packagist.org/downloads/",
            "license": [
                "MIT"
            ],
            "authors": [
                {
                    "name": "Graham Campbell",
                    "email": "graham@alt-three.com"
                }
            ],
            "description": "The goal of this package is to wrap faker to make it super easy to use with factory muffin.",
            "homepage": "http://factory-muffin.thephpleague.com/",
            "keywords": [
                "factory",
                "faker",
                "testing"
            ],
            "support": {
                "issues": "https://github.com/thephpleague/factory-muffin-faker/issues",
                "source": "https://github.com/thephpleague/factory-muffin-faker/tree/v2.3.0"
            },
            "funding": [
                {
                    "url": "https://github.com/GrahamCampbell",
                    "type": "github"
                },
                {
                    "url": "https://tidelift.com/funding/github/packagist/league/factory-muffin-faker",
                    "type": "tidelift"
                }
            ],
            "time": "2020-12-13T15:53:28+00:00"
        },
        {
            "name": "myclabs/deep-copy",
            "version": "1.11.1",
            "source": {
                "type": "git",
                "url": "https://github.com/myclabs/DeepCopy.git",
                "reference": "7284c22080590fb39f2ffa3e9057f10a4ddd0e0c"
            },
            "dist": {
                "type": "zip",
                "url": "https://api.github.com/repos/myclabs/DeepCopy/zipball/7284c22080590fb39f2ffa3e9057f10a4ddd0e0c",
                "reference": "7284c22080590fb39f2ffa3e9057f10a4ddd0e0c",
                "shasum": ""
            },
            "require": {
                "php": "^7.1 || ^8.0"
            },
            "conflict": {
                "doctrine/collections": "<1.6.8",
                "doctrine/common": "<2.13.3 || >=3,<3.2.2"
            },
            "require-dev": {
                "doctrine/collections": "^1.6.8",
                "doctrine/common": "^2.13.3 || ^3.2.2",
                "phpunit/phpunit": "^7.5.20 || ^8.5.23 || ^9.5.13"
            },
            "type": "library",
            "autoload": {
                "files": [
                    "src/DeepCopy/deep_copy.php"
                ],
                "psr-4": {
                    "DeepCopy\\": "src/DeepCopy/"
                }
            },
            "notification-url": "https://packagist.org/downloads/",
            "license": [
                "MIT"
            ],
            "description": "Create deep copies (clones) of your objects",
            "keywords": [
                "clone",
                "copy",
                "duplicate",
                "object",
                "object graph"
            ],
            "support": {
                "issues": "https://github.com/myclabs/DeepCopy/issues",
                "source": "https://github.com/myclabs/DeepCopy/tree/1.11.1"
            },
            "funding": [
                {
                    "url": "https://tidelift.com/funding/github/packagist/myclabs/deep-copy",
                    "type": "tidelift"
                }
            ],
            "time": "2023-03-08T13:26:56+00:00"
        },
        {
            "name": "nikic/php-parser",
            "version": "v4.15.5",
            "source": {
                "type": "git",
                "url": "https://github.com/nikic/PHP-Parser.git",
                "reference": "11e2663a5bc9db5d714eedb4277ee300403b4a9e"
            },
            "dist": {
                "type": "zip",
                "url": "https://api.github.com/repos/nikic/PHP-Parser/zipball/11e2663a5bc9db5d714eedb4277ee300403b4a9e",
                "reference": "11e2663a5bc9db5d714eedb4277ee300403b4a9e",
                "shasum": ""
            },
            "require": {
                "ext-tokenizer": "*",
                "php": ">=7.0"
            },
            "require-dev": {
                "ircmaxell/php-yacc": "^0.0.7",
                "phpunit/phpunit": "^6.5 || ^7.0 || ^8.0 || ^9.0"
            },
            "bin": [
                "bin/php-parse"
            ],
            "type": "library",
            "extra": {
                "branch-alias": {
                    "dev-master": "4.9-dev"
                }
            },
            "autoload": {
                "psr-4": {
                    "PhpParser\\": "lib/PhpParser"
                }
            },
            "notification-url": "https://packagist.org/downloads/",
            "license": [
                "BSD-3-Clause"
            ],
            "authors": [
                {
                    "name": "Nikita Popov"
                }
            ],
            "description": "A PHP parser written in PHP",
            "keywords": [
                "parser",
                "php"
            ],
            "support": {
                "issues": "https://github.com/nikic/PHP-Parser/issues",
                "source": "https://github.com/nikic/PHP-Parser/tree/v4.15.5"
            },
            "time": "2023-05-19T20:20:00+00:00"
        },
        {
            "name": "phar-io/manifest",
            "version": "2.0.3",
            "source": {
                "type": "git",
                "url": "https://github.com/phar-io/manifest.git",
                "reference": "97803eca37d319dfa7826cc2437fc020857acb53"
            },
            "dist": {
                "type": "zip",
                "url": "https://api.github.com/repos/phar-io/manifest/zipball/97803eca37d319dfa7826cc2437fc020857acb53",
                "reference": "97803eca37d319dfa7826cc2437fc020857acb53",
                "shasum": ""
            },
            "require": {
                "ext-dom": "*",
                "ext-phar": "*",
                "ext-xmlwriter": "*",
                "phar-io/version": "^3.0.1",
                "php": "^7.2 || ^8.0"
            },
            "type": "library",
            "extra": {
                "branch-alias": {
                    "dev-master": "2.0.x-dev"
                }
            },
            "autoload": {
                "classmap": [
                    "src/"
                ]
            },
            "notification-url": "https://packagist.org/downloads/",
            "license": [
                "BSD-3-Clause"
            ],
            "authors": [
                {
                    "name": "Arne Blankerts",
                    "email": "arne@blankerts.de",
                    "role": "Developer"
                },
                {
                    "name": "Sebastian Heuer",
                    "email": "sebastian@phpeople.de",
                    "role": "Developer"
                },
                {
                    "name": "Sebastian Bergmann",
                    "email": "sebastian@phpunit.de",
                    "role": "Developer"
                }
            ],
            "description": "Component for reading phar.io manifest information from a PHP Archive (PHAR)",
            "support": {
                "issues": "https://github.com/phar-io/manifest/issues",
                "source": "https://github.com/phar-io/manifest/tree/2.0.3"
            },
            "time": "2021-07-20T11:28:43+00:00"
        },
        {
            "name": "phar-io/version",
            "version": "3.2.1",
            "source": {
                "type": "git",
                "url": "https://github.com/phar-io/version.git",
                "reference": "4f7fd7836c6f332bb2933569e566a0d6c4cbed74"
            },
            "dist": {
                "type": "zip",
                "url": "https://api.github.com/repos/phar-io/version/zipball/4f7fd7836c6f332bb2933569e566a0d6c4cbed74",
                "reference": "4f7fd7836c6f332bb2933569e566a0d6c4cbed74",
                "shasum": ""
            },
            "require": {
                "php": "^7.2 || ^8.0"
            },
            "type": "library",
            "autoload": {
                "classmap": [
                    "src/"
                ]
            },
            "notification-url": "https://packagist.org/downloads/",
            "license": [
                "BSD-3-Clause"
            ],
            "authors": [
                {
                    "name": "Arne Blankerts",
                    "email": "arne@blankerts.de",
                    "role": "Developer"
                },
                {
                    "name": "Sebastian Heuer",
                    "email": "sebastian@phpeople.de",
                    "role": "Developer"
                },
                {
                    "name": "Sebastian Bergmann",
                    "email": "sebastian@phpunit.de",
                    "role": "Developer"
                }
            ],
            "description": "Library for handling version information and constraints",
            "support": {
                "issues": "https://github.com/phar-io/version/issues",
                "source": "https://github.com/phar-io/version/tree/3.2.1"
            },
            "time": "2022-02-21T01:04:05+00:00"
        },
        {
            "name": "phpoption/phpoption",
            "version": "1.9.1",
            "source": {
                "type": "git",
                "url": "https://github.com/schmittjoh/php-option.git",
                "reference": "dd3a383e599f49777d8b628dadbb90cae435b87e"
            },
            "dist": {
                "type": "zip",
                "url": "https://api.github.com/repos/schmittjoh/php-option/zipball/dd3a383e599f49777d8b628dadbb90cae435b87e",
                "reference": "dd3a383e599f49777d8b628dadbb90cae435b87e",
                "shasum": ""
            },
            "require": {
                "php": "^7.2.5 || ^8.0"
            },
            "require-dev": {
                "bamarni/composer-bin-plugin": "^1.8.2",
                "phpunit/phpunit": "^8.5.32 || ^9.6.3 || ^10.0.12"
            },
            "type": "library",
            "extra": {
                "bamarni-bin": {
                    "bin-links": true,
                    "forward-command": true
                },
                "branch-alias": {
                    "dev-master": "1.9-dev"
                }
            },
            "autoload": {
                "psr-4": {
                    "PhpOption\\": "src/PhpOption/"
                }
            },
            "notification-url": "https://packagist.org/downloads/",
            "license": [
                "Apache-2.0"
            ],
            "authors": [
                {
                    "name": "Johannes M. Schmitt",
                    "email": "schmittjoh@gmail.com",
                    "homepage": "https://github.com/schmittjoh"
                },
                {
                    "name": "Graham Campbell",
                    "email": "hello@gjcampbell.co.uk",
                    "homepage": "https://github.com/GrahamCampbell"
                }
            ],
            "description": "Option Type for PHP",
            "keywords": [
                "language",
                "option",
                "php",
                "type"
            ],
            "support": {
                "issues": "https://github.com/schmittjoh/php-option/issues",
                "source": "https://github.com/schmittjoh/php-option/tree/1.9.1"
            },
            "funding": [
                {
                    "url": "https://github.com/GrahamCampbell",
                    "type": "github"
                },
                {
                    "url": "https://tidelift.com/funding/github/packagist/phpoption/phpoption",
                    "type": "tidelift"
                }
            ],
            "time": "2023-02-25T19:38:58+00:00"
        },
        {
            "name": "phpstan/phpstan",
            "version": "1.10.15",
            "source": {
                "type": "git",
                "url": "https://github.com/phpstan/phpstan.git",
                "reference": "762c4dac4da6f8756eebb80e528c3a47855da9bd"
            },
            "dist": {
                "type": "zip",
                "url": "https://api.github.com/repos/phpstan/phpstan/zipball/762c4dac4da6f8756eebb80e528c3a47855da9bd",
                "reference": "762c4dac4da6f8756eebb80e528c3a47855da9bd",
                "shasum": ""
            },
            "require": {
                "php": "^7.2|^8.0"
            },
            "conflict": {
                "phpstan/phpstan-shim": "*"
            },
            "bin": [
                "phpstan",
                "phpstan.phar"
            ],
            "type": "library",
            "autoload": {
                "files": [
                    "bootstrap.php"
                ]
            },
            "notification-url": "https://packagist.org/downloads/",
            "license": [
                "MIT"
            ],
            "description": "PHPStan - PHP Static Analysis Tool",
            "keywords": [
                "dev",
                "static analysis"
            ],
            "support": {
                "docs": "https://phpstan.org/user-guide/getting-started",
                "forum": "https://github.com/phpstan/phpstan/discussions",
                "issues": "https://github.com/phpstan/phpstan/issues",
                "security": "https://github.com/phpstan/phpstan/security/policy",
                "source": "https://github.com/phpstan/phpstan-src"
            },
            "funding": [
                {
                    "url": "https://github.com/ondrejmirtes",
                    "type": "github"
                },
                {
                    "url": "https://github.com/phpstan",
                    "type": "github"
                },
                {
                    "url": "https://tidelift.com/funding/github/packagist/phpstan/phpstan",
                    "type": "tidelift"
                }
            ],
            "time": "2023-05-09T15:28:01+00:00"
        },
        {
            "name": "phpunit/php-code-coverage",
            "version": "9.2.26",
            "source": {
                "type": "git",
                "url": "https://github.com/sebastianbergmann/php-code-coverage.git",
                "reference": "443bc6912c9bd5b409254a40f4b0f4ced7c80ea1"
            },
            "dist": {
                "type": "zip",
                "url": "https://api.github.com/repos/sebastianbergmann/php-code-coverage/zipball/443bc6912c9bd5b409254a40f4b0f4ced7c80ea1",
                "reference": "443bc6912c9bd5b409254a40f4b0f4ced7c80ea1",
                "shasum": ""
            },
            "require": {
                "ext-dom": "*",
                "ext-libxml": "*",
                "ext-xmlwriter": "*",
                "nikic/php-parser": "^4.15",
                "php": ">=7.3",
                "phpunit/php-file-iterator": "^3.0.3",
                "phpunit/php-text-template": "^2.0.2",
                "sebastian/code-unit-reverse-lookup": "^2.0.2",
                "sebastian/complexity": "^2.0",
                "sebastian/environment": "^5.1.2",
                "sebastian/lines-of-code": "^1.0.3",
                "sebastian/version": "^3.0.1",
                "theseer/tokenizer": "^1.2.0"
            },
            "require-dev": {
                "phpunit/phpunit": "^9.3"
            },
            "suggest": {
                "ext-pcov": "PHP extension that provides line coverage",
                "ext-xdebug": "PHP extension that provides line coverage as well as branch and path coverage"
            },
            "type": "library",
            "extra": {
                "branch-alias": {
                    "dev-master": "9.2-dev"
                }
            },
            "autoload": {
                "classmap": [
                    "src/"
                ]
            },
            "notification-url": "https://packagist.org/downloads/",
            "license": [
                "BSD-3-Clause"
            ],
            "authors": [
                {
                    "name": "Sebastian Bergmann",
                    "email": "sebastian@phpunit.de",
                    "role": "lead"
                }
            ],
            "description": "Library that provides collection, processing, and rendering functionality for PHP code coverage information.",
            "homepage": "https://github.com/sebastianbergmann/php-code-coverage",
            "keywords": [
                "coverage",
                "testing",
                "xunit"
            ],
            "support": {
                "issues": "https://github.com/sebastianbergmann/php-code-coverage/issues",
                "source": "https://github.com/sebastianbergmann/php-code-coverage/tree/9.2.26"
            },
            "funding": [
                {
                    "url": "https://github.com/sebastianbergmann",
                    "type": "github"
                }
            ],
            "time": "2023-03-06T12:58:08+00:00"
        },
        {
            "name": "phpunit/php-file-iterator",
            "version": "3.0.6",
            "source": {
                "type": "git",
                "url": "https://github.com/sebastianbergmann/php-file-iterator.git",
                "reference": "cf1c2e7c203ac650e352f4cc675a7021e7d1b3cf"
            },
            "dist": {
                "type": "zip",
                "url": "https://api.github.com/repos/sebastianbergmann/php-file-iterator/zipball/cf1c2e7c203ac650e352f4cc675a7021e7d1b3cf",
                "reference": "cf1c2e7c203ac650e352f4cc675a7021e7d1b3cf",
                "shasum": ""
            },
            "require": {
                "php": ">=7.3"
            },
            "require-dev": {
                "phpunit/phpunit": "^9.3"
            },
            "type": "library",
            "extra": {
                "branch-alias": {
                    "dev-master": "3.0-dev"
                }
            },
            "autoload": {
                "classmap": [
                    "src/"
                ]
            },
            "notification-url": "https://packagist.org/downloads/",
            "license": [
                "BSD-3-Clause"
            ],
            "authors": [
                {
                    "name": "Sebastian Bergmann",
                    "email": "sebastian@phpunit.de",
                    "role": "lead"
                }
            ],
            "description": "FilterIterator implementation that filters files based on a list of suffixes.",
            "homepage": "https://github.com/sebastianbergmann/php-file-iterator/",
            "keywords": [
                "filesystem",
                "iterator"
            ],
            "support": {
                "issues": "https://github.com/sebastianbergmann/php-file-iterator/issues",
                "source": "https://github.com/sebastianbergmann/php-file-iterator/tree/3.0.6"
            },
            "funding": [
                {
                    "url": "https://github.com/sebastianbergmann",
                    "type": "github"
                }
            ],
            "time": "2021-12-02T12:48:52+00:00"
        },
        {
            "name": "phpunit/php-invoker",
            "version": "3.1.1",
            "source": {
                "type": "git",
                "url": "https://github.com/sebastianbergmann/php-invoker.git",
                "reference": "5a10147d0aaf65b58940a0b72f71c9ac0423cc67"
            },
            "dist": {
                "type": "zip",
                "url": "https://api.github.com/repos/sebastianbergmann/php-invoker/zipball/5a10147d0aaf65b58940a0b72f71c9ac0423cc67",
                "reference": "5a10147d0aaf65b58940a0b72f71c9ac0423cc67",
                "shasum": ""
            },
            "require": {
                "php": ">=7.3"
            },
            "require-dev": {
                "ext-pcntl": "*",
                "phpunit/phpunit": "^9.3"
            },
            "suggest": {
                "ext-pcntl": "*"
            },
            "type": "library",
            "extra": {
                "branch-alias": {
                    "dev-master": "3.1-dev"
                }
            },
            "autoload": {
                "classmap": [
                    "src/"
                ]
            },
            "notification-url": "https://packagist.org/downloads/",
            "license": [
                "BSD-3-Clause"
            ],
            "authors": [
                {
                    "name": "Sebastian Bergmann",
                    "email": "sebastian@phpunit.de",
                    "role": "lead"
                }
            ],
            "description": "Invoke callables with a timeout",
            "homepage": "https://github.com/sebastianbergmann/php-invoker/",
            "keywords": [
                "process"
            ],
            "support": {
                "issues": "https://github.com/sebastianbergmann/php-invoker/issues",
                "source": "https://github.com/sebastianbergmann/php-invoker/tree/3.1.1"
            },
            "funding": [
                {
                    "url": "https://github.com/sebastianbergmann",
                    "type": "github"
                }
            ],
            "time": "2020-09-28T05:58:55+00:00"
        },
        {
            "name": "phpunit/php-text-template",
            "version": "2.0.4",
            "source": {
                "type": "git",
                "url": "https://github.com/sebastianbergmann/php-text-template.git",
                "reference": "5da5f67fc95621df9ff4c4e5a84d6a8a2acf7c28"
            },
            "dist": {
                "type": "zip",
                "url": "https://api.github.com/repos/sebastianbergmann/php-text-template/zipball/5da5f67fc95621df9ff4c4e5a84d6a8a2acf7c28",
                "reference": "5da5f67fc95621df9ff4c4e5a84d6a8a2acf7c28",
                "shasum": ""
            },
            "require": {
                "php": ">=7.3"
            },
            "require-dev": {
                "phpunit/phpunit": "^9.3"
            },
            "type": "library",
            "extra": {
                "branch-alias": {
                    "dev-master": "2.0-dev"
                }
            },
            "autoload": {
                "classmap": [
                    "src/"
                ]
            },
            "notification-url": "https://packagist.org/downloads/",
            "license": [
                "BSD-3-Clause"
            ],
            "authors": [
                {
                    "name": "Sebastian Bergmann",
                    "email": "sebastian@phpunit.de",
                    "role": "lead"
                }
            ],
            "description": "Simple template engine.",
            "homepage": "https://github.com/sebastianbergmann/php-text-template/",
            "keywords": [
                "template"
            ],
            "support": {
                "issues": "https://github.com/sebastianbergmann/php-text-template/issues",
                "source": "https://github.com/sebastianbergmann/php-text-template/tree/2.0.4"
            },
            "funding": [
                {
                    "url": "https://github.com/sebastianbergmann",
                    "type": "github"
                }
            ],
            "time": "2020-10-26T05:33:50+00:00"
        },
        {
            "name": "phpunit/php-timer",
            "version": "5.0.3",
            "source": {
                "type": "git",
                "url": "https://github.com/sebastianbergmann/php-timer.git",
                "reference": "5a63ce20ed1b5bf577850e2c4e87f4aa902afbd2"
            },
            "dist": {
                "type": "zip",
                "url": "https://api.github.com/repos/sebastianbergmann/php-timer/zipball/5a63ce20ed1b5bf577850e2c4e87f4aa902afbd2",
                "reference": "5a63ce20ed1b5bf577850e2c4e87f4aa902afbd2",
                "shasum": ""
            },
            "require": {
                "php": ">=7.3"
            },
            "require-dev": {
                "phpunit/phpunit": "^9.3"
            },
            "type": "library",
            "extra": {
                "branch-alias": {
                    "dev-master": "5.0-dev"
                }
            },
            "autoload": {
                "classmap": [
                    "src/"
                ]
            },
            "notification-url": "https://packagist.org/downloads/",
            "license": [
                "BSD-3-Clause"
            ],
            "authors": [
                {
                    "name": "Sebastian Bergmann",
                    "email": "sebastian@phpunit.de",
                    "role": "lead"
                }
            ],
            "description": "Utility class for timing",
            "homepage": "https://github.com/sebastianbergmann/php-timer/",
            "keywords": [
                "timer"
            ],
            "support": {
                "issues": "https://github.com/sebastianbergmann/php-timer/issues",
                "source": "https://github.com/sebastianbergmann/php-timer/tree/5.0.3"
            },
            "funding": [
                {
                    "url": "https://github.com/sebastianbergmann",
                    "type": "github"
                }
            ],
            "time": "2020-10-26T13:16:10+00:00"
        },
        {
            "name": "phpunit/phpunit",
            "version": "9.6.8",
            "source": {
                "type": "git",
                "url": "https://github.com/sebastianbergmann/phpunit.git",
                "reference": "17d621b3aff84d0c8b62539e269e87d8d5baa76e"
            },
            "dist": {
                "type": "zip",
                "url": "https://api.github.com/repos/sebastianbergmann/phpunit/zipball/17d621b3aff84d0c8b62539e269e87d8d5baa76e",
                "reference": "17d621b3aff84d0c8b62539e269e87d8d5baa76e",
                "shasum": ""
            },
            "require": {
                "doctrine/instantiator": "^1.3.1 || ^2",
                "ext-dom": "*",
                "ext-json": "*",
                "ext-libxml": "*",
                "ext-mbstring": "*",
                "ext-xml": "*",
                "ext-xmlwriter": "*",
                "myclabs/deep-copy": "^1.10.1",
                "phar-io/manifest": "^2.0.3",
                "phar-io/version": "^3.0.2",
                "php": ">=7.3",
                "phpunit/php-code-coverage": "^9.2.13",
                "phpunit/php-file-iterator": "^3.0.5",
                "phpunit/php-invoker": "^3.1.1",
                "phpunit/php-text-template": "^2.0.3",
                "phpunit/php-timer": "^5.0.2",
                "sebastian/cli-parser": "^1.0.1",
                "sebastian/code-unit": "^1.0.6",
                "sebastian/comparator": "^4.0.8",
                "sebastian/diff": "^4.0.3",
                "sebastian/environment": "^5.1.3",
                "sebastian/exporter": "^4.0.5",
                "sebastian/global-state": "^5.0.1",
                "sebastian/object-enumerator": "^4.0.3",
                "sebastian/resource-operations": "^3.0.3",
                "sebastian/type": "^3.2",
                "sebastian/version": "^3.0.2"
            },
            "suggest": {
                "ext-soap": "To be able to generate mocks based on WSDL files",
                "ext-xdebug": "PHP extension that provides line coverage as well as branch and path coverage"
            },
            "bin": [
                "phpunit"
            ],
            "type": "library",
            "extra": {
                "branch-alias": {
                    "dev-master": "9.6-dev"
                }
            },
            "autoload": {
                "files": [
                    "src/Framework/Assert/Functions.php"
                ],
                "classmap": [
                    "src/"
                ]
            },
            "notification-url": "https://packagist.org/downloads/",
            "license": [
                "BSD-3-Clause"
            ],
            "authors": [
                {
                    "name": "Sebastian Bergmann",
                    "email": "sebastian@phpunit.de",
                    "role": "lead"
                }
            ],
            "description": "The PHP Unit Testing framework.",
            "homepage": "https://phpunit.de/",
            "keywords": [
                "phpunit",
                "testing",
                "xunit"
            ],
            "support": {
                "issues": "https://github.com/sebastianbergmann/phpunit/issues",
                "security": "https://github.com/sebastianbergmann/phpunit/security/policy",
                "source": "https://github.com/sebastianbergmann/phpunit/tree/9.6.8"
            },
            "funding": [
                {
                    "url": "https://phpunit.de/sponsors.html",
                    "type": "custom"
                },
                {
                    "url": "https://github.com/sebastianbergmann",
                    "type": "github"
                },
                {
                    "url": "https://tidelift.com/funding/github/packagist/phpunit/phpunit",
                    "type": "tidelift"
                }
            ],
            "time": "2023-05-11T05:14:45+00:00"
        },
        {
            "name": "sebastian/cli-parser",
            "version": "1.0.1",
            "source": {
                "type": "git",
                "url": "https://github.com/sebastianbergmann/cli-parser.git",
                "reference": "442e7c7e687e42adc03470c7b668bc4b2402c0b2"
            },
            "dist": {
                "type": "zip",
                "url": "https://api.github.com/repos/sebastianbergmann/cli-parser/zipball/442e7c7e687e42adc03470c7b668bc4b2402c0b2",
                "reference": "442e7c7e687e42adc03470c7b668bc4b2402c0b2",
                "shasum": ""
            },
            "require": {
                "php": ">=7.3"
            },
            "require-dev": {
                "phpunit/phpunit": "^9.3"
            },
            "type": "library",
            "extra": {
                "branch-alias": {
                    "dev-master": "1.0-dev"
                }
            },
            "autoload": {
                "classmap": [
                    "src/"
                ]
            },
            "notification-url": "https://packagist.org/downloads/",
            "license": [
                "BSD-3-Clause"
            ],
            "authors": [
                {
                    "name": "Sebastian Bergmann",
                    "email": "sebastian@phpunit.de",
                    "role": "lead"
                }
            ],
            "description": "Library for parsing CLI options",
            "homepage": "https://github.com/sebastianbergmann/cli-parser",
            "support": {
                "issues": "https://github.com/sebastianbergmann/cli-parser/issues",
                "source": "https://github.com/sebastianbergmann/cli-parser/tree/1.0.1"
            },
            "funding": [
                {
                    "url": "https://github.com/sebastianbergmann",
                    "type": "github"
                }
            ],
            "time": "2020-09-28T06:08:49+00:00"
        },
        {
            "name": "sebastian/code-unit",
            "version": "1.0.8",
            "source": {
                "type": "git",
                "url": "https://github.com/sebastianbergmann/code-unit.git",
                "reference": "1fc9f64c0927627ef78ba436c9b17d967e68e120"
            },
            "dist": {
                "type": "zip",
                "url": "https://api.github.com/repos/sebastianbergmann/code-unit/zipball/1fc9f64c0927627ef78ba436c9b17d967e68e120",
                "reference": "1fc9f64c0927627ef78ba436c9b17d967e68e120",
                "shasum": ""
            },
            "require": {
                "php": ">=7.3"
            },
            "require-dev": {
                "phpunit/phpunit": "^9.3"
            },
            "type": "library",
            "extra": {
                "branch-alias": {
                    "dev-master": "1.0-dev"
                }
            },
            "autoload": {
                "classmap": [
                    "src/"
                ]
            },
            "notification-url": "https://packagist.org/downloads/",
            "license": [
                "BSD-3-Clause"
            ],
            "authors": [
                {
                    "name": "Sebastian Bergmann",
                    "email": "sebastian@phpunit.de",
                    "role": "lead"
                }
            ],
            "description": "Collection of value objects that represent the PHP code units",
            "homepage": "https://github.com/sebastianbergmann/code-unit",
            "support": {
                "issues": "https://github.com/sebastianbergmann/code-unit/issues",
                "source": "https://github.com/sebastianbergmann/code-unit/tree/1.0.8"
            },
            "funding": [
                {
                    "url": "https://github.com/sebastianbergmann",
                    "type": "github"
                }
            ],
            "time": "2020-10-26T13:08:54+00:00"
        },
        {
            "name": "sebastian/code-unit-reverse-lookup",
            "version": "2.0.3",
            "source": {
                "type": "git",
                "url": "https://github.com/sebastianbergmann/code-unit-reverse-lookup.git",
                "reference": "ac91f01ccec49fb77bdc6fd1e548bc70f7faa3e5"
            },
            "dist": {
                "type": "zip",
                "url": "https://api.github.com/repos/sebastianbergmann/code-unit-reverse-lookup/zipball/ac91f01ccec49fb77bdc6fd1e548bc70f7faa3e5",
                "reference": "ac91f01ccec49fb77bdc6fd1e548bc70f7faa3e5",
                "shasum": ""
            },
            "require": {
                "php": ">=7.3"
            },
            "require-dev": {
                "phpunit/phpunit": "^9.3"
            },
            "type": "library",
            "extra": {
                "branch-alias": {
                    "dev-master": "2.0-dev"
                }
            },
            "autoload": {
                "classmap": [
                    "src/"
                ]
            },
            "notification-url": "https://packagist.org/downloads/",
            "license": [
                "BSD-3-Clause"
            ],
            "authors": [
                {
                    "name": "Sebastian Bergmann",
                    "email": "sebastian@phpunit.de"
                }
            ],
            "description": "Looks up which function or method a line of code belongs to",
            "homepage": "https://github.com/sebastianbergmann/code-unit-reverse-lookup/",
            "support": {
                "issues": "https://github.com/sebastianbergmann/code-unit-reverse-lookup/issues",
                "source": "https://github.com/sebastianbergmann/code-unit-reverse-lookup/tree/2.0.3"
            },
            "funding": [
                {
                    "url": "https://github.com/sebastianbergmann",
                    "type": "github"
                }
            ],
            "time": "2020-09-28T05:30:19+00:00"
        },
        {
            "name": "sebastian/comparator",
            "version": "4.0.8",
            "source": {
                "type": "git",
                "url": "https://github.com/sebastianbergmann/comparator.git",
                "reference": "fa0f136dd2334583309d32b62544682ee972b51a"
            },
            "dist": {
                "type": "zip",
                "url": "https://api.github.com/repos/sebastianbergmann/comparator/zipball/fa0f136dd2334583309d32b62544682ee972b51a",
                "reference": "fa0f136dd2334583309d32b62544682ee972b51a",
                "shasum": ""
            },
            "require": {
                "php": ">=7.3",
                "sebastian/diff": "^4.0",
                "sebastian/exporter": "^4.0"
            },
            "require-dev": {
                "phpunit/phpunit": "^9.3"
            },
            "type": "library",
            "extra": {
                "branch-alias": {
                    "dev-master": "4.0-dev"
                }
            },
            "autoload": {
                "classmap": [
                    "src/"
                ]
            },
            "notification-url": "https://packagist.org/downloads/",
            "license": [
                "BSD-3-Clause"
            ],
            "authors": [
                {
                    "name": "Sebastian Bergmann",
                    "email": "sebastian@phpunit.de"
                },
                {
                    "name": "Jeff Welch",
                    "email": "whatthejeff@gmail.com"
                },
                {
                    "name": "Volker Dusch",
                    "email": "github@wallbash.com"
                },
                {
                    "name": "Bernhard Schussek",
                    "email": "bschussek@2bepublished.at"
                }
            ],
            "description": "Provides the functionality to compare PHP values for equality",
            "homepage": "https://github.com/sebastianbergmann/comparator",
            "keywords": [
                "comparator",
                "compare",
                "equality"
            ],
            "support": {
                "issues": "https://github.com/sebastianbergmann/comparator/issues",
                "source": "https://github.com/sebastianbergmann/comparator/tree/4.0.8"
            },
            "funding": [
                {
                    "url": "https://github.com/sebastianbergmann",
                    "type": "github"
                }
            ],
            "time": "2022-09-14T12:41:17+00:00"
        },
        {
            "name": "sebastian/complexity",
            "version": "2.0.2",
            "source": {
                "type": "git",
                "url": "https://github.com/sebastianbergmann/complexity.git",
                "reference": "739b35e53379900cc9ac327b2147867b8b6efd88"
            },
            "dist": {
                "type": "zip",
                "url": "https://api.github.com/repos/sebastianbergmann/complexity/zipball/739b35e53379900cc9ac327b2147867b8b6efd88",
                "reference": "739b35e53379900cc9ac327b2147867b8b6efd88",
                "shasum": ""
            },
            "require": {
                "nikic/php-parser": "^4.7",
                "php": ">=7.3"
            },
            "require-dev": {
                "phpunit/phpunit": "^9.3"
            },
            "type": "library",
            "extra": {
                "branch-alias": {
                    "dev-master": "2.0-dev"
                }
            },
            "autoload": {
                "classmap": [
                    "src/"
                ]
            },
            "notification-url": "https://packagist.org/downloads/",
            "license": [
                "BSD-3-Clause"
            ],
            "authors": [
                {
                    "name": "Sebastian Bergmann",
                    "email": "sebastian@phpunit.de",
                    "role": "lead"
                }
            ],
            "description": "Library for calculating the complexity of PHP code units",
            "homepage": "https://github.com/sebastianbergmann/complexity",
            "support": {
                "issues": "https://github.com/sebastianbergmann/complexity/issues",
                "source": "https://github.com/sebastianbergmann/complexity/tree/2.0.2"
            },
            "funding": [
                {
                    "url": "https://github.com/sebastianbergmann",
                    "type": "github"
                }
            ],
            "time": "2020-10-26T15:52:27+00:00"
        },
        {
            "name": "sebastian/diff",
            "version": "4.0.5",
            "source": {
                "type": "git",
                "url": "https://github.com/sebastianbergmann/diff.git",
                "reference": "74be17022044ebaaecfdf0c5cd504fc9cd5a7131"
            },
            "dist": {
                "type": "zip",
                "url": "https://api.github.com/repos/sebastianbergmann/diff/zipball/74be17022044ebaaecfdf0c5cd504fc9cd5a7131",
                "reference": "74be17022044ebaaecfdf0c5cd504fc9cd5a7131",
                "shasum": ""
            },
            "require": {
                "php": ">=7.3"
            },
            "require-dev": {
                "phpunit/phpunit": "^9.3",
                "symfony/process": "^4.2 || ^5"
            },
            "type": "library",
            "extra": {
                "branch-alias": {
                    "dev-master": "4.0-dev"
                }
            },
            "autoload": {
                "classmap": [
                    "src/"
                ]
            },
            "notification-url": "https://packagist.org/downloads/",
            "license": [
                "BSD-3-Clause"
            ],
            "authors": [
                {
                    "name": "Sebastian Bergmann",
                    "email": "sebastian@phpunit.de"
                },
                {
                    "name": "Kore Nordmann",
                    "email": "mail@kore-nordmann.de"
                }
            ],
            "description": "Diff implementation",
            "homepage": "https://github.com/sebastianbergmann/diff",
            "keywords": [
                "diff",
                "udiff",
                "unidiff",
                "unified diff"
            ],
            "support": {
                "issues": "https://github.com/sebastianbergmann/diff/issues",
                "source": "https://github.com/sebastianbergmann/diff/tree/4.0.5"
            },
            "funding": [
                {
                    "url": "https://github.com/sebastianbergmann",
                    "type": "github"
                }
            ],
            "time": "2023-05-07T05:35:17+00:00"
        },
        {
            "name": "sebastian/environment",
            "version": "5.1.5",
            "source": {
                "type": "git",
                "url": "https://github.com/sebastianbergmann/environment.git",
                "reference": "830c43a844f1f8d5b7a1f6d6076b784454d8b7ed"
            },
            "dist": {
                "type": "zip",
                "url": "https://api.github.com/repos/sebastianbergmann/environment/zipball/830c43a844f1f8d5b7a1f6d6076b784454d8b7ed",
                "reference": "830c43a844f1f8d5b7a1f6d6076b784454d8b7ed",
                "shasum": ""
            },
            "require": {
                "php": ">=7.3"
            },
            "require-dev": {
                "phpunit/phpunit": "^9.3"
            },
            "suggest": {
                "ext-posix": "*"
            },
            "type": "library",
            "extra": {
                "branch-alias": {
                    "dev-master": "5.1-dev"
                }
            },
            "autoload": {
                "classmap": [
                    "src/"
                ]
            },
            "notification-url": "https://packagist.org/downloads/",
            "license": [
                "BSD-3-Clause"
            ],
            "authors": [
                {
                    "name": "Sebastian Bergmann",
                    "email": "sebastian@phpunit.de"
                }
            ],
            "description": "Provides functionality to handle HHVM/PHP environments",
            "homepage": "http://www.github.com/sebastianbergmann/environment",
            "keywords": [
                "Xdebug",
                "environment",
                "hhvm"
            ],
            "support": {
                "issues": "https://github.com/sebastianbergmann/environment/issues",
                "source": "https://github.com/sebastianbergmann/environment/tree/5.1.5"
            },
            "funding": [
                {
                    "url": "https://github.com/sebastianbergmann",
                    "type": "github"
                }
            ],
            "time": "2023-02-03T06:03:51+00:00"
        },
        {
            "name": "sebastian/exporter",
            "version": "4.0.5",
            "source": {
                "type": "git",
                "url": "https://github.com/sebastianbergmann/exporter.git",
                "reference": "ac230ed27f0f98f597c8a2b6eb7ac563af5e5b9d"
            },
            "dist": {
                "type": "zip",
                "url": "https://api.github.com/repos/sebastianbergmann/exporter/zipball/ac230ed27f0f98f597c8a2b6eb7ac563af5e5b9d",
                "reference": "ac230ed27f0f98f597c8a2b6eb7ac563af5e5b9d",
                "shasum": ""
            },
            "require": {
                "php": ">=7.3",
                "sebastian/recursion-context": "^4.0"
            },
            "require-dev": {
                "ext-mbstring": "*",
                "phpunit/phpunit": "^9.3"
            },
            "type": "library",
            "extra": {
                "branch-alias": {
                    "dev-master": "4.0-dev"
                }
            },
            "autoload": {
                "classmap": [
                    "src/"
                ]
            },
            "notification-url": "https://packagist.org/downloads/",
            "license": [
                "BSD-3-Clause"
            ],
            "authors": [
                {
                    "name": "Sebastian Bergmann",
                    "email": "sebastian@phpunit.de"
                },
                {
                    "name": "Jeff Welch",
                    "email": "whatthejeff@gmail.com"
                },
                {
                    "name": "Volker Dusch",
                    "email": "github@wallbash.com"
                },
                {
                    "name": "Adam Harvey",
                    "email": "aharvey@php.net"
                },
                {
                    "name": "Bernhard Schussek",
                    "email": "bschussek@gmail.com"
                }
            ],
            "description": "Provides the functionality to export PHP variables for visualization",
            "homepage": "https://www.github.com/sebastianbergmann/exporter",
            "keywords": [
                "export",
                "exporter"
            ],
            "support": {
                "issues": "https://github.com/sebastianbergmann/exporter/issues",
                "source": "https://github.com/sebastianbergmann/exporter/tree/4.0.5"
            },
            "funding": [
                {
                    "url": "https://github.com/sebastianbergmann",
                    "type": "github"
                }
            ],
            "time": "2022-09-14T06:03:37+00:00"
        },
        {
            "name": "sebastian/global-state",
            "version": "5.0.5",
            "source": {
                "type": "git",
                "url": "https://github.com/sebastianbergmann/global-state.git",
                "reference": "0ca8db5a5fc9c8646244e629625ac486fa286bf2"
            },
            "dist": {
                "type": "zip",
                "url": "https://api.github.com/repos/sebastianbergmann/global-state/zipball/0ca8db5a5fc9c8646244e629625ac486fa286bf2",
                "reference": "0ca8db5a5fc9c8646244e629625ac486fa286bf2",
                "shasum": ""
            },
            "require": {
                "php": ">=7.3",
                "sebastian/object-reflector": "^2.0",
                "sebastian/recursion-context": "^4.0"
            },
            "require-dev": {
                "ext-dom": "*",
                "phpunit/phpunit": "^9.3"
            },
            "suggest": {
                "ext-uopz": "*"
            },
            "type": "library",
            "extra": {
                "branch-alias": {
                    "dev-master": "5.0-dev"
                }
            },
            "autoload": {
                "classmap": [
                    "src/"
                ]
            },
            "notification-url": "https://packagist.org/downloads/",
            "license": [
                "BSD-3-Clause"
            ],
            "authors": [
                {
                    "name": "Sebastian Bergmann",
                    "email": "sebastian@phpunit.de"
                }
            ],
            "description": "Snapshotting of global state",
            "homepage": "http://www.github.com/sebastianbergmann/global-state",
            "keywords": [
                "global state"
            ],
            "support": {
                "issues": "https://github.com/sebastianbergmann/global-state/issues",
                "source": "https://github.com/sebastianbergmann/global-state/tree/5.0.5"
            },
            "funding": [
                {
                    "url": "https://github.com/sebastianbergmann",
                    "type": "github"
                }
            ],
            "time": "2022-02-14T08:28:10+00:00"
        },
        {
            "name": "sebastian/lines-of-code",
            "version": "1.0.3",
            "source": {
                "type": "git",
                "url": "https://github.com/sebastianbergmann/lines-of-code.git",
                "reference": "c1c2e997aa3146983ed888ad08b15470a2e22ecc"
            },
            "dist": {
                "type": "zip",
                "url": "https://api.github.com/repos/sebastianbergmann/lines-of-code/zipball/c1c2e997aa3146983ed888ad08b15470a2e22ecc",
                "reference": "c1c2e997aa3146983ed888ad08b15470a2e22ecc",
                "shasum": ""
            },
            "require": {
                "nikic/php-parser": "^4.6",
                "php": ">=7.3"
            },
            "require-dev": {
                "phpunit/phpunit": "^9.3"
            },
            "type": "library",
            "extra": {
                "branch-alias": {
                    "dev-master": "1.0-dev"
                }
            },
            "autoload": {
                "classmap": [
                    "src/"
                ]
            },
            "notification-url": "https://packagist.org/downloads/",
            "license": [
                "BSD-3-Clause"
            ],
            "authors": [
                {
                    "name": "Sebastian Bergmann",
                    "email": "sebastian@phpunit.de",
                    "role": "lead"
                }
            ],
            "description": "Library for counting the lines of code in PHP source code",
            "homepage": "https://github.com/sebastianbergmann/lines-of-code",
            "support": {
                "issues": "https://github.com/sebastianbergmann/lines-of-code/issues",
                "source": "https://github.com/sebastianbergmann/lines-of-code/tree/1.0.3"
            },
            "funding": [
                {
                    "url": "https://github.com/sebastianbergmann",
                    "type": "github"
                }
            ],
            "time": "2020-11-28T06:42:11+00:00"
        },
        {
            "name": "sebastian/object-enumerator",
            "version": "4.0.4",
            "source": {
                "type": "git",
                "url": "https://github.com/sebastianbergmann/object-enumerator.git",
                "reference": "5c9eeac41b290a3712d88851518825ad78f45c71"
            },
            "dist": {
                "type": "zip",
                "url": "https://api.github.com/repos/sebastianbergmann/object-enumerator/zipball/5c9eeac41b290a3712d88851518825ad78f45c71",
                "reference": "5c9eeac41b290a3712d88851518825ad78f45c71",
                "shasum": ""
            },
            "require": {
                "php": ">=7.3",
                "sebastian/object-reflector": "^2.0",
                "sebastian/recursion-context": "^4.0"
            },
            "require-dev": {
                "phpunit/phpunit": "^9.3"
            },
            "type": "library",
            "extra": {
                "branch-alias": {
                    "dev-master": "4.0-dev"
                }
            },
            "autoload": {
                "classmap": [
                    "src/"
                ]
            },
            "notification-url": "https://packagist.org/downloads/",
            "license": [
                "BSD-3-Clause"
            ],
            "authors": [
                {
                    "name": "Sebastian Bergmann",
                    "email": "sebastian@phpunit.de"
                }
            ],
            "description": "Traverses array structures and object graphs to enumerate all referenced objects",
            "homepage": "https://github.com/sebastianbergmann/object-enumerator/",
            "support": {
                "issues": "https://github.com/sebastianbergmann/object-enumerator/issues",
                "source": "https://github.com/sebastianbergmann/object-enumerator/tree/4.0.4"
            },
            "funding": [
                {
                    "url": "https://github.com/sebastianbergmann",
                    "type": "github"
                }
            ],
            "time": "2020-10-26T13:12:34+00:00"
        },
        {
            "name": "sebastian/object-reflector",
            "version": "2.0.4",
            "source": {
                "type": "git",
                "url": "https://github.com/sebastianbergmann/object-reflector.git",
                "reference": "b4f479ebdbf63ac605d183ece17d8d7fe49c15c7"
            },
            "dist": {
                "type": "zip",
                "url": "https://api.github.com/repos/sebastianbergmann/object-reflector/zipball/b4f479ebdbf63ac605d183ece17d8d7fe49c15c7",
                "reference": "b4f479ebdbf63ac605d183ece17d8d7fe49c15c7",
                "shasum": ""
            },
            "require": {
                "php": ">=7.3"
            },
            "require-dev": {
                "phpunit/phpunit": "^9.3"
            },
            "type": "library",
            "extra": {
                "branch-alias": {
                    "dev-master": "2.0-dev"
                }
            },
            "autoload": {
                "classmap": [
                    "src/"
                ]
            },
            "notification-url": "https://packagist.org/downloads/",
            "license": [
                "BSD-3-Clause"
            ],
            "authors": [
                {
                    "name": "Sebastian Bergmann",
                    "email": "sebastian@phpunit.de"
                }
            ],
            "description": "Allows reflection of object attributes, including inherited and non-public ones",
            "homepage": "https://github.com/sebastianbergmann/object-reflector/",
            "support": {
                "issues": "https://github.com/sebastianbergmann/object-reflector/issues",
                "source": "https://github.com/sebastianbergmann/object-reflector/tree/2.0.4"
            },
            "funding": [
                {
                    "url": "https://github.com/sebastianbergmann",
                    "type": "github"
                }
            ],
            "time": "2020-10-26T13:14:26+00:00"
        },
        {
            "name": "sebastian/recursion-context",
            "version": "4.0.5",
            "source": {
                "type": "git",
                "url": "https://github.com/sebastianbergmann/recursion-context.git",
                "reference": "e75bd0f07204fec2a0af9b0f3cfe97d05f92efc1"
            },
            "dist": {
                "type": "zip",
                "url": "https://api.github.com/repos/sebastianbergmann/recursion-context/zipball/e75bd0f07204fec2a0af9b0f3cfe97d05f92efc1",
                "reference": "e75bd0f07204fec2a0af9b0f3cfe97d05f92efc1",
                "shasum": ""
            },
            "require": {
                "php": ">=7.3"
            },
            "require-dev": {
                "phpunit/phpunit": "^9.3"
            },
            "type": "library",
            "extra": {
                "branch-alias": {
                    "dev-master": "4.0-dev"
                }
            },
            "autoload": {
                "classmap": [
                    "src/"
                ]
            },
            "notification-url": "https://packagist.org/downloads/",
            "license": [
                "BSD-3-Clause"
            ],
            "authors": [
                {
                    "name": "Sebastian Bergmann",
                    "email": "sebastian@phpunit.de"
                },
                {
                    "name": "Jeff Welch",
                    "email": "whatthejeff@gmail.com"
                },
                {
                    "name": "Adam Harvey",
                    "email": "aharvey@php.net"
                }
            ],
            "description": "Provides functionality to recursively process PHP variables",
            "homepage": "https://github.com/sebastianbergmann/recursion-context",
            "support": {
                "issues": "https://github.com/sebastianbergmann/recursion-context/issues",
                "source": "https://github.com/sebastianbergmann/recursion-context/tree/4.0.5"
            },
            "funding": [
                {
                    "url": "https://github.com/sebastianbergmann",
                    "type": "github"
                }
            ],
            "time": "2023-02-03T06:07:39+00:00"
        },
        {
            "name": "sebastian/resource-operations",
            "version": "3.0.3",
            "source": {
                "type": "git",
                "url": "https://github.com/sebastianbergmann/resource-operations.git",
                "reference": "0f4443cb3a1d92ce809899753bc0d5d5a8dd19a8"
            },
            "dist": {
                "type": "zip",
                "url": "https://api.github.com/repos/sebastianbergmann/resource-operations/zipball/0f4443cb3a1d92ce809899753bc0d5d5a8dd19a8",
                "reference": "0f4443cb3a1d92ce809899753bc0d5d5a8dd19a8",
                "shasum": ""
            },
            "require": {
                "php": ">=7.3"
            },
            "require-dev": {
                "phpunit/phpunit": "^9.0"
            },
            "type": "library",
            "extra": {
                "branch-alias": {
                    "dev-master": "3.0-dev"
                }
            },
            "autoload": {
                "classmap": [
                    "src/"
                ]
            },
            "notification-url": "https://packagist.org/downloads/",
            "license": [
                "BSD-3-Clause"
            ],
            "authors": [
                {
                    "name": "Sebastian Bergmann",
                    "email": "sebastian@phpunit.de"
                }
            ],
            "description": "Provides a list of PHP built-in functions that operate on resources",
            "homepage": "https://www.github.com/sebastianbergmann/resource-operations",
            "support": {
                "issues": "https://github.com/sebastianbergmann/resource-operations/issues",
                "source": "https://github.com/sebastianbergmann/resource-operations/tree/3.0.3"
            },
            "funding": [
                {
                    "url": "https://github.com/sebastianbergmann",
                    "type": "github"
                }
            ],
            "time": "2020-09-28T06:45:17+00:00"
        },
        {
            "name": "sebastian/type",
            "version": "3.2.1",
            "source": {
                "type": "git",
                "url": "https://github.com/sebastianbergmann/type.git",
                "reference": "75e2c2a32f5e0b3aef905b9ed0b179b953b3d7c7"
            },
            "dist": {
                "type": "zip",
                "url": "https://api.github.com/repos/sebastianbergmann/type/zipball/75e2c2a32f5e0b3aef905b9ed0b179b953b3d7c7",
                "reference": "75e2c2a32f5e0b3aef905b9ed0b179b953b3d7c7",
                "shasum": ""
            },
            "require": {
                "php": ">=7.3"
            },
            "require-dev": {
                "phpunit/phpunit": "^9.5"
            },
            "type": "library",
            "extra": {
                "branch-alias": {
                    "dev-master": "3.2-dev"
                }
            },
            "autoload": {
                "classmap": [
                    "src/"
                ]
            },
            "notification-url": "https://packagist.org/downloads/",
            "license": [
                "BSD-3-Clause"
            ],
            "authors": [
                {
                    "name": "Sebastian Bergmann",
                    "email": "sebastian@phpunit.de",
                    "role": "lead"
                }
            ],
            "description": "Collection of value objects that represent the types of the PHP type system",
            "homepage": "https://github.com/sebastianbergmann/type",
            "support": {
                "issues": "https://github.com/sebastianbergmann/type/issues",
                "source": "https://github.com/sebastianbergmann/type/tree/3.2.1"
            },
            "funding": [
                {
                    "url": "https://github.com/sebastianbergmann",
                    "type": "github"
                }
            ],
            "time": "2023-02-03T06:13:03+00:00"
        },
        {
            "name": "sebastian/version",
            "version": "3.0.2",
            "source": {
                "type": "git",
                "url": "https://github.com/sebastianbergmann/version.git",
                "reference": "c6c1022351a901512170118436c764e473f6de8c"
            },
            "dist": {
                "type": "zip",
                "url": "https://api.github.com/repos/sebastianbergmann/version/zipball/c6c1022351a901512170118436c764e473f6de8c",
                "reference": "c6c1022351a901512170118436c764e473f6de8c",
                "shasum": ""
            },
            "require": {
                "php": ">=7.3"
            },
            "type": "library",
            "extra": {
                "branch-alias": {
                    "dev-master": "3.0-dev"
                }
            },
            "autoload": {
                "classmap": [
                    "src/"
                ]
            },
            "notification-url": "https://packagist.org/downloads/",
            "license": [
                "BSD-3-Clause"
            ],
            "authors": [
                {
                    "name": "Sebastian Bergmann",
                    "email": "sebastian@phpunit.de",
                    "role": "lead"
                }
            ],
            "description": "Library that helps with managing the version number of Git-hosted PHP projects",
            "homepage": "https://github.com/sebastianbergmann/version",
            "support": {
                "issues": "https://github.com/sebastianbergmann/version/issues",
                "source": "https://github.com/sebastianbergmann/version/tree/3.0.2"
            },
            "funding": [
                {
                    "url": "https://github.com/sebastianbergmann",
                    "type": "github"
                }
            ],
            "time": "2020-09-28T06:39:44+00:00"
        },
        {
            "name": "softcreatr/jsonpath",
            "version": "0.7.5",
            "source": {
                "type": "git",
                "url": "https://github.com/SoftCreatR/JSONPath.git",
                "reference": "008569bf80aa3584834f7890781576bc7b65afa7"
            },
            "dist": {
                "type": "zip",
                "url": "https://api.github.com/repos/SoftCreatR/JSONPath/zipball/008569bf80aa3584834f7890781576bc7b65afa7",
                "reference": "008569bf80aa3584834f7890781576bc7b65afa7",
                "shasum": ""
            },
            "require": {
                "ext-json": "*",
                "php": ">=7.1"
            },
            "replace": {
                "flow/jsonpath": "*"
            },
            "require-dev": {
                "phpunit/phpunit": ">=7.0",
                "roave/security-advisories": "dev-master",
                "squizlabs/php_codesniffer": "^3.5"
            },
            "type": "library",
            "autoload": {
                "psr-4": {
                    "Flow\\JSONPath\\": "src/"
                }
            },
            "notification-url": "https://packagist.org/downloads/",
            "license": [
                "MIT"
            ],
            "authors": [
                {
                    "name": "Stephen Frank",
                    "email": "stephen@flowsa.com",
                    "homepage": "https://prismaticbytes.com",
                    "role": "Developer"
                },
                {
                    "name": "Sascha Greuel",
                    "email": "hello@1-2.dev",
                    "homepage": "http://1-2.dev",
                    "role": "Developer"
                }
            ],
            "description": "JSONPath implementation for parsing, searching and flattening arrays",
            "support": {
                "email": "hello@1-2.dev",
                "forum": "https://github.com/SoftCreatR/JSONPath/discussions",
                "issues": "https://github.com/SoftCreatR/JSONPath/issues",
                "source": "https://github.com/SoftCreatR/JSONPath"
            },
            "funding": [
                {
                    "url": "https://github.com/softcreatr",
                    "type": "github"
                }
            ],
            "time": "2021-06-02T22:15:26+00:00"
        },
        {
            "name": "symfony/browser-kit",
            "version": "v5.4.21",
            "source": {
                "type": "git",
                "url": "https://github.com/symfony/browser-kit.git",
                "reference": "a866ca7e396f15d7efb6d74a8a7d364d4e05b704"
            },
            "dist": {
                "type": "zip",
                "url": "https://api.github.com/repos/symfony/browser-kit/zipball/a866ca7e396f15d7efb6d74a8a7d364d4e05b704",
                "reference": "a866ca7e396f15d7efb6d74a8a7d364d4e05b704",
                "shasum": ""
            },
            "require": {
                "php": ">=7.2.5",
                "symfony/dom-crawler": "^4.4|^5.0|^6.0",
                "symfony/polyfill-php80": "^1.16"
            },
            "require-dev": {
                "symfony/css-selector": "^4.4|^5.0|^6.0",
                "symfony/http-client": "^4.4|^5.0|^6.0",
                "symfony/mime": "^4.4|^5.0|^6.0",
                "symfony/process": "^4.4|^5.0|^6.0"
            },
            "suggest": {
                "symfony/process": ""
            },
            "type": "library",
            "autoload": {
                "psr-4": {
                    "Symfony\\Component\\BrowserKit\\": ""
                },
                "exclude-from-classmap": [
                    "/Tests/"
                ]
            },
            "notification-url": "https://packagist.org/downloads/",
            "license": [
                "MIT"
            ],
            "authors": [
                {
                    "name": "Fabien Potencier",
                    "email": "fabien@symfony.com"
                },
                {
                    "name": "Symfony Community",
                    "homepage": "https://symfony.com/contributors"
                }
            ],
            "description": "Simulates the behavior of a web browser, allowing you to make requests, click on links and submit forms programmatically",
            "homepage": "https://symfony.com",
            "support": {
                "source": "https://github.com/symfony/browser-kit/tree/v5.4.21"
            },
            "funding": [
                {
                    "url": "https://symfony.com/sponsor",
                    "type": "custom"
                },
                {
                    "url": "https://github.com/fabpot",
                    "type": "github"
                },
                {
                    "url": "https://tidelift.com/funding/github/packagist/symfony/symfony",
                    "type": "tidelift"
                }
            ],
            "time": "2023-02-14T08:03:56+00:00"
        },
        {
            "name": "symfony/css-selector",
            "version": "v5.4.21",
            "source": {
                "type": "git",
                "url": "https://github.com/symfony/css-selector.git",
                "reference": "95f3c7468db1da8cc360b24fa2a26e7cefcb355d"
            },
            "dist": {
                "type": "zip",
                "url": "https://api.github.com/repos/symfony/css-selector/zipball/95f3c7468db1da8cc360b24fa2a26e7cefcb355d",
                "reference": "95f3c7468db1da8cc360b24fa2a26e7cefcb355d",
                "shasum": ""
            },
            "require": {
                "php": ">=7.2.5",
                "symfony/polyfill-php80": "^1.16"
            },
            "type": "library",
            "autoload": {
                "psr-4": {
                    "Symfony\\Component\\CssSelector\\": ""
                },
                "exclude-from-classmap": [
                    "/Tests/"
                ]
            },
            "notification-url": "https://packagist.org/downloads/",
            "license": [
                "MIT"
            ],
            "authors": [
                {
                    "name": "Fabien Potencier",
                    "email": "fabien@symfony.com"
                },
                {
                    "name": "Jean-François Simon",
                    "email": "jeanfrancois.simon@sensiolabs.com"
                },
                {
                    "name": "Symfony Community",
                    "homepage": "https://symfony.com/contributors"
                }
            ],
            "description": "Converts CSS selectors to XPath expressions",
            "homepage": "https://symfony.com",
            "support": {
                "source": "https://github.com/symfony/css-selector/tree/v5.4.21"
            },
            "funding": [
                {
                    "url": "https://symfony.com/sponsor",
                    "type": "custom"
                },
                {
                    "url": "https://github.com/fabpot",
                    "type": "github"
                },
                {
                    "url": "https://tidelift.com/funding/github/packagist/symfony/symfony",
                    "type": "tidelift"
                }
            ],
            "time": "2023-02-14T08:03:56+00:00"
        },
        {
            "name": "symfony/dom-crawler",
            "version": "v5.4.23",
            "source": {
                "type": "git",
                "url": "https://github.com/symfony/dom-crawler.git",
                "reference": "4a286c916b74ecfb6e2caf1aa31d3fe2a34b7e08"
            },
            "dist": {
                "type": "zip",
                "url": "https://api.github.com/repos/symfony/dom-crawler/zipball/4a286c916b74ecfb6e2caf1aa31d3fe2a34b7e08",
                "reference": "4a286c916b74ecfb6e2caf1aa31d3fe2a34b7e08",
                "shasum": ""
            },
            "require": {
                "php": ">=7.2.5",
                "symfony/deprecation-contracts": "^2.1|^3",
                "symfony/polyfill-ctype": "~1.8",
                "symfony/polyfill-mbstring": "~1.0",
                "symfony/polyfill-php80": "^1.16"
            },
            "conflict": {
                "masterminds/html5": "<2.6"
            },
            "require-dev": {
                "masterminds/html5": "^2.6",
                "symfony/css-selector": "^4.4|^5.0|^6.0"
            },
            "suggest": {
                "symfony/css-selector": ""
            },
            "type": "library",
            "autoload": {
                "psr-4": {
                    "Symfony\\Component\\DomCrawler\\": ""
                },
                "exclude-from-classmap": [
                    "/Tests/"
                ]
            },
            "notification-url": "https://packagist.org/downloads/",
            "license": [
                "MIT"
            ],
            "authors": [
                {
                    "name": "Fabien Potencier",
                    "email": "fabien@symfony.com"
                },
                {
                    "name": "Symfony Community",
                    "homepage": "https://symfony.com/contributors"
                }
            ],
            "description": "Eases DOM navigation for HTML and XML documents",
            "homepage": "https://symfony.com",
            "support": {
                "source": "https://github.com/symfony/dom-crawler/tree/v5.4.23"
            },
            "funding": [
                {
                    "url": "https://symfony.com/sponsor",
                    "type": "custom"
                },
                {
                    "url": "https://github.com/fabpot",
                    "type": "github"
                },
                {
                    "url": "https://tidelift.com/funding/github/packagist/symfony/symfony",
                    "type": "tidelift"
                }
            ],
            "time": "2023-04-08T21:20:19+00:00"
        },
        {
            "name": "symplify/easy-coding-standard",
            "version": "10.3.3",
            "source": {
                "type": "git",
                "url": "https://github.com/symplify/easy-coding-standard.git",
                "reference": "c93878b3c052321231519b6540e227380f90be17"
            },
            "dist": {
                "type": "zip",
                "url": "https://api.github.com/repos/symplify/easy-coding-standard/zipball/c93878b3c052321231519b6540e227380f90be17",
                "reference": "c93878b3c052321231519b6540e227380f90be17",
                "shasum": ""
            },
            "require": {
                "php": ">=7.2"
            },
            "conflict": {
                "friendsofphp/php-cs-fixer": "<3.0",
                "squizlabs/php_codesniffer": "<3.6"
            },
            "bin": [
                "bin/ecs"
            ],
            "type": "library",
            "extra": {
                "branch-alias": {
                    "dev-main": "10.3-dev"
                }
            },
            "autoload": {
                "files": [
                    "bootstrap.php"
                ]
            },
            "notification-url": "https://packagist.org/downloads/",
            "license": [
                "MIT"
            ],
            "description": "Prefixed scoped version of ECS package",
            "support": {
                "source": "https://github.com/symplify/easy-coding-standard/tree/10.3.3"
            },
            "funding": [
                {
                    "url": "https://www.paypal.me/rectorphp",
                    "type": "custom"
                },
                {
                    "url": "https://github.com/tomasvotruba",
                    "type": "github"
                }
            ],
            "time": "2022-06-13T14:03:37+00:00"
        },
        {
            "name": "theseer/tokenizer",
            "version": "1.2.1",
            "source": {
                "type": "git",
                "url": "https://github.com/theseer/tokenizer.git",
                "reference": "34a41e998c2183e22995f158c581e7b5e755ab9e"
            },
            "dist": {
                "type": "zip",
                "url": "https://api.github.com/repos/theseer/tokenizer/zipball/34a41e998c2183e22995f158c581e7b5e755ab9e",
                "reference": "34a41e998c2183e22995f158c581e7b5e755ab9e",
                "shasum": ""
            },
            "require": {
                "ext-dom": "*",
                "ext-tokenizer": "*",
                "ext-xmlwriter": "*",
                "php": "^7.2 || ^8.0"
            },
            "type": "library",
            "autoload": {
                "classmap": [
                    "src/"
                ]
            },
            "notification-url": "https://packagist.org/downloads/",
            "license": [
                "BSD-3-Clause"
            ],
            "authors": [
                {
                    "name": "Arne Blankerts",
                    "email": "arne@blankerts.de",
                    "role": "Developer"
                }
            ],
            "description": "A small library for converting tokenized PHP source code into XML and potentially other formats",
            "support": {
                "issues": "https://github.com/theseer/tokenizer/issues",
                "source": "https://github.com/theseer/tokenizer/tree/1.2.1"
            },
            "funding": [
                {
                    "url": "https://github.com/theseer",
                    "type": "github"
                }
            ],
            "time": "2021-07-28T10:34:58+00:00"
        },
        {
            "name": "vlucas/phpdotenv",
            "version": "v5.5.0",
            "source": {
                "type": "git",
                "url": "https://github.com/vlucas/phpdotenv.git",
                "reference": "1a7ea2afc49c3ee6d87061f5a233e3a035d0eae7"
            },
            "dist": {
                "type": "zip",
                "url": "https://api.github.com/repos/vlucas/phpdotenv/zipball/1a7ea2afc49c3ee6d87061f5a233e3a035d0eae7",
                "reference": "1a7ea2afc49c3ee6d87061f5a233e3a035d0eae7",
                "shasum": ""
            },
            "require": {
                "ext-pcre": "*",
                "graham-campbell/result-type": "^1.0.2",
                "php": "^7.1.3 || ^8.0",
                "phpoption/phpoption": "^1.8",
                "symfony/polyfill-ctype": "^1.23",
                "symfony/polyfill-mbstring": "^1.23.1",
                "symfony/polyfill-php80": "^1.23.1"
            },
            "require-dev": {
                "bamarni/composer-bin-plugin": "^1.4.1",
                "ext-filter": "*",
                "phpunit/phpunit": "^7.5.20 || ^8.5.30 || ^9.5.25"
            },
            "suggest": {
                "ext-filter": "Required to use the boolean validator."
            },
            "type": "library",
            "extra": {
                "bamarni-bin": {
                    "bin-links": true,
                    "forward-command": true
                },
                "branch-alias": {
                    "dev-master": "5.5-dev"
                }
            },
            "autoload": {
                "psr-4": {
                    "Dotenv\\": "src/"
                }
            },
            "notification-url": "https://packagist.org/downloads/",
            "license": [
                "BSD-3-Clause"
            ],
            "authors": [
                {
                    "name": "Graham Campbell",
                    "email": "hello@gjcampbell.co.uk",
                    "homepage": "https://github.com/GrahamCampbell"
                },
                {
                    "name": "Vance Lucas",
                    "email": "vance@vancelucas.com",
                    "homepage": "https://github.com/vlucas"
                }
            ],
            "description": "Loads environment variables from `.env` to `getenv()`, `$_ENV` and `$_SERVER` automagically.",
            "keywords": [
                "dotenv",
                "env",
                "environment"
            ],
            "support": {
                "issues": "https://github.com/vlucas/phpdotenv/issues",
                "source": "https://github.com/vlucas/phpdotenv/tree/v5.5.0"
            },
            "funding": [
                {
                    "url": "https://github.com/GrahamCampbell",
                    "type": "github"
                },
                {
                    "url": "https://tidelift.com/funding/github/packagist/vlucas/phpdotenv",
                    "type": "tidelift"
                }
            ],
            "time": "2022-10-16T01:01:54+00:00"
        },
        {
            "name": "yiisoft/yii2-redis",
            "version": "2.0.18",
            "source": {
                "type": "git",
                "url": "https://github.com/yiisoft/yii2-redis.git",
                "reference": "08aecdf44e091c5fae3411e719ac0fdb803ef594"
            },
            "dist": {
                "type": "zip",
                "url": "https://api.github.com/repos/yiisoft/yii2-redis/zipball/08aecdf44e091c5fae3411e719ac0fdb803ef594",
                "reference": "08aecdf44e091c5fae3411e719ac0fdb803ef594",
                "shasum": ""
            },
            "require": {
                "ext-openssl": "*",
                "yiisoft/yii2": "~2.0.39"
            },
            "require-dev": {
                "phpunit/phpunit": "<7",
                "yiisoft/yii2-dev": "~2.0.39"
            },
            "type": "yii2-extension",
            "extra": {
                "branch-alias": {
                    "dev-master": "2.0.x-dev"
                }
            },
            "autoload": {
                "psr-4": {
                    "yii\\redis\\": "src"
                }
            },
            "notification-url": "https://packagist.org/downloads/",
            "license": [
                "BSD-3-Clause"
            ],
            "authors": [
                {
                    "name": "Carsten Brandt",
                    "email": "mail@cebe.cc"
                }
            ],
            "description": "Redis Cache, Session and ActiveRecord for the Yii framework",
            "keywords": [
                "active-record",
                "cache",
                "redis",
                "session",
                "yii2"
            ],
            "support": {
                "forum": "http://www.yiiframework.com/forum/",
                "irc": "irc://irc.freenode.net/yii",
                "issues": "https://github.com/yiisoft/yii2-redis/issues",
                "source": "https://github.com/yiisoft/yii2-redis",
                "wiki": "http://www.yiiframework.com/wiki/"
            },
            "funding": [
                {
                    "url": "https://github.com/yiisoft",
                    "type": "github"
                },
                {
                    "url": "https://opencollective.com/yiisoft",
                    "type": "open_collective"
                },
                {
                    "url": "https://tidelift.com/funding/github/packagist/yiisoft/yii2-redis",
                    "type": "tidelift"
                }
            ],
            "time": "2022-09-04T10:34:42+00:00"
        }
    ],
    "aliases": [],
    "minimum-stability": "stable",
    "stability-flags": {
        "craftcms/ecs": 20
    },
    "prefer-stable": false,
    "prefer-lowest": false,
    "platform": {
        "php": "^8.1",
        "ext-bcmath": "*",
        "ext-curl": "*",
        "ext-dom": "*",
        "ext-intl": "*",
        "ext-json": "*",
        "ext-mbstring": "*",
        "ext-openssl": "*",
        "ext-pcre": "*",
        "ext-pdo": "*",
        "ext-zip": "*"
    },
    "platform-dev": [],
    "platform-overrides": {
        "php": "8.1"
    },
    "plugin-api-version": "2.3.0"
}<|MERGE_RESOLUTION|>--- conflicted
+++ resolved
@@ -4,11 +4,7 @@
         "Read more about it at https://getcomposer.org/doc/01-basic-usage.md#installing-dependencies",
         "This file is @generated automatically"
     ],
-<<<<<<< HEAD
-    "content-hash": "d89a6574d466c1d80367a6a563f14cb3",
-=======
-    "content-hash": "e0d14b86e169a7a597e490d1a9527d78",
->>>>>>> 9c714997
+    "content-hash": "5dc86a546825e88bf81e70ac1ea811e0",
     "packages": [
         {
             "name": "cebe/markdown",
@@ -1310,18 +1306,6 @@
         },
         {
             "name": "guzzlehttp/guzzle",
-<<<<<<< HEAD
-            "version": "7.6.1",
-            "source": {
-                "type": "git",
-                "url": "https://github.com/guzzle/guzzle.git",
-                "reference": "8444a2bacf1960bc6a2b62ed86b8e72e11eebe51"
-            },
-            "dist": {
-                "type": "zip",
-                "url": "https://api.github.com/repos/guzzle/guzzle/zipball/8444a2bacf1960bc6a2b62ed86b8e72e11eebe51",
-                "reference": "8444a2bacf1960bc6a2b62ed86b8e72e11eebe51",
-=======
             "version": "7.7.0",
             "source": {
                 "type": "git",
@@ -1332,7 +1316,6 @@
                 "type": "zip",
                 "url": "https://api.github.com/repos/guzzle/guzzle/zipball/fb7566caccf22d74d1ab270de3551f72a58399f5",
                 "reference": "fb7566caccf22d74d1ab270de3551f72a58399f5",
->>>>>>> 9c714997
                 "shasum": ""
             },
             "require": {
@@ -1429,11 +1412,7 @@
             ],
             "support": {
                 "issues": "https://github.com/guzzle/guzzle/issues",
-<<<<<<< HEAD
-                "source": "https://github.com/guzzle/guzzle/tree/7.6.1"
-=======
                 "source": "https://github.com/guzzle/guzzle/tree/7.7.0"
->>>>>>> 9c714997
             },
             "funding": [
                 {
@@ -1449,11 +1428,7 @@
                     "type": "tidelift"
                 }
             ],
-<<<<<<< HEAD
-            "time": "2023-05-15T20:43:01+00:00"
-=======
             "time": "2023-05-21T14:04:53+00:00"
->>>>>>> 9c714997
         },
         {
             "name": "guzzlehttp/promises",
