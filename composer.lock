{
    "_readme": [
        "This file locks the dependencies of your project to a known state",
        "Read more about it at https://getcomposer.org/doc/01-basic-usage.md#installing-dependencies",
        "This file is @generated automatically"
    ],
<<<<<<< HEAD
    "content-hash": "68d494e1a0a922b234f8834554235097",
=======
    "content-hash": "6ddce7e69be1d9c0e75edffb8f0a948a",
>>>>>>> a299491d
    "packages": [
        {
            "name": "cebe/markdown",
            "version": "1.2.1",
            "source": {
                "type": "git",
                "url": "https://github.com/cebe/markdown.git",
                "reference": "9bac5e971dd391e2802dca5400bbeacbaea9eb86"
            },
            "dist": {
                "type": "zip",
                "url": "https://api.github.com/repos/cebe/markdown/zipball/9bac5e971dd391e2802dca5400bbeacbaea9eb86",
                "reference": "9bac5e971dd391e2802dca5400bbeacbaea9eb86",
                "shasum": ""
            },
            "require": {
                "lib-pcre": "*",
                "php": ">=5.4.0"
            },
            "require-dev": {
                "cebe/indent": "*",
                "facebook/xhprof": "*@dev",
                "phpunit/phpunit": "4.1.*"
            },
            "bin": [
                "bin/markdown"
            ],
            "type": "library",
            "extra": {
                "branch-alias": {
                    "dev-master": "1.2.x-dev"
                }
            },
            "autoload": {
                "psr-4": {
                    "cebe\\markdown\\": ""
                }
            },
            "notification-url": "https://packagist.org/downloads/",
            "license": [
                "MIT"
            ],
            "authors": [
                {
                    "name": "Carsten Brandt",
                    "email": "mail@cebe.cc",
                    "homepage": "http://cebe.cc/",
                    "role": "Creator"
                }
            ],
            "description": "A super fast, highly extensible markdown parser for PHP",
            "homepage": "https://github.com/cebe/markdown#readme",
            "keywords": [
                "extensible",
                "fast",
                "gfm",
                "markdown",
                "markdown-extra"
            ],
            "time": "2018-03-26T11:24:36+00:00"
        },
        {
            "name": "composer/ca-bundle",
            "version": "1.2.7",
            "source": {
                "type": "git",
                "url": "https://github.com/composer/ca-bundle.git",
                "reference": "95c63ab2117a72f48f5a55da9740a3273d45b7fd"
            },
            "dist": {
                "type": "zip",
                "url": "https://api.github.com/repos/composer/ca-bundle/zipball/95c63ab2117a72f48f5a55da9740a3273d45b7fd",
                "reference": "95c63ab2117a72f48f5a55da9740a3273d45b7fd",
                "shasum": ""
            },
            "require": {
                "ext-openssl": "*",
                "ext-pcre": "*",
                "php": "^5.3.2 || ^7.0 || ^8.0"
            },
            "require-dev": {
                "phpunit/phpunit": "^4.8.35 || ^5.7 || 6.5 - 8",
                "psr/log": "^1.0",
                "symfony/process": "^2.5 || ^3.0 || ^4.0 || ^5.0"
            },
            "type": "library",
            "extra": {
                "branch-alias": {
                    "dev-master": "1.x-dev"
                }
            },
            "autoload": {
                "psr-4": {
                    "Composer\\CaBundle\\": "src"
                }
            },
            "notification-url": "https://packagist.org/downloads/",
            "license": [
                "MIT"
            ],
            "authors": [
                {
                    "name": "Jordi Boggiano",
                    "email": "j.boggiano@seld.be",
                    "homepage": "http://seld.be"
                }
            ],
            "description": "Lets you find a path to the system CA bundle, and includes a fallback to the Mozilla CA bundle.",
            "keywords": [
                "cabundle",
                "cacert",
                "certificate",
                "ssl",
                "tls"
            ],
            "time": "2020-04-08T08:27:21+00:00"
        },
        {
            "name": "composer/composer",
            "version": "1.10.5",
            "source": {
                "type": "git",
                "url": "https://github.com/composer/composer.git",
                "reference": "7a4d5b6aa30d2118af27c04f5e897b57156ccfa9"
            },
            "dist": {
                "type": "zip",
                "url": "https://api.github.com/repos/composer/composer/zipball/7a4d5b6aa30d2118af27c04f5e897b57156ccfa9",
                "reference": "7a4d5b6aa30d2118af27c04f5e897b57156ccfa9",
                "shasum": ""
            },
            "require": {
                "composer/ca-bundle": "^1.0",
                "composer/semver": "^1.0",
                "composer/spdx-licenses": "^1.2",
                "composer/xdebug-handler": "^1.1",
                "justinrainbow/json-schema": "^3.0 || ^4.0 || ^5.0",
                "php": "^5.3.2 || ^7.0",
                "psr/log": "^1.0",
                "seld/jsonlint": "^1.4",
                "seld/phar-utils": "^1.0",
                "symfony/console": "^2.7 || ^3.0 || ^4.0 || ^5.0",
                "symfony/filesystem": "^2.7 || ^3.0 || ^4.0 || ^5.0",
                "symfony/finder": "^2.7 || ^3.0 || ^4.0 || ^5.0",
                "symfony/process": "^2.7 || ^3.0 || ^4.0 || ^5.0"
            },
            "conflict": {
                "symfony/console": "2.8.38"
            },
            "require-dev": {
                "phpspec/prophecy": "^1.10",
                "symfony/phpunit-bridge": "^3.4"
            },
            "suggest": {
                "ext-openssl": "Enabling the openssl extension allows you to access https URLs for repositories and packages",
                "ext-zip": "Enabling the zip extension allows you to unzip archives",
                "ext-zlib": "Allow gzip compression of HTTP requests"
            },
            "bin": [
                "bin/composer"
            ],
            "type": "library",
            "extra": {
                "branch-alias": {
                    "dev-master": "1.10-dev"
                }
            },
            "autoload": {
                "psr-4": {
                    "Composer\\": "src/Composer"
                }
            },
            "notification-url": "https://packagist.org/downloads/",
            "license": [
                "MIT"
            ],
            "authors": [
                {
                    "name": "Nils Adermann",
                    "email": "naderman@naderman.de",
                    "homepage": "http://www.naderman.de"
                },
                {
                    "name": "Jordi Boggiano",
                    "email": "j.boggiano@seld.be",
                    "homepage": "http://seld.be"
                }
            ],
            "description": "Composer helps you declare, manage and install dependencies of PHP projects. It ensures you have the right stack everywhere.",
            "homepage": "https://getcomposer.org/",
            "keywords": [
                "autoload",
                "dependency",
                "package"
            ],
            "time": "2020-04-10T09:44:22+00:00"
        },
        {
            "name": "composer/semver",
            "version": "1.5.1",
            "source": {
                "type": "git",
                "url": "https://github.com/composer/semver.git",
                "reference": "c6bea70230ef4dd483e6bbcab6005f682ed3a8de"
            },
            "dist": {
                "type": "zip",
                "url": "https://api.github.com/repos/composer/semver/zipball/c6bea70230ef4dd483e6bbcab6005f682ed3a8de",
                "reference": "c6bea70230ef4dd483e6bbcab6005f682ed3a8de",
                "shasum": ""
            },
            "require": {
                "php": "^5.3.2 || ^7.0"
            },
            "require-dev": {
                "phpunit/phpunit": "^4.5 || ^5.0.5"
            },
            "type": "library",
            "extra": {
                "branch-alias": {
                    "dev-master": "1.x-dev"
                }
            },
            "autoload": {
                "psr-4": {
                    "Composer\\Semver\\": "src"
                }
            },
            "notification-url": "https://packagist.org/downloads/",
            "license": [
                "MIT"
            ],
            "authors": [
                {
                    "name": "Nils Adermann",
                    "email": "naderman@naderman.de",
                    "homepage": "http://www.naderman.de"
                },
                {
                    "name": "Jordi Boggiano",
                    "email": "j.boggiano@seld.be",
                    "homepage": "http://seld.be"
                },
                {
                    "name": "Rob Bast",
                    "email": "rob.bast@gmail.com",
                    "homepage": "http://robbast.nl"
                }
            ],
            "description": "Semver library that offers utilities, version constraint parsing and validation.",
            "keywords": [
                "semantic",
                "semver",
                "validation",
                "versioning"
            ],
            "time": "2020-01-13T12:06:48+00:00"
        },
        {
            "name": "composer/spdx-licenses",
            "version": "1.5.3",
            "source": {
                "type": "git",
                "url": "https://github.com/composer/spdx-licenses.git",
                "reference": "0c3e51e1880ca149682332770e25977c70cf9dae"
            },
            "dist": {
                "type": "zip",
                "url": "https://api.github.com/repos/composer/spdx-licenses/zipball/0c3e51e1880ca149682332770e25977c70cf9dae",
                "reference": "0c3e51e1880ca149682332770e25977c70cf9dae",
                "shasum": ""
            },
            "require": {
                "php": "^5.3.2 || ^7.0 || ^8.0"
            },
            "require-dev": {
                "phpunit/phpunit": "^4.8.35 || ^5.7 || 6.5 - 7"
            },
            "type": "library",
            "extra": {
                "branch-alias": {
                    "dev-master": "1.x-dev"
                }
            },
            "autoload": {
                "psr-4": {
                    "Composer\\Spdx\\": "src"
                }
            },
            "notification-url": "https://packagist.org/downloads/",
            "license": [
                "MIT"
            ],
            "authors": [
                {
                    "name": "Nils Adermann",
                    "email": "naderman@naderman.de",
                    "homepage": "http://www.naderman.de"
                },
                {
                    "name": "Jordi Boggiano",
                    "email": "j.boggiano@seld.be",
                    "homepage": "http://seld.be"
                },
                {
                    "name": "Rob Bast",
                    "email": "rob.bast@gmail.com",
                    "homepage": "http://robbast.nl"
                }
            ],
            "description": "SPDX licenses list and validation library.",
            "keywords": [
                "license",
                "spdx",
                "validator"
            ],
            "time": "2020-02-14T07:44:31+00:00"
        },
        {
            "name": "composer/xdebug-handler",
            "version": "1.4.1",
            "source": {
                "type": "git",
                "url": "https://github.com/composer/xdebug-handler.git",
                "reference": "1ab9842d69e64fb3a01be6b656501032d1b78cb7"
            },
            "dist": {
                "type": "zip",
                "url": "https://api.github.com/repos/composer/xdebug-handler/zipball/1ab9842d69e64fb3a01be6b656501032d1b78cb7",
                "reference": "1ab9842d69e64fb3a01be6b656501032d1b78cb7",
                "shasum": ""
            },
            "require": {
                "php": "^5.3.2 || ^7.0 || ^8.0",
                "psr/log": "^1.0"
            },
            "require-dev": {
                "phpunit/phpunit": "^4.8.35 || ^5.7 || 6.5 - 8"
            },
            "type": "library",
            "autoload": {
                "psr-4": {
                    "Composer\\XdebugHandler\\": "src"
                }
            },
            "notification-url": "https://packagist.org/downloads/",
            "license": [
                "MIT"
            ],
            "authors": [
                {
                    "name": "John Stevenson",
                    "email": "john-stevenson@blueyonder.co.uk"
                }
            ],
            "description": "Restarts a process without Xdebug.",
            "keywords": [
                "Xdebug",
                "performance"
            ],
            "funding": [
                {
                    "url": "https://packagist.com",
                    "type": "custom"
                }
            ],
            "time": "2020-03-01T12:26:26+00:00"
        },
        {
            "name": "craftcms/oauth2-craftid",
            "version": "1.0.0.1",
            "source": {
                "type": "git",
                "url": "https://github.com/craftcms/oauth2-craftid.git",
                "reference": "3f18364139d72d83fb50546d85130beaaa868836"
            },
            "dist": {
                "type": "zip",
                "url": "https://api.github.com/repos/craftcms/oauth2-craftid/zipball/3f18364139d72d83fb50546d85130beaaa868836",
                "reference": "3f18364139d72d83fb50546d85130beaaa868836",
                "shasum": ""
            },
            "require": {
                "league/oauth2-client": "^2.2.1"
            },
            "require-dev": {
                "phpunit/phpunit": "^5.0",
                "satooshi/php-coveralls": "^1.0",
                "squizlabs/php_codesniffer": "^2.0"
            },
            "type": "library",
            "autoload": {
                "psr-4": {
                    "craftcms\\oauth2\\client\\": "src/"
                }
            },
            "notification-url": "https://packagist.org/downloads/",
            "license": [
                "MIT"
            ],
            "authors": [
                {
                    "name": "Pixel & Tonic",
                    "homepage": "https://pixelandtonic.com/"
                }
            ],
            "description": "Craft OAuth 2.0 Client Provider for The PHP League OAuth2-Client",
            "keywords": [
                "Authentication",
                "authorization",
                "client",
                "cms",
                "craftcms",
                "craftid",
                "oauth",
                "oauth2"
            ],
            "time": "2017-11-22T19:46:18+00:00"
        },
        {
            "name": "craftcms/plugin-installer",
            "version": "1.5.5",
            "source": {
                "type": "git",
                "url": "https://github.com/craftcms/plugin-installer.git",
                "reference": "42c23ded70ccadf7dea7eab28660d7808dd3022a"
            },
            "dist": {
                "type": "zip",
                "url": "https://api.github.com/repos/craftcms/plugin-installer/zipball/42c23ded70ccadf7dea7eab28660d7808dd3022a",
                "reference": "42c23ded70ccadf7dea7eab28660d7808dd3022a",
                "shasum": ""
            },
            "require": {
                "composer-plugin-api": "^1.0 || ^2.0"
            },
            "require-dev": {
                "composer/composer": "^1.0 || ^2.0"
            },
            "type": "composer-plugin",
            "extra": {
                "class": "craft\\composer\\Plugin"
            },
            "autoload": {
                "psr-4": {
                    "craft\\composer\\": "src/"
                }
            },
            "notification-url": "https://packagist.org/downloads/",
            "license": [
                "MIT"
            ],
            "description": "Craft CMS Plugin Installer",
            "homepage": "https://craftcms.com/",
            "keywords": [
                "cms",
                "composer",
                "craftcms",
                "installer",
                "plugin"
            ],
            "time": "2020-04-17T23:11:17+00:00"
        },
        {
            "name": "craftcms/server-check",
            "version": "1.1.8",
            "source": {
                "type": "git",
                "url": "https://github.com/craftcms/server-check.git",
                "reference": "a7b6c172b631ec822fbdccbe011dbcf77395a9ee"
            },
            "dist": {
                "type": "zip",
                "url": "https://api.github.com/repos/craftcms/server-check/zipball/a7b6c172b631ec822fbdccbe011dbcf77395a9ee",
                "reference": "a7b6c172b631ec822fbdccbe011dbcf77395a9ee",
                "shasum": ""
            },
            "type": "library",
            "autoload": {
                "classmap": [
                    "server/requirements"
                ]
            },
            "notification-url": "https://packagist.org/downloads/",
            "license": [
                "MIT"
            ],
            "description": "Craft CMS Server Check",
            "homepage": "https://craftcms.com/",
            "keywords": [
                "cms",
                "craftcms",
                "requirements",
                "yii2"
            ],
            "time": "2020-01-17T22:23:26+00:00"
        },
        {
            "name": "creocoder/yii2-nested-sets",
            "version": "0.9.0",
            "source": {
                "type": "git",
                "url": "https://github.com/creocoder/yii2-nested-sets.git",
                "reference": "cb8635a459b6246e5a144f096b992dcc30cf9954"
            },
            "dist": {
                "type": "zip",
                "url": "https://api.github.com/repos/creocoder/yii2-nested-sets/zipball/cb8635a459b6246e5a144f096b992dcc30cf9954",
                "reference": "cb8635a459b6246e5a144f096b992dcc30cf9954",
                "shasum": ""
            },
            "require": {
                "yiisoft/yii2": "*"
            },
            "type": "yii2-extension",
            "autoload": {
                "psr-4": {
                    "creocoder\\nestedsets\\": "src"
                }
            },
            "notification-url": "https://packagist.org/downloads/",
            "license": [
                "BSD-3-Clause"
            ],
            "authors": [
                {
                    "name": "Alexander Kochetov",
                    "email": "creocoder@gmail.com"
                }
            ],
            "description": "The nested sets behavior for the Yii framework",
            "keywords": [
                "nested sets",
                "yii2"
            ],
            "time": "2015-01-27T10:53:51+00:00"
        },
        {
            "name": "defuse/php-encryption",
            "version": "v2.2.1",
            "source": {
                "type": "git",
                "url": "https://github.com/defuse/php-encryption.git",
                "reference": "0f407c43b953d571421e0020ba92082ed5fb7620"
            },
            "dist": {
                "type": "zip",
                "url": "https://api.github.com/repos/defuse/php-encryption/zipball/0f407c43b953d571421e0020ba92082ed5fb7620",
                "reference": "0f407c43b953d571421e0020ba92082ed5fb7620",
                "shasum": ""
            },
            "require": {
                "ext-openssl": "*",
                "paragonie/random_compat": ">= 2",
                "php": ">=5.4.0"
            },
            "require-dev": {
                "nikic/php-parser": "^2.0|^3.0|^4.0",
                "phpunit/phpunit": "^4|^5"
            },
            "bin": [
                "bin/generate-defuse-key"
            ],
            "type": "library",
            "autoload": {
                "psr-4": {
                    "Defuse\\Crypto\\": "src"
                }
            },
            "notification-url": "https://packagist.org/downloads/",
            "license": [
                "MIT"
            ],
            "authors": [
                {
                    "name": "Taylor Hornby",
                    "email": "taylor@defuse.ca",
                    "homepage": "https://defuse.ca/"
                },
                {
                    "name": "Scott Arciszewski",
                    "email": "info@paragonie.com",
                    "homepage": "https://paragonie.com"
                }
            ],
            "description": "Secure PHP Encryption Library",
            "keywords": [
                "aes",
                "authenticated encryption",
                "cipher",
                "crypto",
                "cryptography",
                "encrypt",
                "encryption",
                "openssl",
                "security",
                "symmetric key cryptography"
            ],
            "time": "2018-07-24T23:27:56+00:00"
        },
        {
            "name": "doctrine/lexer",
            "version": "1.0.2",
            "source": {
                "type": "git",
                "url": "https://github.com/doctrine/lexer.git",
                "reference": "1febd6c3ef84253d7c815bed85fc622ad207a9f8"
            },
            "dist": {
                "type": "zip",
                "url": "https://api.github.com/repos/doctrine/lexer/zipball/1febd6c3ef84253d7c815bed85fc622ad207a9f8",
                "reference": "1febd6c3ef84253d7c815bed85fc622ad207a9f8",
                "shasum": ""
            },
            "require": {
                "php": ">=5.3.2"
            },
            "require-dev": {
                "phpunit/phpunit": "^4.5"
            },
            "type": "library",
            "extra": {
                "branch-alias": {
                    "dev-master": "1.0.x-dev"
                }
            },
            "autoload": {
                "psr-4": {
                    "Doctrine\\Common\\Lexer\\": "lib/Doctrine/Common/Lexer"
                }
            },
            "notification-url": "https://packagist.org/downloads/",
            "license": [
                "MIT"
            ],
            "authors": [
                {
                    "name": "Roman Borschel",
                    "email": "roman@code-factory.org"
                },
                {
                    "name": "Guilherme Blanco",
                    "email": "guilhermeblanco@gmail.com"
                },
                {
                    "name": "Johannes Schmitt",
                    "email": "schmittjoh@gmail.com"
                }
            ],
            "description": "PHP Doctrine Lexer parser library that can be used in Top-Down, Recursive Descent Parsers.",
            "homepage": "https://www.doctrine-project.org/projects/lexer.html",
            "keywords": [
                "annotations",
                "docblock",
                "lexer",
                "parser",
                "php"
            ],
            "time": "2019-06-08T11:03:04+00:00"
        },
        {
            "name": "egulias/email-validator",
            "version": "2.1.17",
            "source": {
                "type": "git",
                "url": "https://github.com/egulias/EmailValidator.git",
                "reference": "ade6887fd9bd74177769645ab5c474824f8a418a"
            },
            "dist": {
                "type": "zip",
                "url": "https://api.github.com/repos/egulias/EmailValidator/zipball/ade6887fd9bd74177769645ab5c474824f8a418a",
                "reference": "ade6887fd9bd74177769645ab5c474824f8a418a",
                "shasum": ""
            },
            "require": {
                "doctrine/lexer": "^1.0.1",
                "php": ">=5.5",
                "symfony/polyfill-intl-idn": "^1.10"
            },
            "require-dev": {
                "dominicsayers/isemail": "^3.0.7",
                "phpunit/phpunit": "^4.8.36|^7.5.15",
                "satooshi/php-coveralls": "^1.0.1"
            },
            "suggest": {
                "ext-intl": "PHP Internationalization Libraries are required to use the SpoofChecking validation"
            },
            "type": "library",
            "extra": {
                "branch-alias": {
                    "dev-master": "2.1.x-dev"
                }
            },
            "autoload": {
                "psr-4": {
                    "Egulias\\EmailValidator\\": "EmailValidator"
                }
            },
            "notification-url": "https://packagist.org/downloads/",
            "license": [
                "MIT"
            ],
            "authors": [
                {
                    "name": "Eduardo Gulias Davis"
                }
            ],
            "description": "A library for validating emails against several RFCs",
            "homepage": "https://github.com/egulias/EmailValidator",
            "keywords": [
                "email",
                "emailvalidation",
                "emailvalidator",
                "validation",
                "validator"
            ],
            "time": "2020-02-13T22:36:52+00:00"
        },
        {
            "name": "elvanto/litemoji",
            "version": "1.4.4",
            "source": {
                "type": "git",
                "url": "https://github.com/elvanto/litemoji.git",
                "reference": "17bf635e4d1a5b4d35d2cadf153cd589b78af7f0"
            },
            "dist": {
                "type": "zip",
                "url": "https://api.github.com/repos/elvanto/litemoji/zipball/17bf635e4d1a5b4d35d2cadf153cd589b78af7f0",
                "reference": "17bf635e4d1a5b4d35d2cadf153cd589b78af7f0",
                "shasum": ""
            },
            "require": {
                "php": ">=5.4"
            },
            "require-dev": {
                "milesj/emojibase": "3.1.0",
                "phpunit/phpunit": "^5.0"
            },
            "type": "library",
            "autoload": {
                "psr-4": {
                    "LitEmoji\\": "src/"
                }
            },
            "notification-url": "https://packagist.org/downloads/",
            "license": [
                "MIT"
            ],
            "description": "A PHP library simplifying the conversion of unicode, HTML and shortcode emoji.",
            "keywords": [
                "emoji",
                "php-emoji"
            ],
            "time": "2018-09-28T05:23:38+00:00"
        },
        {
            "name": "enshrined/svg-sanitize",
            "version": "0.13.3",
            "source": {
                "type": "git",
                "url": "https://github.com/darylldoyle/svg-sanitizer.git",
                "reference": "bc66593f255b7d2613d8f22041180036979b6403"
            },
            "dist": {
                "type": "zip",
                "url": "https://api.github.com/repos/darylldoyle/svg-sanitizer/zipball/bc66593f255b7d2613d8f22041180036979b6403",
                "reference": "bc66593f255b7d2613d8f22041180036979b6403",
                "shasum": ""
            },
            "require": {
                "ext-dom": "*",
                "ext-libxml": "*"
            },
            "require-dev": {
                "codeclimate/php-test-reporter": "^0.1.2",
                "phpunit/phpunit": "^6"
            },
            "type": "library",
            "autoload": {
                "psr-4": {
                    "enshrined\\svgSanitize\\": "src"
                }
            },
            "notification-url": "https://packagist.org/downloads/",
            "license": [
                "GPL-2.0-or-later"
            ],
            "authors": [
                {
                    "name": "Daryll Doyle",
                    "email": "daryll@enshrined.co.uk"
                }
            ],
            "description": "An SVG sanitizer for PHP",
            "time": "2020-01-20T01:34:17+00:00"
        },
        {
            "name": "ezyang/htmlpurifier",
            "version": "v4.12.0",
            "source": {
                "type": "git",
                "url": "https://github.com/ezyang/htmlpurifier.git",
                "reference": "a617e55bc62a87eec73bd456d146d134ad716f03"
            },
            "dist": {
                "type": "zip",
                "url": "https://api.github.com/repos/ezyang/htmlpurifier/zipball/a617e55bc62a87eec73bd456d146d134ad716f03",
                "reference": "a617e55bc62a87eec73bd456d146d134ad716f03",
                "shasum": ""
            },
            "require": {
                "php": ">=5.2"
            },
            "require-dev": {
                "simpletest/simpletest": "dev-master#72de02a7b80c6bb8864ef9bf66d41d2f58f826bd"
            },
            "type": "library",
            "autoload": {
                "psr-0": {
                    "HTMLPurifier": "library/"
                },
                "files": [
                    "library/HTMLPurifier.composer.php"
                ]
            },
            "notification-url": "https://packagist.org/downloads/",
            "license": [
                "LGPL-2.1-or-later"
            ],
            "authors": [
                {
                    "name": "Edward Z. Yang",
                    "email": "admin@htmlpurifier.org",
                    "homepage": "http://ezyang.com"
                }
            ],
            "description": "Standards compliant HTML filter written in PHP",
            "homepage": "http://htmlpurifier.org/",
            "keywords": [
                "html"
            ],
            "time": "2019-10-28T03:44:26+00:00"
        },
        {
            "name": "guzzlehttp/guzzle",
            "version": "6.5.3",
            "source": {
                "type": "git",
                "url": "https://github.com/guzzle/guzzle.git",
                "reference": "aab4ebd862aa7d04f01a4b51849d657db56d882e"
            },
            "dist": {
                "type": "zip",
                "url": "https://api.github.com/repos/guzzle/guzzle/zipball/aab4ebd862aa7d04f01a4b51849d657db56d882e",
                "reference": "aab4ebd862aa7d04f01a4b51849d657db56d882e",
                "shasum": ""
            },
            "require": {
                "ext-json": "*",
                "guzzlehttp/promises": "^1.0",
                "guzzlehttp/psr7": "^1.6.1",
                "php": ">=5.5",
                "symfony/polyfill-intl-idn": "^1.11"
            },
            "require-dev": {
                "ext-curl": "*",
                "phpunit/phpunit": "^4.8.35 || ^5.7 || ^6.4 || ^7.0",
                "psr/log": "^1.1"
            },
            "suggest": {
                "psr/log": "Required for using the Log middleware"
            },
            "type": "library",
            "extra": {
                "branch-alias": {
                    "dev-master": "6.5-dev"
                }
            },
            "autoload": {
                "psr-4": {
                    "GuzzleHttp\\": "src/"
                },
                "files": [
                    "src/functions_include.php"
                ]
            },
            "notification-url": "https://packagist.org/downloads/",
            "license": [
                "MIT"
            ],
            "authors": [
                {
                    "name": "Michael Dowling",
                    "email": "mtdowling@gmail.com",
                    "homepage": "https://github.com/mtdowling"
                }
            ],
            "description": "Guzzle is a PHP HTTP client library",
            "homepage": "http://guzzlephp.org/",
            "keywords": [
                "client",
                "curl",
                "framework",
                "http",
                "http client",
                "rest",
                "web service"
            ],
            "time": "2020-04-18T10:38:46+00:00"
        },
        {
            "name": "guzzlehttp/promises",
            "version": "v1.3.1",
            "source": {
                "type": "git",
                "url": "https://github.com/guzzle/promises.git",
                "reference": "a59da6cf61d80060647ff4d3eb2c03a2bc694646"
            },
            "dist": {
                "type": "zip",
                "url": "https://api.github.com/repos/guzzle/promises/zipball/a59da6cf61d80060647ff4d3eb2c03a2bc694646",
                "reference": "a59da6cf61d80060647ff4d3eb2c03a2bc694646",
                "shasum": ""
            },
            "require": {
                "php": ">=5.5.0"
            },
            "require-dev": {
                "phpunit/phpunit": "^4.0"
            },
            "type": "library",
            "extra": {
                "branch-alias": {
                    "dev-master": "1.4-dev"
                }
            },
            "autoload": {
                "psr-4": {
                    "GuzzleHttp\\Promise\\": "src/"
                },
                "files": [
                    "src/functions_include.php"
                ]
            },
            "notification-url": "https://packagist.org/downloads/",
            "license": [
                "MIT"
            ],
            "authors": [
                {
                    "name": "Michael Dowling",
                    "email": "mtdowling@gmail.com",
                    "homepage": "https://github.com/mtdowling"
                }
            ],
            "description": "Guzzle promises library",
            "keywords": [
                "promise"
            ],
            "time": "2016-12-20T10:07:11+00:00"
        },
        {
            "name": "guzzlehttp/psr7",
            "version": "1.6.1",
            "source": {
                "type": "git",
                "url": "https://github.com/guzzle/psr7.git",
                "reference": "239400de7a173fe9901b9ac7c06497751f00727a"
            },
            "dist": {
                "type": "zip",
                "url": "https://api.github.com/repos/guzzle/psr7/zipball/239400de7a173fe9901b9ac7c06497751f00727a",
                "reference": "239400de7a173fe9901b9ac7c06497751f00727a",
                "shasum": ""
            },
            "require": {
                "php": ">=5.4.0",
                "psr/http-message": "~1.0",
                "ralouphie/getallheaders": "^2.0.5 || ^3.0.0"
            },
            "provide": {
                "psr/http-message-implementation": "1.0"
            },
            "require-dev": {
                "ext-zlib": "*",
                "phpunit/phpunit": "~4.8.36 || ^5.7.27 || ^6.5.8"
            },
            "suggest": {
                "zendframework/zend-httphandlerrunner": "Emit PSR-7 responses"
            },
            "type": "library",
            "extra": {
                "branch-alias": {
                    "dev-master": "1.6-dev"
                }
            },
            "autoload": {
                "psr-4": {
                    "GuzzleHttp\\Psr7\\": "src/"
                },
                "files": [
                    "src/functions_include.php"
                ]
            },
            "notification-url": "https://packagist.org/downloads/",
            "license": [
                "MIT"
            ],
            "authors": [
                {
                    "name": "Michael Dowling",
                    "email": "mtdowling@gmail.com",
                    "homepage": "https://github.com/mtdowling"
                },
                {
                    "name": "Tobias Schultze",
                    "homepage": "https://github.com/Tobion"
                }
            ],
            "description": "PSR-7 message implementation that also provides common utility methods",
            "keywords": [
                "http",
                "message",
                "psr-7",
                "request",
                "response",
                "stream",
                "uri",
                "url"
            ],
            "time": "2019-07-01T23:21:34+00:00"
        },
        {
            "name": "intervention/httpauth",
            "version": "2.1.0",
            "source": {
                "type": "git",
                "url": "https://github.com/Intervention/httpauth.git",
                "reference": "3d67894b28b9ff3887fb9e4474c6b81ca5614543"
            },
            "dist": {
                "type": "zip",
                "url": "https://api.github.com/repos/Intervention/httpauth/zipball/3d67894b28b9ff3887fb9e4474c6b81ca5614543",
                "reference": "3d67894b28b9ff3887fb9e4474c6b81ca5614543",
                "shasum": ""
            },
            "require": {
                "php": ">=5.3.0"
            },
            "require-dev": {
                "phpunit/phpunit": "~4.0"
            },
            "type": "library",
            "extra": {
                "laravel": {
                    "providers": [
                        "Intervention\\Httpauth\\HttpauthServiceProvider"
                    ],
                    "aliases": {
                        "Httpauth": "Intervention\\Httpauth\\Facades\\Httpauth"
                    }
                }
            },
            "autoload": {
                "psr-4": {
                    "Intervention\\Httpauth\\": "src/Intervention/Httpauth"
                }
            },
            "notification-url": "https://packagist.org/downloads/",
            "license": [
                "MIT"
            ],
            "authors": [
                {
                    "name": "Oliver Vogel",
                    "email": "oliver@olivervogel.com",
                    "homepage": "http://olivervogel.com/"
                }
            ],
            "description": "HTTP authentication (Basic & Digest) including ServiceProviders for easy Laravel integration",
            "homepage": "https://github.com/Intervention/httpauth",
            "keywords": [
                "Authentication",
                "http",
                "laravel"
            ],
            "time": "2019-09-09T11:59:51+00:00"
        },
        {
            "name": "justinrainbow/json-schema",
            "version": "5.2.9",
            "source": {
                "type": "git",
                "url": "https://github.com/justinrainbow/json-schema.git",
                "reference": "44c6787311242a979fa15c704327c20e7221a0e4"
            },
            "dist": {
                "type": "zip",
                "url": "https://api.github.com/repos/justinrainbow/json-schema/zipball/44c6787311242a979fa15c704327c20e7221a0e4",
                "reference": "44c6787311242a979fa15c704327c20e7221a0e4",
                "shasum": ""
            },
            "require": {
                "php": ">=5.3.3"
            },
            "require-dev": {
                "friendsofphp/php-cs-fixer": "~2.2.20||~2.15.1",
                "json-schema/json-schema-test-suite": "1.2.0",
                "phpunit/phpunit": "^4.8.35"
            },
            "bin": [
                "bin/validate-json"
            ],
            "type": "library",
            "extra": {
                "branch-alias": {
                    "dev-master": "5.0.x-dev"
                }
            },
            "autoload": {
                "psr-4": {
                    "JsonSchema\\": "src/JsonSchema/"
                }
            },
            "notification-url": "https://packagist.org/downloads/",
            "license": [
                "MIT"
            ],
            "authors": [
                {
                    "name": "Bruno Prieto Reis",
                    "email": "bruno.p.reis@gmail.com"
                },
                {
                    "name": "Justin Rainbow",
                    "email": "justin.rainbow@gmail.com"
                },
                {
                    "name": "Igor Wiedler",
                    "email": "igor@wiedler.ch"
                },
                {
                    "name": "Robert Schönthal",
                    "email": "seroscho@googlemail.com"
                }
            ],
            "description": "A library to validate a json schema.",
            "homepage": "https://github.com/justinrainbow/json-schema",
            "keywords": [
                "json",
                "schema"
            ],
            "time": "2019-09-25T14:49:45+00:00"
        },
        {
            "name": "laminas/laminas-escaper",
            "version": "2.6.1",
            "source": {
                "type": "git",
                "url": "https://github.com/laminas/laminas-escaper.git",
                "reference": "25f2a053eadfa92ddacb609dcbbc39362610da70"
            },
            "dist": {
                "type": "zip",
                "url": "https://api.github.com/repos/laminas/laminas-escaper/zipball/25f2a053eadfa92ddacb609dcbbc39362610da70",
                "reference": "25f2a053eadfa92ddacb609dcbbc39362610da70",
                "shasum": ""
            },
            "require": {
                "laminas/laminas-zendframework-bridge": "^1.0",
                "php": "^5.6 || ^7.0"
            },
            "replace": {
                "zendframework/zend-escaper": "self.version"
            },
            "require-dev": {
                "laminas/laminas-coding-standard": "~1.0.0",
                "phpunit/phpunit": "^5.7.27 || ^6.5.8 || ^7.1.2"
            },
            "type": "library",
            "extra": {
                "branch-alias": {
                    "dev-master": "2.6.x-dev",
                    "dev-develop": "2.7.x-dev"
                }
            },
            "autoload": {
                "psr-4": {
                    "Laminas\\Escaper\\": "src/"
                }
            },
            "notification-url": "https://packagist.org/downloads/",
            "license": [
                "BSD-3-Clause"
            ],
            "description": "Securely and safely escape HTML, HTML attributes, JavaScript, CSS, and URLs",
            "homepage": "https://laminas.dev",
            "keywords": [
                "escaper",
                "laminas"
            ],
            "time": "2019-12-31T16:43:30+00:00"
        },
        {
            "name": "laminas/laminas-feed",
            "version": "2.12.2",
            "source": {
                "type": "git",
                "url": "https://github.com/laminas/laminas-feed.git",
                "reference": "8a193ac96ebcb3e16b6ee754ac2a889eefacb654"
            },
            "dist": {
                "type": "zip",
                "url": "https://api.github.com/repos/laminas/laminas-feed/zipball/8a193ac96ebcb3e16b6ee754ac2a889eefacb654",
                "reference": "8a193ac96ebcb3e16b6ee754ac2a889eefacb654",
                "shasum": ""
            },
            "require": {
                "ext-dom": "*",
                "ext-libxml": "*",
                "laminas/laminas-escaper": "^2.5.2",
                "laminas/laminas-stdlib": "^3.2.1",
                "laminas/laminas-zendframework-bridge": "^1.0",
                "php": "^5.6 || ^7.0"
            },
            "replace": {
                "zendframework/zend-feed": "^2.12.0"
            },
            "require-dev": {
                "laminas/laminas-cache": "^2.7.2",
                "laminas/laminas-coding-standard": "~1.0.0",
                "laminas/laminas-db": "^2.8.2",
                "laminas/laminas-http": "^2.7",
                "laminas/laminas-servicemanager": "^2.7.8 || ^3.3",
                "laminas/laminas-validator": "^2.10.1",
                "phpunit/phpunit": "^5.7.27 || ^6.5.14 || ^7.5.20",
                "psr/http-message": "^1.0.1"
            },
            "suggest": {
                "laminas/laminas-cache": "Laminas\\Cache component, for optionally caching feeds between requests",
                "laminas/laminas-db": "Laminas\\Db component, for use with PubSubHubbub",
                "laminas/laminas-http": "Laminas\\Http for PubSubHubbub, and optionally for use with Laminas\\Feed\\Reader",
                "laminas/laminas-servicemanager": "Laminas\\ServiceManager component, for easily extending ExtensionManager implementations",
                "laminas/laminas-validator": "Laminas\\Validator component, for validating email addresses used in Atom feeds and entries when using the Writer subcomponent",
                "psr/http-message": "PSR-7 ^1.0.1, if you wish to use Laminas\\Feed\\Reader\\Http\\Psr7ResponseDecorator"
            },
            "type": "library",
            "extra": {
                "branch-alias": {
                    "dev-master": "2.12.x-dev",
                    "dev-develop": "2.13.x-dev"
                }
            },
            "autoload": {
                "psr-4": {
                    "Laminas\\Feed\\": "src/"
                }
            },
            "notification-url": "https://packagist.org/downloads/",
            "license": [
                "BSD-3-Clause"
            ],
            "description": "provides functionality for consuming RSS and Atom feeds",
            "homepage": "https://laminas.dev",
            "keywords": [
                "feed",
                "laminas"
            ],
            "time": "2020-03-29T12:36:29+00:00"
        },
        {
            "name": "laminas/laminas-stdlib",
            "version": "3.2.1",
            "source": {
                "type": "git",
                "url": "https://github.com/laminas/laminas-stdlib.git",
                "reference": "2b18347625a2f06a1a485acfbc870f699dbe51c6"
            },
            "dist": {
                "type": "zip",
                "url": "https://api.github.com/repos/laminas/laminas-stdlib/zipball/2b18347625a2f06a1a485acfbc870f699dbe51c6",
                "reference": "2b18347625a2f06a1a485acfbc870f699dbe51c6",
                "shasum": ""
            },
            "require": {
                "laminas/laminas-zendframework-bridge": "^1.0",
                "php": "^5.6 || ^7.0"
            },
            "replace": {
                "zendframework/zend-stdlib": "self.version"
            },
            "require-dev": {
                "laminas/laminas-coding-standard": "~1.0.0",
                "phpbench/phpbench": "^0.13",
                "phpunit/phpunit": "^5.7.27 || ^6.5.8 || ^7.1.2"
            },
            "type": "library",
            "extra": {
                "branch-alias": {
                    "dev-master": "3.2.x-dev",
                    "dev-develop": "3.3.x-dev"
                }
            },
            "autoload": {
                "psr-4": {
                    "Laminas\\Stdlib\\": "src/"
                }
            },
            "notification-url": "https://packagist.org/downloads/",
            "license": [
                "BSD-3-Clause"
            ],
            "description": "SPL extensions, array utilities, error handlers, and more",
            "homepage": "https://laminas.dev",
            "keywords": [
                "laminas",
                "stdlib"
            ],
            "time": "2019-12-31T17:51:15+00:00"
        },
        {
            "name": "laminas/laminas-zendframework-bridge",
            "version": "1.0.3",
            "source": {
                "type": "git",
                "url": "https://github.com/laminas/laminas-zendframework-bridge.git",
                "reference": "bfbbdb6c998d50dbf69d2187cb78a5f1fa36e1e9"
            },
            "dist": {
                "type": "zip",
                "url": "https://api.github.com/repos/laminas/laminas-zendframework-bridge/zipball/bfbbdb6c998d50dbf69d2187cb78a5f1fa36e1e9",
                "reference": "bfbbdb6c998d50dbf69d2187cb78a5f1fa36e1e9",
                "shasum": ""
            },
            "require": {
                "php": "^5.6 || ^7.0"
            },
            "require-dev": {
                "phpunit/phpunit": "^5.7 || ^6.5 || ^7.5 || ^8.1",
                "squizlabs/php_codesniffer": "^3.5"
            },
            "type": "library",
            "extra": {
                "branch-alias": {
                    "dev-master": "1.0.x-dev",
                    "dev-develop": "1.1.x-dev"
                },
                "laminas": {
                    "module": "Laminas\\ZendFrameworkBridge"
                }
            },
            "autoload": {
                "files": [
                    "src/autoload.php"
                ],
                "psr-4": {
                    "Laminas\\ZendFrameworkBridge\\": "src//"
                }
            },
            "notification-url": "https://packagist.org/downloads/",
            "license": [
                "BSD-3-Clause"
            ],
            "description": "Alias legacy ZF class names to Laminas Project equivalents.",
            "keywords": [
                "ZendFramework",
                "autoloading",
                "laminas",
                "zf"
            ],
            "time": "2020-04-03T16:01:00+00:00"
        },
        {
            "name": "league/flysystem",
            "version": "1.0.68",
            "source": {
                "type": "git",
                "url": "https://github.com/thephpleague/flysystem.git",
                "reference": "3e4198372276ec99ac3409a21d7c9d1ced9026e4"
            },
            "dist": {
                "type": "zip",
                "url": "https://api.github.com/repos/thephpleague/flysystem/zipball/3e4198372276ec99ac3409a21d7c9d1ced9026e4",
                "reference": "3e4198372276ec99ac3409a21d7c9d1ced9026e4",
                "shasum": ""
            },
            "require": {
                "ext-fileinfo": "*",
                "php": ">=5.5.9"
            },
            "conflict": {
                "league/flysystem-sftp": "<1.0.6"
            },
            "require-dev": {
                "phpspec/phpspec": "^3.4",
                "phpunit/phpunit": "^5.7.26"
            },
            "suggest": {
                "ext-fileinfo": "Required for MimeType",
                "ext-ftp": "Allows you to use FTP server storage",
                "ext-openssl": "Allows you to use FTPS server storage",
                "league/flysystem-aws-s3-v2": "Allows you to use S3 storage with AWS SDK v2",
                "league/flysystem-aws-s3-v3": "Allows you to use S3 storage with AWS SDK v3",
                "league/flysystem-azure": "Allows you to use Windows Azure Blob storage",
                "league/flysystem-cached-adapter": "Flysystem adapter decorator for metadata caching",
                "league/flysystem-eventable-filesystem": "Allows you to use EventableFilesystem",
                "league/flysystem-rackspace": "Allows you to use Rackspace Cloud Files",
                "league/flysystem-sftp": "Allows you to use SFTP server storage via phpseclib",
                "league/flysystem-webdav": "Allows you to use WebDAV storage",
                "league/flysystem-ziparchive": "Allows you to use ZipArchive adapter",
                "spatie/flysystem-dropbox": "Allows you to use Dropbox storage",
                "srmklive/flysystem-dropbox-v2": "Allows you to use Dropbox storage for PHP 5 applications"
            },
            "type": "library",
            "extra": {
                "branch-alias": {
                    "dev-master": "1.1-dev"
                }
            },
            "autoload": {
                "psr-4": {
                    "League\\Flysystem\\": "src/"
                }
            },
            "notification-url": "https://packagist.org/downloads/",
            "license": [
                "MIT"
            ],
            "authors": [
                {
                    "name": "Frank de Jonge",
                    "email": "info@frenky.net"
                }
            ],
            "description": "Filesystem abstraction: Many filesystems, one API.",
            "keywords": [
                "Cloud Files",
                "WebDAV",
                "abstraction",
                "aws",
                "cloud",
                "copy.com",
                "dropbox",
                "file systems",
                "files",
                "filesystem",
                "filesystems",
                "ftp",
                "rackspace",
                "remote",
                "s3",
                "sftp",
                "storage"
            ],
<<<<<<< HEAD
            "time": "2020-04-16T13:21:26+00:00"
=======
            "time": "2020-05-12T20:33:44+00:00"
>>>>>>> a299491d
        },
        {
            "name": "league/oauth2-client",
            "version": "2.4.1",
            "source": {
                "type": "git",
                "url": "https://github.com/thephpleague/oauth2-client.git",
                "reference": "cc114abc622a53af969e8664722e84ca36257530"
            },
            "dist": {
                "type": "zip",
                "url": "https://api.github.com/repos/thephpleague/oauth2-client/zipball/cc114abc622a53af969e8664722e84ca36257530",
                "reference": "cc114abc622a53af969e8664722e84ca36257530",
                "shasum": ""
            },
            "require": {
                "guzzlehttp/guzzle": "^6.0",
                "paragonie/random_compat": "^1|^2|^9.99",
                "php": "^5.6|^7.0"
            },
            "require-dev": {
                "eloquent/liberator": "^2.0",
                "eloquent/phony-phpunit": "^1.0|^3.0",
                "jakub-onderka/php-parallel-lint": "^0.9.2",
                "phpunit/phpunit": "^5.7|^6.0",
                "squizlabs/php_codesniffer": "^2.3|^3.0"
            },
            "type": "library",
            "extra": {
                "branch-alias": {
                    "dev-2.x": "2.0.x-dev"
                }
            },
            "autoload": {
                "psr-4": {
                    "League\\OAuth2\\Client\\": "src/"
                }
            },
            "notification-url": "https://packagist.org/downloads/",
            "license": [
                "MIT"
            ],
            "authors": [
                {
                    "name": "Alex Bilbie",
                    "email": "hello@alexbilbie.com",
                    "homepage": "http://www.alexbilbie.com",
                    "role": "Developer"
                },
                {
                    "name": "Woody Gilk",
                    "homepage": "https://github.com/shadowhand",
                    "role": "Contributor"
                }
            ],
            "description": "OAuth 2.0 Client Library",
            "keywords": [
                "Authentication",
                "SSO",
                "authorization",
                "identity",
                "idp",
                "oauth",
                "oauth2",
                "single sign on"
            ],
            "time": "2018-11-22T18:33:57+00:00"
        },
        {
            "name": "marcusschwarz/lesserphp",
            "version": "v0.5.4",
            "source": {
                "type": "git",
                "url": "https://github.com/MarcusSchwarz/lesserphp.git",
                "reference": "3a0f5ae0d63cbb661b5f4afd2f96875e73b3ad7e"
            },
            "dist": {
                "type": "zip",
                "url": "https://api.github.com/repos/MarcusSchwarz/lesserphp/zipball/3a0f5ae0d63cbb661b5f4afd2f96875e73b3ad7e",
                "reference": "3a0f5ae0d63cbb661b5f4afd2f96875e73b3ad7e",
                "shasum": ""
            },
            "require-dev": {
                "phpunit/phpunit": "~4.3"
            },
            "bin": [
                "plessc"
            ],
            "type": "library",
            "extra": {
                "branch-alias": {
                    "dev-master": "0.5.1-dev"
                }
            },
            "autoload": {
                "classmap": [
                    "lessc.inc.php"
                ]
            },
            "notification-url": "https://packagist.org/downloads/",
            "license": [
                "MIT",
                "GPL-3.0"
            ],
            "authors": [
                {
                    "name": "Leaf Corcoran",
                    "email": "leafot@gmail.com",
                    "homepage": "http://leafo.net"
                },
                {
                    "name": "Marcus Schwarz",
                    "email": "github@maswaba.de",
                    "homepage": "https://www.maswaba.de"
                }
            ],
            "description": "lesserphp is a compiler for LESS written in PHP based on leafo's lessphp.",
            "homepage": "http://leafo.net/lessphp/",
            "time": "2020-01-19T19:18:49+00:00"
        },
        {
            "name": "mikehaertl/php-shellcommand",
            "version": "1.6.1",
            "source": {
                "type": "git",
                "url": "https://github.com/mikehaertl/php-shellcommand.git",
                "reference": "8d98d8536e05abafe76a491da87296d824939076"
            },
            "dist": {
                "type": "zip",
                "url": "https://api.github.com/repos/mikehaertl/php-shellcommand/zipball/8d98d8536e05abafe76a491da87296d824939076",
                "reference": "8d98d8536e05abafe76a491da87296d824939076",
                "shasum": ""
            },
            "require": {
                "php": ">= 5.4.0"
            },
            "type": "library",
            "autoload": {
                "psr-4": {
                    "mikehaertl\\shellcommand\\": "src/"
                }
            },
            "notification-url": "https://packagist.org/downloads/",
            "license": [
                "MIT"
            ],
            "authors": [
                {
                    "name": "Michael Härtl",
                    "email": "haertl.mike@gmail.com"
                }
            ],
            "description": "An object oriented interface to shell commands",
            "keywords": [
                "shell"
            ],
            "time": "2019-12-20T08:48:10+00:00"
        },
        {
            "name": "monolog/monolog",
            "version": "1.25.3",
            "source": {
                "type": "git",
                "url": "https://github.com/Seldaek/monolog.git",
                "reference": "fa82921994db851a8becaf3787a9e73c5976b6f1"
            },
            "dist": {
                "type": "zip",
                "url": "https://api.github.com/repos/Seldaek/monolog/zipball/fa82921994db851a8becaf3787a9e73c5976b6f1",
                "reference": "fa82921994db851a8becaf3787a9e73c5976b6f1",
                "shasum": ""
            },
            "require": {
                "php": ">=5.3.0",
                "psr/log": "~1.0"
            },
            "provide": {
                "psr/log-implementation": "1.0.0"
            },
            "require-dev": {
                "aws/aws-sdk-php": "^2.4.9 || ^3.0",
                "doctrine/couchdb": "~1.0@dev",
                "graylog2/gelf-php": "~1.0",
                "jakub-onderka/php-parallel-lint": "0.9",
                "php-amqplib/php-amqplib": "~2.4",
                "php-console/php-console": "^3.1.3",
                "phpunit/phpunit": "~4.5",
                "phpunit/phpunit-mock-objects": "2.3.0",
                "ruflin/elastica": ">=0.90 <3.0",
                "sentry/sentry": "^0.13",
                "swiftmailer/swiftmailer": "^5.3|^6.0"
            },
            "suggest": {
                "aws/aws-sdk-php": "Allow sending log messages to AWS services like DynamoDB",
                "doctrine/couchdb": "Allow sending log messages to a CouchDB server",
                "ext-amqp": "Allow sending log messages to an AMQP server (1.0+ required)",
                "ext-mongo": "Allow sending log messages to a MongoDB server",
                "graylog2/gelf-php": "Allow sending log messages to a GrayLog2 server",
                "mongodb/mongodb": "Allow sending log messages to a MongoDB server via PHP Driver",
                "php-amqplib/php-amqplib": "Allow sending log messages to an AMQP server using php-amqplib",
                "php-console/php-console": "Allow sending log messages to Google Chrome",
                "rollbar/rollbar": "Allow sending log messages to Rollbar",
                "ruflin/elastica": "Allow sending log messages to an Elastic Search server",
                "sentry/sentry": "Allow sending log messages to a Sentry server"
            },
            "type": "library",
            "extra": {
                "branch-alias": {
                    "dev-master": "2.0.x-dev"
                }
            },
            "autoload": {
                "psr-4": {
                    "Monolog\\": "src/Monolog"
                }
            },
            "notification-url": "https://packagist.org/downloads/",
            "license": [
                "MIT"
            ],
            "authors": [
                {
                    "name": "Jordi Boggiano",
                    "email": "j.boggiano@seld.be",
                    "homepage": "http://seld.be"
                }
            ],
            "description": "Sends your logs to files, sockets, inboxes, databases and various web services",
            "homepage": "http://github.com/Seldaek/monolog",
            "keywords": [
                "log",
                "logging",
                "psr-3"
            ],
            "time": "2019-12-20T14:15:16+00:00"
        },
        {
            "name": "mrclay/jsmin-php",
            "version": "2.4.0",
            "source": {
                "type": "git",
                "url": "https://github.com/mrclay/jsmin-php.git",
                "reference": "bb05febc9440852d39899255afd5569b7f21a72c"
            },
            "dist": {
                "type": "zip",
                "url": "https://api.github.com/repos/mrclay/jsmin-php/zipball/bb05febc9440852d39899255afd5569b7f21a72c",
                "reference": "bb05febc9440852d39899255afd5569b7f21a72c",
                "shasum": ""
            },
            "require": {
                "ext-pcre": "*",
                "php": ">=5.3.0"
            },
            "require-dev": {
                "phpunit/phpunit": "4.2"
            },
            "type": "library",
            "autoload": {
                "psr-0": {
                    "JSMin\\": "src/"
                }
            },
            "notification-url": "https://packagist.org/downloads/",
            "license": [
                "MIT"
            ],
            "authors": [
                {
                    "name": "Stephen Clay",
                    "email": "steve@mrclay.org",
                    "role": "Developer"
                },
                {
                    "name": "Ryan Grove",
                    "email": "ryan@wonko.com",
                    "role": "Developer"
                }
            ],
            "description": "Provides a modified port of Douglas Crockford's jsmin.c, which removes unnecessary whitespace from JavaScript files.",
            "homepage": "https://github.com/mrclay/jsmin-php/",
            "keywords": [
                "compress",
                "jsmin",
                "minify"
            ],
            "time": "2018-12-06T15:03:38+00:00"
        },
        {
            "name": "mrclay/minify",
            "version": "3.0.10",
            "source": {
                "type": "git",
                "url": "https://github.com/mrclay/minify.git",
                "reference": "8dba84a2d24ae6382057a1215ad3af25202addb9"
            },
            "dist": {
                "type": "zip",
                "url": "https://api.github.com/repos/mrclay/minify/zipball/8dba84a2d24ae6382057a1215ad3af25202addb9",
                "reference": "8dba84a2d24ae6382057a1215ad3af25202addb9",
                "shasum": ""
            },
            "require": {
                "ext-pcre": "*",
                "intervention/httpauth": "^2.0|^3.0",
                "marcusschwarz/lesserphp": "^0.5.1",
                "monolog/monolog": "~1.1|~2.0",
                "mrclay/jsmin-php": "~2",
                "mrclay/props-dic": "^2.2|^3.0",
                "php": "^5.3.0 || ^7.0",
                "tubalmartin/cssmin": "~4"
            },
            "require-dev": {
                "firephp/firephp-core": "~0.4.0",
                "leafo/scssphp": "^0.3 || ^0.6 || ^0.7",
                "meenie/javascript-packer": "~1.1",
                "phpunit/phpunit": "^4.8.36",
                "tedivm/jshrink": "~1.1.0"
            },
            "suggest": {
                "firephp/firephp-core": "Use FirePHP for Log messages",
                "meenie/javascript-packer": "Keep track of the Packer PHP port using Composer"
            },
            "type": "library",
            "extra": {
                "branch-alias": {
                    "dev-master": "3.0.x-dev"
                }
            },
            "autoload": {
                "classmap": [
                    "lib/"
                ]
            },
            "notification-url": "https://packagist.org/downloads/",
            "license": [
                "BSD-3-Clause"
            ],
            "authors": [
                {
                    "name": "Stephen Clay",
                    "email": "steve@mrclay.org",
                    "role": "Developer"
                }
            ],
            "description": "Minify is a PHP app that helps you follow several rules for client-side performance. It combines multiple CSS or Javascript files, removes unnecessary whitespace and comments, and serves them with gzip encoding and optimal client-side cache headers",
            "homepage": "https://github.com/mrclay/minify",
            "time": "2020-04-02T19:47:26+00:00"
        },
        {
            "name": "mrclay/props-dic",
            "version": "3.0.0",
            "source": {
                "type": "git",
                "url": "https://github.com/mrclay/Props.git",
                "reference": "0b0fd254e33e2d60bc2bcd7867f2ab3cdd05a843"
            },
            "dist": {
                "type": "zip",
                "url": "https://api.github.com/repos/mrclay/Props/zipball/0b0fd254e33e2d60bc2bcd7867f2ab3cdd05a843",
                "reference": "0b0fd254e33e2d60bc2bcd7867f2ab3cdd05a843",
                "shasum": ""
            },
            "require": {
                "php": ">=5.3.3",
                "pimple/pimple": "~3.0",
                "psr/container": "^1.0"
            },
            "require-dev": {
                "phpunit/phpunit": "~4.8"
            },
            "type": "library",
            "autoload": {
                "psr-0": {
                    "Props\\": [
                        "src/"
                    ]
                }
            },
            "notification-url": "https://packagist.org/downloads/",
            "license": [
                "MIT"
            ],
            "authors": [
                {
                    "name": "Steve Clay",
                    "email": "steve@mrclay.org",
                    "homepage": "http://www.mrclay.org/"
                }
            ],
            "description": "Props is a simple DI container that allows retrieving values via custom property and method names",
            "keywords": [
                "container",
                "dependency injection",
                "dependency injection container",
                "di",
                "di container"
            ],
            "time": "2019-11-26T17:56:10+00:00"
        },
        {
            "name": "opis/closure",
            "version": "3.5.1",
            "source": {
                "type": "git",
                "url": "https://github.com/opis/closure.git",
                "reference": "93ebc5712cdad8d5f489b500c59d122df2e53969"
            },
            "dist": {
                "type": "zip",
                "url": "https://api.github.com/repos/opis/closure/zipball/93ebc5712cdad8d5f489b500c59d122df2e53969",
                "reference": "93ebc5712cdad8d5f489b500c59d122df2e53969",
                "shasum": ""
            },
            "require": {
                "php": "^5.4 || ^7.0"
            },
            "require-dev": {
                "jeremeamia/superclosure": "^2.0",
                "phpunit/phpunit": "^4.0 || ^5.0 || ^6.0 || ^7.0"
            },
            "type": "library",
            "extra": {
                "branch-alias": {
                    "dev-master": "3.5.x-dev"
                }
            },
            "autoload": {
                "psr-4": {
                    "Opis\\Closure\\": "src/"
                },
                "files": [
                    "functions.php"
                ]
            },
            "notification-url": "https://packagist.org/downloads/",
            "license": [
                "MIT"
            ],
            "authors": [
                {
                    "name": "Marius Sarca",
                    "email": "marius.sarca@gmail.com"
                },
                {
                    "name": "Sorin Sarca",
                    "email": "sarca_sorin@hotmail.com"
                }
            ],
            "description": "A library that can be used to serialize closures (anonymous functions) and arbitrary objects.",
            "homepage": "https://opis.io/closure",
            "keywords": [
                "anonymous functions",
                "closure",
                "function",
                "serializable",
                "serialization",
                "serialize"
            ],
            "time": "2019-11-29T22:36:02+00:00"
        },
        {
            "name": "paragonie/random_compat",
            "version": "v9.99.99",
            "source": {
                "type": "git",
                "url": "https://github.com/paragonie/random_compat.git",
                "reference": "84b4dfb120c6f9b4ff7b3685f9b8f1aa365a0c95"
            },
            "dist": {
                "type": "zip",
                "url": "https://api.github.com/repos/paragonie/random_compat/zipball/84b4dfb120c6f9b4ff7b3685f9b8f1aa365a0c95",
                "reference": "84b4dfb120c6f9b4ff7b3685f9b8f1aa365a0c95",
                "shasum": ""
            },
            "require": {
                "php": "^7"
            },
            "require-dev": {
                "phpunit/phpunit": "4.*|5.*",
                "vimeo/psalm": "^1"
            },
            "suggest": {
                "ext-libsodium": "Provides a modern crypto API that can be used to generate random bytes."
            },
            "type": "library",
            "notification-url": "https://packagist.org/downloads/",
            "license": [
                "MIT"
            ],
            "authors": [
                {
                    "name": "Paragon Initiative Enterprises",
                    "email": "security@paragonie.com",
                    "homepage": "https://paragonie.com"
                }
            ],
            "description": "PHP 5.x polyfill for random_bytes() and random_int() from PHP 7",
            "keywords": [
                "csprng",
                "polyfill",
                "pseudorandom",
                "random"
            ],
            "time": "2018-07-02T15:55:56+00:00"
        },
        {
            "name": "phpdocumentor/reflection-common",
            "version": "2.1.0",
            "source": {
                "type": "git",
                "url": "https://github.com/phpDocumentor/ReflectionCommon.git",
                "reference": "6568f4687e5b41b054365f9ae03fcb1ed5f2069b"
            },
            "dist": {
                "type": "zip",
                "url": "https://api.github.com/repos/phpDocumentor/ReflectionCommon/zipball/6568f4687e5b41b054365f9ae03fcb1ed5f2069b",
                "reference": "6568f4687e5b41b054365f9ae03fcb1ed5f2069b",
                "shasum": ""
            },
            "require": {
                "php": ">=7.1"
            },
            "type": "library",
            "extra": {
                "branch-alias": {
                    "dev-master": "2.x-dev"
                }
            },
            "autoload": {
                "psr-4": {
                    "phpDocumentor\\Reflection\\": "src/"
                }
            },
            "notification-url": "https://packagist.org/downloads/",
            "license": [
                "MIT"
            ],
            "authors": [
                {
                    "name": "Jaap van Otterdijk",
                    "email": "opensource@ijaap.nl"
                }
            ],
            "description": "Common reflection classes used by phpdocumentor to reflect the code structure",
            "homepage": "http://www.phpdoc.org",
            "keywords": [
                "FQSEN",
                "phpDocumentor",
                "phpdoc",
                "reflection",
                "static analysis"
            ],
            "time": "2020-04-27T09:25:28+00:00"
        },
        {
            "name": "phpdocumentor/reflection-docblock",
            "version": "4.3.4",
            "source": {
                "type": "git",
                "url": "https://github.com/phpDocumentor/ReflectionDocBlock.git",
                "reference": "da3fd972d6bafd628114f7e7e036f45944b62e9c"
            },
            "dist": {
                "type": "zip",
                "url": "https://api.github.com/repos/phpDocumentor/ReflectionDocBlock/zipball/da3fd972d6bafd628114f7e7e036f45944b62e9c",
                "reference": "da3fd972d6bafd628114f7e7e036f45944b62e9c",
                "shasum": ""
            },
            "require": {
                "php": "^7.0",
                "phpdocumentor/reflection-common": "^1.0.0 || ^2.0.0",
                "phpdocumentor/type-resolver": "~0.4 || ^1.0.0",
                "webmozart/assert": "^1.0"
            },
            "require-dev": {
                "doctrine/instantiator": "^1.0.5",
                "mockery/mockery": "^1.0",
                "phpdocumentor/type-resolver": "0.4.*",
                "phpunit/phpunit": "^6.4"
            },
            "type": "library",
            "extra": {
                "branch-alias": {
                    "dev-master": "4.x-dev"
                }
            },
            "autoload": {
                "psr-4": {
                    "phpDocumentor\\Reflection\\": [
                        "src/"
                    ]
                }
            },
            "notification-url": "https://packagist.org/downloads/",
            "license": [
                "MIT"
            ],
            "authors": [
                {
                    "name": "Mike van Riel",
                    "email": "me@mikevanriel.com"
                }
            ],
            "description": "With this component, a library can provide support for annotations via DocBlocks or otherwise retrieve information that is embedded in a DocBlock.",
            "time": "2019-12-28T18:55:12+00:00"
        },
        {
            "name": "phpdocumentor/type-resolver",
            "version": "1.0.1",
            "source": {
                "type": "git",
                "url": "https://github.com/phpDocumentor/TypeResolver.git",
                "reference": "2e32a6d48972b2c1976ed5d8967145b6cec4a4a9"
            },
            "dist": {
                "type": "zip",
                "url": "https://api.github.com/repos/phpDocumentor/TypeResolver/zipball/2e32a6d48972b2c1976ed5d8967145b6cec4a4a9",
                "reference": "2e32a6d48972b2c1976ed5d8967145b6cec4a4a9",
                "shasum": ""
            },
            "require": {
                "php": "^7.1",
                "phpdocumentor/reflection-common": "^2.0"
            },
            "require-dev": {
                "ext-tokenizer": "^7.1",
                "mockery/mockery": "~1",
                "phpunit/phpunit": "^7.0"
            },
            "type": "library",
            "extra": {
                "branch-alias": {
                    "dev-master": "1.x-dev"
                }
            },
            "autoload": {
                "psr-4": {
                    "phpDocumentor\\Reflection\\": "src"
                }
            },
            "notification-url": "https://packagist.org/downloads/",
            "license": [
                "MIT"
            ],
            "authors": [
                {
                    "name": "Mike van Riel",
                    "email": "me@mikevanriel.com"
                }
            ],
            "description": "A PSR-5 based resolver of Class names, Types and Structural Element Names",
            "time": "2019-08-22T18:11:29+00:00"
        },
        {
            "name": "pimple/pimple",
            "version": "v3.2.3",
            "source": {
                "type": "git",
                "url": "https://github.com/silexphp/Pimple.git",
                "reference": "9e403941ef9d65d20cba7d54e29fe906db42cf32"
            },
            "dist": {
                "type": "zip",
                "url": "https://api.github.com/repos/silexphp/Pimple/zipball/9e403941ef9d65d20cba7d54e29fe906db42cf32",
                "reference": "9e403941ef9d65d20cba7d54e29fe906db42cf32",
                "shasum": ""
            },
            "require": {
                "php": ">=5.3.0",
                "psr/container": "^1.0"
            },
            "require-dev": {
                "symfony/phpunit-bridge": "^3.2"
            },
            "type": "library",
            "extra": {
                "branch-alias": {
                    "dev-master": "3.2.x-dev"
                }
            },
            "autoload": {
                "psr-0": {
                    "Pimple": "src/"
                }
            },
            "notification-url": "https://packagist.org/downloads/",
            "license": [
                "MIT"
            ],
            "authors": [
                {
                    "name": "Fabien Potencier",
                    "email": "fabien@symfony.com"
                }
            ],
            "description": "Pimple, a simple Dependency Injection Container",
            "homepage": "http://pimple.sensiolabs.org",
            "keywords": [
                "container",
                "dependency injection"
            ],
            "time": "2018-01-21T07:42:36+00:00"
        },
        {
            "name": "pixelandtonic/imagine",
            "version": "1.2.2.1",
            "source": {
                "type": "git",
                "url": "https://github.com/pixelandtonic/Imagine.git",
                "reference": "c70db7d7f6bd6fb0abc7562bdabe51265af2518b"
            },
            "dist": {
                "type": "zip",
                "url": "https://api.github.com/repos/pixelandtonic/Imagine/zipball/c70db7d7f6bd6fb0abc7562bdabe51265af2518b",
                "reference": "c70db7d7f6bd6fb0abc7562bdabe51265af2518b",
                "shasum": ""
            },
            "require": {
                "php": ">=5.3.2"
            },
            "require-dev": {
                "friendsofphp/php-cs-fixer": "2.2.*",
                "phpunit/phpunit": "^4.8 || ^5.7 || ^6.5 || ^7.4 || ^8.2"
            },
            "suggest": {
                "ext-gd": "to use the GD implementation",
                "ext-gmagick": "to use the Gmagick implementation",
                "ext-imagick": "to use the Imagick implementation"
            },
            "type": "library",
            "extra": {
                "branch-alias": {
                    "dev-develop": "0.7-dev"
                }
            },
            "autoload": {
                "psr-4": {
                    "Imagine\\": "src/"
                }
            },
            "notification-url": "https://packagist.org/downloads/",
            "license": [
                "MIT"
            ],
            "authors": [
                {
                    "name": "Bulat Shakirzyanov",
                    "email": "mallluhuct@gmail.com",
                    "homepage": "http://avalanche123.com"
                }
            ],
            "description": "Image processing for PHP 5.3",
            "homepage": "http://imagine.readthedocs.org/",
            "keywords": [
                "drawing",
                "graphics",
                "image manipulation",
                "image processing"
            ],
            "time": "2019-07-19T12:55:50+00:00"
        },
        {
            "name": "psr/container",
            "version": "1.0.0",
            "source": {
                "type": "git",
                "url": "https://github.com/php-fig/container.git",
                "reference": "b7ce3b176482dbbc1245ebf52b181af44c2cf55f"
            },
            "dist": {
                "type": "zip",
                "url": "https://api.github.com/repos/php-fig/container/zipball/b7ce3b176482dbbc1245ebf52b181af44c2cf55f",
                "reference": "b7ce3b176482dbbc1245ebf52b181af44c2cf55f",
                "shasum": ""
            },
            "require": {
                "php": ">=5.3.0"
            },
            "type": "library",
            "extra": {
                "branch-alias": {
                    "dev-master": "1.0.x-dev"
                }
            },
            "autoload": {
                "psr-4": {
                    "Psr\\Container\\": "src/"
                }
            },
            "notification-url": "https://packagist.org/downloads/",
            "license": [
                "MIT"
            ],
            "authors": [
                {
                    "name": "PHP-FIG",
                    "homepage": "http://www.php-fig.org/"
                }
            ],
            "description": "Common Container Interface (PHP FIG PSR-11)",
            "homepage": "https://github.com/php-fig/container",
            "keywords": [
                "PSR-11",
                "container",
                "container-interface",
                "container-interop",
                "psr"
            ],
            "time": "2017-02-14T16:28:37+00:00"
        },
        {
            "name": "psr/http-message",
            "version": "1.0.1",
            "source": {
                "type": "git",
                "url": "https://github.com/php-fig/http-message.git",
                "reference": "f6561bf28d520154e4b0ec72be95418abe6d9363"
            },
            "dist": {
                "type": "zip",
                "url": "https://api.github.com/repos/php-fig/http-message/zipball/f6561bf28d520154e4b0ec72be95418abe6d9363",
                "reference": "f6561bf28d520154e4b0ec72be95418abe6d9363",
                "shasum": ""
            },
            "require": {
                "php": ">=5.3.0"
            },
            "type": "library",
            "extra": {
                "branch-alias": {
                    "dev-master": "1.0.x-dev"
                }
            },
            "autoload": {
                "psr-4": {
                    "Psr\\Http\\Message\\": "src/"
                }
            },
            "notification-url": "https://packagist.org/downloads/",
            "license": [
                "MIT"
            ],
            "authors": [
                {
                    "name": "PHP-FIG",
                    "homepage": "http://www.php-fig.org/"
                }
            ],
            "description": "Common interface for HTTP messages",
            "homepage": "https://github.com/php-fig/http-message",
            "keywords": [
                "http",
                "http-message",
                "psr",
                "psr-7",
                "request",
                "response"
            ],
            "time": "2016-08-06T14:39:51+00:00"
        },
        {
            "name": "psr/log",
            "version": "1.1.3",
            "source": {
                "type": "git",
                "url": "https://github.com/php-fig/log.git",
                "reference": "0f73288fd15629204f9d42b7055f72dacbe811fc"
            },
            "dist": {
                "type": "zip",
                "url": "https://api.github.com/repos/php-fig/log/zipball/0f73288fd15629204f9d42b7055f72dacbe811fc",
                "reference": "0f73288fd15629204f9d42b7055f72dacbe811fc",
                "shasum": ""
            },
            "require": {
                "php": ">=5.3.0"
            },
            "type": "library",
            "extra": {
                "branch-alias": {
                    "dev-master": "1.1.x-dev"
                }
            },
            "autoload": {
                "psr-4": {
                    "Psr\\Log\\": "Psr/Log/"
                }
            },
            "notification-url": "https://packagist.org/downloads/",
            "license": [
                "MIT"
            ],
            "authors": [
                {
                    "name": "PHP-FIG",
                    "homepage": "http://www.php-fig.org/"
                }
            ],
            "description": "Common interface for logging libraries",
            "homepage": "https://github.com/php-fig/log",
            "keywords": [
                "log",
                "psr",
                "psr-3"
            ],
            "time": "2020-03-23T09:12:05+00:00"
        },
        {
            "name": "ralouphie/getallheaders",
            "version": "3.0.3",
            "source": {
                "type": "git",
                "url": "https://github.com/ralouphie/getallheaders.git",
                "reference": "120b605dfeb996808c31b6477290a714d356e822"
            },
            "dist": {
                "type": "zip",
                "url": "https://api.github.com/repos/ralouphie/getallheaders/zipball/120b605dfeb996808c31b6477290a714d356e822",
                "reference": "120b605dfeb996808c31b6477290a714d356e822",
                "shasum": ""
            },
            "require": {
                "php": ">=5.6"
            },
            "require-dev": {
                "php-coveralls/php-coveralls": "^2.1",
                "phpunit/phpunit": "^5 || ^6.5"
            },
            "type": "library",
            "autoload": {
                "files": [
                    "src/getallheaders.php"
                ]
            },
            "notification-url": "https://packagist.org/downloads/",
            "license": [
                "MIT"
            ],
            "authors": [
                {
                    "name": "Ralph Khattar",
                    "email": "ralph.khattar@gmail.com"
                }
            ],
            "description": "A polyfill for getallheaders.",
            "time": "2019-03-08T08:55:37+00:00"
        },
        {
            "name": "seld/cli-prompt",
            "version": "1.0.3",
            "source": {
                "type": "git",
                "url": "https://github.com/Seldaek/cli-prompt.git",
                "reference": "a19a7376a4689d4d94cab66ab4f3c816019ba8dd"
            },
            "dist": {
                "type": "zip",
                "url": "https://api.github.com/repos/Seldaek/cli-prompt/zipball/a19a7376a4689d4d94cab66ab4f3c816019ba8dd",
                "reference": "a19a7376a4689d4d94cab66ab4f3c816019ba8dd",
                "shasum": ""
            },
            "require": {
                "php": ">=5.3"
            },
            "type": "library",
            "extra": {
                "branch-alias": {
                    "dev-master": "1.x-dev"
                }
            },
            "autoload": {
                "psr-4": {
                    "Seld\\CliPrompt\\": "src/"
                }
            },
            "notification-url": "https://packagist.org/downloads/",
            "license": [
                "MIT"
            ],
            "authors": [
                {
                    "name": "Jordi Boggiano",
                    "email": "j.boggiano@seld.be"
                }
            ],
            "description": "Allows you to prompt for user input on the command line, and optionally hide the characters they type",
            "keywords": [
                "cli",
                "console",
                "hidden",
                "input",
                "prompt"
            ],
            "time": "2017-03-18T11:32:45+00:00"
        },
        {
            "name": "seld/jsonlint",
            "version": "1.8.0",
            "source": {
                "type": "git",
                "url": "https://github.com/Seldaek/jsonlint.git",
                "reference": "ff2aa5420bfbc296cf6a0bc785fa5b35736de7c1"
            },
            "dist": {
                "type": "zip",
                "url": "https://api.github.com/repos/Seldaek/jsonlint/zipball/ff2aa5420bfbc296cf6a0bc785fa5b35736de7c1",
                "reference": "ff2aa5420bfbc296cf6a0bc785fa5b35736de7c1",
                "shasum": ""
            },
            "require": {
                "php": "^5.3 || ^7.0 || ^8.0"
            },
            "require-dev": {
                "phpunit/phpunit": "^4.8.35 || ^5.7 || ^6.0"
            },
            "bin": [
                "bin/jsonlint"
            ],
            "type": "library",
            "autoload": {
                "psr-4": {
                    "Seld\\JsonLint\\": "src/Seld/JsonLint/"
                }
            },
            "notification-url": "https://packagist.org/downloads/",
            "license": [
                "MIT"
            ],
            "authors": [
                {
                    "name": "Jordi Boggiano",
                    "email": "j.boggiano@seld.be",
                    "homepage": "http://seld.be"
                }
            ],
            "description": "JSON Linter",
            "keywords": [
                "json",
                "linter",
                "parser",
                "validator"
            ],
            "time": "2020-04-30T19:05:18+00:00"
        },
        {
            "name": "seld/phar-utils",
            "version": "1.1.0",
            "source": {
                "type": "git",
                "url": "https://github.com/Seldaek/phar-utils.git",
                "reference": "8800503d56b9867d43d9c303b9cbcc26016e82f0"
            },
            "dist": {
                "type": "zip",
                "url": "https://api.github.com/repos/Seldaek/phar-utils/zipball/8800503d56b9867d43d9c303b9cbcc26016e82f0",
                "reference": "8800503d56b9867d43d9c303b9cbcc26016e82f0",
                "shasum": ""
            },
            "require": {
                "php": ">=5.3"
            },
            "type": "library",
            "extra": {
                "branch-alias": {
                    "dev-master": "1.x-dev"
                }
            },
            "autoload": {
                "psr-4": {
                    "Seld\\PharUtils\\": "src/"
                }
            },
            "notification-url": "https://packagist.org/downloads/",
            "license": [
                "MIT"
            ],
            "authors": [
                {
                    "name": "Jordi Boggiano",
                    "email": "j.boggiano@seld.be"
                }
            ],
            "description": "PHAR file format utilities, for when PHP phars you up",
            "keywords": [
                "phar"
            ],
            "time": "2020-02-14T15:25:33+00:00"
        },
        {
            "name": "swiftmailer/swiftmailer",
            "version": "v6.2.3",
            "source": {
                "type": "git",
                "url": "https://github.com/swiftmailer/swiftmailer.git",
                "reference": "149cfdf118b169f7840bbe3ef0d4bc795d1780c9"
            },
            "dist": {
                "type": "zip",
                "url": "https://api.github.com/repos/swiftmailer/swiftmailer/zipball/149cfdf118b169f7840bbe3ef0d4bc795d1780c9",
                "reference": "149cfdf118b169f7840bbe3ef0d4bc795d1780c9",
                "shasum": ""
            },
            "require": {
                "egulias/email-validator": "~2.0",
                "php": ">=7.0.0",
                "symfony/polyfill-iconv": "^1.0",
                "symfony/polyfill-intl-idn": "^1.10",
                "symfony/polyfill-mbstring": "^1.0"
            },
            "require-dev": {
                "mockery/mockery": "~0.9.1",
                "symfony/phpunit-bridge": "^3.4.19|^4.1.8"
            },
            "suggest": {
                "ext-intl": "Needed to support internationalized email addresses",
                "true/punycode": "Needed to support internationalized email addresses, if ext-intl is not installed"
            },
            "type": "library",
            "extra": {
                "branch-alias": {
                    "dev-master": "6.2-dev"
                }
            },
            "autoload": {
                "files": [
                    "lib/swift_required.php"
                ]
            },
            "notification-url": "https://packagist.org/downloads/",
            "license": [
                "MIT"
            ],
            "authors": [
                {
                    "name": "Chris Corbyn"
                },
                {
                    "name": "Fabien Potencier",
                    "email": "fabien@symfony.com"
                }
            ],
            "description": "Swiftmailer, free feature-rich PHP mailer",
            "homepage": "https://swiftmailer.symfony.com",
            "keywords": [
                "email",
                "mail",
                "mailer"
            ],
            "time": "2019-11-12T09:31:26+00:00"
        },
        {
            "name": "symfony/console",
            "version": "v4.4.8",
            "source": {
                "type": "git",
                "url": "https://github.com/symfony/console.git",
                "reference": "10bb3ee3c97308869d53b3e3d03f6ac23ff985f7"
            },
            "dist": {
                "type": "zip",
                "url": "https://api.github.com/repos/symfony/console/zipball/10bb3ee3c97308869d53b3e3d03f6ac23ff985f7",
                "reference": "10bb3ee3c97308869d53b3e3d03f6ac23ff985f7",
                "shasum": ""
            },
            "require": {
                "php": "^7.1.3",
                "symfony/polyfill-mbstring": "~1.0",
                "symfony/polyfill-php73": "^1.8",
                "symfony/service-contracts": "^1.1|^2"
            },
            "conflict": {
                "symfony/dependency-injection": "<3.4",
                "symfony/event-dispatcher": "<4.3|>=5",
                "symfony/lock": "<4.4",
                "symfony/process": "<3.3"
            },
            "provide": {
                "psr/log-implementation": "1.0"
            },
            "require-dev": {
                "psr/log": "~1.0",
                "symfony/config": "^3.4|^4.0|^5.0",
                "symfony/dependency-injection": "^3.4|^4.0|^5.0",
                "symfony/event-dispatcher": "^4.3",
                "symfony/lock": "^4.4|^5.0",
                "symfony/process": "^3.4|^4.0|^5.0",
                "symfony/var-dumper": "^4.3|^5.0"
            },
            "suggest": {
                "psr/log": "For using the console logger",
                "symfony/event-dispatcher": "",
                "symfony/lock": "",
                "symfony/process": ""
            },
            "type": "library",
            "extra": {
                "branch-alias": {
                    "dev-master": "4.4-dev"
                }
            },
            "autoload": {
                "psr-4": {
                    "Symfony\\Component\\Console\\": ""
                },
                "exclude-from-classmap": [
                    "/Tests/"
                ]
            },
            "notification-url": "https://packagist.org/downloads/",
            "license": [
                "MIT"
            ],
            "authors": [
                {
                    "name": "Fabien Potencier",
                    "email": "fabien@symfony.com"
                },
                {
                    "name": "Symfony Community",
                    "homepage": "https://symfony.com/contributors"
                }
            ],
            "description": "Symfony Console Component",
            "homepage": "https://symfony.com",
            "time": "2020-03-30T11:41:10+00:00"
        },
        {
            "name": "symfony/filesystem",
            "version": "v4.4.8",
            "source": {
                "type": "git",
                "url": "https://github.com/symfony/filesystem.git",
                "reference": "a3ebf3bfd8a98a147c010a568add5a8aa4edea0f"
            },
            "dist": {
                "type": "zip",
                "url": "https://api.github.com/repos/symfony/filesystem/zipball/a3ebf3bfd8a98a147c010a568add5a8aa4edea0f",
                "reference": "a3ebf3bfd8a98a147c010a568add5a8aa4edea0f",
                "shasum": ""
            },
            "require": {
                "php": "^7.1.3",
                "symfony/polyfill-ctype": "~1.8"
            },
            "type": "library",
            "extra": {
                "branch-alias": {
                    "dev-master": "4.4-dev"
                }
            },
            "autoload": {
                "psr-4": {
                    "Symfony\\Component\\Filesystem\\": ""
                },
                "exclude-from-classmap": [
                    "/Tests/"
                ]
            },
            "notification-url": "https://packagist.org/downloads/",
            "license": [
                "MIT"
            ],
            "authors": [
                {
                    "name": "Fabien Potencier",
                    "email": "fabien@symfony.com"
                },
                {
                    "name": "Symfony Community",
                    "homepage": "https://symfony.com/contributors"
                }
            ],
            "description": "Symfony Filesystem Component",
            "homepage": "https://symfony.com",
            "time": "2020-04-12T14:39:55+00:00"
        },
        {
            "name": "symfony/finder",
            "version": "v4.4.8",
            "source": {
                "type": "git",
                "url": "https://github.com/symfony/finder.git",
                "reference": "5729f943f9854c5781984ed4907bbb817735776b"
            },
            "dist": {
                "type": "zip",
                "url": "https://api.github.com/repos/symfony/finder/zipball/5729f943f9854c5781984ed4907bbb817735776b",
                "reference": "5729f943f9854c5781984ed4907bbb817735776b",
                "shasum": ""
            },
            "require": {
                "php": "^7.1.3"
            },
            "type": "library",
            "extra": {
                "branch-alias": {
                    "dev-master": "4.4-dev"
                }
            },
            "autoload": {
                "psr-4": {
                    "Symfony\\Component\\Finder\\": ""
                },
                "exclude-from-classmap": [
                    "/Tests/"
                ]
            },
            "notification-url": "https://packagist.org/downloads/",
            "license": [
                "MIT"
            ],
            "authors": [
                {
                    "name": "Fabien Potencier",
                    "email": "fabien@symfony.com"
                },
                {
                    "name": "Symfony Community",
                    "homepage": "https://symfony.com/contributors"
                }
            ],
            "description": "Symfony Finder Component",
            "homepage": "https://symfony.com",
            "time": "2020-03-27T16:54:36+00:00"
        },
        {
            "name": "symfony/polyfill-ctype",
            "version": "v1.17.0",
            "source": {
                "type": "git",
                "url": "https://github.com/symfony/polyfill-ctype.git",
                "reference": "e94c8b1bbe2bc77507a1056cdb06451c75b427f9"
            },
            "dist": {
                "type": "zip",
                "url": "https://api.github.com/repos/symfony/polyfill-ctype/zipball/e94c8b1bbe2bc77507a1056cdb06451c75b427f9",
                "reference": "e94c8b1bbe2bc77507a1056cdb06451c75b427f9",
                "shasum": ""
            },
            "require": {
                "php": ">=5.3.3"
            },
            "suggest": {
                "ext-ctype": "For best performance"
            },
            "type": "library",
            "extra": {
                "branch-alias": {
                    "dev-master": "1.17-dev"
                }
            },
            "autoload": {
                "psr-4": {
                    "Symfony\\Polyfill\\Ctype\\": ""
                },
                "files": [
                    "bootstrap.php"
                ]
            },
            "notification-url": "https://packagist.org/downloads/",
            "license": [
                "MIT"
            ],
            "authors": [
                {
                    "name": "Gert de Pagter",
                    "email": "BackEndTea@gmail.com"
                },
                {
                    "name": "Symfony Community",
                    "homepage": "https://symfony.com/contributors"
                }
            ],
            "description": "Symfony polyfill for ctype functions",
            "homepage": "https://symfony.com",
            "keywords": [
                "compatibility",
                "ctype",
                "polyfill",
                "portable"
            ],
<<<<<<< HEAD
            "funding": [
                {
                    "url": "https://symfony.com/sponsor",
                    "type": "custom"
                },
                {
                    "url": "https://github.com/fabpot",
                    "type": "github"
                },
                {
                    "url": "https://tidelift.com/funding/github/packagist/symfony/symfony",
                    "type": "tidelift"
                }
            ],
            "time": "2020-02-27T09:26:54+00:00"
=======
            "time": "2020-05-12T16:14:59+00:00"
>>>>>>> a299491d
        },
        {
            "name": "symfony/polyfill-iconv",
            "version": "v1.17.0",
            "source": {
                "type": "git",
                "url": "https://github.com/symfony/polyfill-iconv.git",
                "reference": "c4de7601eefbf25f9d47190abe07f79fe0a27424"
            },
            "dist": {
                "type": "zip",
                "url": "https://api.github.com/repos/symfony/polyfill-iconv/zipball/c4de7601eefbf25f9d47190abe07f79fe0a27424",
                "reference": "c4de7601eefbf25f9d47190abe07f79fe0a27424",
                "shasum": ""
            },
            "require": {
                "php": ">=5.3.3"
            },
            "suggest": {
                "ext-iconv": "For best performance"
            },
            "type": "library",
            "extra": {
                "branch-alias": {
                    "dev-master": "1.17-dev"
                }
            },
            "autoload": {
                "psr-4": {
                    "Symfony\\Polyfill\\Iconv\\": ""
                },
                "files": [
                    "bootstrap.php"
                ]
            },
            "notification-url": "https://packagist.org/downloads/",
            "license": [
                "MIT"
            ],
            "authors": [
                {
                    "name": "Nicolas Grekas",
                    "email": "p@tchwork.com"
                },
                {
                    "name": "Symfony Community",
                    "homepage": "https://symfony.com/contributors"
                }
            ],
            "description": "Symfony polyfill for the Iconv extension",
            "homepage": "https://symfony.com",
            "keywords": [
                "compatibility",
                "iconv",
                "polyfill",
                "portable",
                "shim"
            ],
<<<<<<< HEAD
            "funding": [
                {
                    "url": "https://symfony.com/sponsor",
                    "type": "custom"
                },
                {
                    "url": "https://github.com/fabpot",
                    "type": "github"
                },
                {
                    "url": "https://tidelift.com/funding/github/packagist/symfony/symfony",
                    "type": "tidelift"
                }
            ],
            "time": "2020-03-09T19:04:49+00:00"
=======
            "time": "2020-05-12T16:47:27+00:00"
>>>>>>> a299491d
        },
        {
            "name": "symfony/polyfill-intl-grapheme",
            "version": "v1.17.0",
            "source": {
                "type": "git",
                "url": "https://github.com/symfony/polyfill-intl-grapheme.git",
                "reference": "e094b0770f7833fdf257e6ba4775be4e258230b2"
            },
            "dist": {
                "type": "zip",
                "url": "https://api.github.com/repos/symfony/polyfill-intl-grapheme/zipball/e094b0770f7833fdf257e6ba4775be4e258230b2",
                "reference": "e094b0770f7833fdf257e6ba4775be4e258230b2",
                "shasum": ""
            },
            "require": {
                "php": ">=5.3.3"
            },
            "suggest": {
                "ext-intl": "For best performance"
            },
            "type": "library",
            "extra": {
                "branch-alias": {
                    "dev-master": "1.17-dev"
                }
            },
            "autoload": {
                "psr-4": {
                    "Symfony\\Polyfill\\Intl\\Grapheme\\": ""
                },
                "files": [
                    "bootstrap.php"
                ]
            },
            "notification-url": "https://packagist.org/downloads/",
            "license": [
                "MIT"
            ],
            "authors": [
                {
                    "name": "Nicolas Grekas",
                    "email": "p@tchwork.com"
                },
                {
                    "name": "Symfony Community",
                    "homepage": "https://symfony.com/contributors"
                }
            ],
            "description": "Symfony polyfill for intl's grapheme_* functions",
            "homepage": "https://symfony.com",
            "keywords": [
                "compatibility",
                "grapheme",
                "intl",
                "polyfill",
                "portable",
                "shim"
            ],
<<<<<<< HEAD
            "funding": [
                {
                    "url": "https://symfony.com/sponsor",
                    "type": "custom"
                },
                {
                    "url": "https://github.com/fabpot",
                    "type": "github"
                },
                {
                    "url": "https://tidelift.com/funding/github/packagist/symfony/symfony",
                    "type": "tidelift"
                }
            ],
            "time": "2020-03-09T19:04:49+00:00"
=======
            "time": "2020-05-12T16:47:27+00:00"
>>>>>>> a299491d
        },
        {
            "name": "symfony/polyfill-intl-idn",
            "version": "v1.17.0",
            "source": {
                "type": "git",
                "url": "https://github.com/symfony/polyfill-intl-idn.git",
                "reference": "3bff59ea7047e925be6b7f2059d60af31bb46d6a"
            },
            "dist": {
                "type": "zip",
                "url": "https://api.github.com/repos/symfony/polyfill-intl-idn/zipball/3bff59ea7047e925be6b7f2059d60af31bb46d6a",
                "reference": "3bff59ea7047e925be6b7f2059d60af31bb46d6a",
                "shasum": ""
            },
            "require": {
                "php": ">=5.3.3",
                "symfony/polyfill-mbstring": "^1.3",
                "symfony/polyfill-php72": "^1.10"
            },
            "suggest": {
                "ext-intl": "For best performance"
            },
            "type": "library",
            "extra": {
                "branch-alias": {
                    "dev-master": "1.17-dev"
                }
            },
            "autoload": {
                "psr-4": {
                    "Symfony\\Polyfill\\Intl\\Idn\\": ""
                },
                "files": [
                    "bootstrap.php"
                ]
            },
            "notification-url": "https://packagist.org/downloads/",
            "license": [
                "MIT"
            ],
            "authors": [
                {
                    "name": "Laurent Bassin",
                    "email": "laurent@bassin.info"
                },
                {
                    "name": "Symfony Community",
                    "homepage": "https://symfony.com/contributors"
                }
            ],
            "description": "Symfony polyfill for intl's idn_to_ascii and idn_to_utf8 functions",
            "homepage": "https://symfony.com",
            "keywords": [
                "compatibility",
                "idn",
                "intl",
                "polyfill",
                "portable",
                "shim"
            ],
<<<<<<< HEAD
            "funding": [
                {
                    "url": "https://symfony.com/sponsor",
                    "type": "custom"
                },
                {
                    "url": "https://github.com/fabpot",
                    "type": "github"
                },
                {
                    "url": "https://tidelift.com/funding/github/packagist/symfony/symfony",
                    "type": "tidelift"
                }
            ],
            "time": "2020-03-09T19:04:49+00:00"
=======
            "time": "2020-05-12T16:47:27+00:00"
>>>>>>> a299491d
        },
        {
            "name": "symfony/polyfill-intl-normalizer",
            "version": "v1.17.0",
            "source": {
                "type": "git",
                "url": "https://github.com/symfony/polyfill-intl-normalizer.git",
                "reference": "1357b1d168eb7f68ad6a134838e46b0b159444a9"
            },
            "dist": {
                "type": "zip",
                "url": "https://api.github.com/repos/symfony/polyfill-intl-normalizer/zipball/1357b1d168eb7f68ad6a134838e46b0b159444a9",
                "reference": "1357b1d168eb7f68ad6a134838e46b0b159444a9",
                "shasum": ""
            },
            "require": {
                "php": ">=5.3.3"
            },
            "suggest": {
                "ext-intl": "For best performance"
            },
            "type": "library",
            "extra": {
                "branch-alias": {
                    "dev-master": "1.17-dev"
                }
            },
            "autoload": {
                "psr-4": {
                    "Symfony\\Polyfill\\Intl\\Normalizer\\": ""
                },
                "files": [
                    "bootstrap.php"
                ],
                "classmap": [
                    "Resources/stubs"
                ]
            },
            "notification-url": "https://packagist.org/downloads/",
            "license": [
                "MIT"
            ],
            "authors": [
                {
                    "name": "Nicolas Grekas",
                    "email": "p@tchwork.com"
                },
                {
                    "name": "Symfony Community",
                    "homepage": "https://symfony.com/contributors"
                }
            ],
            "description": "Symfony polyfill for intl's Normalizer class and related functions",
            "homepage": "https://symfony.com",
            "keywords": [
                "compatibility",
                "intl",
                "normalizer",
                "polyfill",
                "portable",
                "shim"
            ],
<<<<<<< HEAD
            "funding": [
                {
                    "url": "https://symfony.com/sponsor",
                    "type": "custom"
                },
                {
                    "url": "https://github.com/fabpot",
                    "type": "github"
                },
                {
                    "url": "https://tidelift.com/funding/github/packagist/symfony/symfony",
                    "type": "tidelift"
                }
            ],
            "time": "2020-02-27T09:26:54+00:00"
=======
            "time": "2020-05-12T16:14:59+00:00"
>>>>>>> a299491d
        },
        {
            "name": "symfony/polyfill-mbstring",
            "version": "v1.17.0",
            "source": {
                "type": "git",
                "url": "https://github.com/symfony/polyfill-mbstring.git",
                "reference": "fa79b11539418b02fc5e1897267673ba2c19419c"
            },
            "dist": {
                "type": "zip",
                "url": "https://api.github.com/repos/symfony/polyfill-mbstring/zipball/fa79b11539418b02fc5e1897267673ba2c19419c",
                "reference": "fa79b11539418b02fc5e1897267673ba2c19419c",
                "shasum": ""
            },
            "require": {
                "php": ">=5.3.3"
            },
            "suggest": {
                "ext-mbstring": "For best performance"
            },
            "type": "library",
            "extra": {
                "branch-alias": {
                    "dev-master": "1.17-dev"
                }
            },
            "autoload": {
                "psr-4": {
                    "Symfony\\Polyfill\\Mbstring\\": ""
                },
                "files": [
                    "bootstrap.php"
                ]
            },
            "notification-url": "https://packagist.org/downloads/",
            "license": [
                "MIT"
            ],
            "authors": [
                {
                    "name": "Nicolas Grekas",
                    "email": "p@tchwork.com"
                },
                {
                    "name": "Symfony Community",
                    "homepage": "https://symfony.com/contributors"
                }
            ],
            "description": "Symfony polyfill for the Mbstring extension",
            "homepage": "https://symfony.com",
            "keywords": [
                "compatibility",
                "mbstring",
                "polyfill",
                "portable",
                "shim"
            ],
<<<<<<< HEAD
            "funding": [
                {
                    "url": "https://symfony.com/sponsor",
                    "type": "custom"
                },
                {
                    "url": "https://github.com/fabpot",
                    "type": "github"
                },
                {
                    "url": "https://tidelift.com/funding/github/packagist/symfony/symfony",
                    "type": "tidelift"
                }
            ],
            "time": "2020-03-09T19:04:49+00:00"
=======
            "time": "2020-05-12T16:47:27+00:00"
>>>>>>> a299491d
        },
        {
            "name": "symfony/polyfill-php72",
            "version": "v1.17.0",
            "source": {
                "type": "git",
                "url": "https://github.com/symfony/polyfill-php72.git",
                "reference": "f048e612a3905f34931127360bdd2def19a5e582"
            },
            "dist": {
                "type": "zip",
                "url": "https://api.github.com/repos/symfony/polyfill-php72/zipball/f048e612a3905f34931127360bdd2def19a5e582",
                "reference": "f048e612a3905f34931127360bdd2def19a5e582",
                "shasum": ""
            },
            "require": {
                "php": ">=5.3.3"
            },
            "type": "library",
            "extra": {
                "branch-alias": {
                    "dev-master": "1.17-dev"
                }
            },
            "autoload": {
                "psr-4": {
                    "Symfony\\Polyfill\\Php72\\": ""
                },
                "files": [
                    "bootstrap.php"
                ]
            },
            "notification-url": "https://packagist.org/downloads/",
            "license": [
                "MIT"
            ],
            "authors": [
                {
                    "name": "Nicolas Grekas",
                    "email": "p@tchwork.com"
                },
                {
                    "name": "Symfony Community",
                    "homepage": "https://symfony.com/contributors"
                }
            ],
            "description": "Symfony polyfill backporting some PHP 7.2+ features to lower PHP versions",
            "homepage": "https://symfony.com",
            "keywords": [
                "compatibility",
                "polyfill",
                "portable",
                "shim"
            ],
<<<<<<< HEAD
            "funding": [
                {
                    "url": "https://symfony.com/sponsor",
                    "type": "custom"
                },
                {
                    "url": "https://github.com/fabpot",
                    "type": "github"
                },
                {
                    "url": "https://tidelift.com/funding/github/packagist/symfony/symfony",
                    "type": "tidelift"
                }
            ],
            "time": "2020-02-27T09:26:54+00:00"
=======
            "time": "2020-05-12T16:47:27+00:00"
>>>>>>> a299491d
        },
        {
            "name": "symfony/polyfill-php73",
            "version": "v1.17.0",
            "source": {
                "type": "git",
                "url": "https://github.com/symfony/polyfill-php73.git",
                "reference": "a760d8964ff79ab9bf057613a5808284ec852ccc"
            },
            "dist": {
                "type": "zip",
                "url": "https://api.github.com/repos/symfony/polyfill-php73/zipball/a760d8964ff79ab9bf057613a5808284ec852ccc",
                "reference": "a760d8964ff79ab9bf057613a5808284ec852ccc",
                "shasum": ""
            },
            "require": {
                "php": ">=5.3.3"
            },
            "type": "library",
            "extra": {
                "branch-alias": {
                    "dev-master": "1.17-dev"
                }
            },
            "autoload": {
                "psr-4": {
                    "Symfony\\Polyfill\\Php73\\": ""
                },
                "files": [
                    "bootstrap.php"
                ],
                "classmap": [
                    "Resources/stubs"
                ]
            },
            "notification-url": "https://packagist.org/downloads/",
            "license": [
                "MIT"
            ],
            "authors": [
                {
                    "name": "Nicolas Grekas",
                    "email": "p@tchwork.com"
                },
                {
                    "name": "Symfony Community",
                    "homepage": "https://symfony.com/contributors"
                }
            ],
            "description": "Symfony polyfill backporting some PHP 7.3+ features to lower PHP versions",
            "homepage": "https://symfony.com",
            "keywords": [
                "compatibility",
                "polyfill",
                "portable",
                "shim"
            ],
<<<<<<< HEAD
            "funding": [
                {
                    "url": "https://symfony.com/sponsor",
                    "type": "custom"
                },
                {
                    "url": "https://github.com/fabpot",
                    "type": "github"
                },
                {
                    "url": "https://tidelift.com/funding/github/packagist/symfony/symfony",
                    "type": "tidelift"
                }
            ],
            "time": "2020-02-27T09:26:54+00:00"
=======
            "time": "2020-05-12T16:47:27+00:00"
>>>>>>> a299491d
        },
        {
            "name": "symfony/process",
            "version": "v4.4.8",
            "source": {
                "type": "git",
                "url": "https://github.com/symfony/process.git",
                "reference": "4b6a9a4013baa65d409153cbb5a895bf093dc7f4"
            },
            "dist": {
                "type": "zip",
                "url": "https://api.github.com/repos/symfony/process/zipball/4b6a9a4013baa65d409153cbb5a895bf093dc7f4",
                "reference": "4b6a9a4013baa65d409153cbb5a895bf093dc7f4",
                "shasum": ""
            },
            "require": {
                "php": "^7.1.3"
            },
            "type": "library",
            "extra": {
                "branch-alias": {
                    "dev-master": "4.4-dev"
                }
            },
            "autoload": {
                "psr-4": {
                    "Symfony\\Component\\Process\\": ""
                },
                "exclude-from-classmap": [
                    "/Tests/"
                ]
            },
            "notification-url": "https://packagist.org/downloads/",
            "license": [
                "MIT"
            ],
            "authors": [
                {
                    "name": "Fabien Potencier",
                    "email": "fabien@symfony.com"
                },
                {
                    "name": "Symfony Community",
                    "homepage": "https://symfony.com/contributors"
                }
            ],
            "description": "Symfony Process Component",
            "homepage": "https://symfony.com",
            "time": "2020-04-15T15:56:18+00:00"
        },
        {
            "name": "symfony/service-contracts",
            "version": "v1.1.8",
            "source": {
                "type": "git",
                "url": "https://github.com/symfony/service-contracts.git",
                "reference": "ffc7f5692092df31515df2a5ecf3b7302b3ddacf"
            },
            "dist": {
                "type": "zip",
                "url": "https://api.github.com/repos/symfony/service-contracts/zipball/ffc7f5692092df31515df2a5ecf3b7302b3ddacf",
                "reference": "ffc7f5692092df31515df2a5ecf3b7302b3ddacf",
                "shasum": ""
            },
            "require": {
                "php": "^7.1.3",
                "psr/container": "^1.0"
            },
            "suggest": {
                "symfony/service-implementation": ""
            },
            "type": "library",
            "extra": {
                "branch-alias": {
                    "dev-master": "1.1-dev"
                }
            },
            "autoload": {
                "psr-4": {
                    "Symfony\\Contracts\\Service\\": ""
                }
            },
            "notification-url": "https://packagist.org/downloads/",
            "license": [
                "MIT"
            ],
            "authors": [
                {
                    "name": "Nicolas Grekas",
                    "email": "p@tchwork.com"
                },
                {
                    "name": "Symfony Community",
                    "homepage": "https://symfony.com/contributors"
                }
            ],
            "description": "Generic abstractions related to writing services",
            "homepage": "https://symfony.com",
            "keywords": [
                "abstractions",
                "contracts",
                "decoupling",
                "interfaces",
                "interoperability",
                "standards"
            ],
            "time": "2019-10-14T12:27:06+00:00"
        },
        {
<<<<<<< HEAD
=======
            "name": "symfony/var-dumper",
            "version": "v4.4.8",
            "source": {
                "type": "git",
                "url": "https://github.com/symfony/var-dumper.git",
                "reference": "c587e04ce5d1aa62d534a038f574d9a709e814cf"
            },
            "dist": {
                "type": "zip",
                "url": "https://api.github.com/repos/symfony/var-dumper/zipball/c587e04ce5d1aa62d534a038f574d9a709e814cf",
                "reference": "c587e04ce5d1aa62d534a038f574d9a709e814cf",
                "shasum": ""
            },
            "require": {
                "php": "^7.1.3",
                "symfony/polyfill-mbstring": "~1.0",
                "symfony/polyfill-php72": "~1.5"
            },
            "conflict": {
                "phpunit/phpunit": "<4.8.35|<5.4.3,>=5.0",
                "symfony/console": "<3.4"
            },
            "require-dev": {
                "ext-iconv": "*",
                "symfony/console": "^3.4|^4.0|^5.0",
                "symfony/process": "^4.4|^5.0",
                "twig/twig": "^1.34|^2.4|^3.0"
            },
            "suggest": {
                "ext-iconv": "To convert non-UTF-8 strings to UTF-8 (or symfony/polyfill-iconv in case ext-iconv cannot be used).",
                "ext-intl": "To show region name in time zone dump",
                "symfony/console": "To use the ServerDumpCommand and/or the bin/var-dump-server script"
            },
            "bin": [
                "Resources/bin/var-dump-server"
            ],
            "type": "library",
            "extra": {
                "branch-alias": {
                    "dev-master": "4.4-dev"
                }
            },
            "autoload": {
                "files": [
                    "Resources/functions/dump.php"
                ],
                "psr-4": {
                    "Symfony\\Component\\VarDumper\\": ""
                },
                "exclude-from-classmap": [
                    "/Tests/"
                ]
            },
            "notification-url": "https://packagist.org/downloads/",
            "license": [
                "MIT"
            ],
            "authors": [
                {
                    "name": "Nicolas Grekas",
                    "email": "p@tchwork.com"
                },
                {
                    "name": "Symfony Community",
                    "homepage": "https://symfony.com/contributors"
                }
            ],
            "description": "Symfony mechanism for exploring and dumping PHP variables",
            "homepage": "https://symfony.com",
            "keywords": [
                "debug",
                "dump"
            ],
            "time": "2020-04-12T16:14:02+00:00"
        },
        {
>>>>>>> a299491d
            "name": "symfony/yaml",
            "version": "v4.4.8",
            "source": {
                "type": "git",
                "url": "https://github.com/symfony/yaml.git",
                "reference": "b385dce1c0e9f839b384af90188638819433e252"
            },
            "dist": {
                "type": "zip",
                "url": "https://api.github.com/repos/symfony/yaml/zipball/b385dce1c0e9f839b384af90188638819433e252",
                "reference": "b385dce1c0e9f839b384af90188638819433e252",
                "shasum": ""
            },
            "require": {
                "php": "^7.1.3",
                "symfony/polyfill-ctype": "~1.8"
            },
            "conflict": {
                "symfony/console": "<3.4"
            },
            "require-dev": {
                "symfony/console": "^3.4|^4.0|^5.0"
            },
            "suggest": {
                "symfony/console": "For validating YAML files using the lint command"
            },
            "type": "library",
            "extra": {
                "branch-alias": {
                    "dev-master": "4.4-dev"
                }
            },
            "autoload": {
                "psr-4": {
                    "Symfony\\Component\\Yaml\\": ""
                },
                "exclude-from-classmap": [
                    "/Tests/"
                ]
            },
            "notification-url": "https://packagist.org/downloads/",
            "license": [
                "MIT"
            ],
            "authors": [
                {
                    "name": "Fabien Potencier",
                    "email": "fabien@symfony.com"
                },
                {
                    "name": "Symfony Community",
                    "homepage": "https://symfony.com/contributors"
                }
            ],
            "description": "Symfony Yaml Component",
            "homepage": "https://symfony.com",
            "time": "2020-04-28T17:55:16+00:00"
        },
        {
            "name": "true/punycode",
            "version": "v2.1.1",
            "source": {
                "type": "git",
                "url": "https://github.com/true/php-punycode.git",
                "reference": "a4d0c11a36dd7f4e7cd7096076cab6d3378a071e"
            },
            "dist": {
                "type": "zip",
                "url": "https://api.github.com/repos/true/php-punycode/zipball/a4d0c11a36dd7f4e7cd7096076cab6d3378a071e",
                "reference": "a4d0c11a36dd7f4e7cd7096076cab6d3378a071e",
                "shasum": ""
            },
            "require": {
                "php": ">=5.3.0",
                "symfony/polyfill-mbstring": "^1.3"
            },
            "require-dev": {
                "phpunit/phpunit": "~4.7",
                "squizlabs/php_codesniffer": "~2.0"
            },
            "type": "library",
            "autoload": {
                "psr-4": {
                    "TrueBV\\": "src/"
                }
            },
            "notification-url": "https://packagist.org/downloads/",
            "license": [
                "MIT"
            ],
            "authors": [
                {
                    "name": "Renan Gonçalves",
                    "email": "renan.saddam@gmail.com"
                }
            ],
            "description": "A Bootstring encoding of Unicode for Internationalized Domain Names in Applications (IDNA)",
            "homepage": "https://github.com/true/php-punycode",
            "keywords": [
                "idna",
                "punycode"
            ],
            "time": "2016-11-16T10:37:54+00:00"
        },
        {
            "name": "tubalmartin/cssmin",
            "version": "v4.1.1",
            "source": {
                "type": "git",
                "url": "https://github.com/tubalmartin/YUI-CSS-compressor-PHP-port.git",
                "reference": "3cbf557f4079d83a06f9c3ff9b957c022d7805cf"
            },
            "dist": {
                "type": "zip",
                "url": "https://api.github.com/repos/tubalmartin/YUI-CSS-compressor-PHP-port/zipball/3cbf557f4079d83a06f9c3ff9b957c022d7805cf",
                "reference": "3cbf557f4079d83a06f9c3ff9b957c022d7805cf",
                "shasum": ""
            },
            "require": {
                "ext-pcre": "*",
                "php": ">=5.3.2"
            },
            "require-dev": {
                "cogpowered/finediff": "0.3.*",
                "phpunit/phpunit": "4.8.*"
            },
            "bin": [
                "cssmin"
            ],
            "type": "library",
            "autoload": {
                "psr-4": {
                    "tubalmartin\\CssMin\\": "src"
                }
            },
            "notification-url": "https://packagist.org/downloads/",
            "license": [
                "BSD-3-Clause"
            ],
            "authors": [
                {
                    "name": "Túbal Martín",
                    "homepage": "http://tubalmartin.me/"
                }
            ],
            "description": "A PHP port of the YUI CSS compressor",
            "homepage": "https://github.com/tubalmartin/YUI-CSS-compressor-PHP-port",
            "keywords": [
                "compress",
                "compressor",
                "css",
                "cssmin",
                "minify",
                "yui"
            ],
            "time": "2018-01-15T15:26:51+00:00"
        },
        {
            "name": "twig/twig",
            "version": "v2.12.5",
            "source": {
                "type": "git",
                "url": "https://github.com/twigphp/Twig.git",
                "reference": "18772e0190734944277ee97a02a9a6c6555fcd94"
            },
            "dist": {
                "type": "zip",
                "url": "https://api.github.com/repos/twigphp/Twig/zipball/18772e0190734944277ee97a02a9a6c6555fcd94",
                "reference": "18772e0190734944277ee97a02a9a6c6555fcd94",
                "shasum": ""
            },
            "require": {
                "php": "^7.0",
                "symfony/polyfill-ctype": "^1.8",
                "symfony/polyfill-mbstring": "^1.3"
            },
            "require-dev": {
                "psr/container": "^1.0",
                "symfony/phpunit-bridge": "^4.4|^5.0"
            },
            "type": "library",
            "extra": {
                "branch-alias": {
                    "dev-master": "2.12-dev"
                }
            },
            "autoload": {
                "psr-0": {
                    "Twig_": "lib/"
                },
                "psr-4": {
                    "Twig\\": "src/"
                }
            },
            "notification-url": "https://packagist.org/downloads/",
            "license": [
                "BSD-3-Clause"
            ],
            "authors": [
                {
                    "name": "Fabien Potencier",
                    "email": "fabien@symfony.com",
                    "homepage": "http://fabien.potencier.org",
                    "role": "Lead Developer"
                },
                {
                    "name": "Twig Team",
                    "role": "Contributors"
                },
                {
                    "name": "Armin Ronacher",
                    "email": "armin.ronacher@active-4.com",
                    "role": "Project Founder"
                }
            ],
            "description": "Twig, the flexible, fast, and secure template language for PHP",
            "homepage": "https://twig.symfony.com",
            "keywords": [
                "templating"
            ],
            "time": "2020-02-11T15:31:23+00:00"
        },
        {
            "name": "voku/anti-xss",
            "version": "4.1.24",
            "source": {
                "type": "git",
                "url": "https://github.com/voku/anti-xss.git",
                "reference": "4c032aa1aedbf4934418520c61c00b8fad6ca8d5"
            },
            "dist": {
                "type": "zip",
                "url": "https://api.github.com/repos/voku/anti-xss/zipball/4c032aa1aedbf4934418520c61c00b8fad6ca8d5",
                "reference": "4c032aa1aedbf4934418520c61c00b8fad6ca8d5",
                "shasum": ""
            },
            "require": {
                "php": ">=7.0.0",
                "voku/portable-utf8": "~5.4.27"
            },
            "require-dev": {
                "phpunit/phpunit": "~6.0 || ~7.0"
            },
            "type": "library",
            "extra": {
                "branch-alias": {
                    "dev-master": "4.1.x-dev"
                }
            },
            "autoload": {
                "psr-4": {
                    "voku\\helper\\": "src/voku/helper/"
                }
            },
            "notification-url": "https://packagist.org/downloads/",
            "license": [
                "MIT"
            ],
            "authors": [
                {
                    "name": "EllisLab Dev Team",
                    "homepage": "http://ellislab.com/"
                },
                {
                    "name": "Lars Moelleken",
                    "email": "lars@moelleken.org",
                    "homepage": "http://www.moelleken.org/"
                }
            ],
            "description": "anti xss-library",
            "homepage": "https://github.com/voku/anti-xss",
            "keywords": [
                "anti-xss",
                "clean",
                "security",
                "xss"
            ],
            "time": "2020-03-08T00:12:04+00:00"
        },
        {
            "name": "voku/arrayy",
            "version": "7.5.0",
            "source": {
                "type": "git",
                "url": "https://github.com/voku/Arrayy.git",
                "reference": "98e961ef66df5590fc649cb8f6d80ce6941f08b0"
            },
            "dist": {
                "type": "zip",
                "url": "https://api.github.com/repos/voku/Arrayy/zipball/98e961ef66df5590fc649cb8f6d80ce6941f08b0",
                "reference": "98e961ef66df5590fc649cb8f6d80ce6941f08b0",
                "shasum": ""
            },
            "require": {
                "ext-json": "*",
                "php": ">=7.0.0",
                "phpdocumentor/reflection-docblock": "~4.3|~5.0",
                "symfony/polyfill-mbstring": "~1.0"
            },
            "require-dev": {
                "phpunit/phpunit": "~6.0 || ~7.0"
            },
            "type": "library",
            "autoload": {
                "psr-4": {
                    "Arrayy\\": "src/"
                },
                "files": [
                    "src/Create.php"
                ]
            },
            "notification-url": "https://packagist.org/downloads/",
            "license": [
                "MIT"
            ],
            "authors": [
                {
                    "name": "Lars Moelleken",
                    "email": "lars@moelleken.org",
                    "homepage": "http://www.moelleken.org/",
                    "role": "Maintainer"
                }
            ],
            "description": "Array manipulation library for PHP, called Arrayy!",
            "keywords": [
                "Arrayy",
                "array",
                "helpers",
                "manipulation",
                "methods",
                "utility",
                "utils"
            ],
            "funding": [
                {
                    "url": "https://www.paypal.me/moelleken",
                    "type": "custom"
                },
                {
                    "url": "https://github.com/voku",
                    "type": "github"
                },
                {
                    "url": "https://opencollective.com/arrayy",
                    "type": "open_collective"
                },
                {
                    "url": "https://www.patreon.com/voku",
                    "type": "patreon"
                },
                {
                    "url": "https://tidelift.com/funding/github/packagist/voku/arrayy",
                    "type": "tidelift"
                }
            ],
            "time": "2020-04-06T09:58:27+00:00"
        },
        {
            "name": "voku/email-check",
            "version": "3.0.2",
            "source": {
                "type": "git",
                "url": "https://github.com/voku/email-check.git",
                "reference": "f91fc9da57fbb29c4ded5a1fc1238d4b988758dd"
            },
            "dist": {
                "type": "zip",
                "url": "https://api.github.com/repos/voku/email-check/zipball/f91fc9da57fbb29c4ded5a1fc1238d4b988758dd",
                "reference": "f91fc9da57fbb29c4ded5a1fc1238d4b988758dd",
                "shasum": ""
            },
            "require": {
                "php": ">=7.0.0",
                "symfony/polyfill-intl-idn": "~1.10"
            },
            "require-dev": {
                "fzaninotto/faker": "~1.7",
                "phpunit/phpunit": "~6.0 || ~7.0"
            },
            "suggest": {
                "ext-intl": "Use Intl for best performance"
            },
            "type": "library",
            "autoload": {
                "psr-4": {
                    "voku\\helper\\": "src/voku/helper/"
                }
            },
            "notification-url": "https://packagist.org/downloads/",
            "license": [
                "MIT"
            ],
            "authors": [
                {
                    "name": "Lars Moelleken",
                    "homepage": "http://www.moelleken.org/"
                }
            ],
            "description": "email-check (syntax, dns, trash, ...) library",
            "homepage": "https://github.com/voku/email-check",
            "keywords": [
                "check-email",
                "email",
                "mail",
                "mail-check",
                "validate-email",
                "validate-email-address",
                "validate-mail"
            ],
            "time": "2019-01-02T23:08:14+00:00"
        },
        {
            "name": "voku/portable-ascii",
            "version": "1.4.10",
            "source": {
                "type": "git",
                "url": "https://github.com/voku/portable-ascii.git",
                "reference": "240e93829a5f985fab0984a6e55ae5e26b78a334"
            },
            "dist": {
                "type": "zip",
                "url": "https://api.github.com/repos/voku/portable-ascii/zipball/240e93829a5f985fab0984a6e55ae5e26b78a334",
                "reference": "240e93829a5f985fab0984a6e55ae5e26b78a334",
                "shasum": ""
            },
            "require": {
                "php": ">=7.0.0"
            },
            "require-dev": {
                "phpunit/phpunit": "~6.0 || ~7.0"
            },
            "suggest": {
                "ext-intl": "Use Intl for transliterator_transliterate() support"
            },
            "type": "library",
            "autoload": {
                "psr-4": {
                    "voku\\": "src/voku/",
                    "voku\\tests\\": "tests/"
                }
            },
            "notification-url": "https://packagist.org/downloads/",
            "license": [
                "MIT"
            ],
            "authors": [
                {
                    "name": "Lars Moelleken",
                    "homepage": "http://www.moelleken.org/"
                }
            ],
            "description": "Portable ASCII library - performance optimized (ascii) string functions for php.",
            "homepage": "https://github.com/voku/portable-ascii",
            "keywords": [
                "ascii",
                "clean",
                "php"
            ],
            "time": "2020-03-13T01:23:26+00:00"
        },
        {
            "name": "voku/portable-utf8",
            "version": "5.4.43",
            "source": {
                "type": "git",
                "url": "https://github.com/voku/portable-utf8.git",
                "reference": "ca43fcf0d953909217565d6cbfa923053de0acdc"
            },
            "dist": {
                "type": "zip",
                "url": "https://api.github.com/repos/voku/portable-utf8/zipball/ca43fcf0d953909217565d6cbfa923053de0acdc",
                "reference": "ca43fcf0d953909217565d6cbfa923053de0acdc",
                "shasum": ""
            },
            "require": {
                "php": ">=7.0.0",
                "symfony/polyfill-iconv": "~1.0",
                "symfony/polyfill-intl-grapheme": "~1.0",
                "symfony/polyfill-intl-normalizer": "~1.0",
                "symfony/polyfill-mbstring": "~1.0",
                "symfony/polyfill-php72": "~1.0",
                "voku/portable-ascii": "~1.4"
            },
            "require-dev": {
                "phpunit/phpunit": "~6.0 || ~7.0"
            },
            "suggest": {
                "ext-ctype": "Use Ctype for e.g. hexadecimal digit detection",
                "ext-fileinfo": "Use Fileinfo for better binary file detection",
                "ext-iconv": "Use iconv for best performance",
                "ext-intl": "Use Intl for best performance",
                "ext-json": "Use JSON for string detection",
                "ext-mbstring": "Use Mbstring for best performance"
            },
            "type": "library",
            "autoload": {
                "psr-4": {
                    "voku\\": "src/voku/"
                },
                "files": [
                    "bootstrap.php"
                ]
            },
            "notification-url": "https://packagist.org/downloads/",
            "license": [
                "(Apache-2.0 or GPL-2.0)"
            ],
            "authors": [
                {
                    "name": "Nicolas Grekas",
                    "email": "p@tchwork.com"
                },
                {
                    "name": "Hamid Sarfraz",
                    "homepage": "http://pageconfig.com/"
                },
                {
                    "name": "Lars Moelleken",
                    "homepage": "http://www.moelleken.org/"
                }
            ],
            "description": "Portable UTF-8 library - performance optimized (unicode) string functions for php.",
            "homepage": "https://github.com/voku/portable-utf8",
            "keywords": [
                "UTF",
                "clean",
                "php",
                "unicode",
                "utf-8",
                "utf8"
            ],
            "time": "2020-05-14T00:59:19+00:00"
        },
        {
            "name": "voku/stop-words",
            "version": "2.0.1",
            "source": {
                "type": "git",
                "url": "https://github.com/voku/stop-words.git",
                "reference": "8e63c0af20f800b1600783764e0ce19e53969f71"
            },
            "dist": {
                "type": "zip",
                "url": "https://api.github.com/repos/voku/stop-words/zipball/8e63c0af20f800b1600783764e0ce19e53969f71",
                "reference": "8e63c0af20f800b1600783764e0ce19e53969f71",
                "shasum": ""
            },
            "require": {
                "php": ">=7.0.0"
            },
            "require-dev": {
                "phpunit/phpunit": "~6.0"
            },
            "type": "library",
            "autoload": {
                "psr-4": {
                    "voku\\": "src/voku/"
                }
            },
            "notification-url": "https://packagist.org/downloads/",
            "license": [
                "MIT"
            ],
            "authors": [
                {
                    "name": "Lars Moelleken",
                    "homepage": "http://www.moelleken.org/"
                }
            ],
            "description": "Stop-Words via PHP",
            "keywords": [
                "stop words",
                "stop-words"
            ],
            "time": "2018-11-23T01:37:27+00:00"
        },
        {
            "name": "voku/stringy",
            "version": "6.2.2",
            "source": {
                "type": "git",
                "url": "https://github.com/voku/Stringy.git",
                "reference": "e5e98df5ec20f1f8f9a70287b41e4927de71e4fe"
            },
            "dist": {
                "type": "zip",
                "url": "https://api.github.com/repos/voku/Stringy/zipball/e5e98df5ec20f1f8f9a70287b41e4927de71e4fe",
                "reference": "e5e98df5ec20f1f8f9a70287b41e4927de71e4fe",
                "shasum": ""
            },
            "require": {
                "defuse/php-encryption": "~2.0",
                "ext-json": "*",
                "php": ">=7.0.0",
                "voku/anti-xss": "~4.1",
                "voku/arrayy": "~7.3",
                "voku/email-check": "~3.0",
                "voku/portable-ascii": "~1.4",
                "voku/portable-utf8": "~5.4",
                "voku/urlify": "~5.0"
            },
            "replace": {
                "danielstjules/stringy": "~3.0"
            },
            "require-dev": {
                "phpunit/phpunit": "~6.0 || ~7.0"
            },
            "type": "library",
            "autoload": {
                "psr-4": {
                    "Stringy\\": "src/"
                },
                "files": [
                    "src/Create.php"
                ]
            },
            "notification-url": "https://packagist.org/downloads/",
            "license": [
                "MIT"
            ],
            "authors": [
                {
                    "name": "Daniel St. Jules",
                    "email": "danielst.jules@gmail.com",
                    "homepage": "http://www.danielstjules.com",
                    "role": "Maintainer"
                },
                {
                    "name": "Lars Moelleken",
                    "email": "lars@moelleken.org",
                    "homepage": "http://www.moelleken.org/",
                    "role": "Fork-Maintainer"
                }
            ],
            "description": "A string manipulation library with multibyte support",
            "homepage": "https://github.com/danielstjules/Stringy",
            "keywords": [
                "UTF",
                "helpers",
                "manipulation",
                "methods",
                "multibyte",
                "string",
                "utf-8",
                "utility",
                "utils"
            ],
            "time": "2020-02-23T01:51:27+00:00"
        },
        {
            "name": "voku/urlify",
            "version": "5.0.5",
            "source": {
                "type": "git",
                "url": "https://github.com/voku/urlify.git",
                "reference": "d59bfa6d13ce08062e2fe40dd23d226262f961c5"
            },
            "dist": {
                "type": "zip",
                "url": "https://api.github.com/repos/voku/urlify/zipball/d59bfa6d13ce08062e2fe40dd23d226262f961c5",
                "reference": "d59bfa6d13ce08062e2fe40dd23d226262f961c5",
                "shasum": ""
            },
            "require": {
                "php": ">=7.0.0",
                "voku/portable-ascii": "~1.4",
                "voku/portable-utf8": "~5.4",
                "voku/stop-words": "~2.0"
            },
            "require-dev": {
                "phpunit/phpunit": "~6.0 || ~7.0"
            },
            "type": "library",
            "autoload": {
                "psr-4": {
                    "voku\\helper\\": "src/voku/helper/"
                }
            },
            "notification-url": "https://packagist.org/downloads/",
            "license": [
                "BSD-3-Clause"
            ],
            "authors": [
                {
                    "name": "Johnny Broadway",
                    "email": "johnny@johnnybroadway.com",
                    "homepage": "http://www.johnnybroadway.com/"
                },
                {
                    "name": "Lars Moelleken",
                    "email": "lars@moelleken.org",
                    "homepage": "http://moelleken.org/"
                }
            ],
            "description": "PHP port of URLify.js from the Django project. Transliterates non-ascii characters for use in URLs.",
            "homepage": "https://github.com/voku/urlify",
            "keywords": [
                "encode",
                "iconv",
                "link",
                "slug",
                "translit",
                "transliterate",
                "transliteration",
                "url",
                "urlify"
            ],
            "time": "2019-12-13T02:57:54+00:00"
        },
        {
            "name": "webmozart/assert",
            "version": "1.8.0",
            "source": {
                "type": "git",
                "url": "https://github.com/webmozart/assert.git",
                "reference": "ab2cb0b3b559010b75981b1bdce728da3ee90ad6"
            },
            "dist": {
                "type": "zip",
                "url": "https://api.github.com/repos/webmozart/assert/zipball/ab2cb0b3b559010b75981b1bdce728da3ee90ad6",
                "reference": "ab2cb0b3b559010b75981b1bdce728da3ee90ad6",
                "shasum": ""
            },
            "require": {
                "php": "^5.3.3 || ^7.0",
                "symfony/polyfill-ctype": "^1.8"
            },
            "conflict": {
                "vimeo/psalm": "<3.9.1"
            },
            "require-dev": {
                "phpunit/phpunit": "^4.8.36 || ^7.5.13"
            },
            "type": "library",
            "autoload": {
                "psr-4": {
                    "Webmozart\\Assert\\": "src/"
                }
            },
            "notification-url": "https://packagist.org/downloads/",
            "license": [
                "MIT"
            ],
            "authors": [
                {
                    "name": "Bernhard Schussek",
                    "email": "bschussek@gmail.com"
                }
            ],
            "description": "Assertions to validate method input/output with nice error messages.",
            "keywords": [
                "assert",
                "check",
                "validate"
            ],
            "time": "2020-04-18T12:12:48+00:00"
        },
        {
            "name": "webonyx/graphql-php",
            "version": "v0.12.6",
            "source": {
                "type": "git",
                "url": "https://github.com/webonyx/graphql-php.git",
                "reference": "4c545e5ec4fc37f6eb36c19f5a0e7feaf5979c95"
            },
            "dist": {
                "type": "zip",
                "url": "https://api.github.com/repos/webonyx/graphql-php/zipball/4c545e5ec4fc37f6eb36c19f5a0e7feaf5979c95",
                "reference": "4c545e5ec4fc37f6eb36c19f5a0e7feaf5979c95",
                "shasum": ""
            },
            "require": {
                "ext-mbstring": "*",
                "php": ">=5.6"
            },
            "require-dev": {
                "phpunit/phpunit": "^4.8",
                "psr/http-message": "^1.0",
                "react/promise": "2.*"
            },
            "suggest": {
                "psr/http-message": "To use standard GraphQL server",
                "react/promise": "To leverage async resolving on React PHP platform"
            },
            "type": "library",
            "autoload": {
                "psr-4": {
                    "GraphQL\\": "src/"
                }
            },
            "notification-url": "https://packagist.org/downloads/",
            "license": [
                "MIT"
            ],
            "description": "A PHP port of GraphQL reference implementation",
            "homepage": "https://github.com/webonyx/graphql-php",
            "keywords": [
                "api",
                "graphql"
            ],
            "time": "2018-09-02T14:59:54+00:00"
        },
        {
            "name": "yii2tech/ar-softdelete",
            "version": "1.0.4",
            "source": {
                "type": "git",
                "url": "https://github.com/yii2tech/ar-softdelete.git",
                "reference": "498ed03f89ded835f0ca156ec50d432191c58769"
            },
            "dist": {
                "type": "zip",
                "url": "https://api.github.com/repos/yii2tech/ar-softdelete/zipball/498ed03f89ded835f0ca156ec50d432191c58769",
                "reference": "498ed03f89ded835f0ca156ec50d432191c58769",
                "shasum": ""
            },
            "require": {
                "yiisoft/yii2": "~2.0.13"
            },
            "require-dev": {
                "phpunit/phpunit": "4.8.27|^5.0|^6.0"
            },
            "type": "yii2-extension",
            "extra": {
                "branch-alias": {
                    "dev-master": "1.0.x-dev"
                }
            },
            "autoload": {
                "psr-4": {
                    "yii2tech\\ar\\softdelete\\": "src"
                }
            },
            "notification-url": "https://packagist.org/downloads/",
            "license": [
                "BSD-3-Clause"
            ],
            "authors": [
                {
                    "name": "Paul Klimov",
                    "email": "klimov.paul@gmail.com"
                }
            ],
            "description": "Provides support for ActiveRecord soft delete in Yii2",
            "keywords": [
                "active",
                "delete",
                "integrity",
                "record",
                "smart",
                "soft",
                "yii2"
            ],
            "time": "2019-07-30T11:05:57+00:00"
        },
        {
            "name": "yiisoft/yii2",
            "version": "2.0.35",
            "source": {
                "type": "git",
                "url": "https://github.com/yiisoft/yii2-framework.git",
                "reference": "d42809e4969cdc0adb97197ba32774b3e4cd9e8e"
            },
            "dist": {
                "type": "zip",
                "url": "https://api.github.com/repos/yiisoft/yii2-framework/zipball/d42809e4969cdc0adb97197ba32774b3e4cd9e8e",
                "reference": "d42809e4969cdc0adb97197ba32774b3e4cd9e8e",
                "shasum": ""
            },
            "require": {
                "bower-asset/inputmask": "~3.2.2 | ~3.3.5",
                "bower-asset/jquery": "3.4.*@stable | 3.3.*@stable | 3.2.*@stable | 3.1.*@stable | 2.2.*@stable | 2.1.*@stable | 1.11.*@stable | 1.12.*@stable",
                "bower-asset/punycode": "1.3.*",
                "bower-asset/yii2-pjax": "~2.0.1",
                "cebe/markdown": "~1.0.0 | ~1.1.0 | ~1.2.0",
                "ext-ctype": "*",
                "ext-mbstring": "*",
                "ezyang/htmlpurifier": "~4.6",
                "lib-pcre": "*",
                "php": ">=5.4.0",
                "yiisoft/yii2-composer": "~2.0.4"
            },
            "bin": [
                "yii"
            ],
            "type": "library",
            "extra": {
                "branch-alias": {
                    "dev-master": "2.0.x-dev"
                }
            },
            "autoload": {
                "psr-4": {
                    "yii\\": ""
                }
            },
            "notification-url": "https://packagist.org/downloads/",
            "license": [
                "BSD-3-Clause"
            ],
            "authors": [
                {
                    "name": "Qiang Xue",
                    "email": "qiang.xue@gmail.com",
                    "homepage": "http://www.yiiframework.com/",
                    "role": "Founder and project lead"
                },
                {
                    "name": "Alexander Makarov",
                    "email": "sam@rmcreative.ru",
                    "homepage": "http://rmcreative.ru/",
                    "role": "Core framework development"
                },
                {
                    "name": "Maurizio Domba",
                    "homepage": "http://mdomba.info/",
                    "role": "Core framework development"
                },
                {
                    "name": "Carsten Brandt",
                    "email": "mail@cebe.cc",
                    "homepage": "http://cebe.cc/",
                    "role": "Core framework development"
                },
                {
                    "name": "Timur Ruziev",
                    "email": "resurtm@gmail.com",
                    "homepage": "http://resurtm.com/",
                    "role": "Core framework development"
                },
                {
                    "name": "Paul Klimov",
                    "email": "klimov.paul@gmail.com",
                    "role": "Core framework development"
                },
                {
                    "name": "Dmitry Naumenko",
                    "email": "d.naumenko.a@gmail.com",
                    "role": "Core framework development"
                },
                {
                    "name": "Boudewijn Vahrmeijer",
                    "email": "info@dynasource.eu",
                    "homepage": "http://dynasource.eu",
                    "role": "Core framework development"
                }
            ],
            "description": "Yii PHP Framework Version 2",
            "homepage": "http://www.yiiframework.com/",
            "keywords": [
                "framework",
                "yii2"
            ],
            "time": "2020-05-02T11:11:31+00:00"
        },
        {
            "name": "yiisoft/yii2-composer",
            "version": "2.0.9",
            "source": {
                "type": "git",
                "url": "https://github.com/yiisoft/yii2-composer.git",
                "reference": "d191176c4f8372e397a9e3df27360dca6a70efaa"
            },
            "dist": {
                "type": "zip",
                "url": "https://api.github.com/repos/yiisoft/yii2-composer/zipball/d191176c4f8372e397a9e3df27360dca6a70efaa",
                "reference": "d191176c4f8372e397a9e3df27360dca6a70efaa",
                "shasum": ""
            },
            "require": {
                "composer-plugin-api": "^1.0 | ^2.0"
            },
            "require-dev": {
                "composer/composer": "^1.0 | ^2.0@dev",
                "phpunit/phpunit": "<7"
            },
            "type": "composer-plugin",
            "extra": {
                "class": "yii\\composer\\Plugin",
                "branch-alias": {
                    "dev-master": "2.0.x-dev"
                }
            },
            "autoload": {
                "psr-4": {
                    "yii\\composer\\": ""
                }
            },
            "notification-url": "https://packagist.org/downloads/",
            "license": [
                "BSD-3-Clause"
            ],
            "authors": [
                {
                    "name": "Qiang Xue",
                    "email": "qiang.xue@gmail.com"
                },
                {
                    "name": "Carsten Brandt",
                    "email": "mail@cebe.cc"
                }
            ],
            "description": "The composer plugin for Yii extension installer",
            "keywords": [
                "composer",
                "extension installer",
                "yii2"
            ],
            "time": "2020-04-20T18:47:46+00:00"
        },
        {
            "name": "yiisoft/yii2-debug",
            "version": "2.1.13",
            "source": {
                "type": "git",
                "url": "https://github.com/yiisoft/yii2-debug.git",
                "reference": "696712a2a3565b1a072ad3c9d298e262967e8282"
            },
            "dist": {
                "type": "zip",
                "url": "https://api.github.com/repos/yiisoft/yii2-debug/zipball/696712a2a3565b1a072ad3c9d298e262967e8282",
                "reference": "696712a2a3565b1a072ad3c9d298e262967e8282",
                "shasum": ""
            },
            "require": {
                "ext-mbstring": "*",
                "opis/closure": "^3.3",
                "php": ">=5.4",
                "yiisoft/yii2": "~2.0.13"
            },
            "require-dev": {
                "phpunit/phpunit": "<7",
                "yiisoft/yii2-coding-standards": "~2.0",
                "yiisoft/yii2-swiftmailer": "*"
            },
            "type": "yii2-extension",
            "extra": {
                "branch-alias": {
                    "dev-master": "2.0.x-dev"
                }
            },
            "autoload": {
                "psr-4": {
                    "yii\\debug\\": "src"
                }
            },
            "notification-url": "https://packagist.org/downloads/",
            "license": [
                "BSD-3-Clause"
            ],
            "authors": [
                {
                    "name": "Qiang Xue",
                    "email": "qiang.xue@gmail.com"
                },
                {
                    "name": "Simon Karlen",
                    "email": "simi.albi@outlook.com"
                }
            ],
            "description": "The debugger extension for the Yii framework",
            "keywords": [
                "debug",
                "debugger",
                "yii2"
            ],
            "time": "2020-01-17T13:40:32+00:00"
        },
        {
            "name": "yiisoft/yii2-queue",
            "version": "2.3.0",
            "source": {
                "type": "git",
                "url": "https://github.com/yiisoft/yii2-queue.git",
                "reference": "25c1142558768ec0e835171c972a4edc2fb59cf0"
            },
            "dist": {
                "type": "zip",
                "url": "https://api.github.com/repos/yiisoft/yii2-queue/zipball/25c1142558768ec0e835171c972a4edc2fb59cf0",
                "reference": "25c1142558768ec0e835171c972a4edc2fb59cf0",
                "shasum": ""
            },
            "require": {
                "php": ">=5.5.0",
                "symfony/process": "^3.3||^4.0",
                "yiisoft/yii2": "~2.0.14"
            },
            "require-dev": {
                "aws/aws-sdk-php": ">=2.4",
                "enqueue/amqp-lib": "^0.8||^0.9.10",
                "enqueue/stomp": "^0.8.39",
                "jeremeamia/superclosure": "*",
                "pda/pheanstalk": "v3.*",
                "php-amqplib/php-amqplib": "*",
                "phpunit/phpunit": "~4.4",
                "yiisoft/yii2-debug": "*",
                "yiisoft/yii2-gii": "*",
                "yiisoft/yii2-redis": "*"
            },
            "suggest": {
                "aws/aws-sdk-php": "Need for aws SQS.",
                "enqueue/amqp-lib": "Need for AMQP interop queue.",
                "enqueue/stomp": "Need for Stomp queue.",
                "ext-gearman": "Need for Gearman queue.",
                "ext-pcntl": "Need for process signals.",
                "pda/pheanstalk": "Need for Beanstalk queue.",
                "php-amqplib/php-amqplib": "Need for AMQP queue.",
                "yiisoft/yii2-redis": "Need for Redis queue."
            },
            "type": "yii2-extension",
            "extra": {
                "branch-alias": {
                    "dev-master": "2.x-dev"
                }
            },
            "autoload": {
                "psr-4": {
                    "yii\\queue\\": "src",
                    "yii\\queue\\amqp\\": "src/drivers/amqp",
                    "yii\\queue\\amqp_interop\\": "src/drivers/amqp_interop",
                    "yii\\queue\\beanstalk\\": "src/drivers/beanstalk",
                    "yii\\queue\\db\\": "src/drivers/db",
                    "yii\\queue\\file\\": "src/drivers/file",
                    "yii\\queue\\gearman\\": "src/drivers/gearman",
                    "yii\\queue\\redis\\": "src/drivers/redis",
                    "yii\\queue\\sync\\": "src/drivers/sync",
                    "yii\\queue\\sqs\\": "src/drivers/sqs",
                    "yii\\queue\\stomp\\": "src/drivers/stomp"
                }
            },
            "notification-url": "https://packagist.org/downloads/",
            "license": [
                "BSD-3-Clause"
            ],
            "authors": [
                {
                    "name": "Roman Zhuravlev",
                    "email": "zhuravljov@gmail.com"
                }
            ],
            "description": "Yii2 Queue Extension which supported DB, Redis, RabbitMQ, Beanstalk, SQS and Gearman",
            "keywords": [
                "async",
                "beanstalk",
                "db",
                "gearman",
                "gii",
                "queue",
                "rabbitmq",
                "redis",
                "sqs",
                "yii"
            ],
            "time": "2019-06-04T18:58:40+00:00"
        },
        {
<<<<<<< HEAD
=======
            "name": "yiisoft/yii2-shell",
            "version": "2.0.4",
            "source": {
                "type": "git",
                "url": "https://github.com/yiisoft/yii2-shell.git",
                "reference": "6832c3dde303d89f7123bdbcb8cb4d5c80fae4df"
            },
            "dist": {
                "type": "zip",
                "url": "https://api.github.com/repos/yiisoft/yii2-shell/zipball/6832c3dde303d89f7123bdbcb8cb4d5c80fae4df",
                "reference": "6832c3dde303d89f7123bdbcb8cb4d5c80fae4df",
                "shasum": ""
            },
            "require": {
                "psy/psysh": "~0.9.3|~0.10.3",
                "symfony/var-dumper": "~2.7|~3.0|~4.0|~5.0",
                "yiisoft/yii2": "~2.0.0"
            },
            "type": "yii2-extension",
            "extra": {
                "bootstrap": "yii\\shell\\Bootstrap",
                "branch-alias": {
                    "dev-master": "2.0.x-dev"
                }
            },
            "autoload": {
                "psr-4": {
                    "yii\\shell\\": ""
                }
            },
            "notification-url": "https://packagist.org/downloads/",
            "license": [
                "BSD-3-Clause"
            ],
            "authors": [
                {
                    "name": "Daniel Gomez Pan",
                    "email": "pana_1990@hotmail.com"
                },
                {
                    "name": "Sascha Vincent Kurowski",
                    "email": "svkurowski@gmail.com"
                }
            ],
            "description": "The interactive shell extension for Yii framework",
            "keywords": [
                "shell",
                "yii2"
            ],
            "time": "2020-05-02T11:43:24+00:00"
        },
        {
>>>>>>> a299491d
            "name": "yiisoft/yii2-swiftmailer",
            "version": "2.1.2",
            "source": {
                "type": "git",
                "url": "https://github.com/yiisoft/yii2-swiftmailer.git",
                "reference": "09659a55959f9e64b8178d842b64a9ffae42b994"
            },
            "dist": {
                "type": "zip",
                "url": "https://api.github.com/repos/yiisoft/yii2-swiftmailer/zipball/09659a55959f9e64b8178d842b64a9ffae42b994",
                "reference": "09659a55959f9e64b8178d842b64a9ffae42b994",
                "shasum": ""
            },
            "require": {
                "swiftmailer/swiftmailer": "~6.0",
                "yiisoft/yii2": ">=2.0.4"
            },
            "type": "yii2-extension",
            "extra": {
                "branch-alias": {
                    "dev-master": "2.1.x-dev"
                }
            },
            "autoload": {
                "psr-4": {
                    "yii\\swiftmailer\\": "src"
                }
            },
            "notification-url": "https://packagist.org/downloads/",
            "license": [
                "BSD-3-Clause"
            ],
            "authors": [
                {
                    "name": "Paul Klimov",
                    "email": "klimov.paul@gmail.com"
                }
            ],
            "description": "The SwiftMailer integration for the Yii framework",
            "keywords": [
                "email",
                "mail",
                "mailer",
                "swift",
                "swiftmailer",
                "yii2"
            ],
            "time": "2018-09-23T22:00:47+00:00"
        }
    ],
    "packages-dev": [
        {
            "name": "behat/gherkin",
            "version": "v4.6.2",
            "source": {
                "type": "git",
                "url": "https://github.com/Behat/Gherkin.git",
                "reference": "51ac4500c4dc30cbaaabcd2f25694299df666a31"
            },
            "dist": {
                "type": "zip",
                "url": "https://api.github.com/repos/Behat/Gherkin/zipball/51ac4500c4dc30cbaaabcd2f25694299df666a31",
                "reference": "51ac4500c4dc30cbaaabcd2f25694299df666a31",
                "shasum": ""
            },
            "require": {
                "php": ">=5.3.1"
            },
            "require-dev": {
                "phpunit/phpunit": "~4.5|~5",
                "symfony/phpunit-bridge": "~2.7|~3|~4",
                "symfony/yaml": "~2.3|~3|~4"
            },
            "suggest": {
                "symfony/yaml": "If you want to parse features, represented in YAML files"
            },
            "type": "library",
            "extra": {
                "branch-alias": {
                    "dev-master": "4.4-dev"
                }
            },
            "autoload": {
                "psr-0": {
                    "Behat\\Gherkin": "src/"
                }
            },
            "notification-url": "https://packagist.org/downloads/",
            "license": [
                "MIT"
            ],
            "authors": [
                {
                    "name": "Konstantin Kudryashov",
                    "email": "ever.zet@gmail.com",
                    "homepage": "http://everzet.com"
                }
            ],
            "description": "Gherkin DSL parser for PHP 5.3",
            "homepage": "http://behat.org/",
            "keywords": [
                "BDD",
                "Behat",
                "Cucumber",
                "DSL",
                "gherkin",
                "parser"
            ],
            "time": "2020-03-17T14:03:26+00:00"
        },
        {
            "name": "codeception/codeception",
            "version": "4.1.4",
            "source": {
                "type": "git",
                "url": "https://github.com/Codeception/Codeception.git",
                "reference": "55d8d1d882fa0777e47de17b04c29b3c50fe29e7"
            },
            "dist": {
                "type": "zip",
                "url": "https://api.github.com/repos/Codeception/Codeception/zipball/55d8d1d882fa0777e47de17b04c29b3c50fe29e7",
                "reference": "55d8d1d882fa0777e47de17b04c29b3c50fe29e7",
                "shasum": ""
            },
            "require": {
                "behat/gherkin": "^4.4.0",
                "codeception/lib-asserts": "^1.0",
                "codeception/phpunit-wrapper": ">6.0.15 <6.1.0 | ^6.6.1 | ^7.7.1 | ^8.1.1 | ^9.0",
                "codeception/stub": "^2.0 | ^3.0",
                "ext-curl": "*",
                "ext-json": "*",
                "ext-mbstring": "*",
                "guzzlehttp/psr7": "~1.4",
                "php": ">=5.6.0 <8.0",
                "symfony/console": ">=2.7 <6.0",
                "symfony/css-selector": ">=2.7 <6.0",
                "symfony/event-dispatcher": ">=2.7 <6.0",
                "symfony/finder": ">=2.7 <6.0",
                "symfony/yaml": ">=2.7 <6.0"
            },
            "require-dev": {
                "codeception/module-asserts": "*@dev",
                "codeception/module-cli": "*@dev",
                "codeception/module-db": "*@dev",
                "codeception/module-filesystem": "*@dev",
                "codeception/module-phpbrowser": "*@dev",
                "codeception/specify": "~0.3",
                "codeception/util-universalframework": "*@dev",
                "monolog/monolog": "~1.8",
                "squizlabs/php_codesniffer": "~2.0",
                "symfony/process": ">=2.7 <6.0",
                "vlucas/phpdotenv": "^2.0 | ^3.0 | ^4.0"
            },
            "suggest": {
                "codeception/specify": "BDD-style code blocks",
                "codeception/verify": "BDD-style assertions",
                "hoa/console": "For interactive console functionality",
                "stecman/symfony-console-completion": "For BASH autocompletion",
                "symfony/phpunit-bridge": "For phpunit-bridge support"
            },
            "bin": [
                "codecept"
            ],
            "type": "library",
            "extra": {
                "branch-alias": []
            },
            "autoload": {
                "psr-4": {
                    "Codeception\\": "src/Codeception",
                    "Codeception\\Extension\\": "ext"
                }
            },
            "notification-url": "https://packagist.org/downloads/",
            "license": [
                "MIT"
            ],
            "authors": [
                {
                    "name": "Michael Bodnarchuk",
                    "email": "davert@mail.ua",
                    "homepage": "http://codegyre.com"
                }
            ],
            "description": "BDD-style testing framework",
            "homepage": "http://codeception.com/",
            "keywords": [
                "BDD",
                "TDD",
                "acceptance testing",
                "functional testing",
                "unit testing"
            ],
            "time": "2020-03-23T17:07:20+00:00"
        },
        {
            "name": "codeception/lib-asserts",
            "version": "1.12.0",
            "source": {
                "type": "git",
                "url": "https://github.com/Codeception/lib-asserts.git",
                "reference": "acd0dc8b394595a74b58dcc889f72569ff7d8e71"
            },
            "dist": {
                "type": "zip",
                "url": "https://api.github.com/repos/Codeception/lib-asserts/zipball/acd0dc8b394595a74b58dcc889f72569ff7d8e71",
                "reference": "acd0dc8b394595a74b58dcc889f72569ff7d8e71",
                "shasum": ""
            },
            "require": {
                "codeception/phpunit-wrapper": ">6.0.15 <6.1.0 | ^6.6.1 | ^7.7.1 | ^8.0.3 | ^9.0",
                "php": ">=5.6.0 <8.0"
            },
            "type": "library",
            "autoload": {
                "classmap": [
                    "src/"
                ]
            },
            "notification-url": "https://packagist.org/downloads/",
            "license": [
                "MIT"
            ],
            "authors": [
                {
                    "name": "Michael Bodnarchuk",
                    "email": "davert@mail.ua",
                    "homepage": "http://codegyre.com"
                },
                {
                    "name": "Gintautas Miselis"
                }
            ],
            "description": "Assertion methods used by Codeception core and Asserts module",
            "homepage": "http://codeception.com/",
            "keywords": [
                "codeception"
            ],
            "time": "2020-04-17T18:20:46+00:00"
        },
        {
            "name": "codeception/lib-innerbrowser",
            "version": "1.3.1",
            "source": {
                "type": "git",
                "url": "https://github.com/Codeception/lib-innerbrowser.git",
                "reference": "2123542b1325cc349ac68868abe74638bcb32ab6"
            },
            "dist": {
                "type": "zip",
                "url": "https://api.github.com/repos/Codeception/lib-innerbrowser/zipball/2123542b1325cc349ac68868abe74638bcb32ab6",
                "reference": "2123542b1325cc349ac68868abe74638bcb32ab6",
                "shasum": ""
            },
            "require": {
                "codeception/codeception": "*@dev",
                "php": ">=5.6.0 <8.0",
                "symfony/browser-kit": ">=2.7 <6.0",
                "symfony/dom-crawler": ">=2.7 <6.0"
            },
            "conflict": {
                "codeception/codeception": "<4.0"
            },
            "require-dev": {
                "codeception/util-universalframework": "dev-master"
            },
            "type": "library",
            "autoload": {
                "classmap": [
                    "src/"
                ]
            },
            "notification-url": "https://packagist.org/downloads/",
            "license": [
                "MIT"
            ],
            "authors": [
                {
                    "name": "Michael Bodnarchuk",
                    "email": "davert@mail.ua",
                    "homepage": "http://codegyre.com"
                },
                {
                    "name": "Gintautas Miselis"
                }
            ],
            "description": "Parent library for all Codeception framework modules and PhpBrowser",
            "homepage": "http://codeception.com/",
            "keywords": [
                "codeception"
            ],
            "time": "2020-02-20T14:46:50+00:00"
        },
        {
            "name": "codeception/module-asserts",
            "version": "1.2.1",
            "source": {
                "type": "git",
                "url": "https://github.com/Codeception/module-asserts.git",
                "reference": "79f13d05b63f2fceba4d0e78044bab668c9b2a6b"
            },
            "dist": {
                "type": "zip",
                "url": "https://api.github.com/repos/Codeception/module-asserts/zipball/79f13d05b63f2fceba4d0e78044bab668c9b2a6b",
                "reference": "79f13d05b63f2fceba4d0e78044bab668c9b2a6b",
                "shasum": ""
            },
            "require": {
                "codeception/codeception": "*@dev",
                "codeception/lib-asserts": "^1.12.0",
                "php": ">=5.6.0 <8.0"
            },
            "conflict": {
                "codeception/codeception": "<4.0"
            },
            "require-dev": {
                "codeception/util-robohelpers": "dev-master"
            },
            "type": "library",
            "autoload": {
                "classmap": [
                    "src/"
                ]
            },
            "notification-url": "https://packagist.org/downloads/",
            "license": [
                "MIT"
            ],
            "authors": [
                {
                    "name": "Michael Bodnarchuk"
                },
                {
                    "name": "Gintautas Miselis"
                }
            ],
            "description": "Codeception module containing various assertions",
            "homepage": "http://codeception.com/",
            "keywords": [
                "assertions",
                "asserts",
                "codeception"
            ],
            "time": "2020-04-20T07:26:11+00:00"
        },
        {
            "name": "codeception/module-datafactory",
            "version": "1.0.0",
            "source": {
                "type": "git",
                "url": "https://github.com/Codeception/module-datafactory.git",
                "reference": "1ba8c265c2c58e44e4054c47ac9a60f5dc13fb2b"
            },
            "dist": {
                "type": "zip",
                "url": "https://api.github.com/repos/Codeception/module-datafactory/zipball/1ba8c265c2c58e44e4054c47ac9a60f5dc13fb2b",
                "reference": "1ba8c265c2c58e44e4054c47ac9a60f5dc13fb2b",
                "shasum": ""
            },
            "require": {
                "codeception/codeception": "4.0.x-dev | ^4.0",
                "league/factory-muffin": "^3.0",
                "league/factory-muffin-faker": "^2.1",
                "php": ">=5.6.0 <8.0"
            },
            "require-dev": {
                "codeception/util-robohelpers": "dev-master"
            },
            "type": "library",
            "autoload": {
                "classmap": [
                    "src/"
                ]
            },
            "notification-url": "https://packagist.org/downloads/",
            "license": [
                "MIT"
            ],
            "authors": [
                {
                    "name": "Michael Bodnarchuk"
                }
            ],
            "description": "DataFactory module for Codeception",
            "homepage": "http://codeception.com/",
            "keywords": [
                "codeception"
            ],
            "time": "2019-10-10T14:24:09+00:00"
        },
        {
            "name": "codeception/module-phpbrowser",
            "version": "1.0.0",
            "source": {
                "type": "git",
                "url": "https://github.com/Codeception/module-phpbrowser.git",
                "reference": "fbf585c8562e4e4875f351f5392bcb2b1a633cbe"
            },
            "dist": {
                "type": "zip",
                "url": "https://api.github.com/repos/Codeception/module-phpbrowser/zipball/fbf585c8562e4e4875f351f5392bcb2b1a633cbe",
                "reference": "fbf585c8562e4e4875f351f5392bcb2b1a633cbe",
                "shasum": ""
            },
            "require": {
                "codeception/codeception": "4.0.x-dev | ^4.0",
                "codeception/lib-innerbrowser": "^1.0",
                "guzzlehttp/guzzle": "^6.3.0",
                "php": ">=5.6.0 <8.0"
            },
            "require-dev": {
                "codeception/module-rest": "dev-master | ^1.0",
                "codeception/util-robohelpers": "dev-master"
            },
            "suggest": {
                "codeception/phpbuiltinserver": "Start and stop PHP built-in web server for your tests"
            },
            "type": "library",
            "autoload": {
                "classmap": [
                    "src/"
                ]
            },
            "notification-url": "https://packagist.org/downloads/",
            "license": [
                "MIT"
            ],
            "authors": [
                {
                    "name": "Michael Bodnarchuk"
                },
                {
                    "name": "Gintautas Miselis"
                }
            ],
            "description": "Codeception module for testing web application over HTTP",
            "homepage": "http://codeception.com/",
            "keywords": [
                "codeception",
                "functional-testing",
                "http"
            ],
            "time": "2019-10-10T14:25:59+00:00"
        },
        {
            "name": "codeception/module-rest",
            "version": "1.2.0",
            "source": {
                "type": "git",
                "url": "https://github.com/Codeception/module-rest.git",
                "reference": "c86417af517bb1fb5b88550455d823a7c9fc167e"
            },
            "dist": {
                "type": "zip",
                "url": "https://api.github.com/repos/Codeception/module-rest/zipball/c86417af517bb1fb5b88550455d823a7c9fc167e",
                "reference": "c86417af517bb1fb5b88550455d823a7c9fc167e",
                "shasum": ""
            },
            "require": {
                "codeception/codeception": "^4.0",
                "flow/jsonpath": "^0.5",
                "justinrainbow/json-schema": "^5.2.9",
                "php": ">=5.6.0 <8.0"
            },
            "require-dev": {
                "codeception/lib-innerbrowser": "^1.0",
                "codeception/util-robohelpers": "dev-master",
                "codeception/util-universalframework": "^1.0"
            },
            "suggest": {
                "aws/aws-sdk-php": "For using AWS Auth"
            },
            "type": "library",
            "autoload": {
                "classmap": [
                    "src/"
                ]
            },
            "notification-url": "https://packagist.org/downloads/",
            "license": [
                "MIT"
            ],
            "authors": [
                {
                    "name": "Gintautas Miselis"
                }
            ],
            "description": "REST module for Codeception",
            "homepage": "http://codeception.com/",
            "keywords": [
                "codeception",
                "rest"
            ],
            "time": "2020-02-01T19:23:56+00:00"
        },
        {
            "name": "codeception/module-yii2",
            "version": "1.1.0",
            "source": {
                "type": "git",
                "url": "https://github.com/Codeception/module-yii2.git",
                "reference": "89ec2b34db0fe1c80d404d939ecc7ab07051b4b7"
            },
            "dist": {
                "type": "zip",
                "url": "https://api.github.com/repos/Codeception/module-yii2/zipball/89ec2b34db0fe1c80d404d939ecc7ab07051b4b7",
                "reference": "89ec2b34db0fe1c80d404d939ecc7ab07051b4b7",
                "shasum": ""
            },
            "require": {
                "codeception/codeception": "4.0.x-dev | ^4.0",
                "codeception/lib-innerbrowser": "^1.0",
                "php": ">=5.6.0 <8.0"
            },
            "require-dev": {
                "codeception/util-robohelpers": "dev-master"
            },
            "type": "library",
            "autoload": {
                "classmap": [
                    "src/"
                ]
            },
            "notification-url": "https://packagist.org/downloads/",
            "license": [
                "MIT"
            ],
            "authors": [
                {
                    "name": "Alexander Makarov"
                },
                {
                    "name": "Sam Mouse"
                },
                {
                    "name": "Michael Bodnarchuk"
                }
            ],
            "description": "Codeception module for Yii2 framework",
            "homepage": "http://codeception.com/",
            "keywords": [
                "codeception",
                "yii2"
            ],
            "time": "2020-01-28T12:56:17+00:00"
        },
        {
            "name": "codeception/phpunit-wrapper",
            "version": "7.8.0",
            "source": {
                "type": "git",
                "url": "https://github.com/Codeception/phpunit-wrapper.git",
                "reference": "bc847bd4f8f6d09012543e2a856f19fe4ecdcf3a"
            },
            "dist": {
                "type": "zip",
                "url": "https://api.github.com/repos/Codeception/phpunit-wrapper/zipball/bc847bd4f8f6d09012543e2a856f19fe4ecdcf3a",
                "reference": "bc847bd4f8f6d09012543e2a856f19fe4ecdcf3a",
                "shasum": ""
            },
            "require": {
                "phpunit/php-code-coverage": "^6.0",
                "phpunit/phpunit": "7.5.*",
                "sebastian/comparator": "^3.0",
                "sebastian/diff": "^3.0"
            },
            "require-dev": {
                "codeception/specify": "*",
                "vlucas/phpdotenv": "^3.0"
            },
            "type": "library",
            "autoload": {
                "psr-4": {
                    "Codeception\\PHPUnit\\": "src\\"
                }
            },
            "notification-url": "https://packagist.org/downloads/",
            "license": [
                "MIT"
            ],
            "authors": [
                {
                    "name": "Davert",
                    "email": "davert.php@resend.cc"
                }
            ],
            "description": "PHPUnit classes used by Codeception",
            "time": "2019-12-23T06:55:58+00:00"
        },
        {
            "name": "codeception/stub",
            "version": "3.0.0",
            "source": {
                "type": "git",
                "url": "https://github.com/Codeception/Stub.git",
                "reference": "eea518711d736eab838c1274593c4568ec06b23d"
            },
            "dist": {
                "type": "zip",
                "url": "https://api.github.com/repos/Codeception/Stub/zipball/eea518711d736eab838c1274593c4568ec06b23d",
                "reference": "eea518711d736eab838c1274593c4568ec06b23d",
                "shasum": ""
            },
            "require": {
                "codeception/phpunit-wrapper": "^6.6.1 | ^7.7.1 | ^8.0.3",
                "phpunit/phpunit": ">=6.5 <9.0"
            },
            "type": "library",
            "autoload": {
                "psr-4": {
                    "Codeception\\": "src/"
                }
            },
            "notification-url": "https://packagist.org/downloads/",
            "license": [
                "MIT"
            ],
            "description": "Flexible Stub wrapper for PHPUnit's Mock Builder",
            "time": "2019-08-10T16:20:53+00:00"
        },
        {
            "name": "doctrine/instantiator",
            "version": "1.3.0",
            "source": {
                "type": "git",
                "url": "https://github.com/doctrine/instantiator.git",
                "reference": "ae466f726242e637cebdd526a7d991b9433bacf1"
            },
            "dist": {
                "type": "zip",
                "url": "https://api.github.com/repos/doctrine/instantiator/zipball/ae466f726242e637cebdd526a7d991b9433bacf1",
                "reference": "ae466f726242e637cebdd526a7d991b9433bacf1",
                "shasum": ""
            },
            "require": {
                "php": "^7.1"
            },
            "require-dev": {
                "doctrine/coding-standard": "^6.0",
                "ext-pdo": "*",
                "ext-phar": "*",
                "phpbench/phpbench": "^0.13",
                "phpstan/phpstan-phpunit": "^0.11",
                "phpstan/phpstan-shim": "^0.11",
                "phpunit/phpunit": "^7.0"
            },
            "type": "library",
            "extra": {
                "branch-alias": {
                    "dev-master": "1.2.x-dev"
                }
            },
            "autoload": {
                "psr-4": {
                    "Doctrine\\Instantiator\\": "src/Doctrine/Instantiator/"
                }
            },
            "notification-url": "https://packagist.org/downloads/",
            "license": [
                "MIT"
            ],
            "authors": [
                {
                    "name": "Marco Pivetta",
                    "email": "ocramius@gmail.com",
                    "homepage": "http://ocramius.github.com/"
                }
            ],
            "description": "A small, lightweight utility to instantiate objects in PHP without invoking their constructors",
            "homepage": "https://www.doctrine-project.org/projects/instantiator.html",
            "keywords": [
                "constructor",
                "instantiate"
            ],
            "time": "2019-10-21T16:45:58+00:00"
        },
        {
            "name": "flow/jsonpath",
            "version": "0.5.0",
            "source": {
                "type": "git",
                "url": "https://github.com/FlowCommunications/JSONPath.git",
                "reference": "b9738858c75d008c1211612b973e9510f8b7f8ea"
            },
            "dist": {
                "type": "zip",
                "url": "https://api.github.com/repos/FlowCommunications/JSONPath/zipball/b9738858c75d008c1211612b973e9510f8b7f8ea",
                "reference": "b9738858c75d008c1211612b973e9510f8b7f8ea",
                "shasum": ""
            },
            "require": {
                "php": ">=5.4.0"
            },
            "require-dev": {
                "peekmo/jsonpath": "dev-master",
                "phpunit/phpunit": "^7.0"
            },
            "type": "library",
            "autoload": {
                "psr-0": {
                    "Flow\\JSONPath": "src/",
                    "Flow\\JSONPath\\Test": "tests/"
                }
            },
            "notification-url": "https://packagist.org/downloads/",
            "license": [
                "MIT"
            ],
            "authors": [
                {
                    "name": "Stephen Frank",
                    "email": "stephen@flowsa.com"
                }
            ],
            "description": "JSONPath implementation for parsing, searching and flattening arrays",
            "time": "2019-07-15T17:23:22+00:00"
        },
        {
            "name": "fzaninotto/faker",
            "version": "v1.9.1",
            "source": {
                "type": "git",
                "url": "https://github.com/fzaninotto/Faker.git",
                "reference": "fc10d778e4b84d5bd315dad194661e091d307c6f"
            },
            "dist": {
                "type": "zip",
                "url": "https://api.github.com/repos/fzaninotto/Faker/zipball/fc10d778e4b84d5bd315dad194661e091d307c6f",
                "reference": "fc10d778e4b84d5bd315dad194661e091d307c6f",
                "shasum": ""
            },
            "require": {
                "php": "^5.3.3 || ^7.0"
            },
            "require-dev": {
                "ext-intl": "*",
                "phpunit/phpunit": "^4.8.35 || ^5.7",
                "squizlabs/php_codesniffer": "^2.9.2"
            },
            "type": "library",
            "extra": {
                "branch-alias": {
                    "dev-master": "1.9-dev"
                }
            },
            "autoload": {
                "psr-4": {
                    "Faker\\": "src/Faker/"
                }
            },
            "notification-url": "https://packagist.org/downloads/",
            "license": [
                "MIT"
            ],
            "authors": [
                {
                    "name": "François Zaninotto"
                }
            ],
            "description": "Faker is a PHP library that generates fake data for you.",
            "keywords": [
                "data",
                "faker",
                "fixtures"
            ],
            "time": "2019-12-12T13:22:17+00:00"
        },
        {
            "name": "league/factory-muffin",
            "version": "v3.2.1",
            "source": {
                "type": "git",
                "url": "https://github.com/thephpleague/factory-muffin.git",
                "reference": "659b7eb9563d9cfd2284c0ddb74b9bc6d0a02332"
            },
            "dist": {
                "type": "zip",
                "url": "https://api.github.com/repos/thephpleague/factory-muffin/zipball/659b7eb9563d9cfd2284c0ddb74b9bc6d0a02332",
                "reference": "659b7eb9563d9cfd2284c0ddb74b9bc6d0a02332",
                "shasum": ""
            },
            "require": {
                "php": ">=5.4.0"
            },
            "replace": {
                "zizaco/factory-muff": "self.version"
            },
            "require-dev": {
                "doctrine/orm": "^2.5",
                "illuminate/database": "5.0.*|5.1.*|5.5.*|6.0.*",
                "league/factory-muffin-faker": "^2.0",
                "phpunit/phpunit": "^4.8.36|^5.6.3"
            },
            "suggest": {
                "doctrine/orm": "Factory Muffin supports doctrine through the repository store.",
                "illuminate/database": "Factory Muffin supports eloquent through the model store.",
                "league/factory-muffin-faker": "Factory Muffin is very powerful together with faker."
            },
            "type": "library",
            "extra": {
                "branch-alias": {
                    "dev-master": "3.2-dev"
                }
            },
            "autoload": {
                "psr-4": {
                    "League\\FactoryMuffin\\": "src/"
                }
            },
            "notification-url": "https://packagist.org/downloads/",
            "license": [
                "MIT"
            ],
            "authors": [
                {
                    "name": "Graham Campbell",
                    "email": "graham@alt-three.com"
                },
                {
                    "name": "Scott Robertson",
                    "email": "scottymeuk@gmail.com"
                }
            ],
            "description": "The goal of this package is to enable the rapid creation of objects for the purpose of testing.",
            "homepage": "http://factory-muffin.thephpleague.com/",
            "keywords": [
                "factory",
                "testing"
            ],
            "time": "2020-04-12T21:50:48+00:00"
        },
        {
            "name": "league/factory-muffin-faker",
            "version": "v2.2.2",
            "source": {
                "type": "git",
                "url": "https://github.com/thephpleague/factory-muffin-faker.git",
                "reference": "07f55317db9720cd750a196fa8bc41142d8ce0ca"
            },
            "dist": {
                "type": "zip",
                "url": "https://api.github.com/repos/thephpleague/factory-muffin-faker/zipball/07f55317db9720cd750a196fa8bc41142d8ce0ca",
                "reference": "07f55317db9720cd750a196fa8bc41142d8ce0ca",
                "shasum": ""
            },
            "require": {
                "fzaninotto/faker": "^1.6",
                "php": ">=5.4.0"
            },
            "require-dev": {
                "phpunit/phpunit": "^4.8.36|^5.6.3"
            },
            "type": "library",
            "extra": {
                "branch-alias": {
                    "dev-master": "2.2-dev"
                }
            },
            "autoload": {
                "psr-4": {
                    "League\\FactoryMuffin\\Faker\\": "src/"
                }
            },
            "notification-url": "https://packagist.org/downloads/",
            "license": [
                "MIT"
            ],
            "authors": [
                {
                    "name": "Graham Campbell",
                    "email": "graham@alt-three.com"
                }
            ],
            "description": "The goal of this package is to wrap faker to make it super easy to use with factory muffin.",
            "homepage": "http://factory-muffin.thephpleague.com/",
            "keywords": [
                "factory",
                "faker",
                "testing"
            ],
            "time": "2020-04-12T21:50:53+00:00"
        },
        {
            "name": "myclabs/deep-copy",
            "version": "1.9.5",
            "source": {
                "type": "git",
                "url": "https://github.com/myclabs/DeepCopy.git",
                "reference": "b2c28789e80a97badd14145fda39b545d83ca3ef"
            },
            "dist": {
                "type": "zip",
                "url": "https://api.github.com/repos/myclabs/DeepCopy/zipball/b2c28789e80a97badd14145fda39b545d83ca3ef",
                "reference": "b2c28789e80a97badd14145fda39b545d83ca3ef",
                "shasum": ""
            },
            "require": {
                "php": "^7.1"
            },
            "replace": {
                "myclabs/deep-copy": "self.version"
            },
            "require-dev": {
                "doctrine/collections": "^1.0",
                "doctrine/common": "^2.6",
                "phpunit/phpunit": "^7.1"
            },
            "type": "library",
            "autoload": {
                "psr-4": {
                    "DeepCopy\\": "src/DeepCopy/"
                },
                "files": [
                    "src/DeepCopy/deep_copy.php"
                ]
            },
            "notification-url": "https://packagist.org/downloads/",
            "license": [
                "MIT"
            ],
            "description": "Create deep copies (clones) of your objects",
            "keywords": [
                "clone",
                "copy",
                "duplicate",
                "object",
                "object graph"
            ],
            "time": "2020-01-17T21:11:47+00:00"
        },
        {
            "name": "phar-io/manifest",
            "version": "1.0.3",
            "source": {
                "type": "git",
                "url": "https://github.com/phar-io/manifest.git",
                "reference": "7761fcacf03b4d4f16e7ccb606d4879ca431fcf4"
            },
            "dist": {
                "type": "zip",
                "url": "https://api.github.com/repos/phar-io/manifest/zipball/7761fcacf03b4d4f16e7ccb606d4879ca431fcf4",
                "reference": "7761fcacf03b4d4f16e7ccb606d4879ca431fcf4",
                "shasum": ""
            },
            "require": {
                "ext-dom": "*",
                "ext-phar": "*",
                "phar-io/version": "^2.0",
                "php": "^5.6 || ^7.0"
            },
            "type": "library",
            "extra": {
                "branch-alias": {
                    "dev-master": "1.0.x-dev"
                }
            },
            "autoload": {
                "classmap": [
                    "src/"
                ]
            },
            "notification-url": "https://packagist.org/downloads/",
            "license": [
                "BSD-3-Clause"
            ],
            "authors": [
                {
                    "name": "Arne Blankerts",
                    "email": "arne@blankerts.de",
                    "role": "Developer"
                },
                {
                    "name": "Sebastian Heuer",
                    "email": "sebastian@phpeople.de",
                    "role": "Developer"
                },
                {
                    "name": "Sebastian Bergmann",
                    "email": "sebastian@phpunit.de",
                    "role": "Developer"
                }
            ],
            "description": "Component for reading phar.io manifest information from a PHP Archive (PHAR)",
            "time": "2018-07-08T19:23:20+00:00"
        },
        {
            "name": "phar-io/version",
            "version": "2.0.1",
            "source": {
                "type": "git",
                "url": "https://github.com/phar-io/version.git",
                "reference": "45a2ec53a73c70ce41d55cedef9063630abaf1b6"
            },
            "dist": {
                "type": "zip",
                "url": "https://api.github.com/repos/phar-io/version/zipball/45a2ec53a73c70ce41d55cedef9063630abaf1b6",
                "reference": "45a2ec53a73c70ce41d55cedef9063630abaf1b6",
                "shasum": ""
            },
            "require": {
                "php": "^5.6 || ^7.0"
            },
            "type": "library",
            "autoload": {
                "classmap": [
                    "src/"
                ]
            },
            "notification-url": "https://packagist.org/downloads/",
            "license": [
                "BSD-3-Clause"
            ],
            "authors": [
                {
                    "name": "Arne Blankerts",
                    "email": "arne@blankerts.de",
                    "role": "Developer"
                },
                {
                    "name": "Sebastian Heuer",
                    "email": "sebastian@phpeople.de",
                    "role": "Developer"
                },
                {
                    "name": "Sebastian Bergmann",
                    "email": "sebastian@phpunit.de",
                    "role": "Developer"
                }
            ],
            "description": "Library for handling version information and constraints",
            "time": "2018-07-08T19:19:57+00:00"
        },
        {
            "name": "phpoption/phpoption",
            "version": "1.7.3",
            "source": {
                "type": "git",
                "url": "https://github.com/schmittjoh/php-option.git",
                "reference": "4acfd6a4b33a509d8c88f50e5222f734b6aeebae"
            },
            "dist": {
                "type": "zip",
                "url": "https://api.github.com/repos/schmittjoh/php-option/zipball/4acfd6a4b33a509d8c88f50e5222f734b6aeebae",
                "reference": "4acfd6a4b33a509d8c88f50e5222f734b6aeebae",
                "shasum": ""
            },
            "require": {
                "php": "^5.5.9 || ^7.0 || ^8.0"
            },
            "require-dev": {
                "bamarni/composer-bin-plugin": "^1.3",
                "phpunit/phpunit": "^4.8.35 || ^5.0 || ^6.0 || ^7.0"
            },
            "type": "library",
            "extra": {
                "branch-alias": {
                    "dev-master": "1.7-dev"
                }
            },
            "autoload": {
                "psr-4": {
                    "PhpOption\\": "src/PhpOption/"
                }
            },
            "notification-url": "https://packagist.org/downloads/",
            "license": [
                "Apache-2.0"
            ],
            "authors": [
                {
                    "name": "Johannes M. Schmitt",
                    "email": "schmittjoh@gmail.com"
                },
                {
                    "name": "Graham Campbell",
                    "email": "graham@alt-three.com"
                }
            ],
            "description": "Option Type for PHP",
            "keywords": [
                "language",
                "option",
                "php",
                "type"
            ],
            "time": "2020-03-21T18:07:53+00:00"
        },
        {
            "name": "phpspec/prophecy",
            "version": "v1.10.3",
            "source": {
                "type": "git",
                "url": "https://github.com/phpspec/prophecy.git",
                "reference": "451c3cd1418cf640de218914901e51b064abb093"
            },
            "dist": {
                "type": "zip",
                "url": "https://api.github.com/repos/phpspec/prophecy/zipball/451c3cd1418cf640de218914901e51b064abb093",
                "reference": "451c3cd1418cf640de218914901e51b064abb093",
                "shasum": ""
            },
            "require": {
                "doctrine/instantiator": "^1.0.2",
                "php": "^5.3|^7.0",
                "phpdocumentor/reflection-docblock": "^2.0|^3.0.2|^4.0|^5.0",
                "sebastian/comparator": "^1.2.3|^2.0|^3.0|^4.0",
                "sebastian/recursion-context": "^1.0|^2.0|^3.0|^4.0"
            },
            "require-dev": {
                "phpspec/phpspec": "^2.5 || ^3.2",
                "phpunit/phpunit": "^4.8.35 || ^5.7 || ^6.5 || ^7.1"
            },
            "type": "library",
            "extra": {
                "branch-alias": {
                    "dev-master": "1.10.x-dev"
                }
            },
            "autoload": {
                "psr-4": {
                    "Prophecy\\": "src/Prophecy"
                }
            },
            "notification-url": "https://packagist.org/downloads/",
            "license": [
                "MIT"
            ],
            "authors": [
                {
                    "name": "Konstantin Kudryashov",
                    "email": "ever.zet@gmail.com",
                    "homepage": "http://everzet.com"
                },
                {
                    "name": "Marcello Duarte",
                    "email": "marcello.duarte@gmail.com"
                }
            ],
            "description": "Highly opinionated mocking framework for PHP 5.3+",
            "homepage": "https://github.com/phpspec/prophecy",
            "keywords": [
                "Double",
                "Dummy",
                "fake",
                "mock",
                "spy",
                "stub"
            ],
            "time": "2020-03-05T15:02:03+00:00"
        },
        {
            "name": "phpunit/php-code-coverage",
            "version": "6.1.4",
            "source": {
                "type": "git",
                "url": "https://github.com/sebastianbergmann/php-code-coverage.git",
                "reference": "807e6013b00af69b6c5d9ceb4282d0393dbb9d8d"
            },
            "dist": {
                "type": "zip",
                "url": "https://api.github.com/repos/sebastianbergmann/php-code-coverage/zipball/807e6013b00af69b6c5d9ceb4282d0393dbb9d8d",
                "reference": "807e6013b00af69b6c5d9ceb4282d0393dbb9d8d",
                "shasum": ""
            },
            "require": {
                "ext-dom": "*",
                "ext-xmlwriter": "*",
                "php": "^7.1",
                "phpunit/php-file-iterator": "^2.0",
                "phpunit/php-text-template": "^1.2.1",
                "phpunit/php-token-stream": "^3.0",
                "sebastian/code-unit-reverse-lookup": "^1.0.1",
                "sebastian/environment": "^3.1 || ^4.0",
                "sebastian/version": "^2.0.1",
                "theseer/tokenizer": "^1.1"
            },
            "require-dev": {
                "phpunit/phpunit": "^7.0"
            },
            "suggest": {
                "ext-xdebug": "^2.6.0"
            },
            "type": "library",
            "extra": {
                "branch-alias": {
                    "dev-master": "6.1-dev"
                }
            },
            "autoload": {
                "classmap": [
                    "src/"
                ]
            },
            "notification-url": "https://packagist.org/downloads/",
            "license": [
                "BSD-3-Clause"
            ],
            "authors": [
                {
                    "name": "Sebastian Bergmann",
                    "email": "sebastian@phpunit.de",
                    "role": "lead"
                }
            ],
            "description": "Library that provides collection, processing, and rendering functionality for PHP code coverage information.",
            "homepage": "https://github.com/sebastianbergmann/php-code-coverage",
            "keywords": [
                "coverage",
                "testing",
                "xunit"
            ],
            "time": "2018-10-31T16:06:48+00:00"
        },
        {
            "name": "phpunit/php-file-iterator",
            "version": "2.0.2",
            "source": {
                "type": "git",
                "url": "https://github.com/sebastianbergmann/php-file-iterator.git",
                "reference": "050bedf145a257b1ff02746c31894800e5122946"
            },
            "dist": {
                "type": "zip",
                "url": "https://api.github.com/repos/sebastianbergmann/php-file-iterator/zipball/050bedf145a257b1ff02746c31894800e5122946",
                "reference": "050bedf145a257b1ff02746c31894800e5122946",
                "shasum": ""
            },
            "require": {
                "php": "^7.1"
            },
            "require-dev": {
                "phpunit/phpunit": "^7.1"
            },
            "type": "library",
            "extra": {
                "branch-alias": {
                    "dev-master": "2.0.x-dev"
                }
            },
            "autoload": {
                "classmap": [
                    "src/"
                ]
            },
            "notification-url": "https://packagist.org/downloads/",
            "license": [
                "BSD-3-Clause"
            ],
            "authors": [
                {
                    "name": "Sebastian Bergmann",
                    "email": "sebastian@phpunit.de",
                    "role": "lead"
                }
            ],
            "description": "FilterIterator implementation that filters files based on a list of suffixes.",
            "homepage": "https://github.com/sebastianbergmann/php-file-iterator/",
            "keywords": [
                "filesystem",
                "iterator"
            ],
            "time": "2018-09-13T20:33:42+00:00"
        },
        {
            "name": "phpunit/php-text-template",
            "version": "1.2.1",
            "source": {
                "type": "git",
                "url": "https://github.com/sebastianbergmann/php-text-template.git",
                "reference": "31f8b717e51d9a2afca6c9f046f5d69fc27c8686"
            },
            "dist": {
                "type": "zip",
                "url": "https://api.github.com/repos/sebastianbergmann/php-text-template/zipball/31f8b717e51d9a2afca6c9f046f5d69fc27c8686",
                "reference": "31f8b717e51d9a2afca6c9f046f5d69fc27c8686",
                "shasum": ""
            },
            "require": {
                "php": ">=5.3.3"
            },
            "type": "library",
            "autoload": {
                "classmap": [
                    "src/"
                ]
            },
            "notification-url": "https://packagist.org/downloads/",
            "license": [
                "BSD-3-Clause"
            ],
            "authors": [
                {
                    "name": "Sebastian Bergmann",
                    "role": "lead",
                    "email": "sebastian@phpunit.de"
                }
            ],
            "description": "Simple template engine.",
            "homepage": "https://github.com/sebastianbergmann/php-text-template/",
            "keywords": [
                "template"
            ],
            "time": "2015-06-21T13:50:34+00:00"
        },
        {
            "name": "phpunit/php-timer",
            "version": "2.1.2",
            "source": {
                "type": "git",
                "url": "https://github.com/sebastianbergmann/php-timer.git",
                "reference": "1038454804406b0b5f5f520358e78c1c2f71501e"
            },
            "dist": {
                "type": "zip",
                "url": "https://api.github.com/repos/sebastianbergmann/php-timer/zipball/1038454804406b0b5f5f520358e78c1c2f71501e",
                "reference": "1038454804406b0b5f5f520358e78c1c2f71501e",
                "shasum": ""
            },
            "require": {
                "php": "^7.1"
            },
            "require-dev": {
                "phpunit/phpunit": "^7.0"
            },
            "type": "library",
            "extra": {
                "branch-alias": {
                    "dev-master": "2.1-dev"
                }
            },
            "autoload": {
                "classmap": [
                    "src/"
                ]
            },
            "notification-url": "https://packagist.org/downloads/",
            "license": [
                "BSD-3-Clause"
            ],
            "authors": [
                {
                    "name": "Sebastian Bergmann",
                    "email": "sebastian@phpunit.de",
                    "role": "lead"
                }
            ],
            "description": "Utility class for timing",
            "homepage": "https://github.com/sebastianbergmann/php-timer/",
            "keywords": [
                "timer"
            ],
            "time": "2019-06-07T04:22:29+00:00"
        },
        {
            "name": "phpunit/php-token-stream",
            "version": "3.1.1",
            "source": {
                "type": "git",
                "url": "https://github.com/sebastianbergmann/php-token-stream.git",
                "reference": "995192df77f63a59e47f025390d2d1fdf8f425ff"
            },
            "dist": {
                "type": "zip",
                "url": "https://api.github.com/repos/sebastianbergmann/php-token-stream/zipball/995192df77f63a59e47f025390d2d1fdf8f425ff",
                "reference": "995192df77f63a59e47f025390d2d1fdf8f425ff",
                "shasum": ""
            },
            "require": {
                "ext-tokenizer": "*",
                "php": "^7.1"
            },
            "require-dev": {
                "phpunit/phpunit": "^7.0"
            },
            "type": "library",
            "extra": {
                "branch-alias": {
                    "dev-master": "3.1-dev"
                }
            },
            "autoload": {
                "classmap": [
                    "src/"
                ]
            },
            "notification-url": "https://packagist.org/downloads/",
            "license": [
                "BSD-3-Clause"
            ],
            "authors": [
                {
                    "name": "Sebastian Bergmann",
                    "email": "sebastian@phpunit.de"
                }
            ],
            "description": "Wrapper around PHP's tokenizer extension.",
            "homepage": "https://github.com/sebastianbergmann/php-token-stream/",
            "keywords": [
                "tokenizer"
            ],
            "time": "2019-09-17T06:23:10+00:00"
        },
        {
            "name": "phpunit/phpunit",
            "version": "7.5.20",
            "source": {
                "type": "git",
                "url": "https://github.com/sebastianbergmann/phpunit.git",
                "reference": "9467db479d1b0487c99733bb1e7944d32deded2c"
            },
            "dist": {
                "type": "zip",
                "url": "https://api.github.com/repos/sebastianbergmann/phpunit/zipball/9467db479d1b0487c99733bb1e7944d32deded2c",
                "reference": "9467db479d1b0487c99733bb1e7944d32deded2c",
                "shasum": ""
            },
            "require": {
                "doctrine/instantiator": "^1.1",
                "ext-dom": "*",
                "ext-json": "*",
                "ext-libxml": "*",
                "ext-mbstring": "*",
                "ext-xml": "*",
                "myclabs/deep-copy": "^1.7",
                "phar-io/manifest": "^1.0.2",
                "phar-io/version": "^2.0",
                "php": "^7.1",
                "phpspec/prophecy": "^1.7",
                "phpunit/php-code-coverage": "^6.0.7",
                "phpunit/php-file-iterator": "^2.0.1",
                "phpunit/php-text-template": "^1.2.1",
                "phpunit/php-timer": "^2.1",
                "sebastian/comparator": "^3.0",
                "sebastian/diff": "^3.0",
                "sebastian/environment": "^4.0",
                "sebastian/exporter": "^3.1",
                "sebastian/global-state": "^2.0",
                "sebastian/object-enumerator": "^3.0.3",
                "sebastian/resource-operations": "^2.0",
                "sebastian/version": "^2.0.1"
            },
            "conflict": {
                "phpunit/phpunit-mock-objects": "*"
            },
            "require-dev": {
                "ext-pdo": "*"
            },
            "suggest": {
                "ext-soap": "*",
                "ext-xdebug": "*",
                "phpunit/php-invoker": "^2.0"
            },
            "bin": [
                "phpunit"
            ],
            "type": "library",
            "extra": {
                "branch-alias": {
                    "dev-master": "7.5-dev"
                }
            },
            "autoload": {
                "classmap": [
                    "src/"
                ]
            },
            "notification-url": "https://packagist.org/downloads/",
            "license": [
                "BSD-3-Clause"
            ],
            "authors": [
                {
                    "name": "Sebastian Bergmann",
                    "email": "sebastian@phpunit.de",
                    "role": "lead"
                }
            ],
            "description": "The PHP Unit Testing framework.",
            "homepage": "https://phpunit.de/",
            "keywords": [
                "phpunit",
                "testing",
                "xunit"
            ],
            "time": "2020-01-08T08:45:45+00:00"
        },
        {
            "name": "sebastian/code-unit-reverse-lookup",
            "version": "1.0.1",
            "source": {
                "type": "git",
                "url": "https://github.com/sebastianbergmann/code-unit-reverse-lookup.git",
                "reference": "4419fcdb5eabb9caa61a27c7a1db532a6b55dd18"
            },
            "dist": {
                "type": "zip",
                "url": "https://api.github.com/repos/sebastianbergmann/code-unit-reverse-lookup/zipball/4419fcdb5eabb9caa61a27c7a1db532a6b55dd18",
                "reference": "4419fcdb5eabb9caa61a27c7a1db532a6b55dd18",
                "shasum": ""
            },
            "require": {
                "php": "^5.6 || ^7.0"
            },
            "require-dev": {
                "phpunit/phpunit": "^5.7 || ^6.0"
            },
            "type": "library",
            "extra": {
                "branch-alias": {
                    "dev-master": "1.0.x-dev"
                }
            },
            "autoload": {
                "classmap": [
                    "src/"
                ]
            },
            "notification-url": "https://packagist.org/downloads/",
            "license": [
                "BSD-3-Clause"
            ],
            "authors": [
                {
                    "name": "Sebastian Bergmann",
                    "email": "sebastian@phpunit.de"
                }
            ],
            "description": "Looks up which function or method a line of code belongs to",
            "homepage": "https://github.com/sebastianbergmann/code-unit-reverse-lookup/",
            "time": "2017-03-04T06:30:41+00:00"
        },
        {
            "name": "sebastian/comparator",
            "version": "3.0.2",
            "source": {
                "type": "git",
                "url": "https://github.com/sebastianbergmann/comparator.git",
                "reference": "5de4fc177adf9bce8df98d8d141a7559d7ccf6da"
            },
            "dist": {
                "type": "zip",
                "url": "https://api.github.com/repos/sebastianbergmann/comparator/zipball/5de4fc177adf9bce8df98d8d141a7559d7ccf6da",
                "reference": "5de4fc177adf9bce8df98d8d141a7559d7ccf6da",
                "shasum": ""
            },
            "require": {
                "php": "^7.1",
                "sebastian/diff": "^3.0",
                "sebastian/exporter": "^3.1"
            },
            "require-dev": {
                "phpunit/phpunit": "^7.1"
            },
            "type": "library",
            "extra": {
                "branch-alias": {
                    "dev-master": "3.0-dev"
                }
            },
            "autoload": {
                "classmap": [
                    "src/"
                ]
            },
            "notification-url": "https://packagist.org/downloads/",
            "license": [
                "BSD-3-Clause"
            ],
            "authors": [
                {
                    "name": "Jeff Welch",
                    "email": "whatthejeff@gmail.com"
                },
                {
                    "name": "Volker Dusch",
                    "email": "github@wallbash.com"
                },
                {
                    "name": "Bernhard Schussek",
                    "email": "bschussek@2bepublished.at"
                },
                {
                    "name": "Sebastian Bergmann",
                    "email": "sebastian@phpunit.de"
                }
            ],
            "description": "Provides the functionality to compare PHP values for equality",
            "homepage": "https://github.com/sebastianbergmann/comparator",
            "keywords": [
                "comparator",
                "compare",
                "equality"
            ],
            "time": "2018-07-12T15:12:46+00:00"
        },
        {
            "name": "sebastian/diff",
            "version": "3.0.2",
            "source": {
                "type": "git",
                "url": "https://github.com/sebastianbergmann/diff.git",
                "reference": "720fcc7e9b5cf384ea68d9d930d480907a0c1a29"
            },
            "dist": {
                "type": "zip",
                "url": "https://api.github.com/repos/sebastianbergmann/diff/zipball/720fcc7e9b5cf384ea68d9d930d480907a0c1a29",
                "reference": "720fcc7e9b5cf384ea68d9d930d480907a0c1a29",
                "shasum": ""
            },
            "require": {
                "php": "^7.1"
            },
            "require-dev": {
                "phpunit/phpunit": "^7.5 || ^8.0",
                "symfony/process": "^2 || ^3.3 || ^4"
            },
            "type": "library",
            "extra": {
                "branch-alias": {
                    "dev-master": "3.0-dev"
                }
            },
            "autoload": {
                "classmap": [
                    "src/"
                ]
            },
            "notification-url": "https://packagist.org/downloads/",
            "license": [
                "BSD-3-Clause"
            ],
            "authors": [
                {
                    "name": "Kore Nordmann",
                    "email": "mail@kore-nordmann.de"
                },
                {
                    "name": "Sebastian Bergmann",
                    "email": "sebastian@phpunit.de"
                }
            ],
            "description": "Diff implementation",
            "homepage": "https://github.com/sebastianbergmann/diff",
            "keywords": [
                "diff",
                "udiff",
                "unidiff",
                "unified diff"
            ],
            "time": "2019-02-04T06:01:07+00:00"
        },
        {
            "name": "sebastian/environment",
            "version": "4.2.3",
            "source": {
                "type": "git",
                "url": "https://github.com/sebastianbergmann/environment.git",
                "reference": "464c90d7bdf5ad4e8a6aea15c091fec0603d4368"
            },
            "dist": {
                "type": "zip",
                "url": "https://api.github.com/repos/sebastianbergmann/environment/zipball/464c90d7bdf5ad4e8a6aea15c091fec0603d4368",
                "reference": "464c90d7bdf5ad4e8a6aea15c091fec0603d4368",
                "shasum": ""
            },
            "require": {
                "php": "^7.1"
            },
            "require-dev": {
                "phpunit/phpunit": "^7.5"
            },
            "suggest": {
                "ext-posix": "*"
            },
            "type": "library",
            "extra": {
                "branch-alias": {
                    "dev-master": "4.2-dev"
                }
            },
            "autoload": {
                "classmap": [
                    "src/"
                ]
            },
            "notification-url": "https://packagist.org/downloads/",
            "license": [
                "BSD-3-Clause"
            ],
            "authors": [
                {
                    "name": "Sebastian Bergmann",
                    "email": "sebastian@phpunit.de"
                }
            ],
            "description": "Provides functionality to handle HHVM/PHP environments",
            "homepage": "http://www.github.com/sebastianbergmann/environment",
            "keywords": [
                "Xdebug",
                "environment",
                "hhvm"
            ],
            "time": "2019-11-20T08:46:58+00:00"
        },
        {
            "name": "sebastian/exporter",
            "version": "3.1.2",
            "source": {
                "type": "git",
                "url": "https://github.com/sebastianbergmann/exporter.git",
                "reference": "68609e1261d215ea5b21b7987539cbfbe156ec3e"
            },
            "dist": {
                "type": "zip",
                "url": "https://api.github.com/repos/sebastianbergmann/exporter/zipball/68609e1261d215ea5b21b7987539cbfbe156ec3e",
                "reference": "68609e1261d215ea5b21b7987539cbfbe156ec3e",
                "shasum": ""
            },
            "require": {
                "php": "^7.0",
                "sebastian/recursion-context": "^3.0"
            },
            "require-dev": {
                "ext-mbstring": "*",
                "phpunit/phpunit": "^6.0"
            },
            "type": "library",
            "extra": {
                "branch-alias": {
                    "dev-master": "3.1.x-dev"
                }
            },
            "autoload": {
                "classmap": [
                    "src/"
                ]
            },
            "notification-url": "https://packagist.org/downloads/",
            "license": [
                "BSD-3-Clause"
            ],
            "authors": [
                {
                    "name": "Sebastian Bergmann",
                    "email": "sebastian@phpunit.de"
                },
                {
                    "name": "Jeff Welch",
                    "email": "whatthejeff@gmail.com"
                },
                {
                    "name": "Volker Dusch",
                    "email": "github@wallbash.com"
                },
                {
                    "name": "Adam Harvey",
                    "email": "aharvey@php.net"
                },
                {
                    "name": "Bernhard Schussek",
                    "email": "bschussek@gmail.com"
                }
            ],
            "description": "Provides the functionality to export PHP variables for visualization",
            "homepage": "http://www.github.com/sebastianbergmann/exporter",
            "keywords": [
                "export",
                "exporter"
            ],
            "time": "2019-09-14T09:02:43+00:00"
        },
        {
            "name": "sebastian/global-state",
            "version": "2.0.0",
            "source": {
                "type": "git",
                "url": "https://github.com/sebastianbergmann/global-state.git",
                "reference": "e8ba02eed7bbbb9e59e43dedd3dddeff4a56b0c4"
            },
            "dist": {
                "type": "zip",
                "url": "https://api.github.com/repos/sebastianbergmann/global-state/zipball/e8ba02eed7bbbb9e59e43dedd3dddeff4a56b0c4",
                "reference": "e8ba02eed7bbbb9e59e43dedd3dddeff4a56b0c4",
                "shasum": ""
            },
            "require": {
                "php": "^7.0"
            },
            "require-dev": {
                "phpunit/phpunit": "^6.0"
            },
            "suggest": {
                "ext-uopz": "*"
            },
            "type": "library",
            "extra": {
                "branch-alias": {
                    "dev-master": "2.0-dev"
                }
            },
            "autoload": {
                "classmap": [
                    "src/"
                ]
            },
            "notification-url": "https://packagist.org/downloads/",
            "license": [
                "BSD-3-Clause"
            ],
            "authors": [
                {
                    "name": "Sebastian Bergmann",
                    "email": "sebastian@phpunit.de"
                }
            ],
            "description": "Snapshotting of global state",
            "homepage": "http://www.github.com/sebastianbergmann/global-state",
            "keywords": [
                "global state"
            ],
            "time": "2017-04-27T15:39:26+00:00"
        },
        {
            "name": "sebastian/object-enumerator",
            "version": "3.0.3",
            "source": {
                "type": "git",
                "url": "https://github.com/sebastianbergmann/object-enumerator.git",
                "reference": "7cfd9e65d11ffb5af41198476395774d4c8a84c5"
            },
            "dist": {
                "type": "zip",
                "url": "https://api.github.com/repos/sebastianbergmann/object-enumerator/zipball/7cfd9e65d11ffb5af41198476395774d4c8a84c5",
                "reference": "7cfd9e65d11ffb5af41198476395774d4c8a84c5",
                "shasum": ""
            },
            "require": {
                "php": "^7.0",
                "sebastian/object-reflector": "^1.1.1",
                "sebastian/recursion-context": "^3.0"
            },
            "require-dev": {
                "phpunit/phpunit": "^6.0"
            },
            "type": "library",
            "extra": {
                "branch-alias": {
                    "dev-master": "3.0.x-dev"
                }
            },
            "autoload": {
                "classmap": [
                    "src/"
                ]
            },
            "notification-url": "https://packagist.org/downloads/",
            "license": [
                "BSD-3-Clause"
            ],
            "authors": [
                {
                    "name": "Sebastian Bergmann",
                    "email": "sebastian@phpunit.de"
                }
            ],
            "description": "Traverses array structures and object graphs to enumerate all referenced objects",
            "homepage": "https://github.com/sebastianbergmann/object-enumerator/",
            "time": "2017-08-03T12:35:26+00:00"
        },
        {
            "name": "sebastian/object-reflector",
            "version": "1.1.1",
            "source": {
                "type": "git",
                "url": "https://github.com/sebastianbergmann/object-reflector.git",
                "reference": "773f97c67f28de00d397be301821b06708fca0be"
            },
            "dist": {
                "type": "zip",
                "url": "https://api.github.com/repos/sebastianbergmann/object-reflector/zipball/773f97c67f28de00d397be301821b06708fca0be",
                "reference": "773f97c67f28de00d397be301821b06708fca0be",
                "shasum": ""
            },
            "require": {
                "php": "^7.0"
            },
            "require-dev": {
                "phpunit/phpunit": "^6.0"
            },
            "type": "library",
            "extra": {
                "branch-alias": {
                    "dev-master": "1.1-dev"
                }
            },
            "autoload": {
                "classmap": [
                    "src/"
                ]
            },
            "notification-url": "https://packagist.org/downloads/",
            "license": [
                "BSD-3-Clause"
            ],
            "authors": [
                {
                    "name": "Sebastian Bergmann",
                    "email": "sebastian@phpunit.de"
                }
            ],
            "description": "Allows reflection of object attributes, including inherited and non-public ones",
            "homepage": "https://github.com/sebastianbergmann/object-reflector/",
            "time": "2017-03-29T09:07:27+00:00"
        },
        {
            "name": "sebastian/recursion-context",
            "version": "3.0.0",
            "source": {
                "type": "git",
                "url": "https://github.com/sebastianbergmann/recursion-context.git",
                "reference": "5b0cd723502bac3b006cbf3dbf7a1e3fcefe4fa8"
            },
            "dist": {
                "type": "zip",
                "url": "https://api.github.com/repos/sebastianbergmann/recursion-context/zipball/5b0cd723502bac3b006cbf3dbf7a1e3fcefe4fa8",
                "reference": "5b0cd723502bac3b006cbf3dbf7a1e3fcefe4fa8",
                "shasum": ""
            },
            "require": {
                "php": "^7.0"
            },
            "require-dev": {
                "phpunit/phpunit": "^6.0"
            },
            "type": "library",
            "extra": {
                "branch-alias": {
                    "dev-master": "3.0.x-dev"
                }
            },
            "autoload": {
                "classmap": [
                    "src/"
                ]
            },
            "notification-url": "https://packagist.org/downloads/",
            "license": [
                "BSD-3-Clause"
            ],
            "authors": [
                {
                    "name": "Jeff Welch",
                    "email": "whatthejeff@gmail.com"
                },
                {
                    "name": "Sebastian Bergmann",
                    "email": "sebastian@phpunit.de"
                },
                {
                    "name": "Adam Harvey",
                    "email": "aharvey@php.net"
                }
            ],
            "description": "Provides functionality to recursively process PHP variables",
            "homepage": "http://www.github.com/sebastianbergmann/recursion-context",
            "time": "2017-03-03T06:23:57+00:00"
        },
        {
            "name": "sebastian/resource-operations",
            "version": "2.0.1",
            "source": {
                "type": "git",
                "url": "https://github.com/sebastianbergmann/resource-operations.git",
                "reference": "4d7a795d35b889bf80a0cc04e08d77cedfa917a9"
            },
            "dist": {
                "type": "zip",
                "url": "https://api.github.com/repos/sebastianbergmann/resource-operations/zipball/4d7a795d35b889bf80a0cc04e08d77cedfa917a9",
                "reference": "4d7a795d35b889bf80a0cc04e08d77cedfa917a9",
                "shasum": ""
            },
            "require": {
                "php": "^7.1"
            },
            "type": "library",
            "extra": {
                "branch-alias": {
                    "dev-master": "2.0-dev"
                }
            },
            "autoload": {
                "classmap": [
                    "src/"
                ]
            },
            "notification-url": "https://packagist.org/downloads/",
            "license": [
                "BSD-3-Clause"
            ],
            "authors": [
                {
                    "name": "Sebastian Bergmann",
                    "email": "sebastian@phpunit.de"
                }
            ],
            "description": "Provides a list of PHP built-in functions that operate on resources",
            "homepage": "https://www.github.com/sebastianbergmann/resource-operations",
            "time": "2018-10-04T04:07:39+00:00"
        },
        {
            "name": "sebastian/version",
            "version": "2.0.1",
            "source": {
                "type": "git",
                "url": "https://github.com/sebastianbergmann/version.git",
                "reference": "99732be0ddb3361e16ad77b68ba41efc8e979019"
            },
            "dist": {
                "type": "zip",
                "url": "https://api.github.com/repos/sebastianbergmann/version/zipball/99732be0ddb3361e16ad77b68ba41efc8e979019",
                "reference": "99732be0ddb3361e16ad77b68ba41efc8e979019",
                "shasum": ""
            },
            "require": {
                "php": ">=5.6"
            },
            "type": "library",
            "extra": {
                "branch-alias": {
                    "dev-master": "2.0.x-dev"
                }
            },
            "autoload": {
                "classmap": [
                    "src/"
                ]
            },
            "notification-url": "https://packagist.org/downloads/",
            "license": [
                "BSD-3-Clause"
            ],
            "authors": [
                {
                    "name": "Sebastian Bergmann",
                    "email": "sebastian@phpunit.de",
                    "role": "lead"
                }
            ],
            "description": "Library that helps with managing the version number of Git-hosted PHP projects",
            "homepage": "https://github.com/sebastianbergmann/version",
            "time": "2016-10-03T07:35:21+00:00"
        },
        {
            "name": "symfony/browser-kit",
            "version": "v4.4.8",
            "source": {
                "type": "git",
                "url": "https://github.com/symfony/browser-kit.git",
                "reference": "e4b0dc1b100bf75b5717c5b451397f230a618a42"
            },
            "dist": {
                "type": "zip",
                "url": "https://api.github.com/repos/symfony/browser-kit/zipball/e4b0dc1b100bf75b5717c5b451397f230a618a42",
                "reference": "e4b0dc1b100bf75b5717c5b451397f230a618a42",
                "shasum": ""
            },
            "require": {
                "php": "^7.1.3",
                "symfony/dom-crawler": "^3.4|^4.0|^5.0"
            },
            "require-dev": {
                "symfony/css-selector": "^3.4|^4.0|^5.0",
                "symfony/http-client": "^4.3|^5.0",
                "symfony/mime": "^4.3|^5.0",
                "symfony/process": "^3.4|^4.0|^5.0"
            },
            "suggest": {
                "symfony/process": ""
            },
            "type": "library",
            "extra": {
                "branch-alias": {
                    "dev-master": "4.4-dev"
                }
            },
            "autoload": {
                "psr-4": {
                    "Symfony\\Component\\BrowserKit\\": ""
                },
                "exclude-from-classmap": [
                    "/Tests/"
                ]
            },
            "notification-url": "https://packagist.org/downloads/",
            "license": [
                "MIT"
            ],
            "authors": [
                {
                    "name": "Fabien Potencier",
                    "email": "fabien@symfony.com"
                },
                {
                    "name": "Symfony Community",
                    "homepage": "https://symfony.com/contributors"
                }
            ],
            "description": "Symfony BrowserKit Component",
            "homepage": "https://symfony.com",
            "time": "2020-03-28T10:15:50+00:00"
        },
        {
            "name": "symfony/css-selector",
            "version": "v4.4.8",
            "source": {
                "type": "git",
                "url": "https://github.com/symfony/css-selector.git",
                "reference": "afc26133a6fbdd4f8842e38893e0ee4685c7c94b"
            },
            "dist": {
                "type": "zip",
                "url": "https://api.github.com/repos/symfony/css-selector/zipball/afc26133a6fbdd4f8842e38893e0ee4685c7c94b",
                "reference": "afc26133a6fbdd4f8842e38893e0ee4685c7c94b",
                "shasum": ""
            },
            "require": {
                "php": "^7.1.3"
            },
            "type": "library",
            "extra": {
                "branch-alias": {
                    "dev-master": "4.4-dev"
                }
            },
            "autoload": {
                "psr-4": {
                    "Symfony\\Component\\CssSelector\\": ""
                },
                "exclude-from-classmap": [
                    "/Tests/"
                ]
            },
            "notification-url": "https://packagist.org/downloads/",
            "license": [
                "MIT"
            ],
            "authors": [
                {
                    "name": "Fabien Potencier",
                    "email": "fabien@symfony.com"
                },
                {
                    "name": "Jean-François Simon",
                    "email": "jeanfrancois.simon@sensiolabs.com"
                },
                {
                    "name": "Symfony Community",
                    "homepage": "https://symfony.com/contributors"
                }
            ],
            "description": "Symfony CssSelector Component",
            "homepage": "https://symfony.com",
            "time": "2020-03-27T16:54:36+00:00"
        },
        {
            "name": "symfony/dom-crawler",
            "version": "v4.4.8",
            "source": {
                "type": "git",
                "url": "https://github.com/symfony/dom-crawler.git",
                "reference": "4d0fb3374324071ecdd94898367a3fa4b5563162"
            },
            "dist": {
                "type": "zip",
                "url": "https://api.github.com/repos/symfony/dom-crawler/zipball/4d0fb3374324071ecdd94898367a3fa4b5563162",
                "reference": "4d0fb3374324071ecdd94898367a3fa4b5563162",
                "shasum": ""
            },
            "require": {
                "php": "^7.1.3",
                "symfony/polyfill-ctype": "~1.8",
                "symfony/polyfill-mbstring": "~1.0"
            },
            "conflict": {
                "masterminds/html5": "<2.6"
            },
            "require-dev": {
                "masterminds/html5": "^2.6",
                "symfony/css-selector": "^3.4|^4.0|^5.0"
            },
            "suggest": {
                "symfony/css-selector": ""
            },
            "type": "library",
            "extra": {
                "branch-alias": {
                    "dev-master": "4.4-dev"
                }
            },
            "autoload": {
                "psr-4": {
                    "Symfony\\Component\\DomCrawler\\": ""
                },
                "exclude-from-classmap": [
                    "/Tests/"
                ]
            },
            "notification-url": "https://packagist.org/downloads/",
            "license": [
                "MIT"
            ],
            "authors": [
                {
                    "name": "Fabien Potencier",
                    "email": "fabien@symfony.com"
                },
                {
                    "name": "Symfony Community",
                    "homepage": "https://symfony.com/contributors"
                }
            ],
            "description": "Symfony DomCrawler Component",
            "homepage": "https://symfony.com",
            "time": "2020-03-29T19:12:22+00:00"
        },
        {
            "name": "symfony/event-dispatcher",
            "version": "v4.4.8",
            "source": {
                "type": "git",
                "url": "https://github.com/symfony/event-dispatcher.git",
                "reference": "abc8e3618bfdb55e44c8c6a00abd333f831bbfed"
            },
            "dist": {
                "type": "zip",
                "url": "https://api.github.com/repos/symfony/event-dispatcher/zipball/abc8e3618bfdb55e44c8c6a00abd333f831bbfed",
                "reference": "abc8e3618bfdb55e44c8c6a00abd333f831bbfed",
                "shasum": ""
            },
            "require": {
                "php": "^7.1.3",
                "symfony/event-dispatcher-contracts": "^1.1"
            },
            "conflict": {
                "symfony/dependency-injection": "<3.4"
            },
            "provide": {
                "psr/event-dispatcher-implementation": "1.0",
                "symfony/event-dispatcher-implementation": "1.1"
            },
            "require-dev": {
                "psr/log": "~1.0",
                "symfony/config": "^3.4|^4.0|^5.0",
                "symfony/dependency-injection": "^3.4|^4.0|^5.0",
                "symfony/expression-language": "^3.4|^4.0|^5.0",
                "symfony/http-foundation": "^3.4|^4.0|^5.0",
                "symfony/service-contracts": "^1.1|^2",
                "symfony/stopwatch": "^3.4|^4.0|^5.0"
            },
            "suggest": {
                "symfony/dependency-injection": "",
                "symfony/http-kernel": ""
            },
            "type": "library",
            "extra": {
                "branch-alias": {
                    "dev-master": "4.4-dev"
                }
            },
            "autoload": {
                "psr-4": {
                    "Symfony\\Component\\EventDispatcher\\": ""
                },
                "exclude-from-classmap": [
                    "/Tests/"
                ]
            },
            "notification-url": "https://packagist.org/downloads/",
            "license": [
                "MIT"
            ],
            "authors": [
                {
                    "name": "Fabien Potencier",
                    "email": "fabien@symfony.com"
                },
                {
                    "name": "Symfony Community",
                    "homepage": "https://symfony.com/contributors"
                }
            ],
            "description": "Symfony EventDispatcher Component",
            "homepage": "https://symfony.com",
            "time": "2020-03-27T16:54:36+00:00"
        },
        {
            "name": "symfony/event-dispatcher-contracts",
            "version": "v1.1.7",
            "source": {
                "type": "git",
                "url": "https://github.com/symfony/event-dispatcher-contracts.git",
                "reference": "c43ab685673fb6c8d84220c77897b1d6cdbe1d18"
            },
            "dist": {
                "type": "zip",
                "url": "https://api.github.com/repos/symfony/event-dispatcher-contracts/zipball/c43ab685673fb6c8d84220c77897b1d6cdbe1d18",
                "reference": "c43ab685673fb6c8d84220c77897b1d6cdbe1d18",
                "shasum": ""
            },
            "require": {
                "php": "^7.1.3"
            },
            "suggest": {
                "psr/event-dispatcher": "",
                "symfony/event-dispatcher-implementation": ""
            },
            "type": "library",
            "extra": {
                "branch-alias": {
                    "dev-master": "1.1-dev"
                }
            },
            "autoload": {
                "psr-4": {
                    "Symfony\\Contracts\\EventDispatcher\\": ""
                }
            },
            "notification-url": "https://packagist.org/downloads/",
            "license": [
                "MIT"
            ],
            "authors": [
                {
                    "name": "Nicolas Grekas",
                    "email": "p@tchwork.com"
                },
                {
                    "name": "Symfony Community",
                    "homepage": "https://symfony.com/contributors"
                }
            ],
            "description": "Generic abstractions related to dispatching event",
            "homepage": "https://symfony.com",
            "keywords": [
                "abstractions",
                "contracts",
                "decoupling",
                "interfaces",
                "interoperability",
                "standards"
            ],
            "time": "2019-09-17T09:54:03+00:00"
        },
        {
            "name": "theseer/tokenizer",
            "version": "1.1.3",
            "source": {
                "type": "git",
                "url": "https://github.com/theseer/tokenizer.git",
                "reference": "11336f6f84e16a720dae9d8e6ed5019efa85a0f9"
            },
            "dist": {
                "type": "zip",
                "url": "https://api.github.com/repos/theseer/tokenizer/zipball/11336f6f84e16a720dae9d8e6ed5019efa85a0f9",
                "reference": "11336f6f84e16a720dae9d8e6ed5019efa85a0f9",
                "shasum": ""
            },
            "require": {
                "ext-dom": "*",
                "ext-tokenizer": "*",
                "ext-xmlwriter": "*",
                "php": "^7.0"
            },
            "type": "library",
            "autoload": {
                "classmap": [
                    "src/"
                ]
            },
            "notification-url": "https://packagist.org/downloads/",
            "license": [
                "BSD-3-Clause"
            ],
            "authors": [
                {
                    "name": "Arne Blankerts",
                    "email": "arne@blankerts.de",
                    "role": "Developer"
                }
            ],
            "description": "A small library for converting tokenized PHP source code into XML and potentially other formats",
            "time": "2019-06-13T22:48:21+00:00"
        },
        {
            "name": "vlucas/phpdotenv",
            "version": "v3.6.4",
            "source": {
                "type": "git",
                "url": "https://github.com/vlucas/phpdotenv.git",
                "reference": "10d3f853fdf1f3a6b3c7ea0c4620d2f699713db5"
            },
            "dist": {
                "type": "zip",
                "url": "https://api.github.com/repos/vlucas/phpdotenv/zipball/10d3f853fdf1f3a6b3c7ea0c4620d2f699713db5",
                "reference": "10d3f853fdf1f3a6b3c7ea0c4620d2f699713db5",
                "shasum": ""
            },
            "require": {
                "php": "^5.4 || ^7.0 || ^8.0",
                "phpoption/phpoption": "^1.5",
                "symfony/polyfill-ctype": "^1.9"
            },
            "require-dev": {
                "ext-filter": "*",
                "ext-pcre": "*",
                "phpunit/phpunit": "^4.8.35 || ^5.0 || ^6.0 || ^7.0"
            },
            "suggest": {
                "ext-filter": "Required to use the boolean validator.",
                "ext-pcre": "Required to use most of the library."
            },
            "type": "library",
            "extra": {
                "branch-alias": {
                    "dev-master": "3.6-dev"
                }
            },
            "autoload": {
                "psr-4": {
                    "Dotenv\\": "src/"
                }
            },
            "notification-url": "https://packagist.org/downloads/",
            "license": [
                "BSD-3-Clause"
            ],
            "authors": [
                {
                    "name": "Graham Campbell",
                    "email": "graham@alt-three.com",
                    "homepage": "https://gjcampbell.co.uk/"
                },
                {
                    "name": "Vance Lucas",
                    "email": "vance@vancelucas.com",
                    "homepage": "https://vancelucas.com/"
                }
            ],
            "description": "Loads environment variables from `.env` to `getenv()`, `$_ENV` and `$_SERVER` automagically.",
            "keywords": [
                "dotenv",
                "env",
                "environment"
            ],
            "time": "2020-05-02T13:46:13+00:00"
        }
    ],
    "aliases": [],
    "minimum-stability": "stable",
    "stability-flags": [],
    "prefer-stable": false,
    "prefer-lowest": false,
    "platform": {
        "php": ">=7.0.0",
        "ext-curl": "*",
        "ext-dom": "*",
        "ext-json": "*",
        "ext-mbstring": "*",
        "ext-openssl": "*",
        "ext-pcre": "*",
        "ext-pdo": "*",
        "ext-zip": "*"
    },
    "platform-dev": [],
    "platform-overrides": {
        "php": "7.1.30"
    },
    "plugin-api-version": "1.1.0"
}<|MERGE_RESOLUTION|>--- conflicted
+++ resolved
@@ -4,11 +4,7 @@
         "Read more about it at https://getcomposer.org/doc/01-basic-usage.md#installing-dependencies",
         "This file is @generated automatically"
     ],
-<<<<<<< HEAD
-    "content-hash": "68d494e1a0a922b234f8834554235097",
-=======
-    "content-hash": "6ddce7e69be1d9c0e75edffb8f0a948a",
->>>>>>> a299491d
+    "content-hash": "6e434bfb759c113fa300ff304775ff66",
     "packages": [
         {
             "name": "cebe/markdown",
@@ -123,6 +119,16 @@
                 "certificate",
                 "ssl",
                 "tls"
+            ],
+            "funding": [
+                {
+                    "url": "https://packagist.com",
+                    "type": "custom"
+                },
+                {
+                    "url": "https://tidelift.com/funding/github/packagist/composer/composer",
+                    "type": "tidelift"
+                }
             ],
             "time": "2020-04-08T08:27:21+00:00"
         },
@@ -1464,11 +1470,13 @@
                 "sftp",
                 "storage"
             ],
-<<<<<<< HEAD
-            "time": "2020-04-16T13:21:26+00:00"
-=======
+            "funding": [
+                {
+                    "url": "https://offset.earth/frankdejonge",
+                    "type": "other"
+                }
+            ],
             "time": "2020-05-12T20:33:44+00:00"
->>>>>>> a299491d
         },
         {
             "name": "league/oauth2-client",
@@ -2513,6 +2521,16 @@
                 "parser",
                 "validator"
             ],
+            "funding": [
+                {
+                    "url": "https://github.com/Seldaek",
+                    "type": "github"
+                },
+                {
+                    "url": "https://tidelift.com/funding/github/packagist/seld/jsonlint",
+                    "type": "tidelift"
+                }
+            ],
             "time": "2020-04-30T19:05:18+00:00"
         },
         {
@@ -2695,6 +2713,20 @@
             ],
             "description": "Symfony Console Component",
             "homepage": "https://symfony.com",
+            "funding": [
+                {
+                    "url": "https://symfony.com/sponsor",
+                    "type": "custom"
+                },
+                {
+                    "url": "https://github.com/fabpot",
+                    "type": "github"
+                },
+                {
+                    "url": "https://tidelift.com/funding/github/packagist/symfony/symfony",
+                    "type": "tidelift"
+                }
+            ],
             "time": "2020-03-30T11:41:10+00:00"
         },
         {
@@ -2745,6 +2777,20 @@
             ],
             "description": "Symfony Filesystem Component",
             "homepage": "https://symfony.com",
+            "funding": [
+                {
+                    "url": "https://symfony.com/sponsor",
+                    "type": "custom"
+                },
+                {
+                    "url": "https://github.com/fabpot",
+                    "type": "github"
+                },
+                {
+                    "url": "https://tidelift.com/funding/github/packagist/symfony/symfony",
+                    "type": "tidelift"
+                }
+            ],
             "time": "2020-04-12T14:39:55+00:00"
         },
         {
@@ -2794,6 +2840,20 @@
             ],
             "description": "Symfony Finder Component",
             "homepage": "https://symfony.com",
+            "funding": [
+                {
+                    "url": "https://symfony.com/sponsor",
+                    "type": "custom"
+                },
+                {
+                    "url": "https://github.com/fabpot",
+                    "type": "github"
+                },
+                {
+                    "url": "https://tidelift.com/funding/github/packagist/symfony/symfony",
+                    "type": "tidelift"
+                }
+            ],
             "time": "2020-03-27T16:54:36+00:00"
         },
         {
@@ -2852,7 +2912,6 @@
                 "polyfill",
                 "portable"
             ],
-<<<<<<< HEAD
             "funding": [
                 {
                     "url": "https://symfony.com/sponsor",
@@ -2867,10 +2926,7 @@
                     "type": "tidelift"
                 }
             ],
-            "time": "2020-02-27T09:26:54+00:00"
-=======
             "time": "2020-05-12T16:14:59+00:00"
->>>>>>> a299491d
         },
         {
             "name": "symfony/polyfill-iconv",
@@ -2929,7 +2985,6 @@
                 "portable",
                 "shim"
             ],
-<<<<<<< HEAD
             "funding": [
                 {
                     "url": "https://symfony.com/sponsor",
@@ -2944,10 +2999,7 @@
                     "type": "tidelift"
                 }
             ],
-            "time": "2020-03-09T19:04:49+00:00"
-=======
             "time": "2020-05-12T16:47:27+00:00"
->>>>>>> a299491d
         },
         {
             "name": "symfony/polyfill-intl-grapheme",
@@ -3007,7 +3059,6 @@
                 "portable",
                 "shim"
             ],
-<<<<<<< HEAD
             "funding": [
                 {
                     "url": "https://symfony.com/sponsor",
@@ -3022,10 +3073,7 @@
                     "type": "tidelift"
                 }
             ],
-            "time": "2020-03-09T19:04:49+00:00"
-=======
             "time": "2020-05-12T16:47:27+00:00"
->>>>>>> a299491d
         },
         {
             "name": "symfony/polyfill-intl-idn",
@@ -3087,7 +3135,6 @@
                 "portable",
                 "shim"
             ],
-<<<<<<< HEAD
             "funding": [
                 {
                     "url": "https://symfony.com/sponsor",
@@ -3102,10 +3149,7 @@
                     "type": "tidelift"
                 }
             ],
-            "time": "2020-03-09T19:04:49+00:00"
-=======
             "time": "2020-05-12T16:47:27+00:00"
->>>>>>> a299491d
         },
         {
             "name": "symfony/polyfill-intl-normalizer",
@@ -3168,7 +3212,6 @@
                 "portable",
                 "shim"
             ],
-<<<<<<< HEAD
             "funding": [
                 {
                     "url": "https://symfony.com/sponsor",
@@ -3183,10 +3226,7 @@
                     "type": "tidelift"
                 }
             ],
-            "time": "2020-02-27T09:26:54+00:00"
-=======
             "time": "2020-05-12T16:14:59+00:00"
->>>>>>> a299491d
         },
         {
             "name": "symfony/polyfill-mbstring",
@@ -3245,7 +3285,6 @@
                 "portable",
                 "shim"
             ],
-<<<<<<< HEAD
             "funding": [
                 {
                     "url": "https://symfony.com/sponsor",
@@ -3260,10 +3299,7 @@
                     "type": "tidelift"
                 }
             ],
-            "time": "2020-03-09T19:04:49+00:00"
-=======
             "time": "2020-05-12T16:47:27+00:00"
->>>>>>> a299491d
         },
         {
             "name": "symfony/polyfill-php72",
@@ -3318,7 +3354,6 @@
                 "portable",
                 "shim"
             ],
-<<<<<<< HEAD
             "funding": [
                 {
                     "url": "https://symfony.com/sponsor",
@@ -3333,10 +3368,7 @@
                     "type": "tidelift"
                 }
             ],
-            "time": "2020-02-27T09:26:54+00:00"
-=======
             "time": "2020-05-12T16:47:27+00:00"
->>>>>>> a299491d
         },
         {
             "name": "symfony/polyfill-php73",
@@ -3394,7 +3426,6 @@
                 "portable",
                 "shim"
             ],
-<<<<<<< HEAD
             "funding": [
                 {
                     "url": "https://symfony.com/sponsor",
@@ -3409,10 +3440,7 @@
                     "type": "tidelift"
                 }
             ],
-            "time": "2020-02-27T09:26:54+00:00"
-=======
             "time": "2020-05-12T16:47:27+00:00"
->>>>>>> a299491d
         },
         {
             "name": "symfony/process",
@@ -3461,6 +3489,20 @@
             ],
             "description": "Symfony Process Component",
             "homepage": "https://symfony.com",
+            "funding": [
+                {
+                    "url": "https://symfony.com/sponsor",
+                    "type": "custom"
+                },
+                {
+                    "url": "https://github.com/fabpot",
+                    "type": "github"
+                },
+                {
+                    "url": "https://tidelift.com/funding/github/packagist/symfony/symfony",
+                    "type": "tidelift"
+                }
+            ],
             "time": "2020-04-15T15:56:18+00:00"
         },
         {
@@ -3522,44 +3564,32 @@
             "time": "2019-10-14T12:27:06+00:00"
         },
         {
-<<<<<<< HEAD
-=======
-            "name": "symfony/var-dumper",
+            "name": "symfony/yaml",
             "version": "v4.4.8",
             "source": {
                 "type": "git",
-                "url": "https://github.com/symfony/var-dumper.git",
-                "reference": "c587e04ce5d1aa62d534a038f574d9a709e814cf"
-            },
-            "dist": {
-                "type": "zip",
-                "url": "https://api.github.com/repos/symfony/var-dumper/zipball/c587e04ce5d1aa62d534a038f574d9a709e814cf",
-                "reference": "c587e04ce5d1aa62d534a038f574d9a709e814cf",
+                "url": "https://github.com/symfony/yaml.git",
+                "reference": "b385dce1c0e9f839b384af90188638819433e252"
+            },
+            "dist": {
+                "type": "zip",
+                "url": "https://api.github.com/repos/symfony/yaml/zipball/b385dce1c0e9f839b384af90188638819433e252",
+                "reference": "b385dce1c0e9f839b384af90188638819433e252",
                 "shasum": ""
             },
             "require": {
                 "php": "^7.1.3",
-                "symfony/polyfill-mbstring": "~1.0",
-                "symfony/polyfill-php72": "~1.5"
+                "symfony/polyfill-ctype": "~1.8"
             },
             "conflict": {
-                "phpunit/phpunit": "<4.8.35|<5.4.3,>=5.0",
                 "symfony/console": "<3.4"
             },
             "require-dev": {
-                "ext-iconv": "*",
-                "symfony/console": "^3.4|^4.0|^5.0",
-                "symfony/process": "^4.4|^5.0",
-                "twig/twig": "^1.34|^2.4|^3.0"
+                "symfony/console": "^3.4|^4.0|^5.0"
             },
             "suggest": {
-                "ext-iconv": "To convert non-UTF-8 strings to UTF-8 (or symfony/polyfill-iconv in case ext-iconv cannot be used).",
-                "ext-intl": "To show region name in time zone dump",
-                "symfony/console": "To use the ServerDumpCommand and/or the bin/var-dump-server script"
-            },
-            "bin": [
-                "Resources/bin/var-dump-server"
-            ],
+                "symfony/console": "For validating YAML files using the lint command"
+            },
             "type": "library",
             "extra": {
                 "branch-alias": {
@@ -3567,11 +3597,8 @@
                 }
             },
             "autoload": {
-                "files": [
-                    "Resources/functions/dump.php"
-                ],
-                "psr-4": {
-                    "Symfony\\Component\\VarDumper\\": ""
+                "psr-4": {
+                    "Symfony\\Component\\Yaml\\": ""
                 },
                 "exclude-from-classmap": [
                     "/Tests/"
@@ -3583,80 +3610,30 @@
             ],
             "authors": [
                 {
-                    "name": "Nicolas Grekas",
-                    "email": "p@tchwork.com"
+                    "name": "Fabien Potencier",
+                    "email": "fabien@symfony.com"
                 },
                 {
                     "name": "Symfony Community",
                     "homepage": "https://symfony.com/contributors"
                 }
             ],
-            "description": "Symfony mechanism for exploring and dumping PHP variables",
-            "homepage": "https://symfony.com",
-            "keywords": [
-                "debug",
-                "dump"
-            ],
-            "time": "2020-04-12T16:14:02+00:00"
-        },
-        {
->>>>>>> a299491d
-            "name": "symfony/yaml",
-            "version": "v4.4.8",
-            "source": {
-                "type": "git",
-                "url": "https://github.com/symfony/yaml.git",
-                "reference": "b385dce1c0e9f839b384af90188638819433e252"
-            },
-            "dist": {
-                "type": "zip",
-                "url": "https://api.github.com/repos/symfony/yaml/zipball/b385dce1c0e9f839b384af90188638819433e252",
-                "reference": "b385dce1c0e9f839b384af90188638819433e252",
-                "shasum": ""
-            },
-            "require": {
-                "php": "^7.1.3",
-                "symfony/polyfill-ctype": "~1.8"
-            },
-            "conflict": {
-                "symfony/console": "<3.4"
-            },
-            "require-dev": {
-                "symfony/console": "^3.4|^4.0|^5.0"
-            },
-            "suggest": {
-                "symfony/console": "For validating YAML files using the lint command"
-            },
-            "type": "library",
-            "extra": {
-                "branch-alias": {
-                    "dev-master": "4.4-dev"
-                }
-            },
-            "autoload": {
-                "psr-4": {
-                    "Symfony\\Component\\Yaml\\": ""
-                },
-                "exclude-from-classmap": [
-                    "/Tests/"
-                ]
-            },
-            "notification-url": "https://packagist.org/downloads/",
-            "license": [
-                "MIT"
-            ],
-            "authors": [
-                {
-                    "name": "Fabien Potencier",
-                    "email": "fabien@symfony.com"
-                },
-                {
-                    "name": "Symfony Community",
-                    "homepage": "https://symfony.com/contributors"
-                }
-            ],
             "description": "Symfony Yaml Component",
             "homepage": "https://symfony.com",
+            "funding": [
+                {
+                    "url": "https://symfony.com/sponsor",
+                    "type": "custom"
+                },
+                {
+                    "url": "https://github.com/fabpot",
+                    "type": "github"
+                },
+                {
+                    "url": "https://tidelift.com/funding/github/packagist/symfony/symfony",
+                    "type": "tidelift"
+                }
+            ],
             "time": "2020-04-28T17:55:16+00:00"
         },
         {
@@ -4132,6 +4109,28 @@
                 "utf-8",
                 "utf8"
             ],
+            "funding": [
+                {
+                    "url": "https://www.paypal.me/moelleken",
+                    "type": "custom"
+                },
+                {
+                    "url": "https://github.com/voku",
+                    "type": "github"
+                },
+                {
+                    "url": "https://opencollective.com/portable-utf8",
+                    "type": "open_collective"
+                },
+                {
+                    "url": "https://www.patreon.com/voku",
+                    "type": "patreon"
+                },
+                {
+                    "url": "https://tidelift.com/funding/github/packagist/voku/portable-utf8",
+                    "type": "tidelift"
+                }
+            ],
             "time": "2020-05-14T00:59:19+00:00"
         },
         {
@@ -4179,16 +4178,16 @@
         },
         {
             "name": "voku/stringy",
-            "version": "6.2.2",
+            "version": "6.3.0",
             "source": {
                 "type": "git",
                 "url": "https://github.com/voku/Stringy.git",
-                "reference": "e5e98df5ec20f1f8f9a70287b41e4927de71e4fe"
-            },
-            "dist": {
-                "type": "zip",
-                "url": "https://api.github.com/repos/voku/Stringy/zipball/e5e98df5ec20f1f8f9a70287b41e4927de71e4fe",
-                "reference": "e5e98df5ec20f1f8f9a70287b41e4927de71e4fe",
+                "reference": "ab1749ec42e6e05246144d0a6ec10c5360e64c06"
+            },
+            "dist": {
+                "type": "zip",
+                "url": "https://api.github.com/repos/voku/Stringy/zipball/ab1749ec42e6e05246144d0a6ec10c5360e64c06",
+                "reference": "ab1749ec42e6e05246144d0a6ec10c5360e64c06",
                 "shasum": ""
             },
             "require": {
@@ -4196,7 +4195,7 @@
                 "ext-json": "*",
                 "php": ">=7.0.0",
                 "voku/anti-xss": "~4.1",
-                "voku/arrayy": "~7.3",
+                "voku/arrayy": "~7.5",
                 "voku/email-check": "~3.0",
                 "voku/portable-ascii": "~1.4",
                 "voku/portable-utf8": "~5.4",
@@ -4248,7 +4247,25 @@
                 "utility",
                 "utils"
             ],
-            "time": "2020-02-23T01:51:27+00:00"
+            "funding": [
+                {
+                    "url": "https://www.paypal.me/moelleken",
+                    "type": "custom"
+                },
+                {
+                    "url": "https://github.com/voku",
+                    "type": "github"
+                },
+                {
+                    "url": "https://www.patreon.com/voku",
+                    "type": "patreon"
+                },
+                {
+                    "url": "https://tidelift.com/funding/github/packagist/voku/stringy",
+                    "type": "tidelift"
+                }
+            ],
+            "time": "2020-05-14T01:03:50+00:00"
         },
         {
             "name": "voku/urlify",
@@ -4554,6 +4571,20 @@
                 "framework",
                 "yii2"
             ],
+            "funding": [
+                {
+                    "url": "https://github.com/yiisoft",
+                    "type": "github"
+                },
+                {
+                    "url": "https://opencollective.com/yiisoft",
+                    "type": "open_collective"
+                },
+                {
+                    "url": "https://tidelift.com/funding/github/packagist/yiisoft/yii2",
+                    "type": "tidelift"
+                }
+            ],
             "time": "2020-05-02T11:11:31+00:00"
         },
         {
@@ -4608,6 +4639,20 @@
                 "composer",
                 "extension installer",
                 "yii2"
+            ],
+            "funding": [
+                {
+                    "url": "https://github.com/yiisoft",
+                    "type": "github"
+                },
+                {
+                    "url": "https://opencollective.com/yiisoft",
+                    "type": "open_collective"
+                },
+                {
+                    "url": "https://tidelift.com/funding/github/packagist/yiisoft/yii2-composer",
+                    "type": "tidelift"
+                }
             ],
             "time": "2020-04-20T18:47:46+00:00"
         },
@@ -4757,61 +4802,6 @@
             "time": "2019-06-04T18:58:40+00:00"
         },
         {
-<<<<<<< HEAD
-=======
-            "name": "yiisoft/yii2-shell",
-            "version": "2.0.4",
-            "source": {
-                "type": "git",
-                "url": "https://github.com/yiisoft/yii2-shell.git",
-                "reference": "6832c3dde303d89f7123bdbcb8cb4d5c80fae4df"
-            },
-            "dist": {
-                "type": "zip",
-                "url": "https://api.github.com/repos/yiisoft/yii2-shell/zipball/6832c3dde303d89f7123bdbcb8cb4d5c80fae4df",
-                "reference": "6832c3dde303d89f7123bdbcb8cb4d5c80fae4df",
-                "shasum": ""
-            },
-            "require": {
-                "psy/psysh": "~0.9.3|~0.10.3",
-                "symfony/var-dumper": "~2.7|~3.0|~4.0|~5.0",
-                "yiisoft/yii2": "~2.0.0"
-            },
-            "type": "yii2-extension",
-            "extra": {
-                "bootstrap": "yii\\shell\\Bootstrap",
-                "branch-alias": {
-                    "dev-master": "2.0.x-dev"
-                }
-            },
-            "autoload": {
-                "psr-4": {
-                    "yii\\shell\\": ""
-                }
-            },
-            "notification-url": "https://packagist.org/downloads/",
-            "license": [
-                "BSD-3-Clause"
-            ],
-            "authors": [
-                {
-                    "name": "Daniel Gomez Pan",
-                    "email": "pana_1990@hotmail.com"
-                },
-                {
-                    "name": "Sascha Vincent Kurowski",
-                    "email": "svkurowski@gmail.com"
-                }
-            ],
-            "description": "The interactive shell extension for Yii framework",
-            "keywords": [
-                "shell",
-                "yii2"
-            ],
-            "time": "2020-05-02T11:43:24+00:00"
-        },
-        {
->>>>>>> a299491d
             "name": "yiisoft/yii2-swiftmailer",
             "version": "2.1.2",
             "source": {
@@ -5005,6 +4995,12 @@
                 "functional testing",
                 "unit testing"
             ],
+            "funding": [
+                {
+                    "url": "https://opencollective.com/codeception",
+                    "type": "open_collective"
+                }
+            ],
             "time": "2020-03-23T17:07:20+00:00"
         },
         {
@@ -5691,6 +5687,16 @@
                 "factory",
                 "faker",
                 "testing"
+            ],
+            "funding": [
+                {
+                    "url": "https://github.com/GrahamCampbell",
+                    "type": "github"
+                },
+                {
+                    "url": "https://tidelift.com/funding/github/packagist/league/factory-muffin-faker",
+                    "type": "tidelift"
+                }
             ],
             "time": "2020-04-12T21:50:53+00:00"
         },
@@ -6105,8 +6111,8 @@
             "authors": [
                 {
                     "name": "Sebastian Bergmann",
-                    "role": "lead",
-                    "email": "sebastian@phpunit.de"
+                    "email": "sebastian@phpunit.de",
+                    "role": "lead"
                 }
             ],
             "description": "Simple template engine.",
@@ -6921,6 +6927,20 @@
             ],
             "description": "Symfony BrowserKit Component",
             "homepage": "https://symfony.com",
+            "funding": [
+                {
+                    "url": "https://symfony.com/sponsor",
+                    "type": "custom"
+                },
+                {
+                    "url": "https://github.com/fabpot",
+                    "type": "github"
+                },
+                {
+                    "url": "https://tidelift.com/funding/github/packagist/symfony/symfony",
+                    "type": "tidelift"
+                }
+            ],
             "time": "2020-03-28T10:15:50+00:00"
         },
         {
@@ -6974,6 +6994,20 @@
             ],
             "description": "Symfony CssSelector Component",
             "homepage": "https://symfony.com",
+            "funding": [
+                {
+                    "url": "https://symfony.com/sponsor",
+                    "type": "custom"
+                },
+                {
+                    "url": "https://github.com/fabpot",
+                    "type": "github"
+                },
+                {
+                    "url": "https://tidelift.com/funding/github/packagist/symfony/symfony",
+                    "type": "tidelift"
+                }
+            ],
             "time": "2020-03-27T16:54:36+00:00"
         },
         {
@@ -7035,6 +7069,20 @@
             ],
             "description": "Symfony DomCrawler Component",
             "homepage": "https://symfony.com",
+            "funding": [
+                {
+                    "url": "https://symfony.com/sponsor",
+                    "type": "custom"
+                },
+                {
+                    "url": "https://github.com/fabpot",
+                    "type": "github"
+                },
+                {
+                    "url": "https://tidelift.com/funding/github/packagist/symfony/symfony",
+                    "type": "tidelift"
+                }
+            ],
             "time": "2020-03-29T19:12:22+00:00"
         },
         {
@@ -7105,6 +7153,20 @@
             ],
             "description": "Symfony EventDispatcher Component",
             "homepage": "https://symfony.com",
+            "funding": [
+                {
+                    "url": "https://symfony.com/sponsor",
+                    "type": "custom"
+                },
+                {
+                    "url": "https://github.com/fabpot",
+                    "type": "github"
+                },
+                {
+                    "url": "https://tidelift.com/funding/github/packagist/symfony/symfony",
+                    "type": "tidelift"
+                }
+            ],
             "time": "2020-03-27T16:54:36+00:00"
         },
         {
@@ -7265,6 +7327,16 @@
                 "dotenv",
                 "env",
                 "environment"
+            ],
+            "funding": [
+                {
+                    "url": "https://github.com/GrahamCampbell",
+                    "type": "github"
+                },
+                {
+                    "url": "https://tidelift.com/funding/github/packagist/vlucas/phpdotenv",
+                    "type": "tidelift"
+                }
             ],
             "time": "2020-05-02T13:46:13+00:00"
         }
