{
    "_readme": [
        "This file locks the dependencies of your project to a known state",
        "Read more about it at https://getcomposer.org/doc/01-basic-usage.md#installing-dependencies",
        "This file is @generated automatically"
    ],
<<<<<<< HEAD
    "content-hash": "b94c37b9e1343e1dc49fa805ee305ddd",
=======
    "content-hash": "7ebf6e36e952c3f3affedcf0a4d5b1c6",
>>>>>>> 6b8964e7
    "packages": [
        {
            "name": "cebe/markdown",
            "version": "1.2.1",
            "source": {
                "type": "git",
                "url": "https://github.com/cebe/markdown.git",
                "reference": "9bac5e971dd391e2802dca5400bbeacbaea9eb86"
            },
            "dist": {
                "type": "zip",
                "url": "https://api.github.com/repos/cebe/markdown/zipball/9bac5e971dd391e2802dca5400bbeacbaea9eb86",
                "reference": "9bac5e971dd391e2802dca5400bbeacbaea9eb86",
                "shasum": ""
            },
            "require": {
                "lib-pcre": "*",
                "php": ">=5.4.0"
            },
            "require-dev": {
                "cebe/indent": "*",
                "facebook/xhprof": "*@dev",
                "phpunit/phpunit": "4.1.*"
            },
            "bin": [
                "bin/markdown"
            ],
            "type": "library",
            "extra": {
                "branch-alias": {
                    "dev-master": "1.2.x-dev"
                }
            },
            "autoload": {
                "psr-4": {
                    "cebe\\markdown\\": ""
                }
            },
            "notification-url": "https://packagist.org/downloads/",
            "license": [
                "MIT"
            ],
            "authors": [
                {
                    "name": "Carsten Brandt",
                    "email": "mail@cebe.cc",
                    "homepage": "http://cebe.cc/",
                    "role": "Creator"
                }
            ],
            "description": "A super fast, highly extensible markdown parser for PHP",
            "homepage": "https://github.com/cebe/markdown#readme",
            "keywords": [
                "extensible",
                "fast",
                "gfm",
                "markdown",
                "markdown-extra"
            ],
            "time": "2018-03-26T11:24:36+00:00"
        },
        {
            "name": "composer/ca-bundle",
            "version": "1.2.6",
            "source": {
                "type": "git",
                "url": "https://github.com/composer/ca-bundle.git",
                "reference": "47fe531de31fca4a1b997f87308e7d7804348f7e"
            },
            "dist": {
                "type": "zip",
                "url": "https://api.github.com/repos/composer/ca-bundle/zipball/47fe531de31fca4a1b997f87308e7d7804348f7e",
                "reference": "47fe531de31fca4a1b997f87308e7d7804348f7e",
                "shasum": ""
            },
            "require": {
                "ext-openssl": "*",
                "ext-pcre": "*",
                "php": "^5.3.2 || ^7.0 || ^8.0"
            },
            "require-dev": {
                "phpunit/phpunit": "^4.8.35 || ^5.7 || 6.5 - 8",
                "psr/log": "^1.0",
                "symfony/process": "^2.5 || ^3.0 || ^4.0 || ^5.0"
            },
            "type": "library",
            "extra": {
                "branch-alias": {
                    "dev-master": "1.x-dev"
                }
            },
            "autoload": {
                "psr-4": {
                    "Composer\\CaBundle\\": "src"
                }
            },
            "notification-url": "https://packagist.org/downloads/",
            "license": [
                "MIT"
            ],
            "authors": [
                {
                    "name": "Jordi Boggiano",
                    "email": "j.boggiano@seld.be",
                    "homepage": "http://seld.be"
                }
            ],
            "description": "Lets you find a path to the system CA bundle, and includes a fallback to the Mozilla CA bundle.",
            "keywords": [
                "cabundle",
                "cacert",
                "certificate",
                "ssl",
                "tls"
            ],
            "time": "2020-01-13T10:02:55+00:00"
        },
        {
            "name": "composer/composer",
            "version": "1.6.3",
            "source": {
                "type": "git",
                "url": "https://github.com/composer/composer.git",
                "reference": "88a69fda0f2187ad8714cedffd7a8872dceaa4c2"
            },
            "dist": {
                "type": "zip",
                "url": "https://api.github.com/repos/composer/composer/zipball/88a69fda0f2187ad8714cedffd7a8872dceaa4c2",
                "reference": "88a69fda0f2187ad8714cedffd7a8872dceaa4c2",
                "shasum": ""
            },
            "require": {
                "composer/ca-bundle": "^1.0",
                "composer/semver": "^1.0",
                "composer/spdx-licenses": "^1.2",
                "justinrainbow/json-schema": "^3.0 || ^4.0 || ^5.0",
                "php": "^5.3.2 || ^7.0",
                "psr/log": "^1.0",
                "seld/cli-prompt": "^1.0",
                "seld/jsonlint": "^1.4",
                "seld/phar-utils": "^1.0",
                "symfony/console": "^2.7 || ^3.0 || ^4.0",
                "symfony/filesystem": "^2.7 || ^3.0 || ^4.0",
                "symfony/finder": "^2.7 || ^3.0 || ^4.0",
                "symfony/process": "^2.7 || ^3.0 || ^4.0"
            },
            "require-dev": {
                "phpunit/phpunit": "^4.8.35 || ^5.7",
                "phpunit/phpunit-mock-objects": "^2.3 || ^3.0"
            },
            "suggest": {
                "ext-openssl": "Enabling the openssl extension allows you to access https URLs for repositories and packages",
                "ext-zip": "Enabling the zip extension allows you to unzip archives",
                "ext-zlib": "Allow gzip compression of HTTP requests"
            },
            "bin": [
                "bin/composer"
            ],
            "type": "library",
            "extra": {
                "branch-alias": {
                    "dev-master": "1.6-dev"
                }
            },
            "autoload": {
                "psr-4": {
                    "Composer\\": "src/Composer"
                }
            },
            "notification-url": "https://packagist.org/downloads/",
            "license": [
                "MIT"
            ],
            "authors": [
                {
                    "name": "Nils Adermann",
                    "email": "naderman@naderman.de",
                    "homepage": "http://www.naderman.de"
                },
                {
                    "name": "Jordi Boggiano",
                    "email": "j.boggiano@seld.be",
                    "homepage": "http://seld.be"
                }
            ],
            "description": "Composer helps you declare, manage and install dependencies of PHP projects, ensuring you have the right stack everywhere.",
            "homepage": "https://getcomposer.org/",
            "keywords": [
                "autoload",
                "dependency",
                "package"
            ],
            "time": "2018-01-31T15:28:18+00:00"
        },
        {
            "name": "composer/semver",
            "version": "1.5.1",
            "source": {
                "type": "git",
                "url": "https://github.com/composer/semver.git",
                "reference": "c6bea70230ef4dd483e6bbcab6005f682ed3a8de"
            },
            "dist": {
                "type": "zip",
                "url": "https://api.github.com/repos/composer/semver/zipball/c6bea70230ef4dd483e6bbcab6005f682ed3a8de",
                "reference": "c6bea70230ef4dd483e6bbcab6005f682ed3a8de",
                "shasum": ""
            },
            "require": {
                "php": "^5.3.2 || ^7.0"
            },
            "require-dev": {
                "phpunit/phpunit": "^4.5 || ^5.0.5"
            },
            "type": "library",
            "extra": {
                "branch-alias": {
                    "dev-master": "1.x-dev"
                }
            },
            "autoload": {
                "psr-4": {
                    "Composer\\Semver\\": "src"
                }
            },
            "notification-url": "https://packagist.org/downloads/",
            "license": [
                "MIT"
            ],
            "authors": [
                {
                    "name": "Nils Adermann",
                    "email": "naderman@naderman.de",
                    "homepage": "http://www.naderman.de"
                },
                {
                    "name": "Jordi Boggiano",
                    "email": "j.boggiano@seld.be",
                    "homepage": "http://seld.be"
                },
                {
                    "name": "Rob Bast",
                    "email": "rob.bast@gmail.com",
                    "homepage": "http://robbast.nl"
                }
            ],
            "description": "Semver library that offers utilities, version constraint parsing and validation.",
            "keywords": [
                "semantic",
                "semver",
                "validation",
                "versioning"
            ],
            "time": "2020-01-13T12:06:48+00:00"
        },
        {
            "name": "composer/spdx-licenses",
            "version": "1.5.3",
            "source": {
                "type": "git",
                "url": "https://github.com/composer/spdx-licenses.git",
                "reference": "0c3e51e1880ca149682332770e25977c70cf9dae"
            },
            "dist": {
                "type": "zip",
                "url": "https://api.github.com/repos/composer/spdx-licenses/zipball/0c3e51e1880ca149682332770e25977c70cf9dae",
                "reference": "0c3e51e1880ca149682332770e25977c70cf9dae",
                "shasum": ""
            },
            "require": {
                "php": "^5.3.2 || ^7.0 || ^8.0"
            },
            "require-dev": {
                "phpunit/phpunit": "^4.8.35 || ^5.7 || 6.5 - 7"
            },
            "type": "library",
            "extra": {
                "branch-alias": {
                    "dev-master": "1.x-dev"
                }
            },
            "autoload": {
                "psr-4": {
                    "Composer\\Spdx\\": "src"
                }
            },
            "notification-url": "https://packagist.org/downloads/",
            "license": [
                "MIT"
            ],
            "authors": [
                {
                    "name": "Nils Adermann",
                    "email": "naderman@naderman.de",
                    "homepage": "http://www.naderman.de"
                },
                {
                    "name": "Jordi Boggiano",
                    "email": "j.boggiano@seld.be",
                    "homepage": "http://seld.be"
                },
                {
                    "name": "Rob Bast",
                    "email": "rob.bast@gmail.com",
                    "homepage": "http://robbast.nl"
                }
            ],
            "description": "SPDX licenses list and validation library.",
            "keywords": [
                "license",
                "spdx",
                "validator"
            ],
            "time": "2020-02-14T07:44:31+00:00"
        },
        {
            "name": "craftcms/oauth2-craftid",
            "version": "1.0.0.1",
            "source": {
                "type": "git",
                "url": "https://github.com/craftcms/oauth2-craftid.git",
                "reference": "3f18364139d72d83fb50546d85130beaaa868836"
            },
            "dist": {
                "type": "zip",
                "url": "https://api.github.com/repos/craftcms/oauth2-craftid/zipball/3f18364139d72d83fb50546d85130beaaa868836",
                "reference": "3f18364139d72d83fb50546d85130beaaa868836",
                "shasum": ""
            },
            "require": {
                "league/oauth2-client": "^2.2.1"
            },
            "require-dev": {
                "phpunit/phpunit": "^5.0",
                "satooshi/php-coveralls": "^1.0",
                "squizlabs/php_codesniffer": "^2.0"
            },
            "type": "library",
            "autoload": {
                "psr-4": {
                    "craftcms\\oauth2\\client\\": "src/"
                }
            },
            "notification-url": "https://packagist.org/downloads/",
            "license": [
                "MIT"
            ],
            "authors": [
                {
                    "name": "Pixel & Tonic",
                    "homepage": "https://pixelandtonic.com/"
                }
            ],
            "description": "Craft OAuth 2.0 Client Provider for The PHP League OAuth2-Client",
            "keywords": [
                "Authentication",
                "authorization",
                "client",
                "cms",
                "craftcms",
                "craftid",
                "oauth",
                "oauth2"
            ],
            "time": "2017-11-22T19:46:18+00:00"
        },
        {
            "name": "craftcms/plugin-installer",
            "version": "1.5.4",
            "source": {
                "type": "git",
                "url": "https://github.com/craftcms/plugin-installer.git",
                "reference": "4989a9d57babdf53da0bd70cf6a3145635d653e8"
            },
            "dist": {
                "type": "zip",
                "url": "https://api.github.com/repos/craftcms/plugin-installer/zipball/4989a9d57babdf53da0bd70cf6a3145635d653e8",
                "reference": "4989a9d57babdf53da0bd70cf6a3145635d653e8",
                "shasum": ""
            },
            "require": {
                "composer-plugin-api": "^1.0"
            },
            "type": "composer-plugin",
            "extra": {
                "class": "craft\\composer\\Plugin"
            },
            "autoload": {
                "psr-4": {
                    "craft\\composer\\": "src/"
                }
            },
            "notification-url": "https://packagist.org/downloads/",
            "license": [
                "MIT"
            ],
            "description": "Craft CMS Plugin Installer",
            "homepage": "https://craftcms.com/",
            "keywords": [
                "cms",
                "composer",
                "craftcms",
                "installer",
                "plugin"
            ],
            "time": "2019-05-23T13:16:39+00:00"
        },
        {
            "name": "craftcms/server-check",
            "version": "1.1.8",
            "source": {
                "type": "git",
                "url": "https://github.com/craftcms/server-check.git",
                "reference": "a7b6c172b631ec822fbdccbe011dbcf77395a9ee"
            },
            "dist": {
                "type": "zip",
                "url": "https://api.github.com/repos/craftcms/server-check/zipball/a7b6c172b631ec822fbdccbe011dbcf77395a9ee",
                "reference": "a7b6c172b631ec822fbdccbe011dbcf77395a9ee",
                "shasum": ""
            },
            "type": "library",
            "autoload": {
                "classmap": [
                    "server/requirements"
                ]
            },
            "notification-url": "https://packagist.org/downloads/",
            "license": [
                "MIT"
            ],
            "description": "Craft CMS Server Check",
            "homepage": "https://craftcms.com/",
            "keywords": [
                "cms",
                "craftcms",
                "requirements",
                "yii2"
            ],
            "time": "2020-01-17T22:23:26+00:00"
        },
        {
            "name": "creocoder/yii2-nested-sets",
            "version": "0.9.0",
            "source": {
                "type": "git",
                "url": "https://github.com/creocoder/yii2-nested-sets.git",
                "reference": "cb8635a459b6246e5a144f096b992dcc30cf9954"
            },
            "dist": {
                "type": "zip",
                "url": "https://api.github.com/repos/creocoder/yii2-nested-sets/zipball/cb8635a459b6246e5a144f096b992dcc30cf9954",
                "reference": "cb8635a459b6246e5a144f096b992dcc30cf9954",
                "shasum": ""
            },
            "require": {
                "yiisoft/yii2": "*"
            },
            "type": "yii2-extension",
            "autoload": {
                "psr-4": {
                    "creocoder\\nestedsets\\": "src"
                }
            },
            "notification-url": "https://packagist.org/downloads/",
            "license": [
                "BSD-3-Clause"
            ],
            "authors": [
                {
                    "name": "Alexander Kochetov",
                    "email": "creocoder@gmail.com"
                }
            ],
            "description": "The nested sets behavior for the Yii framework",
            "keywords": [
                "nested sets",
                "yii2"
            ],
            "time": "2015-01-27T10:53:51+00:00"
        },
        {
            "name": "doctrine/lexer",
            "version": "1.0.2",
            "source": {
                "type": "git",
                "url": "https://github.com/doctrine/lexer.git",
                "reference": "1febd6c3ef84253d7c815bed85fc622ad207a9f8"
            },
            "dist": {
                "type": "zip",
                "url": "https://api.github.com/repos/doctrine/lexer/zipball/1febd6c3ef84253d7c815bed85fc622ad207a9f8",
                "reference": "1febd6c3ef84253d7c815bed85fc622ad207a9f8",
                "shasum": ""
            },
            "require": {
                "php": ">=5.3.2"
            },
            "require-dev": {
                "phpunit/phpunit": "^4.5"
            },
            "type": "library",
            "extra": {
                "branch-alias": {
                    "dev-master": "1.0.x-dev"
                }
            },
            "autoload": {
                "psr-4": {
                    "Doctrine\\Common\\Lexer\\": "lib/Doctrine/Common/Lexer"
                }
            },
            "notification-url": "https://packagist.org/downloads/",
            "license": [
                "MIT"
            ],
            "authors": [
                {
                    "name": "Roman Borschel",
                    "email": "roman@code-factory.org"
                },
                {
                    "name": "Guilherme Blanco",
                    "email": "guilhermeblanco@gmail.com"
                },
                {
                    "name": "Johannes Schmitt",
                    "email": "schmittjoh@gmail.com"
                }
            ],
            "description": "PHP Doctrine Lexer parser library that can be used in Top-Down, Recursive Descent Parsers.",
            "homepage": "https://www.doctrine-project.org/projects/lexer.html",
            "keywords": [
                "annotations",
                "docblock",
                "lexer",
                "parser",
                "php"
            ],
            "time": "2019-06-08T11:03:04+00:00"
        },
        {
            "name": "egulias/email-validator",
            "version": "2.1.17",
            "source": {
                "type": "git",
                "url": "https://github.com/egulias/EmailValidator.git",
                "reference": "ade6887fd9bd74177769645ab5c474824f8a418a"
            },
            "dist": {
                "type": "zip",
                "url": "https://api.github.com/repos/egulias/EmailValidator/zipball/ade6887fd9bd74177769645ab5c474824f8a418a",
                "reference": "ade6887fd9bd74177769645ab5c474824f8a418a",
                "shasum": ""
            },
            "require": {
                "doctrine/lexer": "^1.0.1",
                "php": ">=5.5",
                "symfony/polyfill-intl-idn": "^1.10"
            },
            "require-dev": {
                "dominicsayers/isemail": "^3.0.7",
                "phpunit/phpunit": "^4.8.36|^7.5.15",
                "satooshi/php-coveralls": "^1.0.1"
            },
            "suggest": {
                "ext-intl": "PHP Internationalization Libraries are required to use the SpoofChecking validation"
            },
            "type": "library",
            "extra": {
                "branch-alias": {
                    "dev-master": "2.1.x-dev"
                }
            },
            "autoload": {
                "psr-4": {
                    "Egulias\\EmailValidator\\": "EmailValidator"
                }
            },
            "notification-url": "https://packagist.org/downloads/",
            "license": [
                "MIT"
            ],
            "authors": [
                {
                    "name": "Eduardo Gulias Davis"
                }
            ],
            "description": "A library for validating emails against several RFCs",
            "homepage": "https://github.com/egulias/EmailValidator",
            "keywords": [
                "email",
                "emailvalidation",
                "emailvalidator",
                "validation",
                "validator"
            ],
            "time": "2020-02-13T22:36:52+00:00"
        },
        {
            "name": "elvanto/litemoji",
            "version": "1.4.4",
            "source": {
                "type": "git",
                "url": "https://github.com/elvanto/litemoji.git",
                "reference": "17bf635e4d1a5b4d35d2cadf153cd589b78af7f0"
            },
            "dist": {
                "type": "zip",
                "url": "https://api.github.com/repos/elvanto/litemoji/zipball/17bf635e4d1a5b4d35d2cadf153cd589b78af7f0",
                "reference": "17bf635e4d1a5b4d35d2cadf153cd589b78af7f0",
                "shasum": ""
            },
            "require": {
                "php": ">=5.4"
            },
            "require-dev": {
                "milesj/emojibase": "3.1.0",
                "phpunit/phpunit": "^5.0"
            },
            "type": "library",
            "autoload": {
                "psr-4": {
                    "LitEmoji\\": "src/"
                }
            },
            "notification-url": "https://packagist.org/downloads/",
            "license": [
                "MIT"
            ],
            "description": "A PHP library simplifying the conversion of unicode, HTML and shortcode emoji.",
            "keywords": [
                "emoji",
                "php-emoji"
            ],
            "time": "2018-09-28T05:23:38+00:00"
        },
        {
            "name": "enshrined/svg-sanitize",
            "version": "0.13.3",
            "source": {
                "type": "git",
                "url": "https://github.com/darylldoyle/svg-sanitizer.git",
                "reference": "bc66593f255b7d2613d8f22041180036979b6403"
            },
            "dist": {
                "type": "zip",
                "url": "https://api.github.com/repos/darylldoyle/svg-sanitizer/zipball/bc66593f255b7d2613d8f22041180036979b6403",
                "reference": "bc66593f255b7d2613d8f22041180036979b6403",
                "shasum": ""
            },
            "require": {
                "ext-dom": "*",
                "ext-libxml": "*"
            },
            "require-dev": {
                "codeclimate/php-test-reporter": "^0.1.2",
                "phpunit/phpunit": "^6"
            },
            "type": "library",
            "autoload": {
                "psr-4": {
                    "enshrined\\svgSanitize\\": "src"
                }
            },
            "notification-url": "https://packagist.org/downloads/",
            "license": [
                "GPL-2.0-or-later"
            ],
            "authors": [
                {
                    "name": "Daryll Doyle",
                    "email": "daryll@enshrined.co.uk"
                }
            ],
            "description": "An SVG sanitizer for PHP",
            "time": "2020-01-20T01:34:17+00:00"
        },
        {
            "name": "ezyang/htmlpurifier",
            "version": "v4.12.0",
            "source": {
                "type": "git",
                "url": "https://github.com/ezyang/htmlpurifier.git",
                "reference": "a617e55bc62a87eec73bd456d146d134ad716f03"
            },
            "dist": {
                "type": "zip",
                "url": "https://api.github.com/repos/ezyang/htmlpurifier/zipball/a617e55bc62a87eec73bd456d146d134ad716f03",
                "reference": "a617e55bc62a87eec73bd456d146d134ad716f03",
                "shasum": ""
            },
            "require": {
                "php": ">=5.2"
            },
            "require-dev": {
                "simpletest/simpletest": "dev-master#72de02a7b80c6bb8864ef9bf66d41d2f58f826bd"
            },
            "type": "library",
            "autoload": {
                "psr-0": {
                    "HTMLPurifier": "library/"
                },
                "files": [
                    "library/HTMLPurifier.composer.php"
                ]
            },
            "notification-url": "https://packagist.org/downloads/",
            "license": [
                "LGPL-2.1-or-later"
            ],
            "authors": [
                {
                    "name": "Edward Z. Yang",
                    "email": "admin@htmlpurifier.org",
                    "homepage": "http://ezyang.com"
                }
            ],
            "description": "Standards compliant HTML filter written in PHP",
            "homepage": "http://htmlpurifier.org/",
            "keywords": [
                "html"
            ],
            "time": "2019-10-28T03:44:26+00:00"
        },
        {
            "name": "guzzlehttp/guzzle",
            "version": "6.5.2",
            "source": {
                "type": "git",
                "url": "https://github.com/guzzle/guzzle.git",
                "reference": "43ece0e75098b7ecd8d13918293029e555a50f82"
            },
            "dist": {
                "type": "zip",
                "url": "https://api.github.com/repos/guzzle/guzzle/zipball/43ece0e75098b7ecd8d13918293029e555a50f82",
                "reference": "43ece0e75098b7ecd8d13918293029e555a50f82",
                "shasum": ""
            },
            "require": {
                "ext-json": "*",
                "guzzlehttp/promises": "^1.0",
                "guzzlehttp/psr7": "^1.6.1",
                "php": ">=5.5"
            },
            "require-dev": {
                "ext-curl": "*",
                "phpunit/phpunit": "^4.8.35 || ^5.7 || ^6.4 || ^7.0",
                "psr/log": "^1.1"
            },
            "suggest": {
                "ext-intl": "Required for Internationalized Domain Name (IDN) support",
                "psr/log": "Required for using the Log middleware"
            },
            "type": "library",
            "extra": {
                "branch-alias": {
                    "dev-master": "6.5-dev"
                }
            },
            "autoload": {
                "psr-4": {
                    "GuzzleHttp\\": "src/"
                },
                "files": [
                    "src/functions_include.php"
                ]
            },
            "notification-url": "https://packagist.org/downloads/",
            "license": [
                "MIT"
            ],
            "authors": [
                {
                    "name": "Michael Dowling",
                    "email": "mtdowling@gmail.com",
                    "homepage": "https://github.com/mtdowling"
                }
            ],
            "description": "Guzzle is a PHP HTTP client library",
            "homepage": "http://guzzlephp.org/",
            "keywords": [
                "client",
                "curl",
                "framework",
                "http",
                "http client",
                "rest",
                "web service"
            ],
            "time": "2019-12-23T11:57:10+00:00"
        },
        {
            "name": "guzzlehttp/promises",
            "version": "v1.3.1",
            "source": {
                "type": "git",
                "url": "https://github.com/guzzle/promises.git",
                "reference": "a59da6cf61d80060647ff4d3eb2c03a2bc694646"
            },
            "dist": {
                "type": "zip",
                "url": "https://api.github.com/repos/guzzle/promises/zipball/a59da6cf61d80060647ff4d3eb2c03a2bc694646",
                "reference": "a59da6cf61d80060647ff4d3eb2c03a2bc694646",
                "shasum": ""
            },
            "require": {
                "php": ">=5.5.0"
            },
            "require-dev": {
                "phpunit/phpunit": "^4.0"
            },
            "type": "library",
            "extra": {
                "branch-alias": {
                    "dev-master": "1.4-dev"
                }
            },
            "autoload": {
                "psr-4": {
                    "GuzzleHttp\\Promise\\": "src/"
                },
                "files": [
                    "src/functions_include.php"
                ]
            },
            "notification-url": "https://packagist.org/downloads/",
            "license": [
                "MIT"
            ],
            "authors": [
                {
                    "name": "Michael Dowling",
                    "email": "mtdowling@gmail.com",
                    "homepage": "https://github.com/mtdowling"
                }
            ],
            "description": "Guzzle promises library",
            "keywords": [
                "promise"
            ],
            "time": "2016-12-20T10:07:11+00:00"
        },
        {
            "name": "guzzlehttp/psr7",
            "version": "1.6.1",
            "source": {
                "type": "git",
                "url": "https://github.com/guzzle/psr7.git",
                "reference": "239400de7a173fe9901b9ac7c06497751f00727a"
            },
            "dist": {
                "type": "zip",
                "url": "https://api.github.com/repos/guzzle/psr7/zipball/239400de7a173fe9901b9ac7c06497751f00727a",
                "reference": "239400de7a173fe9901b9ac7c06497751f00727a",
                "shasum": ""
            },
            "require": {
                "php": ">=5.4.0",
                "psr/http-message": "~1.0",
                "ralouphie/getallheaders": "^2.0.5 || ^3.0.0"
            },
            "provide": {
                "psr/http-message-implementation": "1.0"
            },
            "require-dev": {
                "ext-zlib": "*",
                "phpunit/phpunit": "~4.8.36 || ^5.7.27 || ^6.5.8"
            },
            "suggest": {
                "zendframework/zend-httphandlerrunner": "Emit PSR-7 responses"
            },
            "type": "library",
            "extra": {
                "branch-alias": {
                    "dev-master": "1.6-dev"
                }
            },
            "autoload": {
                "psr-4": {
                    "GuzzleHttp\\Psr7\\": "src/"
                },
                "files": [
                    "src/functions_include.php"
                ]
            },
            "notification-url": "https://packagist.org/downloads/",
            "license": [
                "MIT"
            ],
            "authors": [
                {
                    "name": "Michael Dowling",
                    "email": "mtdowling@gmail.com",
                    "homepage": "https://github.com/mtdowling"
                },
                {
                    "name": "Tobias Schultze",
                    "homepage": "https://github.com/Tobion"
                }
            ],
            "description": "PSR-7 message implementation that also provides common utility methods",
            "keywords": [
                "http",
                "message",
                "psr-7",
                "request",
                "response",
                "stream",
                "uri",
                "url"
            ],
            "time": "2019-07-01T23:21:34+00:00"
        },
        {
            "name": "intervention/httpauth",
            "version": "2.1.0",
            "source": {
                "type": "git",
                "url": "https://github.com/Intervention/httpauth.git",
                "reference": "3d67894b28b9ff3887fb9e4474c6b81ca5614543"
            },
            "dist": {
                "type": "zip",
                "url": "https://api.github.com/repos/Intervention/httpauth/zipball/3d67894b28b9ff3887fb9e4474c6b81ca5614543",
                "reference": "3d67894b28b9ff3887fb9e4474c6b81ca5614543",
                "shasum": ""
            },
            "require": {
                "php": ">=5.3.0"
            },
            "require-dev": {
                "phpunit/phpunit": "~4.0"
            },
            "type": "library",
            "extra": {
                "laravel": {
                    "providers": [
                        "Intervention\\Httpauth\\HttpauthServiceProvider"
                    ],
                    "aliases": {
                        "Httpauth": "Intervention\\Httpauth\\Facades\\Httpauth"
                    }
                }
            },
            "autoload": {
                "psr-4": {
                    "Intervention\\Httpauth\\": "src/Intervention/Httpauth"
                }
            },
            "notification-url": "https://packagist.org/downloads/",
            "license": [
                "MIT"
            ],
            "authors": [
                {
                    "name": "Oliver Vogel",
                    "email": "oliver@olivervogel.com",
                    "homepage": "http://olivervogel.com/"
                }
            ],
            "description": "HTTP authentication (Basic & Digest) including ServiceProviders for easy Laravel integration",
            "homepage": "https://github.com/Intervention/httpauth",
            "keywords": [
                "Authentication",
                "http",
                "laravel"
            ],
            "time": "2019-09-09T11:59:51+00:00"
        },
        {
            "name": "justinrainbow/json-schema",
            "version": "5.2.9",
            "source": {
                "type": "git",
                "url": "https://github.com/justinrainbow/json-schema.git",
                "reference": "44c6787311242a979fa15c704327c20e7221a0e4"
            },
            "dist": {
                "type": "zip",
                "url": "https://api.github.com/repos/justinrainbow/json-schema/zipball/44c6787311242a979fa15c704327c20e7221a0e4",
                "reference": "44c6787311242a979fa15c704327c20e7221a0e4",
                "shasum": ""
            },
            "require": {
                "php": ">=5.3.3"
            },
            "require-dev": {
                "friendsofphp/php-cs-fixer": "~2.2.20||~2.15.1",
                "json-schema/json-schema-test-suite": "1.2.0",
                "phpunit/phpunit": "^4.8.35"
            },
            "bin": [
                "bin/validate-json"
            ],
            "type": "library",
            "extra": {
                "branch-alias": {
                    "dev-master": "5.0.x-dev"
                }
            },
            "autoload": {
                "psr-4": {
                    "JsonSchema\\": "src/JsonSchema/"
                }
            },
            "notification-url": "https://packagist.org/downloads/",
            "license": [
                "MIT"
            ],
            "authors": [
                {
                    "name": "Bruno Prieto Reis",
                    "email": "bruno.p.reis@gmail.com"
                },
                {
                    "name": "Justin Rainbow",
                    "email": "justin.rainbow@gmail.com"
                },
                {
                    "name": "Igor Wiedler",
                    "email": "igor@wiedler.ch"
                },
                {
                    "name": "Robert Schönthal",
                    "email": "seroscho@googlemail.com"
                }
            ],
            "description": "A library to validate a json schema.",
            "homepage": "https://github.com/justinrainbow/json-schema",
            "keywords": [
                "json",
                "schema"
            ],
            "time": "2019-09-25T14:49:45+00:00"
        },
        {
            "name": "laminas/laminas-escaper",
            "version": "2.6.1",
            "source": {
                "type": "git",
                "url": "https://github.com/laminas/laminas-escaper.git",
                "reference": "25f2a053eadfa92ddacb609dcbbc39362610da70"
            },
            "dist": {
                "type": "zip",
                "url": "https://api.github.com/repos/laminas/laminas-escaper/zipball/25f2a053eadfa92ddacb609dcbbc39362610da70",
                "reference": "25f2a053eadfa92ddacb609dcbbc39362610da70",
                "shasum": ""
            },
            "require": {
                "laminas/laminas-zendframework-bridge": "^1.0",
                "php": "^5.6 || ^7.0"
            },
            "replace": {
                "zendframework/zend-escaper": "self.version"
            },
            "require-dev": {
                "laminas/laminas-coding-standard": "~1.0.0",
                "phpunit/phpunit": "^5.7.27 || ^6.5.8 || ^7.1.2"
            },
            "type": "library",
            "extra": {
                "branch-alias": {
                    "dev-master": "2.6.x-dev",
                    "dev-develop": "2.7.x-dev"
                }
            },
            "autoload": {
                "psr-4": {
                    "Laminas\\Escaper\\": "src/"
                }
            },
            "notification-url": "https://packagist.org/downloads/",
            "license": [
                "BSD-3-Clause"
            ],
            "description": "Securely and safely escape HTML, HTML attributes, JavaScript, CSS, and URLs",
            "homepage": "https://laminas.dev",
            "keywords": [
                "escaper",
                "laminas"
            ],
            "time": "2019-12-31T16:43:30+00:00"
        },
        {
            "name": "laminas/laminas-feed",
            "version": "2.12.1",
            "source": {
                "type": "git",
                "url": "https://github.com/laminas/laminas-feed.git",
                "reference": "c9356994eb80d0f6b46d7e12ba048d450bf0cd72"
            },
            "dist": {
                "type": "zip",
                "url": "https://api.github.com/repos/laminas/laminas-feed/zipball/c9356994eb80d0f6b46d7e12ba048d450bf0cd72",
                "reference": "c9356994eb80d0f6b46d7e12ba048d450bf0cd72",
                "shasum": ""
            },
            "require": {
                "ext-dom": "*",
                "ext-libxml": "*",
                "laminas/laminas-escaper": "^2.5.2",
                "laminas/laminas-stdlib": "^3.2.1",
                "laminas/laminas-zendframework-bridge": "^1.0",
                "php": "^5.6 || ^7.0"
            },
            "replace": {
                "zendframework/zend-feed": "self.version"
            },
            "require-dev": {
                "laminas/laminas-cache": "^2.7.2",
                "laminas/laminas-coding-standard": "~1.0.0",
                "laminas/laminas-db": "^2.8.2",
                "laminas/laminas-http": "^2.7",
                "laminas/laminas-servicemanager": "^2.7.8 || ^3.3",
                "laminas/laminas-validator": "^2.10.1",
                "phpunit/phpunit": "^5.7.27 || ^6.5.14 || ^7.5.20",
                "psr/http-message": "^1.0.1"
            },
            "suggest": {
                "laminas/laminas-cache": "Laminas\\Cache component, for optionally caching feeds between requests",
                "laminas/laminas-db": "Laminas\\Db component, for use with PubSubHubbub",
                "laminas/laminas-http": "Laminas\\Http for PubSubHubbub, and optionally for use with Laminas\\Feed\\Reader",
                "laminas/laminas-servicemanager": "Laminas\\ServiceManager component, for easily extending ExtensionManager implementations",
                "laminas/laminas-validator": "Laminas\\Validator component, for validating email addresses used in Atom feeds and entries when using the Writer subcomponent",
                "psr/http-message": "PSR-7 ^1.0.1, if you wish to use Laminas\\Feed\\Reader\\Http\\Psr7ResponseDecorator"
            },
            "type": "library",
            "extra": {
                "branch-alias": {
                    "dev-master": "2.12.x-dev",
                    "dev-develop": "2.13.x-dev"
                }
            },
            "autoload": {
                "psr-4": {
                    "Laminas\\Feed\\": "src/"
                }
            },
            "notification-url": "https://packagist.org/downloads/",
            "license": [
                "BSD-3-Clause"
            ],
            "description": "provides functionality for consuming RSS and Atom feeds",
            "homepage": "https://laminas.dev",
            "keywords": [
                "feed",
                "laminas"
            ],
            "time": "2020-03-23T10:40:31+00:00"
        },
        {
            "name": "laminas/laminas-stdlib",
            "version": "3.2.1",
            "source": {
                "type": "git",
                "url": "https://github.com/laminas/laminas-stdlib.git",
                "reference": "2b18347625a2f06a1a485acfbc870f699dbe51c6"
            },
            "dist": {
                "type": "zip",
                "url": "https://api.github.com/repos/laminas/laminas-stdlib/zipball/2b18347625a2f06a1a485acfbc870f699dbe51c6",
                "reference": "2b18347625a2f06a1a485acfbc870f699dbe51c6",
                "shasum": ""
            },
            "require": {
                "laminas/laminas-zendframework-bridge": "^1.0",
                "php": "^5.6 || ^7.0"
            },
            "replace": {
                "zendframework/zend-stdlib": "self.version"
            },
            "require-dev": {
                "laminas/laminas-coding-standard": "~1.0.0",
                "phpbench/phpbench": "^0.13",
                "phpunit/phpunit": "^5.7.27 || ^6.5.8 || ^7.1.2"
            },
            "type": "library",
            "extra": {
                "branch-alias": {
                    "dev-master": "3.2.x-dev",
                    "dev-develop": "3.3.x-dev"
                }
            },
            "autoload": {
                "psr-4": {
                    "Laminas\\Stdlib\\": "src/"
                }
            },
            "notification-url": "https://packagist.org/downloads/",
            "license": [
                "BSD-3-Clause"
            ],
            "description": "SPL extensions, array utilities, error handlers, and more",
            "homepage": "https://laminas.dev",
            "keywords": [
                "laminas",
                "stdlib"
            ],
            "time": "2019-12-31T17:51:15+00:00"
        },
        {
            "name": "laminas/laminas-zendframework-bridge",
            "version": "1.0.2",
            "source": {
                "type": "git",
                "url": "https://github.com/laminas/laminas-zendframework-bridge.git",
                "reference": "faf68f6109ceeff24241226033ab59640c7eb63b"
            },
            "dist": {
                "type": "zip",
                "url": "https://api.github.com/repos/laminas/laminas-zendframework-bridge/zipball/faf68f6109ceeff24241226033ab59640c7eb63b",
                "reference": "faf68f6109ceeff24241226033ab59640c7eb63b",
                "shasum": ""
            },
            "require": {
                "php": "^5.6 || ^7.0"
            },
            "require-dev": {
                "phpunit/phpunit": "^5.7 || ^6.5 || ^7.5 || ^8.1",
                "squizlabs/php_codesniffer": "^3.5"
            },
            "type": "library",
            "extra": {
                "branch-alias": {
                    "dev-master": "1.0.x-dev",
                    "dev-develop": "1.1.x-dev"
                },
                "laminas": {
                    "module": "Laminas\\ZendFrameworkBridge"
                }
            },
            "autoload": {
                "files": [
                    "src/autoload.php"
                ],
                "psr-4": {
                    "Laminas\\ZendFrameworkBridge\\": "src//"
                }
            },
            "notification-url": "https://packagist.org/downloads/",
            "license": [
                "BSD-3-Clause"
            ],
            "description": "Alias legacy ZF class names to Laminas Project equivalents.",
            "keywords": [
                "ZendFramework",
                "autoloading",
                "laminas",
                "zf"
            ],
            "time": "2020-03-26T16:07:12+00:00"
        },
        {
            "name": "league/flysystem",
            "version": "1.0.66",
            "source": {
                "type": "git",
                "url": "https://github.com/thephpleague/flysystem.git",
                "reference": "021569195e15f8209b1c4bebb78bd66aa4f08c21"
            },
            "dist": {
                "type": "zip",
                "url": "https://api.github.com/repos/thephpleague/flysystem/zipball/021569195e15f8209b1c4bebb78bd66aa4f08c21",
                "reference": "021569195e15f8209b1c4bebb78bd66aa4f08c21",
                "shasum": ""
            },
            "require": {
                "ext-fileinfo": "*",
                "php": ">=5.5.9"
            },
            "conflict": {
                "league/flysystem-sftp": "<1.0.6"
            },
            "require-dev": {
                "phpspec/phpspec": "^3.4",
                "phpunit/phpunit": "^5.7.26"
            },
            "suggest": {
                "ext-fileinfo": "Required for MimeType",
                "ext-ftp": "Allows you to use FTP server storage",
                "ext-openssl": "Allows you to use FTPS server storage",
                "league/flysystem-aws-s3-v2": "Allows you to use S3 storage with AWS SDK v2",
                "league/flysystem-aws-s3-v3": "Allows you to use S3 storage with AWS SDK v3",
                "league/flysystem-azure": "Allows you to use Windows Azure Blob storage",
                "league/flysystem-cached-adapter": "Flysystem adapter decorator for metadata caching",
                "league/flysystem-eventable-filesystem": "Allows you to use EventableFilesystem",
                "league/flysystem-rackspace": "Allows you to use Rackspace Cloud Files",
                "league/flysystem-sftp": "Allows you to use SFTP server storage via phpseclib",
                "league/flysystem-webdav": "Allows you to use WebDAV storage",
                "league/flysystem-ziparchive": "Allows you to use ZipArchive adapter",
                "spatie/flysystem-dropbox": "Allows you to use Dropbox storage",
                "srmklive/flysystem-dropbox-v2": "Allows you to use Dropbox storage for PHP 5 applications"
            },
            "type": "library",
            "extra": {
                "branch-alias": {
                    "dev-master": "1.1-dev"
                }
            },
            "autoload": {
                "psr-4": {
                    "League\\Flysystem\\": "src/"
                }
            },
            "notification-url": "https://packagist.org/downloads/",
            "license": [
                "MIT"
            ],
            "authors": [
                {
                    "name": "Frank de Jonge",
                    "email": "info@frenky.net"
                }
            ],
            "description": "Filesystem abstraction: Many filesystems, one API.",
            "keywords": [
                "Cloud Files",
                "WebDAV",
                "abstraction",
                "aws",
                "cloud",
                "copy.com",
                "dropbox",
                "file systems",
                "files",
                "filesystem",
                "filesystems",
                "ftp",
                "rackspace",
                "remote",
                "s3",
                "sftp",
                "storage"
            ],
            "time": "2020-03-17T18:58:12+00:00"
        },
        {
            "name": "league/oauth2-client",
            "version": "2.4.1",
            "source": {
                "type": "git",
                "url": "https://github.com/thephpleague/oauth2-client.git",
                "reference": "cc114abc622a53af969e8664722e84ca36257530"
            },
            "dist": {
                "type": "zip",
                "url": "https://api.github.com/repos/thephpleague/oauth2-client/zipball/cc114abc622a53af969e8664722e84ca36257530",
                "reference": "cc114abc622a53af969e8664722e84ca36257530",
                "shasum": ""
            },
            "require": {
                "guzzlehttp/guzzle": "^6.0",
                "paragonie/random_compat": "^1|^2|^9.99",
                "php": "^5.6|^7.0"
            },
            "require-dev": {
                "eloquent/liberator": "^2.0",
                "eloquent/phony-phpunit": "^1.0|^3.0",
                "jakub-onderka/php-parallel-lint": "^0.9.2",
                "phpunit/phpunit": "^5.7|^6.0",
                "squizlabs/php_codesniffer": "^2.3|^3.0"
            },
            "type": "library",
            "extra": {
                "branch-alias": {
                    "dev-2.x": "2.0.x-dev"
                }
            },
            "autoload": {
                "psr-4": {
                    "League\\OAuth2\\Client\\": "src/"
                }
            },
            "notification-url": "https://packagist.org/downloads/",
            "license": [
                "MIT"
            ],
            "authors": [
                {
                    "name": "Alex Bilbie",
                    "email": "hello@alexbilbie.com",
                    "homepage": "http://www.alexbilbie.com",
                    "role": "Developer"
                },
                {
                    "name": "Woody Gilk",
                    "homepage": "https://github.com/shadowhand",
                    "role": "Contributor"
                }
            ],
            "description": "OAuth 2.0 Client Library",
            "keywords": [
                "Authentication",
                "SSO",
                "authorization",
                "identity",
                "idp",
                "oauth",
                "oauth2",
                "single sign on"
            ],
            "time": "2018-11-22T18:33:57+00:00"
        },
        {
            "name": "marcusschwarz/lesserphp",
            "version": "v0.5.4",
            "source": {
                "type": "git",
                "url": "https://github.com/MarcusSchwarz/lesserphp.git",
                "reference": "3a0f5ae0d63cbb661b5f4afd2f96875e73b3ad7e"
            },
            "dist": {
                "type": "zip",
                "url": "https://api.github.com/repos/MarcusSchwarz/lesserphp/zipball/3a0f5ae0d63cbb661b5f4afd2f96875e73b3ad7e",
                "reference": "3a0f5ae0d63cbb661b5f4afd2f96875e73b3ad7e",
                "shasum": ""
            },
            "require-dev": {
                "phpunit/phpunit": "~4.3"
            },
            "bin": [
                "plessc"
            ],
            "type": "library",
            "extra": {
                "branch-alias": {
                    "dev-master": "0.5.1-dev"
                }
            },
            "autoload": {
                "classmap": [
                    "lessc.inc.php"
                ]
            },
            "notification-url": "https://packagist.org/downloads/",
            "license": [
                "MIT",
                "GPL-3.0"
            ],
            "authors": [
                {
                    "name": "Leaf Corcoran",
                    "email": "leafot@gmail.com",
                    "homepage": "http://leafo.net"
                },
                {
                    "name": "Marcus Schwarz",
                    "email": "github@maswaba.de",
                    "homepage": "https://www.maswaba.de"
                }
            ],
            "description": "lesserphp is a compiler for LESS written in PHP based on leafo's lessphp.",
            "homepage": "http://leafo.net/lessphp/",
            "time": "2020-01-19T19:18:49+00:00"
        },
        {
            "name": "mikehaertl/php-shellcommand",
            "version": "1.6.1",
            "source": {
                "type": "git",
                "url": "https://github.com/mikehaertl/php-shellcommand.git",
                "reference": "8d98d8536e05abafe76a491da87296d824939076"
            },
            "dist": {
                "type": "zip",
                "url": "https://api.github.com/repos/mikehaertl/php-shellcommand/zipball/8d98d8536e05abafe76a491da87296d824939076",
                "reference": "8d98d8536e05abafe76a491da87296d824939076",
                "shasum": ""
            },
            "require": {
                "php": ">= 5.4.0"
            },
            "type": "library",
            "autoload": {
                "psr-4": {
                    "mikehaertl\\shellcommand\\": "src/"
                }
            },
            "notification-url": "https://packagist.org/downloads/",
            "license": [
                "MIT"
            ],
            "authors": [
                {
                    "name": "Michael Härtl",
                    "email": "haertl.mike@gmail.com"
                }
            ],
            "description": "An object oriented interface to shell commands",
            "keywords": [
                "shell"
            ],
            "time": "2019-12-20T08:48:10+00:00"
        },
        {
            "name": "monolog/monolog",
            "version": "1.25.3",
            "source": {
                "type": "git",
                "url": "https://github.com/Seldaek/monolog.git",
                "reference": "fa82921994db851a8becaf3787a9e73c5976b6f1"
            },
            "dist": {
                "type": "zip",
                "url": "https://api.github.com/repos/Seldaek/monolog/zipball/fa82921994db851a8becaf3787a9e73c5976b6f1",
                "reference": "fa82921994db851a8becaf3787a9e73c5976b6f1",
                "shasum": ""
            },
            "require": {
                "php": ">=5.3.0",
                "psr/log": "~1.0"
            },
            "provide": {
                "psr/log-implementation": "1.0.0"
            },
            "require-dev": {
                "aws/aws-sdk-php": "^2.4.9 || ^3.0",
                "doctrine/couchdb": "~1.0@dev",
                "graylog2/gelf-php": "~1.0",
                "jakub-onderka/php-parallel-lint": "0.9",
                "php-amqplib/php-amqplib": "~2.4",
                "php-console/php-console": "^3.1.3",
                "phpunit/phpunit": "~4.5",
                "phpunit/phpunit-mock-objects": "2.3.0",
                "ruflin/elastica": ">=0.90 <3.0",
                "sentry/sentry": "^0.13",
                "swiftmailer/swiftmailer": "^5.3|^6.0"
            },
            "suggest": {
                "aws/aws-sdk-php": "Allow sending log messages to AWS services like DynamoDB",
                "doctrine/couchdb": "Allow sending log messages to a CouchDB server",
                "ext-amqp": "Allow sending log messages to an AMQP server (1.0+ required)",
                "ext-mongo": "Allow sending log messages to a MongoDB server",
                "graylog2/gelf-php": "Allow sending log messages to a GrayLog2 server",
                "mongodb/mongodb": "Allow sending log messages to a MongoDB server via PHP Driver",
                "php-amqplib/php-amqplib": "Allow sending log messages to an AMQP server using php-amqplib",
                "php-console/php-console": "Allow sending log messages to Google Chrome",
                "rollbar/rollbar": "Allow sending log messages to Rollbar",
                "ruflin/elastica": "Allow sending log messages to an Elastic Search server",
                "sentry/sentry": "Allow sending log messages to a Sentry server"
            },
            "type": "library",
            "extra": {
                "branch-alias": {
                    "dev-master": "2.0.x-dev"
                }
            },
            "autoload": {
                "psr-4": {
                    "Monolog\\": "src/Monolog"
                }
            },
            "notification-url": "https://packagist.org/downloads/",
            "license": [
                "MIT"
            ],
            "authors": [
                {
                    "name": "Jordi Boggiano",
                    "email": "j.boggiano@seld.be",
                    "homepage": "http://seld.be"
                }
            ],
            "description": "Sends your logs to files, sockets, inboxes, databases and various web services",
            "homepage": "http://github.com/Seldaek/monolog",
            "keywords": [
                "log",
                "logging",
                "psr-3"
            ],
            "time": "2019-12-20T14:15:16+00:00"
        },
        {
            "name": "mrclay/jsmin-php",
            "version": "2.4.0",
            "source": {
                "type": "git",
                "url": "https://github.com/mrclay/jsmin-php.git",
                "reference": "bb05febc9440852d39899255afd5569b7f21a72c"
            },
            "dist": {
                "type": "zip",
                "url": "https://api.github.com/repos/mrclay/jsmin-php/zipball/bb05febc9440852d39899255afd5569b7f21a72c",
                "reference": "bb05febc9440852d39899255afd5569b7f21a72c",
                "shasum": ""
            },
            "require": {
                "ext-pcre": "*",
                "php": ">=5.3.0"
            },
            "require-dev": {
                "phpunit/phpunit": "4.2"
            },
            "type": "library",
            "autoload": {
                "psr-0": {
                    "JSMin\\": "src/"
                }
            },
            "notification-url": "https://packagist.org/downloads/",
            "license": [
                "MIT"
            ],
            "authors": [
                {
                    "name": "Stephen Clay",
                    "email": "steve@mrclay.org",
                    "role": "Developer"
                },
                {
                    "name": "Ryan Grove",
                    "email": "ryan@wonko.com",
                    "role": "Developer"
                }
            ],
            "description": "Provides a modified port of Douglas Crockford's jsmin.c, which removes unnecessary whitespace from JavaScript files.",
            "homepage": "https://github.com/mrclay/jsmin-php/",
            "keywords": [
                "compress",
                "jsmin",
                "minify"
            ],
            "time": "2018-12-06T15:03:38+00:00"
        },
        {
            "name": "mrclay/minify",
            "version": "3.0.9",
            "source": {
                "type": "git",
                "url": "https://github.com/mrclay/minify.git",
                "reference": "d2a3e8c1d203958b45f56c0a399714ee8b478a12"
            },
            "dist": {
                "type": "zip",
                "url": "https://api.github.com/repos/mrclay/minify/zipball/d2a3e8c1d203958b45f56c0a399714ee8b478a12",
                "reference": "d2a3e8c1d203958b45f56c0a399714ee8b478a12",
                "shasum": ""
            },
            "require": {
                "ext-pcre": "*",
                "intervention/httpauth": "^2.0|^3.0",
                "marcusschwarz/lesserphp": "^0.5.1",
                "monolog/monolog": "~1.1|~2.0",
                "mrclay/jsmin-php": "~2",
                "mrclay/props-dic": "^2.2|^3.0",
                "php": "^5.3.0 || ^7.0",
                "tubalmartin/cssmin": "~4"
            },
            "require-dev": {
                "firephp/firephp-core": "~0.4.0",
                "leafo/scssphp": "^0.3 || ^0.6 || ^0.7",
                "meenie/javascript-packer": "~1.1",
                "phpunit/phpunit": "^4.8.36",
                "tedivm/jshrink": "~1.1.0"
            },
            "suggest": {
                "firephp/firephp-core": "Use FirePHP for Log messages",
                "meenie/javascript-packer": "Keep track of the Packer PHP port using Composer"
            },
            "type": "library",
            "extra": {
                "branch-alias": {
                    "dev-master": "3.0.x-dev"
                }
            },
            "autoload": {
                "classmap": [
                    "lib/"
                ]
            },
            "notification-url": "https://packagist.org/downloads/",
            "license": [
                "BSD-3-Clause"
            ],
            "authors": [
                {
                    "name": "Stephen Clay",
                    "email": "steve@mrclay.org",
                    "role": "Developer"
                }
            ],
            "description": "Minify is a PHP app that helps you follow several rules for client-side performance. It combines multiple CSS or Javascript files, removes unnecessary whitespace and comments, and serves them with gzip encoding and optimal client-side cache headers",
            "homepage": "https://github.com/mrclay/minify",
            "time": "2020-03-24T19:30:43+00:00"
        },
        {
            "name": "mrclay/props-dic",
            "version": "3.0.0",
            "source": {
                "type": "git",
                "url": "https://github.com/mrclay/Props.git",
                "reference": "0b0fd254e33e2d60bc2bcd7867f2ab3cdd05a843"
            },
            "dist": {
                "type": "zip",
                "url": "https://api.github.com/repos/mrclay/Props/zipball/0b0fd254e33e2d60bc2bcd7867f2ab3cdd05a843",
                "reference": "0b0fd254e33e2d60bc2bcd7867f2ab3cdd05a843",
                "shasum": ""
            },
            "require": {
                "php": ">=5.3.3",
                "pimple/pimple": "~3.0",
                "psr/container": "^1.0"
            },
            "require-dev": {
                "phpunit/phpunit": "~4.8"
            },
            "type": "library",
            "autoload": {
                "psr-0": {
                    "Props\\": [
                        "src/"
                    ]
                }
            },
            "notification-url": "https://packagist.org/downloads/",
            "license": [
                "MIT"
            ],
            "authors": [
                {
                    "name": "Steve Clay",
                    "email": "steve@mrclay.org",
                    "homepage": "http://www.mrclay.org/"
                }
            ],
            "description": "Props is a simple DI container that allows retrieving values via custom property and method names",
            "keywords": [
                "container",
                "dependency injection",
                "dependency injection container",
                "di",
                "di container"
            ],
            "time": "2019-11-26T17:56:10+00:00"
        },
        {
            "name": "opis/closure",
            "version": "3.5.1",
            "source": {
                "type": "git",
                "url": "https://github.com/opis/closure.git",
                "reference": "93ebc5712cdad8d5f489b500c59d122df2e53969"
            },
            "dist": {
                "type": "zip",
                "url": "https://api.github.com/repos/opis/closure/zipball/93ebc5712cdad8d5f489b500c59d122df2e53969",
                "reference": "93ebc5712cdad8d5f489b500c59d122df2e53969",
                "shasum": ""
            },
            "require": {
                "php": "^5.4 || ^7.0"
            },
            "require-dev": {
                "jeremeamia/superclosure": "^2.0",
                "phpunit/phpunit": "^4.0 || ^5.0 || ^6.0 || ^7.0"
            },
            "type": "library",
            "extra": {
                "branch-alias": {
                    "dev-master": "3.5.x-dev"
                }
            },
            "autoload": {
                "psr-4": {
                    "Opis\\Closure\\": "src/"
                },
                "files": [
                    "functions.php"
                ]
            },
            "notification-url": "https://packagist.org/downloads/",
            "license": [
                "MIT"
            ],
            "authors": [
                {
                    "name": "Marius Sarca",
                    "email": "marius.sarca@gmail.com"
                },
                {
                    "name": "Sorin Sarca",
                    "email": "sarca_sorin@hotmail.com"
                }
            ],
            "description": "A library that can be used to serialize closures (anonymous functions) and arbitrary objects.",
            "homepage": "https://opis.io/closure",
            "keywords": [
                "anonymous functions",
                "closure",
                "function",
                "serializable",
                "serialization",
                "serialize"
            ],
            "time": "2019-11-29T22:36:02+00:00"
        },
        {
            "name": "paragonie/random_compat",
            "version": "v9.99.99",
            "source": {
                "type": "git",
                "url": "https://github.com/paragonie/random_compat.git",
                "reference": "84b4dfb120c6f9b4ff7b3685f9b8f1aa365a0c95"
            },
            "dist": {
                "type": "zip",
                "url": "https://api.github.com/repos/paragonie/random_compat/zipball/84b4dfb120c6f9b4ff7b3685f9b8f1aa365a0c95",
                "reference": "84b4dfb120c6f9b4ff7b3685f9b8f1aa365a0c95",
                "shasum": ""
            },
            "require": {
                "php": "^7"
            },
            "require-dev": {
                "phpunit/phpunit": "4.*|5.*",
                "vimeo/psalm": "^1"
            },
            "suggest": {
                "ext-libsodium": "Provides a modern crypto API that can be used to generate random bytes."
            },
            "type": "library",
            "notification-url": "https://packagist.org/downloads/",
            "license": [
                "MIT"
            ],
            "authors": [
                {
                    "name": "Paragon Initiative Enterprises",
                    "email": "security@paragonie.com",
                    "homepage": "https://paragonie.com"
                }
            ],
            "description": "PHP 5.x polyfill for random_bytes() and random_int() from PHP 7",
            "keywords": [
                "csprng",
                "polyfill",
                "pseudorandom",
                "random"
            ],
            "time": "2018-07-02T15:55:56+00:00"
        },
        {
            "name": "phpdocumentor/reflection-common",
            "version": "2.0.0",
            "source": {
                "type": "git",
                "url": "https://github.com/phpDocumentor/ReflectionCommon.git",
                "reference": "63a995caa1ca9e5590304cd845c15ad6d482a62a"
            },
            "dist": {
                "type": "zip",
                "url": "https://api.github.com/repos/phpDocumentor/ReflectionCommon/zipball/63a995caa1ca9e5590304cd845c15ad6d482a62a",
                "reference": "63a995caa1ca9e5590304cd845c15ad6d482a62a",
                "shasum": ""
            },
            "require": {
                "php": ">=7.1"
            },
            "require-dev": {
                "phpunit/phpunit": "~6"
            },
            "type": "library",
            "extra": {
                "branch-alias": {
                    "dev-master": "2.x-dev"
                }
            },
            "autoload": {
                "psr-4": {
                    "phpDocumentor\\Reflection\\": "src/"
                }
            },
            "notification-url": "https://packagist.org/downloads/",
            "license": [
                "MIT"
            ],
            "authors": [
                {
                    "name": "Jaap van Otterdijk",
                    "email": "opensource@ijaap.nl"
                }
            ],
            "description": "Common reflection classes used by phpdocumentor to reflect the code structure",
            "homepage": "http://www.phpdoc.org",
            "keywords": [
                "FQSEN",
                "phpDocumentor",
                "phpdoc",
                "reflection",
                "static analysis"
            ],
            "time": "2018-08-07T13:53:10+00:00"
        },
        {
            "name": "phpdocumentor/reflection-docblock",
            "version": "4.3.4",
            "source": {
                "type": "git",
                "url": "https://github.com/phpDocumentor/ReflectionDocBlock.git",
                "reference": "da3fd972d6bafd628114f7e7e036f45944b62e9c"
            },
            "dist": {
                "type": "zip",
                "url": "https://api.github.com/repos/phpDocumentor/ReflectionDocBlock/zipball/da3fd972d6bafd628114f7e7e036f45944b62e9c",
                "reference": "da3fd972d6bafd628114f7e7e036f45944b62e9c",
                "shasum": ""
            },
            "require": {
                "php": "^7.0",
                "phpdocumentor/reflection-common": "^1.0.0 || ^2.0.0",
                "phpdocumentor/type-resolver": "~0.4 || ^1.0.0",
                "webmozart/assert": "^1.0"
            },
            "require-dev": {
                "doctrine/instantiator": "^1.0.5",
                "mockery/mockery": "^1.0",
                "phpdocumentor/type-resolver": "0.4.*",
                "phpunit/phpunit": "^6.4"
            },
            "type": "library",
            "extra": {
                "branch-alias": {
                    "dev-master": "4.x-dev"
                }
            },
            "autoload": {
                "psr-4": {
                    "phpDocumentor\\Reflection\\": [
                        "src/"
                    ]
                }
            },
            "notification-url": "https://packagist.org/downloads/",
            "license": [
                "MIT"
            ],
            "authors": [
                {
                    "name": "Mike van Riel",
                    "email": "me@mikevanriel.com"
                }
            ],
            "description": "With this component, a library can provide support for annotations via DocBlocks or otherwise retrieve information that is embedded in a DocBlock.",
            "time": "2019-12-28T18:55:12+00:00"
        },
        {
            "name": "phpdocumentor/type-resolver",
            "version": "1.0.1",
            "source": {
                "type": "git",
                "url": "https://github.com/phpDocumentor/TypeResolver.git",
                "reference": "2e32a6d48972b2c1976ed5d8967145b6cec4a4a9"
            },
            "dist": {
                "type": "zip",
                "url": "https://api.github.com/repos/phpDocumentor/TypeResolver/zipball/2e32a6d48972b2c1976ed5d8967145b6cec4a4a9",
                "reference": "2e32a6d48972b2c1976ed5d8967145b6cec4a4a9",
                "shasum": ""
            },
            "require": {
                "php": "^7.1",
                "phpdocumentor/reflection-common": "^2.0"
            },
            "require-dev": {
                "ext-tokenizer": "^7.1",
                "mockery/mockery": "~1",
                "phpunit/phpunit": "^7.0"
            },
            "type": "library",
            "extra": {
                "branch-alias": {
                    "dev-master": "1.x-dev"
                }
            },
            "autoload": {
                "psr-4": {
                    "phpDocumentor\\Reflection\\": "src"
                }
            },
            "notification-url": "https://packagist.org/downloads/",
            "license": [
                "MIT"
            ],
            "authors": [
                {
                    "name": "Mike van Riel",
                    "email": "me@mikevanriel.com"
                }
            ],
            "description": "A PSR-5 based resolver of Class names, Types and Structural Element Names",
            "time": "2019-08-22T18:11:29+00:00"
        },
        {
            "name": "pimple/pimple",
            "version": "v3.2.3",
            "source": {
                "type": "git",
                "url": "https://github.com/silexphp/Pimple.git",
                "reference": "9e403941ef9d65d20cba7d54e29fe906db42cf32"
            },
            "dist": {
                "type": "zip",
                "url": "https://api.github.com/repos/silexphp/Pimple/zipball/9e403941ef9d65d20cba7d54e29fe906db42cf32",
                "reference": "9e403941ef9d65d20cba7d54e29fe906db42cf32",
                "shasum": ""
            },
            "require": {
                "php": ">=5.3.0",
                "psr/container": "^1.0"
            },
            "require-dev": {
                "symfony/phpunit-bridge": "^3.2"
            },
            "type": "library",
            "extra": {
                "branch-alias": {
                    "dev-master": "3.2.x-dev"
                }
            },
            "autoload": {
                "psr-0": {
                    "Pimple": "src/"
                }
            },
            "notification-url": "https://packagist.org/downloads/",
            "license": [
                "MIT"
            ],
            "authors": [
                {
                    "name": "Fabien Potencier",
                    "email": "fabien@symfony.com"
                }
            ],
            "description": "Pimple, a simple Dependency Injection Container",
            "homepage": "http://pimple.sensiolabs.org",
            "keywords": [
                "container",
                "dependency injection"
            ],
            "time": "2018-01-21T07:42:36+00:00"
        },
        {
            "name": "pixelandtonic/imagine",
            "version": "1.2.2.1",
            "source": {
                "type": "git",
                "url": "https://github.com/pixelandtonic/Imagine.git",
                "reference": "c70db7d7f6bd6fb0abc7562bdabe51265af2518b"
            },
            "dist": {
                "type": "zip",
                "url": "https://api.github.com/repos/pixelandtonic/Imagine/zipball/c70db7d7f6bd6fb0abc7562bdabe51265af2518b",
                "reference": "c70db7d7f6bd6fb0abc7562bdabe51265af2518b",
                "shasum": ""
            },
            "require": {
                "php": ">=5.3.2"
            },
            "require-dev": {
                "friendsofphp/php-cs-fixer": "2.2.*",
                "phpunit/phpunit": "^4.8 || ^5.7 || ^6.5 || ^7.4 || ^8.2"
            },
            "suggest": {
                "ext-gd": "to use the GD implementation",
                "ext-gmagick": "to use the Gmagick implementation",
                "ext-imagick": "to use the Imagick implementation"
            },
            "type": "library",
            "extra": {
                "branch-alias": {
                    "dev-develop": "0.7-dev"
                }
            },
            "autoload": {
                "psr-4": {
                    "Imagine\\": "src/"
                }
            },
            "notification-url": "https://packagist.org/downloads/",
            "license": [
                "MIT"
            ],
            "authors": [
                {
                    "name": "Bulat Shakirzyanov",
                    "email": "mallluhuct@gmail.com",
                    "homepage": "http://avalanche123.com"
                }
            ],
            "description": "Image processing for PHP 5.3",
            "homepage": "http://imagine.readthedocs.org/",
            "keywords": [
                "drawing",
                "graphics",
                "image manipulation",
                "image processing"
            ],
            "time": "2019-07-19T12:55:50+00:00"
        },
        {
            "name": "psr/container",
            "version": "1.0.0",
            "source": {
                "type": "git",
                "url": "https://github.com/php-fig/container.git",
                "reference": "b7ce3b176482dbbc1245ebf52b181af44c2cf55f"
            },
            "dist": {
                "type": "zip",
                "url": "https://api.github.com/repos/php-fig/container/zipball/b7ce3b176482dbbc1245ebf52b181af44c2cf55f",
                "reference": "b7ce3b176482dbbc1245ebf52b181af44c2cf55f",
                "shasum": ""
            },
            "require": {
                "php": ">=5.3.0"
            },
            "type": "library",
            "extra": {
                "branch-alias": {
                    "dev-master": "1.0.x-dev"
                }
            },
            "autoload": {
                "psr-4": {
                    "Psr\\Container\\": "src/"
                }
            },
            "notification-url": "https://packagist.org/downloads/",
            "license": [
                "MIT"
            ],
            "authors": [
                {
                    "name": "PHP-FIG",
                    "homepage": "http://www.php-fig.org/"
                }
            ],
            "description": "Common Container Interface (PHP FIG PSR-11)",
            "homepage": "https://github.com/php-fig/container",
            "keywords": [
                "PSR-11",
                "container",
                "container-interface",
                "container-interop",
                "psr"
            ],
            "time": "2017-02-14T16:28:37+00:00"
        },
        {
            "name": "psr/http-message",
            "version": "1.0.1",
            "source": {
                "type": "git",
                "url": "https://github.com/php-fig/http-message.git",
                "reference": "f6561bf28d520154e4b0ec72be95418abe6d9363"
            },
            "dist": {
                "type": "zip",
                "url": "https://api.github.com/repos/php-fig/http-message/zipball/f6561bf28d520154e4b0ec72be95418abe6d9363",
                "reference": "f6561bf28d520154e4b0ec72be95418abe6d9363",
                "shasum": ""
            },
            "require": {
                "php": ">=5.3.0"
            },
            "type": "library",
            "extra": {
                "branch-alias": {
                    "dev-master": "1.0.x-dev"
                }
            },
            "autoload": {
                "psr-4": {
                    "Psr\\Http\\Message\\": "src/"
                }
            },
            "notification-url": "https://packagist.org/downloads/",
            "license": [
                "MIT"
            ],
            "authors": [
                {
                    "name": "PHP-FIG",
                    "homepage": "http://www.php-fig.org/"
                }
            ],
            "description": "Common interface for HTTP messages",
            "homepage": "https://github.com/php-fig/http-message",
            "keywords": [
                "http",
                "http-message",
                "psr",
                "psr-7",
                "request",
                "response"
            ],
            "time": "2016-08-06T14:39:51+00:00"
        },
        {
            "name": "psr/log",
            "version": "1.1.3",
            "source": {
                "type": "git",
                "url": "https://github.com/php-fig/log.git",
                "reference": "0f73288fd15629204f9d42b7055f72dacbe811fc"
            },
            "dist": {
                "type": "zip",
                "url": "https://api.github.com/repos/php-fig/log/zipball/0f73288fd15629204f9d42b7055f72dacbe811fc",
                "reference": "0f73288fd15629204f9d42b7055f72dacbe811fc",
                "shasum": ""
            },
            "require": {
                "php": ">=5.3.0"
            },
            "type": "library",
            "extra": {
                "branch-alias": {
                    "dev-master": "1.1.x-dev"
                }
            },
            "autoload": {
                "psr-4": {
                    "Psr\\Log\\": "Psr/Log/"
                }
            },
            "notification-url": "https://packagist.org/downloads/",
            "license": [
                "MIT"
            ],
            "authors": [
                {
                    "name": "PHP-FIG",
                    "homepage": "http://www.php-fig.org/"
                }
            ],
            "description": "Common interface for logging libraries",
            "homepage": "https://github.com/php-fig/log",
            "keywords": [
                "log",
                "psr",
                "psr-3"
            ],
            "time": "2020-03-23T09:12:05+00:00"
        },
        {
            "name": "ralouphie/getallheaders",
            "version": "3.0.3",
            "source": {
                "type": "git",
                "url": "https://github.com/ralouphie/getallheaders.git",
                "reference": "120b605dfeb996808c31b6477290a714d356e822"
            },
            "dist": {
                "type": "zip",
                "url": "https://api.github.com/repos/ralouphie/getallheaders/zipball/120b605dfeb996808c31b6477290a714d356e822",
                "reference": "120b605dfeb996808c31b6477290a714d356e822",
                "shasum": ""
            },
            "require": {
                "php": ">=5.6"
            },
            "require-dev": {
                "php-coveralls/php-coveralls": "^2.1",
                "phpunit/phpunit": "^5 || ^6.5"
            },
            "type": "library",
            "autoload": {
                "files": [
                    "src/getallheaders.php"
                ]
            },
            "notification-url": "https://packagist.org/downloads/",
            "license": [
                "MIT"
            ],
            "authors": [
                {
                    "name": "Ralph Khattar",
                    "email": "ralph.khattar@gmail.com"
                }
            ],
            "description": "A polyfill for getallheaders.",
            "time": "2019-03-08T08:55:37+00:00"
        },
        {
            "name": "seld/cli-prompt",
            "version": "1.0.3",
            "source": {
                "type": "git",
                "url": "https://github.com/Seldaek/cli-prompt.git",
                "reference": "a19a7376a4689d4d94cab66ab4f3c816019ba8dd"
            },
            "dist": {
                "type": "zip",
                "url": "https://api.github.com/repos/Seldaek/cli-prompt/zipball/a19a7376a4689d4d94cab66ab4f3c816019ba8dd",
                "reference": "a19a7376a4689d4d94cab66ab4f3c816019ba8dd",
                "shasum": ""
            },
            "require": {
                "php": ">=5.3"
            },
            "type": "library",
            "extra": {
                "branch-alias": {
                    "dev-master": "1.x-dev"
                }
            },
            "autoload": {
                "psr-4": {
                    "Seld\\CliPrompt\\": "src/"
                }
            },
            "notification-url": "https://packagist.org/downloads/",
            "license": [
                "MIT"
            ],
            "authors": [
                {
                    "name": "Jordi Boggiano",
                    "email": "j.boggiano@seld.be"
                }
            ],
            "description": "Allows you to prompt for user input on the command line, and optionally hide the characters they type",
            "keywords": [
                "cli",
                "console",
                "hidden",
                "input",
                "prompt"
            ],
            "time": "2017-03-18T11:32:45+00:00"
        },
        {
            "name": "seld/jsonlint",
            "version": "1.7.2",
            "source": {
                "type": "git",
                "url": "https://github.com/Seldaek/jsonlint.git",
                "reference": "e2e5d290e4d2a4f0eb449f510071392e00e10d19"
            },
            "dist": {
                "type": "zip",
                "url": "https://api.github.com/repos/Seldaek/jsonlint/zipball/e2e5d290e4d2a4f0eb449f510071392e00e10d19",
                "reference": "e2e5d290e4d2a4f0eb449f510071392e00e10d19",
                "shasum": ""
            },
            "require": {
                "php": "^5.3 || ^7.0"
            },
            "require-dev": {
                "phpunit/phpunit": "^4.8.35 || ^5.7 || ^6.0"
            },
            "bin": [
                "bin/jsonlint"
            ],
            "type": "library",
            "autoload": {
                "psr-4": {
                    "Seld\\JsonLint\\": "src/Seld/JsonLint/"
                }
            },
            "notification-url": "https://packagist.org/downloads/",
            "license": [
                "MIT"
            ],
            "authors": [
                {
                    "name": "Jordi Boggiano",
                    "email": "j.boggiano@seld.be",
                    "homepage": "http://seld.be"
                }
            ],
            "description": "JSON Linter",
            "keywords": [
                "json",
                "linter",
                "parser",
                "validator"
            ],
            "time": "2019-10-24T14:27:39+00:00"
        },
        {
            "name": "seld/phar-utils",
            "version": "1.1.0",
            "source": {
                "type": "git",
                "url": "https://github.com/Seldaek/phar-utils.git",
                "reference": "8800503d56b9867d43d9c303b9cbcc26016e82f0"
            },
            "dist": {
                "type": "zip",
                "url": "https://api.github.com/repos/Seldaek/phar-utils/zipball/8800503d56b9867d43d9c303b9cbcc26016e82f0",
                "reference": "8800503d56b9867d43d9c303b9cbcc26016e82f0",
                "shasum": ""
            },
            "require": {
                "php": ">=5.3"
            },
            "type": "library",
            "extra": {
                "branch-alias": {
                    "dev-master": "1.x-dev"
                }
            },
            "autoload": {
                "psr-4": {
                    "Seld\\PharUtils\\": "src/"
                }
            },
            "notification-url": "https://packagist.org/downloads/",
            "license": [
                "MIT"
            ],
            "authors": [
                {
                    "name": "Jordi Boggiano",
                    "email": "j.boggiano@seld.be"
                }
            ],
            "description": "PHAR file format utilities, for when PHP phars you up",
            "keywords": [
                "phar"
            ],
            "time": "2020-02-14T15:25:33+00:00"
        },
        {
            "name": "swiftmailer/swiftmailer",
            "version": "v6.2.3",
            "source": {
                "type": "git",
                "url": "https://github.com/swiftmailer/swiftmailer.git",
                "reference": "149cfdf118b169f7840bbe3ef0d4bc795d1780c9"
            },
            "dist": {
                "type": "zip",
                "url": "https://api.github.com/repos/swiftmailer/swiftmailer/zipball/149cfdf118b169f7840bbe3ef0d4bc795d1780c9",
                "reference": "149cfdf118b169f7840bbe3ef0d4bc795d1780c9",
                "shasum": ""
            },
            "require": {
                "egulias/email-validator": "~2.0",
                "php": ">=7.0.0",
                "symfony/polyfill-iconv": "^1.0",
                "symfony/polyfill-intl-idn": "^1.10",
                "symfony/polyfill-mbstring": "^1.0"
            },
            "require-dev": {
                "mockery/mockery": "~0.9.1",
                "symfony/phpunit-bridge": "^3.4.19|^4.1.8"
            },
            "suggest": {
                "ext-intl": "Needed to support internationalized email addresses",
                "true/punycode": "Needed to support internationalized email addresses, if ext-intl is not installed"
            },
            "type": "library",
            "extra": {
                "branch-alias": {
                    "dev-master": "6.2-dev"
                }
            },
            "autoload": {
                "files": [
                    "lib/swift_required.php"
                ]
            },
            "notification-url": "https://packagist.org/downloads/",
            "license": [
                "MIT"
            ],
            "authors": [
                {
                    "name": "Chris Corbyn"
                },
                {
                    "name": "Fabien Potencier",
                    "email": "fabien@symfony.com"
                }
            ],
            "description": "Swiftmailer, free feature-rich PHP mailer",
            "homepage": "https://swiftmailer.symfony.com",
            "keywords": [
                "email",
                "mail",
                "mailer"
            ],
            "time": "2019-11-12T09:31:26+00:00"
        },
        {
            "name": "symfony/console",
            "version": "v4.4.5",
            "source": {
                "type": "git",
                "url": "https://github.com/symfony/console.git",
                "reference": "4fa15ae7be74e53f6ec8c83ed403b97e23b665e9"
            },
            "dist": {
                "type": "zip",
                "url": "https://api.github.com/repos/symfony/console/zipball/4fa15ae7be74e53f6ec8c83ed403b97e23b665e9",
                "reference": "4fa15ae7be74e53f6ec8c83ed403b97e23b665e9",
                "shasum": ""
            },
            "require": {
                "php": "^7.1.3",
                "symfony/polyfill-mbstring": "~1.0",
                "symfony/polyfill-php73": "^1.8",
                "symfony/service-contracts": "^1.1|^2"
            },
            "conflict": {
                "symfony/dependency-injection": "<3.4",
                "symfony/event-dispatcher": "<4.3|>=5",
                "symfony/lock": "<4.4",
                "symfony/process": "<3.3"
            },
            "provide": {
                "psr/log-implementation": "1.0"
            },
            "require-dev": {
                "psr/log": "~1.0",
                "symfony/config": "^3.4|^4.0|^5.0",
                "symfony/dependency-injection": "^3.4|^4.0|^5.0",
                "symfony/event-dispatcher": "^4.3",
                "symfony/lock": "^4.4|^5.0",
                "symfony/process": "^3.4|^4.0|^5.0",
                "symfony/var-dumper": "^4.3|^5.0"
            },
            "suggest": {
                "psr/log": "For using the console logger",
                "symfony/event-dispatcher": "",
                "symfony/lock": "",
                "symfony/process": ""
            },
            "type": "library",
            "extra": {
                "branch-alias": {
                    "dev-master": "4.4-dev"
                }
            },
            "autoload": {
                "psr-4": {
                    "Symfony\\Component\\Console\\": ""
                },
                "exclude-from-classmap": [
                    "/Tests/"
                ]
            },
            "notification-url": "https://packagist.org/downloads/",
            "license": [
                "MIT"
            ],
            "authors": [
                {
                    "name": "Fabien Potencier",
                    "email": "fabien@symfony.com"
                },
                {
                    "name": "Symfony Community",
                    "homepage": "https://symfony.com/contributors"
                }
            ],
            "description": "Symfony Console Component",
            "homepage": "https://symfony.com",
            "time": "2020-02-24T13:10:00+00:00"
        },
        {
            "name": "symfony/filesystem",
            "version": "v4.4.5",
            "source": {
                "type": "git",
                "url": "https://github.com/symfony/filesystem.git",
                "reference": "266c9540b475f26122b61ef8b23dd9198f5d1cfd"
            },
            "dist": {
                "type": "zip",
                "url": "https://api.github.com/repos/symfony/filesystem/zipball/266c9540b475f26122b61ef8b23dd9198f5d1cfd",
                "reference": "266c9540b475f26122b61ef8b23dd9198f5d1cfd",
                "shasum": ""
            },
            "require": {
                "php": "^7.1.3",
                "symfony/polyfill-ctype": "~1.8"
            },
            "type": "library",
            "extra": {
                "branch-alias": {
                    "dev-master": "4.4-dev"
                }
            },
            "autoload": {
                "psr-4": {
                    "Symfony\\Component\\Filesystem\\": ""
                },
                "exclude-from-classmap": [
                    "/Tests/"
                ]
            },
            "notification-url": "https://packagist.org/downloads/",
            "license": [
                "MIT"
            ],
            "authors": [
                {
                    "name": "Fabien Potencier",
                    "email": "fabien@symfony.com"
                },
                {
                    "name": "Symfony Community",
                    "homepage": "https://symfony.com/contributors"
                }
            ],
            "description": "Symfony Filesystem Component",
            "homepage": "https://symfony.com",
            "time": "2020-01-21T08:20:44+00:00"
        },
        {
            "name": "symfony/finder",
            "version": "v4.4.5",
            "source": {
                "type": "git",
                "url": "https://github.com/symfony/finder.git",
                "reference": "ea69c129aed9fdeca781d4b77eb20b62cf5d5357"
            },
            "dist": {
                "type": "zip",
                "url": "https://api.github.com/repos/symfony/finder/zipball/ea69c129aed9fdeca781d4b77eb20b62cf5d5357",
                "reference": "ea69c129aed9fdeca781d4b77eb20b62cf5d5357",
                "shasum": ""
            },
            "require": {
                "php": "^7.1.3"
            },
            "type": "library",
            "extra": {
                "branch-alias": {
                    "dev-master": "4.4-dev"
                }
            },
            "autoload": {
                "psr-4": {
                    "Symfony\\Component\\Finder\\": ""
                },
                "exclude-from-classmap": [
                    "/Tests/"
                ]
            },
            "notification-url": "https://packagist.org/downloads/",
            "license": [
                "MIT"
            ],
            "authors": [
                {
                    "name": "Fabien Potencier",
                    "email": "fabien@symfony.com"
                },
                {
                    "name": "Symfony Community",
                    "homepage": "https://symfony.com/contributors"
                }
            ],
            "description": "Symfony Finder Component",
            "homepage": "https://symfony.com",
            "time": "2020-02-14T07:42:58+00:00"
        },
        {
            "name": "symfony/polyfill-ctype",
            "version": "v1.15.0",
            "source": {
                "type": "git",
                "url": "https://github.com/symfony/polyfill-ctype.git",
                "reference": "4719fa9c18b0464d399f1a63bf624b42b6fa8d14"
            },
            "dist": {
                "type": "zip",
                "url": "https://api.github.com/repos/symfony/polyfill-ctype/zipball/4719fa9c18b0464d399f1a63bf624b42b6fa8d14",
                "reference": "4719fa9c18b0464d399f1a63bf624b42b6fa8d14",
                "shasum": ""
            },
            "require": {
                "php": ">=5.3.3"
            },
            "suggest": {
                "ext-ctype": "For best performance"
            },
            "type": "library",
            "extra": {
                "branch-alias": {
                    "dev-master": "1.15-dev"
                }
            },
            "autoload": {
                "psr-4": {
                    "Symfony\\Polyfill\\Ctype\\": ""
                },
                "files": [
                    "bootstrap.php"
                ]
            },
            "notification-url": "https://packagist.org/downloads/",
            "license": [
                "MIT"
            ],
            "authors": [
                {
                    "name": "Gert de Pagter",
                    "email": "BackEndTea@gmail.com"
                },
                {
                    "name": "Symfony Community",
                    "homepage": "https://symfony.com/contributors"
                }
            ],
            "description": "Symfony polyfill for ctype functions",
            "homepage": "https://symfony.com",
            "keywords": [
                "compatibility",
                "ctype",
                "polyfill",
                "portable"
            ],
            "time": "2020-02-27T09:26:54+00:00"
        },
        {
            "name": "symfony/polyfill-iconv",
            "version": "v1.15.0",
            "source": {
                "type": "git",
                "url": "https://github.com/symfony/polyfill-iconv.git",
                "reference": "ad6d62792bfbcfc385dd34b424d4fcf9712a32c8"
            },
            "dist": {
                "type": "zip",
                "url": "https://api.github.com/repos/symfony/polyfill-iconv/zipball/ad6d62792bfbcfc385dd34b424d4fcf9712a32c8",
                "reference": "ad6d62792bfbcfc385dd34b424d4fcf9712a32c8",
                "shasum": ""
            },
            "require": {
                "php": ">=5.3.3"
            },
            "suggest": {
                "ext-iconv": "For best performance"
            },
            "type": "library",
            "extra": {
                "branch-alias": {
                    "dev-master": "1.15-dev"
                }
            },
            "autoload": {
                "psr-4": {
                    "Symfony\\Polyfill\\Iconv\\": ""
                },
                "files": [
                    "bootstrap.php"
                ]
            },
            "notification-url": "https://packagist.org/downloads/",
            "license": [
                "MIT"
            ],
            "authors": [
                {
                    "name": "Nicolas Grekas",
                    "email": "p@tchwork.com"
                },
                {
                    "name": "Symfony Community",
                    "homepage": "https://symfony.com/contributors"
                }
            ],
            "description": "Symfony polyfill for the Iconv extension",
            "homepage": "https://symfony.com",
            "keywords": [
                "compatibility",
                "iconv",
                "polyfill",
                "portable",
                "shim"
            ],
            "time": "2020-03-09T19:04:49+00:00"
        },
        {
            "name": "symfony/polyfill-intl-grapheme",
            "version": "v1.15.0",
            "source": {
                "type": "git",
                "url": "https://github.com/symfony/polyfill-intl-grapheme.git",
                "reference": "b6786f69dd7b062390582f20520ab4918283217e"
            },
            "dist": {
                "type": "zip",
                "url": "https://api.github.com/repos/symfony/polyfill-intl-grapheme/zipball/b6786f69dd7b062390582f20520ab4918283217e",
                "reference": "b6786f69dd7b062390582f20520ab4918283217e",
                "shasum": ""
            },
            "require": {
                "php": ">=5.3.3"
            },
            "suggest": {
                "ext-intl": "For best performance"
            },
            "type": "library",
            "extra": {
                "branch-alias": {
                    "dev-master": "1.15-dev"
                }
            },
            "autoload": {
                "psr-4": {
                    "Symfony\\Polyfill\\Intl\\Grapheme\\": ""
                },
                "files": [
                    "bootstrap.php"
                ]
            },
            "notification-url": "https://packagist.org/downloads/",
            "license": [
                "MIT"
            ],
            "authors": [
                {
                    "name": "Nicolas Grekas",
                    "email": "p@tchwork.com"
                },
                {
                    "name": "Symfony Community",
                    "homepage": "https://symfony.com/contributors"
                }
            ],
            "description": "Symfony polyfill for intl's grapheme_* functions",
            "homepage": "https://symfony.com",
            "keywords": [
                "compatibility",
                "grapheme",
                "intl",
                "polyfill",
                "portable",
                "shim"
            ],
            "time": "2020-03-09T19:04:49+00:00"
        },
        {
            "name": "symfony/polyfill-intl-idn",
            "version": "v1.15.0",
            "source": {
                "type": "git",
                "url": "https://github.com/symfony/polyfill-intl-idn.git",
                "reference": "47bd6aa45beb1cd7c6a16b7d1810133b728bdfcf"
            },
            "dist": {
                "type": "zip",
                "url": "https://api.github.com/repos/symfony/polyfill-intl-idn/zipball/47bd6aa45beb1cd7c6a16b7d1810133b728bdfcf",
                "reference": "47bd6aa45beb1cd7c6a16b7d1810133b728bdfcf",
                "shasum": ""
            },
            "require": {
                "php": ">=5.3.3",
                "symfony/polyfill-mbstring": "^1.3",
                "symfony/polyfill-php72": "^1.10"
            },
            "suggest": {
                "ext-intl": "For best performance"
            },
            "type": "library",
            "extra": {
                "branch-alias": {
                    "dev-master": "1.15-dev"
                }
            },
            "autoload": {
                "psr-4": {
                    "Symfony\\Polyfill\\Intl\\Idn\\": ""
                },
                "files": [
                    "bootstrap.php"
                ]
            },
            "notification-url": "https://packagist.org/downloads/",
            "license": [
                "MIT"
            ],
            "authors": [
                {
                    "name": "Laurent Bassin",
                    "email": "laurent@bassin.info"
                },
                {
                    "name": "Symfony Community",
                    "homepage": "https://symfony.com/contributors"
                }
            ],
            "description": "Symfony polyfill for intl's idn_to_ascii and idn_to_utf8 functions",
            "homepage": "https://symfony.com",
            "keywords": [
                "compatibility",
                "idn",
                "intl",
                "polyfill",
                "portable",
                "shim"
            ],
            "time": "2020-03-09T19:04:49+00:00"
        },
        {
            "name": "symfony/polyfill-intl-normalizer",
            "version": "v1.15.0",
            "source": {
                "type": "git",
                "url": "https://github.com/symfony/polyfill-intl-normalizer.git",
                "reference": "e62715f03f90dd8d2f3eb5daa21b4d19d71aebde"
            },
            "dist": {
                "type": "zip",
                "url": "https://api.github.com/repos/symfony/polyfill-intl-normalizer/zipball/e62715f03f90dd8d2f3eb5daa21b4d19d71aebde",
                "reference": "e62715f03f90dd8d2f3eb5daa21b4d19d71aebde",
                "shasum": ""
            },
            "require": {
                "php": ">=5.3.3"
            },
            "suggest": {
                "ext-intl": "For best performance"
            },
            "type": "library",
            "extra": {
                "branch-alias": {
                    "dev-master": "1.15-dev"
                }
            },
            "autoload": {
                "psr-4": {
                    "Symfony\\Polyfill\\Intl\\Normalizer\\": ""
                },
                "files": [
                    "bootstrap.php"
                ],
                "classmap": [
                    "Resources/stubs"
                ]
            },
            "notification-url": "https://packagist.org/downloads/",
            "license": [
                "MIT"
            ],
            "authors": [
                {
                    "name": "Nicolas Grekas",
                    "email": "p@tchwork.com"
                },
                {
                    "name": "Symfony Community",
                    "homepage": "https://symfony.com/contributors"
                }
            ],
            "description": "Symfony polyfill for intl's Normalizer class and related functions",
            "homepage": "https://symfony.com",
            "keywords": [
                "compatibility",
                "intl",
                "normalizer",
                "polyfill",
                "portable",
                "shim"
            ],
            "time": "2020-02-27T09:26:54+00:00"
        },
        {
            "name": "symfony/polyfill-mbstring",
            "version": "v1.15.0",
            "source": {
                "type": "git",
                "url": "https://github.com/symfony/polyfill-mbstring.git",
                "reference": "81ffd3a9c6d707be22e3012b827de1c9775fc5ac"
            },
            "dist": {
                "type": "zip",
                "url": "https://api.github.com/repos/symfony/polyfill-mbstring/zipball/81ffd3a9c6d707be22e3012b827de1c9775fc5ac",
                "reference": "81ffd3a9c6d707be22e3012b827de1c9775fc5ac",
                "shasum": ""
            },
            "require": {
                "php": ">=5.3.3"
            },
            "suggest": {
                "ext-mbstring": "For best performance"
            },
            "type": "library",
            "extra": {
                "branch-alias": {
                    "dev-master": "1.15-dev"
                }
            },
            "autoload": {
                "psr-4": {
                    "Symfony\\Polyfill\\Mbstring\\": ""
                },
                "files": [
                    "bootstrap.php"
                ]
            },
            "notification-url": "https://packagist.org/downloads/",
            "license": [
                "MIT"
            ],
            "authors": [
                {
                    "name": "Nicolas Grekas",
                    "email": "p@tchwork.com"
                },
                {
                    "name": "Symfony Community",
                    "homepage": "https://symfony.com/contributors"
                }
            ],
            "description": "Symfony polyfill for the Mbstring extension",
            "homepage": "https://symfony.com",
            "keywords": [
                "compatibility",
                "mbstring",
                "polyfill",
                "portable",
                "shim"
            ],
            "time": "2020-03-09T19:04:49+00:00"
        },
        {
            "name": "symfony/polyfill-php72",
            "version": "v1.15.0",
            "source": {
                "type": "git",
                "url": "https://github.com/symfony/polyfill-php72.git",
                "reference": "37b0976c78b94856543260ce09b460a7bc852747"
            },
            "dist": {
                "type": "zip",
                "url": "https://api.github.com/repos/symfony/polyfill-php72/zipball/37b0976c78b94856543260ce09b460a7bc852747",
                "reference": "37b0976c78b94856543260ce09b460a7bc852747",
                "shasum": ""
            },
            "require": {
                "php": ">=5.3.3"
            },
            "type": "library",
            "extra": {
                "branch-alias": {
                    "dev-master": "1.15-dev"
                }
            },
            "autoload": {
                "psr-4": {
                    "Symfony\\Polyfill\\Php72\\": ""
                },
                "files": [
                    "bootstrap.php"
                ]
            },
            "notification-url": "https://packagist.org/downloads/",
            "license": [
                "MIT"
            ],
            "authors": [
                {
                    "name": "Nicolas Grekas",
                    "email": "p@tchwork.com"
                },
                {
                    "name": "Symfony Community",
                    "homepage": "https://symfony.com/contributors"
                }
            ],
            "description": "Symfony polyfill backporting some PHP 7.2+ features to lower PHP versions",
            "homepage": "https://symfony.com",
            "keywords": [
                "compatibility",
                "polyfill",
                "portable",
                "shim"
            ],
            "time": "2020-02-27T09:26:54+00:00"
        },
        {
            "name": "symfony/polyfill-php73",
            "version": "v1.15.0",
            "source": {
                "type": "git",
                "url": "https://github.com/symfony/polyfill-php73.git",
                "reference": "0f27e9f464ea3da33cbe7ca3bdf4eb66def9d0f7"
            },
            "dist": {
                "type": "zip",
                "url": "https://api.github.com/repos/symfony/polyfill-php73/zipball/0f27e9f464ea3da33cbe7ca3bdf4eb66def9d0f7",
                "reference": "0f27e9f464ea3da33cbe7ca3bdf4eb66def9d0f7",
                "shasum": ""
            },
            "require": {
                "php": ">=5.3.3"
            },
            "type": "library",
            "extra": {
                "branch-alias": {
                    "dev-master": "1.15-dev"
                }
            },
            "autoload": {
                "psr-4": {
                    "Symfony\\Polyfill\\Php73\\": ""
                },
                "files": [
                    "bootstrap.php"
                ],
                "classmap": [
                    "Resources/stubs"
                ]
            },
            "notification-url": "https://packagist.org/downloads/",
            "license": [
                "MIT"
            ],
            "authors": [
                {
                    "name": "Nicolas Grekas",
                    "email": "p@tchwork.com"
                },
                {
                    "name": "Symfony Community",
                    "homepage": "https://symfony.com/contributors"
                }
            ],
            "description": "Symfony polyfill backporting some PHP 7.3+ features to lower PHP versions",
            "homepage": "https://symfony.com",
            "keywords": [
                "compatibility",
                "polyfill",
                "portable",
                "shim"
            ],
            "time": "2020-02-27T09:26:54+00:00"
        },
        {
            "name": "symfony/process",
            "version": "v4.4.5",
            "source": {
                "type": "git",
                "url": "https://github.com/symfony/process.git",
                "reference": "bf9166bac906c9e69fb7a11d94875e7ced97bcd7"
            },
            "dist": {
                "type": "zip",
                "url": "https://api.github.com/repos/symfony/process/zipball/bf9166bac906c9e69fb7a11d94875e7ced97bcd7",
                "reference": "bf9166bac906c9e69fb7a11d94875e7ced97bcd7",
                "shasum": ""
            },
            "require": {
                "php": "^7.1.3"
            },
            "type": "library",
            "extra": {
                "branch-alias": {
                    "dev-master": "4.4-dev"
                }
            },
            "autoload": {
                "psr-4": {
                    "Symfony\\Component\\Process\\": ""
                },
                "exclude-from-classmap": [
                    "/Tests/"
                ]
            },
            "notification-url": "https://packagist.org/downloads/",
            "license": [
                "MIT"
            ],
            "authors": [
                {
                    "name": "Fabien Potencier",
                    "email": "fabien@symfony.com"
                },
                {
                    "name": "Symfony Community",
                    "homepage": "https://symfony.com/contributors"
                }
            ],
            "description": "Symfony Process Component",
            "homepage": "https://symfony.com",
            "time": "2020-02-07T20:06:44+00:00"
        },
        {
            "name": "symfony/service-contracts",
            "version": "v1.1.8",
            "source": {
                "type": "git",
                "url": "https://github.com/symfony/service-contracts.git",
                "reference": "ffc7f5692092df31515df2a5ecf3b7302b3ddacf"
            },
            "dist": {
                "type": "zip",
                "url": "https://api.github.com/repos/symfony/service-contracts/zipball/ffc7f5692092df31515df2a5ecf3b7302b3ddacf",
                "reference": "ffc7f5692092df31515df2a5ecf3b7302b3ddacf",
                "shasum": ""
            },
            "require": {
                "php": "^7.1.3",
                "psr/container": "^1.0"
            },
            "suggest": {
                "symfony/service-implementation": ""
            },
            "type": "library",
            "extra": {
                "branch-alias": {
                    "dev-master": "1.1-dev"
                }
            },
            "autoload": {
                "psr-4": {
                    "Symfony\\Contracts\\Service\\": ""
                }
            },
            "notification-url": "https://packagist.org/downloads/",
            "license": [
                "MIT"
            ],
            "authors": [
                {
                    "name": "Nicolas Grekas",
                    "email": "p@tchwork.com"
                },
                {
                    "name": "Symfony Community",
                    "homepage": "https://symfony.com/contributors"
                }
            ],
            "description": "Generic abstractions related to writing services",
            "homepage": "https://symfony.com",
            "keywords": [
                "abstractions",
                "contracts",
                "decoupling",
                "interfaces",
                "interoperability",
                "standards"
            ],
            "time": "2019-10-14T12:27:06+00:00"
        },
        {
            "name": "symfony/yaml",
            "version": "v4.4.5",
            "source": {
                "type": "git",
                "url": "https://github.com/symfony/yaml.git",
                "reference": "94d005c176db2080e98825d98e01e8b311a97a88"
            },
            "dist": {
                "type": "zip",
                "url": "https://api.github.com/repos/symfony/yaml/zipball/94d005c176db2080e98825d98e01e8b311a97a88",
                "reference": "94d005c176db2080e98825d98e01e8b311a97a88",
                "shasum": ""
            },
            "require": {
                "php": "^7.1.3",
                "symfony/polyfill-ctype": "~1.8"
            },
            "conflict": {
                "symfony/console": "<3.4"
            },
            "require-dev": {
                "symfony/console": "^3.4|^4.0|^5.0"
            },
            "suggest": {
                "symfony/console": "For validating YAML files using the lint command"
            },
            "type": "library",
            "extra": {
                "branch-alias": {
                    "dev-master": "4.4-dev"
                }
            },
            "autoload": {
                "psr-4": {
                    "Symfony\\Component\\Yaml\\": ""
                },
                "exclude-from-classmap": [
                    "/Tests/"
                ]
            },
            "notification-url": "https://packagist.org/downloads/",
            "license": [
                "MIT"
            ],
            "authors": [
                {
                    "name": "Fabien Potencier",
                    "email": "fabien@symfony.com"
                },
                {
                    "name": "Symfony Community",
                    "homepage": "https://symfony.com/contributors"
                }
            ],
            "description": "Symfony Yaml Component",
            "homepage": "https://symfony.com",
            "time": "2020-02-03T10:46:43+00:00"
        },
        {
            "name": "true/punycode",
            "version": "v2.1.1",
            "source": {
                "type": "git",
                "url": "https://github.com/true/php-punycode.git",
                "reference": "a4d0c11a36dd7f4e7cd7096076cab6d3378a071e"
            },
            "dist": {
                "type": "zip",
                "url": "https://api.github.com/repos/true/php-punycode/zipball/a4d0c11a36dd7f4e7cd7096076cab6d3378a071e",
                "reference": "a4d0c11a36dd7f4e7cd7096076cab6d3378a071e",
                "shasum": ""
            },
            "require": {
                "php": ">=5.3.0",
                "symfony/polyfill-mbstring": "^1.3"
            },
            "require-dev": {
                "phpunit/phpunit": "~4.7",
                "squizlabs/php_codesniffer": "~2.0"
            },
            "type": "library",
            "autoload": {
                "psr-4": {
                    "TrueBV\\": "src/"
                }
            },
            "notification-url": "https://packagist.org/downloads/",
            "license": [
                "MIT"
            ],
            "authors": [
                {
                    "name": "Renan Gonçalves",
                    "email": "renan.saddam@gmail.com"
                }
            ],
            "description": "A Bootstring encoding of Unicode for Internationalized Domain Names in Applications (IDNA)",
            "homepage": "https://github.com/true/php-punycode",
            "keywords": [
                "idna",
                "punycode"
            ],
            "time": "2016-11-16T10:37:54+00:00"
        },
        {
            "name": "tubalmartin/cssmin",
            "version": "v4.1.1",
            "source": {
                "type": "git",
                "url": "https://github.com/tubalmartin/YUI-CSS-compressor-PHP-port.git",
                "reference": "3cbf557f4079d83a06f9c3ff9b957c022d7805cf"
            },
            "dist": {
                "type": "zip",
                "url": "https://api.github.com/repos/tubalmartin/YUI-CSS-compressor-PHP-port/zipball/3cbf557f4079d83a06f9c3ff9b957c022d7805cf",
                "reference": "3cbf557f4079d83a06f9c3ff9b957c022d7805cf",
                "shasum": ""
            },
            "require": {
                "ext-pcre": "*",
                "php": ">=5.3.2"
            },
            "require-dev": {
                "cogpowered/finediff": "0.3.*",
                "phpunit/phpunit": "4.8.*"
            },
            "bin": [
                "cssmin"
            ],
            "type": "library",
            "autoload": {
                "psr-4": {
                    "tubalmartin\\CssMin\\": "src"
                }
            },
            "notification-url": "https://packagist.org/downloads/",
            "license": [
                "BSD-3-Clause"
            ],
            "authors": [
                {
                    "name": "Túbal Martín",
                    "homepage": "http://tubalmartin.me/"
                }
            ],
            "description": "A PHP port of the YUI CSS compressor",
            "homepage": "https://github.com/tubalmartin/YUI-CSS-compressor-PHP-port",
            "keywords": [
                "compress",
                "compressor",
                "css",
                "cssmin",
                "minify",
                "yui"
            ],
            "time": "2018-01-15T15:26:51+00:00"
        },
        {
            "name": "twig/twig",
            "version": "v2.12.5",
            "source": {
                "type": "git",
                "url": "https://github.com/twigphp/Twig.git",
                "reference": "18772e0190734944277ee97a02a9a6c6555fcd94"
            },
            "dist": {
                "type": "zip",
                "url": "https://api.github.com/repos/twigphp/Twig/zipball/18772e0190734944277ee97a02a9a6c6555fcd94",
                "reference": "18772e0190734944277ee97a02a9a6c6555fcd94",
                "shasum": ""
            },
            "require": {
                "php": "^7.0",
                "symfony/polyfill-ctype": "^1.8",
                "symfony/polyfill-mbstring": "^1.3"
            },
            "require-dev": {
                "psr/container": "^1.0",
                "symfony/phpunit-bridge": "^4.4|^5.0"
            },
            "type": "library",
            "extra": {
                "branch-alias": {
                    "dev-master": "2.12-dev"
                }
            },
            "autoload": {
                "psr-0": {
                    "Twig_": "lib/"
                },
                "psr-4": {
                    "Twig\\": "src/"
                }
            },
            "notification-url": "https://packagist.org/downloads/",
            "license": [
                "BSD-3-Clause"
            ],
            "authors": [
                {
                    "name": "Fabien Potencier",
                    "email": "fabien@symfony.com",
                    "homepage": "http://fabien.potencier.org",
                    "role": "Lead Developer"
                },
                {
                    "name": "Twig Team",
                    "role": "Contributors"
                },
                {
                    "name": "Armin Ronacher",
                    "email": "armin.ronacher@active-4.com",
                    "role": "Project Founder"
                }
            ],
            "description": "Twig, the flexible, fast, and secure template language for PHP",
            "homepage": "https://twig.symfony.com",
            "keywords": [
                "templating"
            ],
            "time": "2020-02-11T15:31:23+00:00"
        },
        {
            "name": "voku/anti-xss",
            "version": "4.1.24",
            "source": {
                "type": "git",
                "url": "https://github.com/voku/anti-xss.git",
                "reference": "4c032aa1aedbf4934418520c61c00b8fad6ca8d5"
            },
            "dist": {
                "type": "zip",
                "url": "https://api.github.com/repos/voku/anti-xss/zipball/4c032aa1aedbf4934418520c61c00b8fad6ca8d5",
                "reference": "4c032aa1aedbf4934418520c61c00b8fad6ca8d5",
                "shasum": ""
            },
            "require": {
                "php": ">=7.0.0",
                "voku/portable-utf8": "~5.4.27"
            },
            "require-dev": {
                "phpunit/phpunit": "~6.0 || ~7.0"
            },
            "type": "library",
            "extra": {
                "branch-alias": {
                    "dev-master": "4.1.x-dev"
                }
            },
            "autoload": {
                "psr-4": {
                    "voku\\helper\\": "src/voku/helper/"
                }
            },
            "notification-url": "https://packagist.org/downloads/",
            "license": [
                "MIT"
            ],
            "authors": [
                {
                    "name": "EllisLab Dev Team",
                    "homepage": "http://ellislab.com/"
                },
                {
                    "name": "Lars Moelleken",
                    "email": "lars@moelleken.org",
                    "homepage": "http://www.moelleken.org/"
                }
            ],
            "description": "anti xss-library",
            "homepage": "https://github.com/voku/anti-xss",
            "keywords": [
                "anti-xss",
                "clean",
                "security",
                "xss"
            ],
            "time": "2020-03-08T00:12:04+00:00"
        },
        {
            "name": "voku/arrayy",
            "version": "5.15.0",
            "source": {
                "type": "git",
                "url": "https://github.com/voku/Arrayy.git",
                "reference": "807013ebf923de01689afe516e1301c51818f056"
            },
            "dist": {
                "type": "zip",
                "url": "https://api.github.com/repos/voku/Arrayy/zipball/807013ebf923de01689afe516e1301c51818f056",
                "reference": "807013ebf923de01689afe516e1301c51818f056",
                "shasum": ""
            },
            "require": {
                "ext-json": "*",
                "php": ">=7.0.0",
                "phpdocumentor/reflection-docblock": "~4.3",
                "symfony/polyfill-mbstring": "~1.0"
            },
            "require-dev": {
                "phpunit/phpunit": "~6.0 || ~7.0"
            },
            "type": "library",
            "autoload": {
                "psr-4": {
                    "Arrayy\\": "src/"
                },
                "files": [
                    "src/Create.php"
                ]
            },
            "notification-url": "https://packagist.org/downloads/",
            "license": [
                "MIT"
            ],
            "authors": [
                {
                    "name": "Lars Moelleken",
                    "email": "lars@moelleken.org",
                    "homepage": "http://www.moelleken.org/",
                    "role": "Maintainer"
                }
            ],
            "description": "Array manipulation library for PHP, called Arrayy!",
            "keywords": [
                "Arrayy",
                "array",
                "helpers",
                "manipulation",
                "methods",
                "utility",
                "utils"
            ],
            "time": "2019-11-18T00:23:19+00:00"
        },
        {
            "name": "voku/email-check",
            "version": "3.0.2",
            "source": {
                "type": "git",
                "url": "https://github.com/voku/email-check.git",
                "reference": "f91fc9da57fbb29c4ded5a1fc1238d4b988758dd"
            },
            "dist": {
                "type": "zip",
                "url": "https://api.github.com/repos/voku/email-check/zipball/f91fc9da57fbb29c4ded5a1fc1238d4b988758dd",
                "reference": "f91fc9da57fbb29c4ded5a1fc1238d4b988758dd",
                "shasum": ""
            },
            "require": {
                "php": ">=7.0.0",
                "symfony/polyfill-intl-idn": "~1.10"
            },
            "require-dev": {
                "fzaninotto/faker": "~1.7",
                "phpunit/phpunit": "~6.0 || ~7.0"
            },
            "suggest": {
                "ext-intl": "Use Intl for best performance"
            },
            "type": "library",
            "autoload": {
                "psr-4": {
                    "voku\\helper\\": "src/voku/helper/"
                }
            },
            "notification-url": "https://packagist.org/downloads/",
            "license": [
                "MIT"
            ],
            "authors": [
                {
                    "name": "Lars Moelleken",
                    "homepage": "http://www.moelleken.org/"
                }
            ],
            "description": "email-check (syntax, dns, trash, ...) library",
            "homepage": "https://github.com/voku/email-check",
            "keywords": [
                "check-email",
                "email",
                "mail",
                "mail-check",
                "validate-email",
                "validate-email-address",
                "validate-mail"
            ],
            "time": "2019-01-02T23:08:14+00:00"
        },
        {
            "name": "voku/portable-ascii",
            "version": "1.4.10",
            "source": {
                "type": "git",
                "url": "https://github.com/voku/portable-ascii.git",
                "reference": "240e93829a5f985fab0984a6e55ae5e26b78a334"
            },
            "dist": {
                "type": "zip",
                "url": "https://api.github.com/repos/voku/portable-ascii/zipball/240e93829a5f985fab0984a6e55ae5e26b78a334",
                "reference": "240e93829a5f985fab0984a6e55ae5e26b78a334",
                "shasum": ""
            },
            "require": {
                "php": ">=7.0.0"
            },
            "require-dev": {
                "phpunit/phpunit": "~6.0 || ~7.0"
            },
            "suggest": {
                "ext-intl": "Use Intl for transliterator_transliterate() support"
            },
            "type": "library",
            "autoload": {
                "psr-4": {
                    "voku\\": "src/voku/",
                    "voku\\tests\\": "tests/"
                }
            },
            "notification-url": "https://packagist.org/downloads/",
            "license": [
                "MIT"
            ],
            "authors": [
                {
                    "name": "Lars Moelleken",
                    "homepage": "http://www.moelleken.org/"
                }
            ],
            "description": "Portable ASCII library - performance optimized (ascii) string functions for php.",
            "homepage": "https://github.com/voku/portable-ascii",
            "keywords": [
                "ascii",
                "clean",
                "php"
            ],
            "time": "2020-03-13T01:23:26+00:00"
        },
        {
            "name": "voku/portable-utf8",
            "version": "5.4.41",
            "source": {
                "type": "git",
                "url": "https://github.com/voku/portable-utf8.git",
                "reference": "e34247dce28f9aebebd2d752d8813b91de689aec"
            },
            "dist": {
                "type": "zip",
                "url": "https://api.github.com/repos/voku/portable-utf8/zipball/e34247dce28f9aebebd2d752d8813b91de689aec",
                "reference": "e34247dce28f9aebebd2d752d8813b91de689aec",
                "shasum": ""
            },
            "require": {
                "php": ">=7.0.0",
                "symfony/polyfill-iconv": "~1.0",
                "symfony/polyfill-intl-grapheme": "~1.0",
                "symfony/polyfill-intl-normalizer": "~1.0",
                "symfony/polyfill-mbstring": "~1.0",
                "symfony/polyfill-php72": "~1.0",
                "voku/portable-ascii": "~1.4"
            },
            "require-dev": {
                "phpunit/phpunit": "~6.0 || ~7.0"
            },
            "suggest": {
                "ext-ctype": "Use Ctype for e.g. hexadecimal digit detection",
                "ext-fileinfo": "Use Fileinfo for better binary file detection",
                "ext-iconv": "Use iconv for best performance",
                "ext-intl": "Use Intl for best performance",
                "ext-json": "Use JSON for string detection",
                "ext-mbstring": "Use Mbstring for best performance"
            },
            "type": "library",
            "autoload": {
                "psr-4": {
                    "voku\\": "src/voku/",
                    "voku\\tests\\": "tests/"
                },
                "files": [
                    "bootstrap.php"
                ]
            },
            "notification-url": "https://packagist.org/downloads/",
            "license": [
                "(Apache-2.0 or GPL-2.0)"
            ],
            "authors": [
                {
                    "name": "Nicolas Grekas",
                    "email": "p@tchwork.com"
                },
                {
                    "name": "Hamid Sarfraz",
                    "homepage": "http://pageconfig.com/"
                },
                {
                    "name": "Lars Moelleken",
                    "homepage": "http://www.moelleken.org/"
                }
            ],
            "description": "Portable UTF-8 library - performance optimized (unicode) string functions for php.",
            "homepage": "https://github.com/voku/portable-utf8",
            "keywords": [
                "UTF",
                "clean",
                "php",
                "unicode",
                "utf-8",
                "utf8"
            ],
            "time": "2020-03-06T01:23:48+00:00"
        },
        {
            "name": "voku/stop-words",
            "version": "2.0.1",
            "source": {
                "type": "git",
                "url": "https://github.com/voku/stop-words.git",
                "reference": "8e63c0af20f800b1600783764e0ce19e53969f71"
            },
            "dist": {
                "type": "zip",
                "url": "https://api.github.com/repos/voku/stop-words/zipball/8e63c0af20f800b1600783764e0ce19e53969f71",
                "reference": "8e63c0af20f800b1600783764e0ce19e53969f71",
                "shasum": ""
            },
            "require": {
                "php": ">=7.0.0"
            },
            "require-dev": {
                "phpunit/phpunit": "~6.0"
            },
            "type": "library",
            "autoload": {
                "psr-4": {
                    "voku\\": "src/voku/"
                }
            },
            "notification-url": "https://packagist.org/downloads/",
            "license": [
                "MIT"
            ],
            "authors": [
                {
                    "name": "Lars Moelleken",
                    "homepage": "http://www.moelleken.org/"
                }
            ],
            "description": "Stop-Words via PHP",
            "keywords": [
                "stop words",
                "stop-words"
            ],
            "time": "2018-11-23T01:37:27+00:00"
        },
        {
            "name": "voku/stringy",
            "version": "5.1.1",
            "source": {
                "type": "git",
                "url": "https://github.com/voku/Stringy.git",
                "reference": "9301fb68e56ec9f0a985382d5047d4e0045074e7"
            },
            "dist": {
                "type": "zip",
                "url": "https://api.github.com/repos/voku/Stringy/zipball/9301fb68e56ec9f0a985382d5047d4e0045074e7",
                "reference": "9301fb68e56ec9f0a985382d5047d4e0045074e7",
                "shasum": ""
            },
            "require": {
                "ext-json": "*",
                "php": ">=7.0.0",
                "voku/anti-xss": "~4.1",
                "voku/arrayy": "~5.11",
                "voku/email-check": "~3.0",
                "voku/portable-utf8": "~5.4",
                "voku/urlify": "~4.1"
            },
            "require-dev": {
                "phpunit/phpunit": "~6.0 || ~7.0"
            },
            "type": "library",
            "autoload": {
                "psr-4": {
                    "Stringy\\": "src/"
                },
                "files": [
                    "src/Create.php"
                ]
            },
            "notification-url": "https://packagist.org/downloads/",
            "license": [
                "MIT"
            ],
            "authors": [
                {
                    "name": "Daniel St. Jules",
                    "role": "Maintainer",
                    "email": "danielst.jules@gmail.com",
                    "homepage": "http://www.danielstjules.com"
                },
                {
                    "name": "Lars Moelleken",
                    "role": "Fork-Maintainer",
                    "email": "lars@moelleken.org",
                    "homepage": "http://www.moelleken.org/"
                }
            ],
            "description": "A string manipulation library with multibyte support",
            "homepage": "https://github.com/danielstjules/Stringy",
            "keywords": [
                "UTF",
                "helpers",
                "manipulation",
                "methods",
                "multibyte",
                "string",
                "utf-8",
                "utility",
                "utils"
            ],
            "time": "2019-08-21T12:37:12+00:00"
        },
        {
            "name": "voku/urlify",
            "version": "4.1.1",
            "source": {
                "type": "git",
                "url": "https://github.com/voku/urlify.git",
                "reference": "4961b574a892f4f433063be6a95ba88bfe55f7cc"
            },
            "dist": {
                "type": "zip",
                "url": "https://api.github.com/repos/voku/urlify/zipball/4961b574a892f4f433063be6a95ba88bfe55f7cc",
                "reference": "4961b574a892f4f433063be6a95ba88bfe55f7cc",
                "shasum": ""
            },
            "require": {
                "php": ">=7.0.0",
                "voku/portable-utf8": "~5.3",
                "voku/stop-words": "~2.0"
            },
            "require-dev": {
                "phpunit/phpunit": "~6.0 || ~7.0"
            },
            "type": "library",
            "autoload": {
                "psr-4": {
                    "voku\\helper\\": "src/voku/helper/"
                }
            },
            "notification-url": "https://packagist.org/downloads/",
            "license": [
                "BSD-3-Clause"
            ],
            "authors": [
                {
                    "name": "Johnny Broadway",
                    "email": "johnny@johnnybroadway.com",
                    "homepage": "http://www.johnnybroadway.com/"
                },
                {
                    "name": "Lars Moelleken",
                    "email": "lars@moelleken.org",
                    "homepage": "http://moelleken.org/"
                }
            ],
            "description": "PHP port of URLify.js from the Django project. Transliterates non-ascii characters for use in URLs.",
            "homepage": "https://github.com/voku/urlify",
            "keywords": [
                "encode",
                "iconv",
                "link",
                "slug",
                "translit",
                "transliterate",
                "transliteration",
                "url",
                "urlify"
            ],
            "time": "2019-09-03T19:11:20+00:00"
        },
        {
            "name": "webmozart/assert",
            "version": "1.7.0",
            "source": {
                "type": "git",
                "url": "https://github.com/webmozart/assert.git",
                "reference": "aed98a490f9a8f78468232db345ab9cf606cf598"
            },
            "dist": {
                "type": "zip",
                "url": "https://api.github.com/repos/webmozart/assert/zipball/aed98a490f9a8f78468232db345ab9cf606cf598",
                "reference": "aed98a490f9a8f78468232db345ab9cf606cf598",
                "shasum": ""
            },
            "require": {
                "php": "^5.3.3 || ^7.0",
                "symfony/polyfill-ctype": "^1.8"
            },
            "conflict": {
                "vimeo/psalm": "<3.6.0"
            },
            "require-dev": {
                "phpunit/phpunit": "^4.8.36 || ^7.5.13"
            },
            "type": "library",
            "autoload": {
                "psr-4": {
                    "Webmozart\\Assert\\": "src/"
                }
            },
            "notification-url": "https://packagist.org/downloads/",
            "license": [
                "MIT"
            ],
            "authors": [
                {
                    "name": "Bernhard Schussek",
                    "email": "bschussek@gmail.com"
                }
            ],
            "description": "Assertions to validate method input/output with nice error messages.",
            "keywords": [
                "assert",
                "check",
                "validate"
            ],
            "time": "2020-02-14T12:15:55+00:00"
        },
        {
            "name": "webonyx/graphql-php",
            "version": "v0.12.6",
            "source": {
                "type": "git",
                "url": "https://github.com/webonyx/graphql-php.git",
                "reference": "4c545e5ec4fc37f6eb36c19f5a0e7feaf5979c95"
            },
            "dist": {
                "type": "zip",
                "url": "https://api.github.com/repos/webonyx/graphql-php/zipball/4c545e5ec4fc37f6eb36c19f5a0e7feaf5979c95",
                "reference": "4c545e5ec4fc37f6eb36c19f5a0e7feaf5979c95",
                "shasum": ""
            },
            "require": {
                "ext-mbstring": "*",
                "php": ">=5.6"
            },
            "require-dev": {
                "phpunit/phpunit": "^4.8",
                "psr/http-message": "^1.0",
                "react/promise": "2.*"
            },
            "suggest": {
                "psr/http-message": "To use standard GraphQL server",
                "react/promise": "To leverage async resolving on React PHP platform"
            },
            "type": "library",
            "autoload": {
                "psr-4": {
                    "GraphQL\\": "src/"
                }
            },
            "notification-url": "https://packagist.org/downloads/",
            "license": [
                "MIT"
            ],
            "description": "A PHP port of GraphQL reference implementation",
            "homepage": "https://github.com/webonyx/graphql-php",
            "keywords": [
                "api",
                "graphql"
            ],
            "time": "2018-09-02T14:59:54+00:00"
        },
        {
            "name": "yii2tech/ar-softdelete",
            "version": "1.0.4",
            "source": {
                "type": "git",
                "url": "https://github.com/yii2tech/ar-softdelete.git",
                "reference": "498ed03f89ded835f0ca156ec50d432191c58769"
            },
            "dist": {
                "type": "zip",
                "url": "https://api.github.com/repos/yii2tech/ar-softdelete/zipball/498ed03f89ded835f0ca156ec50d432191c58769",
                "reference": "498ed03f89ded835f0ca156ec50d432191c58769",
                "shasum": ""
            },
            "require": {
                "yiisoft/yii2": "~2.0.13"
            },
            "require-dev": {
                "phpunit/phpunit": "4.8.27|^5.0|^6.0"
            },
            "type": "yii2-extension",
            "extra": {
                "branch-alias": {
                    "dev-master": "1.0.x-dev"
                }
            },
            "autoload": {
                "psr-4": {
                    "yii2tech\\ar\\softdelete\\": "src"
                }
            },
            "notification-url": "https://packagist.org/downloads/",
            "license": [
                "BSD-3-Clause"
            ],
            "authors": [
                {
                    "name": "Paul Klimov",
                    "email": "klimov.paul@gmail.com"
                }
            ],
            "description": "Provides support for ActiveRecord soft delete in Yii2",
            "keywords": [
                "active",
                "delete",
                "integrity",
                "record",
                "smart",
                "soft",
                "yii2"
            ],
            "time": "2019-07-30T11:05:57+00:00"
        },
        {
            "name": "yiisoft/yii2",
            "version": "2.0.34",
            "source": {
                "type": "git",
                "url": "https://github.com/yiisoft/yii2-framework.git",
                "reference": "ef2585379bc387433e150a62451a89a4b1e130d7"
            },
            "dist": {
                "type": "zip",
                "url": "https://api.github.com/repos/yiisoft/yii2-framework/zipball/ef2585379bc387433e150a62451a89a4b1e130d7",
                "reference": "ef2585379bc387433e150a62451a89a4b1e130d7",
                "shasum": ""
            },
            "require": {
                "bower-asset/inputmask": "~3.2.2 | ~3.3.5",
                "bower-asset/jquery": "3.4.*@stable | 3.3.*@stable | 3.2.*@stable | 3.1.*@stable | 2.2.*@stable | 2.1.*@stable | 1.11.*@stable | 1.12.*@stable",
                "bower-asset/punycode": "1.3.*",
                "bower-asset/yii2-pjax": "~2.0.1",
                "cebe/markdown": "~1.0.0 | ~1.1.0 | ~1.2.0",
                "ext-ctype": "*",
                "ext-mbstring": "*",
                "ezyang/htmlpurifier": "~4.6",
                "lib-pcre": "*",
                "php": ">=5.4.0",
                "yiisoft/yii2-composer": "~2.0.4"
            },
            "bin": [
                "yii"
            ],
            "type": "library",
            "extra": {
                "branch-alias": {
                    "dev-master": "2.0.x-dev"
                }
            },
            "autoload": {
                "psr-4": {
                    "yii\\": ""
                }
            },
            "notification-url": "https://packagist.org/downloads/",
            "license": [
                "BSD-3-Clause"
            ],
            "authors": [
                {
                    "name": "Qiang Xue",
                    "email": "qiang.xue@gmail.com",
                    "homepage": "http://www.yiiframework.com/",
                    "role": "Founder and project lead"
                },
                {
                    "name": "Alexander Makarov",
                    "email": "sam@rmcreative.ru",
                    "homepage": "http://rmcreative.ru/",
                    "role": "Core framework development"
                },
                {
                    "name": "Maurizio Domba",
                    "homepage": "http://mdomba.info/",
                    "role": "Core framework development"
                },
                {
                    "name": "Carsten Brandt",
                    "email": "mail@cebe.cc",
                    "homepage": "http://cebe.cc/",
                    "role": "Core framework development"
                },
                {
                    "name": "Timur Ruziev",
                    "email": "resurtm@gmail.com",
                    "homepage": "http://resurtm.com/",
                    "role": "Core framework development"
                },
                {
                    "name": "Paul Klimov",
                    "email": "klimov.paul@gmail.com",
                    "role": "Core framework development"
                },
                {
                    "name": "Dmitry Naumenko",
                    "email": "d.naumenko.a@gmail.com",
                    "role": "Core framework development"
                },
                {
                    "name": "Boudewijn Vahrmeijer",
                    "email": "info@dynasource.eu",
                    "homepage": "http://dynasource.eu",
                    "role": "Core framework development"
                }
            ],
            "description": "Yii PHP Framework Version 2",
            "homepage": "http://www.yiiframework.com/",
            "keywords": [
                "framework",
                "yii2"
            ],
            "time": "2020-03-26T20:42:29+00:00"
        },
        {
            "name": "yiisoft/yii2-composer",
            "version": "2.0.8",
            "source": {
                "type": "git",
                "url": "https://github.com/yiisoft/yii2-composer.git",
                "reference": "5c7ca9836cf80b34db265332a7f2f8438eb469b9"
            },
            "dist": {
                "type": "zip",
                "url": "https://api.github.com/repos/yiisoft/yii2-composer/zipball/5c7ca9836cf80b34db265332a7f2f8438eb469b9",
                "reference": "5c7ca9836cf80b34db265332a7f2f8438eb469b9",
                "shasum": ""
            },
            "require": {
                "composer-plugin-api": "^1.0"
            },
            "require-dev": {
                "composer/composer": "^1.0",
                "phpunit/phpunit": "<7"
            },
            "type": "composer-plugin",
            "extra": {
                "class": "yii\\composer\\Plugin",
                "branch-alias": {
                    "dev-master": "2.0.x-dev"
                }
            },
            "autoload": {
                "psr-4": {
                    "yii\\composer\\": ""
                }
            },
            "notification-url": "https://packagist.org/downloads/",
            "license": [
                "BSD-3-Clause"
            ],
            "authors": [
                {
                    "name": "Qiang Xue",
                    "email": "qiang.xue@gmail.com"
                },
                {
                    "name": "Carsten Brandt",
                    "email": "mail@cebe.cc"
                }
            ],
            "description": "The composer plugin for Yii extension installer",
            "keywords": [
                "composer",
                "extension installer",
                "yii2"
            ],
            "time": "2019-07-16T13:22:30+00:00"
        },
        {
            "name": "yiisoft/yii2-debug",
            "version": "2.1.13",
            "source": {
                "type": "git",
                "url": "https://github.com/yiisoft/yii2-debug.git",
                "reference": "696712a2a3565b1a072ad3c9d298e262967e8282"
            },
            "dist": {
                "type": "zip",
                "url": "https://api.github.com/repos/yiisoft/yii2-debug/zipball/696712a2a3565b1a072ad3c9d298e262967e8282",
                "reference": "696712a2a3565b1a072ad3c9d298e262967e8282",
                "shasum": ""
            },
            "require": {
                "ext-mbstring": "*",
                "opis/closure": "^3.3",
                "php": ">=5.4",
                "yiisoft/yii2": "~2.0.13"
            },
            "require-dev": {
                "phpunit/phpunit": "<7",
                "yiisoft/yii2-coding-standards": "~2.0",
                "yiisoft/yii2-swiftmailer": "*"
            },
            "type": "yii2-extension",
            "extra": {
                "branch-alias": {
                    "dev-master": "2.0.x-dev"
                }
            },
            "autoload": {
                "psr-4": {
                    "yii\\debug\\": "src"
                }
            },
            "notification-url": "https://packagist.org/downloads/",
            "license": [
                "BSD-3-Clause"
            ],
            "authors": [
                {
                    "name": "Qiang Xue",
                    "email": "qiang.xue@gmail.com"
                },
                {
                    "name": "Simon Karlen",
                    "email": "simi.albi@outlook.com"
                }
            ],
            "description": "The debugger extension for the Yii framework",
            "keywords": [
                "debug",
                "debugger",
                "yii2"
            ],
            "time": "2020-01-17T13:40:32+00:00"
        },
        {
            "name": "yiisoft/yii2-queue",
            "version": "2.3.0",
            "source": {
                "type": "git",
                "url": "https://github.com/yiisoft/yii2-queue.git",
                "reference": "25c1142558768ec0e835171c972a4edc2fb59cf0"
            },
            "dist": {
                "type": "zip",
                "url": "https://api.github.com/repos/yiisoft/yii2-queue/zipball/25c1142558768ec0e835171c972a4edc2fb59cf0",
                "reference": "25c1142558768ec0e835171c972a4edc2fb59cf0",
                "shasum": ""
            },
            "require": {
                "php": ">=5.5.0",
                "symfony/process": "^3.3||^4.0",
                "yiisoft/yii2": "~2.0.14"
            },
            "require-dev": {
                "aws/aws-sdk-php": ">=2.4",
                "enqueue/amqp-lib": "^0.8||^0.9.10",
                "enqueue/stomp": "^0.8.39",
                "jeremeamia/superclosure": "*",
                "pda/pheanstalk": "v3.*",
                "php-amqplib/php-amqplib": "*",
                "phpunit/phpunit": "~4.4",
                "yiisoft/yii2-debug": "*",
                "yiisoft/yii2-gii": "*",
                "yiisoft/yii2-redis": "*"
            },
            "suggest": {
                "aws/aws-sdk-php": "Need for aws SQS.",
                "enqueue/amqp-lib": "Need for AMQP interop queue.",
                "enqueue/stomp": "Need for Stomp queue.",
                "ext-gearman": "Need for Gearman queue.",
                "ext-pcntl": "Need for process signals.",
                "pda/pheanstalk": "Need for Beanstalk queue.",
                "php-amqplib/php-amqplib": "Need for AMQP queue.",
                "yiisoft/yii2-redis": "Need for Redis queue."
            },
            "type": "yii2-extension",
            "extra": {
                "branch-alias": {
                    "dev-master": "2.x-dev"
                }
            },
            "autoload": {
                "psr-4": {
                    "yii\\queue\\": "src",
                    "yii\\queue\\amqp\\": "src/drivers/amqp",
                    "yii\\queue\\amqp_interop\\": "src/drivers/amqp_interop",
                    "yii\\queue\\beanstalk\\": "src/drivers/beanstalk",
                    "yii\\queue\\db\\": "src/drivers/db",
                    "yii\\queue\\file\\": "src/drivers/file",
                    "yii\\queue\\gearman\\": "src/drivers/gearman",
                    "yii\\queue\\redis\\": "src/drivers/redis",
                    "yii\\queue\\sync\\": "src/drivers/sync",
                    "yii\\queue\\sqs\\": "src/drivers/sqs",
                    "yii\\queue\\stomp\\": "src/drivers/stomp"
                }
            },
            "notification-url": "https://packagist.org/downloads/",
            "license": [
                "BSD-3-Clause"
            ],
            "authors": [
                {
                    "name": "Roman Zhuravlev",
                    "email": "zhuravljov@gmail.com"
                }
            ],
            "description": "Yii2 Queue Extension which supported DB, Redis, RabbitMQ, Beanstalk, SQS and Gearman",
            "keywords": [
                "async",
                "beanstalk",
                "db",
                "gearman",
                "gii",
                "queue",
                "rabbitmq",
                "redis",
                "sqs",
                "yii"
            ],
            "time": "2019-06-04T18:58:40+00:00"
        },
        {
            "name": "yiisoft/yii2-swiftmailer",
            "version": "2.1.2",
            "source": {
                "type": "git",
                "url": "https://github.com/yiisoft/yii2-swiftmailer.git",
                "reference": "09659a55959f9e64b8178d842b64a9ffae42b994"
            },
            "dist": {
                "type": "zip",
                "url": "https://api.github.com/repos/yiisoft/yii2-swiftmailer/zipball/09659a55959f9e64b8178d842b64a9ffae42b994",
                "reference": "09659a55959f9e64b8178d842b64a9ffae42b994",
                "shasum": ""
            },
            "require": {
                "swiftmailer/swiftmailer": "~6.0",
                "yiisoft/yii2": ">=2.0.4"
            },
            "type": "yii2-extension",
            "extra": {
                "branch-alias": {
                    "dev-master": "2.1.x-dev"
                }
            },
            "autoload": {
                "psr-4": {
                    "yii\\swiftmailer\\": "src"
                }
            },
            "notification-url": "https://packagist.org/downloads/",
            "license": [
                "BSD-3-Clause"
            ],
            "authors": [
                {
                    "name": "Paul Klimov",
                    "email": "klimov.paul@gmail.com"
                }
            ],
            "description": "The SwiftMailer integration for the Yii framework",
            "keywords": [
                "email",
                "mail",
                "mailer",
                "swift",
                "swiftmailer",
                "yii2"
            ],
            "time": "2018-09-23T22:00:47+00:00"
        }
    ],
    "packages-dev": [
        {
            "name": "behat/gherkin",
            "version": "v4.6.2",
            "source": {
                "type": "git",
                "url": "https://github.com/Behat/Gherkin.git",
                "reference": "51ac4500c4dc30cbaaabcd2f25694299df666a31"
            },
            "dist": {
                "type": "zip",
                "url": "https://api.github.com/repos/Behat/Gherkin/zipball/51ac4500c4dc30cbaaabcd2f25694299df666a31",
                "reference": "51ac4500c4dc30cbaaabcd2f25694299df666a31",
                "shasum": ""
            },
            "require": {
                "php": ">=5.3.1"
            },
            "require-dev": {
                "phpunit/phpunit": "~4.5|~5",
                "symfony/phpunit-bridge": "~2.7|~3|~4",
                "symfony/yaml": "~2.3|~3|~4"
            },
            "suggest": {
                "symfony/yaml": "If you want to parse features, represented in YAML files"
            },
            "type": "library",
            "extra": {
                "branch-alias": {
                    "dev-master": "4.4-dev"
                }
            },
            "autoload": {
                "psr-0": {
                    "Behat\\Gherkin": "src/"
                }
            },
            "notification-url": "https://packagist.org/downloads/",
            "license": [
                "MIT"
            ],
            "authors": [
                {
                    "name": "Konstantin Kudryashov",
                    "email": "ever.zet@gmail.com",
                    "homepage": "http://everzet.com"
                }
            ],
            "description": "Gherkin DSL parser for PHP 5.3",
            "homepage": "http://behat.org/",
            "keywords": [
                "BDD",
                "Behat",
                "Cucumber",
                "DSL",
                "gherkin",
                "parser"
            ],
            "time": "2020-03-17T14:03:26+00:00"
        },
        {
            "name": "codeception/codeception",
            "version": "3.1.2",
            "source": {
                "type": "git",
                "url": "https://github.com/Codeception/Codeception.git",
                "reference": "5ea172de7b1b2e61dcdd50d73f8368886c549fb4"
            },
            "dist": {
                "type": "zip",
                "url": "https://api.github.com/repos/Codeception/Codeception/zipball/5ea172de7b1b2e61dcdd50d73f8368886c549fb4",
                "reference": "5ea172de7b1b2e61dcdd50d73f8368886c549fb4",
                "shasum": ""
            },
            "require": {
                "behat/gherkin": "^4.4.0",
                "codeception/phpunit-wrapper": ">6.0.15 <6.1.0 | ^6.6.1 | ^7.7.1 | ^8.0.3",
                "codeception/stub": "^2.0 | ^3.0",
                "ext-curl": "*",
                "ext-json": "*",
                "ext-mbstring": "*",
                "facebook/webdriver": "^1.6.0",
                "guzzlehttp/guzzle": "^6.3.0",
                "guzzlehttp/psr7": "~1.4",
                "hoa/console": "~3.0",
                "php": ">=5.6.0 <8.0",
                "symfony/browser-kit": ">=2.7 <5.0",
                "symfony/console": ">=2.7 <5.0",
                "symfony/css-selector": ">=2.7 <5.0",
                "symfony/dom-crawler": ">=2.7 <5.0",
                "symfony/event-dispatcher": ">=2.7 <5.0",
                "symfony/finder": ">=2.7 <5.0",
                "symfony/yaml": ">=2.7 <5.0"
            },
            "require-dev": {
                "codeception/specify": "~0.3",
                "doctrine/annotations": "^1",
                "doctrine/data-fixtures": "^1",
                "doctrine/orm": "^2",
                "flow/jsonpath": "~0.2",
                "monolog/monolog": "~1.8",
                "pda/pheanstalk": "~3.0",
                "php-amqplib/php-amqplib": "~2.4",
                "predis/predis": "^1.0",
                "ramsey/uuid-doctrine": "^1.5",
                "squizlabs/php_codesniffer": "~2.0",
                "symfony/process": ">=2.7 <5.0",
                "vlucas/phpdotenv": "^3.0"
            },
            "suggest": {
                "aws/aws-sdk-php": "For using AWS Auth in REST module and Queue module",
                "codeception/phpbuiltinserver": "Start and stop PHP built-in web server for your tests",
                "codeception/specify": "BDD-style code blocks",
                "codeception/verify": "BDD-style assertions",
                "flow/jsonpath": "For using JSONPath in REST module",
                "league/factory-muffin": "For DataFactory module",
                "league/factory-muffin-faker": "For Faker support in DataFactory module",
                "phpseclib/phpseclib": "for SFTP option in FTP Module",
                "stecman/symfony-console-completion": "For BASH autocompletion",
                "symfony/phpunit-bridge": "For phpunit-bridge support"
            },
            "bin": [
                "codecept"
            ],
            "type": "library",
            "extra": {
                "branch-alias": []
            },
            "autoload": {
                "psr-4": {
                    "Codeception\\": "src/Codeception",
                    "Codeception\\Extension\\": "ext"
                }
            },
            "notification-url": "https://packagist.org/downloads/",
            "license": [
                "MIT"
            ],
            "authors": [
                {
                    "name": "Michael Bodnarchuk",
                    "email": "davert@mail.ua",
                    "homepage": "http://codegyre.com"
                }
            ],
            "description": "BDD-style testing framework",
            "homepage": "http://codeception.com/",
            "keywords": [
                "BDD",
                "TDD",
                "acceptance testing",
                "functional testing",
                "unit testing"
            ],
            "time": "2019-10-19T13:15:55+00:00"
        },
        {
            "name": "codeception/mockery-module",
            "version": "0.3.0",
            "source": {
                "type": "git",
                "url": "https://github.com/Codeception/MockeryModule.git",
                "reference": "19cc51ae4123031d7c93c56a9abbde40697dbc24"
            },
            "dist": {
                "type": "zip",
                "url": "https://api.github.com/repos/Codeception/MockeryModule/zipball/19cc51ae4123031d7c93c56a9abbde40697dbc24",
                "reference": "19cc51ae4123031d7c93c56a9abbde40697dbc24",
                "shasum": ""
            },
            "require": {
                "codeception/codeception": "^2.0|^3.0",
                "mockery/mockery": "^0.8|^0.9|^1.0"
            },
            "type": "library",
            "autoload": {
                "psr-4": {
                    "Codeception\\": "src"
                }
            },
            "notification-url": "https://packagist.org/downloads/",
            "license": [
                "MIT"
            ],
            "authors": [
                {
                    "name": "Michael Bodnarchuk",
                    "email": "davert.php@mailican.com"
                },
                {
                    "name": "Jáchym Toušek",
                    "email": "enumag@gmail.com"
                }
            ],
            "description": "Mockery Module for Codeception",
            "time": "2019-04-26T19:47:46+00:00"
        },
        {
            "name": "codeception/phpunit-wrapper",
            "version": "7.8.0",
            "source": {
                "type": "git",
                "url": "https://github.com/Codeception/phpunit-wrapper.git",
                "reference": "bc847bd4f8f6d09012543e2a856f19fe4ecdcf3a"
            },
            "dist": {
                "type": "zip",
                "url": "https://api.github.com/repos/Codeception/phpunit-wrapper/zipball/bc847bd4f8f6d09012543e2a856f19fe4ecdcf3a",
                "reference": "bc847bd4f8f6d09012543e2a856f19fe4ecdcf3a",
                "shasum": ""
            },
            "require": {
                "phpunit/php-code-coverage": "^6.0",
                "phpunit/phpunit": "7.5.*",
                "sebastian/comparator": "^3.0",
                "sebastian/diff": "^3.0"
            },
            "require-dev": {
                "codeception/specify": "*",
                "vlucas/phpdotenv": "^3.0"
            },
            "type": "library",
            "autoload": {
                "psr-4": {
                    "Codeception\\PHPUnit\\": "src\\"
                }
            },
            "notification-url": "https://packagist.org/downloads/",
            "license": [
                "MIT"
            ],
            "authors": [
                {
                    "name": "Davert",
                    "email": "davert.php@resend.cc"
                }
            ],
            "description": "PHPUnit classes used by Codeception",
            "time": "2019-12-23T06:55:58+00:00"
        },
        {
            "name": "codeception/specify",
            "version": "0.4.6",
            "source": {
                "type": "git",
                "url": "https://github.com/Codeception/Specify.git",
                "reference": "21b586f503ca444aa519dd9cafb32f113a05f286"
            },
            "dist": {
                "type": "zip",
                "url": "https://api.github.com/repos/Codeception/Specify/zipball/21b586f503ca444aa519dd9cafb32f113a05f286",
                "reference": "21b586f503ca444aa519dd9cafb32f113a05f286",
                "shasum": ""
            },
            "require": {
                "myclabs/deep-copy": "~1.1",
                "php": ">=5.4.0"
            },
            "require-dev": {
                "phpunit/phpunit": "~4.0"
            },
            "type": "library",
            "autoload": {
                "psr-0": {
                    "Codeception\\": "src/"
                }
            },
            "notification-url": "https://packagist.org/downloads/",
            "license": [
                "MIT"
            ],
            "authors": [
                {
                    "name": "Michael Bodnarchuk",
                    "email": "davert.php@mailican.com"
                }
            ],
            "description": "BDD code blocks for PHPUnit and Codeception",
            "time": "2016-10-21T09:42:00+00:00"
        },
        {
            "name": "codeception/stub",
            "version": "3.0.0",
            "source": {
                "type": "git",
                "url": "https://github.com/Codeception/Stub.git",
                "reference": "eea518711d736eab838c1274593c4568ec06b23d"
            },
            "dist": {
                "type": "zip",
                "url": "https://api.github.com/repos/Codeception/Stub/zipball/eea518711d736eab838c1274593c4568ec06b23d",
                "reference": "eea518711d736eab838c1274593c4568ec06b23d",
                "shasum": ""
            },
            "require": {
                "codeception/phpunit-wrapper": "^6.6.1 | ^7.7.1 | ^8.0.3",
                "phpunit/phpunit": ">=6.5 <9.0"
            },
            "type": "library",
            "autoload": {
                "psr-4": {
                    "Codeception\\": "src/"
                }
            },
            "notification-url": "https://packagist.org/downloads/",
            "license": [
                "MIT"
            ],
            "description": "Flexible Stub wrapper for PHPUnit's Mock Builder",
            "time": "2019-08-10T16:20:53+00:00"
        },
        {
            "name": "codeception/verify",
            "version": "1.3.0",
            "source": {
                "type": "git",
                "url": "https://github.com/Codeception/Verify.git",
                "reference": "4a4f006faac9f8e34495882ce578e1cde4b027cb"
            },
            "dist": {
                "type": "zip",
                "url": "https://api.github.com/repos/Codeception/Verify/zipball/4a4f006faac9f8e34495882ce578e1cde4b027cb",
                "reference": "4a4f006faac9f8e34495882ce578e1cde4b027cb",
                "shasum": ""
            },
            "require": {
                "codeception/phpunit-wrapper": ">6.0.16 <6.1.0 | ^6.7.0 | ^7.7.1 | ^8.0.4 | ^9.0.0",
                "php": ">= 7.0",
                "phpunit/phpunit": "> 6.0"
            },
            "type": "library",
            "autoload": {
                "files": [
                    "src/Codeception/function.php"
                ],
                "psr-4": {
                    "Codeception\\": "src\\Codeception"
                }
            },
            "notification-url": "https://packagist.org/downloads/",
            "license": [
                "MIT"
            ],
            "authors": [
                {
                    "name": "Michael Bodnarchuk",
                    "email": "davert@codeception.com"
                }
            ],
            "description": "BDD assertion library for PHPUnit",
            "time": "2020-02-15T23:17:35+00:00"
        },
        {
            "name": "doctrine/instantiator",
            "version": "1.3.0",
            "source": {
                "type": "git",
                "url": "https://github.com/doctrine/instantiator.git",
                "reference": "ae466f726242e637cebdd526a7d991b9433bacf1"
            },
            "dist": {
                "type": "zip",
                "url": "https://api.github.com/repos/doctrine/instantiator/zipball/ae466f726242e637cebdd526a7d991b9433bacf1",
                "reference": "ae466f726242e637cebdd526a7d991b9433bacf1",
                "shasum": ""
            },
            "require": {
                "php": "^7.1"
            },
            "require-dev": {
                "doctrine/coding-standard": "^6.0",
                "ext-pdo": "*",
                "ext-phar": "*",
                "phpbench/phpbench": "^0.13",
                "phpstan/phpstan-phpunit": "^0.11",
                "phpstan/phpstan-shim": "^0.11",
                "phpunit/phpunit": "^7.0"
            },
            "type": "library",
            "extra": {
                "branch-alias": {
                    "dev-master": "1.2.x-dev"
                }
            },
            "autoload": {
                "psr-4": {
                    "Doctrine\\Instantiator\\": "src/Doctrine/Instantiator/"
                }
            },
            "notification-url": "https://packagist.org/downloads/",
            "license": [
                "MIT"
            ],
            "authors": [
                {
                    "name": "Marco Pivetta",
                    "email": "ocramius@gmail.com",
                    "homepage": "http://ocramius.github.com/"
                }
            ],
            "description": "A small, lightweight utility to instantiate objects in PHP without invoking their constructors",
            "homepage": "https://www.doctrine-project.org/projects/instantiator.html",
            "keywords": [
                "constructor",
                "instantiate"
            ],
            "time": "2019-10-21T16:45:58+00:00"
        },
        {
            "name": "facebook/webdriver",
            "version": "1.7.1",
            "source": {
                "type": "git",
                "url": "https://github.com/php-webdriver/php-webdriver-archive.git",
                "reference": "e43de70f3c7166169d0f14a374505392734160e5"
            },
            "dist": {
                "type": "zip",
                "url": "https://api.github.com/repos/php-webdriver/php-webdriver-archive/zipball/e43de70f3c7166169d0f14a374505392734160e5",
                "reference": "e43de70f3c7166169d0f14a374505392734160e5",
                "shasum": ""
            },
            "require": {
                "ext-curl": "*",
                "ext-json": "*",
                "ext-mbstring": "*",
                "ext-zip": "*",
                "php": "^5.6 || ~7.0",
                "symfony/process": "^2.8 || ^3.1 || ^4.0"
            },
            "require-dev": {
                "friendsofphp/php-cs-fixer": "^2.0",
                "jakub-onderka/php-parallel-lint": "^0.9.2",
                "php-coveralls/php-coveralls": "^2.0",
                "php-mock/php-mock-phpunit": "^1.1",
                "phpunit/phpunit": "^5.7",
                "sebastian/environment": "^1.3.4 || ^2.0 || ^3.0",
                "squizlabs/php_codesniffer": "^2.6",
                "symfony/var-dumper": "^3.3 || ^4.0"
            },
            "suggest": {
                "ext-SimpleXML": "For Firefox profile creation"
            },
            "type": "library",
            "extra": {
                "branch-alias": {
                    "dev-community": "1.5-dev"
                }
            },
            "autoload": {
                "psr-4": {
                    "Facebook\\WebDriver\\": "lib/"
                }
            },
            "notification-url": "https://packagist.org/downloads/",
            "license": [
                "Apache-2.0"
            ],
            "description": "A PHP client for Selenium WebDriver",
            "homepage": "https://github.com/facebook/php-webdriver",
            "keywords": [
                "facebook",
                "php",
                "selenium",
                "webdriver"
            ],
            "abandoned": "php-webdriver/webdriver",
            "time": "2019-06-13T08:02:18+00:00"
        },
        {
            "name": "fzaninotto/faker",
            "version": "v1.9.1",
            "source": {
                "type": "git",
                "url": "https://github.com/fzaninotto/Faker.git",
                "reference": "fc10d778e4b84d5bd315dad194661e091d307c6f"
            },
            "dist": {
                "type": "zip",
                "url": "https://api.github.com/repos/fzaninotto/Faker/zipball/fc10d778e4b84d5bd315dad194661e091d307c6f",
                "reference": "fc10d778e4b84d5bd315dad194661e091d307c6f",
                "shasum": ""
            },
            "require": {
                "php": "^5.3.3 || ^7.0"
            },
            "require-dev": {
                "ext-intl": "*",
                "phpunit/phpunit": "^4.8.35 || ^5.7",
                "squizlabs/php_codesniffer": "^2.9.2"
            },
            "type": "library",
            "extra": {
                "branch-alias": {
                    "dev-master": "1.9-dev"
                }
            },
            "autoload": {
                "psr-4": {
                    "Faker\\": "src/Faker/"
                }
            },
            "notification-url": "https://packagist.org/downloads/",
            "license": [
                "MIT"
            ],
            "authors": [
                {
                    "name": "François Zaninotto"
                }
            ],
            "description": "Faker is a PHP library that generates fake data for you.",
            "keywords": [
                "data",
                "faker",
                "fixtures"
            ],
            "time": "2019-12-12T13:22:17+00:00"
        },
        {
            "name": "hamcrest/hamcrest-php",
            "version": "v2.0.0",
            "source": {
                "type": "git",
                "url": "https://github.com/hamcrest/hamcrest-php.git",
                "reference": "776503d3a8e85d4f9a1148614f95b7a608b046ad"
            },
            "dist": {
                "type": "zip",
                "url": "https://api.github.com/repos/hamcrest/hamcrest-php/zipball/776503d3a8e85d4f9a1148614f95b7a608b046ad",
                "reference": "776503d3a8e85d4f9a1148614f95b7a608b046ad",
                "shasum": ""
            },
            "require": {
                "php": "^5.3|^7.0"
            },
            "replace": {
                "cordoval/hamcrest-php": "*",
                "davedevelopment/hamcrest-php": "*",
                "kodova/hamcrest-php": "*"
            },
            "require-dev": {
                "phpunit/php-file-iterator": "1.3.3",
                "phpunit/phpunit": "~4.0",
                "satooshi/php-coveralls": "^1.0"
            },
            "type": "library",
            "extra": {
                "branch-alias": {
                    "dev-master": "2.0-dev"
                }
            },
            "autoload": {
                "classmap": [
                    "hamcrest"
                ]
            },
            "notification-url": "https://packagist.org/downloads/",
            "license": [
                "BSD"
            ],
            "description": "This is the PHP port of Hamcrest Matchers",
            "keywords": [
                "test"
            ],
            "time": "2016-01-20T08:20:44+00:00"
        },
        {
            "name": "hoa/consistency",
            "version": "1.17.05.02",
            "source": {
                "type": "git",
                "url": "https://github.com/hoaproject/Consistency.git",
                "reference": "fd7d0adc82410507f332516faf655b6ed22e4c2f"
            },
            "dist": {
                "type": "zip",
                "url": "https://api.github.com/repos/hoaproject/Consistency/zipball/fd7d0adc82410507f332516faf655b6ed22e4c2f",
                "reference": "fd7d0adc82410507f332516faf655b6ed22e4c2f",
                "shasum": ""
            },
            "require": {
                "hoa/exception": "~1.0",
                "php": ">=5.5.0"
            },
            "require-dev": {
                "hoa/stream": "~1.0",
                "hoa/test": "~2.0"
            },
            "type": "library",
            "extra": {
                "branch-alias": {
                    "dev-master": "1.x-dev"
                }
            },
            "autoload": {
                "psr-4": {
                    "Hoa\\Consistency\\": "."
                },
                "files": [
                    "Prelude.php"
                ]
            },
            "notification-url": "https://packagist.org/downloads/",
            "license": [
                "BSD-3-Clause"
            ],
            "authors": [
                {
                    "name": "Ivan Enderlin",
                    "email": "ivan.enderlin@hoa-project.net"
                },
                {
                    "name": "Hoa community",
                    "homepage": "https://hoa-project.net/"
                }
            ],
            "description": "The Hoa\\Consistency library.",
            "homepage": "https://hoa-project.net/",
            "keywords": [
                "autoloader",
                "callable",
                "consistency",
                "entity",
                "flex",
                "keyword",
                "library"
            ],
            "time": "2017-05-02T12:18:12+00:00"
        },
        {
            "name": "hoa/console",
            "version": "3.17.05.02",
            "source": {
                "type": "git",
                "url": "https://github.com/hoaproject/Console.git",
                "reference": "e231fd3ea70e6d773576ae78de0bdc1daf331a66"
            },
            "dist": {
                "type": "zip",
                "url": "https://api.github.com/repos/hoaproject/Console/zipball/e231fd3ea70e6d773576ae78de0bdc1daf331a66",
                "reference": "e231fd3ea70e6d773576ae78de0bdc1daf331a66",
                "shasum": ""
            },
            "require": {
                "hoa/consistency": "~1.0",
                "hoa/event": "~1.0",
                "hoa/exception": "~1.0",
                "hoa/file": "~1.0",
                "hoa/protocol": "~1.0",
                "hoa/stream": "~1.0",
                "hoa/ustring": "~4.0"
            },
            "require-dev": {
                "hoa/test": "~2.0"
            },
            "suggest": {
                "ext-pcntl": "To enable hoa://Event/Console/Window:resize.",
                "hoa/dispatcher": "To use the console kit.",
                "hoa/router": "To use the console kit."
            },
            "type": "library",
            "extra": {
                "branch-alias": {
                    "dev-master": "3.x-dev"
                }
            },
            "autoload": {
                "psr-4": {
                    "Hoa\\Console\\": "."
                }
            },
            "notification-url": "https://packagist.org/downloads/",
            "license": [
                "BSD-3-Clause"
            ],
            "authors": [
                {
                    "name": "Ivan Enderlin",
                    "email": "ivan.enderlin@hoa-project.net"
                },
                {
                    "name": "Hoa community",
                    "homepage": "https://hoa-project.net/"
                }
            ],
            "description": "The Hoa\\Console library.",
            "homepage": "https://hoa-project.net/",
            "keywords": [
                "autocompletion",
                "chrome",
                "cli",
                "console",
                "cursor",
                "getoption",
                "library",
                "option",
                "parser",
                "processus",
                "readline",
                "terminfo",
                "tput",
                "window"
            ],
            "time": "2017-05-02T12:26:19+00:00"
        },
        {
            "name": "hoa/event",
            "version": "1.17.01.13",
            "source": {
                "type": "git",
                "url": "https://github.com/hoaproject/Event.git",
                "reference": "6c0060dced212ffa3af0e34bb46624f990b29c54"
            },
            "dist": {
                "type": "zip",
                "url": "https://api.github.com/repos/hoaproject/Event/zipball/6c0060dced212ffa3af0e34bb46624f990b29c54",
                "reference": "6c0060dced212ffa3af0e34bb46624f990b29c54",
                "shasum": ""
            },
            "require": {
                "hoa/consistency": "~1.0",
                "hoa/exception": "~1.0"
            },
            "require-dev": {
                "hoa/test": "~2.0"
            },
            "type": "library",
            "extra": {
                "branch-alias": {
                    "dev-master": "1.x-dev"
                }
            },
            "autoload": {
                "psr-4": {
                    "Hoa\\Event\\": "."
                }
            },
            "notification-url": "https://packagist.org/downloads/",
            "license": [
                "BSD-3-Clause"
            ],
            "authors": [
                {
                    "name": "Ivan Enderlin",
                    "email": "ivan.enderlin@hoa-project.net"
                },
                {
                    "name": "Hoa community",
                    "homepage": "https://hoa-project.net/"
                }
            ],
            "description": "The Hoa\\Event library.",
            "homepage": "https://hoa-project.net/",
            "keywords": [
                "event",
                "library",
                "listener",
                "observer"
            ],
            "time": "2017-01-13T15:30:50+00:00"
        },
        {
            "name": "hoa/exception",
            "version": "1.17.01.16",
            "source": {
                "type": "git",
                "url": "https://github.com/hoaproject/Exception.git",
                "reference": "091727d46420a3d7468ef0595651488bfc3a458f"
            },
            "dist": {
                "type": "zip",
                "url": "https://api.github.com/repos/hoaproject/Exception/zipball/091727d46420a3d7468ef0595651488bfc3a458f",
                "reference": "091727d46420a3d7468ef0595651488bfc3a458f",
                "shasum": ""
            },
            "require": {
                "hoa/consistency": "~1.0",
                "hoa/event": "~1.0"
            },
            "require-dev": {
                "hoa/test": "~2.0"
            },
            "type": "library",
            "extra": {
                "branch-alias": {
                    "dev-master": "1.x-dev"
                }
            },
            "autoload": {
                "psr-4": {
                    "Hoa\\Exception\\": "."
                }
            },
            "notification-url": "https://packagist.org/downloads/",
            "license": [
                "BSD-3-Clause"
            ],
            "authors": [
                {
                    "name": "Ivan Enderlin",
                    "email": "ivan.enderlin@hoa-project.net"
                },
                {
                    "name": "Hoa community",
                    "homepage": "https://hoa-project.net/"
                }
            ],
            "description": "The Hoa\\Exception library.",
            "homepage": "https://hoa-project.net/",
            "keywords": [
                "exception",
                "library"
            ],
            "time": "2017-01-16T07:53:27+00:00"
        },
        {
            "name": "hoa/file",
            "version": "1.17.07.11",
            "source": {
                "type": "git",
                "url": "https://github.com/hoaproject/File.git",
                "reference": "35cb979b779bc54918d2f9a4e02ed6c7a1fa67ca"
            },
            "dist": {
                "type": "zip",
                "url": "https://api.github.com/repos/hoaproject/File/zipball/35cb979b779bc54918d2f9a4e02ed6c7a1fa67ca",
                "reference": "35cb979b779bc54918d2f9a4e02ed6c7a1fa67ca",
                "shasum": ""
            },
            "require": {
                "hoa/consistency": "~1.0",
                "hoa/event": "~1.0",
                "hoa/exception": "~1.0",
                "hoa/iterator": "~2.0",
                "hoa/stream": "~1.0"
            },
            "require-dev": {
                "hoa/test": "~2.0"
            },
            "type": "library",
            "extra": {
                "branch-alias": {
                    "dev-master": "1.x-dev"
                }
            },
            "autoload": {
                "psr-4": {
                    "Hoa\\File\\": "."
                }
            },
            "notification-url": "https://packagist.org/downloads/",
            "license": [
                "BSD-3-Clause"
            ],
            "authors": [
                {
                    "name": "Ivan Enderlin",
                    "email": "ivan.enderlin@hoa-project.net"
                },
                {
                    "name": "Hoa community",
                    "homepage": "https://hoa-project.net/"
                }
            ],
            "description": "The Hoa\\File library.",
            "homepage": "https://hoa-project.net/",
            "keywords": [
                "Socket",
                "directory",
                "file",
                "finder",
                "library",
                "link",
                "temporary"
            ],
            "time": "2017-07-11T07:42:15+00:00"
        },
        {
            "name": "hoa/iterator",
            "version": "2.17.01.10",
            "source": {
                "type": "git",
                "url": "https://github.com/hoaproject/Iterator.git",
                "reference": "d1120ba09cb4ccd049c86d10058ab94af245f0cc"
            },
            "dist": {
                "type": "zip",
                "url": "https://api.github.com/repos/hoaproject/Iterator/zipball/d1120ba09cb4ccd049c86d10058ab94af245f0cc",
                "reference": "d1120ba09cb4ccd049c86d10058ab94af245f0cc",
                "shasum": ""
            },
            "require": {
                "hoa/consistency": "~1.0",
                "hoa/exception": "~1.0"
            },
            "require-dev": {
                "hoa/test": "~2.0"
            },
            "type": "library",
            "extra": {
                "branch-alias": {
                    "dev-master": "2.x-dev"
                }
            },
            "autoload": {
                "psr-4": {
                    "Hoa\\Iterator\\": "."
                }
            },
            "notification-url": "https://packagist.org/downloads/",
            "license": [
                "BSD-3-Clause"
            ],
            "authors": [
                {
                    "name": "Ivan Enderlin",
                    "email": "ivan.enderlin@hoa-project.net"
                },
                {
                    "name": "Hoa community",
                    "homepage": "https://hoa-project.net/"
                }
            ],
            "description": "The Hoa\\Iterator library.",
            "homepage": "https://hoa-project.net/",
            "keywords": [
                "iterator",
                "library"
            ],
            "time": "2017-01-10T10:34:47+00:00"
        },
        {
            "name": "hoa/protocol",
            "version": "1.17.01.14",
            "source": {
                "type": "git",
                "url": "https://github.com/hoaproject/Protocol.git",
                "reference": "5c2cf972151c45f373230da170ea015deecf19e2"
            },
            "dist": {
                "type": "zip",
                "url": "https://api.github.com/repos/hoaproject/Protocol/zipball/5c2cf972151c45f373230da170ea015deecf19e2",
                "reference": "5c2cf972151c45f373230da170ea015deecf19e2",
                "shasum": ""
            },
            "require": {
                "hoa/consistency": "~1.0",
                "hoa/exception": "~1.0"
            },
            "require-dev": {
                "hoa/test": "~2.0"
            },
            "type": "library",
            "extra": {
                "branch-alias": {
                    "dev-master": "1.x-dev"
                }
            },
            "autoload": {
                "psr-4": {
                    "Hoa\\Protocol\\": "."
                },
                "files": [
                    "Wrapper.php"
                ]
            },
            "notification-url": "https://packagist.org/downloads/",
            "license": [
                "BSD-3-Clause"
            ],
            "authors": [
                {
                    "name": "Ivan Enderlin",
                    "email": "ivan.enderlin@hoa-project.net"
                },
                {
                    "name": "Hoa community",
                    "homepage": "https://hoa-project.net/"
                }
            ],
            "description": "The Hoa\\Protocol library.",
            "homepage": "https://hoa-project.net/",
            "keywords": [
                "library",
                "protocol",
                "resource",
                "stream",
                "wrapper"
            ],
            "time": "2017-01-14T12:26:10+00:00"
        },
        {
            "name": "hoa/stream",
            "version": "1.17.02.21",
            "source": {
                "type": "git",
                "url": "https://github.com/hoaproject/Stream.git",
                "reference": "3293cfffca2de10525df51436adf88a559151d82"
            },
            "dist": {
                "type": "zip",
                "url": "https://api.github.com/repos/hoaproject/Stream/zipball/3293cfffca2de10525df51436adf88a559151d82",
                "reference": "3293cfffca2de10525df51436adf88a559151d82",
                "shasum": ""
            },
            "require": {
                "hoa/consistency": "~1.0",
                "hoa/event": "~1.0",
                "hoa/exception": "~1.0",
                "hoa/protocol": "~1.0"
            },
            "require-dev": {
                "hoa/test": "~2.0"
            },
            "type": "library",
            "extra": {
                "branch-alias": {
                    "dev-master": "1.x-dev"
                }
            },
            "autoload": {
                "psr-4": {
                    "Hoa\\Stream\\": "."
                }
            },
            "notification-url": "https://packagist.org/downloads/",
            "license": [
                "BSD-3-Clause"
            ],
            "authors": [
                {
                    "name": "Ivan Enderlin",
                    "email": "ivan.enderlin@hoa-project.net"
                },
                {
                    "name": "Hoa community",
                    "homepage": "https://hoa-project.net/"
                }
            ],
            "description": "The Hoa\\Stream library.",
            "homepage": "https://hoa-project.net/",
            "keywords": [
                "Context",
                "bucket",
                "composite",
                "filter",
                "in",
                "library",
                "out",
                "protocol",
                "stream",
                "wrapper"
            ],
            "time": "2017-02-21T16:01:06+00:00"
        },
        {
            "name": "hoa/ustring",
            "version": "4.17.01.16",
            "source": {
                "type": "git",
                "url": "https://github.com/hoaproject/Ustring.git",
                "reference": "e6326e2739178799b1fe3fdd92029f9517fa17a0"
            },
            "dist": {
                "type": "zip",
                "url": "https://api.github.com/repos/hoaproject/Ustring/zipball/e6326e2739178799b1fe3fdd92029f9517fa17a0",
                "reference": "e6326e2739178799b1fe3fdd92029f9517fa17a0",
                "shasum": ""
            },
            "require": {
                "hoa/consistency": "~1.0",
                "hoa/exception": "~1.0"
            },
            "require-dev": {
                "hoa/test": "~2.0"
            },
            "suggest": {
                "ext-iconv": "ext/iconv must be present (or a third implementation) to use Hoa\\Ustring::transcode().",
                "ext-intl": "To get a better Hoa\\Ustring::toAscii() and Hoa\\Ustring::compareTo()."
            },
            "type": "library",
            "extra": {
                "branch-alias": {
                    "dev-master": "4.x-dev"
                }
            },
            "autoload": {
                "psr-4": {
                    "Hoa\\Ustring\\": "."
                }
            },
            "notification-url": "https://packagist.org/downloads/",
            "license": [
                "BSD-3-Clause"
            ],
            "authors": [
                {
                    "name": "Ivan Enderlin",
                    "email": "ivan.enderlin@hoa-project.net"
                },
                {
                    "name": "Hoa community",
                    "homepage": "https://hoa-project.net/"
                }
            ],
            "description": "The Hoa\\Ustring library.",
            "homepage": "https://hoa-project.net/",
            "keywords": [
                "library",
                "search",
                "string",
                "unicode"
            ],
            "time": "2017-01-16T07:08:25+00:00"
        },
        {
            "name": "league/factory-muffin",
            "version": "v3.2.0",
            "source": {
                "type": "git",
                "url": "https://github.com/thephpleague/factory-muffin.git",
                "reference": "f7f7d0d2183aeb6b598f1984a4479a9e43b62934"
            },
            "dist": {
                "type": "zip",
                "url": "https://api.github.com/repos/thephpleague/factory-muffin/zipball/f7f7d0d2183aeb6b598f1984a4479a9e43b62934",
                "reference": "f7f7d0d2183aeb6b598f1984a4479a9e43b62934",
                "shasum": ""
            },
            "require": {
                "php": ">=5.4.0"
            },
            "replace": {
                "zizaco/factory-muff": "self.version"
            },
            "require-dev": {
                "doctrine/orm": "^2.5",
                "illuminate/database": "5.0.*|5.1.*|5.5.*|6.0.*",
                "league/factory-muffin-faker": "^2.0",
                "phpunit/phpunit": "^4.8.36|^5.6.3"
            },
            "suggest": {
                "doctrine/orm": "Factory Muffin supports doctrine through the repository store.",
                "illuminate/database": "Factory Muffin supports eloquent through the model store.",
                "league/factory-muffin-faker": "Factory Muffin is very powerful together with faker."
            },
            "type": "library",
            "extra": {
                "branch-alias": {
                    "dev-master": "3.2-dev"
                }
            },
            "autoload": {
                "psr-4": {
                    "League\\FactoryMuffin\\": "src/"
                }
            },
            "notification-url": "https://packagist.org/downloads/",
            "license": [
                "MIT"
            ],
            "authors": [
                {
                    "name": "Graham Campbell",
                    "email": "graham@alt-three.com"
                },
                {
                    "name": "Scott Robertson",
                    "email": "scottymeuk@gmail.com"
                }
            ],
            "description": "The goal of this package is to enable the rapid creation of objects for the purpose of testing.",
            "homepage": "http://factory-muffin.thephpleague.com/",
            "keywords": [
                "factory",
                "testing"
            ],
            "time": "2020-02-17T17:16:02+00:00"
        },
        {
            "name": "mockery/mockery",
            "version": "1.3.1",
            "source": {
                "type": "git",
                "url": "https://github.com/mockery/mockery.git",
                "reference": "f69bbde7d7a75d6b2862d9ca8fab1cd28014b4be"
            },
            "dist": {
                "type": "zip",
                "url": "https://api.github.com/repos/mockery/mockery/zipball/f69bbde7d7a75d6b2862d9ca8fab1cd28014b4be",
                "reference": "f69bbde7d7a75d6b2862d9ca8fab1cd28014b4be",
                "shasum": ""
            },
            "require": {
                "hamcrest/hamcrest-php": "~2.0",
                "lib-pcre": ">=7.0",
                "php": ">=5.6.0"
            },
            "require-dev": {
                "phpunit/phpunit": "~5.7.10|~6.5|~7.0|~8.0"
            },
            "type": "library",
            "extra": {
                "branch-alias": {
                    "dev-master": "1.3.x-dev"
                }
            },
            "autoload": {
                "psr-0": {
                    "Mockery": "library/"
                }
            },
            "notification-url": "https://packagist.org/downloads/",
            "license": [
                "BSD-3-Clause"
            ],
            "authors": [
                {
                    "name": "Pádraic Brady",
                    "email": "padraic.brady@gmail.com",
                    "homepage": "http://blog.astrumfutura.com"
                },
                {
                    "name": "Dave Marshall",
                    "email": "dave.marshall@atstsolutions.co.uk",
                    "homepage": "http://davedevelopment.co.uk"
                }
            ],
            "description": "Mockery is a simple yet flexible PHP mock object framework",
            "homepage": "https://github.com/mockery/mockery",
            "keywords": [
                "BDD",
                "TDD",
                "library",
                "mock",
                "mock objects",
                "mockery",
                "stub",
                "test",
                "test double",
                "testing"
            ],
            "time": "2019-12-26T09:49:15+00:00"
        },
        {
            "name": "myclabs/deep-copy",
            "version": "1.9.5",
            "source": {
                "type": "git",
                "url": "https://github.com/myclabs/DeepCopy.git",
                "reference": "b2c28789e80a97badd14145fda39b545d83ca3ef"
            },
            "dist": {
                "type": "zip",
                "url": "https://api.github.com/repos/myclabs/DeepCopy/zipball/b2c28789e80a97badd14145fda39b545d83ca3ef",
                "reference": "b2c28789e80a97badd14145fda39b545d83ca3ef",
                "shasum": ""
            },
            "require": {
                "php": "^7.1"
            },
            "replace": {
                "myclabs/deep-copy": "self.version"
            },
            "require-dev": {
                "doctrine/collections": "^1.0",
                "doctrine/common": "^2.6",
                "phpunit/phpunit": "^7.1"
            },
            "type": "library",
            "autoload": {
                "psr-4": {
                    "DeepCopy\\": "src/DeepCopy/"
                },
                "files": [
                    "src/DeepCopy/deep_copy.php"
                ]
            },
            "notification-url": "https://packagist.org/downloads/",
            "license": [
                "MIT"
            ],
            "description": "Create deep copies (clones) of your objects",
            "keywords": [
                "clone",
                "copy",
                "duplicate",
                "object",
                "object graph"
            ],
            "time": "2020-01-17T21:11:47+00:00"
        },
        {
            "name": "phar-io/manifest",
            "version": "1.0.3",
            "source": {
                "type": "git",
                "url": "https://github.com/phar-io/manifest.git",
                "reference": "7761fcacf03b4d4f16e7ccb606d4879ca431fcf4"
            },
            "dist": {
                "type": "zip",
                "url": "https://api.github.com/repos/phar-io/manifest/zipball/7761fcacf03b4d4f16e7ccb606d4879ca431fcf4",
                "reference": "7761fcacf03b4d4f16e7ccb606d4879ca431fcf4",
                "shasum": ""
            },
            "require": {
                "ext-dom": "*",
                "ext-phar": "*",
                "phar-io/version": "^2.0",
                "php": "^5.6 || ^7.0"
            },
            "type": "library",
            "extra": {
                "branch-alias": {
                    "dev-master": "1.0.x-dev"
                }
            },
            "autoload": {
                "classmap": [
                    "src/"
                ]
            },
            "notification-url": "https://packagist.org/downloads/",
            "license": [
                "BSD-3-Clause"
            ],
            "authors": [
                {
                    "name": "Arne Blankerts",
                    "email": "arne@blankerts.de",
                    "role": "Developer"
                },
                {
                    "name": "Sebastian Heuer",
                    "email": "sebastian@phpeople.de",
                    "role": "Developer"
                },
                {
                    "name": "Sebastian Bergmann",
                    "email": "sebastian@phpunit.de",
                    "role": "Developer"
                }
            ],
            "description": "Component for reading phar.io manifest information from a PHP Archive (PHAR)",
            "time": "2018-07-08T19:23:20+00:00"
        },
        {
            "name": "phar-io/version",
            "version": "2.0.1",
            "source": {
                "type": "git",
                "url": "https://github.com/phar-io/version.git",
                "reference": "45a2ec53a73c70ce41d55cedef9063630abaf1b6"
            },
            "dist": {
                "type": "zip",
                "url": "https://api.github.com/repos/phar-io/version/zipball/45a2ec53a73c70ce41d55cedef9063630abaf1b6",
                "reference": "45a2ec53a73c70ce41d55cedef9063630abaf1b6",
                "shasum": ""
            },
            "require": {
                "php": "^5.6 || ^7.0"
            },
            "type": "library",
            "autoload": {
                "classmap": [
                    "src/"
                ]
            },
            "notification-url": "https://packagist.org/downloads/",
            "license": [
                "BSD-3-Clause"
            ],
            "authors": [
                {
                    "name": "Arne Blankerts",
                    "email": "arne@blankerts.de",
                    "role": "Developer"
                },
                {
                    "name": "Sebastian Heuer",
                    "email": "sebastian@phpeople.de",
                    "role": "Developer"
                },
                {
                    "name": "Sebastian Bergmann",
                    "email": "sebastian@phpunit.de",
                    "role": "Developer"
                }
            ],
            "description": "Library for handling version information and constraints",
            "time": "2018-07-08T19:19:57+00:00"
        },
        {
            "name": "phpoption/phpoption",
            "version": "1.7.3",
            "source": {
                "type": "git",
                "url": "https://github.com/schmittjoh/php-option.git",
                "reference": "4acfd6a4b33a509d8c88f50e5222f734b6aeebae"
            },
            "dist": {
                "type": "zip",
                "url": "https://api.github.com/repos/schmittjoh/php-option/zipball/4acfd6a4b33a509d8c88f50e5222f734b6aeebae",
                "reference": "4acfd6a4b33a509d8c88f50e5222f734b6aeebae",
                "shasum": ""
            },
            "require": {
                "php": "^5.5.9 || ^7.0 || ^8.0"
            },
            "require-dev": {
                "bamarni/composer-bin-plugin": "^1.3",
                "phpunit/phpunit": "^4.8.35 || ^5.0 || ^6.0 || ^7.0"
            },
            "type": "library",
            "extra": {
                "branch-alias": {
                    "dev-master": "1.7-dev"
                }
            },
            "autoload": {
                "psr-4": {
                    "PhpOption\\": "src/PhpOption/"
                }
            },
            "notification-url": "https://packagist.org/downloads/",
            "license": [
                "Apache-2.0"
            ],
            "authors": [
                {
                    "name": "Johannes M. Schmitt",
                    "email": "schmittjoh@gmail.com"
                },
                {
                    "name": "Graham Campbell",
                    "email": "graham@alt-three.com"
                }
            ],
            "description": "Option Type for PHP",
            "keywords": [
                "language",
                "option",
                "php",
                "type"
            ],
            "time": "2020-03-21T18:07:53+00:00"
        },
        {
            "name": "phpspec/prophecy",
            "version": "v1.10.3",
            "source": {
                "type": "git",
                "url": "https://github.com/phpspec/prophecy.git",
                "reference": "451c3cd1418cf640de218914901e51b064abb093"
            },
            "dist": {
                "type": "zip",
                "url": "https://api.github.com/repos/phpspec/prophecy/zipball/451c3cd1418cf640de218914901e51b064abb093",
                "reference": "451c3cd1418cf640de218914901e51b064abb093",
                "shasum": ""
            },
            "require": {
                "doctrine/instantiator": "^1.0.2",
                "php": "^5.3|^7.0",
                "phpdocumentor/reflection-docblock": "^2.0|^3.0.2|^4.0|^5.0",
                "sebastian/comparator": "^1.2.3|^2.0|^3.0|^4.0",
                "sebastian/recursion-context": "^1.0|^2.0|^3.0|^4.0"
            },
            "require-dev": {
                "phpspec/phpspec": "^2.5 || ^3.2",
                "phpunit/phpunit": "^4.8.35 || ^5.7 || ^6.5 || ^7.1"
            },
            "type": "library",
            "extra": {
                "branch-alias": {
                    "dev-master": "1.10.x-dev"
                }
            },
            "autoload": {
                "psr-4": {
                    "Prophecy\\": "src/Prophecy"
                }
            },
            "notification-url": "https://packagist.org/downloads/",
            "license": [
                "MIT"
            ],
            "authors": [
                {
                    "name": "Konstantin Kudryashov",
                    "email": "ever.zet@gmail.com",
                    "homepage": "http://everzet.com"
                },
                {
                    "name": "Marcello Duarte",
                    "email": "marcello.duarte@gmail.com"
                }
            ],
            "description": "Highly opinionated mocking framework for PHP 5.3+",
            "homepage": "https://github.com/phpspec/prophecy",
            "keywords": [
                "Double",
                "Dummy",
                "fake",
                "mock",
                "spy",
                "stub"
            ],
            "time": "2020-03-05T15:02:03+00:00"
        },
        {
            "name": "phpunit/php-code-coverage",
            "version": "6.1.4",
            "source": {
                "type": "git",
                "url": "https://github.com/sebastianbergmann/php-code-coverage.git",
                "reference": "807e6013b00af69b6c5d9ceb4282d0393dbb9d8d"
            },
            "dist": {
                "type": "zip",
                "url": "https://api.github.com/repos/sebastianbergmann/php-code-coverage/zipball/807e6013b00af69b6c5d9ceb4282d0393dbb9d8d",
                "reference": "807e6013b00af69b6c5d9ceb4282d0393dbb9d8d",
                "shasum": ""
            },
            "require": {
                "ext-dom": "*",
                "ext-xmlwriter": "*",
                "php": "^7.1",
                "phpunit/php-file-iterator": "^2.0",
                "phpunit/php-text-template": "^1.2.1",
                "phpunit/php-token-stream": "^3.0",
                "sebastian/code-unit-reverse-lookup": "^1.0.1",
                "sebastian/environment": "^3.1 || ^4.0",
                "sebastian/version": "^2.0.1",
                "theseer/tokenizer": "^1.1"
            },
            "require-dev": {
                "phpunit/phpunit": "^7.0"
            },
            "suggest": {
                "ext-xdebug": "^2.6.0"
            },
            "type": "library",
            "extra": {
                "branch-alias": {
                    "dev-master": "6.1-dev"
                }
            },
            "autoload": {
                "classmap": [
                    "src/"
                ]
            },
            "notification-url": "https://packagist.org/downloads/",
            "license": [
                "BSD-3-Clause"
            ],
            "authors": [
                {
                    "name": "Sebastian Bergmann",
                    "email": "sebastian@phpunit.de",
                    "role": "lead"
                }
            ],
            "description": "Library that provides collection, processing, and rendering functionality for PHP code coverage information.",
            "homepage": "https://github.com/sebastianbergmann/php-code-coverage",
            "keywords": [
                "coverage",
                "testing",
                "xunit"
            ],
            "time": "2018-10-31T16:06:48+00:00"
        },
        {
            "name": "phpunit/php-file-iterator",
            "version": "2.0.2",
            "source": {
                "type": "git",
                "url": "https://github.com/sebastianbergmann/php-file-iterator.git",
                "reference": "050bedf145a257b1ff02746c31894800e5122946"
            },
            "dist": {
                "type": "zip",
                "url": "https://api.github.com/repos/sebastianbergmann/php-file-iterator/zipball/050bedf145a257b1ff02746c31894800e5122946",
                "reference": "050bedf145a257b1ff02746c31894800e5122946",
                "shasum": ""
            },
            "require": {
                "php": "^7.1"
            },
            "require-dev": {
                "phpunit/phpunit": "^7.1"
            },
            "type": "library",
            "extra": {
                "branch-alias": {
                    "dev-master": "2.0.x-dev"
                }
            },
            "autoload": {
                "classmap": [
                    "src/"
                ]
            },
            "notification-url": "https://packagist.org/downloads/",
            "license": [
                "BSD-3-Clause"
            ],
            "authors": [
                {
                    "name": "Sebastian Bergmann",
                    "email": "sebastian@phpunit.de",
                    "role": "lead"
                }
            ],
            "description": "FilterIterator implementation that filters files based on a list of suffixes.",
            "homepage": "https://github.com/sebastianbergmann/php-file-iterator/",
            "keywords": [
                "filesystem",
                "iterator"
            ],
            "time": "2018-09-13T20:33:42+00:00"
        },
        {
            "name": "phpunit/php-text-template",
            "version": "1.2.1",
            "source": {
                "type": "git",
                "url": "https://github.com/sebastianbergmann/php-text-template.git",
                "reference": "31f8b717e51d9a2afca6c9f046f5d69fc27c8686"
            },
            "dist": {
                "type": "zip",
                "url": "https://api.github.com/repos/sebastianbergmann/php-text-template/zipball/31f8b717e51d9a2afca6c9f046f5d69fc27c8686",
                "reference": "31f8b717e51d9a2afca6c9f046f5d69fc27c8686",
                "shasum": ""
            },
            "require": {
                "php": ">=5.3.3"
            },
            "type": "library",
            "autoload": {
                "classmap": [
                    "src/"
                ]
            },
            "notification-url": "https://packagist.org/downloads/",
            "license": [
                "BSD-3-Clause"
            ],
            "authors": [
                {
                    "name": "Sebastian Bergmann",
                    "email": "sebastian@phpunit.de",
                    "role": "lead"
                }
            ],
            "description": "Simple template engine.",
            "homepage": "https://github.com/sebastianbergmann/php-text-template/",
            "keywords": [
                "template"
            ],
            "time": "2015-06-21T13:50:34+00:00"
        },
        {
            "name": "phpunit/php-timer",
            "version": "2.1.2",
            "source": {
                "type": "git",
                "url": "https://github.com/sebastianbergmann/php-timer.git",
                "reference": "1038454804406b0b5f5f520358e78c1c2f71501e"
            },
            "dist": {
                "type": "zip",
                "url": "https://api.github.com/repos/sebastianbergmann/php-timer/zipball/1038454804406b0b5f5f520358e78c1c2f71501e",
                "reference": "1038454804406b0b5f5f520358e78c1c2f71501e",
                "shasum": ""
            },
            "require": {
                "php": "^7.1"
            },
            "require-dev": {
                "phpunit/phpunit": "^7.0"
            },
            "type": "library",
            "extra": {
                "branch-alias": {
                    "dev-master": "2.1-dev"
                }
            },
            "autoload": {
                "classmap": [
                    "src/"
                ]
            },
            "notification-url": "https://packagist.org/downloads/",
            "license": [
                "BSD-3-Clause"
            ],
            "authors": [
                {
                    "name": "Sebastian Bergmann",
                    "email": "sebastian@phpunit.de",
                    "role": "lead"
                }
            ],
            "description": "Utility class for timing",
            "homepage": "https://github.com/sebastianbergmann/php-timer/",
            "keywords": [
                "timer"
            ],
            "time": "2019-06-07T04:22:29+00:00"
        },
        {
            "name": "phpunit/php-token-stream",
            "version": "3.1.1",
            "source": {
                "type": "git",
                "url": "https://github.com/sebastianbergmann/php-token-stream.git",
                "reference": "995192df77f63a59e47f025390d2d1fdf8f425ff"
            },
            "dist": {
                "type": "zip",
                "url": "https://api.github.com/repos/sebastianbergmann/php-token-stream/zipball/995192df77f63a59e47f025390d2d1fdf8f425ff",
                "reference": "995192df77f63a59e47f025390d2d1fdf8f425ff",
                "shasum": ""
            },
            "require": {
                "ext-tokenizer": "*",
                "php": "^7.1"
            },
            "require-dev": {
                "phpunit/phpunit": "^7.0"
            },
            "type": "library",
            "extra": {
                "branch-alias": {
                    "dev-master": "3.1-dev"
                }
            },
            "autoload": {
                "classmap": [
                    "src/"
                ]
            },
            "notification-url": "https://packagist.org/downloads/",
            "license": [
                "BSD-3-Clause"
            ],
            "authors": [
                {
                    "name": "Sebastian Bergmann",
                    "email": "sebastian@phpunit.de"
                }
            ],
            "description": "Wrapper around PHP's tokenizer extension.",
            "homepage": "https://github.com/sebastianbergmann/php-token-stream/",
            "keywords": [
                "tokenizer"
            ],
            "time": "2019-09-17T06:23:10+00:00"
        },
        {
            "name": "phpunit/phpunit",
            "version": "7.5.20",
            "source": {
                "type": "git",
                "url": "https://github.com/sebastianbergmann/phpunit.git",
                "reference": "9467db479d1b0487c99733bb1e7944d32deded2c"
            },
            "dist": {
                "type": "zip",
                "url": "https://api.github.com/repos/sebastianbergmann/phpunit/zipball/9467db479d1b0487c99733bb1e7944d32deded2c",
                "reference": "9467db479d1b0487c99733bb1e7944d32deded2c",
                "shasum": ""
            },
            "require": {
                "doctrine/instantiator": "^1.1",
                "ext-dom": "*",
                "ext-json": "*",
                "ext-libxml": "*",
                "ext-mbstring": "*",
                "ext-xml": "*",
                "myclabs/deep-copy": "^1.7",
                "phar-io/manifest": "^1.0.2",
                "phar-io/version": "^2.0",
                "php": "^7.1",
                "phpspec/prophecy": "^1.7",
                "phpunit/php-code-coverage": "^6.0.7",
                "phpunit/php-file-iterator": "^2.0.1",
                "phpunit/php-text-template": "^1.2.1",
                "phpunit/php-timer": "^2.1",
                "sebastian/comparator": "^3.0",
                "sebastian/diff": "^3.0",
                "sebastian/environment": "^4.0",
                "sebastian/exporter": "^3.1",
                "sebastian/global-state": "^2.0",
                "sebastian/object-enumerator": "^3.0.3",
                "sebastian/resource-operations": "^2.0",
                "sebastian/version": "^2.0.1"
            },
            "conflict": {
                "phpunit/phpunit-mock-objects": "*"
            },
            "require-dev": {
                "ext-pdo": "*"
            },
            "suggest": {
                "ext-soap": "*",
                "ext-xdebug": "*",
                "phpunit/php-invoker": "^2.0"
            },
            "bin": [
                "phpunit"
            ],
            "type": "library",
            "extra": {
                "branch-alias": {
                    "dev-master": "7.5-dev"
                }
            },
            "autoload": {
                "classmap": [
                    "src/"
                ]
            },
            "notification-url": "https://packagist.org/downloads/",
            "license": [
                "BSD-3-Clause"
            ],
            "authors": [
                {
                    "name": "Sebastian Bergmann",
                    "email": "sebastian@phpunit.de",
                    "role": "lead"
                }
            ],
            "description": "The PHP Unit Testing framework.",
            "homepage": "https://phpunit.de/",
            "keywords": [
                "phpunit",
                "testing",
                "xunit"
            ],
            "time": "2020-01-08T08:45:45+00:00"
        },
        {
            "name": "sebastian/code-unit-reverse-lookup",
            "version": "1.0.1",
            "source": {
                "type": "git",
                "url": "https://github.com/sebastianbergmann/code-unit-reverse-lookup.git",
                "reference": "4419fcdb5eabb9caa61a27c7a1db532a6b55dd18"
            },
            "dist": {
                "type": "zip",
                "url": "https://api.github.com/repos/sebastianbergmann/code-unit-reverse-lookup/zipball/4419fcdb5eabb9caa61a27c7a1db532a6b55dd18",
                "reference": "4419fcdb5eabb9caa61a27c7a1db532a6b55dd18",
                "shasum": ""
            },
            "require": {
                "php": "^5.6 || ^7.0"
            },
            "require-dev": {
                "phpunit/phpunit": "^5.7 || ^6.0"
            },
            "type": "library",
            "extra": {
                "branch-alias": {
                    "dev-master": "1.0.x-dev"
                }
            },
            "autoload": {
                "classmap": [
                    "src/"
                ]
            },
            "notification-url": "https://packagist.org/downloads/",
            "license": [
                "BSD-3-Clause"
            ],
            "authors": [
                {
                    "name": "Sebastian Bergmann",
                    "email": "sebastian@phpunit.de"
                }
            ],
            "description": "Looks up which function or method a line of code belongs to",
            "homepage": "https://github.com/sebastianbergmann/code-unit-reverse-lookup/",
            "time": "2017-03-04T06:30:41+00:00"
        },
        {
            "name": "sebastian/comparator",
            "version": "3.0.2",
            "source": {
                "type": "git",
                "url": "https://github.com/sebastianbergmann/comparator.git",
                "reference": "5de4fc177adf9bce8df98d8d141a7559d7ccf6da"
            },
            "dist": {
                "type": "zip",
                "url": "https://api.github.com/repos/sebastianbergmann/comparator/zipball/5de4fc177adf9bce8df98d8d141a7559d7ccf6da",
                "reference": "5de4fc177adf9bce8df98d8d141a7559d7ccf6da",
                "shasum": ""
            },
            "require": {
                "php": "^7.1",
                "sebastian/diff": "^3.0",
                "sebastian/exporter": "^3.1"
            },
            "require-dev": {
                "phpunit/phpunit": "^7.1"
            },
            "type": "library",
            "extra": {
                "branch-alias": {
                    "dev-master": "3.0-dev"
                }
            },
            "autoload": {
                "classmap": [
                    "src/"
                ]
            },
            "notification-url": "https://packagist.org/downloads/",
            "license": [
                "BSD-3-Clause"
            ],
            "authors": [
                {
                    "name": "Jeff Welch",
                    "email": "whatthejeff@gmail.com"
                },
                {
                    "name": "Volker Dusch",
                    "email": "github@wallbash.com"
                },
                {
                    "name": "Bernhard Schussek",
                    "email": "bschussek@2bepublished.at"
                },
                {
                    "name": "Sebastian Bergmann",
                    "email": "sebastian@phpunit.de"
                }
            ],
            "description": "Provides the functionality to compare PHP values for equality",
            "homepage": "https://github.com/sebastianbergmann/comparator",
            "keywords": [
                "comparator",
                "compare",
                "equality"
            ],
            "time": "2018-07-12T15:12:46+00:00"
        },
        {
            "name": "sebastian/diff",
            "version": "3.0.2",
            "source": {
                "type": "git",
                "url": "https://github.com/sebastianbergmann/diff.git",
                "reference": "720fcc7e9b5cf384ea68d9d930d480907a0c1a29"
            },
            "dist": {
                "type": "zip",
                "url": "https://api.github.com/repos/sebastianbergmann/diff/zipball/720fcc7e9b5cf384ea68d9d930d480907a0c1a29",
                "reference": "720fcc7e9b5cf384ea68d9d930d480907a0c1a29",
                "shasum": ""
            },
            "require": {
                "php": "^7.1"
            },
            "require-dev": {
                "phpunit/phpunit": "^7.5 || ^8.0",
                "symfony/process": "^2 || ^3.3 || ^4"
            },
            "type": "library",
            "extra": {
                "branch-alias": {
                    "dev-master": "3.0-dev"
                }
            },
            "autoload": {
                "classmap": [
                    "src/"
                ]
            },
            "notification-url": "https://packagist.org/downloads/",
            "license": [
                "BSD-3-Clause"
            ],
            "authors": [
                {
                    "name": "Kore Nordmann",
                    "email": "mail@kore-nordmann.de"
                },
                {
                    "name": "Sebastian Bergmann",
                    "email": "sebastian@phpunit.de"
                }
            ],
            "description": "Diff implementation",
            "homepage": "https://github.com/sebastianbergmann/diff",
            "keywords": [
                "diff",
                "udiff",
                "unidiff",
                "unified diff"
            ],
            "time": "2019-02-04T06:01:07+00:00"
        },
        {
            "name": "sebastian/environment",
            "version": "4.2.3",
            "source": {
                "type": "git",
                "url": "https://github.com/sebastianbergmann/environment.git",
                "reference": "464c90d7bdf5ad4e8a6aea15c091fec0603d4368"
            },
            "dist": {
                "type": "zip",
                "url": "https://api.github.com/repos/sebastianbergmann/environment/zipball/464c90d7bdf5ad4e8a6aea15c091fec0603d4368",
                "reference": "464c90d7bdf5ad4e8a6aea15c091fec0603d4368",
                "shasum": ""
            },
            "require": {
                "php": "^7.1"
            },
            "require-dev": {
                "phpunit/phpunit": "^7.5"
            },
            "suggest": {
                "ext-posix": "*"
            },
            "type": "library",
            "extra": {
                "branch-alias": {
                    "dev-master": "4.2-dev"
                }
            },
            "autoload": {
                "classmap": [
                    "src/"
                ]
            },
            "notification-url": "https://packagist.org/downloads/",
            "license": [
                "BSD-3-Clause"
            ],
            "authors": [
                {
                    "name": "Sebastian Bergmann",
                    "email": "sebastian@phpunit.de"
                }
            ],
            "description": "Provides functionality to handle HHVM/PHP environments",
            "homepage": "http://www.github.com/sebastianbergmann/environment",
            "keywords": [
                "Xdebug",
                "environment",
                "hhvm"
            ],
            "time": "2019-11-20T08:46:58+00:00"
        },
        {
            "name": "sebastian/exporter",
            "version": "3.1.2",
            "source": {
                "type": "git",
                "url": "https://github.com/sebastianbergmann/exporter.git",
                "reference": "68609e1261d215ea5b21b7987539cbfbe156ec3e"
            },
            "dist": {
                "type": "zip",
                "url": "https://api.github.com/repos/sebastianbergmann/exporter/zipball/68609e1261d215ea5b21b7987539cbfbe156ec3e",
                "reference": "68609e1261d215ea5b21b7987539cbfbe156ec3e",
                "shasum": ""
            },
            "require": {
                "php": "^7.0",
                "sebastian/recursion-context": "^3.0"
            },
            "require-dev": {
                "ext-mbstring": "*",
                "phpunit/phpunit": "^6.0"
            },
            "type": "library",
            "extra": {
                "branch-alias": {
                    "dev-master": "3.1.x-dev"
                }
            },
            "autoload": {
                "classmap": [
                    "src/"
                ]
            },
            "notification-url": "https://packagist.org/downloads/",
            "license": [
                "BSD-3-Clause"
            ],
            "authors": [
                {
                    "name": "Sebastian Bergmann",
                    "email": "sebastian@phpunit.de"
                },
                {
                    "name": "Jeff Welch",
                    "email": "whatthejeff@gmail.com"
                },
                {
                    "name": "Volker Dusch",
                    "email": "github@wallbash.com"
                },
                {
                    "name": "Adam Harvey",
                    "email": "aharvey@php.net"
                },
                {
                    "name": "Bernhard Schussek",
                    "email": "bschussek@gmail.com"
                }
            ],
            "description": "Provides the functionality to export PHP variables for visualization",
            "homepage": "http://www.github.com/sebastianbergmann/exporter",
            "keywords": [
                "export",
                "exporter"
            ],
            "time": "2019-09-14T09:02:43+00:00"
        },
        {
            "name": "sebastian/global-state",
            "version": "2.0.0",
            "source": {
                "type": "git",
                "url": "https://github.com/sebastianbergmann/global-state.git",
                "reference": "e8ba02eed7bbbb9e59e43dedd3dddeff4a56b0c4"
            },
            "dist": {
                "type": "zip",
                "url": "https://api.github.com/repos/sebastianbergmann/global-state/zipball/e8ba02eed7bbbb9e59e43dedd3dddeff4a56b0c4",
                "reference": "e8ba02eed7bbbb9e59e43dedd3dddeff4a56b0c4",
                "shasum": ""
            },
            "require": {
                "php": "^7.0"
            },
            "require-dev": {
                "phpunit/phpunit": "^6.0"
            },
            "suggest": {
                "ext-uopz": "*"
            },
            "type": "library",
            "extra": {
                "branch-alias": {
                    "dev-master": "2.0-dev"
                }
            },
            "autoload": {
                "classmap": [
                    "src/"
                ]
            },
            "notification-url": "https://packagist.org/downloads/",
            "license": [
                "BSD-3-Clause"
            ],
            "authors": [
                {
                    "name": "Sebastian Bergmann",
                    "email": "sebastian@phpunit.de"
                }
            ],
            "description": "Snapshotting of global state",
            "homepage": "http://www.github.com/sebastianbergmann/global-state",
            "keywords": [
                "global state"
            ],
            "time": "2017-04-27T15:39:26+00:00"
        },
        {
            "name": "sebastian/object-enumerator",
            "version": "3.0.3",
            "source": {
                "type": "git",
                "url": "https://github.com/sebastianbergmann/object-enumerator.git",
                "reference": "7cfd9e65d11ffb5af41198476395774d4c8a84c5"
            },
            "dist": {
                "type": "zip",
                "url": "https://api.github.com/repos/sebastianbergmann/object-enumerator/zipball/7cfd9e65d11ffb5af41198476395774d4c8a84c5",
                "reference": "7cfd9e65d11ffb5af41198476395774d4c8a84c5",
                "shasum": ""
            },
            "require": {
                "php": "^7.0",
                "sebastian/object-reflector": "^1.1.1",
                "sebastian/recursion-context": "^3.0"
            },
            "require-dev": {
                "phpunit/phpunit": "^6.0"
            },
            "type": "library",
            "extra": {
                "branch-alias": {
                    "dev-master": "3.0.x-dev"
                }
            },
            "autoload": {
                "classmap": [
                    "src/"
                ]
            },
            "notification-url": "https://packagist.org/downloads/",
            "license": [
                "BSD-3-Clause"
            ],
            "authors": [
                {
                    "name": "Sebastian Bergmann",
                    "email": "sebastian@phpunit.de"
                }
            ],
            "description": "Traverses array structures and object graphs to enumerate all referenced objects",
            "homepage": "https://github.com/sebastianbergmann/object-enumerator/",
            "time": "2017-08-03T12:35:26+00:00"
        },
        {
            "name": "sebastian/object-reflector",
            "version": "1.1.1",
            "source": {
                "type": "git",
                "url": "https://github.com/sebastianbergmann/object-reflector.git",
                "reference": "773f97c67f28de00d397be301821b06708fca0be"
            },
            "dist": {
                "type": "zip",
                "url": "https://api.github.com/repos/sebastianbergmann/object-reflector/zipball/773f97c67f28de00d397be301821b06708fca0be",
                "reference": "773f97c67f28de00d397be301821b06708fca0be",
                "shasum": ""
            },
            "require": {
                "php": "^7.0"
            },
            "require-dev": {
                "phpunit/phpunit": "^6.0"
            },
            "type": "library",
            "extra": {
                "branch-alias": {
                    "dev-master": "1.1-dev"
                }
            },
            "autoload": {
                "classmap": [
                    "src/"
                ]
            },
            "notification-url": "https://packagist.org/downloads/",
            "license": [
                "BSD-3-Clause"
            ],
            "authors": [
                {
                    "name": "Sebastian Bergmann",
                    "email": "sebastian@phpunit.de"
                }
            ],
            "description": "Allows reflection of object attributes, including inherited and non-public ones",
            "homepage": "https://github.com/sebastianbergmann/object-reflector/",
            "time": "2017-03-29T09:07:27+00:00"
        },
        {
            "name": "sebastian/recursion-context",
            "version": "3.0.0",
            "source": {
                "type": "git",
                "url": "https://github.com/sebastianbergmann/recursion-context.git",
                "reference": "5b0cd723502bac3b006cbf3dbf7a1e3fcefe4fa8"
            },
            "dist": {
                "type": "zip",
                "url": "https://api.github.com/repos/sebastianbergmann/recursion-context/zipball/5b0cd723502bac3b006cbf3dbf7a1e3fcefe4fa8",
                "reference": "5b0cd723502bac3b006cbf3dbf7a1e3fcefe4fa8",
                "shasum": ""
            },
            "require": {
                "php": "^7.0"
            },
            "require-dev": {
                "phpunit/phpunit": "^6.0"
            },
            "type": "library",
            "extra": {
                "branch-alias": {
                    "dev-master": "3.0.x-dev"
                }
            },
            "autoload": {
                "classmap": [
                    "src/"
                ]
            },
            "notification-url": "https://packagist.org/downloads/",
            "license": [
                "BSD-3-Clause"
            ],
            "authors": [
                {
                    "name": "Jeff Welch",
                    "email": "whatthejeff@gmail.com"
                },
                {
                    "name": "Sebastian Bergmann",
                    "email": "sebastian@phpunit.de"
                },
                {
                    "name": "Adam Harvey",
                    "email": "aharvey@php.net"
                }
            ],
            "description": "Provides functionality to recursively process PHP variables",
            "homepage": "http://www.github.com/sebastianbergmann/recursion-context",
            "time": "2017-03-03T06:23:57+00:00"
        },
        {
            "name": "sebastian/resource-operations",
            "version": "2.0.1",
            "source": {
                "type": "git",
                "url": "https://github.com/sebastianbergmann/resource-operations.git",
                "reference": "4d7a795d35b889bf80a0cc04e08d77cedfa917a9"
            },
            "dist": {
                "type": "zip",
                "url": "https://api.github.com/repos/sebastianbergmann/resource-operations/zipball/4d7a795d35b889bf80a0cc04e08d77cedfa917a9",
                "reference": "4d7a795d35b889bf80a0cc04e08d77cedfa917a9",
                "shasum": ""
            },
            "require": {
                "php": "^7.1"
            },
            "type": "library",
            "extra": {
                "branch-alias": {
                    "dev-master": "2.0-dev"
                }
            },
            "autoload": {
                "classmap": [
                    "src/"
                ]
            },
            "notification-url": "https://packagist.org/downloads/",
            "license": [
                "BSD-3-Clause"
            ],
            "authors": [
                {
                    "name": "Sebastian Bergmann",
                    "email": "sebastian@phpunit.de"
                }
            ],
            "description": "Provides a list of PHP built-in functions that operate on resources",
            "homepage": "https://www.github.com/sebastianbergmann/resource-operations",
            "time": "2018-10-04T04:07:39+00:00"
        },
        {
            "name": "sebastian/version",
            "version": "2.0.1",
            "source": {
                "type": "git",
                "url": "https://github.com/sebastianbergmann/version.git",
                "reference": "99732be0ddb3361e16ad77b68ba41efc8e979019"
            },
            "dist": {
                "type": "zip",
                "url": "https://api.github.com/repos/sebastianbergmann/version/zipball/99732be0ddb3361e16ad77b68ba41efc8e979019",
                "reference": "99732be0ddb3361e16ad77b68ba41efc8e979019",
                "shasum": ""
            },
            "require": {
                "php": ">=5.6"
            },
            "type": "library",
            "extra": {
                "branch-alias": {
                    "dev-master": "2.0.x-dev"
                }
            },
            "autoload": {
                "classmap": [
                    "src/"
                ]
            },
            "notification-url": "https://packagist.org/downloads/",
            "license": [
                "BSD-3-Clause"
            ],
            "authors": [
                {
                    "name": "Sebastian Bergmann",
                    "email": "sebastian@phpunit.de",
                    "role": "lead"
                }
            ],
            "description": "Library that helps with managing the version number of Git-hosted PHP projects",
            "homepage": "https://github.com/sebastianbergmann/version",
            "time": "2016-10-03T07:35:21+00:00"
        },
        {
            "name": "symfony/browser-kit",
            "version": "v4.4.5",
            "source": {
                "type": "git",
                "url": "https://github.com/symfony/browser-kit.git",
                "reference": "090ce406505149d6852a7c03b0346dec3b8cf612"
            },
            "dist": {
                "type": "zip",
                "url": "https://api.github.com/repos/symfony/browser-kit/zipball/090ce406505149d6852a7c03b0346dec3b8cf612",
                "reference": "090ce406505149d6852a7c03b0346dec3b8cf612",
                "shasum": ""
            },
            "require": {
                "php": "^7.1.3",
                "symfony/dom-crawler": "^3.4|^4.0|^5.0"
            },
            "require-dev": {
                "symfony/css-selector": "^3.4|^4.0|^5.0",
                "symfony/http-client": "^4.3|^5.0",
                "symfony/mime": "^4.3|^5.0",
                "symfony/process": "^3.4|^4.0|^5.0"
            },
            "suggest": {
                "symfony/process": ""
            },
            "type": "library",
            "extra": {
                "branch-alias": {
                    "dev-master": "4.4-dev"
                }
            },
            "autoload": {
                "psr-4": {
                    "Symfony\\Component\\BrowserKit\\": ""
                },
                "exclude-from-classmap": [
                    "/Tests/"
                ]
            },
            "notification-url": "https://packagist.org/downloads/",
            "license": [
                "MIT"
            ],
            "authors": [
                {
                    "name": "Fabien Potencier",
                    "email": "fabien@symfony.com"
                },
                {
                    "name": "Symfony Community",
                    "homepage": "https://symfony.com/contributors"
                }
            ],
            "description": "Symfony BrowserKit Component",
            "homepage": "https://symfony.com",
            "time": "2020-02-23T10:00:59+00:00"
        },
        {
            "name": "symfony/css-selector",
            "version": "v4.4.5",
            "source": {
                "type": "git",
                "url": "https://github.com/symfony/css-selector.git",
                "reference": "d0a6dd288fa8848dcc3d1f58b94de6a7cc5d2d22"
            },
            "dist": {
                "type": "zip",
                "url": "https://api.github.com/repos/symfony/css-selector/zipball/d0a6dd288fa8848dcc3d1f58b94de6a7cc5d2d22",
                "reference": "d0a6dd288fa8848dcc3d1f58b94de6a7cc5d2d22",
                "shasum": ""
            },
            "require": {
                "php": "^7.1.3"
            },
            "type": "library",
            "extra": {
                "branch-alias": {
                    "dev-master": "4.4-dev"
                }
            },
            "autoload": {
                "psr-4": {
                    "Symfony\\Component\\CssSelector\\": ""
                },
                "exclude-from-classmap": [
                    "/Tests/"
                ]
            },
            "notification-url": "https://packagist.org/downloads/",
            "license": [
                "MIT"
            ],
            "authors": [
                {
                    "name": "Fabien Potencier",
                    "email": "fabien@symfony.com"
                },
                {
                    "name": "Jean-François Simon",
                    "email": "jeanfrancois.simon@sensiolabs.com"
                },
                {
                    "name": "Symfony Community",
                    "homepage": "https://symfony.com/contributors"
                }
            ],
            "description": "Symfony CssSelector Component",
            "homepage": "https://symfony.com",
            "time": "2020-02-04T09:01:01+00:00"
        },
        {
            "name": "symfony/dom-crawler",
            "version": "v4.4.5",
            "source": {
                "type": "git",
                "url": "https://github.com/symfony/dom-crawler.git",
                "reference": "11dcf08f12f29981bf770f097a5d64d65bce5929"
            },
            "dist": {
                "type": "zip",
                "url": "https://api.github.com/repos/symfony/dom-crawler/zipball/11dcf08f12f29981bf770f097a5d64d65bce5929",
                "reference": "11dcf08f12f29981bf770f097a5d64d65bce5929",
                "shasum": ""
            },
            "require": {
                "php": "^7.1.3",
                "symfony/polyfill-ctype": "~1.8",
                "symfony/polyfill-mbstring": "~1.0"
            },
            "conflict": {
                "masterminds/html5": "<2.6"
            },
            "require-dev": {
                "masterminds/html5": "^2.6",
                "symfony/css-selector": "^3.4|^4.0|^5.0"
            },
            "suggest": {
                "symfony/css-selector": ""
            },
            "type": "library",
            "extra": {
                "branch-alias": {
                    "dev-master": "4.4-dev"
                }
            },
            "autoload": {
                "psr-4": {
                    "Symfony\\Component\\DomCrawler\\": ""
                },
                "exclude-from-classmap": [
                    "/Tests/"
                ]
            },
            "notification-url": "https://packagist.org/downloads/",
            "license": [
                "MIT"
            ],
            "authors": [
                {
                    "name": "Fabien Potencier",
                    "email": "fabien@symfony.com"
                },
                {
                    "name": "Symfony Community",
                    "homepage": "https://symfony.com/contributors"
                }
            ],
            "description": "Symfony DomCrawler Component",
            "homepage": "https://symfony.com",
            "time": "2020-02-29T10:05:28+00:00"
        },
        {
            "name": "symfony/event-dispatcher",
            "version": "v4.4.5",
            "source": {
                "type": "git",
                "url": "https://github.com/symfony/event-dispatcher.git",
                "reference": "4ad8e149799d3128621a3a1f70e92b9897a8930d"
            },
            "dist": {
                "type": "zip",
                "url": "https://api.github.com/repos/symfony/event-dispatcher/zipball/4ad8e149799d3128621a3a1f70e92b9897a8930d",
                "reference": "4ad8e149799d3128621a3a1f70e92b9897a8930d",
                "shasum": ""
            },
            "require": {
                "php": "^7.1.3",
                "symfony/event-dispatcher-contracts": "^1.1"
            },
            "conflict": {
                "symfony/dependency-injection": "<3.4"
            },
            "provide": {
                "psr/event-dispatcher-implementation": "1.0",
                "symfony/event-dispatcher-implementation": "1.1"
            },
            "require-dev": {
                "psr/log": "~1.0",
                "symfony/config": "^3.4|^4.0|^5.0",
                "symfony/dependency-injection": "^3.4|^4.0|^5.0",
                "symfony/expression-language": "^3.4|^4.0|^5.0",
                "symfony/http-foundation": "^3.4|^4.0|^5.0",
                "symfony/service-contracts": "^1.1|^2",
                "symfony/stopwatch": "^3.4|^4.0|^5.0"
            },
            "suggest": {
                "symfony/dependency-injection": "",
                "symfony/http-kernel": ""
            },
            "type": "library",
            "extra": {
                "branch-alias": {
                    "dev-master": "4.4-dev"
                }
            },
            "autoload": {
                "psr-4": {
                    "Symfony\\Component\\EventDispatcher\\": ""
                },
                "exclude-from-classmap": [
                    "/Tests/"
                ]
            },
            "notification-url": "https://packagist.org/downloads/",
            "license": [
                "MIT"
            ],
            "authors": [
                {
                    "name": "Fabien Potencier",
                    "email": "fabien@symfony.com"
                },
                {
                    "name": "Symfony Community",
                    "homepage": "https://symfony.com/contributors"
                }
            ],
            "description": "Symfony EventDispatcher Component",
            "homepage": "https://symfony.com",
            "time": "2020-02-04T09:32:40+00:00"
        },
        {
            "name": "symfony/event-dispatcher-contracts",
            "version": "v1.1.7",
            "source": {
                "type": "git",
                "url": "https://github.com/symfony/event-dispatcher-contracts.git",
                "reference": "c43ab685673fb6c8d84220c77897b1d6cdbe1d18"
            },
            "dist": {
                "type": "zip",
                "url": "https://api.github.com/repos/symfony/event-dispatcher-contracts/zipball/c43ab685673fb6c8d84220c77897b1d6cdbe1d18",
                "reference": "c43ab685673fb6c8d84220c77897b1d6cdbe1d18",
                "shasum": ""
            },
            "require": {
                "php": "^7.1.3"
            },
            "suggest": {
                "psr/event-dispatcher": "",
                "symfony/event-dispatcher-implementation": ""
            },
            "type": "library",
            "extra": {
                "branch-alias": {
                    "dev-master": "1.1-dev"
                }
            },
            "autoload": {
                "psr-4": {
                    "Symfony\\Contracts\\EventDispatcher\\": ""
                }
            },
            "notification-url": "https://packagist.org/downloads/",
            "license": [
                "MIT"
            ],
            "authors": [
                {
                    "name": "Nicolas Grekas",
                    "email": "p@tchwork.com"
                },
                {
                    "name": "Symfony Community",
                    "homepage": "https://symfony.com/contributors"
                }
            ],
            "description": "Generic abstractions related to dispatching event",
            "homepage": "https://symfony.com",
            "keywords": [
                "abstractions",
                "contracts",
                "decoupling",
                "interfaces",
                "interoperability",
                "standards"
            ],
            "time": "2019-09-17T09:54:03+00:00"
        },
        {
            "name": "theseer/tokenizer",
            "version": "1.1.3",
            "source": {
                "type": "git",
                "url": "https://github.com/theseer/tokenizer.git",
                "reference": "11336f6f84e16a720dae9d8e6ed5019efa85a0f9"
            },
            "dist": {
                "type": "zip",
                "url": "https://api.github.com/repos/theseer/tokenizer/zipball/11336f6f84e16a720dae9d8e6ed5019efa85a0f9",
                "reference": "11336f6f84e16a720dae9d8e6ed5019efa85a0f9",
                "shasum": ""
            },
            "require": {
                "ext-dom": "*",
                "ext-tokenizer": "*",
                "ext-xmlwriter": "*",
                "php": "^7.0"
            },
            "type": "library",
            "autoload": {
                "classmap": [
                    "src/"
                ]
            },
            "notification-url": "https://packagist.org/downloads/",
            "license": [
                "BSD-3-Clause"
            ],
            "authors": [
                {
                    "name": "Arne Blankerts",
                    "email": "arne@blankerts.de",
                    "role": "Developer"
                }
            ],
            "description": "A small library for converting tokenized PHP source code into XML and potentially other formats",
            "time": "2019-06-13T22:48:21+00:00"
        },
        {
            "name": "vlucas/phpdotenv",
            "version": "v3.6.1",
            "source": {
                "type": "git",
                "url": "https://github.com/vlucas/phpdotenv.git",
                "reference": "8f7961f7b9deb3b432452c18093cf16f88205902"
            },
            "dist": {
                "type": "zip",
                "url": "https://api.github.com/repos/vlucas/phpdotenv/zipball/8f7961f7b9deb3b432452c18093cf16f88205902",
                "reference": "8f7961f7b9deb3b432452c18093cf16f88205902",
                "shasum": ""
            },
            "require": {
                "php": "^5.4 || ^7.0",
                "phpoption/phpoption": "^1.5",
                "symfony/polyfill-ctype": "^1.9"
            },
            "require-dev": {
                "ext-filter": "*",
                "phpunit/phpunit": "^4.8.35 || ^5.0 || ^6.0 || ^7.0"
            },
            "suggest": {
                "ext-filter": "Required to use the boolean validator."
            },
            "type": "library",
            "extra": {
                "branch-alias": {
                    "dev-master": "3.6-dev"
                }
            },
            "autoload": {
                "psr-4": {
                    "Dotenv\\": "src/"
                }
            },
            "notification-url": "https://packagist.org/downloads/",
            "license": [
                "BSD-3-Clause"
            ],
            "authors": [
                {
                    "name": "Graham Campbell",
                    "email": "graham@alt-three.com",
                    "homepage": "https://gjcampbell.co.uk/"
                },
                {
                    "name": "Vance Lucas",
                    "email": "vance@vancelucas.com",
                    "homepage": "https://vancelucas.com/"
                }
            ],
            "description": "Loads environment variables from `.env` to `getenv()`, `$_ENV` and `$_SERVER` automagically.",
            "keywords": [
                "dotenv",
                "env",
                "environment"
            ],
            "time": "2020-03-12T13:44:00+00:00"
        }
    ],
    "aliases": [],
    "minimum-stability": "stable",
    "stability-flags": [],
    "prefer-stable": false,
    "prefer-lowest": false,
    "platform": {
        "php": ">=7.0.0",
        "ext-curl": "*",
        "ext-dom": "*",
        "ext-json": "*",
        "ext-mbstring": "*",
        "ext-openssl": "*",
        "ext-pcre": "*",
        "ext-pdo": "*",
        "ext-zip": "*"
    },
    "platform-dev": [],
    "platform-overrides": {
        "php": "7.1.30"
    }
}<|MERGE_RESOLUTION|>--- conflicted
+++ resolved
@@ -4,11 +4,7 @@
         "Read more about it at https://getcomposer.org/doc/01-basic-usage.md#installing-dependencies",
         "This file is @generated automatically"
     ],
-<<<<<<< HEAD
-    "content-hash": "b94c37b9e1343e1dc49fa805ee305ddd",
-=======
     "content-hash": "7ebf6e36e952c3f3affedcf0a4d5b1c6",
->>>>>>> 6b8964e7
     "packages": [
         {
             "name": "cebe/markdown",
@@ -491,6 +487,39 @@
             "time": "2015-01-27T10:53:51+00:00"
         },
         {
+            "name": "dnoegel/php-xdg-base-dir",
+            "version": "v0.1.1",
+            "source": {
+                "type": "git",
+                "url": "https://github.com/dnoegel/php-xdg-base-dir.git",
+                "reference": "8f8a6e48c5ecb0f991c2fdcf5f154a47d85f9ffd"
+            },
+            "dist": {
+                "type": "zip",
+                "url": "https://api.github.com/repos/dnoegel/php-xdg-base-dir/zipball/8f8a6e48c5ecb0f991c2fdcf5f154a47d85f9ffd",
+                "reference": "8f8a6e48c5ecb0f991c2fdcf5f154a47d85f9ffd",
+                "shasum": ""
+            },
+            "require": {
+                "php": ">=5.3.2"
+            },
+            "require-dev": {
+                "phpunit/phpunit": "~7.0|~6.0|~5.0|~4.8.35"
+            },
+            "type": "library",
+            "autoload": {
+                "psr-4": {
+                    "XdgBaseDir\\": "src/"
+                }
+            },
+            "notification-url": "https://packagist.org/downloads/",
+            "license": [
+                "MIT"
+            ],
+            "description": "implementation of xdg base directory specification for php",
+            "time": "2019-12-04T15:06:13+00:00"
+        },
+        {
             "name": "doctrine/lexer",
             "version": "1.0.2",
             "source": {
@@ -978,6 +1007,94 @@
                 "laravel"
             ],
             "time": "2019-09-09T11:59:51+00:00"
+        },
+        {
+            "name": "jakub-onderka/php-console-color",
+            "version": "v0.2",
+            "source": {
+                "type": "git",
+                "url": "https://github.com/JakubOnderka/PHP-Console-Color.git",
+                "reference": "d5deaecff52a0d61ccb613bb3804088da0307191"
+            },
+            "dist": {
+                "type": "zip",
+                "url": "https://api.github.com/repos/JakubOnderka/PHP-Console-Color/zipball/d5deaecff52a0d61ccb613bb3804088da0307191",
+                "reference": "d5deaecff52a0d61ccb613bb3804088da0307191",
+                "shasum": ""
+            },
+            "require": {
+                "php": ">=5.4.0"
+            },
+            "require-dev": {
+                "jakub-onderka/php-code-style": "1.0",
+                "jakub-onderka/php-parallel-lint": "1.0",
+                "jakub-onderka/php-var-dump-check": "0.*",
+                "phpunit/phpunit": "~4.3",
+                "squizlabs/php_codesniffer": "1.*"
+            },
+            "type": "library",
+            "autoload": {
+                "psr-4": {
+                    "JakubOnderka\\PhpConsoleColor\\": "src/"
+                }
+            },
+            "notification-url": "https://packagist.org/downloads/",
+            "license": [
+                "BSD-2-Clause"
+            ],
+            "authors": [
+                {
+                    "name": "Jakub Onderka",
+                    "email": "jakub.onderka@gmail.com"
+                }
+            ],
+            "time": "2018-09-29T17:23:10+00:00"
+        },
+        {
+            "name": "jakub-onderka/php-console-highlighter",
+            "version": "v0.4",
+            "source": {
+                "type": "git",
+                "url": "https://github.com/JakubOnderka/PHP-Console-Highlighter.git",
+                "reference": "9f7a229a69d52506914b4bc61bfdb199d90c5547"
+            },
+            "dist": {
+                "type": "zip",
+                "url": "https://api.github.com/repos/JakubOnderka/PHP-Console-Highlighter/zipball/9f7a229a69d52506914b4bc61bfdb199d90c5547",
+                "reference": "9f7a229a69d52506914b4bc61bfdb199d90c5547",
+                "shasum": ""
+            },
+            "require": {
+                "ext-tokenizer": "*",
+                "jakub-onderka/php-console-color": "~0.2",
+                "php": ">=5.4.0"
+            },
+            "require-dev": {
+                "jakub-onderka/php-code-style": "~1.0",
+                "jakub-onderka/php-parallel-lint": "~1.0",
+                "jakub-onderka/php-var-dump-check": "~0.1",
+                "phpunit/phpunit": "~4.0",
+                "squizlabs/php_codesniffer": "~1.5"
+            },
+            "type": "library",
+            "autoload": {
+                "psr-4": {
+                    "JakubOnderka\\PhpConsoleHighlighter\\": "src/"
+                }
+            },
+            "notification-url": "https://packagist.org/downloads/",
+            "license": [
+                "MIT"
+            ],
+            "authors": [
+                {
+                    "name": "Jakub Onderka",
+                    "email": "acci@acci.cz",
+                    "homepage": "http://www.acci.cz/"
+                }
+            ],
+            "description": "Highlight PHP code in terminal",
+            "time": "2018-09-29T18:48:56+00:00"
         },
         {
             "name": "justinrainbow/json-schema",
@@ -1748,6 +1865,58 @@
             "time": "2019-11-26T17:56:10+00:00"
         },
         {
+            "name": "nikic/php-parser",
+            "version": "v4.3.0",
+            "source": {
+                "type": "git",
+                "url": "https://github.com/nikic/PHP-Parser.git",
+                "reference": "9a9981c347c5c49d6dfe5cf826bb882b824080dc"
+            },
+            "dist": {
+                "type": "zip",
+                "url": "https://api.github.com/repos/nikic/PHP-Parser/zipball/9a9981c347c5c49d6dfe5cf826bb882b824080dc",
+                "reference": "9a9981c347c5c49d6dfe5cf826bb882b824080dc",
+                "shasum": ""
+            },
+            "require": {
+                "ext-tokenizer": "*",
+                "php": ">=7.0"
+            },
+            "require-dev": {
+                "ircmaxell/php-yacc": "0.0.5",
+                "phpunit/phpunit": "^6.5 || ^7.0 || ^8.0"
+            },
+            "bin": [
+                "bin/php-parse"
+            ],
+            "type": "library",
+            "extra": {
+                "branch-alias": {
+                    "dev-master": "4.3-dev"
+                }
+            },
+            "autoload": {
+                "psr-4": {
+                    "PhpParser\\": "lib/PhpParser"
+                }
+            },
+            "notification-url": "https://packagist.org/downloads/",
+            "license": [
+                "BSD-3-Clause"
+            ],
+            "authors": [
+                {
+                    "name": "Nikita Popov"
+                }
+            ],
+            "description": "A PHP parser written in PHP",
+            "keywords": [
+                "parser",
+                "php"
+            ],
+            "time": "2019-11-08T13:50:10+00:00"
+        },
+        {
             "name": "opis/closure",
             "version": "3.5.1",
             "source": {
@@ -2257,6 +2426,80 @@
                 "psr-3"
             ],
             "time": "2020-03-23T09:12:05+00:00"
+        },
+        {
+            "name": "psy/psysh",
+            "version": "v0.9.12",
+            "source": {
+                "type": "git",
+                "url": "https://github.com/bobthecow/psysh.git",
+                "reference": "90da7f37568aee36b116a030c5f99c915267edd4"
+            },
+            "dist": {
+                "type": "zip",
+                "url": "https://api.github.com/repos/bobthecow/psysh/zipball/90da7f37568aee36b116a030c5f99c915267edd4",
+                "reference": "90da7f37568aee36b116a030c5f99c915267edd4",
+                "shasum": ""
+            },
+            "require": {
+                "dnoegel/php-xdg-base-dir": "0.1.*",
+                "ext-json": "*",
+                "ext-tokenizer": "*",
+                "jakub-onderka/php-console-highlighter": "0.3.*|0.4.*",
+                "nikic/php-parser": "~1.3|~2.0|~3.0|~4.0",
+                "php": ">=5.4.0",
+                "symfony/console": "~2.3.10|^2.4.2|~3.0|~4.0|~5.0",
+                "symfony/var-dumper": "~2.7|~3.0|~4.0|~5.0"
+            },
+            "require-dev": {
+                "bamarni/composer-bin-plugin": "^1.2",
+                "hoa/console": "~2.15|~3.16",
+                "phpunit/phpunit": "~4.8.35|~5.0|~6.0|~7.0"
+            },
+            "suggest": {
+                "ext-pcntl": "Enabling the PCNTL extension makes PsySH a lot happier :)",
+                "ext-pdo-sqlite": "The doc command requires SQLite to work.",
+                "ext-posix": "If you have PCNTL, you'll want the POSIX extension as well.",
+                "ext-readline": "Enables support for arrow-key history navigation, and showing and manipulating command history.",
+                "hoa/console": "A pure PHP readline implementation. You'll want this if your PHP install doesn't already support readline or libedit."
+            },
+            "bin": [
+                "bin/psysh"
+            ],
+            "type": "library",
+            "extra": {
+                "branch-alias": {
+                    "dev-develop": "0.9.x-dev"
+                }
+            },
+            "autoload": {
+                "files": [
+                    "src/functions.php"
+                ],
+                "psr-4": {
+                    "Psy\\": "src/"
+                }
+            },
+            "notification-url": "https://packagist.org/downloads/",
+            "license": [
+                "MIT"
+            ],
+            "authors": [
+                {
+                    "name": "Justin Hileman",
+                    "email": "justin@justinhileman.info",
+                    "homepage": "http://justinhileman.com"
+                }
+            ],
+            "description": "An interactive shell for modern PHP.",
+            "homepage": "http://psysh.org",
+            "keywords": [
+                "REPL",
+                "console",
+                "interactive",
+                "shell"
+            ],
+            "time": "2019-12-06T14:19:43+00:00"
         },
         {
             "name": "ralouphie/getallheaders",
@@ -3256,6 +3499,82 @@
                 "standards"
             ],
             "time": "2019-10-14T12:27:06+00:00"
+        },
+        {
+            "name": "symfony/var-dumper",
+            "version": "v4.4.5",
+            "source": {
+                "type": "git",
+                "url": "https://github.com/symfony/var-dumper.git",
+                "reference": "2572839911702b0405479410ea7a1334bfab0b96"
+            },
+            "dist": {
+                "type": "zip",
+                "url": "https://api.github.com/repos/symfony/var-dumper/zipball/2572839911702b0405479410ea7a1334bfab0b96",
+                "reference": "2572839911702b0405479410ea7a1334bfab0b96",
+                "shasum": ""
+            },
+            "require": {
+                "php": "^7.1.3",
+                "symfony/polyfill-mbstring": "~1.0",
+                "symfony/polyfill-php72": "~1.5"
+            },
+            "conflict": {
+                "phpunit/phpunit": "<4.8.35|<5.4.3,>=5.0",
+                "symfony/console": "<3.4"
+            },
+            "require-dev": {
+                "ext-iconv": "*",
+                "symfony/console": "^3.4|^4.0|^5.0",
+                "symfony/process": "^4.4|^5.0",
+                "twig/twig": "^1.34|^2.4|^3.0"
+            },
+            "suggest": {
+                "ext-iconv": "To convert non-UTF-8 strings to UTF-8 (or symfony/polyfill-iconv in case ext-iconv cannot be used).",
+                "ext-intl": "To show region name in time zone dump",
+                "symfony/console": "To use the ServerDumpCommand and/or the bin/var-dump-server script"
+            },
+            "bin": [
+                "Resources/bin/var-dump-server"
+            ],
+            "type": "library",
+            "extra": {
+                "branch-alias": {
+                    "dev-master": "4.4-dev"
+                }
+            },
+            "autoload": {
+                "files": [
+                    "Resources/functions/dump.php"
+                ],
+                "psr-4": {
+                    "Symfony\\Component\\VarDumper\\": ""
+                },
+                "exclude-from-classmap": [
+                    "/Tests/"
+                ]
+            },
+            "notification-url": "https://packagist.org/downloads/",
+            "license": [
+                "MIT"
+            ],
+            "authors": [
+                {
+                    "name": "Nicolas Grekas",
+                    "email": "p@tchwork.com"
+                },
+                {
+                    "name": "Symfony Community",
+                    "homepage": "https://symfony.com/contributors"
+                }
+            ],
+            "description": "Symfony mechanism for exploring and dumping PHP variables",
+            "homepage": "https://symfony.com",
+            "keywords": [
+                "debug",
+                "dump"
+            ],
+            "time": "2020-02-24T13:10:00+00:00"
         },
         {
             "name": "symfony/yaml",
@@ -4385,6 +4704,58 @@
                 "yii"
             ],
             "time": "2019-06-04T18:58:40+00:00"
+        },
+        {
+            "name": "yiisoft/yii2-shell",
+            "version": "2.0.3",
+            "source": {
+                "type": "git",
+                "url": "https://github.com/yiisoft/yii2-shell.git",
+                "reference": "8439588d187c23d47e0e6fd773f5b544c87f4d56"
+            },
+            "dist": {
+                "type": "zip",
+                "url": "https://api.github.com/repos/yiisoft/yii2-shell/zipball/8439588d187c23d47e0e6fd773f5b544c87f4d56",
+                "reference": "8439588d187c23d47e0e6fd773f5b544c87f4d56",
+                "shasum": ""
+            },
+            "require": {
+                "psy/psysh": "~0.9.3",
+                "symfony/var-dumper": "~2.7|~3.0|~4.0|~5.0",
+                "yiisoft/yii2": "~2.0.0"
+            },
+            "type": "yii2-extension",
+            "extra": {
+                "bootstrap": "yii\\shell\\Bootstrap",
+                "branch-alias": {
+                    "dev-master": "2.0.x-dev"
+                }
+            },
+            "autoload": {
+                "psr-4": {
+                    "yii\\shell\\": ""
+                }
+            },
+            "notification-url": "https://packagist.org/downloads/",
+            "license": [
+                "BSD-3-Clause"
+            ],
+            "authors": [
+                {
+                    "name": "Daniel Gomez Pan",
+                    "email": "pana_1990@hotmail.com"
+                },
+                {
+                    "name": "Sascha Vincent Kurowski",
+                    "email": "svkurowski@gmail.com"
+                }
+            ],
+            "description": "The interactive shell extension for Yii framework",
+            "keywords": [
+                "shell",
+                "yii2"
+            ],
+            "time": "2020-03-03T20:19:36+00:00"
         },
         {
             "name": "yiisoft/yii2-swiftmailer",
