--- conflicted
+++ resolved
@@ -4,11 +4,7 @@
         "Read more about it at https://getcomposer.org/doc/01-basic-usage.md#installing-dependencies",
         "This file is @generated automatically"
     ],
-<<<<<<< HEAD
-    "content-hash": "b7dad867a7fbf852dc5427b20ff5724e",
-=======
-    "content-hash": "b41ea36a24f051d78ba9bf97d6d6d923",
->>>>>>> 1666e08a
+    "content-hash": "26c6c1167798c1f1ce6ac633224983d7",
     "packages": [
         {
             "name": "cebe/markdown",
@@ -1680,16 +1676,16 @@
         },
         {
             "name": "illuminate/collections",
-            "version": "v9.52.0",
+            "version": "v9.52.3",
             "source": {
                 "type": "git",
                 "url": "https://github.com/illuminate/collections.git",
-                "reference": "f3ac81877e98c0c096ef403ab4f0c7ed96623c18"
-            },
-            "dist": {
-                "type": "zip",
-                "url": "https://api.github.com/repos/illuminate/collections/zipball/f3ac81877e98c0c096ef403ab4f0c7ed96623c18",
-                "reference": "f3ac81877e98c0c096ef403ab4f0c7ed96623c18",
+                "reference": "6607201ee327ab8f04034a2ceb8125d70c05860e"
+            },
+            "dist": {
+                "type": "zip",
+                "url": "https://api.github.com/repos/illuminate/collections/zipball/6607201ee327ab8f04034a2ceb8125d70c05860e",
+                "reference": "6607201ee327ab8f04034a2ceb8125d70c05860e",
                 "shasum": ""
             },
             "require": {
@@ -1731,11 +1727,11 @@
                 "issues": "https://github.com/laravel/framework/issues",
                 "source": "https://github.com/laravel/framework"
             },
-            "time": "2023-02-10T19:46:01+00:00"
+            "time": "2023-02-21T18:19:28+00:00"
         },
         {
             "name": "illuminate/conditionable",
-            "version": "v9.52.0",
+            "version": "v9.52.3",
             "source": {
                 "type": "git",
                 "url": "https://github.com/illuminate/conditionable.git",
@@ -1781,7 +1777,7 @@
         },
         {
             "name": "illuminate/contracts",
-            "version": "v9.52.0",
+            "version": "v9.52.3",
             "source": {
                 "type": "git",
                 "url": "https://github.com/illuminate/contracts.git",
@@ -1829,7 +1825,7 @@
         },
         {
             "name": "illuminate/macroable",
-            "version": "v9.52.0",
+            "version": "v9.52.3",
             "source": {
                 "type": "git",
                 "url": "https://github.com/illuminate/macroable.git",
@@ -7822,16 +7818,16 @@
         },
         {
             "name": "phpstan/phpstan",
-            "version": "1.9.18",
+            "version": "1.10.1",
             "source": {
                 "type": "git",
                 "url": "https://github.com/phpstan/phpstan.git",
-                "reference": "f2d5cf71be91172a57c649770b73c20ebcffb0bf"
-            },
-            "dist": {
-                "type": "zip",
-                "url": "https://api.github.com/repos/phpstan/phpstan/zipball/f2d5cf71be91172a57c649770b73c20ebcffb0bf",
-                "reference": "f2d5cf71be91172a57c649770b73c20ebcffb0bf",
+                "reference": "1cd5fc530a8b68702f3733ad64294b2a39564198"
+            },
+            "dist": {
+                "type": "zip",
+                "url": "https://api.github.com/repos/phpstan/phpstan/zipball/1cd5fc530a8b68702f3733ad64294b2a39564198",
+                "reference": "1cd5fc530a8b68702f3733ad64294b2a39564198",
                 "shasum": ""
             },
             "require": {
@@ -7861,7 +7857,7 @@
             ],
             "support": {
                 "issues": "https://github.com/phpstan/phpstan/issues",
-                "source": "https://github.com/phpstan/phpstan/tree/1.9.18"
+                "source": "https://github.com/phpstan/phpstan/tree/1.10.1"
             },
             "funding": [
                 {
@@ -7877,7 +7873,7 @@
                     "type": "tidelift"
                 }
             ],
-            "time": "2023-02-17T15:01:27+00:00"
+            "time": "2023-02-21T21:57:23+00:00"
         },
         {
             "name": "phpunit/php-code-coverage",
