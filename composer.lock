{
    "_readme": [
        "This file locks the dependencies of your project to a known state",
        "Read more about it at https://getcomposer.org/doc/01-basic-usage.md#installing-dependencies",
        "This file is @generated automatically"
    ],
<<<<<<< HEAD
    "content-hash": "f12c415fa1be0dbcccd03ab29574064e",
=======
    "content-hash": "4873872dbed89732b4d821be252883c8",
>>>>>>> 55c3c5f9
    "packages": [
        {
            "name": "cebe/markdown",
            "version": "1.2.1",
            "source": {
                "type": "git",
                "url": "https://github.com/cebe/markdown.git",
                "reference": "9bac5e971dd391e2802dca5400bbeacbaea9eb86"
            },
            "dist": {
                "type": "zip",
                "url": "https://api.github.com/repos/cebe/markdown/zipball/9bac5e971dd391e2802dca5400bbeacbaea9eb86",
                "reference": "9bac5e971dd391e2802dca5400bbeacbaea9eb86",
                "shasum": ""
            },
            "require": {
                "lib-pcre": "*",
                "php": ">=5.4.0"
            },
            "require-dev": {
                "cebe/indent": "*",
                "facebook/xhprof": "*@dev",
                "phpunit/phpunit": "4.1.*"
            },
            "bin": [
                "bin/markdown"
            ],
            "type": "library",
            "extra": {
                "branch-alias": {
                    "dev-master": "1.2.x-dev"
                }
            },
            "autoload": {
                "psr-4": {
                    "cebe\\markdown\\": ""
                }
            },
            "notification-url": "https://packagist.org/downloads/",
            "license": [
                "MIT"
            ],
            "authors": [
                {
                    "name": "Carsten Brandt",
                    "email": "mail@cebe.cc",
                    "homepage": "http://cebe.cc/",
                    "role": "Creator"
                }
            ],
            "description": "A super fast, highly extensible markdown parser for PHP",
            "homepage": "https://github.com/cebe/markdown#readme",
            "keywords": [
                "extensible",
                "fast",
                "gfm",
                "markdown",
                "markdown-extra"
            ],
            "support": {
                "issues": "https://github.com/cebe/markdown/issues",
                "source": "https://github.com/cebe/markdown"
            },
            "time": "2018-03-26T11:24:36+00:00"
        },
        {
            "name": "composer/ca-bundle",
            "version": "1.3.1",
            "source": {
                "type": "git",
                "url": "https://github.com/composer/ca-bundle.git",
                "reference": "4c679186f2aca4ab6a0f1b0b9cf9252decb44d0b"
            },
            "dist": {
                "type": "zip",
                "url": "https://api.github.com/repos/composer/ca-bundle/zipball/4c679186f2aca4ab6a0f1b0b9cf9252decb44d0b",
                "reference": "4c679186f2aca4ab6a0f1b0b9cf9252decb44d0b",
                "shasum": ""
            },
            "require": {
                "ext-openssl": "*",
                "ext-pcre": "*",
                "php": "^5.3.2 || ^7.0 || ^8.0"
            },
            "require-dev": {
                "phpstan/phpstan": "^0.12.55",
                "psr/log": "^1.0",
                "symfony/phpunit-bridge": "^4.2 || ^5",
                "symfony/process": "^2.5 || ^3.0 || ^4.0 || ^5.0 || ^6.0"
            },
            "type": "library",
            "extra": {
                "branch-alias": {
                    "dev-main": "1.x-dev"
                }
            },
            "autoload": {
                "psr-4": {
                    "Composer\\CaBundle\\": "src"
                }
            },
            "notification-url": "https://packagist.org/downloads/",
            "license": [
                "MIT"
            ],
            "authors": [
                {
                    "name": "Jordi Boggiano",
                    "email": "j.boggiano@seld.be",
                    "homepage": "http://seld.be"
                }
            ],
            "description": "Lets you find a path to the system CA bundle, and includes a fallback to the Mozilla CA bundle.",
            "keywords": [
                "cabundle",
                "cacert",
                "certificate",
                "ssl",
                "tls"
            ],
            "support": {
                "irc": "irc://irc.freenode.org/composer",
                "issues": "https://github.com/composer/ca-bundle/issues",
                "source": "https://github.com/composer/ca-bundle/tree/1.3.1"
            },
            "funding": [
                {
                    "url": "https://packagist.com",
                    "type": "custom"
                },
                {
                    "url": "https://github.com/composer",
                    "type": "github"
                },
                {
                    "url": "https://tidelift.com/funding/github/packagist/composer/composer",
                    "type": "tidelift"
                }
            ],
            "time": "2021-10-28T20:44:15+00:00"
        },
        {
            "name": "composer/composer",
            "version": "2.1.9",
            "source": {
                "type": "git",
                "url": "https://github.com/composer/composer.git",
                "reference": "e558c88f28d102d497adec4852802c0dc14c7077"
            },
            "dist": {
                "type": "zip",
                "url": "https://api.github.com/repos/composer/composer/zipball/e558c88f28d102d497adec4852802c0dc14c7077",
                "reference": "e558c88f28d102d497adec4852802c0dc14c7077",
                "shasum": ""
            },
            "require": {
                "composer/ca-bundle": "^1.0",
                "composer/metadata-minifier": "^1.0",
                "composer/semver": "^3.0",
                "composer/spdx-licenses": "^1.2",
                "composer/xdebug-handler": "^2.0",
                "justinrainbow/json-schema": "^5.2.11",
                "php": "^5.3.2 || ^7.0 || ^8.0",
                "psr/log": "^1.0",
                "react/promise": "^1.2 || ^2.7",
                "seld/jsonlint": "^1.4",
                "seld/phar-utils": "^1.0",
                "symfony/console": "^2.8.52 || ^3.4.35 || ^4.4 || ^5.0 || ^6.0",
                "symfony/filesystem": "^2.8.52 || ^3.4.35 || ^4.4 || ^5.0 || ^6.0",
                "symfony/finder": "^2.8.52 || ^3.4.35 || ^4.4 || ^5.0 || ^6.0",
                "symfony/process": "^2.8.52 || ^3.4.35 || ^4.4 || ^5.0 || ^6.0"
            },
            "require-dev": {
                "phpspec/prophecy": "^1.10",
                "symfony/phpunit-bridge": "^4.2 || ^5.0 || ^6.0"
            },
            "suggest": {
                "ext-openssl": "Enabling the openssl extension allows you to access https URLs for repositories and packages",
                "ext-zip": "Enabling the zip extension allows you to unzip archives",
                "ext-zlib": "Allow gzip compression of HTTP requests"
            },
            "bin": [
                "bin/composer"
            ],
            "type": "library",
            "extra": {
                "branch-alias": {
                    "dev-master": "2.1-dev"
                }
            },
            "autoload": {
                "psr-4": {
                    "Composer\\": "src/Composer"
                }
            },
            "notification-url": "https://packagist.org/downloads/",
            "license": [
                "MIT"
            ],
            "authors": [
                {
                    "name": "Nils Adermann",
                    "email": "naderman@naderman.de",
                    "homepage": "https://www.naderman.de"
                },
                {
                    "name": "Jordi Boggiano",
                    "email": "j.boggiano@seld.be",
                    "homepage": "https://seld.be"
                }
            ],
            "description": "Composer helps you declare, manage and install dependencies of PHP projects. It ensures you have the right stack everywhere.",
            "homepage": "https://getcomposer.org/",
            "keywords": [
                "autoload",
                "dependency",
                "package"
            ],
            "support": {
                "irc": "ircs://irc.libera.chat:6697/composer",
                "issues": "https://github.com/composer/composer/issues",
                "source": "https://github.com/composer/composer/tree/2.1.9"
            },
            "funding": [
                {
                    "url": "https://packagist.com",
                    "type": "custom"
                },
                {
                    "url": "https://github.com/composer",
                    "type": "github"
                },
                {
                    "url": "https://tidelift.com/funding/github/packagist/composer/composer",
                    "type": "tidelift"
                }
            ],
            "time": "2021-10-05T07:47:38+00:00"
        },
        {
            "name": "composer/metadata-minifier",
            "version": "1.0.0",
            "source": {
                "type": "git",
                "url": "https://github.com/composer/metadata-minifier.git",
                "reference": "c549d23829536f0d0e984aaabbf02af91f443207"
            },
            "dist": {
                "type": "zip",
                "url": "https://api.github.com/repos/composer/metadata-minifier/zipball/c549d23829536f0d0e984aaabbf02af91f443207",
                "reference": "c549d23829536f0d0e984aaabbf02af91f443207",
                "shasum": ""
            },
            "require": {
                "php": "^5.3.2 || ^7.0 || ^8.0"
            },
            "require-dev": {
                "composer/composer": "^2",
                "phpstan/phpstan": "^0.12.55",
                "symfony/phpunit-bridge": "^4.2 || ^5"
            },
            "type": "library",
            "extra": {
                "branch-alias": {
                    "dev-main": "1.x-dev"
                }
            },
            "autoload": {
                "psr-4": {
                    "Composer\\MetadataMinifier\\": "src"
                }
            },
            "notification-url": "https://packagist.org/downloads/",
            "license": [
                "MIT"
            ],
            "authors": [
                {
                    "name": "Jordi Boggiano",
                    "email": "j.boggiano@seld.be",
                    "homepage": "http://seld.be"
                }
            ],
            "description": "Small utility library that handles metadata minification and expansion.",
            "keywords": [
                "composer",
                "compression"
            ],
            "support": {
                "issues": "https://github.com/composer/metadata-minifier/issues",
                "source": "https://github.com/composer/metadata-minifier/tree/1.0.0"
            },
            "funding": [
                {
                    "url": "https://packagist.com",
                    "type": "custom"
                },
                {
                    "url": "https://github.com/composer",
                    "type": "github"
                },
                {
                    "url": "https://tidelift.com/funding/github/packagist/composer/composer",
                    "type": "tidelift"
                }
            ],
            "time": "2021-04-07T13:37:33+00:00"
        },
        {
            "name": "composer/pcre",
            "version": "1.0.1",
            "source": {
                "type": "git",
                "url": "https://github.com/composer/pcre.git",
                "reference": "67a32d7d6f9f560b726ab25a061b38ff3a80c560"
            },
            "dist": {
                "type": "zip",
                "url": "https://api.github.com/repos/composer/pcre/zipball/67a32d7d6f9f560b726ab25a061b38ff3a80c560",
                "reference": "67a32d7d6f9f560b726ab25a061b38ff3a80c560",
                "shasum": ""
            },
            "require": {
                "php": "^5.3.2 || ^7.0 || ^8.0"
            },
            "require-dev": {
                "phpstan/phpstan": "^1.3",
                "phpstan/phpstan-strict-rules": "^1.1",
                "symfony/phpunit-bridge": "^4.2 || ^5"
            },
            "type": "library",
            "extra": {
                "branch-alias": {
                    "dev-main": "1.x-dev"
                }
            },
            "autoload": {
                "psr-4": {
                    "Composer\\Pcre\\": "src"
                }
            },
            "notification-url": "https://packagist.org/downloads/",
            "license": [
                "MIT"
            ],
            "authors": [
                {
                    "name": "Jordi Boggiano",
                    "email": "j.boggiano@seld.be",
                    "homepage": "http://seld.be"
                }
            ],
            "description": "PCRE wrapping library that offers type-safe preg_* replacements.",
            "keywords": [
                "PCRE",
                "preg",
                "regex",
                "regular expression"
            ],
            "support": {
                "issues": "https://github.com/composer/pcre/issues",
                "source": "https://github.com/composer/pcre/tree/1.0.1"
            },
            "funding": [
                {
                    "url": "https://packagist.com",
                    "type": "custom"
                },
                {
                    "url": "https://github.com/composer",
                    "type": "github"
                },
                {
                    "url": "https://tidelift.com/funding/github/packagist/composer/composer",
                    "type": "tidelift"
                }
            ],
            "time": "2022-01-21T20:24:37+00:00"
        },
        {
            "name": "composer/semver",
            "version": "3.2.9",
            "source": {
                "type": "git",
                "url": "https://github.com/composer/semver.git",
                "reference": "a951f614bd64dcd26137bc9b7b2637ddcfc57649"
            },
            "dist": {
                "type": "zip",
                "url": "https://api.github.com/repos/composer/semver/zipball/a951f614bd64dcd26137bc9b7b2637ddcfc57649",
                "reference": "a951f614bd64dcd26137bc9b7b2637ddcfc57649",
                "shasum": ""
            },
            "require": {
                "php": "^5.3.2 || ^7.0 || ^8.0"
            },
            "require-dev": {
                "phpstan/phpstan": "^1.4",
                "symfony/phpunit-bridge": "^4.2 || ^5"
            },
            "type": "library",
            "extra": {
                "branch-alias": {
                    "dev-main": "3.x-dev"
                }
            },
            "autoload": {
                "psr-4": {
                    "Composer\\Semver\\": "src"
                }
            },
            "notification-url": "https://packagist.org/downloads/",
            "license": [
                "MIT"
            ],
            "authors": [
                {
                    "name": "Nils Adermann",
                    "email": "naderman@naderman.de",
                    "homepage": "http://www.naderman.de"
                },
                {
                    "name": "Jordi Boggiano",
                    "email": "j.boggiano@seld.be",
                    "homepage": "http://seld.be"
                },
                {
                    "name": "Rob Bast",
                    "email": "rob.bast@gmail.com",
                    "homepage": "http://robbast.nl"
                }
            ],
            "description": "Semver library that offers utilities, version constraint parsing and validation.",
            "keywords": [
                "semantic",
                "semver",
                "validation",
                "versioning"
            ],
            "support": {
                "irc": "irc://irc.freenode.org/composer",
                "issues": "https://github.com/composer/semver/issues",
                "source": "https://github.com/composer/semver/tree/3.2.9"
            },
            "funding": [
                {
                    "url": "https://packagist.com",
                    "type": "custom"
                },
                {
                    "url": "https://github.com/composer",
                    "type": "github"
                },
                {
                    "url": "https://tidelift.com/funding/github/packagist/composer/composer",
                    "type": "tidelift"
                }
            ],
            "time": "2022-02-04T13:58:43+00:00"
        },
        {
            "name": "composer/spdx-licenses",
            "version": "1.5.6",
            "source": {
                "type": "git",
                "url": "https://github.com/composer/spdx-licenses.git",
                "reference": "a30d487169d799745ca7280bc90fdfa693536901"
            },
            "dist": {
                "type": "zip",
                "url": "https://api.github.com/repos/composer/spdx-licenses/zipball/a30d487169d799745ca7280bc90fdfa693536901",
                "reference": "a30d487169d799745ca7280bc90fdfa693536901",
                "shasum": ""
            },
            "require": {
                "php": "^5.3.2 || ^7.0 || ^8.0"
            },
            "require-dev": {
                "phpstan/phpstan": "^0.12.55",
                "symfony/phpunit-bridge": "^4.2 || ^5"
            },
            "type": "library",
            "extra": {
                "branch-alias": {
                    "dev-main": "1.x-dev"
                }
            },
            "autoload": {
                "psr-4": {
                    "Composer\\Spdx\\": "src"
                }
            },
            "notification-url": "https://packagist.org/downloads/",
            "license": [
                "MIT"
            ],
            "authors": [
                {
                    "name": "Nils Adermann",
                    "email": "naderman@naderman.de",
                    "homepage": "http://www.naderman.de"
                },
                {
                    "name": "Jordi Boggiano",
                    "email": "j.boggiano@seld.be",
                    "homepage": "http://seld.be"
                },
                {
                    "name": "Rob Bast",
                    "email": "rob.bast@gmail.com",
                    "homepage": "http://robbast.nl"
                }
            ],
            "description": "SPDX licenses list and validation library.",
            "keywords": [
                "license",
                "spdx",
                "validator"
            ],
            "support": {
                "irc": "irc://irc.freenode.org/composer",
                "issues": "https://github.com/composer/spdx-licenses/issues",
                "source": "https://github.com/composer/spdx-licenses/tree/1.5.6"
            },
            "funding": [
                {
                    "url": "https://packagist.com",
                    "type": "custom"
                },
                {
                    "url": "https://github.com/composer",
                    "type": "github"
                },
                {
                    "url": "https://tidelift.com/funding/github/packagist/composer/composer",
                    "type": "tidelift"
                }
            ],
            "time": "2021-11-18T10:14:14+00:00"
        },
        {
            "name": "composer/xdebug-handler",
            "version": "2.0.4",
            "source": {
                "type": "git",
                "url": "https://github.com/composer/xdebug-handler.git",
                "reference": "0c1a3925ec58a4ec98e992b9c7d171e9e184be0a"
            },
            "dist": {
                "type": "zip",
                "url": "https://api.github.com/repos/composer/xdebug-handler/zipball/0c1a3925ec58a4ec98e992b9c7d171e9e184be0a",
                "reference": "0c1a3925ec58a4ec98e992b9c7d171e9e184be0a",
                "shasum": ""
            },
            "require": {
                "composer/pcre": "^1",
                "php": "^5.3.2 || ^7.0 || ^8.0",
                "psr/log": "^1 || ^2 || ^3"
            },
            "require-dev": {
                "phpstan/phpstan": "^1.0",
                "phpstan/phpstan-strict-rules": "^1.1",
                "symfony/phpunit-bridge": "^4.2 || ^5.0 || ^6.0"
            },
            "type": "library",
            "autoload": {
                "psr-4": {
                    "Composer\\XdebugHandler\\": "src"
                }
            },
            "notification-url": "https://packagist.org/downloads/",
            "license": [
                "MIT"
            ],
            "authors": [
                {
                    "name": "John Stevenson",
                    "email": "john-stevenson@blueyonder.co.uk"
                }
            ],
            "description": "Restarts a process without Xdebug.",
            "keywords": [
                "Xdebug",
                "performance"
            ],
            "support": {
                "irc": "irc://irc.freenode.org/composer",
                "issues": "https://github.com/composer/xdebug-handler/issues",
                "source": "https://github.com/composer/xdebug-handler/tree/2.0.4"
            },
            "funding": [
                {
                    "url": "https://packagist.com",
                    "type": "custom"
                },
                {
                    "url": "https://github.com/composer",
                    "type": "github"
                },
                {
                    "url": "https://tidelift.com/funding/github/packagist/composer/composer",
                    "type": "tidelift"
                }
            ],
            "time": "2022-01-04T17:06:45+00:00"
        },
        {
            "name": "craftcms/oauth2-craftid",
            "version": "1.0.0.1",
            "source": {
                "type": "git",
                "url": "https://github.com/craftcms/oauth2-craftid.git",
                "reference": "3f18364139d72d83fb50546d85130beaaa868836"
            },
            "dist": {
                "type": "zip",
                "url": "https://api.github.com/repos/craftcms/oauth2-craftid/zipball/3f18364139d72d83fb50546d85130beaaa868836",
                "reference": "3f18364139d72d83fb50546d85130beaaa868836",
                "shasum": ""
            },
            "require": {
                "league/oauth2-client": "^2.2.1"
            },
            "require-dev": {
                "phpunit/phpunit": "^5.0",
                "satooshi/php-coveralls": "^1.0",
                "squizlabs/php_codesniffer": "^2.0"
            },
            "type": "library",
            "autoload": {
                "psr-4": {
                    "craftcms\\oauth2\\client\\": "src/"
                }
            },
            "notification-url": "https://packagist.org/downloads/",
            "license": [
                "MIT"
            ],
            "authors": [
                {
                    "name": "Pixel & Tonic",
                    "homepage": "https://pixelandtonic.com/"
                }
            ],
            "description": "Craft OAuth 2.0 Client Provider for The PHP League OAuth2-Client",
            "keywords": [
                "Authentication",
                "authorization",
                "client",
                "cms",
                "craftcms",
                "craftid",
                "oauth",
                "oauth2"
            ],
            "support": {
                "issues": "https://github.com/craftcms/oauth2-craftid/issues",
                "source": "https://github.com/craftcms/oauth2-craftid/tree/1.0.0.1"
            },
            "time": "2017-11-22T19:46:18+00:00"
        },
        {
            "name": "craftcms/plugin-installer",
            "version": "1.5.7",
            "source": {
                "type": "git",
                "url": "https://github.com/craftcms/plugin-installer.git",
                "reference": "23ec472acd4410b70b07d5a02b2b82db9ee3f66b"
            },
            "dist": {
                "type": "zip",
                "url": "https://api.github.com/repos/craftcms/plugin-installer/zipball/23ec472acd4410b70b07d5a02b2b82db9ee3f66b",
                "reference": "23ec472acd4410b70b07d5a02b2b82db9ee3f66b",
                "shasum": ""
            },
            "require": {
                "composer-plugin-api": "^1.0 || ^2.0",
                "php": ">=5.4"
            },
            "require-dev": {
                "composer/composer": "^1.0 || ^2.0"
            },
            "type": "composer-plugin",
            "extra": {
                "class": "craft\\composer\\Plugin"
            },
            "autoload": {
                "psr-4": {
                    "craft\\composer\\": "src/"
                }
            },
            "notification-url": "https://packagist.org/downloads/",
            "license": [
                "MIT"
            ],
            "description": "Craft CMS Plugin Installer",
            "homepage": "https://craftcms.com/",
            "keywords": [
                "cms",
                "composer",
                "craftcms",
                "installer",
                "plugin"
            ],
            "support": {
                "docs": "https://craftcms.com/docs",
                "email": "support@craftcms.com",
                "forum": "https://craftcms.stackexchange.com/",
                "issues": "https://github.com/craftcms/cms/issues?state=open",
                "rss": "https://craftcms.com/changelog.rss",
                "source": "https://github.com/craftcms/cms"
            },
            "time": "2021-02-18T02:01:38+00:00"
        },
        {
            "name": "craftcms/server-check",
            "version": "1.2.3",
            "source": {
                "type": "git",
                "url": "https://github.com/craftcms/server-check.git",
                "reference": "9d8345bc7920b6657bd3fac396efee6bf8609ed6"
            },
            "dist": {
                "type": "zip",
                "url": "https://api.github.com/repos/craftcms/server-check/zipball/9d8345bc7920b6657bd3fac396efee6bf8609ed6",
                "reference": "9d8345bc7920b6657bd3fac396efee6bf8609ed6",
                "shasum": ""
            },
            "type": "library",
            "autoload": {
                "classmap": [
                    "server/requirements"
                ]
            },
            "notification-url": "https://packagist.org/downloads/",
            "license": [
                "MIT"
            ],
            "description": "Craft CMS Server Check",
            "homepage": "https://craftcms.com/",
            "keywords": [
                "cms",
                "craftcms",
                "requirements",
                "yii2"
            ],
            "support": {
                "docs": "https://github.com/craftcms/docs",
                "email": "support@craftcms.com",
                "forum": "https://craftcms.stackexchange.com/",
                "issues": "https://github.com/craftcms/server-check/issues?state=open",
                "rss": "https://github.com/craftcms/server-check/releases.atom",
                "source": "https://github.com/craftcms/server-check"
            },
            "time": "2021-08-18T14:46:23+00:00"
        },
        {
            "name": "creocoder/yii2-nested-sets",
            "version": "0.9.0",
            "source": {
                "type": "git",
                "url": "https://github.com/creocoder/yii2-nested-sets.git",
                "reference": "cb8635a459b6246e5a144f096b992dcc30cf9954"
            },
            "dist": {
                "type": "zip",
                "url": "https://api.github.com/repos/creocoder/yii2-nested-sets/zipball/cb8635a459b6246e5a144f096b992dcc30cf9954",
                "reference": "cb8635a459b6246e5a144f096b992dcc30cf9954",
                "shasum": ""
            },
            "require": {
                "yiisoft/yii2": "*"
            },
            "type": "yii2-extension",
            "autoload": {
                "psr-4": {
                    "creocoder\\nestedsets\\": "src"
                }
            },
            "notification-url": "https://packagist.org/downloads/",
            "license": [
                "BSD-3-Clause"
            ],
            "authors": [
                {
                    "name": "Alexander Kochetov",
                    "email": "creocoder@gmail.com"
                }
            ],
            "description": "The nested sets behavior for the Yii framework",
            "keywords": [
                "nested sets",
                "yii2"
            ],
            "support": {
                "issues": "https://github.com/creocoder/yii2-nested-sets/issues",
                "source": "https://github.com/creocoder/yii2-nested-sets/tree/master"
            },
            "time": "2015-01-27T10:53:51+00:00"
        },
        {
            "name": "defuse/php-encryption",
            "version": "v2.3.1",
            "source": {
                "type": "git",
                "url": "https://github.com/defuse/php-encryption.git",
                "reference": "77880488b9954b7884c25555c2a0ea9e7053f9d2"
            },
            "dist": {
                "type": "zip",
                "url": "https://api.github.com/repos/defuse/php-encryption/zipball/77880488b9954b7884c25555c2a0ea9e7053f9d2",
                "reference": "77880488b9954b7884c25555c2a0ea9e7053f9d2",
                "shasum": ""
            },
            "require": {
                "ext-openssl": "*",
                "paragonie/random_compat": ">= 2",
                "php": ">=5.6.0"
            },
            "require-dev": {
                "phpunit/phpunit": "^4|^5|^6|^7|^8|^9"
            },
            "bin": [
                "bin/generate-defuse-key"
            ],
            "type": "library",
            "autoload": {
                "psr-4": {
                    "Defuse\\Crypto\\": "src"
                }
            },
            "notification-url": "https://packagist.org/downloads/",
            "license": [
                "MIT"
            ],
            "authors": [
                {
                    "name": "Taylor Hornby",
                    "email": "taylor@defuse.ca",
                    "homepage": "https://defuse.ca/"
                },
                {
                    "name": "Scott Arciszewski",
                    "email": "info@paragonie.com",
                    "homepage": "https://paragonie.com"
                }
            ],
            "description": "Secure PHP Encryption Library",
            "keywords": [
                "aes",
                "authenticated encryption",
                "cipher",
                "crypto",
                "cryptography",
                "encrypt",
                "encryption",
                "openssl",
                "security",
                "symmetric key cryptography"
            ],
            "support": {
                "issues": "https://github.com/defuse/php-encryption/issues",
                "source": "https://github.com/defuse/php-encryption/tree/v2.3.1"
            },
            "time": "2021-04-09T23:57:26+00:00"
        },
        {
            "name": "doctrine/lexer",
            "version": "1.2.2",
            "source": {
                "type": "git",
                "url": "https://github.com/doctrine/lexer.git",
                "reference": "9c50f840f257bbb941e6f4a0e94ccf5db5c3f76c"
            },
            "dist": {
                "type": "zip",
                "url": "https://api.github.com/repos/doctrine/lexer/zipball/9c50f840f257bbb941e6f4a0e94ccf5db5c3f76c",
                "reference": "9c50f840f257bbb941e6f4a0e94ccf5db5c3f76c",
                "shasum": ""
            },
            "require": {
                "php": "^7.1 || ^8.0"
            },
            "require-dev": {
                "doctrine/coding-standard": "^9.0",
                "phpstan/phpstan": "1.3",
                "phpunit/phpunit": "^7.5 || ^8.5 || ^9.5",
                "vimeo/psalm": "^4.11"
            },
            "type": "library",
            "autoload": {
                "psr-4": {
                    "Doctrine\\Common\\Lexer\\": "lib/Doctrine/Common/Lexer"
                }
            },
            "notification-url": "https://packagist.org/downloads/",
            "license": [
                "MIT"
            ],
            "authors": [
                {
                    "name": "Guilherme Blanco",
                    "email": "guilhermeblanco@gmail.com"
                },
                {
                    "name": "Roman Borschel",
                    "email": "roman@code-factory.org"
                },
                {
                    "name": "Johannes Schmitt",
                    "email": "schmittjoh@gmail.com"
                }
            ],
            "description": "PHP Doctrine Lexer parser library that can be used in Top-Down, Recursive Descent Parsers.",
            "homepage": "https://www.doctrine-project.org/projects/lexer.html",
            "keywords": [
                "annotations",
                "docblock",
                "lexer",
                "parser",
                "php"
            ],
            "support": {
                "issues": "https://github.com/doctrine/lexer/issues",
                "source": "https://github.com/doctrine/lexer/tree/1.2.2"
            },
            "funding": [
                {
                    "url": "https://www.doctrine-project.org/sponsorship.html",
                    "type": "custom"
                },
                {
                    "url": "https://www.patreon.com/phpdoctrine",
                    "type": "patreon"
                },
                {
                    "url": "https://tidelift.com/funding/github/packagist/doctrine%2Flexer",
                    "type": "tidelift"
                }
            ],
            "time": "2022-01-12T08:27:12+00:00"
        },
        {
            "name": "egulias/email-validator",
            "version": "3.1.2",
            "source": {
                "type": "git",
                "url": "https://github.com/egulias/EmailValidator.git",
                "reference": "ee0db30118f661fb166bcffbf5d82032df484697"
            },
            "dist": {
                "type": "zip",
                "url": "https://api.github.com/repos/egulias/EmailValidator/zipball/ee0db30118f661fb166bcffbf5d82032df484697",
                "reference": "ee0db30118f661fb166bcffbf5d82032df484697",
                "shasum": ""
            },
            "require": {
                "doctrine/lexer": "^1.2",
                "php": ">=7.2",
                "symfony/polyfill-intl-idn": "^1.15"
            },
            "require-dev": {
                "php-coveralls/php-coveralls": "^2.2",
                "phpunit/phpunit": "^8.5.8|^9.3.3",
                "vimeo/psalm": "^4"
            },
            "suggest": {
                "ext-intl": "PHP Internationalization Libraries are required to use the SpoofChecking validation"
            },
            "type": "library",
            "extra": {
                "branch-alias": {
                    "dev-master": "3.0.x-dev"
                }
            },
            "autoload": {
                "psr-4": {
                    "Egulias\\EmailValidator\\": "src"
                }
            },
            "notification-url": "https://packagist.org/downloads/",
            "license": [
                "MIT"
            ],
            "authors": [
                {
                    "name": "Eduardo Gulias Davis"
                }
            ],
            "description": "A library for validating emails against several RFCs",
            "homepage": "https://github.com/egulias/EmailValidator",
            "keywords": [
                "email",
                "emailvalidation",
                "emailvalidator",
                "validation",
                "validator"
            ],
            "support": {
                "issues": "https://github.com/egulias/EmailValidator/issues",
                "source": "https://github.com/egulias/EmailValidator/tree/3.1.2"
            },
            "funding": [
                {
                    "url": "https://github.com/egulias",
                    "type": "github"
                }
            ],
            "time": "2021-10-11T09:18:27+00:00"
        },
        {
            "name": "elvanto/litemoji",
            "version": "3.0.1",
            "source": {
                "type": "git",
                "url": "https://github.com/elvanto/litemoji.git",
                "reference": "acd6fd944814683983dcdfcf4d33f24430631b77"
            },
            "dist": {
                "type": "zip",
                "url": "https://api.github.com/repos/elvanto/litemoji/zipball/acd6fd944814683983dcdfcf4d33f24430631b77",
                "reference": "acd6fd944814683983dcdfcf4d33f24430631b77",
                "shasum": ""
            },
            "require": {
                "php": ">=7.0"
            },
            "require-dev": {
                "milesj/emojibase": "6.0.*",
                "phpunit/phpunit": "^6.0"
            },
            "type": "library",
            "autoload": {
                "psr-4": {
                    "LitEmoji\\": "src/"
                }
            },
            "notification-url": "https://packagist.org/downloads/",
            "license": [
                "MIT"
            ],
            "description": "A PHP library simplifying the conversion of unicode, HTML and shortcode emoji.",
            "keywords": [
                "emoji",
                "php-emoji"
            ],
            "support": {
                "issues": "https://github.com/elvanto/litemoji/issues",
                "source": "https://github.com/elvanto/litemoji/tree/3.0.1"
            },
            "time": "2020-11-27T05:08:33+00:00"
        },
        {
            "name": "enshrined/svg-sanitize",
            "version": "0.15.2",
            "source": {
                "type": "git",
                "url": "https://github.com/darylldoyle/svg-sanitizer.git",
                "reference": "454682a67b335bb918952b93c4e699a36012c568"
            },
            "dist": {
                "type": "zip",
                "url": "https://api.github.com/repos/darylldoyle/svg-sanitizer/zipball/454682a67b335bb918952b93c4e699a36012c568",
                "reference": "454682a67b335bb918952b93c4e699a36012c568",
                "shasum": ""
            },
            "require": {
                "ext-dom": "*",
                "ext-libxml": "*",
                "php": "^7.0 || ^8.0"
            },
            "require-dev": {
                "phpunit/phpunit": "^6.5 || ^8.5"
            },
            "type": "library",
            "autoload": {
                "psr-4": {
                    "enshrined\\svgSanitize\\": "src"
                }
            },
            "notification-url": "https://packagist.org/downloads/",
            "license": [
                "GPL-2.0-or-later"
            ],
            "authors": [
                {
                    "name": "Daryll Doyle",
                    "email": "daryll@enshrined.co.uk"
                }
            ],
            "description": "An SVG sanitizer for PHP",
            "support": {
                "issues": "https://github.com/darylldoyle/svg-sanitizer/issues",
                "source": "https://github.com/darylldoyle/svg-sanitizer/tree/0.15.2"
            },
            "time": "2022-02-14T00:53:22+00:00"
        },
        {
            "name": "ezyang/htmlpurifier",
            "version": "v4.14.0",
            "source": {
                "type": "git",
                "url": "https://github.com/ezyang/htmlpurifier.git",
                "reference": "12ab42bd6e742c70c0a52f7b82477fcd44e64b75"
            },
            "dist": {
                "type": "zip",
                "url": "https://api.github.com/repos/ezyang/htmlpurifier/zipball/12ab42bd6e742c70c0a52f7b82477fcd44e64b75",
                "reference": "12ab42bd6e742c70c0a52f7b82477fcd44e64b75",
                "shasum": ""
            },
            "require": {
                "php": ">=5.2"
            },
            "type": "library",
            "autoload": {
                "psr-0": {
                    "HTMLPurifier": "library/"
                },
                "files": [
                    "library/HTMLPurifier.composer.php"
                ],
                "exclude-from-classmap": [
                    "/library/HTMLPurifier/Language/"
                ]
            },
            "notification-url": "https://packagist.org/downloads/",
            "license": [
                "LGPL-2.1-or-later"
            ],
            "authors": [
                {
                    "name": "Edward Z. Yang",
                    "email": "admin@htmlpurifier.org",
                    "homepage": "http://ezyang.com"
                }
            ],
            "description": "Standards compliant HTML filter written in PHP",
            "homepage": "http://htmlpurifier.org/",
            "keywords": [
                "html"
            ],
            "support": {
                "issues": "https://github.com/ezyang/htmlpurifier/issues",
                "source": "https://github.com/ezyang/htmlpurifier/tree/v4.14.0"
            },
            "time": "2021-12-25T01:21:49+00:00"
        },
        {
            "name": "guzzlehttp/guzzle",
            "version": "7.4.1",
            "source": {
                "type": "git",
                "url": "https://github.com/guzzle/guzzle.git",
                "reference": "ee0a041b1760e6a53d2a39c8c34115adc2af2c79"
            },
            "dist": {
                "type": "zip",
                "url": "https://api.github.com/repos/guzzle/guzzle/zipball/ee0a041b1760e6a53d2a39c8c34115adc2af2c79",
                "reference": "ee0a041b1760e6a53d2a39c8c34115adc2af2c79",
                "shasum": ""
            },
            "require": {
                "ext-json": "*",
                "guzzlehttp/promises": "^1.5",
                "guzzlehttp/psr7": "^1.8.3 || ^2.1",
                "php": "^7.2.5 || ^8.0",
                "psr/http-client": "^1.0",
                "symfony/deprecation-contracts": "^2.2 || ^3.0"
            },
            "provide": {
                "psr/http-client-implementation": "1.0"
            },
            "require-dev": {
                "bamarni/composer-bin-plugin": "^1.4.1",
                "ext-curl": "*",
                "php-http/client-integration-tests": "^3.0",
                "phpunit/phpunit": "^8.5.5 || ^9.3.5",
                "psr/log": "^1.1 || ^2.0 || ^3.0"
            },
            "suggest": {
                "ext-curl": "Required for CURL handler support",
                "ext-intl": "Required for Internationalized Domain Name (IDN) support",
                "psr/log": "Required for using the Log middleware"
            },
            "type": "library",
            "extra": {
                "branch-alias": {
                    "dev-master": "7.4-dev"
                }
            },
            "autoload": {
                "files": [
                    "src/functions_include.php"
                ],
                "psr-4": {
                    "GuzzleHttp\\": "src/"
                }
            },
            "notification-url": "https://packagist.org/downloads/",
            "license": [
                "MIT"
            ],
            "authors": [
                {
                    "name": "Graham Campbell",
                    "email": "hello@gjcampbell.co.uk",
                    "homepage": "https://github.com/GrahamCampbell"
                },
                {
                    "name": "Michael Dowling",
                    "email": "mtdowling@gmail.com",
                    "homepage": "https://github.com/mtdowling"
                },
                {
                    "name": "Jeremy Lindblom",
                    "email": "jeremeamia@gmail.com",
                    "homepage": "https://github.com/jeremeamia"
                },
                {
                    "name": "George Mponos",
                    "email": "gmponos@gmail.com",
                    "homepage": "https://github.com/gmponos"
                },
                {
                    "name": "Tobias Nyholm",
                    "email": "tobias.nyholm@gmail.com",
                    "homepage": "https://github.com/Nyholm"
                },
                {
                    "name": "Márk Sági-Kazár",
                    "email": "mark.sagikazar@gmail.com",
                    "homepage": "https://github.com/sagikazarmark"
                },
                {
                    "name": "Tobias Schultze",
                    "email": "webmaster@tubo-world.de",
                    "homepage": "https://github.com/Tobion"
                }
            ],
            "description": "Guzzle is a PHP HTTP client library",
            "keywords": [
                "client",
                "curl",
                "framework",
                "http",
                "http client",
                "psr-18",
                "psr-7",
                "rest",
                "web service"
            ],
            "support": {
                "issues": "https://github.com/guzzle/guzzle/issues",
                "source": "https://github.com/guzzle/guzzle/tree/7.4.1"
            },
            "funding": [
                {
                    "url": "https://github.com/GrahamCampbell",
                    "type": "github"
                },
                {
                    "url": "https://github.com/Nyholm",
                    "type": "github"
                },
                {
                    "url": "https://tidelift.com/funding/github/packagist/guzzlehttp/guzzle",
                    "type": "tidelift"
                }
            ],
            "time": "2021-12-06T18:43:05+00:00"
        },
        {
            "name": "guzzlehttp/promises",
            "version": "1.5.1",
            "source": {
                "type": "git",
                "url": "https://github.com/guzzle/promises.git",
                "reference": "fe752aedc9fd8fcca3fe7ad05d419d32998a06da"
            },
            "dist": {
                "type": "zip",
                "url": "https://api.github.com/repos/guzzle/promises/zipball/fe752aedc9fd8fcca3fe7ad05d419d32998a06da",
                "reference": "fe752aedc9fd8fcca3fe7ad05d419d32998a06da",
                "shasum": ""
            },
            "require": {
                "php": ">=5.5"
            },
            "require-dev": {
                "symfony/phpunit-bridge": "^4.4 || ^5.1"
            },
            "type": "library",
            "extra": {
                "branch-alias": {
                    "dev-master": "1.5-dev"
                }
            },
            "autoload": {
                "psr-4": {
                    "GuzzleHttp\\Promise\\": "src/"
                },
                "files": [
                    "src/functions_include.php"
                ]
            },
            "notification-url": "https://packagist.org/downloads/",
            "license": [
                "MIT"
            ],
            "authors": [
                {
                    "name": "Graham Campbell",
                    "email": "hello@gjcampbell.co.uk",
                    "homepage": "https://github.com/GrahamCampbell"
                },
                {
                    "name": "Michael Dowling",
                    "email": "mtdowling@gmail.com",
                    "homepage": "https://github.com/mtdowling"
                },
                {
                    "name": "Tobias Nyholm",
                    "email": "tobias.nyholm@gmail.com",
                    "homepage": "https://github.com/Nyholm"
                },
                {
                    "name": "Tobias Schultze",
                    "email": "webmaster@tubo-world.de",
                    "homepage": "https://github.com/Tobion"
                }
            ],
            "description": "Guzzle promises library",
            "keywords": [
                "promise"
            ],
            "support": {
                "issues": "https://github.com/guzzle/promises/issues",
                "source": "https://github.com/guzzle/promises/tree/1.5.1"
            },
            "funding": [
                {
                    "url": "https://github.com/GrahamCampbell",
                    "type": "github"
                },
                {
                    "url": "https://github.com/Nyholm",
                    "type": "github"
                },
                {
                    "url": "https://tidelift.com/funding/github/packagist/guzzlehttp/promises",
                    "type": "tidelift"
                }
            ],
            "time": "2021-10-22T20:56:57+00:00"
        },
        {
            "name": "guzzlehttp/psr7",
            "version": "2.1.0",
            "source": {
                "type": "git",
                "url": "https://github.com/guzzle/psr7.git",
                "reference": "089edd38f5b8abba6cb01567c2a8aaa47cec4c72"
            },
            "dist": {
                "type": "zip",
                "url": "https://api.github.com/repos/guzzle/psr7/zipball/089edd38f5b8abba6cb01567c2a8aaa47cec4c72",
                "reference": "089edd38f5b8abba6cb01567c2a8aaa47cec4c72",
                "shasum": ""
            },
            "require": {
                "php": "^7.2.5 || ^8.0",
                "psr/http-factory": "^1.0",
                "psr/http-message": "^1.0",
                "ralouphie/getallheaders": "^3.0"
            },
            "provide": {
                "psr/http-factory-implementation": "1.0",
                "psr/http-message-implementation": "1.0"
            },
            "require-dev": {
                "bamarni/composer-bin-plugin": "^1.4.1",
                "http-interop/http-factory-tests": "^0.9",
                "phpunit/phpunit": "^8.5.8 || ^9.3.10"
            },
            "suggest": {
                "laminas/laminas-httphandlerrunner": "Emit PSR-7 responses"
            },
            "type": "library",
            "extra": {
                "branch-alias": {
                    "dev-master": "2.1-dev"
                }
            },
            "autoload": {
                "psr-4": {
                    "GuzzleHttp\\Psr7\\": "src/"
                }
            },
            "notification-url": "https://packagist.org/downloads/",
            "license": [
                "MIT"
            ],
            "authors": [
                {
                    "name": "Graham Campbell",
                    "email": "hello@gjcampbell.co.uk",
                    "homepage": "https://github.com/GrahamCampbell"
                },
                {
                    "name": "Michael Dowling",
                    "email": "mtdowling@gmail.com",
                    "homepage": "https://github.com/mtdowling"
                },
                {
                    "name": "George Mponos",
                    "email": "gmponos@gmail.com",
                    "homepage": "https://github.com/gmponos"
                },
                {
                    "name": "Tobias Nyholm",
                    "email": "tobias.nyholm@gmail.com",
                    "homepage": "https://github.com/Nyholm"
                },
                {
                    "name": "Márk Sági-Kazár",
                    "email": "mark.sagikazar@gmail.com",
                    "homepage": "https://github.com/sagikazarmark"
                },
                {
                    "name": "Tobias Schultze",
                    "email": "webmaster@tubo-world.de",
                    "homepage": "https://github.com/Tobion"
                },
                {
                    "name": "Márk Sági-Kazár",
                    "email": "mark.sagikazar@gmail.com",
                    "homepage": "https://sagikazarmark.hu"
                }
            ],
            "description": "PSR-7 message implementation that also provides common utility methods",
            "keywords": [
                "http",
                "message",
                "psr-7",
                "request",
                "response",
                "stream",
                "uri",
                "url"
            ],
            "support": {
                "issues": "https://github.com/guzzle/psr7/issues",
                "source": "https://github.com/guzzle/psr7/tree/2.1.0"
            },
            "funding": [
                {
                    "url": "https://github.com/GrahamCampbell",
                    "type": "github"
                },
                {
                    "url": "https://github.com/Nyholm",
                    "type": "github"
                },
                {
                    "url": "https://tidelift.com/funding/github/packagist/guzzlehttp/psr7",
                    "type": "tidelift"
                }
            ],
            "time": "2021-10-06T17:43:30+00:00"
        },
        {
            "name": "justinrainbow/json-schema",
            "version": "5.2.11",
            "source": {
                "type": "git",
                "url": "https://github.com/justinrainbow/json-schema.git",
                "reference": "2ab6744b7296ded80f8cc4f9509abbff393399aa"
            },
            "dist": {
                "type": "zip",
                "url": "https://api.github.com/repos/justinrainbow/json-schema/zipball/2ab6744b7296ded80f8cc4f9509abbff393399aa",
                "reference": "2ab6744b7296ded80f8cc4f9509abbff393399aa",
                "shasum": ""
            },
            "require": {
                "php": ">=5.3.3"
            },
            "require-dev": {
                "friendsofphp/php-cs-fixer": "~2.2.20||~2.15.1",
                "json-schema/json-schema-test-suite": "1.2.0",
                "phpunit/phpunit": "^4.8.35"
            },
            "bin": [
                "bin/validate-json"
            ],
            "type": "library",
            "extra": {
                "branch-alias": {
                    "dev-master": "5.0.x-dev"
                }
            },
            "autoload": {
                "psr-4": {
                    "JsonSchema\\": "src/JsonSchema/"
                }
            },
            "notification-url": "https://packagist.org/downloads/",
            "license": [
                "MIT"
            ],
            "authors": [
                {
                    "name": "Bruno Prieto Reis",
                    "email": "bruno.p.reis@gmail.com"
                },
                {
                    "name": "Justin Rainbow",
                    "email": "justin.rainbow@gmail.com"
                },
                {
                    "name": "Igor Wiedler",
                    "email": "igor@wiedler.ch"
                },
                {
                    "name": "Robert Schönthal",
                    "email": "seroscho@googlemail.com"
                }
            ],
            "description": "A library to validate a json schema.",
            "homepage": "https://github.com/justinrainbow/json-schema",
            "keywords": [
                "json",
                "schema"
            ],
            "support": {
                "issues": "https://github.com/justinrainbow/json-schema/issues",
                "source": "https://github.com/justinrainbow/json-schema/tree/5.2.11"
            },
            "time": "2021-07-22T09:24:00+00:00"
        },
        {
            "name": "laminas/laminas-escaper",
            "version": "2.6.1",
            "source": {
                "type": "git",
                "url": "https://github.com/laminas/laminas-escaper.git",
                "reference": "25f2a053eadfa92ddacb609dcbbc39362610da70"
            },
            "dist": {
                "type": "zip",
                "url": "https://api.github.com/repos/laminas/laminas-escaper/zipball/25f2a053eadfa92ddacb609dcbbc39362610da70",
                "reference": "25f2a053eadfa92ddacb609dcbbc39362610da70",
                "shasum": ""
            },
            "require": {
                "laminas/laminas-zendframework-bridge": "^1.0",
                "php": "^5.6 || ^7.0"
            },
            "replace": {
                "zendframework/zend-escaper": "self.version"
            },
            "require-dev": {
                "laminas/laminas-coding-standard": "~1.0.0",
                "phpunit/phpunit": "^5.7.27 || ^6.5.8 || ^7.1.2"
            },
            "type": "library",
            "extra": {
                "branch-alias": {
                    "dev-master": "2.6.x-dev",
                    "dev-develop": "2.7.x-dev"
                }
            },
            "autoload": {
                "psr-4": {
                    "Laminas\\Escaper\\": "src/"
                }
            },
            "notification-url": "https://packagist.org/downloads/",
            "license": [
                "BSD-3-Clause"
            ],
            "description": "Securely and safely escape HTML, HTML attributes, JavaScript, CSS, and URLs",
            "homepage": "https://laminas.dev",
            "keywords": [
                "escaper",
                "laminas"
            ],
            "support": {
                "chat": "https://laminas.dev/chat",
                "docs": "https://docs.laminas.dev/laminas-escaper/",
                "forum": "https://discourse.laminas.dev",
                "issues": "https://github.com/laminas/laminas-escaper/issues",
                "rss": "https://github.com/laminas/laminas-escaper/releases.atom",
                "source": "https://github.com/laminas/laminas-escaper"
            },
            "time": "2019-12-31T16:43:30+00:00"
        },
        {
            "name": "laminas/laminas-feed",
            "version": "2.12.3",
            "source": {
                "type": "git",
                "url": "https://github.com/laminas/laminas-feed.git",
                "reference": "3c91415633cb1be6f9d78683d69b7dcbfe6b4012"
            },
            "dist": {
                "type": "zip",
                "url": "https://api.github.com/repos/laminas/laminas-feed/zipball/3c91415633cb1be6f9d78683d69b7dcbfe6b4012",
                "reference": "3c91415633cb1be6f9d78683d69b7dcbfe6b4012",
                "shasum": ""
            },
            "require": {
                "ext-dom": "*",
                "ext-libxml": "*",
                "laminas/laminas-escaper": "^2.5.2",
                "laminas/laminas-stdlib": "^3.2.1",
                "laminas/laminas-zendframework-bridge": "^1.0",
                "php": "^5.6 || ^7.0"
            },
            "replace": {
                "zendframework/zend-feed": "^2.12.0"
            },
            "require-dev": {
                "laminas/laminas-cache": "^2.7.2",
                "laminas/laminas-coding-standard": "~1.0.0",
                "laminas/laminas-db": "^2.8.2",
                "laminas/laminas-http": "^2.7",
                "laminas/laminas-servicemanager": "^2.7.8 || ^3.3",
                "laminas/laminas-validator": "^2.10.1",
                "phpunit/phpunit": "^5.7.27 || ^6.5.14 || ^7.5.20",
                "psr/http-message": "^1.0.1"
            },
            "suggest": {
                "laminas/laminas-cache": "Laminas\\Cache component, for optionally caching feeds between requests",
                "laminas/laminas-db": "Laminas\\Db component, for use with PubSubHubbub",
                "laminas/laminas-http": "Laminas\\Http for PubSubHubbub, and optionally for use with Laminas\\Feed\\Reader",
                "laminas/laminas-servicemanager": "Laminas\\ServiceManager component, for easily extending ExtensionManager implementations",
                "laminas/laminas-validator": "Laminas\\Validator component, for validating email addresses used in Atom feeds and entries when using the Writer subcomponent",
                "psr/http-message": "PSR-7 ^1.0.1, if you wish to use Laminas\\Feed\\Reader\\Http\\Psr7ResponseDecorator"
            },
            "type": "library",
            "extra": {
                "branch-alias": {
                    "dev-master": "2.12.x-dev",
                    "dev-develop": "2.13.x-dev"
                }
            },
            "autoload": {
                "psr-4": {
                    "Laminas\\Feed\\": "src/"
                }
            },
            "notification-url": "https://packagist.org/downloads/",
            "license": [
                "BSD-3-Clause"
            ],
            "description": "provides functionality for consuming RSS and Atom feeds",
            "homepage": "https://laminas.dev",
            "keywords": [
                "feed",
                "laminas"
            ],
            "support": {
                "chat": "https://laminas.dev/chat",
                "docs": "https://docs.laminas.dev/laminas-feed/",
                "forum": "https://discourse.laminas.dev",
                "issues": "https://github.com/laminas/laminas-feed/issues",
                "rss": "https://github.com/laminas/laminas-feed/releases.atom",
                "source": "https://github.com/laminas/laminas-feed"
            },
            "funding": [
                {
                    "url": "https://funding.communitybridge.org/projects/laminas-project",
                    "type": "community_bridge"
                }
            ],
            "time": "2020-08-18T13:45:04+00:00"
        },
        {
            "name": "laminas/laminas-stdlib",
            "version": "3.2.1",
            "source": {
                "type": "git",
                "url": "https://github.com/laminas/laminas-stdlib.git",
                "reference": "2b18347625a2f06a1a485acfbc870f699dbe51c6"
            },
            "dist": {
                "type": "zip",
                "url": "https://api.github.com/repos/laminas/laminas-stdlib/zipball/2b18347625a2f06a1a485acfbc870f699dbe51c6",
                "reference": "2b18347625a2f06a1a485acfbc870f699dbe51c6",
                "shasum": ""
            },
            "require": {
                "laminas/laminas-zendframework-bridge": "^1.0",
                "php": "^5.6 || ^7.0"
            },
            "replace": {
                "zendframework/zend-stdlib": "self.version"
            },
            "require-dev": {
                "laminas/laminas-coding-standard": "~1.0.0",
                "phpbench/phpbench": "^0.13",
                "phpunit/phpunit": "^5.7.27 || ^6.5.8 || ^7.1.2"
            },
            "type": "library",
            "extra": {
                "branch-alias": {
                    "dev-master": "3.2.x-dev",
                    "dev-develop": "3.3.x-dev"
                }
            },
            "autoload": {
                "psr-4": {
                    "Laminas\\Stdlib\\": "src/"
                }
            },
            "notification-url": "https://packagist.org/downloads/",
            "license": [
                "BSD-3-Clause"
            ],
            "description": "SPL extensions, array utilities, error handlers, and more",
            "homepage": "https://laminas.dev",
            "keywords": [
                "laminas",
                "stdlib"
            ],
            "support": {
                "chat": "https://laminas.dev/chat",
                "docs": "https://docs.laminas.dev/laminas-stdlib/",
                "forum": "https://discourse.laminas.dev",
                "issues": "https://github.com/laminas/laminas-stdlib/issues",
                "rss": "https://github.com/laminas/laminas-stdlib/releases.atom",
                "source": "https://github.com/laminas/laminas-stdlib"
            },
            "time": "2019-12-31T17:51:15+00:00"
        },
        {
            "name": "laminas/laminas-zendframework-bridge",
            "version": "1.1.1",
            "source": {
                "type": "git",
                "url": "https://github.com/laminas/laminas-zendframework-bridge.git",
                "reference": "6ede70583e101030bcace4dcddd648f760ddf642"
            },
            "dist": {
                "type": "zip",
                "url": "https://api.github.com/repos/laminas/laminas-zendframework-bridge/zipball/6ede70583e101030bcace4dcddd648f760ddf642",
                "reference": "6ede70583e101030bcace4dcddd648f760ddf642",
                "shasum": ""
            },
            "require": {
                "php": "^5.6 || ^7.0 || ^8.0"
            },
            "require-dev": {
                "phpunit/phpunit": "^5.7 || ^6.5 || ^7.5 || ^8.1 || ^9.3",
                "squizlabs/php_codesniffer": "^3.5"
            },
            "type": "library",
            "extra": {
                "laminas": {
                    "module": "Laminas\\ZendFrameworkBridge"
                }
            },
            "autoload": {
                "files": [
                    "src/autoload.php"
                ],
                "psr-4": {
                    "Laminas\\ZendFrameworkBridge\\": "src//"
                }
            },
            "notification-url": "https://packagist.org/downloads/",
            "license": [
                "BSD-3-Clause"
            ],
            "description": "Alias legacy ZF class names to Laminas Project equivalents.",
            "keywords": [
                "ZendFramework",
                "autoloading",
                "laminas",
                "zf"
            ],
            "support": {
                "forum": "https://discourse.laminas.dev/",
                "issues": "https://github.com/laminas/laminas-zendframework-bridge/issues",
                "rss": "https://github.com/laminas/laminas-zendframework-bridge/releases.atom",
                "source": "https://github.com/laminas/laminas-zendframework-bridge"
            },
            "funding": [
                {
                    "url": "https://funding.communitybridge.org/projects/laminas-project",
                    "type": "community_bridge"
                }
            ],
            "time": "2020-09-14T14:23:00+00:00"
        },
        {
            "name": "league/flysystem",
            "version": "1.1.9",
            "source": {
                "type": "git",
                "url": "https://github.com/thephpleague/flysystem.git",
                "reference": "094defdb4a7001845300334e7c1ee2335925ef99"
            },
            "dist": {
                "type": "zip",
                "url": "https://api.github.com/repos/thephpleague/flysystem/zipball/094defdb4a7001845300334e7c1ee2335925ef99",
                "reference": "094defdb4a7001845300334e7c1ee2335925ef99",
                "shasum": ""
            },
            "require": {
                "ext-fileinfo": "*",
                "league/mime-type-detection": "^1.3",
                "php": "^7.2.5 || ^8.0"
            },
            "conflict": {
                "league/flysystem-sftp": "<1.0.6"
            },
            "require-dev": {
                "phpspec/prophecy": "^1.11.1",
                "phpunit/phpunit": "^8.5.8"
            },
            "suggest": {
                "ext-ftp": "Allows you to use FTP server storage",
                "ext-openssl": "Allows you to use FTPS server storage",
                "league/flysystem-aws-s3-v2": "Allows you to use S3 storage with AWS SDK v2",
                "league/flysystem-aws-s3-v3": "Allows you to use S3 storage with AWS SDK v3",
                "league/flysystem-azure": "Allows you to use Windows Azure Blob storage",
                "league/flysystem-cached-adapter": "Flysystem adapter decorator for metadata caching",
                "league/flysystem-eventable-filesystem": "Allows you to use EventableFilesystem",
                "league/flysystem-rackspace": "Allows you to use Rackspace Cloud Files",
                "league/flysystem-sftp": "Allows you to use SFTP server storage via phpseclib",
                "league/flysystem-webdav": "Allows you to use WebDAV storage",
                "league/flysystem-ziparchive": "Allows you to use ZipArchive adapter",
                "spatie/flysystem-dropbox": "Allows you to use Dropbox storage",
                "srmklive/flysystem-dropbox-v2": "Allows you to use Dropbox storage for PHP 5 applications"
            },
            "type": "library",
            "extra": {
                "branch-alias": {
                    "dev-master": "1.1-dev"
                }
            },
            "autoload": {
                "psr-4": {
                    "League\\Flysystem\\": "src/"
                }
            },
            "notification-url": "https://packagist.org/downloads/",
            "license": [
                "MIT"
            ],
            "authors": [
                {
                    "name": "Frank de Jonge",
                    "email": "info@frenky.net"
                }
            ],
            "description": "Filesystem abstraction: Many filesystems, one API.",
            "keywords": [
                "Cloud Files",
                "WebDAV",
                "abstraction",
                "aws",
                "cloud",
                "copy.com",
                "dropbox",
                "file systems",
                "files",
                "filesystem",
                "filesystems",
                "ftp",
                "rackspace",
                "remote",
                "s3",
                "sftp",
                "storage"
            ],
            "support": {
                "issues": "https://github.com/thephpleague/flysystem/issues",
                "source": "https://github.com/thephpleague/flysystem/tree/1.1.9"
            },
            "funding": [
                {
                    "url": "https://offset.earth/frankdejonge",
                    "type": "other"
                }
            ],
            "time": "2021-12-09T09:40:50+00:00"
        },
        {
            "name": "league/mime-type-detection",
            "version": "1.9.0",
            "source": {
                "type": "git",
                "url": "https://github.com/thephpleague/mime-type-detection.git",
                "reference": "aa70e813a6ad3d1558fc927863d47309b4c23e69"
            },
            "dist": {
                "type": "zip",
                "url": "https://api.github.com/repos/thephpleague/mime-type-detection/zipball/aa70e813a6ad3d1558fc927863d47309b4c23e69",
                "reference": "aa70e813a6ad3d1558fc927863d47309b4c23e69",
                "shasum": ""
            },
            "require": {
                "ext-fileinfo": "*",
                "php": "^7.2 || ^8.0"
            },
            "require-dev": {
                "friendsofphp/php-cs-fixer": "^3.2",
                "phpstan/phpstan": "^0.12.68",
                "phpunit/phpunit": "^8.5.8 || ^9.3"
            },
            "type": "library",
            "autoload": {
                "psr-4": {
                    "League\\MimeTypeDetection\\": "src"
                }
            },
            "notification-url": "https://packagist.org/downloads/",
            "license": [
                "MIT"
            ],
            "authors": [
                {
                    "name": "Frank de Jonge",
                    "email": "info@frankdejonge.nl"
                }
            ],
            "description": "Mime-type detection for Flysystem",
            "support": {
                "issues": "https://github.com/thephpleague/mime-type-detection/issues",
                "source": "https://github.com/thephpleague/mime-type-detection/tree/1.9.0"
            },
            "funding": [
                {
                    "url": "https://github.com/frankdejonge",
                    "type": "github"
                },
                {
                    "url": "https://tidelift.com/funding/github/packagist/league/flysystem",
                    "type": "tidelift"
                }
            ],
            "time": "2021-11-21T11:48:40+00:00"
        },
        {
            "name": "league/oauth2-client",
            "version": "2.6.1",
            "source": {
                "type": "git",
                "url": "https://github.com/thephpleague/oauth2-client.git",
                "reference": "2334c249907190c132364f5dae0287ab8666aa19"
            },
            "dist": {
                "type": "zip",
                "url": "https://api.github.com/repos/thephpleague/oauth2-client/zipball/2334c249907190c132364f5dae0287ab8666aa19",
                "reference": "2334c249907190c132364f5dae0287ab8666aa19",
                "shasum": ""
            },
            "require": {
                "guzzlehttp/guzzle": "^6.0 || ^7.0",
                "paragonie/random_compat": "^1 || ^2 || ^9.99",
                "php": "^5.6 || ^7.0 || ^8.0"
            },
            "require-dev": {
                "mockery/mockery": "^1.3.5",
                "php-parallel-lint/php-parallel-lint": "^1.3.1",
                "phpunit/phpunit": "^5.7 || ^6.0 || ^9.5",
                "squizlabs/php_codesniffer": "^2.3 || ^3.0"
            },
            "type": "library",
            "extra": {
                "branch-alias": {
                    "dev-2.x": "2.0.x-dev"
                }
            },
            "autoload": {
                "psr-4": {
                    "League\\OAuth2\\Client\\": "src/"
                }
            },
            "notification-url": "https://packagist.org/downloads/",
            "license": [
                "MIT"
            ],
            "authors": [
                {
                    "name": "Alex Bilbie",
                    "email": "hello@alexbilbie.com",
                    "homepage": "http://www.alexbilbie.com",
                    "role": "Developer"
                },
                {
                    "name": "Woody Gilk",
                    "homepage": "https://github.com/shadowhand",
                    "role": "Contributor"
                }
            ],
            "description": "OAuth 2.0 Client Library",
            "keywords": [
                "Authentication",
                "SSO",
                "authorization",
                "identity",
                "idp",
                "oauth",
                "oauth2",
                "single sign on"
            ],
            "support": {
                "issues": "https://github.com/thephpleague/oauth2-client/issues",
                "source": "https://github.com/thephpleague/oauth2-client/tree/2.6.1"
            },
            "time": "2021-12-22T16:42:49+00:00"
        },
        {
            "name": "mikehaertl/php-shellcommand",
            "version": "1.6.4",
            "source": {
                "type": "git",
                "url": "https://github.com/mikehaertl/php-shellcommand.git",
                "reference": "3488d7803df1e8f1a343d3d0ca452d527ad8d5e5"
            },
            "dist": {
                "type": "zip",
                "url": "https://api.github.com/repos/mikehaertl/php-shellcommand/zipball/3488d7803df1e8f1a343d3d0ca452d527ad8d5e5",
                "reference": "3488d7803df1e8f1a343d3d0ca452d527ad8d5e5",
                "shasum": ""
            },
            "require": {
                "php": ">= 5.3.0"
            },
            "require-dev": {
                "phpunit/phpunit": ">4.0 <=9.4"
            },
            "type": "library",
            "autoload": {
                "psr-4": {
                    "mikehaertl\\shellcommand\\": "src/"
                }
            },
            "notification-url": "https://packagist.org/downloads/",
            "license": [
                "MIT"
            ],
            "authors": [
                {
                    "name": "Michael Härtl",
                    "email": "haertl.mike@gmail.com"
                }
            ],
            "description": "An object oriented interface to shell commands",
            "keywords": [
                "shell"
            ],
            "support": {
                "issues": "https://github.com/mikehaertl/php-shellcommand/issues",
                "source": "https://github.com/mikehaertl/php-shellcommand/tree/1.6.4"
            },
            "time": "2021-03-17T06:54:33+00:00"
        },
        {
            "name": "opis/closure",
            "version": "3.6.3",
            "source": {
                "type": "git",
                "url": "https://github.com/opis/closure.git",
                "reference": "3d81e4309d2a927abbe66df935f4bb60082805ad"
            },
            "dist": {
                "type": "zip",
                "url": "https://api.github.com/repos/opis/closure/zipball/3d81e4309d2a927abbe66df935f4bb60082805ad",
                "reference": "3d81e4309d2a927abbe66df935f4bb60082805ad",
                "shasum": ""
            },
            "require": {
                "php": "^5.4 || ^7.0 || ^8.0"
            },
            "require-dev": {
                "jeremeamia/superclosure": "^2.0",
                "phpunit/phpunit": "^4.0 || ^5.0 || ^6.0 || ^7.0 || ^8.0 || ^9.0"
            },
            "type": "library",
            "extra": {
                "branch-alias": {
                    "dev-master": "3.6.x-dev"
                }
            },
            "autoload": {
                "psr-4": {
                    "Opis\\Closure\\": "src/"
                },
                "files": [
                    "functions.php"
                ]
            },
            "notification-url": "https://packagist.org/downloads/",
            "license": [
                "MIT"
            ],
            "authors": [
                {
                    "name": "Marius Sarca",
                    "email": "marius.sarca@gmail.com"
                },
                {
                    "name": "Sorin Sarca",
                    "email": "sarca_sorin@hotmail.com"
                }
            ],
            "description": "A library that can be used to serialize closures (anonymous functions) and arbitrary objects.",
            "homepage": "https://opis.io/closure",
            "keywords": [
                "anonymous functions",
                "closure",
                "function",
                "serializable",
                "serialization",
                "serialize"
            ],
            "support": {
                "issues": "https://github.com/opis/closure/issues",
                "source": "https://github.com/opis/closure/tree/3.6.3"
            },
            "time": "2022-01-27T09:35:39+00:00"
        },
        {
            "name": "paragonie/random_compat",
            "version": "v9.99.100",
            "source": {
                "type": "git",
                "url": "https://github.com/paragonie/random_compat.git",
                "reference": "996434e5492cb4c3edcb9168db6fbb1359ef965a"
            },
            "dist": {
                "type": "zip",
                "url": "https://api.github.com/repos/paragonie/random_compat/zipball/996434e5492cb4c3edcb9168db6fbb1359ef965a",
                "reference": "996434e5492cb4c3edcb9168db6fbb1359ef965a",
                "shasum": ""
            },
            "require": {
                "php": ">= 7"
            },
            "require-dev": {
                "phpunit/phpunit": "4.*|5.*",
                "vimeo/psalm": "^1"
            },
            "suggest": {
                "ext-libsodium": "Provides a modern crypto API that can be used to generate random bytes."
            },
            "type": "library",
            "notification-url": "https://packagist.org/downloads/",
            "license": [
                "MIT"
            ],
            "authors": [
                {
                    "name": "Paragon Initiative Enterprises",
                    "email": "security@paragonie.com",
                    "homepage": "https://paragonie.com"
                }
            ],
            "description": "PHP 5.x polyfill for random_bytes() and random_int() from PHP 7",
            "keywords": [
                "csprng",
                "polyfill",
                "pseudorandom",
                "random"
            ],
            "support": {
                "email": "info@paragonie.com",
                "issues": "https://github.com/paragonie/random_compat/issues",
                "source": "https://github.com/paragonie/random_compat"
            },
            "time": "2020-10-15T08:29:30+00:00"
        },
        {
            "name": "phpdocumentor/reflection-common",
            "version": "2.2.0",
            "source": {
                "type": "git",
                "url": "https://github.com/phpDocumentor/ReflectionCommon.git",
                "reference": "1d01c49d4ed62f25aa84a747ad35d5a16924662b"
            },
            "dist": {
                "type": "zip",
                "url": "https://api.github.com/repos/phpDocumentor/ReflectionCommon/zipball/1d01c49d4ed62f25aa84a747ad35d5a16924662b",
                "reference": "1d01c49d4ed62f25aa84a747ad35d5a16924662b",
                "shasum": ""
            },
            "require": {
                "php": "^7.2 || ^8.0"
            },
            "type": "library",
            "extra": {
                "branch-alias": {
                    "dev-2.x": "2.x-dev"
                }
            },
            "autoload": {
                "psr-4": {
                    "phpDocumentor\\Reflection\\": "src/"
                }
            },
            "notification-url": "https://packagist.org/downloads/",
            "license": [
                "MIT"
            ],
            "authors": [
                {
                    "name": "Jaap van Otterdijk",
                    "email": "opensource@ijaap.nl"
                }
            ],
            "description": "Common reflection classes used by phpdocumentor to reflect the code structure",
            "homepage": "http://www.phpdoc.org",
            "keywords": [
                "FQSEN",
                "phpDocumentor",
                "phpdoc",
                "reflection",
                "static analysis"
            ],
            "support": {
                "issues": "https://github.com/phpDocumentor/ReflectionCommon/issues",
                "source": "https://github.com/phpDocumentor/ReflectionCommon/tree/2.x"
            },
            "time": "2020-06-27T09:03:43+00:00"
        },
        {
            "name": "phpdocumentor/reflection-docblock",
            "version": "5.3.0",
            "source": {
                "type": "git",
                "url": "https://github.com/phpDocumentor/ReflectionDocBlock.git",
                "reference": "622548b623e81ca6d78b721c5e029f4ce664f170"
            },
            "dist": {
                "type": "zip",
                "url": "https://api.github.com/repos/phpDocumentor/ReflectionDocBlock/zipball/622548b623e81ca6d78b721c5e029f4ce664f170",
                "reference": "622548b623e81ca6d78b721c5e029f4ce664f170",
                "shasum": ""
            },
            "require": {
                "ext-filter": "*",
                "php": "^7.2 || ^8.0",
                "phpdocumentor/reflection-common": "^2.2",
                "phpdocumentor/type-resolver": "^1.3",
                "webmozart/assert": "^1.9.1"
            },
            "require-dev": {
                "mockery/mockery": "~1.3.2",
                "psalm/phar": "^4.8"
            },
            "type": "library",
            "extra": {
                "branch-alias": {
                    "dev-master": "5.x-dev"
                }
            },
            "autoload": {
                "psr-4": {
                    "phpDocumentor\\Reflection\\": "src"
                }
            },
            "notification-url": "https://packagist.org/downloads/",
            "license": [
                "MIT"
            ],
            "authors": [
                {
                    "name": "Mike van Riel",
                    "email": "me@mikevanriel.com"
                },
                {
                    "name": "Jaap van Otterdijk",
                    "email": "account@ijaap.nl"
                }
            ],
            "description": "With this component, a library can provide support for annotations via DocBlocks or otherwise retrieve information that is embedded in a DocBlock.",
            "support": {
                "issues": "https://github.com/phpDocumentor/ReflectionDocBlock/issues",
                "source": "https://github.com/phpDocumentor/ReflectionDocBlock/tree/5.3.0"
            },
            "time": "2021-10-19T17:43:47+00:00"
        },
        {
            "name": "phpdocumentor/type-resolver",
            "version": "1.6.0",
            "source": {
                "type": "git",
                "url": "https://github.com/phpDocumentor/TypeResolver.git",
                "reference": "93ebd0014cab80c4ea9f5e297ea48672f1b87706"
            },
            "dist": {
                "type": "zip",
                "url": "https://api.github.com/repos/phpDocumentor/TypeResolver/zipball/93ebd0014cab80c4ea9f5e297ea48672f1b87706",
                "reference": "93ebd0014cab80c4ea9f5e297ea48672f1b87706",
                "shasum": ""
            },
            "require": {
                "php": "^7.2 || ^8.0",
                "phpdocumentor/reflection-common": "^2.0"
            },
            "require-dev": {
                "ext-tokenizer": "*",
                "psalm/phar": "^4.8"
            },
            "type": "library",
            "extra": {
                "branch-alias": {
                    "dev-1.x": "1.x-dev"
                }
            },
            "autoload": {
                "psr-4": {
                    "phpDocumentor\\Reflection\\": "src"
                }
            },
            "notification-url": "https://packagist.org/downloads/",
            "license": [
                "MIT"
            ],
            "authors": [
                {
                    "name": "Mike van Riel",
                    "email": "me@mikevanriel.com"
                }
            ],
            "description": "A PSR-5 based resolver of Class names, Types and Structural Element Names",
            "support": {
                "issues": "https://github.com/phpDocumentor/TypeResolver/issues",
                "source": "https://github.com/phpDocumentor/TypeResolver/tree/1.6.0"
            },
            "time": "2022-01-04T19:58:01+00:00"
        },
        {
            "name": "pixelandtonic/imagine",
            "version": "1.2.4.2",
            "source": {
                "type": "git",
                "url": "https://github.com/pixelandtonic/Imagine.git",
                "reference": "5ee4b6a365497818815ba50738c8dcbb555c9fd3"
            },
            "dist": {
                "type": "zip",
                "url": "https://api.github.com/repos/pixelandtonic/Imagine/zipball/5ee4b6a365497818815ba50738c8dcbb555c9fd3",
                "reference": "5ee4b6a365497818815ba50738c8dcbb555c9fd3",
                "shasum": ""
            },
            "require": {
                "php": ">=5.3.2"
            },
            "require-dev": {
                "friendsofphp/php-cs-fixer": "^2.2",
                "phpunit/phpunit": "^4.8 || ^5.7 || ^6.5 || ^7.5 || ^8.4 || ^9.3"
            },
            "suggest": {
                "ext-gd": "to use the GD implementation",
                "ext-gmagick": "to use the Gmagick implementation",
                "ext-imagick": "to use the Imagick implementation"
            },
            "type": "library",
            "extra": {
                "branch-alias": {
                    "dev-develop": "0.7-dev"
                }
            },
            "autoload": {
                "psr-4": {
                    "Imagine\\": "src/"
                }
            },
            "notification-url": "https://packagist.org/downloads/",
            "license": [
                "MIT"
            ],
            "authors": [
                {
                    "name": "Bulat Shakirzyanov",
                    "email": "mallluhuct@gmail.com",
                    "homepage": "http://avalanche123.com"
                }
            ],
            "description": "Image processing for PHP 5.3",
            "homepage": "http://imagine.readthedocs.org/",
            "keywords": [
                "drawing",
                "graphics",
                "image manipulation",
                "image processing"
            ],
            "support": {
                "source": "https://github.com/pixelandtonic/Imagine/tree/1.2.4.2"
            },
            "time": "2021-06-22T18:26:46+00:00"
        },
        {
            "name": "psr/container",
            "version": "1.1.1",
            "source": {
                "type": "git",
                "url": "https://github.com/php-fig/container.git",
                "reference": "8622567409010282b7aeebe4bb841fe98b58dcaf"
            },
            "dist": {
                "type": "zip",
                "url": "https://api.github.com/repos/php-fig/container/zipball/8622567409010282b7aeebe4bb841fe98b58dcaf",
                "reference": "8622567409010282b7aeebe4bb841fe98b58dcaf",
                "shasum": ""
            },
            "require": {
                "php": ">=7.2.0"
            },
            "type": "library",
            "autoload": {
                "psr-4": {
                    "Psr\\Container\\": "src/"
                }
            },
            "notification-url": "https://packagist.org/downloads/",
            "license": [
                "MIT"
            ],
            "authors": [
                {
                    "name": "PHP-FIG",
                    "homepage": "https://www.php-fig.org/"
                }
            ],
            "description": "Common Container Interface (PHP FIG PSR-11)",
            "homepage": "https://github.com/php-fig/container",
            "keywords": [
                "PSR-11",
                "container",
                "container-interface",
                "container-interop",
                "psr"
            ],
            "support": {
                "issues": "https://github.com/php-fig/container/issues",
                "source": "https://github.com/php-fig/container/tree/1.1.1"
            },
            "time": "2021-03-05T17:36:06+00:00"
        },
        {
            "name": "psr/http-client",
            "version": "1.0.1",
            "source": {
                "type": "git",
                "url": "https://github.com/php-fig/http-client.git",
                "reference": "2dfb5f6c5eff0e91e20e913f8c5452ed95b86621"
            },
            "dist": {
                "type": "zip",
                "url": "https://api.github.com/repos/php-fig/http-client/zipball/2dfb5f6c5eff0e91e20e913f8c5452ed95b86621",
                "reference": "2dfb5f6c5eff0e91e20e913f8c5452ed95b86621",
                "shasum": ""
            },
            "require": {
                "php": "^7.0 || ^8.0",
                "psr/http-message": "^1.0"
            },
            "type": "library",
            "extra": {
                "branch-alias": {
                    "dev-master": "1.0.x-dev"
                }
            },
            "autoload": {
                "psr-4": {
                    "Psr\\Http\\Client\\": "src/"
                }
            },
            "notification-url": "https://packagist.org/downloads/",
            "license": [
                "MIT"
            ],
            "authors": [
                {
                    "name": "PHP-FIG",
                    "homepage": "http://www.php-fig.org/"
                }
            ],
            "description": "Common interface for HTTP clients",
            "homepage": "https://github.com/php-fig/http-client",
            "keywords": [
                "http",
                "http-client",
                "psr",
                "psr-18"
            ],
            "support": {
                "source": "https://github.com/php-fig/http-client/tree/master"
            },
            "time": "2020-06-29T06:28:15+00:00"
        },
        {
            "name": "psr/http-factory",
            "version": "1.0.1",
            "source": {
                "type": "git",
                "url": "https://github.com/php-fig/http-factory.git",
                "reference": "12ac7fcd07e5b077433f5f2bee95b3a771bf61be"
            },
            "dist": {
                "type": "zip",
                "url": "https://api.github.com/repos/php-fig/http-factory/zipball/12ac7fcd07e5b077433f5f2bee95b3a771bf61be",
                "reference": "12ac7fcd07e5b077433f5f2bee95b3a771bf61be",
                "shasum": ""
            },
            "require": {
                "php": ">=7.0.0",
                "psr/http-message": "^1.0"
            },
            "type": "library",
            "extra": {
                "branch-alias": {
                    "dev-master": "1.0.x-dev"
                }
            },
            "autoload": {
                "psr-4": {
                    "Psr\\Http\\Message\\": "src/"
                }
            },
            "notification-url": "https://packagist.org/downloads/",
            "license": [
                "MIT"
            ],
            "authors": [
                {
                    "name": "PHP-FIG",
                    "homepage": "http://www.php-fig.org/"
                }
            ],
            "description": "Common interfaces for PSR-7 HTTP message factories",
            "keywords": [
                "factory",
                "http",
                "message",
                "psr",
                "psr-17",
                "psr-7",
                "request",
                "response"
            ],
            "support": {
                "source": "https://github.com/php-fig/http-factory/tree/master"
            },
            "time": "2019-04-30T12:38:16+00:00"
        },
        {
            "name": "psr/http-message",
            "version": "1.0.1",
            "source": {
                "type": "git",
                "url": "https://github.com/php-fig/http-message.git",
                "reference": "f6561bf28d520154e4b0ec72be95418abe6d9363"
            },
            "dist": {
                "type": "zip",
                "url": "https://api.github.com/repos/php-fig/http-message/zipball/f6561bf28d520154e4b0ec72be95418abe6d9363",
                "reference": "f6561bf28d520154e4b0ec72be95418abe6d9363",
                "shasum": ""
            },
            "require": {
                "php": ">=5.3.0"
            },
            "type": "library",
            "extra": {
                "branch-alias": {
                    "dev-master": "1.0.x-dev"
                }
            },
            "autoload": {
                "psr-4": {
                    "Psr\\Http\\Message\\": "src/"
                }
            },
            "notification-url": "https://packagist.org/downloads/",
            "license": [
                "MIT"
            ],
            "authors": [
                {
                    "name": "PHP-FIG",
                    "homepage": "http://www.php-fig.org/"
                }
            ],
            "description": "Common interface for HTTP messages",
            "homepage": "https://github.com/php-fig/http-message",
            "keywords": [
                "http",
                "http-message",
                "psr",
                "psr-7",
                "request",
                "response"
            ],
            "support": {
                "source": "https://github.com/php-fig/http-message/tree/master"
            },
            "time": "2016-08-06T14:39:51+00:00"
        },
        {
            "name": "psr/log",
            "version": "1.1.4",
            "source": {
                "type": "git",
                "url": "https://github.com/php-fig/log.git",
                "reference": "d49695b909c3b7628b6289db5479a1c204601f11"
            },
            "dist": {
                "type": "zip",
                "url": "https://api.github.com/repos/php-fig/log/zipball/d49695b909c3b7628b6289db5479a1c204601f11",
                "reference": "d49695b909c3b7628b6289db5479a1c204601f11",
                "shasum": ""
            },
            "require": {
                "php": ">=5.3.0"
            },
            "type": "library",
            "extra": {
                "branch-alias": {
                    "dev-master": "1.1.x-dev"
                }
            },
            "autoload": {
                "psr-4": {
                    "Psr\\Log\\": "Psr/Log/"
                }
            },
            "notification-url": "https://packagist.org/downloads/",
            "license": [
                "MIT"
            ],
            "authors": [
                {
                    "name": "PHP-FIG",
                    "homepage": "https://www.php-fig.org/"
                }
            ],
            "description": "Common interface for logging libraries",
            "homepage": "https://github.com/php-fig/log",
            "keywords": [
                "log",
                "psr",
                "psr-3"
            ],
            "support": {
                "source": "https://github.com/php-fig/log/tree/1.1.4"
            },
            "time": "2021-05-03T11:20:27+00:00"
        },
        {
            "name": "ralouphie/getallheaders",
            "version": "3.0.3",
            "source": {
                "type": "git",
                "url": "https://github.com/ralouphie/getallheaders.git",
                "reference": "120b605dfeb996808c31b6477290a714d356e822"
            },
            "dist": {
                "type": "zip",
                "url": "https://api.github.com/repos/ralouphie/getallheaders/zipball/120b605dfeb996808c31b6477290a714d356e822",
                "reference": "120b605dfeb996808c31b6477290a714d356e822",
                "shasum": ""
            },
            "require": {
                "php": ">=5.6"
            },
            "require-dev": {
                "php-coveralls/php-coveralls": "^2.1",
                "phpunit/phpunit": "^5 || ^6.5"
            },
            "type": "library",
            "autoload": {
                "files": [
                    "src/getallheaders.php"
                ]
            },
            "notification-url": "https://packagist.org/downloads/",
            "license": [
                "MIT"
            ],
            "authors": [
                {
                    "name": "Ralph Khattar",
                    "email": "ralph.khattar@gmail.com"
                }
            ],
            "description": "A polyfill for getallheaders.",
            "support": {
                "issues": "https://github.com/ralouphie/getallheaders/issues",
                "source": "https://github.com/ralouphie/getallheaders/tree/develop"
            },
            "time": "2019-03-08T08:55:37+00:00"
        },
        {
            "name": "react/promise",
            "version": "v2.9.0",
            "source": {
                "type": "git",
                "url": "https://github.com/reactphp/promise.git",
                "reference": "234f8fd1023c9158e2314fa9d7d0e6a83db42910"
            },
            "dist": {
                "type": "zip",
                "url": "https://api.github.com/repos/reactphp/promise/zipball/234f8fd1023c9158e2314fa9d7d0e6a83db42910",
                "reference": "234f8fd1023c9158e2314fa9d7d0e6a83db42910",
                "shasum": ""
            },
            "require": {
                "php": ">=5.4.0"
            },
            "require-dev": {
                "phpunit/phpunit": "^9.3 || ^5.7 || ^4.8.36"
            },
            "type": "library",
            "autoload": {
                "files": [
                    "src/functions_include.php"
                ],
                "psr-4": {
                    "React\\Promise\\": "src/"
                }
            },
            "notification-url": "https://packagist.org/downloads/",
            "license": [
                "MIT"
            ],
            "authors": [
                {
                    "name": "Jan Sorgalla",
                    "email": "jsorgalla@gmail.com",
                    "homepage": "https://sorgalla.com/"
                },
                {
                    "name": "Christian Lück",
                    "email": "christian@clue.engineering",
                    "homepage": "https://clue.engineering/"
                },
                {
                    "name": "Cees-Jan Kiewiet",
                    "email": "reactphp@ceesjankiewiet.nl",
                    "homepage": "https://wyrihaximus.net/"
                },
                {
                    "name": "Chris Boden",
                    "email": "cboden@gmail.com",
                    "homepage": "https://cboden.dev/"
                }
            ],
            "description": "A lightweight implementation of CommonJS Promises/A for PHP",
            "keywords": [
                "promise",
                "promises"
            ],
            "support": {
                "issues": "https://github.com/reactphp/promise/issues",
                "source": "https://github.com/reactphp/promise/tree/v2.9.0"
            },
            "funding": [
                {
                    "url": "https://github.com/WyriHaximus",
                    "type": "github"
                },
                {
                    "url": "https://github.com/clue",
                    "type": "github"
                }
            ],
            "time": "2022-02-11T10:27:51+00:00"
        },
        {
            "name": "seld/cli-prompt",
            "version": "1.0.4",
            "source": {
                "type": "git",
                "url": "https://github.com/Seldaek/cli-prompt.git",
                "reference": "b8dfcf02094b8c03b40322c229493bb2884423c5"
            },
            "dist": {
                "type": "zip",
                "url": "https://api.github.com/repos/Seldaek/cli-prompt/zipball/b8dfcf02094b8c03b40322c229493bb2884423c5",
                "reference": "b8dfcf02094b8c03b40322c229493bb2884423c5",
                "shasum": ""
            },
            "require": {
                "php": ">=5.3"
            },
            "require-dev": {
                "phpstan/phpstan": "^0.12.63"
            },
            "type": "library",
            "extra": {
                "branch-alias": {
                    "dev-master": "1.x-dev"
                }
            },
            "autoload": {
                "psr-4": {
                    "Seld\\CliPrompt\\": "src/"
                }
            },
            "notification-url": "https://packagist.org/downloads/",
            "license": [
                "MIT"
            ],
            "authors": [
                {
                    "name": "Jordi Boggiano",
                    "email": "j.boggiano@seld.be"
                }
            ],
            "description": "Allows you to prompt for user input on the command line, and optionally hide the characters they type",
            "keywords": [
                "cli",
                "console",
                "hidden",
                "input",
                "prompt"
            ],
            "support": {
                "issues": "https://github.com/Seldaek/cli-prompt/issues",
                "source": "https://github.com/Seldaek/cli-prompt/tree/1.0.4"
            },
            "time": "2020-12-15T21:32:01+00:00"
        },
        {
            "name": "seld/jsonlint",
            "version": "1.8.3",
            "source": {
                "type": "git",
                "url": "https://github.com/Seldaek/jsonlint.git",
                "reference": "9ad6ce79c342fbd44df10ea95511a1b24dee5b57"
            },
            "dist": {
                "type": "zip",
                "url": "https://api.github.com/repos/Seldaek/jsonlint/zipball/9ad6ce79c342fbd44df10ea95511a1b24dee5b57",
                "reference": "9ad6ce79c342fbd44df10ea95511a1b24dee5b57",
                "shasum": ""
            },
            "require": {
                "php": "^5.3 || ^7.0 || ^8.0"
            },
            "require-dev": {
                "phpunit/phpunit": "^4.8.35 || ^5.7 || ^6.0"
            },
            "bin": [
                "bin/jsonlint"
            ],
            "type": "library",
            "autoload": {
                "psr-4": {
                    "Seld\\JsonLint\\": "src/Seld/JsonLint/"
                }
            },
            "notification-url": "https://packagist.org/downloads/",
            "license": [
                "MIT"
            ],
            "authors": [
                {
                    "name": "Jordi Boggiano",
                    "email": "j.boggiano@seld.be",
                    "homepage": "http://seld.be"
                }
            ],
            "description": "JSON Linter",
            "keywords": [
                "json",
                "linter",
                "parser",
                "validator"
            ],
            "support": {
                "issues": "https://github.com/Seldaek/jsonlint/issues",
                "source": "https://github.com/Seldaek/jsonlint/tree/1.8.3"
            },
            "funding": [
                {
                    "url": "https://github.com/Seldaek",
                    "type": "github"
                },
                {
                    "url": "https://tidelift.com/funding/github/packagist/seld/jsonlint",
                    "type": "tidelift"
                }
            ],
            "time": "2020-11-11T09:19:24+00:00"
        },
        {
            "name": "seld/phar-utils",
            "version": "1.2.0",
            "source": {
                "type": "git",
                "url": "https://github.com/Seldaek/phar-utils.git",
                "reference": "9f3452c93ff423469c0d56450431562ca423dcee"
            },
            "dist": {
                "type": "zip",
                "url": "https://api.github.com/repos/Seldaek/phar-utils/zipball/9f3452c93ff423469c0d56450431562ca423dcee",
                "reference": "9f3452c93ff423469c0d56450431562ca423dcee",
                "shasum": ""
            },
            "require": {
                "php": ">=5.3"
            },
            "type": "library",
            "extra": {
                "branch-alias": {
                    "dev-master": "1.x-dev"
                }
            },
            "autoload": {
                "psr-4": {
                    "Seld\\PharUtils\\": "src/"
                }
            },
            "notification-url": "https://packagist.org/downloads/",
            "license": [
                "MIT"
            ],
            "authors": [
                {
                    "name": "Jordi Boggiano",
                    "email": "j.boggiano@seld.be"
                }
            ],
            "description": "PHAR file format utilities, for when PHP phars you up",
            "keywords": [
                "phar"
            ],
            "support": {
                "issues": "https://github.com/Seldaek/phar-utils/issues",
                "source": "https://github.com/Seldaek/phar-utils/tree/1.2.0"
            },
            "time": "2021-12-10T11:20:11+00:00"
        },
        {
            "name": "swiftmailer/swiftmailer",
            "version": "v6.3.0",
            "source": {
                "type": "git",
                "url": "https://github.com/swiftmailer/swiftmailer.git",
                "reference": "8a5d5072dca8f48460fce2f4131fcc495eec654c"
            },
            "dist": {
                "type": "zip",
                "url": "https://api.github.com/repos/swiftmailer/swiftmailer/zipball/8a5d5072dca8f48460fce2f4131fcc495eec654c",
                "reference": "8a5d5072dca8f48460fce2f4131fcc495eec654c",
                "shasum": ""
            },
            "require": {
                "egulias/email-validator": "^2.0|^3.1",
                "php": ">=7.0.0",
                "symfony/polyfill-iconv": "^1.0",
                "symfony/polyfill-intl-idn": "^1.10",
                "symfony/polyfill-mbstring": "^1.0"
            },
            "require-dev": {
                "mockery/mockery": "^1.0",
                "symfony/phpunit-bridge": "^4.4|^5.4"
            },
            "suggest": {
                "ext-intl": "Needed to support internationalized email addresses"
            },
            "type": "library",
            "extra": {
                "branch-alias": {
                    "dev-master": "6.2-dev"
                }
            },
            "autoload": {
                "files": [
                    "lib/swift_required.php"
                ]
            },
            "notification-url": "https://packagist.org/downloads/",
            "license": [
                "MIT"
            ],
            "authors": [
                {
                    "name": "Chris Corbyn"
                },
                {
                    "name": "Fabien Potencier",
                    "email": "fabien@symfony.com"
                }
            ],
            "description": "Swiftmailer, free feature-rich PHP mailer",
            "homepage": "https://swiftmailer.symfony.com",
            "keywords": [
                "email",
                "mail",
                "mailer"
            ],
            "support": {
                "issues": "https://github.com/swiftmailer/swiftmailer/issues",
                "source": "https://github.com/swiftmailer/swiftmailer/tree/v6.3.0"
            },
            "funding": [
                {
                    "url": "https://github.com/fabpot",
                    "type": "github"
                },
                {
                    "url": "https://tidelift.com/funding/github/packagist/swiftmailer/swiftmailer",
                    "type": "tidelift"
                }
            ],
            "abandoned": "symfony/mailer",
            "time": "2021-10-18T15:26:12+00:00"
        },
        {
            "name": "symfony/console",
            "version": "v5.4.3",
            "source": {
                "type": "git",
                "url": "https://github.com/symfony/console.git",
                "reference": "a2a86ec353d825c75856c6fd14fac416a7bdb6b8"
            },
            "dist": {
                "type": "zip",
                "url": "https://api.github.com/repos/symfony/console/zipball/a2a86ec353d825c75856c6fd14fac416a7bdb6b8",
                "reference": "a2a86ec353d825c75856c6fd14fac416a7bdb6b8",
                "shasum": ""
            },
            "require": {
                "php": ">=7.2.5",
                "symfony/deprecation-contracts": "^2.1|^3",
                "symfony/polyfill-mbstring": "~1.0",
                "symfony/polyfill-php73": "^1.9",
                "symfony/polyfill-php80": "^1.16",
                "symfony/service-contracts": "^1.1|^2|^3",
                "symfony/string": "^5.1|^6.0"
            },
            "conflict": {
                "psr/log": ">=3",
                "symfony/dependency-injection": "<4.4",
                "symfony/dotenv": "<5.1",
                "symfony/event-dispatcher": "<4.4",
                "symfony/lock": "<4.4",
                "symfony/process": "<4.4"
            },
            "provide": {
                "psr/log-implementation": "1.0|2.0"
            },
            "require-dev": {
                "psr/log": "^1|^2",
                "symfony/config": "^4.4|^5.0|^6.0",
                "symfony/dependency-injection": "^4.4|^5.0|^6.0",
                "symfony/event-dispatcher": "^4.4|^5.0|^6.0",
                "symfony/lock": "^4.4|^5.0|^6.0",
                "symfony/process": "^4.4|^5.0|^6.0",
                "symfony/var-dumper": "^4.4|^5.0|^6.0"
            },
            "suggest": {
                "psr/log": "For using the console logger",
                "symfony/event-dispatcher": "",
                "symfony/lock": "",
                "symfony/process": ""
            },
            "type": "library",
            "autoload": {
                "psr-4": {
                    "Symfony\\Component\\Console\\": ""
                },
                "exclude-from-classmap": [
                    "/Tests/"
                ]
            },
            "notification-url": "https://packagist.org/downloads/",
            "license": [
                "MIT"
            ],
            "authors": [
                {
                    "name": "Fabien Potencier",
                    "email": "fabien@symfony.com"
                },
                {
                    "name": "Symfony Community",
                    "homepage": "https://symfony.com/contributors"
                }
            ],
            "description": "Eases the creation of beautiful and testable command line interfaces",
            "homepage": "https://symfony.com",
            "keywords": [
                "cli",
                "command line",
                "console",
                "terminal"
            ],
            "support": {
                "source": "https://github.com/symfony/console/tree/v5.4.3"
            },
            "funding": [
                {
                    "url": "https://symfony.com/sponsor",
                    "type": "custom"
                },
                {
                    "url": "https://github.com/fabpot",
                    "type": "github"
                },
                {
                    "url": "https://tidelift.com/funding/github/packagist/symfony/symfony",
                    "type": "tidelift"
                }
            ],
            "time": "2022-01-26T16:28:35+00:00"
        },
        {
            "name": "symfony/deprecation-contracts",
            "version": "v2.5.0",
            "source": {
                "type": "git",
                "url": "https://github.com/symfony/deprecation-contracts.git",
                "reference": "6f981ee24cf69ee7ce9736146d1c57c2780598a8"
            },
            "dist": {
                "type": "zip",
                "url": "https://api.github.com/repos/symfony/deprecation-contracts/zipball/6f981ee24cf69ee7ce9736146d1c57c2780598a8",
                "reference": "6f981ee24cf69ee7ce9736146d1c57c2780598a8",
                "shasum": ""
            },
            "require": {
                "php": ">=7.1"
            },
            "type": "library",
            "extra": {
                "branch-alias": {
                    "dev-main": "2.5-dev"
                },
                "thanks": {
                    "name": "symfony/contracts",
                    "url": "https://github.com/symfony/contracts"
                }
            },
            "autoload": {
                "files": [
                    "function.php"
                ]
            },
            "notification-url": "https://packagist.org/downloads/",
            "license": [
                "MIT"
            ],
            "authors": [
                {
                    "name": "Nicolas Grekas",
                    "email": "p@tchwork.com"
                },
                {
                    "name": "Symfony Community",
                    "homepage": "https://symfony.com/contributors"
                }
            ],
            "description": "A generic function and convention to trigger deprecation notices",
            "homepage": "https://symfony.com",
            "support": {
                "source": "https://github.com/symfony/deprecation-contracts/tree/v2.5.0"
            },
            "funding": [
                {
                    "url": "https://symfony.com/sponsor",
                    "type": "custom"
                },
                {
                    "url": "https://github.com/fabpot",
                    "type": "github"
                },
                {
                    "url": "https://tidelift.com/funding/github/packagist/symfony/symfony",
                    "type": "tidelift"
                }
            ],
            "time": "2021-07-12T14:48:14+00:00"
        },
        {
            "name": "symfony/filesystem",
            "version": "v5.4.3",
            "source": {
                "type": "git",
                "url": "https://github.com/symfony/filesystem.git",
                "reference": "0f0c4bf1840420f4aef3f32044a9dbb24682731b"
            },
            "dist": {
                "type": "zip",
                "url": "https://api.github.com/repos/symfony/filesystem/zipball/0f0c4bf1840420f4aef3f32044a9dbb24682731b",
                "reference": "0f0c4bf1840420f4aef3f32044a9dbb24682731b",
                "shasum": ""
            },
            "require": {
                "php": ">=7.2.5",
                "symfony/polyfill-ctype": "~1.8",
                "symfony/polyfill-mbstring": "~1.8",
                "symfony/polyfill-php80": "^1.16"
            },
            "type": "library",
            "autoload": {
                "psr-4": {
                    "Symfony\\Component\\Filesystem\\": ""
                },
                "exclude-from-classmap": [
                    "/Tests/"
                ]
            },
            "notification-url": "https://packagist.org/downloads/",
            "license": [
                "MIT"
            ],
            "authors": [
                {
                    "name": "Fabien Potencier",
                    "email": "fabien@symfony.com"
                },
                {
                    "name": "Symfony Community",
                    "homepage": "https://symfony.com/contributors"
                }
            ],
            "description": "Provides basic utilities for the filesystem",
            "homepage": "https://symfony.com",
            "support": {
                "source": "https://github.com/symfony/filesystem/tree/v5.4.3"
            },
            "funding": [
                {
                    "url": "https://symfony.com/sponsor",
                    "type": "custom"
                },
                {
                    "url": "https://github.com/fabpot",
                    "type": "github"
                },
                {
                    "url": "https://tidelift.com/funding/github/packagist/symfony/symfony",
                    "type": "tidelift"
                }
            ],
            "time": "2022-01-02T09:53:40+00:00"
        },
        {
            "name": "symfony/finder",
            "version": "v5.4.3",
            "source": {
                "type": "git",
                "url": "https://github.com/symfony/finder.git",
                "reference": "231313534dded84c7ecaa79d14bc5da4ccb69b7d"
            },
            "dist": {
                "type": "zip",
                "url": "https://api.github.com/repos/symfony/finder/zipball/231313534dded84c7ecaa79d14bc5da4ccb69b7d",
                "reference": "231313534dded84c7ecaa79d14bc5da4ccb69b7d",
                "shasum": ""
            },
            "require": {
                "php": ">=7.2.5",
                "symfony/deprecation-contracts": "^2.1|^3",
                "symfony/polyfill-php80": "^1.16"
            },
            "type": "library",
            "autoload": {
                "psr-4": {
                    "Symfony\\Component\\Finder\\": ""
                },
                "exclude-from-classmap": [
                    "/Tests/"
                ]
            },
            "notification-url": "https://packagist.org/downloads/",
            "license": [
                "MIT"
            ],
            "authors": [
                {
                    "name": "Fabien Potencier",
                    "email": "fabien@symfony.com"
                },
                {
                    "name": "Symfony Community",
                    "homepage": "https://symfony.com/contributors"
                }
            ],
            "description": "Finds files and directories via an intuitive fluent interface",
            "homepage": "https://symfony.com",
            "support": {
                "source": "https://github.com/symfony/finder/tree/v5.4.3"
            },
            "funding": [
                {
                    "url": "https://symfony.com/sponsor",
                    "type": "custom"
                },
                {
                    "url": "https://github.com/fabpot",
                    "type": "github"
                },
                {
                    "url": "https://tidelift.com/funding/github/packagist/symfony/symfony",
                    "type": "tidelift"
                }
            ],
            "time": "2022-01-26T16:34:36+00:00"
        },
        {
            "name": "symfony/polyfill-ctype",
            "version": "v1.24.0",
            "source": {
                "type": "git",
                "url": "https://github.com/symfony/polyfill-ctype.git",
                "reference": "30885182c981ab175d4d034db0f6f469898070ab"
            },
            "dist": {
                "type": "zip",
                "url": "https://api.github.com/repos/symfony/polyfill-ctype/zipball/30885182c981ab175d4d034db0f6f469898070ab",
                "reference": "30885182c981ab175d4d034db0f6f469898070ab",
                "shasum": ""
            },
            "require": {
                "php": ">=7.1"
            },
            "provide": {
                "ext-ctype": "*"
            },
            "suggest": {
                "ext-ctype": "For best performance"
            },
            "type": "library",
            "extra": {
                "branch-alias": {
                    "dev-main": "1.23-dev"
                },
                "thanks": {
                    "name": "symfony/polyfill",
                    "url": "https://github.com/symfony/polyfill"
                }
            },
            "autoload": {
                "psr-4": {
                    "Symfony\\Polyfill\\Ctype\\": ""
                },
                "files": [
                    "bootstrap.php"
                ]
            },
            "notification-url": "https://packagist.org/downloads/",
            "license": [
                "MIT"
            ],
            "authors": [
                {
                    "name": "Gert de Pagter",
                    "email": "BackEndTea@gmail.com"
                },
                {
                    "name": "Symfony Community",
                    "homepage": "https://symfony.com/contributors"
                }
            ],
            "description": "Symfony polyfill for ctype functions",
            "homepage": "https://symfony.com",
            "keywords": [
                "compatibility",
                "ctype",
                "polyfill",
                "portable"
            ],
            "support": {
                "source": "https://github.com/symfony/polyfill-ctype/tree/v1.24.0"
            },
            "funding": [
                {
                    "url": "https://symfony.com/sponsor",
                    "type": "custom"
                },
                {
                    "url": "https://github.com/fabpot",
                    "type": "github"
                },
                {
                    "url": "https://tidelift.com/funding/github/packagist/symfony/symfony",
                    "type": "tidelift"
                }
            ],
            "time": "2021-10-20T20:35:02+00:00"
        },
        {
            "name": "symfony/polyfill-iconv",
            "version": "v1.24.0",
            "source": {
                "type": "git",
                "url": "https://github.com/symfony/polyfill-iconv.git",
                "reference": "f1aed619e28cb077fc83fac8c4c0383578356e40"
            },
            "dist": {
                "type": "zip",
                "url": "https://api.github.com/repos/symfony/polyfill-iconv/zipball/f1aed619e28cb077fc83fac8c4c0383578356e40",
                "reference": "f1aed619e28cb077fc83fac8c4c0383578356e40",
                "shasum": ""
            },
            "require": {
                "php": ">=7.1"
            },
            "provide": {
                "ext-iconv": "*"
            },
            "suggest": {
                "ext-iconv": "For best performance"
            },
            "type": "library",
            "extra": {
                "branch-alias": {
                    "dev-main": "1.23-dev"
                },
                "thanks": {
                    "name": "symfony/polyfill",
                    "url": "https://github.com/symfony/polyfill"
                }
            },
            "autoload": {
                "files": [
                    "bootstrap.php"
                ],
                "psr-4": {
                    "Symfony\\Polyfill\\Iconv\\": ""
                }
            },
            "notification-url": "https://packagist.org/downloads/",
            "license": [
                "MIT"
            ],
            "authors": [
                {
                    "name": "Nicolas Grekas",
                    "email": "p@tchwork.com"
                },
                {
                    "name": "Symfony Community",
                    "homepage": "https://symfony.com/contributors"
                }
            ],
            "description": "Symfony polyfill for the Iconv extension",
            "homepage": "https://symfony.com",
            "keywords": [
                "compatibility",
                "iconv",
                "polyfill",
                "portable",
                "shim"
            ],
            "support": {
                "source": "https://github.com/symfony/polyfill-iconv/tree/v1.24.0"
            },
            "funding": [
                {
                    "url": "https://symfony.com/sponsor",
                    "type": "custom"
                },
                {
                    "url": "https://github.com/fabpot",
                    "type": "github"
                },
                {
                    "url": "https://tidelift.com/funding/github/packagist/symfony/symfony",
                    "type": "tidelift"
                }
            ],
            "time": "2022-01-04T09:04:05+00:00"
        },
        {
            "name": "symfony/polyfill-intl-grapheme",
            "version": "v1.24.0",
            "source": {
                "type": "git",
                "url": "https://github.com/symfony/polyfill-intl-grapheme.git",
                "reference": "81b86b50cf841a64252b439e738e97f4a34e2783"
            },
            "dist": {
                "type": "zip",
                "url": "https://api.github.com/repos/symfony/polyfill-intl-grapheme/zipball/81b86b50cf841a64252b439e738e97f4a34e2783",
                "reference": "81b86b50cf841a64252b439e738e97f4a34e2783",
                "shasum": ""
            },
            "require": {
                "php": ">=7.1"
            },
            "suggest": {
                "ext-intl": "For best performance"
            },
            "type": "library",
            "extra": {
                "branch-alias": {
                    "dev-main": "1.23-dev"
                },
                "thanks": {
                    "name": "symfony/polyfill",
                    "url": "https://github.com/symfony/polyfill"
                }
            },
            "autoload": {
                "files": [
                    "bootstrap.php"
                ],
                "psr-4": {
                    "Symfony\\Polyfill\\Intl\\Grapheme\\": ""
                }
            },
            "notification-url": "https://packagist.org/downloads/",
            "license": [
                "MIT"
            ],
            "authors": [
                {
                    "name": "Nicolas Grekas",
                    "email": "p@tchwork.com"
                },
                {
                    "name": "Symfony Community",
                    "homepage": "https://symfony.com/contributors"
                }
            ],
            "description": "Symfony polyfill for intl's grapheme_* functions",
            "homepage": "https://symfony.com",
            "keywords": [
                "compatibility",
                "grapheme",
                "intl",
                "polyfill",
                "portable",
                "shim"
            ],
            "support": {
                "source": "https://github.com/symfony/polyfill-intl-grapheme/tree/v1.24.0"
            },
            "funding": [
                {
                    "url": "https://symfony.com/sponsor",
                    "type": "custom"
                },
                {
                    "url": "https://github.com/fabpot",
                    "type": "github"
                },
                {
                    "url": "https://tidelift.com/funding/github/packagist/symfony/symfony",
                    "type": "tidelift"
                }
            ],
            "time": "2021-11-23T21:10:46+00:00"
        },
        {
            "name": "symfony/polyfill-intl-idn",
            "version": "v1.24.0",
            "source": {
                "type": "git",
                "url": "https://github.com/symfony/polyfill-intl-idn.git",
                "reference": "749045c69efb97c70d25d7463abba812e91f3a44"
            },
            "dist": {
                "type": "zip",
                "url": "https://api.github.com/repos/symfony/polyfill-intl-idn/zipball/749045c69efb97c70d25d7463abba812e91f3a44",
                "reference": "749045c69efb97c70d25d7463abba812e91f3a44",
                "shasum": ""
            },
            "require": {
                "php": ">=7.1",
                "symfony/polyfill-intl-normalizer": "^1.10",
                "symfony/polyfill-php72": "^1.10"
            },
            "suggest": {
                "ext-intl": "For best performance"
            },
            "type": "library",
            "extra": {
                "branch-alias": {
                    "dev-main": "1.23-dev"
                },
                "thanks": {
                    "name": "symfony/polyfill",
                    "url": "https://github.com/symfony/polyfill"
                }
            },
            "autoload": {
                "files": [
                    "bootstrap.php"
                ],
                "psr-4": {
                    "Symfony\\Polyfill\\Intl\\Idn\\": ""
                }
            },
            "notification-url": "https://packagist.org/downloads/",
            "license": [
                "MIT"
            ],
            "authors": [
                {
                    "name": "Laurent Bassin",
                    "email": "laurent@bassin.info"
                },
                {
                    "name": "Trevor Rowbotham",
                    "email": "trevor.rowbotham@pm.me"
                },
                {
                    "name": "Symfony Community",
                    "homepage": "https://symfony.com/contributors"
                }
            ],
            "description": "Symfony polyfill for intl's idn_to_ascii and idn_to_utf8 functions",
            "homepage": "https://symfony.com",
            "keywords": [
                "compatibility",
                "idn",
                "intl",
                "polyfill",
                "portable",
                "shim"
            ],
            "support": {
                "source": "https://github.com/symfony/polyfill-intl-idn/tree/v1.24.0"
            },
            "funding": [
                {
                    "url": "https://symfony.com/sponsor",
                    "type": "custom"
                },
                {
                    "url": "https://github.com/fabpot",
                    "type": "github"
                },
                {
                    "url": "https://tidelift.com/funding/github/packagist/symfony/symfony",
                    "type": "tidelift"
                }
            ],
            "time": "2021-09-14T14:02:44+00:00"
        },
        {
            "name": "symfony/polyfill-intl-normalizer",
            "version": "v1.24.0",
            "source": {
                "type": "git",
                "url": "https://github.com/symfony/polyfill-intl-normalizer.git",
                "reference": "8590a5f561694770bdcd3f9b5c69dde6945028e8"
            },
            "dist": {
                "type": "zip",
                "url": "https://api.github.com/repos/symfony/polyfill-intl-normalizer/zipball/8590a5f561694770bdcd3f9b5c69dde6945028e8",
                "reference": "8590a5f561694770bdcd3f9b5c69dde6945028e8",
                "shasum": ""
            },
            "require": {
                "php": ">=7.1"
            },
            "suggest": {
                "ext-intl": "For best performance"
            },
            "type": "library",
            "extra": {
                "branch-alias": {
                    "dev-main": "1.23-dev"
                },
                "thanks": {
                    "name": "symfony/polyfill",
                    "url": "https://github.com/symfony/polyfill"
                }
            },
            "autoload": {
                "files": [
                    "bootstrap.php"
                ],
                "psr-4": {
                    "Symfony\\Polyfill\\Intl\\Normalizer\\": ""
                },
                "classmap": [
                    "Resources/stubs"
                ]
            },
            "notification-url": "https://packagist.org/downloads/",
            "license": [
                "MIT"
            ],
            "authors": [
                {
                    "name": "Nicolas Grekas",
                    "email": "p@tchwork.com"
                },
                {
                    "name": "Symfony Community",
                    "homepage": "https://symfony.com/contributors"
                }
            ],
            "description": "Symfony polyfill for intl's Normalizer class and related functions",
            "homepage": "https://symfony.com",
            "keywords": [
                "compatibility",
                "intl",
                "normalizer",
                "polyfill",
                "portable",
                "shim"
            ],
            "support": {
                "source": "https://github.com/symfony/polyfill-intl-normalizer/tree/v1.24.0"
            },
            "funding": [
                {
                    "url": "https://symfony.com/sponsor",
                    "type": "custom"
                },
                {
                    "url": "https://github.com/fabpot",
                    "type": "github"
                },
                {
                    "url": "https://tidelift.com/funding/github/packagist/symfony/symfony",
                    "type": "tidelift"
                }
            ],
            "time": "2021-02-19T12:13:01+00:00"
        },
        {
            "name": "symfony/polyfill-mbstring",
            "version": "v1.24.0",
            "source": {
                "type": "git",
                "url": "https://github.com/symfony/polyfill-mbstring.git",
                "reference": "0abb51d2f102e00a4eefcf46ba7fec406d245825"
            },
            "dist": {
                "type": "zip",
                "url": "https://api.github.com/repos/symfony/polyfill-mbstring/zipball/0abb51d2f102e00a4eefcf46ba7fec406d245825",
                "reference": "0abb51d2f102e00a4eefcf46ba7fec406d245825",
                "shasum": ""
            },
            "require": {
                "php": ">=7.1"
            },
            "provide": {
                "ext-mbstring": "*"
            },
            "suggest": {
                "ext-mbstring": "For best performance"
            },
            "type": "library",
            "extra": {
                "branch-alias": {
                    "dev-main": "1.23-dev"
                },
                "thanks": {
                    "name": "symfony/polyfill",
                    "url": "https://github.com/symfony/polyfill"
                }
            },
            "autoload": {
                "files": [
                    "bootstrap.php"
                ],
                "psr-4": {
                    "Symfony\\Polyfill\\Mbstring\\": ""
                }
            },
            "notification-url": "https://packagist.org/downloads/",
            "license": [
                "MIT"
            ],
            "authors": [
                {
                    "name": "Nicolas Grekas",
                    "email": "p@tchwork.com"
                },
                {
                    "name": "Symfony Community",
                    "homepage": "https://symfony.com/contributors"
                }
            ],
            "description": "Symfony polyfill for the Mbstring extension",
            "homepage": "https://symfony.com",
            "keywords": [
                "compatibility",
                "mbstring",
                "polyfill",
                "portable",
                "shim"
            ],
            "support": {
                "source": "https://github.com/symfony/polyfill-mbstring/tree/v1.24.0"
            },
            "funding": [
                {
                    "url": "https://symfony.com/sponsor",
                    "type": "custom"
                },
                {
                    "url": "https://github.com/fabpot",
                    "type": "github"
                },
                {
                    "url": "https://tidelift.com/funding/github/packagist/symfony/symfony",
                    "type": "tidelift"
                }
            ],
            "time": "2021-11-30T18:21:41+00:00"
        },
        {
            "name": "symfony/polyfill-php72",
            "version": "v1.24.0",
            "source": {
                "type": "git",
                "url": "https://github.com/symfony/polyfill-php72.git",
                "reference": "9a142215a36a3888e30d0a9eeea9766764e96976"
            },
            "dist": {
                "type": "zip",
                "url": "https://api.github.com/repos/symfony/polyfill-php72/zipball/9a142215a36a3888e30d0a9eeea9766764e96976",
                "reference": "9a142215a36a3888e30d0a9eeea9766764e96976",
                "shasum": ""
            },
            "require": {
                "php": ">=7.1"
            },
            "type": "library",
            "extra": {
                "branch-alias": {
                    "dev-main": "1.23-dev"
                },
                "thanks": {
                    "name": "symfony/polyfill",
                    "url": "https://github.com/symfony/polyfill"
                }
            },
            "autoload": {
                "files": [
                    "bootstrap.php"
                ],
                "psr-4": {
                    "Symfony\\Polyfill\\Php72\\": ""
                }
            },
            "notification-url": "https://packagist.org/downloads/",
            "license": [
                "MIT"
            ],
            "authors": [
                {
                    "name": "Nicolas Grekas",
                    "email": "p@tchwork.com"
                },
                {
                    "name": "Symfony Community",
                    "homepage": "https://symfony.com/contributors"
                }
            ],
            "description": "Symfony polyfill backporting some PHP 7.2+ features to lower PHP versions",
            "homepage": "https://symfony.com",
            "keywords": [
                "compatibility",
                "polyfill",
                "portable",
                "shim"
            ],
            "support": {
                "source": "https://github.com/symfony/polyfill-php72/tree/v1.24.0"
            },
            "funding": [
                {
                    "url": "https://symfony.com/sponsor",
                    "type": "custom"
                },
                {
                    "url": "https://github.com/fabpot",
                    "type": "github"
                },
                {
                    "url": "https://tidelift.com/funding/github/packagist/symfony/symfony",
                    "type": "tidelift"
                }
            ],
            "time": "2021-05-27T09:17:38+00:00"
        },
        {
            "name": "symfony/polyfill-php73",
            "version": "v1.24.0",
            "source": {
                "type": "git",
                "url": "https://github.com/symfony/polyfill-php73.git",
                "reference": "cc5db0e22b3cb4111010e48785a97f670b350ca5"
            },
            "dist": {
                "type": "zip",
                "url": "https://api.github.com/repos/symfony/polyfill-php73/zipball/cc5db0e22b3cb4111010e48785a97f670b350ca5",
                "reference": "cc5db0e22b3cb4111010e48785a97f670b350ca5",
                "shasum": ""
            },
            "require": {
                "php": ">=7.1"
            },
            "type": "library",
            "extra": {
                "branch-alias": {
                    "dev-main": "1.23-dev"
                },
                "thanks": {
                    "name": "symfony/polyfill",
                    "url": "https://github.com/symfony/polyfill"
                }
            },
            "autoload": {
                "files": [
                    "bootstrap.php"
                ],
                "psr-4": {
                    "Symfony\\Polyfill\\Php73\\": ""
                },
                "classmap": [
                    "Resources/stubs"
                ]
            },
            "notification-url": "https://packagist.org/downloads/",
            "license": [
                "MIT"
            ],
            "authors": [
                {
                    "name": "Nicolas Grekas",
                    "email": "p@tchwork.com"
                },
                {
                    "name": "Symfony Community",
                    "homepage": "https://symfony.com/contributors"
                }
            ],
            "description": "Symfony polyfill backporting some PHP 7.3+ features to lower PHP versions",
            "homepage": "https://symfony.com",
            "keywords": [
                "compatibility",
                "polyfill",
                "portable",
                "shim"
            ],
            "support": {
                "source": "https://github.com/symfony/polyfill-php73/tree/v1.24.0"
            },
            "funding": [
                {
                    "url": "https://symfony.com/sponsor",
                    "type": "custom"
                },
                {
                    "url": "https://github.com/fabpot",
                    "type": "github"
                },
                {
                    "url": "https://tidelift.com/funding/github/packagist/symfony/symfony",
                    "type": "tidelift"
                }
            ],
            "time": "2021-06-05T21:20:04+00:00"
        },
        {
            "name": "symfony/polyfill-php80",
            "version": "v1.24.0",
            "source": {
                "type": "git",
                "url": "https://github.com/symfony/polyfill-php80.git",
                "reference": "57b712b08eddb97c762a8caa32c84e037892d2e9"
            },
            "dist": {
                "type": "zip",
                "url": "https://api.github.com/repos/symfony/polyfill-php80/zipball/57b712b08eddb97c762a8caa32c84e037892d2e9",
                "reference": "57b712b08eddb97c762a8caa32c84e037892d2e9",
                "shasum": ""
            },
            "require": {
                "php": ">=7.1"
            },
            "type": "library",
            "extra": {
                "branch-alias": {
                    "dev-main": "1.23-dev"
                },
                "thanks": {
                    "name": "symfony/polyfill",
                    "url": "https://github.com/symfony/polyfill"
                }
            },
            "autoload": {
                "files": [
                    "bootstrap.php"
                ],
                "psr-4": {
                    "Symfony\\Polyfill\\Php80\\": ""
                },
                "classmap": [
                    "Resources/stubs"
                ]
            },
            "notification-url": "https://packagist.org/downloads/",
            "license": [
                "MIT"
            ],
            "authors": [
                {
                    "name": "Ion Bazan",
                    "email": "ion.bazan@gmail.com"
                },
                {
                    "name": "Nicolas Grekas",
                    "email": "p@tchwork.com"
                },
                {
                    "name": "Symfony Community",
                    "homepage": "https://symfony.com/contributors"
                }
            ],
            "description": "Symfony polyfill backporting some PHP 8.0+ features to lower PHP versions",
            "homepage": "https://symfony.com",
            "keywords": [
                "compatibility",
                "polyfill",
                "portable",
                "shim"
            ],
            "support": {
                "source": "https://github.com/symfony/polyfill-php80/tree/v1.24.0"
            },
            "funding": [
                {
                    "url": "https://symfony.com/sponsor",
                    "type": "custom"
                },
                {
                    "url": "https://github.com/fabpot",
                    "type": "github"
                },
                {
                    "url": "https://tidelift.com/funding/github/packagist/symfony/symfony",
                    "type": "tidelift"
                }
            ],
            "time": "2021-09-13T13:58:33+00:00"
        },
        {
            "name": "symfony/process",
            "version": "v5.4.3",
            "source": {
                "type": "git",
                "url": "https://github.com/symfony/process.git",
                "reference": "553f50487389a977eb31cf6b37faae56da00f753"
            },
            "dist": {
                "type": "zip",
                "url": "https://api.github.com/repos/symfony/process/zipball/553f50487389a977eb31cf6b37faae56da00f753",
                "reference": "553f50487389a977eb31cf6b37faae56da00f753",
                "shasum": ""
            },
            "require": {
                "php": ">=7.2.5",
                "symfony/polyfill-php80": "^1.16"
            },
            "type": "library",
            "autoload": {
                "psr-4": {
                    "Symfony\\Component\\Process\\": ""
                },
                "exclude-from-classmap": [
                    "/Tests/"
                ]
            },
            "notification-url": "https://packagist.org/downloads/",
            "license": [
                "MIT"
            ],
            "authors": [
                {
                    "name": "Fabien Potencier",
                    "email": "fabien@symfony.com"
                },
                {
                    "name": "Symfony Community",
                    "homepage": "https://symfony.com/contributors"
                }
            ],
            "description": "Executes commands in sub-processes",
            "homepage": "https://symfony.com",
            "support": {
                "source": "https://github.com/symfony/process/tree/v5.4.3"
            },
            "funding": [
                {
                    "url": "https://symfony.com/sponsor",
                    "type": "custom"
                },
                {
                    "url": "https://github.com/fabpot",
                    "type": "github"
                },
                {
                    "url": "https://tidelift.com/funding/github/packagist/symfony/symfony",
                    "type": "tidelift"
                }
            ],
            "time": "2022-01-26T16:28:35+00:00"
        },
        {
            "name": "symfony/service-contracts",
            "version": "v2.5.0",
            "source": {
                "type": "git",
                "url": "https://github.com/symfony/service-contracts.git",
                "reference": "1ab11b933cd6bc5464b08e81e2c5b07dec58b0fc"
            },
            "dist": {
                "type": "zip",
                "url": "https://api.github.com/repos/symfony/service-contracts/zipball/1ab11b933cd6bc5464b08e81e2c5b07dec58b0fc",
                "reference": "1ab11b933cd6bc5464b08e81e2c5b07dec58b0fc",
                "shasum": ""
            },
            "require": {
                "php": ">=7.2.5",
                "psr/container": "^1.1",
                "symfony/deprecation-contracts": "^2.1"
            },
            "conflict": {
                "ext-psr": "<1.1|>=2"
            },
            "suggest": {
                "symfony/service-implementation": ""
            },
            "type": "library",
            "extra": {
                "branch-alias": {
                    "dev-main": "2.5-dev"
                },
                "thanks": {
                    "name": "symfony/contracts",
                    "url": "https://github.com/symfony/contracts"
                }
            },
            "autoload": {
                "psr-4": {
                    "Symfony\\Contracts\\Service\\": ""
                }
            },
            "notification-url": "https://packagist.org/downloads/",
            "license": [
                "MIT"
            ],
            "authors": [
                {
                    "name": "Nicolas Grekas",
                    "email": "p@tchwork.com"
                },
                {
                    "name": "Symfony Community",
                    "homepage": "https://symfony.com/contributors"
                }
            ],
            "description": "Generic abstractions related to writing services",
            "homepage": "https://symfony.com",
            "keywords": [
                "abstractions",
                "contracts",
                "decoupling",
                "interfaces",
                "interoperability",
                "standards"
            ],
            "support": {
                "source": "https://github.com/symfony/service-contracts/tree/v2.5.0"
            },
            "funding": [
                {
                    "url": "https://symfony.com/sponsor",
                    "type": "custom"
                },
                {
                    "url": "https://github.com/fabpot",
                    "type": "github"
                },
                {
                    "url": "https://tidelift.com/funding/github/packagist/symfony/symfony",
                    "type": "tidelift"
                }
            ],
            "time": "2021-11-04T16:48:04+00:00"
        },
        {
            "name": "symfony/string",
            "version": "v5.4.3",
            "source": {
                "type": "git",
                "url": "https://github.com/symfony/string.git",
                "reference": "92043b7d8383e48104e411bc9434b260dbeb5a10"
            },
            "dist": {
                "type": "zip",
                "url": "https://api.github.com/repos/symfony/string/zipball/92043b7d8383e48104e411bc9434b260dbeb5a10",
                "reference": "92043b7d8383e48104e411bc9434b260dbeb5a10",
                "shasum": ""
            },
            "require": {
                "php": ">=7.2.5",
                "symfony/polyfill-ctype": "~1.8",
                "symfony/polyfill-intl-grapheme": "~1.0",
                "symfony/polyfill-intl-normalizer": "~1.0",
                "symfony/polyfill-mbstring": "~1.0",
                "symfony/polyfill-php80": "~1.15"
            },
            "conflict": {
                "symfony/translation-contracts": ">=3.0"
            },
            "require-dev": {
                "symfony/error-handler": "^4.4|^5.0|^6.0",
                "symfony/http-client": "^4.4|^5.0|^6.0",
                "symfony/translation-contracts": "^1.1|^2",
                "symfony/var-exporter": "^4.4|^5.0|^6.0"
            },
            "type": "library",
            "autoload": {
                "psr-4": {
                    "Symfony\\Component\\String\\": ""
                },
                "files": [
                    "Resources/functions.php"
                ],
                "exclude-from-classmap": [
                    "/Tests/"
                ]
            },
            "notification-url": "https://packagist.org/downloads/",
            "license": [
                "MIT"
            ],
            "authors": [
                {
                    "name": "Nicolas Grekas",
                    "email": "p@tchwork.com"
                },
                {
                    "name": "Symfony Community",
                    "homepage": "https://symfony.com/contributors"
                }
            ],
            "description": "Provides an object-oriented API to strings and deals with bytes, UTF-8 code points and grapheme clusters in a unified way",
            "homepage": "https://symfony.com",
            "keywords": [
                "grapheme",
                "i18n",
                "string",
                "unicode",
                "utf-8",
                "utf8"
            ],
            "support": {
                "source": "https://github.com/symfony/string/tree/v5.4.3"
            },
            "funding": [
                {
                    "url": "https://symfony.com/sponsor",
                    "type": "custom"
                },
                {
                    "url": "https://github.com/fabpot",
                    "type": "github"
                },
                {
                    "url": "https://tidelift.com/funding/github/packagist/symfony/symfony",
                    "type": "tidelift"
                }
            ],
            "time": "2022-01-02T09:53:40+00:00"
        },
        {
            "name": "symfony/yaml",
            "version": "v5.4.3",
            "source": {
                "type": "git",
                "url": "https://github.com/symfony/yaml.git",
                "reference": "e80f87d2c9495966768310fc531b487ce64237a2"
            },
            "dist": {
                "type": "zip",
                "url": "https://api.github.com/repos/symfony/yaml/zipball/e80f87d2c9495966768310fc531b487ce64237a2",
                "reference": "e80f87d2c9495966768310fc531b487ce64237a2",
                "shasum": ""
            },
            "require": {
                "php": ">=7.2.5",
                "symfony/deprecation-contracts": "^2.1|^3",
                "symfony/polyfill-ctype": "^1.8"
            },
            "conflict": {
                "symfony/console": "<5.3"
            },
            "require-dev": {
                "symfony/console": "^5.3|^6.0"
            },
            "suggest": {
                "symfony/console": "For validating YAML files using the lint command"
            },
            "bin": [
                "Resources/bin/yaml-lint"
            ],
            "type": "library",
            "autoload": {
                "psr-4": {
                    "Symfony\\Component\\Yaml\\": ""
                },
                "exclude-from-classmap": [
                    "/Tests/"
                ]
            },
            "notification-url": "https://packagist.org/downloads/",
            "license": [
                "MIT"
            ],
            "authors": [
                {
                    "name": "Fabien Potencier",
                    "email": "fabien@symfony.com"
                },
                {
                    "name": "Symfony Community",
                    "homepage": "https://symfony.com/contributors"
                }
            ],
            "description": "Loads and dumps YAML files",
            "homepage": "https://symfony.com",
            "support": {
                "source": "https://github.com/symfony/yaml/tree/v5.4.3"
            },
            "funding": [
                {
                    "url": "https://symfony.com/sponsor",
                    "type": "custom"
                },
                {
                    "url": "https://github.com/fabpot",
                    "type": "github"
                },
                {
                    "url": "https://tidelift.com/funding/github/packagist/symfony/symfony",
                    "type": "tidelift"
                }
            ],
            "time": "2022-01-26T16:32:32+00:00"
        },
        {
            "name": "true/punycode",
            "version": "v2.1.1",
            "source": {
                "type": "git",
                "url": "https://github.com/true/php-punycode.git",
                "reference": "a4d0c11a36dd7f4e7cd7096076cab6d3378a071e"
            },
            "dist": {
                "type": "zip",
                "url": "https://api.github.com/repos/true/php-punycode/zipball/a4d0c11a36dd7f4e7cd7096076cab6d3378a071e",
                "reference": "a4d0c11a36dd7f4e7cd7096076cab6d3378a071e",
                "shasum": ""
            },
            "require": {
                "php": ">=5.3.0",
                "symfony/polyfill-mbstring": "^1.3"
            },
            "require-dev": {
                "phpunit/phpunit": "~4.7",
                "squizlabs/php_codesniffer": "~2.0"
            },
            "type": "library",
            "autoload": {
                "psr-4": {
                    "TrueBV\\": "src/"
                }
            },
            "notification-url": "https://packagist.org/downloads/",
            "license": [
                "MIT"
            ],
            "authors": [
                {
                    "name": "Renan Gonçalves",
                    "email": "renan.saddam@gmail.com"
                }
            ],
            "description": "A Bootstring encoding of Unicode for Internationalized Domain Names in Applications (IDNA)",
            "homepage": "https://github.com/true/php-punycode",
            "keywords": [
                "idna",
                "punycode"
            ],
            "support": {
                "issues": "https://github.com/true/php-punycode/issues",
                "source": "https://github.com/true/php-punycode/tree/master"
            },
            "time": "2016-11-16T10:37:54+00:00"
        },
        {
            "name": "twig/twig",
            "version": "v2.14.11",
            "source": {
                "type": "git",
                "url": "https://github.com/twigphp/Twig.git",
                "reference": "66baa66f29ee30e487e05f1679903e36eb01d727"
            },
            "dist": {
                "type": "zip",
                "url": "https://api.github.com/repos/twigphp/Twig/zipball/66baa66f29ee30e487e05f1679903e36eb01d727",
                "reference": "66baa66f29ee30e487e05f1679903e36eb01d727",
                "shasum": ""
            },
            "require": {
                "php": ">=7.1.3",
                "symfony/polyfill-ctype": "^1.8",
                "symfony/polyfill-mbstring": "^1.3",
                "symfony/polyfill-php72": "^1.8"
            },
            "require-dev": {
                "psr/container": "^1.0",
                "symfony/phpunit-bridge": "^4.4.9|^5.0.9|^6.0"
            },
            "type": "library",
            "extra": {
                "branch-alias": {
                    "dev-master": "2.14-dev"
                }
            },
            "autoload": {
                "psr-0": {
                    "Twig_": "lib/"
                },
                "psr-4": {
                    "Twig\\": "src/"
                }
            },
            "notification-url": "https://packagist.org/downloads/",
            "license": [
                "BSD-3-Clause"
            ],
            "authors": [
                {
                    "name": "Fabien Potencier",
                    "email": "fabien@symfony.com",
                    "homepage": "http://fabien.potencier.org",
                    "role": "Lead Developer"
                },
                {
                    "name": "Twig Team",
                    "role": "Contributors"
                },
                {
                    "name": "Armin Ronacher",
                    "email": "armin.ronacher@active-4.com",
                    "role": "Project Founder"
                }
            ],
            "description": "Twig, the flexible, fast, and secure template language for PHP",
            "homepage": "https://twig.symfony.com",
            "keywords": [
                "templating"
            ],
            "support": {
                "issues": "https://github.com/twigphp/Twig/issues",
                "source": "https://github.com/twigphp/Twig/tree/v2.14.11"
            },
            "funding": [
                {
                    "url": "https://github.com/fabpot",
                    "type": "github"
                },
                {
                    "url": "https://tidelift.com/funding/github/packagist/twig/twig",
                    "type": "tidelift"
                }
            ],
            "time": "2022-02-04T06:57:25+00:00"
        },
        {
            "name": "voku/anti-xss",
            "version": "4.1.36",
            "source": {
                "type": "git",
                "url": "https://github.com/voku/anti-xss.git",
                "reference": "0d8f17f7298a6ffa7bc30b01e44f10e8a7460322"
            },
            "dist": {
                "type": "zip",
                "url": "https://api.github.com/repos/voku/anti-xss/zipball/0d8f17f7298a6ffa7bc30b01e44f10e8a7460322",
                "reference": "0d8f17f7298a6ffa7bc30b01e44f10e8a7460322",
                "shasum": ""
            },
            "require": {
                "php": ">=7.0.0",
                "voku/portable-utf8": "~6.0.2"
            },
            "require-dev": {
                "phpunit/phpunit": "~6.0 || ~7.0 || ~9.0"
            },
            "type": "library",
            "extra": {
                "branch-alias": {
                    "dev-master": "4.1.x-dev"
                }
            },
            "autoload": {
                "psr-4": {
                    "voku\\helper\\": "src/voku/helper/"
                }
            },
            "notification-url": "https://packagist.org/downloads/",
            "license": [
                "MIT"
            ],
            "authors": [
                {
                    "name": "EllisLab Dev Team",
                    "homepage": "http://ellislab.com/"
                },
                {
                    "name": "Lars Moelleken",
                    "email": "lars@moelleken.org",
                    "homepage": "https://www.moelleken.org/"
                }
            ],
            "description": "anti xss-library",
            "homepage": "https://github.com/voku/anti-xss",
            "keywords": [
                "anti-xss",
                "clean",
                "security",
                "xss"
            ],
            "support": {
                "issues": "https://github.com/voku/anti-xss/issues",
                "source": "https://github.com/voku/anti-xss/tree/4.1.36"
            },
            "funding": [
                {
                    "url": "https://www.paypal.me/moelleken",
                    "type": "custom"
                },
                {
                    "url": "https://github.com/voku",
                    "type": "github"
                },
                {
                    "url": "https://opencollective.com/anti-xss",
                    "type": "open_collective"
                },
                {
                    "url": "https://www.patreon.com/voku",
                    "type": "patreon"
                },
                {
                    "url": "https://tidelift.com/funding/github/packagist/voku/anti-xss",
                    "type": "tidelift"
                }
            ],
            "time": "2022-01-27T07:19:19+00:00"
        },
        {
            "name": "voku/arrayy",
            "version": "7.8.14",
            "source": {
                "type": "git",
                "url": "https://github.com/voku/Arrayy.git",
                "reference": "c0e81f658abde496422441f7659c13055e8e021a"
            },
            "dist": {
                "type": "zip",
                "url": "https://api.github.com/repos/voku/Arrayy/zipball/c0e81f658abde496422441f7659c13055e8e021a",
                "reference": "c0e81f658abde496422441f7659c13055e8e021a",
                "shasum": ""
            },
            "require": {
                "ext-json": "*",
                "php": ">=7.0.0",
                "phpdocumentor/reflection-docblock": "~4.3 || ~5.0",
                "symfony/polyfill-mbstring": "~1.0"
            },
            "require-dev": {
                "phpunit/phpunit": "~6.0 || ~7.0 || ~9.0"
            },
            "type": "library",
            "autoload": {
                "files": [
                    "src/Create.php"
                ],
                "psr-4": {
                    "Arrayy\\": "src/"
                }
            },
            "notification-url": "https://packagist.org/downloads/",
            "license": [
                "MIT"
            ],
            "authors": [
                {
                    "name": "Lars Moelleken",
                    "email": "lars@moelleken.org",
                    "homepage": "https://www.moelleken.org/",
                    "role": "Maintainer"
                }
            ],
            "description": "Array manipulation library for PHP, called Arrayy!",
            "keywords": [
                "Arrayy",
                "array",
                "helpers",
                "manipulation",
                "methods",
                "utility",
                "utils"
            ],
            "support": {
                "docs": "http://voku.github.io/Arrayy/index.html",
                "issues": "https://github.com/voku/Arrayy/issues",
                "source": "https://github.com/voku/Arrayy"
            },
            "funding": [
                {
                    "url": "https://www.paypal.me/moelleken",
                    "type": "custom"
                },
                {
                    "url": "https://github.com/voku",
                    "type": "github"
                },
                {
                    "url": "https://opencollective.com/arrayy",
                    "type": "open_collective"
                },
                {
                    "url": "https://www.patreon.com/voku",
                    "type": "patreon"
                },
                {
                    "url": "https://tidelift.com/funding/github/packagist/voku/arrayy",
                    "type": "tidelift"
                }
            ],
            "time": "2021-12-21T19:47:30+00:00"
        },
        {
            "name": "voku/email-check",
            "version": "3.1.0",
            "source": {
                "type": "git",
                "url": "https://github.com/voku/email-check.git",
                "reference": "6ea842920bbef6758b8c1e619fd1710e7a1a2cac"
            },
            "dist": {
                "type": "zip",
                "url": "https://api.github.com/repos/voku/email-check/zipball/6ea842920bbef6758b8c1e619fd1710e7a1a2cac",
                "reference": "6ea842920bbef6758b8c1e619fd1710e7a1a2cac",
                "shasum": ""
            },
            "require": {
                "php": ">=7.0.0",
                "symfony/polyfill-intl-idn": "~1.10"
            },
            "require-dev": {
                "fzaninotto/faker": "~1.7",
                "phpunit/phpunit": "~6.0 || ~7.0"
            },
            "suggest": {
                "ext-intl": "Use Intl for best performance"
            },
            "type": "library",
            "autoload": {
                "psr-4": {
                    "voku\\helper\\": "src/voku/helper/"
                }
            },
            "notification-url": "https://packagist.org/downloads/",
            "license": [
                "MIT"
            ],
            "authors": [
                {
                    "name": "Lars Moelleken",
                    "homepage": "http://www.moelleken.org/"
                }
            ],
            "description": "email-check (syntax, dns, trash, ...) library",
            "homepage": "https://github.com/voku/email-check",
            "keywords": [
                "check-email",
                "email",
                "mail",
                "mail-check",
                "validate-email",
                "validate-email-address",
                "validate-mail"
            ],
            "support": {
                "issues": "https://github.com/voku/email-check/issues",
                "source": "https://github.com/voku/email-check/tree/3.1.0"
            },
            "funding": [
                {
                    "url": "https://www.paypal.me/moelleken",
                    "type": "custom"
                },
                {
                    "url": "https://github.com/voku",
                    "type": "github"
                },
                {
                    "url": "https://www.patreon.com/voku",
                    "type": "patreon"
                },
                {
                    "url": "https://tidelift.com/funding/github/packagist/voku/email-check",
                    "type": "tidelift"
                }
            ],
            "time": "2021-01-27T14:14:33+00:00"
        },
        {
            "name": "voku/portable-ascii",
            "version": "2.0.0",
            "source": {
                "type": "git",
                "url": "https://github.com/voku/portable-ascii.git",
                "reference": "9bd89e83cecdf8c37b64909454249eaed98b2c89"
            },
            "dist": {
                "type": "zip",
                "url": "https://api.github.com/repos/voku/portable-ascii/zipball/9bd89e83cecdf8c37b64909454249eaed98b2c89",
                "reference": "9bd89e83cecdf8c37b64909454249eaed98b2c89",
                "shasum": ""
            },
            "require": {
                "php": ">=7.0.0"
            },
            "require-dev": {
                "phpunit/phpunit": "~6.0 || ~7.0 || ~9.0"
            },
            "suggest": {
                "ext-intl": "Use Intl for transliterator_transliterate() support"
            },
            "type": "library",
            "autoload": {
                "psr-4": {
                    "voku\\": "src/voku/"
                }
            },
            "notification-url": "https://packagist.org/downloads/",
            "license": [
                "MIT"
            ],
            "authors": [
                {
                    "name": "Lars Moelleken",
                    "homepage": "http://www.moelleken.org/"
                }
            ],
            "description": "Portable ASCII library - performance optimized (ascii) string functions for php.",
            "homepage": "https://github.com/voku/portable-ascii",
            "keywords": [
                "ascii",
                "clean",
                "php"
            ],
            "support": {
                "issues": "https://github.com/voku/portable-ascii/issues",
                "source": "https://github.com/voku/portable-ascii/tree/2.0.0"
            },
            "funding": [
                {
                    "url": "https://www.paypal.me/moelleken",
                    "type": "custom"
                },
                {
                    "url": "https://github.com/voku",
                    "type": "github"
                },
                {
                    "url": "https://opencollective.com/portable-ascii",
                    "type": "open_collective"
                },
                {
                    "url": "https://www.patreon.com/voku",
                    "type": "patreon"
                },
                {
                    "url": "https://tidelift.com/funding/github/packagist/voku/portable-ascii",
                    "type": "tidelift"
                }
            ],
            "time": "2022-01-24T18:59:03+00:00"
        },
        {
            "name": "voku/portable-utf8",
            "version": "6.0.3",
            "source": {
                "type": "git",
                "url": "https://github.com/voku/portable-utf8.git",
                "reference": "82a714b5a4973974c1113e97b11c1044a8b8cb85"
            },
            "dist": {
                "type": "zip",
                "url": "https://api.github.com/repos/voku/portable-utf8/zipball/82a714b5a4973974c1113e97b11c1044a8b8cb85",
                "reference": "82a714b5a4973974c1113e97b11c1044a8b8cb85",
                "shasum": ""
            },
            "require": {
                "php": ">=7.0.0",
                "symfony/polyfill-iconv": "~1.0",
                "symfony/polyfill-intl-grapheme": "~1.0",
                "symfony/polyfill-intl-normalizer": "~1.0",
                "symfony/polyfill-mbstring": "~1.0",
                "symfony/polyfill-php72": "~1.0",
                "voku/portable-ascii": "~2.0.0"
            },
            "require-dev": {
                "phpunit/phpunit": "~6.0 || ~7.0 || ~9.0"
            },
            "suggest": {
                "ext-ctype": "Use Ctype for e.g. hexadecimal digit detection",
                "ext-fileinfo": "Use Fileinfo for better binary file detection",
                "ext-iconv": "Use iconv for best performance",
                "ext-intl": "Use Intl for best performance",
                "ext-json": "Use JSON for string detection",
                "ext-mbstring": "Use Mbstring for best performance"
            },
            "type": "library",
            "autoload": {
                "files": [
                    "bootstrap.php"
                ],
                "psr-4": {
                    "voku\\": "src/voku/"
                }
            },
            "notification-url": "https://packagist.org/downloads/",
            "license": [
                "(Apache-2.0 or GPL-2.0)"
            ],
            "authors": [
                {
                    "name": "Nicolas Grekas",
                    "email": "p@tchwork.com"
                },
                {
                    "name": "Hamid Sarfraz",
                    "homepage": "http://pageconfig.com/"
                },
                {
                    "name": "Lars Moelleken",
                    "homepage": "http://www.moelleken.org/"
                }
            ],
            "description": "Portable UTF-8 library - performance optimized (unicode) string functions for php.",
            "homepage": "https://github.com/voku/portable-utf8",
            "keywords": [
                "UTF",
                "clean",
                "php",
                "unicode",
                "utf-8",
                "utf8"
            ],
            "support": {
                "issues": "https://github.com/voku/portable-utf8/issues",
                "source": "https://github.com/voku/portable-utf8/tree/6.0.3"
            },
            "funding": [
                {
                    "url": "https://www.paypal.me/moelleken",
                    "type": "custom"
                },
                {
                    "url": "https://github.com/voku",
                    "type": "github"
                },
                {
                    "url": "https://opencollective.com/portable-utf8",
                    "type": "open_collective"
                },
                {
                    "url": "https://www.patreon.com/voku",
                    "type": "patreon"
                },
                {
                    "url": "https://tidelift.com/funding/github/packagist/voku/portable-utf8",
                    "type": "tidelift"
                }
            ],
            "time": "2022-01-30T05:20:24+00:00"
        },
        {
            "name": "voku/stop-words",
            "version": "2.0.1",
            "source": {
                "type": "git",
                "url": "https://github.com/voku/stop-words.git",
                "reference": "8e63c0af20f800b1600783764e0ce19e53969f71"
            },
            "dist": {
                "type": "zip",
                "url": "https://api.github.com/repos/voku/stop-words/zipball/8e63c0af20f800b1600783764e0ce19e53969f71",
                "reference": "8e63c0af20f800b1600783764e0ce19e53969f71",
                "shasum": ""
            },
            "require": {
                "php": ">=7.0.0"
            },
            "require-dev": {
                "phpunit/phpunit": "~6.0"
            },
            "type": "library",
            "autoload": {
                "psr-4": {
                    "voku\\": "src/voku/"
                }
            },
            "notification-url": "https://packagist.org/downloads/",
            "license": [
                "MIT"
            ],
            "authors": [
                {
                    "name": "Lars Moelleken",
                    "homepage": "http://www.moelleken.org/"
                }
            ],
            "description": "Stop-Words via PHP",
            "keywords": [
                "stop words",
                "stop-words"
            ],
            "support": {
                "issues": "https://github.com/voku/stop-words/issues",
                "source": "https://github.com/voku/stop-words/tree/master"
            },
            "time": "2018-11-23T01:37:27+00:00"
        },
        {
            "name": "voku/stringy",
            "version": "6.5.2",
            "source": {
                "type": "git",
                "url": "https://github.com/voku/Stringy.git",
                "reference": "760438112f8696ba3d51a96896bc786d29a5f183"
            },
            "dist": {
                "type": "zip",
                "url": "https://api.github.com/repos/voku/Stringy/zipball/760438112f8696ba3d51a96896bc786d29a5f183",
                "reference": "760438112f8696ba3d51a96896bc786d29a5f183",
                "shasum": ""
            },
            "require": {
                "defuse/php-encryption": "~2.0",
                "ext-json": "*",
                "php": ">=7.0.0",
                "voku/anti-xss": "~4.1",
                "voku/arrayy": "~7.8",
                "voku/email-check": "~3.1",
                "voku/portable-ascii": "~2.0",
                "voku/portable-utf8": "~6.0",
                "voku/urlify": "~5.0"
            },
            "replace": {
                "danielstjules/stringy": "~3.0"
            },
            "require-dev": {
                "phpunit/phpunit": "~6.0 || ~7.0 || ~9.0"
            },
            "type": "library",
            "autoload": {
                "psr-4": {
                    "Stringy\\": "src/"
                },
                "files": [
                    "src/Create.php"
                ]
            },
            "notification-url": "https://packagist.org/downloads/",
            "license": [
                "MIT"
            ],
            "authors": [
                {
                    "name": "Daniel St. Jules",
                    "email": "danielst.jules@gmail.com",
                    "homepage": "http://www.danielstjules.com",
                    "role": "Maintainer"
                },
                {
                    "name": "Lars Moelleken",
                    "email": "lars@moelleken.org",
                    "homepage": "https://www.moelleken.org/",
                    "role": "Fork-Maintainer"
                }
            ],
            "description": "A string manipulation library with multibyte support",
            "homepage": "https://github.com/danielstjules/Stringy",
            "keywords": [
                "UTF",
                "helpers",
                "manipulation",
                "methods",
                "multibyte",
                "string",
                "utf-8",
                "utility",
                "utils"
            ],
            "support": {
                "issues": "https://github.com/voku/Stringy/issues",
                "source": "https://github.com/voku/Stringy"
            },
            "funding": [
                {
                    "url": "https://www.paypal.me/moelleken",
                    "type": "custom"
                },
                {
                    "url": "https://github.com/voku",
                    "type": "github"
                },
                {
                    "url": "https://www.patreon.com/voku",
                    "type": "patreon"
                },
                {
                    "url": "https://tidelift.com/funding/github/packagist/voku/stringy",
                    "type": "tidelift"
                }
            ],
            "time": "2022-01-30T05:46:50+00:00"
        },
        {
            "name": "voku/urlify",
            "version": "5.0.7",
            "source": {
                "type": "git",
                "url": "https://github.com/voku/urlify.git",
                "reference": "014b2074407b5db5968f836c27d8731934b330e4"
            },
            "dist": {
                "type": "zip",
                "url": "https://api.github.com/repos/voku/urlify/zipball/014b2074407b5db5968f836c27d8731934b330e4",
                "reference": "014b2074407b5db5968f836c27d8731934b330e4",
                "shasum": ""
            },
            "require": {
                "php": ">=7.0.0",
                "voku/portable-ascii": "~2.0",
                "voku/portable-utf8": "~6.0",
                "voku/stop-words": "~2.0"
            },
            "require-dev": {
                "phpunit/phpunit": "~6.0 || ~7.0 || ~9.0"
            },
            "type": "library",
            "autoload": {
                "psr-4": {
                    "voku\\helper\\": "src/voku/helper/"
                }
            },
            "notification-url": "https://packagist.org/downloads/",
            "license": [
                "BSD-3-Clause"
            ],
            "authors": [
                {
                    "name": "Johnny Broadway",
                    "email": "johnny@johnnybroadway.com",
                    "homepage": "http://www.johnnybroadway.com/"
                },
                {
                    "name": "Lars Moelleken",
                    "email": "lars@moelleken.org",
                    "homepage": "https://moelleken.org/"
                }
            ],
            "description": "PHP port of URLify.js from the Django project. Transliterates non-ascii characters for use in URLs.",
            "homepage": "https://github.com/voku/urlify",
            "keywords": [
                "encode",
                "iconv",
                "link",
                "slug",
                "translit",
                "transliterate",
                "transliteration",
                "url",
                "urlify"
            ],
            "support": {
                "issues": "https://github.com/voku/urlify/issues",
                "source": "https://github.com/voku/urlify/tree/5.0.7"
            },
            "funding": [
                {
                    "url": "https://www.paypal.me/moelleken",
                    "type": "custom"
                },
                {
                    "url": "https://github.com/voku",
                    "type": "github"
                },
                {
                    "url": "https://www.patreon.com/voku",
                    "type": "patreon"
                },
                {
                    "url": "https://tidelift.com/funding/github/packagist/voku/urlify",
                    "type": "tidelift"
                }
            ],
            "time": "2022-01-24T19:08:46+00:00"
        },
        {
            "name": "webmozart/assert",
            "version": "1.10.0",
            "source": {
                "type": "git",
                "url": "https://github.com/webmozarts/assert.git",
                "reference": "6964c76c7804814a842473e0c8fd15bab0f18e25"
            },
            "dist": {
                "type": "zip",
                "url": "https://api.github.com/repos/webmozarts/assert/zipball/6964c76c7804814a842473e0c8fd15bab0f18e25",
                "reference": "6964c76c7804814a842473e0c8fd15bab0f18e25",
                "shasum": ""
            },
            "require": {
                "php": "^7.2 || ^8.0",
                "symfony/polyfill-ctype": "^1.8"
            },
            "conflict": {
                "phpstan/phpstan": "<0.12.20",
                "vimeo/psalm": "<4.6.1 || 4.6.2"
            },
            "require-dev": {
                "phpunit/phpunit": "^8.5.13"
            },
            "type": "library",
            "extra": {
                "branch-alias": {
                    "dev-master": "1.10-dev"
                }
            },
            "autoload": {
                "psr-4": {
                    "Webmozart\\Assert\\": "src/"
                }
            },
            "notification-url": "https://packagist.org/downloads/",
            "license": [
                "MIT"
            ],
            "authors": [
                {
                    "name": "Bernhard Schussek",
                    "email": "bschussek@gmail.com"
                }
            ],
            "description": "Assertions to validate method input/output with nice error messages.",
            "keywords": [
                "assert",
                "check",
                "validate"
            ],
            "support": {
                "issues": "https://github.com/webmozarts/assert/issues",
                "source": "https://github.com/webmozarts/assert/tree/1.10.0"
            },
            "time": "2021-03-09T10:59:23+00:00"
        },
        {
            "name": "webonyx/graphql-php",
            "version": "v14.11.5",
            "source": {
                "type": "git",
                "url": "https://github.com/webonyx/graphql-php.git",
                "reference": "ffa431c0821821839370a68dab3c2597c06bf7f0"
            },
            "dist": {
                "type": "zip",
                "url": "https://api.github.com/repos/webonyx/graphql-php/zipball/ffa431c0821821839370a68dab3c2597c06bf7f0",
                "reference": "ffa431c0821821839370a68dab3c2597c06bf7f0",
                "shasum": ""
            },
            "require": {
                "ext-json": "*",
                "ext-mbstring": "*",
                "php": "^7.1 || ^8"
            },
            "require-dev": {
                "amphp/amp": "^2.3",
                "doctrine/coding-standard": "^6.0",
                "nyholm/psr7": "^1.2",
                "phpbench/phpbench": "^1.2",
                "phpstan/extension-installer": "^1.0",
                "phpstan/phpstan": "0.12.82",
                "phpstan/phpstan-phpunit": "0.12.18",
                "phpstan/phpstan-strict-rules": "0.12.9",
                "phpunit/phpunit": "^7.2 || ^8.5",
                "psr/http-message": "^1.0",
                "react/promise": "2.*",
                "simpod/php-coveralls-mirror": "^3.0",
                "squizlabs/php_codesniffer": "3.5.4"
            },
            "suggest": {
                "psr/http-message": "To use standard GraphQL server",
                "react/promise": "To leverage async resolving on React PHP platform"
            },
            "type": "library",
            "autoload": {
                "psr-4": {
                    "GraphQL\\": "src/"
                }
            },
            "notification-url": "https://packagist.org/downloads/",
            "license": [
                "MIT"
            ],
            "description": "A PHP port of GraphQL reference implementation",
            "homepage": "https://github.com/webonyx/graphql-php",
            "keywords": [
                "api",
                "graphql"
            ],
            "support": {
                "issues": "https://github.com/webonyx/graphql-php/issues",
                "source": "https://github.com/webonyx/graphql-php/tree/v14.11.5"
            },
            "funding": [
                {
                    "url": "https://opencollective.com/webonyx-graphql-php",
                    "type": "open_collective"
                }
            ],
            "time": "2022-01-24T11:13:31+00:00"
        },
        {
            "name": "yiisoft/yii2",
            "version": "2.0.45",
            "source": {
                "type": "git",
                "url": "https://github.com/yiisoft/yii2-framework.git",
                "reference": "e2223d4085e5612aa616635f8fcaf478607f62e8"
            },
            "dist": {
                "type": "zip",
                "url": "https://api.github.com/repos/yiisoft/yii2-framework/zipball/e2223d4085e5612aa616635f8fcaf478607f62e8",
                "reference": "e2223d4085e5612aa616635f8fcaf478607f62e8",
                "shasum": ""
            },
            "require": {
                "bower-asset/inputmask": "~3.2.2 | ~3.3.5",
                "bower-asset/jquery": "3.6.*@stable | 3.5.*@stable | 3.4.*@stable | 3.3.*@stable | 3.2.*@stable | 3.1.*@stable | 2.2.*@stable | 2.1.*@stable | 1.11.*@stable | 1.12.*@stable",
                "bower-asset/punycode": "1.3.*",
                "bower-asset/yii2-pjax": "~2.0.1",
                "cebe/markdown": "~1.0.0 | ~1.1.0 | ~1.2.0",
                "ext-ctype": "*",
                "ext-mbstring": "*",
                "ezyang/htmlpurifier": "~4.6",
                "lib-pcre": "*",
                "paragonie/random_compat": ">=1",
                "php": ">=5.4.0",
                "yiisoft/yii2-composer": "~2.0.4"
            },
            "bin": [
                "yii"
            ],
            "type": "library",
            "extra": {
                "branch-alias": {
                    "dev-master": "2.0.x-dev"
                }
            },
            "autoload": {
                "psr-4": {
                    "yii\\": ""
                }
            },
            "notification-url": "https://packagist.org/downloads/",
            "license": [
                "BSD-3-Clause"
            ],
            "authors": [
                {
                    "name": "Qiang Xue",
                    "email": "qiang.xue@gmail.com",
                    "homepage": "https://www.yiiframework.com/",
                    "role": "Founder and project lead"
                },
                {
                    "name": "Alexander Makarov",
                    "email": "sam@rmcreative.ru",
                    "homepage": "https://rmcreative.ru/",
                    "role": "Core framework development"
                },
                {
                    "name": "Maurizio Domba",
                    "homepage": "http://mdomba.info/",
                    "role": "Core framework development"
                },
                {
                    "name": "Carsten Brandt",
                    "email": "mail@cebe.cc",
                    "homepage": "https://www.cebe.cc/",
                    "role": "Core framework development"
                },
                {
                    "name": "Timur Ruziev",
                    "email": "resurtm@gmail.com",
                    "homepage": "http://resurtm.com/",
                    "role": "Core framework development"
                },
                {
                    "name": "Paul Klimov",
                    "email": "klimov.paul@gmail.com",
                    "role": "Core framework development"
                },
                {
                    "name": "Dmitry Naumenko",
                    "email": "d.naumenko.a@gmail.com",
                    "role": "Core framework development"
                },
                {
                    "name": "Boudewijn Vahrmeijer",
                    "email": "info@dynasource.eu",
                    "homepage": "http://dynasource.eu",
                    "role": "Core framework development"
                }
            ],
            "description": "Yii PHP Framework Version 2",
            "homepage": "https://www.yiiframework.com/",
            "keywords": [
                "framework",
                "yii2"
            ],
            "support": {
                "forum": "https://forum.yiiframework.com/",
                "irc": "ircs://irc.libera.chat:6697/yii",
                "issues": "https://github.com/yiisoft/yii2/issues?state=open",
                "source": "https://github.com/yiisoft/yii2",
                "wiki": "https://www.yiiframework.com/wiki"
            },
            "funding": [
                {
                    "url": "https://github.com/yiisoft",
                    "type": "github"
                },
                {
                    "url": "https://opencollective.com/yiisoft",
                    "type": "open_collective"
                },
                {
                    "url": "https://tidelift.com/funding/github/packagist/yiisoft/yii2",
                    "type": "tidelift"
                }
            ],
            "time": "2022-02-11T13:12:40+00:00"
        },
        {
            "name": "yiisoft/yii2-composer",
            "version": "2.0.10",
            "source": {
                "type": "git",
                "url": "https://github.com/yiisoft/yii2-composer.git",
                "reference": "94bb3f66e779e2774f8776d6e1bdeab402940510"
            },
            "dist": {
                "type": "zip",
                "url": "https://api.github.com/repos/yiisoft/yii2-composer/zipball/94bb3f66e779e2774f8776d6e1bdeab402940510",
                "reference": "94bb3f66e779e2774f8776d6e1bdeab402940510",
                "shasum": ""
            },
            "require": {
                "composer-plugin-api": "^1.0 | ^2.0"
            },
            "require-dev": {
                "composer/composer": "^1.0 | ^2.0@dev",
                "phpunit/phpunit": "<7"
            },
            "type": "composer-plugin",
            "extra": {
                "class": "yii\\composer\\Plugin",
                "branch-alias": {
                    "dev-master": "2.0.x-dev"
                }
            },
            "autoload": {
                "psr-4": {
                    "yii\\composer\\": ""
                }
            },
            "notification-url": "https://packagist.org/downloads/",
            "license": [
                "BSD-3-Clause"
            ],
            "authors": [
                {
                    "name": "Qiang Xue",
                    "email": "qiang.xue@gmail.com"
                },
                {
                    "name": "Carsten Brandt",
                    "email": "mail@cebe.cc"
                }
            ],
            "description": "The composer plugin for Yii extension installer",
            "keywords": [
                "composer",
                "extension installer",
                "yii2"
            ],
            "support": {
                "forum": "http://www.yiiframework.com/forum/",
                "irc": "irc://irc.freenode.net/yii",
                "issues": "https://github.com/yiisoft/yii2-composer/issues",
                "source": "https://github.com/yiisoft/yii2-composer",
                "wiki": "http://www.yiiframework.com/wiki/"
            },
            "funding": [
                {
                    "url": "https://github.com/yiisoft",
                    "type": "github"
                },
                {
                    "url": "https://opencollective.com/yiisoft",
                    "type": "open_collective"
                },
                {
                    "url": "https://tidelift.com/funding/github/packagist/yiisoft/yii2-composer",
                    "type": "tidelift"
                }
            ],
            "time": "2020-06-24T00:04:01+00:00"
        },
        {
            "name": "yiisoft/yii2-debug",
            "version": "2.1.18",
            "source": {
                "type": "git",
                "url": "https://github.com/yiisoft/yii2-debug.git",
                "reference": "45bc5d2ef4e3b0ef6f638190d42f04a77ab1df6c"
            },
            "dist": {
                "type": "zip",
                "url": "https://api.github.com/repos/yiisoft/yii2-debug/zipball/45bc5d2ef4e3b0ef6f638190d42f04a77ab1df6c",
                "reference": "45bc5d2ef4e3b0ef6f638190d42f04a77ab1df6c",
                "shasum": ""
            },
            "require": {
                "ext-mbstring": "*",
                "opis/closure": "^3.3",
                "php": ">=5.4",
                "yiisoft/yii2": "~2.0.13"
            },
            "require-dev": {
                "cweagans/composer-patches": "^1.7",
                "phpunit/phpunit": "4.8.34",
                "yiisoft/yii2-coding-standards": "~2.0",
                "yiisoft/yii2-swiftmailer": "*"
            },
            "type": "yii2-extension",
            "extra": {
                "branch-alias": {
                    "dev-master": "2.0.x-dev"
                },
                "composer-exit-on-patch-failure": true,
                "patches": {
                    "phpunit/phpunit-mock-objects": {
                        "Fix PHP 7 and 8 compatibility": "https://yiisoft.github.io/phpunit-patches/phpunit_mock_objects.patch"
                    },
                    "phpunit/phpunit": {
                        "Fix PHP 7 compatibility": "https://yiisoft.github.io/phpunit-patches/phpunit_php7.patch",
                        "Fix PHP 8 compatibility": "https://yiisoft.github.io/phpunit-patches/phpunit_php8.patch"
                    }
                }
            },
            "autoload": {
                "psr-4": {
                    "yii\\debug\\": "src"
                }
            },
            "notification-url": "https://packagist.org/downloads/",
            "license": [
                "BSD-3-Clause"
            ],
            "authors": [
                {
                    "name": "Qiang Xue",
                    "email": "qiang.xue@gmail.com"
                },
                {
                    "name": "Simon Karlen",
                    "email": "simi.albi@outlook.com"
                }
            ],
            "description": "The debugger extension for the Yii framework",
            "keywords": [
                "debug",
                "debugger",
                "yii2"
            ],
            "support": {
                "forum": "http://www.yiiframework.com/forum/",
                "irc": "irc://irc.freenode.net/yii",
                "issues": "https://github.com/yiisoft/yii2-debug/issues",
                "source": "https://github.com/yiisoft/yii2-debug",
                "wiki": "http://www.yiiframework.com/wiki/"
            },
            "funding": [
                {
                    "url": "https://github.com/yiisoft",
                    "type": "github"
                },
                {
                    "url": "https://opencollective.com/yiisoft",
                    "type": "open_collective"
                },
                {
                    "url": "https://tidelift.com/funding/github/packagist/yiisoft/yii2-debug",
                    "type": "tidelift"
                }
            ],
            "time": "2021-08-09T20:57:58+00:00"
        },
        {
            "name": "yiisoft/yii2-queue",
            "version": "2.3.3",
            "source": {
                "type": "git",
                "url": "https://github.com/yiisoft/yii2-queue.git",
                "reference": "68321f9aad0de980f1883c0f4623c11623f43c3a"
            },
            "dist": {
                "type": "zip",
                "url": "https://api.github.com/repos/yiisoft/yii2-queue/zipball/68321f9aad0de980f1883c0f4623c11623f43c3a",
                "reference": "68321f9aad0de980f1883c0f4623c11623f43c3a",
                "shasum": ""
            },
            "require": {
                "php": ">=5.5.0",
                "symfony/process": "^3.3||^4.0||^5.0",
                "yiisoft/yii2": "~2.0.14"
            },
            "require-dev": {
                "aws/aws-sdk-php": ">=2.4",
                "enqueue/amqp-lib": "^0.8||^0.9.10",
                "enqueue/stomp": "^0.8.39",
                "jeremeamia/superclosure": "*",
                "pda/pheanstalk": "v3.*",
                "php-amqplib/php-amqplib": "*",
                "phpunit/phpunit": "~4.4",
                "yiisoft/yii2-debug": "*",
                "yiisoft/yii2-gii": "*",
                "yiisoft/yii2-redis": "*"
            },
            "suggest": {
                "aws/aws-sdk-php": "Need for aws SQS.",
                "enqueue/amqp-lib": "Need for AMQP interop queue.",
                "enqueue/stomp": "Need for Stomp queue.",
                "ext-gearman": "Need for Gearman queue.",
                "ext-pcntl": "Need for process signals.",
                "pda/pheanstalk": "Need for Beanstalk queue.",
                "php-amqplib/php-amqplib": "Need for AMQP queue.",
                "yiisoft/yii2-redis": "Need for Redis queue."
            },
            "type": "yii2-extension",
            "extra": {
                "branch-alias": {
                    "dev-master": "2.x-dev"
                }
            },
            "autoload": {
                "psr-4": {
                    "yii\\queue\\": "src",
                    "yii\\queue\\amqp\\": "src/drivers/amqp",
                    "yii\\queue\\amqp_interop\\": "src/drivers/amqp_interop",
                    "yii\\queue\\beanstalk\\": "src/drivers/beanstalk",
                    "yii\\queue\\db\\": "src/drivers/db",
                    "yii\\queue\\file\\": "src/drivers/file",
                    "yii\\queue\\gearman\\": "src/drivers/gearman",
                    "yii\\queue\\redis\\": "src/drivers/redis",
                    "yii\\queue\\sync\\": "src/drivers/sync",
                    "yii\\queue\\sqs\\": "src/drivers/sqs",
                    "yii\\queue\\stomp\\": "src/drivers/stomp"
                }
            },
            "notification-url": "https://packagist.org/downloads/",
            "license": [
                "BSD-3-Clause"
            ],
            "authors": [
                {
                    "name": "Roman Zhuravlev",
                    "email": "zhuravljov@gmail.com"
                }
            ],
            "description": "Yii2 Queue Extension which supported DB, Redis, RabbitMQ, Beanstalk, SQS and Gearman",
            "keywords": [
                "async",
                "beanstalk",
                "db",
                "gearman",
                "gii",
                "queue",
                "rabbitmq",
                "redis",
                "sqs",
                "yii"
            ],
            "support": {
                "docs": "https://github.com/yiisoft/yii2-queue/blob/master/docs/guide",
                "issues": "https://github.com/yiisoft/yii2-queue/issues",
                "source": "https://github.com/yiisoft/yii2-queue"
            },
            "funding": [
                {
                    "url": "https://github.com/yiisoft",
                    "type": "github"
                },
                {
                    "url": "https://opencollective.com/yiisoft",
                    "type": "open_collective"
                },
                {
                    "url": "https://tidelift.com/funding/github/packagist/yiisoft/yii2-queue",
                    "type": "tidelift"
                }
            ],
            "time": "2021-12-30T08:42:00+00:00"
        },
        {
            "name": "yiisoft/yii2-swiftmailer",
            "version": "2.1.3",
            "source": {
                "type": "git",
                "url": "https://github.com/yiisoft/yii2-swiftmailer.git",
                "reference": "7b7ec871b4a63c0abbcd10e1ee3fb5be22f8b340"
            },
            "dist": {
                "type": "zip",
                "url": "https://api.github.com/repos/yiisoft/yii2-swiftmailer/zipball/7b7ec871b4a63c0abbcd10e1ee3fb5be22f8b340",
                "reference": "7b7ec871b4a63c0abbcd10e1ee3fb5be22f8b340",
                "shasum": ""
            },
            "require": {
                "swiftmailer/swiftmailer": "~6.0",
                "yiisoft/yii2": ">=2.0.4"
            },
            "require-dev": {
                "cweagans/composer-patches": "^1.7",
                "phpunit/phpunit": "4.8.34"
            },
            "type": "yii2-extension",
            "extra": {
                "branch-alias": {
                    "dev-master": "2.1.x-dev"
                },
                "composer-exit-on-patch-failure": true,
                "patches": {
                    "phpunit/phpunit-mock-objects": {
                        "Fix PHP 7 and 8 compatibility": "https://yiisoft.github.io/phpunit-patches/phpunit_mock_objects.patch"
                    },
                    "phpunit/phpunit": {
                        "Fix PHP 7 compatibility": "https://yiisoft.github.io/phpunit-patches/phpunit_php7.patch",
                        "Fix PHP 8 compatibility": "https://yiisoft.github.io/phpunit-patches/phpunit_php8.patch"
                    }
                }
            },
            "autoload": {
                "psr-4": {
                    "yii\\swiftmailer\\": "src"
                }
            },
            "notification-url": "https://packagist.org/downloads/",
            "license": [
                "BSD-3-Clause"
            ],
            "authors": [
                {
                    "name": "Paul Klimov",
                    "email": "klimov.paul@gmail.com"
                }
            ],
            "description": "The SwiftMailer integration for the Yii framework",
            "keywords": [
                "email",
                "mail",
                "mailer",
                "swift",
                "swiftmailer",
                "yii2"
            ],
            "support": {
                "forum": "http://www.yiiframework.com/forum/",
                "irc": "irc://irc.freenode.net/yii",
                "issues": "https://github.com/yiisoft/yii2-swiftmailer/issues",
                "source": "https://github.com/yiisoft/yii2-swiftmailer",
                "wiki": "http://www.yiiframework.com/wiki/"
            },
            "funding": [
                {
                    "url": "https://github.com/yiisoft",
                    "type": "github"
                },
                {
                    "url": "https://opencollective.com/yiisoft",
                    "type": "open_collective"
                },
                {
                    "url": "https://tidelift.com/funding/github/packagist/yiisoft/yii2-swiftmailer",
                    "type": "tidelift"
                }
            ],
            "time": "2021-12-30T08:48:48+00:00"
        }
    ],
    "packages-dev": [
        {
            "name": "behat/gherkin",
            "version": "v4.9.0",
            "source": {
                "type": "git",
                "url": "https://github.com/Behat/Gherkin.git",
                "reference": "0bc8d1e30e96183e4f36db9dc79caead300beff4"
            },
            "dist": {
                "type": "zip",
                "url": "https://api.github.com/repos/Behat/Gherkin/zipball/0bc8d1e30e96183e4f36db9dc79caead300beff4",
                "reference": "0bc8d1e30e96183e4f36db9dc79caead300beff4",
                "shasum": ""
            },
            "require": {
                "php": "~7.2|~8.0"
            },
            "require-dev": {
                "cucumber/cucumber": "dev-gherkin-22.0.0",
                "phpunit/phpunit": "~8|~9",
                "symfony/yaml": "~3|~4|~5"
            },
            "suggest": {
                "symfony/yaml": "If you want to parse features, represented in YAML files"
            },
            "type": "library",
            "extra": {
                "branch-alias": {
                    "dev-master": "4.x-dev"
                }
            },
            "autoload": {
                "psr-0": {
                    "Behat\\Gherkin": "src/"
                }
            },
            "notification-url": "https://packagist.org/downloads/",
            "license": [
                "MIT"
            ],
            "authors": [
                {
                    "name": "Konstantin Kudryashov",
                    "email": "ever.zet@gmail.com",
                    "homepage": "http://everzet.com"
                }
            ],
            "description": "Gherkin DSL parser for PHP",
            "homepage": "http://behat.org/",
            "keywords": [
                "BDD",
                "Behat",
                "Cucumber",
                "DSL",
                "gherkin",
                "parser"
            ],
            "support": {
                "issues": "https://github.com/Behat/Gherkin/issues",
                "source": "https://github.com/Behat/Gherkin/tree/v4.9.0"
            },
            "time": "2021-10-12T13:05:09+00:00"
        },
        {
            "name": "codeception/codeception",
            "version": "4.1.29",
            "source": {
                "type": "git",
                "url": "https://github.com/Codeception/Codeception.git",
                "reference": "f8dec8f2bf5347cc596aaf141753f4fb2504c17c"
            },
            "dist": {
                "type": "zip",
                "url": "https://api.github.com/repos/Codeception/Codeception/zipball/f8dec8f2bf5347cc596aaf141753f4fb2504c17c",
                "reference": "f8dec8f2bf5347cc596aaf141753f4fb2504c17c",
                "shasum": ""
            },
            "require": {
                "behat/gherkin": "^4.4.0",
                "codeception/lib-asserts": "^1.0 | 2.0.*@dev",
                "codeception/phpunit-wrapper": ">6.0.15 <6.1.0 | ^6.6.1 | ^7.7.1 | ^8.1.1 | ^9.0",
                "codeception/stub": "^2.0 | ^3.0 | ^4.0",
                "ext-curl": "*",
                "ext-json": "*",
                "ext-mbstring": "*",
                "guzzlehttp/psr7": "^1.4 | ^2.0",
                "php": ">=5.6.0 <9.0",
                "symfony/console": ">=2.7 <6.0",
                "symfony/css-selector": ">=2.7 <6.0",
                "symfony/event-dispatcher": ">=2.7 <6.0",
                "symfony/finder": ">=2.7 <6.0",
                "symfony/yaml": ">=2.7 <6.0"
            },
            "require-dev": {
                "codeception/module-asserts": "^1.0 | 2.0.*@dev",
                "codeception/module-cli": "^1.0 | 2.0.*@dev",
                "codeception/module-db": "^1.0 | 2.0.*@dev",
                "codeception/module-filesystem": "^1.0 | 2.0.*@dev",
                "codeception/module-phpbrowser": "^1.0 | 2.0.*@dev",
                "codeception/specify": "~0.3",
                "codeception/util-universalframework": "*@dev",
                "monolog/monolog": "~1.8",
                "squizlabs/php_codesniffer": "~2.0",
                "symfony/process": ">=2.7 <6.0",
                "vlucas/phpdotenv": "^2.0 | ^3.0 | ^4.0 | ^5.0"
            },
            "suggest": {
                "codeception/specify": "BDD-style code blocks",
                "codeception/verify": "BDD-style assertions",
                "hoa/console": "For interactive console functionality",
                "stecman/symfony-console-completion": "For BASH autocompletion",
                "symfony/phpunit-bridge": "For phpunit-bridge support"
            },
            "bin": [
                "codecept"
            ],
            "type": "library",
            "extra": {
                "branch-alias": []
            },
            "autoload": {
                "files": [
                    "functions.php"
                ],
                "psr-4": {
                    "Codeception\\": "src/Codeception",
                    "Codeception\\Extension\\": "ext"
                }
            },
            "notification-url": "https://packagist.org/downloads/",
            "license": [
                "MIT"
            ],
            "authors": [
                {
                    "name": "Michael Bodnarchuk",
                    "email": "davert@mail.ua",
                    "homepage": "http://codegyre.com"
                }
            ],
            "description": "BDD-style testing framework",
            "homepage": "http://codeception.com/",
            "keywords": [
                "BDD",
                "TDD",
                "acceptance testing",
                "functional testing",
                "unit testing"
            ],
            "support": {
                "issues": "https://github.com/Codeception/Codeception/issues",
                "source": "https://github.com/Codeception/Codeception/tree/4.1.29"
            },
            "funding": [
                {
                    "url": "https://opencollective.com/codeception",
                    "type": "open_collective"
                }
            ],
            "time": "2022-01-29T16:56:03+00:00"
        },
        {
            "name": "codeception/lib-asserts",
            "version": "1.13.2",
            "source": {
                "type": "git",
                "url": "https://github.com/Codeception/lib-asserts.git",
                "reference": "184231d5eab66bc69afd6b9429344d80c67a33b6"
            },
            "dist": {
                "type": "zip",
                "url": "https://api.github.com/repos/Codeception/lib-asserts/zipball/184231d5eab66bc69afd6b9429344d80c67a33b6",
                "reference": "184231d5eab66bc69afd6b9429344d80c67a33b6",
                "shasum": ""
            },
            "require": {
                "codeception/phpunit-wrapper": ">6.0.15 <6.1.0 | ^6.6.1 | ^7.7.1 | ^8.0.3 | ^9.0",
                "ext-dom": "*",
                "php": ">=5.6.0 <9.0"
            },
            "type": "library",
            "autoload": {
                "classmap": [
                    "src/"
                ]
            },
            "notification-url": "https://packagist.org/downloads/",
            "license": [
                "MIT"
            ],
            "authors": [
                {
                    "name": "Michael Bodnarchuk",
                    "email": "davert@mail.ua",
                    "homepage": "http://codegyre.com"
                },
                {
                    "name": "Gintautas Miselis"
                },
                {
                    "name": "Gustavo Nieves",
                    "homepage": "https://medium.com/@ganieves"
                }
            ],
            "description": "Assertion methods used by Codeception core and Asserts module",
            "homepage": "https://codeception.com/",
            "keywords": [
                "codeception"
            ],
            "support": {
                "issues": "https://github.com/Codeception/lib-asserts/issues",
                "source": "https://github.com/Codeception/lib-asserts/tree/1.13.2"
            },
            "time": "2020-10-21T16:26:20+00:00"
        },
        {
            "name": "codeception/lib-innerbrowser",
            "version": "1.5.1",
            "source": {
                "type": "git",
                "url": "https://github.com/Codeception/lib-innerbrowser.git",
                "reference": "31b4b56ad53c3464fcb2c0a14d55a51a201bd3c2"
            },
            "dist": {
                "type": "zip",
                "url": "https://api.github.com/repos/Codeception/lib-innerbrowser/zipball/31b4b56ad53c3464fcb2c0a14d55a51a201bd3c2",
                "reference": "31b4b56ad53c3464fcb2c0a14d55a51a201bd3c2",
                "shasum": ""
            },
            "require": {
                "codeception/codeception": "4.*@dev",
                "ext-dom": "*",
                "ext-json": "*",
                "ext-mbstring": "*",
                "php": ">=5.6.0 <9.0",
                "symfony/browser-kit": ">=2.7 <6.0",
                "symfony/dom-crawler": ">=2.7 <6.0"
            },
            "conflict": {
                "codeception/codeception": "<4.0"
            },
            "require-dev": {
                "codeception/util-universalframework": "dev-master"
            },
            "type": "library",
            "autoload": {
                "classmap": [
                    "src/"
                ]
            },
            "notification-url": "https://packagist.org/downloads/",
            "license": [
                "MIT"
            ],
            "authors": [
                {
                    "name": "Michael Bodnarchuk",
                    "email": "davert@mail.ua",
                    "homepage": "http://codegyre.com"
                },
                {
                    "name": "Gintautas Miselis"
                }
            ],
            "description": "Parent library for all Codeception framework modules and PhpBrowser",
            "homepage": "https://codeception.com/",
            "keywords": [
                "codeception"
            ],
            "support": {
                "issues": "https://github.com/Codeception/lib-innerbrowser/issues",
                "source": "https://github.com/Codeception/lib-innerbrowser/tree/1.5.1"
            },
            "time": "2021-08-30T15:21:42+00:00"
        },
        {
            "name": "codeception/module-asserts",
            "version": "1.3.1",
            "source": {
                "type": "git",
                "url": "https://github.com/Codeception/module-asserts.git",
                "reference": "59374f2fef0cabb9e8ddb53277e85cdca74328de"
            },
            "dist": {
                "type": "zip",
                "url": "https://api.github.com/repos/Codeception/module-asserts/zipball/59374f2fef0cabb9e8ddb53277e85cdca74328de",
                "reference": "59374f2fef0cabb9e8ddb53277e85cdca74328de",
                "shasum": ""
            },
            "require": {
                "codeception/codeception": "*@dev",
                "codeception/lib-asserts": "^1.13.1",
                "php": ">=5.6.0 <9.0"
            },
            "conflict": {
                "codeception/codeception": "<4.0"
            },
            "type": "library",
            "autoload": {
                "classmap": [
                    "src/"
                ]
            },
            "notification-url": "https://packagist.org/downloads/",
            "license": [
                "MIT"
            ],
            "authors": [
                {
                    "name": "Michael Bodnarchuk"
                },
                {
                    "name": "Gintautas Miselis"
                },
                {
                    "name": "Gustavo Nieves",
                    "homepage": "https://medium.com/@ganieves"
                }
            ],
            "description": "Codeception module containing various assertions",
            "homepage": "https://codeception.com/",
            "keywords": [
                "assertions",
                "asserts",
                "codeception"
            ],
            "support": {
                "issues": "https://github.com/Codeception/module-asserts/issues",
                "source": "https://github.com/Codeception/module-asserts/tree/1.3.1"
            },
            "time": "2020-10-21T16:48:15+00:00"
        },
        {
            "name": "codeception/module-datafactory",
            "version": "1.1.0",
            "source": {
                "type": "git",
                "url": "https://github.com/Codeception/module-datafactory.git",
                "reference": "cf66d54f4084969659ef7fb86409c11d451d7af6"
            },
            "dist": {
                "type": "zip",
                "url": "https://api.github.com/repos/Codeception/module-datafactory/zipball/cf66d54f4084969659ef7fb86409c11d451d7af6",
                "reference": "cf66d54f4084969659ef7fb86409c11d451d7af6",
                "shasum": ""
            },
            "require": {
                "codeception/codeception": "^4.0",
                "league/factory-muffin": "^3.0",
                "league/factory-muffin-faker": "^2.1",
                "php": ">=5.6.0 <9.0"
            },
            "type": "library",
            "autoload": {
                "classmap": [
                    "src/"
                ]
            },
            "notification-url": "https://packagist.org/downloads/",
            "license": [
                "MIT"
            ],
            "authors": [
                {
                    "name": "Michael Bodnarchuk"
                }
            ],
            "description": "DataFactory module for Codeception",
            "homepage": "http://codeception.com/",
            "keywords": [
                "codeception"
            ],
            "support": {
                "issues": "https://github.com/Codeception/module-datafactory/issues",
                "source": "https://github.com/Codeception/module-datafactory/tree/1.1.0"
            },
            "time": "2021-03-16T19:42:07+00:00"
        },
        {
            "name": "codeception/module-phpbrowser",
            "version": "1.0.2",
            "source": {
                "type": "git",
                "url": "https://github.com/Codeception/module-phpbrowser.git",
                "reference": "770a6be4160a5c0c08d100dd51bff35f6056bbf1"
            },
            "dist": {
                "type": "zip",
                "url": "https://api.github.com/repos/Codeception/module-phpbrowser/zipball/770a6be4160a5c0c08d100dd51bff35f6056bbf1",
                "reference": "770a6be4160a5c0c08d100dd51bff35f6056bbf1",
                "shasum": ""
            },
            "require": {
                "codeception/codeception": "^4.0",
                "codeception/lib-innerbrowser": "^1.3",
                "guzzlehttp/guzzle": "^6.3|^7.0",
                "php": ">=5.6.0 <9.0"
            },
            "conflict": {
                "codeception/codeception": "<4.0"
            },
            "require-dev": {
                "codeception/module-rest": "^1.0"
            },
            "suggest": {
                "codeception/phpbuiltinserver": "Start and stop PHP built-in web server for your tests"
            },
            "type": "library",
            "autoload": {
                "classmap": [
                    "src/"
                ]
            },
            "notification-url": "https://packagist.org/downloads/",
            "license": [
                "MIT"
            ],
            "authors": [
                {
                    "name": "Michael Bodnarchuk"
                },
                {
                    "name": "Gintautas Miselis"
                }
            ],
            "description": "Codeception module for testing web application over HTTP",
            "homepage": "http://codeception.com/",
            "keywords": [
                "codeception",
                "functional-testing",
                "http"
            ],
            "support": {
                "issues": "https://github.com/Codeception/module-phpbrowser/issues",
                "source": "https://github.com/Codeception/module-phpbrowser/tree/1.0.2"
            },
            "time": "2020-10-24T15:29:28+00:00"
        },
        {
            "name": "codeception/module-rest",
            "version": "1.4.2",
            "source": {
                "type": "git",
                "url": "https://github.com/Codeception/module-rest.git",
                "reference": "9cd7a87fd9343494e7782f7bdb51687c25046917"
            },
            "dist": {
                "type": "zip",
                "url": "https://api.github.com/repos/Codeception/module-rest/zipball/9cd7a87fd9343494e7782f7bdb51687c25046917",
                "reference": "9cd7a87fd9343494e7782f7bdb51687c25046917",
                "shasum": ""
            },
            "require": {
                "codeception/codeception": "^4.0",
                "justinrainbow/json-schema": "~5.2.9",
                "php": ">=5.6.6 <9.0",
                "softcreatr/jsonpath": "^0.5 || ^0.7"
            },
            "require-dev": {
                "codeception/lib-innerbrowser": "^1.0",
                "codeception/util-universalframework": "^1.0"
            },
            "suggest": {
                "aws/aws-sdk-php": "For using AWS Auth"
            },
            "type": "library",
            "autoload": {
                "classmap": [
                    "src/"
                ]
            },
            "notification-url": "https://packagist.org/downloads/",
            "license": [
                "MIT"
            ],
            "authors": [
                {
                    "name": "Gintautas Miselis"
                }
            ],
            "description": "REST module for Codeception",
            "homepage": "http://codeception.com/",
            "keywords": [
                "codeception",
                "rest"
            ],
            "support": {
                "issues": "https://github.com/Codeception/module-rest/issues",
                "source": "https://github.com/Codeception/module-rest/tree/1.4.2"
            },
            "time": "2021-11-18T18:58:15+00:00"
        },
        {
            "name": "codeception/module-yii2",
            "version": "1.1.5",
            "source": {
                "type": "git",
                "url": "https://github.com/Codeception/module-yii2.git",
                "reference": "14269d059b8eaedf3d414a673907bd874cd4ed04"
            },
            "dist": {
                "type": "zip",
                "url": "https://api.github.com/repos/Codeception/module-yii2/zipball/14269d059b8eaedf3d414a673907bd874cd4ed04",
                "reference": "14269d059b8eaedf3d414a673907bd874cd4ed04",
                "shasum": ""
            },
            "require": {
                "codeception/codeception": "^4.0",
                "codeception/lib-innerbrowser": "^1.0",
                "php": ">=5.6.0 <=8.1 | ~8.1.0"
            },
            "require-dev": {
                "codeception/module-asserts": "^1.3",
                "codeception/module-filesystem": "^1.0",
                "codeception/verify": "<2",
                "codemix/yii2-localeurls": "^1.7",
                "yiisoft/yii2": "dev-master",
                "yiisoft/yii2-app-advanced": "dev-master"
            },
            "type": "library",
            "autoload": {
                "classmap": [
                    "src/"
                ]
            },
            "notification-url": "https://packagist.org/downloads/",
            "license": [
                "MIT"
            ],
            "authors": [
                {
                    "name": "Alexander Makarov"
                },
                {
                    "name": "Sam Mouse"
                },
                {
                    "name": "Michael Bodnarchuk"
                }
            ],
            "description": "Codeception module for Yii2 framework",
            "homepage": "http://codeception.com/",
            "keywords": [
                "codeception",
                "yii2"
            ],
            "support": {
                "issues": "https://github.com/Codeception/module-yii2/issues",
                "source": "https://github.com/Codeception/module-yii2/tree/1.1.5"
            },
            "time": "2021-12-30T09:16:01+00:00"
        },
        {
            "name": "codeception/phpunit-wrapper",
            "version": "8.1.4",
            "source": {
                "type": "git",
                "url": "https://github.com/Codeception/phpunit-wrapper.git",
                "reference": "f41335f0b4dd17cf7bbc63e87943b3ae72a8bbc3"
            },
            "dist": {
                "type": "zip",
                "url": "https://api.github.com/repos/Codeception/phpunit-wrapper/zipball/f41335f0b4dd17cf7bbc63e87943b3ae72a8bbc3",
                "reference": "f41335f0b4dd17cf7bbc63e87943b3ae72a8bbc3",
                "shasum": ""
            },
            "require": {
                "php": ">=7.2",
                "phpunit/php-code-coverage": "^7.0",
                "phpunit/phpunit": "^8.0",
                "sebastian/comparator": "^3.0",
                "sebastian/diff": "^3.0"
            },
            "require-dev": {
                "codeception/specify": "*",
                "vlucas/phpdotenv": "^3.0"
            },
            "type": "library",
            "autoload": {
                "psr-4": {
                    "Codeception\\PHPUnit\\": "src/"
                }
            },
            "notification-url": "https://packagist.org/downloads/",
            "license": [
                "MIT"
            ],
            "authors": [
                {
                    "name": "Davert",
                    "email": "davert.php@resend.cc"
                }
            ],
            "description": "PHPUnit classes used by Codeception",
            "support": {
                "issues": "https://github.com/Codeception/phpunit-wrapper/issues",
                "source": "https://github.com/Codeception/phpunit-wrapper/tree/8.1.4"
            },
            "time": "2020-12-28T14:00:08+00:00"
        },
        {
            "name": "codeception/stub",
            "version": "3.7.0",
            "source": {
                "type": "git",
                "url": "https://github.com/Codeception/Stub.git",
                "reference": "468dd5fe659f131fc997f5196aad87512f9b1304"
            },
            "dist": {
                "type": "zip",
                "url": "https://api.github.com/repos/Codeception/Stub/zipball/468dd5fe659f131fc997f5196aad87512f9b1304",
                "reference": "468dd5fe659f131fc997f5196aad87512f9b1304",
                "shasum": ""
            },
            "require": {
                "phpunit/phpunit": "^8.4 | ^9.0"
            },
            "type": "library",
            "autoload": {
                "psr-4": {
                    "Codeception\\": "src/"
                }
            },
            "notification-url": "https://packagist.org/downloads/",
            "license": [
                "MIT"
            ],
            "description": "Flexible Stub wrapper for PHPUnit's Mock Builder",
            "support": {
                "issues": "https://github.com/Codeception/Stub/issues",
                "source": "https://github.com/Codeception/Stub/tree/3.7.0"
            },
            "time": "2020-07-03T15:54:43+00:00"
        },
        {
            "name": "doctrine/instantiator",
            "version": "1.4.0",
            "source": {
                "type": "git",
                "url": "https://github.com/doctrine/instantiator.git",
                "reference": "d56bf6102915de5702778fe20f2de3b2fe570b5b"
            },
            "dist": {
                "type": "zip",
                "url": "https://api.github.com/repos/doctrine/instantiator/zipball/d56bf6102915de5702778fe20f2de3b2fe570b5b",
                "reference": "d56bf6102915de5702778fe20f2de3b2fe570b5b",
                "shasum": ""
            },
            "require": {
                "php": "^7.1 || ^8.0"
            },
            "require-dev": {
                "doctrine/coding-standard": "^8.0",
                "ext-pdo": "*",
                "ext-phar": "*",
                "phpbench/phpbench": "^0.13 || 1.0.0-alpha2",
                "phpstan/phpstan": "^0.12",
                "phpstan/phpstan-phpunit": "^0.12",
                "phpunit/phpunit": "^7.0 || ^8.0 || ^9.0"
            },
            "type": "library",
            "autoload": {
                "psr-4": {
                    "Doctrine\\Instantiator\\": "src/Doctrine/Instantiator/"
                }
            },
            "notification-url": "https://packagist.org/downloads/",
            "license": [
                "MIT"
            ],
            "authors": [
                {
                    "name": "Marco Pivetta",
                    "email": "ocramius@gmail.com",
                    "homepage": "https://ocramius.github.io/"
                }
            ],
            "description": "A small, lightweight utility to instantiate objects in PHP without invoking their constructors",
            "homepage": "https://www.doctrine-project.org/projects/instantiator.html",
            "keywords": [
                "constructor",
                "instantiate"
            ],
            "support": {
                "issues": "https://github.com/doctrine/instantiator/issues",
                "source": "https://github.com/doctrine/instantiator/tree/1.4.0"
            },
            "funding": [
                {
                    "url": "https://www.doctrine-project.org/sponsorship.html",
                    "type": "custom"
                },
                {
                    "url": "https://www.patreon.com/phpdoctrine",
                    "type": "patreon"
                },
                {
                    "url": "https://tidelift.com/funding/github/packagist/doctrine%2Finstantiator",
                    "type": "tidelift"
                }
            ],
            "time": "2020-11-10T18:47:58+00:00"
        },
        {
            "name": "fzaninotto/faker",
            "version": "v1.9.2",
            "source": {
                "type": "git",
                "url": "https://github.com/fzaninotto/Faker.git",
                "reference": "848d8125239d7dbf8ab25cb7f054f1a630e68c2e"
            },
            "dist": {
                "type": "zip",
                "url": "https://api.github.com/repos/fzaninotto/Faker/zipball/848d8125239d7dbf8ab25cb7f054f1a630e68c2e",
                "reference": "848d8125239d7dbf8ab25cb7f054f1a630e68c2e",
                "shasum": ""
            },
            "require": {
                "php": "^5.3.3 || ^7.0"
            },
            "require-dev": {
                "ext-intl": "*",
                "phpunit/phpunit": "^4.8.35 || ^5.7",
                "squizlabs/php_codesniffer": "^2.9.2"
            },
            "type": "library",
            "extra": {
                "branch-alias": {
                    "dev-master": "1.9-dev"
                }
            },
            "autoload": {
                "psr-4": {
                    "Faker\\": "src/Faker/"
                }
            },
            "notification-url": "https://packagist.org/downloads/",
            "license": [
                "MIT"
            ],
            "authors": [
                {
                    "name": "François Zaninotto"
                }
            ],
            "description": "Faker is a PHP library that generates fake data for you.",
            "keywords": [
                "data",
                "faker",
                "fixtures"
            ],
            "support": {
                "issues": "https://github.com/fzaninotto/Faker/issues",
                "source": "https://github.com/fzaninotto/Faker/tree/v1.9.2"
            },
            "abandoned": true,
            "time": "2020-12-11T09:56:16+00:00"
        },
        {
            "name": "league/factory-muffin",
            "version": "v3.3.0",
            "source": {
                "type": "git",
                "url": "https://github.com/thephpleague/factory-muffin.git",
                "reference": "62c8c31d47667523da14e83df36cc897d34173cd"
            },
            "dist": {
                "type": "zip",
                "url": "https://api.github.com/repos/thephpleague/factory-muffin/zipball/62c8c31d47667523da14e83df36cc897d34173cd",
                "reference": "62c8c31d47667523da14e83df36cc897d34173cd",
                "shasum": ""
            },
            "require": {
                "php": ">=5.4.0"
            },
            "replace": {
                "zizaco/factory-muff": "self.version"
            },
            "require-dev": {
                "doctrine/orm": "^2.5",
                "illuminate/database": "5.0.* || 5.1.* || 5.5.* || ^6.0",
                "league/factory-muffin-faker": "^2.3",
                "phpunit/phpunit": "^4.8.36 || ^5.7.27 || ^6.5.14 || ^7.5.20"
            },
            "suggest": {
                "doctrine/orm": "Factory Muffin supports doctrine through the repository store.",
                "illuminate/database": "Factory Muffin supports eloquent through the model store.",
                "league/factory-muffin-faker": "Factory Muffin is very powerful together with faker."
            },
            "type": "library",
            "extra": {
                "branch-alias": {
                    "dev-master": "3.3-dev"
                }
            },
            "autoload": {
                "psr-4": {
                    "League\\FactoryMuffin\\": "src/"
                }
            },
            "notification-url": "https://packagist.org/downloads/",
            "license": [
                "MIT"
            ],
            "authors": [
                {
                    "name": "Graham Campbell",
                    "email": "graham@alt-three.com"
                },
                {
                    "name": "Scott Robertson",
                    "email": "scottymeuk@gmail.com"
                }
            ],
            "description": "The goal of this package is to enable the rapid creation of objects for the purpose of testing.",
            "homepage": "http://factory-muffin.thephpleague.com/",
            "keywords": [
                "factory",
                "testing"
            ],
            "support": {
                "issues": "https://github.com/thephpleague/factory-muffin/issues",
                "source": "https://github.com/thephpleague/factory-muffin/tree/v3.3.0"
            },
            "funding": [
                {
                    "url": "https://github.com/GrahamCampbell",
                    "type": "github"
                },
                {
                    "url": "https://tidelift.com/funding/github/packagist/league/factory-muffin",
                    "type": "tidelift"
                }
            ],
            "time": "2020-12-13T18:38:47+00:00"
        },
        {
            "name": "league/factory-muffin-faker",
            "version": "v2.2.2",
            "source": {
                "type": "git",
                "url": "https://github.com/thephpleague/factory-muffin-faker.git",
                "reference": "07f55317db9720cd750a196fa8bc41142d8ce0ca"
            },
            "dist": {
                "type": "zip",
                "url": "https://api.github.com/repos/thephpleague/factory-muffin-faker/zipball/07f55317db9720cd750a196fa8bc41142d8ce0ca",
                "reference": "07f55317db9720cd750a196fa8bc41142d8ce0ca",
                "shasum": ""
            },
            "require": {
                "fzaninotto/faker": "^1.6",
                "php": ">=5.4.0"
            },
            "require-dev": {
                "phpunit/phpunit": "^4.8.36|^5.6.3"
            },
            "type": "library",
            "extra": {
                "branch-alias": {
                    "dev-master": "2.2-dev"
                }
            },
            "autoload": {
                "psr-4": {
                    "League\\FactoryMuffin\\Faker\\": "src/"
                }
            },
            "notification-url": "https://packagist.org/downloads/",
            "license": [
                "MIT"
            ],
            "authors": [
                {
                    "name": "Graham Campbell",
                    "email": "graham@alt-three.com"
                }
            ],
            "description": "The goal of this package is to wrap faker to make it super easy to use with factory muffin.",
            "homepage": "http://factory-muffin.thephpleague.com/",
            "keywords": [
                "factory",
                "faker",
                "testing"
            ],
            "support": {
                "issues": "https://github.com/thephpleague/factory-muffin-faker/issues",
                "source": "https://github.com/thephpleague/factory-muffin-faker/tree/master"
            },
            "funding": [
                {
                    "url": "https://github.com/GrahamCampbell",
                    "type": "github"
                },
                {
                    "url": "https://tidelift.com/funding/github/packagist/league/factory-muffin-faker",
                    "type": "tidelift"
                }
            ],
            "time": "2020-04-12T21:50:53+00:00"
        },
        {
            "name": "myclabs/deep-copy",
            "version": "1.10.2",
            "source": {
                "type": "git",
                "url": "https://github.com/myclabs/DeepCopy.git",
                "reference": "776f831124e9c62e1a2c601ecc52e776d8bb7220"
            },
            "dist": {
                "type": "zip",
                "url": "https://api.github.com/repos/myclabs/DeepCopy/zipball/776f831124e9c62e1a2c601ecc52e776d8bb7220",
                "reference": "776f831124e9c62e1a2c601ecc52e776d8bb7220",
                "shasum": ""
            },
            "require": {
                "php": "^7.1 || ^8.0"
            },
            "require-dev": {
                "doctrine/collections": "^1.0",
                "doctrine/common": "^2.6",
                "phpunit/phpunit": "^7.1"
            },
            "type": "library",
            "autoload": {
                "files": [
                    "src/DeepCopy/deep_copy.php"
                ],
                "psr-4": {
                    "DeepCopy\\": "src/DeepCopy/"
                }
            },
            "notification-url": "https://packagist.org/downloads/",
            "license": [
                "MIT"
            ],
            "description": "Create deep copies (clones) of your objects",
            "keywords": [
                "clone",
                "copy",
                "duplicate",
                "object",
                "object graph"
            ],
            "support": {
                "issues": "https://github.com/myclabs/DeepCopy/issues",
                "source": "https://github.com/myclabs/DeepCopy/tree/1.10.2"
            },
            "funding": [
                {
                    "url": "https://tidelift.com/funding/github/packagist/myclabs/deep-copy",
                    "type": "tidelift"
                }
            ],
            "time": "2020-11-13T09:40:50+00:00"
        },
        {
            "name": "phar-io/manifest",
            "version": "2.0.3",
            "source": {
                "type": "git",
                "url": "https://github.com/phar-io/manifest.git",
                "reference": "97803eca37d319dfa7826cc2437fc020857acb53"
            },
            "dist": {
                "type": "zip",
                "url": "https://api.github.com/repos/phar-io/manifest/zipball/97803eca37d319dfa7826cc2437fc020857acb53",
                "reference": "97803eca37d319dfa7826cc2437fc020857acb53",
                "shasum": ""
            },
            "require": {
                "ext-dom": "*",
                "ext-phar": "*",
                "ext-xmlwriter": "*",
                "phar-io/version": "^3.0.1",
                "php": "^7.2 || ^8.0"
            },
            "type": "library",
            "extra": {
                "branch-alias": {
                    "dev-master": "2.0.x-dev"
                }
            },
            "autoload": {
                "classmap": [
                    "src/"
                ]
            },
            "notification-url": "https://packagist.org/downloads/",
            "license": [
                "BSD-3-Clause"
            ],
            "authors": [
                {
                    "name": "Arne Blankerts",
                    "email": "arne@blankerts.de",
                    "role": "Developer"
                },
                {
                    "name": "Sebastian Heuer",
                    "email": "sebastian@phpeople.de",
                    "role": "Developer"
                },
                {
                    "name": "Sebastian Bergmann",
                    "email": "sebastian@phpunit.de",
                    "role": "Developer"
                }
            ],
            "description": "Component for reading phar.io manifest information from a PHP Archive (PHAR)",
            "support": {
                "issues": "https://github.com/phar-io/manifest/issues",
                "source": "https://github.com/phar-io/manifest/tree/2.0.3"
            },
            "time": "2021-07-20T11:28:43+00:00"
        },
        {
            "name": "phar-io/version",
            "version": "3.1.1",
            "source": {
                "type": "git",
                "url": "https://github.com/phar-io/version.git",
                "reference": "15a90844ad40f127afd244c0cad228de2a80052a"
            },
            "dist": {
                "type": "zip",
                "url": "https://api.github.com/repos/phar-io/version/zipball/15a90844ad40f127afd244c0cad228de2a80052a",
                "reference": "15a90844ad40f127afd244c0cad228de2a80052a",
                "shasum": ""
            },
            "require": {
                "php": "^7.2 || ^8.0"
            },
            "type": "library",
            "autoload": {
                "classmap": [
                    "src/"
                ]
            },
            "notification-url": "https://packagist.org/downloads/",
            "license": [
                "BSD-3-Clause"
            ],
            "authors": [
                {
                    "name": "Arne Blankerts",
                    "email": "arne@blankerts.de",
                    "role": "Developer"
                },
                {
                    "name": "Sebastian Heuer",
                    "email": "sebastian@phpeople.de",
                    "role": "Developer"
                },
                {
                    "name": "Sebastian Bergmann",
                    "email": "sebastian@phpunit.de",
                    "role": "Developer"
                }
            ],
            "description": "Library for handling version information and constraints",
            "support": {
                "issues": "https://github.com/phar-io/version/issues",
                "source": "https://github.com/phar-io/version/tree/3.1.1"
            },
            "time": "2022-02-07T21:56:48+00:00"
        },
        {
            "name": "phpoption/phpoption",
            "version": "1.8.1",
            "source": {
                "type": "git",
                "url": "https://github.com/schmittjoh/php-option.git",
                "reference": "eab7a0df01fe2344d172bff4cd6dbd3f8b84ad15"
            },
            "dist": {
                "type": "zip",
                "url": "https://api.github.com/repos/schmittjoh/php-option/zipball/eab7a0df01fe2344d172bff4cd6dbd3f8b84ad15",
                "reference": "eab7a0df01fe2344d172bff4cd6dbd3f8b84ad15",
                "shasum": ""
            },
            "require": {
                "php": "^7.0 || ^8.0"
            },
            "require-dev": {
                "bamarni/composer-bin-plugin": "^1.4.1",
                "phpunit/phpunit": "^6.5.14 || ^7.5.20 || ^8.5.19 || ^9.5.8"
            },
            "type": "library",
            "extra": {
                "branch-alias": {
                    "dev-master": "1.8-dev"
                }
            },
            "autoload": {
                "psr-4": {
                    "PhpOption\\": "src/PhpOption/"
                }
            },
            "notification-url": "https://packagist.org/downloads/",
            "license": [
                "Apache-2.0"
            ],
            "authors": [
                {
                    "name": "Johannes M. Schmitt",
                    "email": "schmittjoh@gmail.com",
                    "homepage": "https://github.com/schmittjoh"
                },
                {
                    "name": "Graham Campbell",
                    "email": "hello@gjcampbell.co.uk",
                    "homepage": "https://github.com/GrahamCampbell"
                }
            ],
            "description": "Option Type for PHP",
            "keywords": [
                "language",
                "option",
                "php",
                "type"
            ],
            "support": {
                "issues": "https://github.com/schmittjoh/php-option/issues",
                "source": "https://github.com/schmittjoh/php-option/tree/1.8.1"
            },
            "funding": [
                {
                    "url": "https://github.com/GrahamCampbell",
                    "type": "github"
                },
                {
                    "url": "https://tidelift.com/funding/github/packagist/phpoption/phpoption",
                    "type": "tidelift"
                }
            ],
            "time": "2021-12-04T23:24:31+00:00"
        },
        {
            "name": "phpspec/prophecy",
            "version": "v1.15.0",
            "source": {
                "type": "git",
                "url": "https://github.com/phpspec/prophecy.git",
                "reference": "bbcd7380b0ebf3961ee21409db7b38bc31d69a13"
            },
            "dist": {
                "type": "zip",
                "url": "https://api.github.com/repos/phpspec/prophecy/zipball/bbcd7380b0ebf3961ee21409db7b38bc31d69a13",
                "reference": "bbcd7380b0ebf3961ee21409db7b38bc31d69a13",
                "shasum": ""
            },
            "require": {
                "doctrine/instantiator": "^1.2",
                "php": "^7.2 || ~8.0, <8.2",
                "phpdocumentor/reflection-docblock": "^5.2",
                "sebastian/comparator": "^3.0 || ^4.0",
                "sebastian/recursion-context": "^3.0 || ^4.0"
            },
            "require-dev": {
                "phpspec/phpspec": "^6.0 || ^7.0",
                "phpunit/phpunit": "^8.0 || ^9.0"
            },
            "type": "library",
            "extra": {
                "branch-alias": {
                    "dev-master": "1.x-dev"
                }
            },
            "autoload": {
                "psr-4": {
                    "Prophecy\\": "src/Prophecy"
                }
            },
            "notification-url": "https://packagist.org/downloads/",
            "license": [
                "MIT"
            ],
            "authors": [
                {
                    "name": "Konstantin Kudryashov",
                    "email": "ever.zet@gmail.com",
                    "homepage": "http://everzet.com"
                },
                {
                    "name": "Marcello Duarte",
                    "email": "marcello.duarte@gmail.com"
                }
            ],
            "description": "Highly opinionated mocking framework for PHP 5.3+",
            "homepage": "https://github.com/phpspec/prophecy",
            "keywords": [
                "Double",
                "Dummy",
                "fake",
                "mock",
                "spy",
                "stub"
            ],
            "support": {
                "issues": "https://github.com/phpspec/prophecy/issues",
                "source": "https://github.com/phpspec/prophecy/tree/v1.15.0"
            },
            "time": "2021-12-08T12:19:24+00:00"
        },
        {
            "name": "phpunit/php-code-coverage",
            "version": "7.0.15",
            "source": {
                "type": "git",
                "url": "https://github.com/sebastianbergmann/php-code-coverage.git",
                "reference": "819f92bba8b001d4363065928088de22f25a3a48"
            },
            "dist": {
                "type": "zip",
                "url": "https://api.github.com/repos/sebastianbergmann/php-code-coverage/zipball/819f92bba8b001d4363065928088de22f25a3a48",
                "reference": "819f92bba8b001d4363065928088de22f25a3a48",
                "shasum": ""
            },
            "require": {
                "ext-dom": "*",
                "ext-xmlwriter": "*",
                "php": ">=7.2",
                "phpunit/php-file-iterator": "^2.0.2",
                "phpunit/php-text-template": "^1.2.1",
                "phpunit/php-token-stream": "^3.1.3 || ^4.0",
                "sebastian/code-unit-reverse-lookup": "^1.0.1",
                "sebastian/environment": "^4.2.2",
                "sebastian/version": "^2.0.1",
                "theseer/tokenizer": "^1.1.3"
            },
            "require-dev": {
                "phpunit/phpunit": "^8.2.2"
            },
            "suggest": {
                "ext-xdebug": "^2.7.2"
            },
            "type": "library",
            "extra": {
                "branch-alias": {
                    "dev-master": "7.0-dev"
                }
            },
            "autoload": {
                "classmap": [
                    "src/"
                ]
            },
            "notification-url": "https://packagist.org/downloads/",
            "license": [
                "BSD-3-Clause"
            ],
            "authors": [
                {
                    "name": "Sebastian Bergmann",
                    "email": "sebastian@phpunit.de",
                    "role": "lead"
                }
            ],
            "description": "Library that provides collection, processing, and rendering functionality for PHP code coverage information.",
            "homepage": "https://github.com/sebastianbergmann/php-code-coverage",
            "keywords": [
                "coverage",
                "testing",
                "xunit"
            ],
            "support": {
                "issues": "https://github.com/sebastianbergmann/php-code-coverage/issues",
                "source": "https://github.com/sebastianbergmann/php-code-coverage/tree/7.0.15"
            },
            "funding": [
                {
                    "url": "https://github.com/sebastianbergmann",
                    "type": "github"
                }
            ],
            "time": "2021-07-26T12:20:09+00:00"
        },
        {
            "name": "phpunit/php-file-iterator",
            "version": "2.0.5",
            "source": {
                "type": "git",
                "url": "https://github.com/sebastianbergmann/php-file-iterator.git",
                "reference": "42c5ba5220e6904cbfe8b1a1bda7c0cfdc8c12f5"
            },
            "dist": {
                "type": "zip",
                "url": "https://api.github.com/repos/sebastianbergmann/php-file-iterator/zipball/42c5ba5220e6904cbfe8b1a1bda7c0cfdc8c12f5",
                "reference": "42c5ba5220e6904cbfe8b1a1bda7c0cfdc8c12f5",
                "shasum": ""
            },
            "require": {
                "php": ">=7.1"
            },
            "require-dev": {
                "phpunit/phpunit": "^8.5"
            },
            "type": "library",
            "extra": {
                "branch-alias": {
                    "dev-master": "2.0.x-dev"
                }
            },
            "autoload": {
                "classmap": [
                    "src/"
                ]
            },
            "notification-url": "https://packagist.org/downloads/",
            "license": [
                "BSD-3-Clause"
            ],
            "authors": [
                {
                    "name": "Sebastian Bergmann",
                    "email": "sebastian@phpunit.de",
                    "role": "lead"
                }
            ],
            "description": "FilterIterator implementation that filters files based on a list of suffixes.",
            "homepage": "https://github.com/sebastianbergmann/php-file-iterator/",
            "keywords": [
                "filesystem",
                "iterator"
            ],
            "support": {
                "issues": "https://github.com/sebastianbergmann/php-file-iterator/issues",
                "source": "https://github.com/sebastianbergmann/php-file-iterator/tree/2.0.5"
            },
            "funding": [
                {
                    "url": "https://github.com/sebastianbergmann",
                    "type": "github"
                }
            ],
            "time": "2021-12-02T12:42:26+00:00"
        },
        {
            "name": "phpunit/php-text-template",
            "version": "1.2.1",
            "source": {
                "type": "git",
                "url": "https://github.com/sebastianbergmann/php-text-template.git",
                "reference": "31f8b717e51d9a2afca6c9f046f5d69fc27c8686"
            },
            "dist": {
                "type": "zip",
                "url": "https://api.github.com/repos/sebastianbergmann/php-text-template/zipball/31f8b717e51d9a2afca6c9f046f5d69fc27c8686",
                "reference": "31f8b717e51d9a2afca6c9f046f5d69fc27c8686",
                "shasum": ""
            },
            "require": {
                "php": ">=5.3.3"
            },
            "type": "library",
            "autoload": {
                "classmap": [
                    "src/"
                ]
            },
            "notification-url": "https://packagist.org/downloads/",
            "license": [
                "BSD-3-Clause"
            ],
            "authors": [
                {
                    "name": "Sebastian Bergmann",
                    "email": "sebastian@phpunit.de",
                    "role": "lead"
                }
            ],
            "description": "Simple template engine.",
            "homepage": "https://github.com/sebastianbergmann/php-text-template/",
            "keywords": [
                "template"
            ],
            "support": {
                "issues": "https://github.com/sebastianbergmann/php-text-template/issues",
                "source": "https://github.com/sebastianbergmann/php-text-template/tree/1.2.1"
            },
            "time": "2015-06-21T13:50:34+00:00"
        },
        {
            "name": "phpunit/php-timer",
            "version": "2.1.3",
            "source": {
                "type": "git",
                "url": "https://github.com/sebastianbergmann/php-timer.git",
                "reference": "2454ae1765516d20c4ffe103d85a58a9a3bd5662"
            },
            "dist": {
                "type": "zip",
                "url": "https://api.github.com/repos/sebastianbergmann/php-timer/zipball/2454ae1765516d20c4ffe103d85a58a9a3bd5662",
                "reference": "2454ae1765516d20c4ffe103d85a58a9a3bd5662",
                "shasum": ""
            },
            "require": {
                "php": ">=7.1"
            },
            "require-dev": {
                "phpunit/phpunit": "^8.5"
            },
            "type": "library",
            "extra": {
                "branch-alias": {
                    "dev-master": "2.1-dev"
                }
            },
            "autoload": {
                "classmap": [
                    "src/"
                ]
            },
            "notification-url": "https://packagist.org/downloads/",
            "license": [
                "BSD-3-Clause"
            ],
            "authors": [
                {
                    "name": "Sebastian Bergmann",
                    "email": "sebastian@phpunit.de",
                    "role": "lead"
                }
            ],
            "description": "Utility class for timing",
            "homepage": "https://github.com/sebastianbergmann/php-timer/",
            "keywords": [
                "timer"
            ],
            "support": {
                "issues": "https://github.com/sebastianbergmann/php-timer/issues",
                "source": "https://github.com/sebastianbergmann/php-timer/tree/2.1.3"
            },
            "funding": [
                {
                    "url": "https://github.com/sebastianbergmann",
                    "type": "github"
                }
            ],
            "time": "2020-11-30T08:20:02+00:00"
        },
        {
            "name": "phpunit/php-token-stream",
            "version": "3.1.3",
            "source": {
                "type": "git",
                "url": "https://github.com/sebastianbergmann/php-token-stream.git",
                "reference": "9c1da83261628cb24b6a6df371b6e312b3954768"
            },
            "dist": {
                "type": "zip",
                "url": "https://api.github.com/repos/sebastianbergmann/php-token-stream/zipball/9c1da83261628cb24b6a6df371b6e312b3954768",
                "reference": "9c1da83261628cb24b6a6df371b6e312b3954768",
                "shasum": ""
            },
            "require": {
                "ext-tokenizer": "*",
                "php": ">=7.1"
            },
            "require-dev": {
                "phpunit/phpunit": "^7.0"
            },
            "type": "library",
            "extra": {
                "branch-alias": {
                    "dev-master": "3.1-dev"
                }
            },
            "autoload": {
                "classmap": [
                    "src/"
                ]
            },
            "notification-url": "https://packagist.org/downloads/",
            "license": [
                "BSD-3-Clause"
            ],
            "authors": [
                {
                    "name": "Sebastian Bergmann",
                    "email": "sebastian@phpunit.de"
                }
            ],
            "description": "Wrapper around PHP's tokenizer extension.",
            "homepage": "https://github.com/sebastianbergmann/php-token-stream/",
            "keywords": [
                "tokenizer"
            ],
            "support": {
                "issues": "https://github.com/sebastianbergmann/php-token-stream/issues",
                "source": "https://github.com/sebastianbergmann/php-token-stream/tree/3.1.3"
            },
            "funding": [
                {
                    "url": "https://github.com/sebastianbergmann",
                    "type": "github"
                }
            ],
            "abandoned": true,
            "time": "2021-07-26T12:15:06+00:00"
        },
        {
            "name": "phpunit/phpunit",
            "version": "8.5.23",
            "source": {
                "type": "git",
                "url": "https://github.com/sebastianbergmann/phpunit.git",
                "reference": "efb20ff3623b9d09bf190a68fdfe574538a8d496"
            },
            "dist": {
                "type": "zip",
                "url": "https://api.github.com/repos/sebastianbergmann/phpunit/zipball/efb20ff3623b9d09bf190a68fdfe574538a8d496",
                "reference": "efb20ff3623b9d09bf190a68fdfe574538a8d496",
                "shasum": ""
            },
            "require": {
                "doctrine/instantiator": "^1.3.1",
                "ext-dom": "*",
                "ext-json": "*",
                "ext-libxml": "*",
                "ext-mbstring": "*",
                "ext-xml": "*",
                "ext-xmlwriter": "*",
                "myclabs/deep-copy": "^1.10.0",
                "phar-io/manifest": "^2.0.3",
                "phar-io/version": "^3.0.2",
                "php": ">=7.2",
                "phpspec/prophecy": "^1.10.3",
                "phpunit/php-code-coverage": "^7.0.12",
                "phpunit/php-file-iterator": "^2.0.4",
                "phpunit/php-text-template": "^1.2.1",
                "phpunit/php-timer": "^2.1.2",
                "sebastian/comparator": "^3.0.2",
                "sebastian/diff": "^3.0.2",
                "sebastian/environment": "^4.2.3",
                "sebastian/exporter": "^3.1.2",
                "sebastian/global-state": "^3.0.0",
                "sebastian/object-enumerator": "^3.0.3",
                "sebastian/resource-operations": "^2.0.1",
                "sebastian/type": "^1.1.3",
                "sebastian/version": "^2.0.1"
            },
            "require-dev": {
                "ext-pdo": "*"
            },
            "suggest": {
                "ext-soap": "*",
                "ext-xdebug": "*",
                "phpunit/php-invoker": "^2.0.0"
            },
            "bin": [
                "phpunit"
            ],
            "type": "library",
            "extra": {
                "branch-alias": {
                    "dev-master": "8.5-dev"
                }
            },
            "autoload": {
                "classmap": [
                    "src/"
                ]
            },
            "notification-url": "https://packagist.org/downloads/",
            "license": [
                "BSD-3-Clause"
            ],
            "authors": [
                {
                    "name": "Sebastian Bergmann",
                    "email": "sebastian@phpunit.de",
                    "role": "lead"
                }
            ],
            "description": "The PHP Unit Testing framework.",
            "homepage": "https://phpunit.de/",
            "keywords": [
                "phpunit",
                "testing",
                "xunit"
            ],
            "support": {
                "issues": "https://github.com/sebastianbergmann/phpunit/issues",
                "source": "https://github.com/sebastianbergmann/phpunit/tree/8.5.23"
            },
            "funding": [
                {
                    "url": "https://phpunit.de/sponsors.html",
                    "type": "custom"
                },
                {
                    "url": "https://github.com/sebastianbergmann",
                    "type": "github"
                }
            ],
            "time": "2022-01-21T05:50:34+00:00"
        },
        {
            "name": "psr/event-dispatcher",
            "version": "1.0.0",
            "source": {
                "type": "git",
                "url": "https://github.com/php-fig/event-dispatcher.git",
                "reference": "dbefd12671e8a14ec7f180cab83036ed26714bb0"
            },
            "dist": {
                "type": "zip",
                "url": "https://api.github.com/repos/php-fig/event-dispatcher/zipball/dbefd12671e8a14ec7f180cab83036ed26714bb0",
                "reference": "dbefd12671e8a14ec7f180cab83036ed26714bb0",
                "shasum": ""
            },
            "require": {
                "php": ">=7.2.0"
            },
            "type": "library",
            "extra": {
                "branch-alias": {
                    "dev-master": "1.0.x-dev"
                }
            },
            "autoload": {
                "psr-4": {
                    "Psr\\EventDispatcher\\": "src/"
                }
            },
            "notification-url": "https://packagist.org/downloads/",
            "license": [
                "MIT"
            ],
            "authors": [
                {
                    "name": "PHP-FIG",
                    "homepage": "http://www.php-fig.org/"
                }
            ],
            "description": "Standard interfaces for event handling.",
            "keywords": [
                "events",
                "psr",
                "psr-14"
            ],
            "support": {
                "issues": "https://github.com/php-fig/event-dispatcher/issues",
                "source": "https://github.com/php-fig/event-dispatcher/tree/1.0.0"
            },
            "time": "2019-01-08T18:20:26+00:00"
        },
        {
            "name": "sebastian/code-unit-reverse-lookup",
            "version": "1.0.2",
            "source": {
                "type": "git",
                "url": "https://github.com/sebastianbergmann/code-unit-reverse-lookup.git",
                "reference": "1de8cd5c010cb153fcd68b8d0f64606f523f7619"
            },
            "dist": {
                "type": "zip",
                "url": "https://api.github.com/repos/sebastianbergmann/code-unit-reverse-lookup/zipball/1de8cd5c010cb153fcd68b8d0f64606f523f7619",
                "reference": "1de8cd5c010cb153fcd68b8d0f64606f523f7619",
                "shasum": ""
            },
            "require": {
                "php": ">=5.6"
            },
            "require-dev": {
                "phpunit/phpunit": "^8.5"
            },
            "type": "library",
            "extra": {
                "branch-alias": {
                    "dev-master": "1.0.x-dev"
                }
            },
            "autoload": {
                "classmap": [
                    "src/"
                ]
            },
            "notification-url": "https://packagist.org/downloads/",
            "license": [
                "BSD-3-Clause"
            ],
            "authors": [
                {
                    "name": "Sebastian Bergmann",
                    "email": "sebastian@phpunit.de"
                }
            ],
            "description": "Looks up which function or method a line of code belongs to",
            "homepage": "https://github.com/sebastianbergmann/code-unit-reverse-lookup/",
            "support": {
                "issues": "https://github.com/sebastianbergmann/code-unit-reverse-lookup/issues",
                "source": "https://github.com/sebastianbergmann/code-unit-reverse-lookup/tree/1.0.2"
            },
            "funding": [
                {
                    "url": "https://github.com/sebastianbergmann",
                    "type": "github"
                }
            ],
            "time": "2020-11-30T08:15:22+00:00"
        },
        {
            "name": "sebastian/comparator",
            "version": "3.0.3",
            "source": {
                "type": "git",
                "url": "https://github.com/sebastianbergmann/comparator.git",
                "reference": "1071dfcef776a57013124ff35e1fc41ccd294758"
            },
            "dist": {
                "type": "zip",
                "url": "https://api.github.com/repos/sebastianbergmann/comparator/zipball/1071dfcef776a57013124ff35e1fc41ccd294758",
                "reference": "1071dfcef776a57013124ff35e1fc41ccd294758",
                "shasum": ""
            },
            "require": {
                "php": ">=7.1",
                "sebastian/diff": "^3.0",
                "sebastian/exporter": "^3.1"
            },
            "require-dev": {
                "phpunit/phpunit": "^8.5"
            },
            "type": "library",
            "extra": {
                "branch-alias": {
                    "dev-master": "3.0-dev"
                }
            },
            "autoload": {
                "classmap": [
                    "src/"
                ]
            },
            "notification-url": "https://packagist.org/downloads/",
            "license": [
                "BSD-3-Clause"
            ],
            "authors": [
                {
                    "name": "Sebastian Bergmann",
                    "email": "sebastian@phpunit.de"
                },
                {
                    "name": "Jeff Welch",
                    "email": "whatthejeff@gmail.com"
                },
                {
                    "name": "Volker Dusch",
                    "email": "github@wallbash.com"
                },
                {
                    "name": "Bernhard Schussek",
                    "email": "bschussek@2bepublished.at"
                }
            ],
            "description": "Provides the functionality to compare PHP values for equality",
            "homepage": "https://github.com/sebastianbergmann/comparator",
            "keywords": [
                "comparator",
                "compare",
                "equality"
            ],
            "support": {
                "issues": "https://github.com/sebastianbergmann/comparator/issues",
                "source": "https://github.com/sebastianbergmann/comparator/tree/3.0.3"
            },
            "funding": [
                {
                    "url": "https://github.com/sebastianbergmann",
                    "type": "github"
                }
            ],
            "time": "2020-11-30T08:04:30+00:00"
        },
        {
            "name": "sebastian/diff",
            "version": "3.0.3",
            "source": {
                "type": "git",
                "url": "https://github.com/sebastianbergmann/diff.git",
                "reference": "14f72dd46eaf2f2293cbe79c93cc0bc43161a211"
            },
            "dist": {
                "type": "zip",
                "url": "https://api.github.com/repos/sebastianbergmann/diff/zipball/14f72dd46eaf2f2293cbe79c93cc0bc43161a211",
                "reference": "14f72dd46eaf2f2293cbe79c93cc0bc43161a211",
                "shasum": ""
            },
            "require": {
                "php": ">=7.1"
            },
            "require-dev": {
                "phpunit/phpunit": "^7.5 || ^8.0",
                "symfony/process": "^2 || ^3.3 || ^4"
            },
            "type": "library",
            "extra": {
                "branch-alias": {
                    "dev-master": "3.0-dev"
                }
            },
            "autoload": {
                "classmap": [
                    "src/"
                ]
            },
            "notification-url": "https://packagist.org/downloads/",
            "license": [
                "BSD-3-Clause"
            ],
            "authors": [
                {
                    "name": "Sebastian Bergmann",
                    "email": "sebastian@phpunit.de"
                },
                {
                    "name": "Kore Nordmann",
                    "email": "mail@kore-nordmann.de"
                }
            ],
            "description": "Diff implementation",
            "homepage": "https://github.com/sebastianbergmann/diff",
            "keywords": [
                "diff",
                "udiff",
                "unidiff",
                "unified diff"
            ],
            "support": {
                "issues": "https://github.com/sebastianbergmann/diff/issues",
                "source": "https://github.com/sebastianbergmann/diff/tree/3.0.3"
            },
            "funding": [
                {
                    "url": "https://github.com/sebastianbergmann",
                    "type": "github"
                }
            ],
            "time": "2020-11-30T07:59:04+00:00"
        },
        {
            "name": "sebastian/environment",
            "version": "4.2.4",
            "source": {
                "type": "git",
                "url": "https://github.com/sebastianbergmann/environment.git",
                "reference": "d47bbbad83711771f167c72d4e3f25f7fcc1f8b0"
            },
            "dist": {
                "type": "zip",
                "url": "https://api.github.com/repos/sebastianbergmann/environment/zipball/d47bbbad83711771f167c72d4e3f25f7fcc1f8b0",
                "reference": "d47bbbad83711771f167c72d4e3f25f7fcc1f8b0",
                "shasum": ""
            },
            "require": {
                "php": ">=7.1"
            },
            "require-dev": {
                "phpunit/phpunit": "^7.5"
            },
            "suggest": {
                "ext-posix": "*"
            },
            "type": "library",
            "extra": {
                "branch-alias": {
                    "dev-master": "4.2-dev"
                }
            },
            "autoload": {
                "classmap": [
                    "src/"
                ]
            },
            "notification-url": "https://packagist.org/downloads/",
            "license": [
                "BSD-3-Clause"
            ],
            "authors": [
                {
                    "name": "Sebastian Bergmann",
                    "email": "sebastian@phpunit.de"
                }
            ],
            "description": "Provides functionality to handle HHVM/PHP environments",
            "homepage": "http://www.github.com/sebastianbergmann/environment",
            "keywords": [
                "Xdebug",
                "environment",
                "hhvm"
            ],
            "support": {
                "issues": "https://github.com/sebastianbergmann/environment/issues",
                "source": "https://github.com/sebastianbergmann/environment/tree/4.2.4"
            },
            "funding": [
                {
                    "url": "https://github.com/sebastianbergmann",
                    "type": "github"
                }
            ],
            "time": "2020-11-30T07:53:42+00:00"
        },
        {
            "name": "sebastian/exporter",
            "version": "3.1.4",
            "source": {
                "type": "git",
                "url": "https://github.com/sebastianbergmann/exporter.git",
                "reference": "0c32ea2e40dbf59de29f3b49bf375176ce7dd8db"
            },
            "dist": {
                "type": "zip",
                "url": "https://api.github.com/repos/sebastianbergmann/exporter/zipball/0c32ea2e40dbf59de29f3b49bf375176ce7dd8db",
                "reference": "0c32ea2e40dbf59de29f3b49bf375176ce7dd8db",
                "shasum": ""
            },
            "require": {
                "php": ">=7.0",
                "sebastian/recursion-context": "^3.0"
            },
            "require-dev": {
                "ext-mbstring": "*",
                "phpunit/phpunit": "^8.5"
            },
            "type": "library",
            "extra": {
                "branch-alias": {
                    "dev-master": "3.1.x-dev"
                }
            },
            "autoload": {
                "classmap": [
                    "src/"
                ]
            },
            "notification-url": "https://packagist.org/downloads/",
            "license": [
                "BSD-3-Clause"
            ],
            "authors": [
                {
                    "name": "Sebastian Bergmann",
                    "email": "sebastian@phpunit.de"
                },
                {
                    "name": "Jeff Welch",
                    "email": "whatthejeff@gmail.com"
                },
                {
                    "name": "Volker Dusch",
                    "email": "github@wallbash.com"
                },
                {
                    "name": "Adam Harvey",
                    "email": "aharvey@php.net"
                },
                {
                    "name": "Bernhard Schussek",
                    "email": "bschussek@gmail.com"
                }
            ],
            "description": "Provides the functionality to export PHP variables for visualization",
            "homepage": "http://www.github.com/sebastianbergmann/exporter",
            "keywords": [
                "export",
                "exporter"
            ],
            "support": {
                "issues": "https://github.com/sebastianbergmann/exporter/issues",
                "source": "https://github.com/sebastianbergmann/exporter/tree/3.1.4"
            },
            "funding": [
                {
                    "url": "https://github.com/sebastianbergmann",
                    "type": "github"
                }
            ],
            "time": "2021-11-11T13:51:24+00:00"
        },
        {
            "name": "sebastian/global-state",
            "version": "3.0.2",
            "source": {
                "type": "git",
                "url": "https://github.com/sebastianbergmann/global-state.git",
                "reference": "de036ec91d55d2a9e0db2ba975b512cdb1c23921"
            },
            "dist": {
                "type": "zip",
                "url": "https://api.github.com/repos/sebastianbergmann/global-state/zipball/de036ec91d55d2a9e0db2ba975b512cdb1c23921",
                "reference": "de036ec91d55d2a9e0db2ba975b512cdb1c23921",
                "shasum": ""
            },
            "require": {
                "php": ">=7.2",
                "sebastian/object-reflector": "^1.1.1",
                "sebastian/recursion-context": "^3.0"
            },
            "require-dev": {
                "ext-dom": "*",
                "phpunit/phpunit": "^8.0"
            },
            "suggest": {
                "ext-uopz": "*"
            },
            "type": "library",
            "extra": {
                "branch-alias": {
                    "dev-master": "3.0-dev"
                }
            },
            "autoload": {
                "classmap": [
                    "src/"
                ]
            },
            "notification-url": "https://packagist.org/downloads/",
            "license": [
                "BSD-3-Clause"
            ],
            "authors": [
                {
                    "name": "Sebastian Bergmann",
                    "email": "sebastian@phpunit.de"
                }
            ],
            "description": "Snapshotting of global state",
            "homepage": "http://www.github.com/sebastianbergmann/global-state",
            "keywords": [
                "global state"
            ],
            "support": {
                "issues": "https://github.com/sebastianbergmann/global-state/issues",
                "source": "https://github.com/sebastianbergmann/global-state/tree/3.0.2"
            },
            "funding": [
                {
                    "url": "https://github.com/sebastianbergmann",
                    "type": "github"
                }
            ],
            "time": "2022-02-10T06:55:38+00:00"
        },
        {
            "name": "sebastian/object-enumerator",
            "version": "3.0.4",
            "source": {
                "type": "git",
                "url": "https://github.com/sebastianbergmann/object-enumerator.git",
                "reference": "e67f6d32ebd0c749cf9d1dbd9f226c727043cdf2"
            },
            "dist": {
                "type": "zip",
                "url": "https://api.github.com/repos/sebastianbergmann/object-enumerator/zipball/e67f6d32ebd0c749cf9d1dbd9f226c727043cdf2",
                "reference": "e67f6d32ebd0c749cf9d1dbd9f226c727043cdf2",
                "shasum": ""
            },
            "require": {
                "php": ">=7.0",
                "sebastian/object-reflector": "^1.1.1",
                "sebastian/recursion-context": "^3.0"
            },
            "require-dev": {
                "phpunit/phpunit": "^6.0"
            },
            "type": "library",
            "extra": {
                "branch-alias": {
                    "dev-master": "3.0.x-dev"
                }
            },
            "autoload": {
                "classmap": [
                    "src/"
                ]
            },
            "notification-url": "https://packagist.org/downloads/",
            "license": [
                "BSD-3-Clause"
            ],
            "authors": [
                {
                    "name": "Sebastian Bergmann",
                    "email": "sebastian@phpunit.de"
                }
            ],
            "description": "Traverses array structures and object graphs to enumerate all referenced objects",
            "homepage": "https://github.com/sebastianbergmann/object-enumerator/",
            "support": {
                "issues": "https://github.com/sebastianbergmann/object-enumerator/issues",
                "source": "https://github.com/sebastianbergmann/object-enumerator/tree/3.0.4"
            },
            "funding": [
                {
                    "url": "https://github.com/sebastianbergmann",
                    "type": "github"
                }
            ],
            "time": "2020-11-30T07:40:27+00:00"
        },
        {
            "name": "sebastian/object-reflector",
            "version": "1.1.2",
            "source": {
                "type": "git",
                "url": "https://github.com/sebastianbergmann/object-reflector.git",
                "reference": "9b8772b9cbd456ab45d4a598d2dd1a1bced6363d"
            },
            "dist": {
                "type": "zip",
                "url": "https://api.github.com/repos/sebastianbergmann/object-reflector/zipball/9b8772b9cbd456ab45d4a598d2dd1a1bced6363d",
                "reference": "9b8772b9cbd456ab45d4a598d2dd1a1bced6363d",
                "shasum": ""
            },
            "require": {
                "php": ">=7.0"
            },
            "require-dev": {
                "phpunit/phpunit": "^6.0"
            },
            "type": "library",
            "extra": {
                "branch-alias": {
                    "dev-master": "1.1-dev"
                }
            },
            "autoload": {
                "classmap": [
                    "src/"
                ]
            },
            "notification-url": "https://packagist.org/downloads/",
            "license": [
                "BSD-3-Clause"
            ],
            "authors": [
                {
                    "name": "Sebastian Bergmann",
                    "email": "sebastian@phpunit.de"
                }
            ],
            "description": "Allows reflection of object attributes, including inherited and non-public ones",
            "homepage": "https://github.com/sebastianbergmann/object-reflector/",
            "support": {
                "issues": "https://github.com/sebastianbergmann/object-reflector/issues",
                "source": "https://github.com/sebastianbergmann/object-reflector/tree/1.1.2"
            },
            "funding": [
                {
                    "url": "https://github.com/sebastianbergmann",
                    "type": "github"
                }
            ],
            "time": "2020-11-30T07:37:18+00:00"
        },
        {
            "name": "sebastian/recursion-context",
            "version": "3.0.1",
            "source": {
                "type": "git",
                "url": "https://github.com/sebastianbergmann/recursion-context.git",
                "reference": "367dcba38d6e1977be014dc4b22f47a484dac7fb"
            },
            "dist": {
                "type": "zip",
                "url": "https://api.github.com/repos/sebastianbergmann/recursion-context/zipball/367dcba38d6e1977be014dc4b22f47a484dac7fb",
                "reference": "367dcba38d6e1977be014dc4b22f47a484dac7fb",
                "shasum": ""
            },
            "require": {
                "php": ">=7.0"
            },
            "require-dev": {
                "phpunit/phpunit": "^6.0"
            },
            "type": "library",
            "extra": {
                "branch-alias": {
                    "dev-master": "3.0.x-dev"
                }
            },
            "autoload": {
                "classmap": [
                    "src/"
                ]
            },
            "notification-url": "https://packagist.org/downloads/",
            "license": [
                "BSD-3-Clause"
            ],
            "authors": [
                {
                    "name": "Sebastian Bergmann",
                    "email": "sebastian@phpunit.de"
                },
                {
                    "name": "Jeff Welch",
                    "email": "whatthejeff@gmail.com"
                },
                {
                    "name": "Adam Harvey",
                    "email": "aharvey@php.net"
                }
            ],
            "description": "Provides functionality to recursively process PHP variables",
            "homepage": "http://www.github.com/sebastianbergmann/recursion-context",
            "support": {
                "issues": "https://github.com/sebastianbergmann/recursion-context/issues",
                "source": "https://github.com/sebastianbergmann/recursion-context/tree/3.0.1"
            },
            "funding": [
                {
                    "url": "https://github.com/sebastianbergmann",
                    "type": "github"
                }
            ],
            "time": "2020-11-30T07:34:24+00:00"
        },
        {
            "name": "sebastian/resource-operations",
            "version": "2.0.2",
            "source": {
                "type": "git",
                "url": "https://github.com/sebastianbergmann/resource-operations.git",
                "reference": "31d35ca87926450c44eae7e2611d45a7a65ea8b3"
            },
            "dist": {
                "type": "zip",
                "url": "https://api.github.com/repos/sebastianbergmann/resource-operations/zipball/31d35ca87926450c44eae7e2611d45a7a65ea8b3",
                "reference": "31d35ca87926450c44eae7e2611d45a7a65ea8b3",
                "shasum": ""
            },
            "require": {
                "php": ">=7.1"
            },
            "type": "library",
            "extra": {
                "branch-alias": {
                    "dev-master": "2.0-dev"
                }
            },
            "autoload": {
                "classmap": [
                    "src/"
                ]
            },
            "notification-url": "https://packagist.org/downloads/",
            "license": [
                "BSD-3-Clause"
            ],
            "authors": [
                {
                    "name": "Sebastian Bergmann",
                    "email": "sebastian@phpunit.de"
                }
            ],
            "description": "Provides a list of PHP built-in functions that operate on resources",
            "homepage": "https://www.github.com/sebastianbergmann/resource-operations",
            "support": {
                "issues": "https://github.com/sebastianbergmann/resource-operations/issues",
                "source": "https://github.com/sebastianbergmann/resource-operations/tree/2.0.2"
            },
            "funding": [
                {
                    "url": "https://github.com/sebastianbergmann",
                    "type": "github"
                }
            ],
            "time": "2020-11-30T07:30:19+00:00"
        },
        {
            "name": "sebastian/type",
            "version": "1.1.4",
            "source": {
                "type": "git",
                "url": "https://github.com/sebastianbergmann/type.git",
                "reference": "0150cfbc4495ed2df3872fb31b26781e4e077eb4"
            },
            "dist": {
                "type": "zip",
                "url": "https://api.github.com/repos/sebastianbergmann/type/zipball/0150cfbc4495ed2df3872fb31b26781e4e077eb4",
                "reference": "0150cfbc4495ed2df3872fb31b26781e4e077eb4",
                "shasum": ""
            },
            "require": {
                "php": ">=7.2"
            },
            "require-dev": {
                "phpunit/phpunit": "^8.2"
            },
            "type": "library",
            "extra": {
                "branch-alias": {
                    "dev-master": "1.1-dev"
                }
            },
            "autoload": {
                "classmap": [
                    "src/"
                ]
            },
            "notification-url": "https://packagist.org/downloads/",
            "license": [
                "BSD-3-Clause"
            ],
            "authors": [
                {
                    "name": "Sebastian Bergmann",
                    "email": "sebastian@phpunit.de",
                    "role": "lead"
                }
            ],
            "description": "Collection of value objects that represent the types of the PHP type system",
            "homepage": "https://github.com/sebastianbergmann/type",
            "support": {
                "issues": "https://github.com/sebastianbergmann/type/issues",
                "source": "https://github.com/sebastianbergmann/type/tree/1.1.4"
            },
            "funding": [
                {
                    "url": "https://github.com/sebastianbergmann",
                    "type": "github"
                }
            ],
            "time": "2020-11-30T07:25:11+00:00"
        },
        {
            "name": "sebastian/version",
            "version": "2.0.1",
            "source": {
                "type": "git",
                "url": "https://github.com/sebastianbergmann/version.git",
                "reference": "99732be0ddb3361e16ad77b68ba41efc8e979019"
            },
            "dist": {
                "type": "zip",
                "url": "https://api.github.com/repos/sebastianbergmann/version/zipball/99732be0ddb3361e16ad77b68ba41efc8e979019",
                "reference": "99732be0ddb3361e16ad77b68ba41efc8e979019",
                "shasum": ""
            },
            "require": {
                "php": ">=5.6"
            },
            "type": "library",
            "extra": {
                "branch-alias": {
                    "dev-master": "2.0.x-dev"
                }
            },
            "autoload": {
                "classmap": [
                    "src/"
                ]
            },
            "notification-url": "https://packagist.org/downloads/",
            "license": [
                "BSD-3-Clause"
            ],
            "authors": [
                {
                    "name": "Sebastian Bergmann",
                    "email": "sebastian@phpunit.de",
                    "role": "lead"
                }
            ],
            "description": "Library that helps with managing the version number of Git-hosted PHP projects",
            "homepage": "https://github.com/sebastianbergmann/version",
            "support": {
                "issues": "https://github.com/sebastianbergmann/version/issues",
                "source": "https://github.com/sebastianbergmann/version/tree/master"
            },
            "time": "2016-10-03T07:35:21+00:00"
        },
        {
            "name": "softcreatr/jsonpath",
            "version": "0.7.5",
            "source": {
                "type": "git",
                "url": "https://github.com/SoftCreatR/JSONPath.git",
                "reference": "008569bf80aa3584834f7890781576bc7b65afa7"
            },
            "dist": {
                "type": "zip",
                "url": "https://api.github.com/repos/SoftCreatR/JSONPath/zipball/008569bf80aa3584834f7890781576bc7b65afa7",
                "reference": "008569bf80aa3584834f7890781576bc7b65afa7",
                "shasum": ""
            },
            "require": {
                "ext-json": "*",
                "php": ">=7.1"
            },
            "replace": {
                "flow/jsonpath": "*"
            },
            "require-dev": {
                "phpunit/phpunit": ">=7.0",
                "roave/security-advisories": "dev-master",
                "squizlabs/php_codesniffer": "^3.5"
            },
            "type": "library",
            "autoload": {
                "psr-4": {
                    "Flow\\JSONPath\\": "src/"
                }
            },
            "notification-url": "https://packagist.org/downloads/",
            "license": [
                "MIT"
            ],
            "authors": [
                {
                    "name": "Stephen Frank",
                    "email": "stephen@flowsa.com",
                    "homepage": "https://prismaticbytes.com",
                    "role": "Developer"
                },
                {
                    "name": "Sascha Greuel",
                    "email": "hello@1-2.dev",
                    "homepage": "http://1-2.dev",
                    "role": "Developer"
                }
            ],
            "description": "JSONPath implementation for parsing, searching and flattening arrays",
            "support": {
                "email": "hello@1-2.dev",
                "forum": "https://github.com/SoftCreatR/JSONPath/discussions",
                "issues": "https://github.com/SoftCreatR/JSONPath/issues",
                "source": "https://github.com/SoftCreatR/JSONPath"
            },
            "funding": [
                {
                    "url": "https://github.com/softcreatr",
                    "type": "github"
                }
            ],
            "time": "2021-06-02T22:15:26+00:00"
        },
        {
            "name": "symfony/browser-kit",
            "version": "v5.4.3",
            "source": {
                "type": "git",
                "url": "https://github.com/symfony/browser-kit.git",
                "reference": "18e73179c6a33d520de1b644941eba108dd811ad"
            },
            "dist": {
                "type": "zip",
                "url": "https://api.github.com/repos/symfony/browser-kit/zipball/18e73179c6a33d520de1b644941eba108dd811ad",
                "reference": "18e73179c6a33d520de1b644941eba108dd811ad",
                "shasum": ""
            },
            "require": {
                "php": ">=7.2.5",
                "symfony/dom-crawler": "^4.4|^5.0|^6.0",
                "symfony/polyfill-php80": "^1.16"
            },
            "require-dev": {
                "symfony/css-selector": "^4.4|^5.0|^6.0",
                "symfony/http-client": "^4.4|^5.0|^6.0",
                "symfony/mime": "^4.4|^5.0|^6.0",
                "symfony/process": "^4.4|^5.0|^6.0"
            },
            "suggest": {
                "symfony/process": ""
            },
            "type": "library",
            "autoload": {
                "psr-4": {
                    "Symfony\\Component\\BrowserKit\\": ""
                },
                "exclude-from-classmap": [
                    "/Tests/"
                ]
            },
            "notification-url": "https://packagist.org/downloads/",
            "license": [
                "MIT"
            ],
            "authors": [
                {
                    "name": "Fabien Potencier",
                    "email": "fabien@symfony.com"
                },
                {
                    "name": "Symfony Community",
                    "homepage": "https://symfony.com/contributors"
                }
            ],
            "description": "Simulates the behavior of a web browser, allowing you to make requests, click on links and submit forms programmatically",
            "homepage": "https://symfony.com",
            "support": {
                "source": "https://github.com/symfony/browser-kit/tree/v5.4.3"
            },
            "funding": [
                {
                    "url": "https://symfony.com/sponsor",
                    "type": "custom"
                },
                {
                    "url": "https://github.com/fabpot",
                    "type": "github"
                },
                {
                    "url": "https://tidelift.com/funding/github/packagist/symfony/symfony",
                    "type": "tidelift"
                }
            ],
            "time": "2022-01-02T09:53:40+00:00"
        },
        {
            "name": "symfony/css-selector",
            "version": "v5.4.3",
            "source": {
                "type": "git",
                "url": "https://github.com/symfony/css-selector.git",
                "reference": "b0a190285cd95cb019237851205b8140ef6e368e"
            },
            "dist": {
                "type": "zip",
                "url": "https://api.github.com/repos/symfony/css-selector/zipball/b0a190285cd95cb019237851205b8140ef6e368e",
                "reference": "b0a190285cd95cb019237851205b8140ef6e368e",
                "shasum": ""
            },
            "require": {
                "php": ">=7.2.5",
                "symfony/polyfill-php80": "^1.16"
            },
            "type": "library",
            "autoload": {
                "psr-4": {
                    "Symfony\\Component\\CssSelector\\": ""
                },
                "exclude-from-classmap": [
                    "/Tests/"
                ]
            },
            "notification-url": "https://packagist.org/downloads/",
            "license": [
                "MIT"
            ],
            "authors": [
                {
                    "name": "Fabien Potencier",
                    "email": "fabien@symfony.com"
                },
                {
                    "name": "Jean-François Simon",
                    "email": "jeanfrancois.simon@sensiolabs.com"
                },
                {
                    "name": "Symfony Community",
                    "homepage": "https://symfony.com/contributors"
                }
            ],
            "description": "Converts CSS selectors to XPath expressions",
            "homepage": "https://symfony.com",
            "support": {
                "source": "https://github.com/symfony/css-selector/tree/v5.4.3"
            },
            "funding": [
                {
                    "url": "https://symfony.com/sponsor",
                    "type": "custom"
                },
                {
                    "url": "https://github.com/fabpot",
                    "type": "github"
                },
                {
                    "url": "https://tidelift.com/funding/github/packagist/symfony/symfony",
                    "type": "tidelift"
                }
            ],
            "time": "2022-01-02T09:53:40+00:00"
        },
        {
            "name": "symfony/dom-crawler",
            "version": "v5.4.3",
            "source": {
                "type": "git",
                "url": "https://github.com/symfony/dom-crawler.git",
                "reference": "2634381fdf27a2a0a8ac8eb404025eb656c65d0c"
            },
            "dist": {
                "type": "zip",
                "url": "https://api.github.com/repos/symfony/dom-crawler/zipball/2634381fdf27a2a0a8ac8eb404025eb656c65d0c",
                "reference": "2634381fdf27a2a0a8ac8eb404025eb656c65d0c",
                "shasum": ""
            },
            "require": {
                "php": ">=7.2.5",
                "symfony/deprecation-contracts": "^2.1|^3",
                "symfony/polyfill-ctype": "~1.8",
                "symfony/polyfill-mbstring": "~1.0",
                "symfony/polyfill-php80": "^1.16"
            },
            "conflict": {
                "masterminds/html5": "<2.6"
            },
            "require-dev": {
                "masterminds/html5": "^2.6",
                "symfony/css-selector": "^4.4|^5.0|^6.0"
            },
            "suggest": {
                "symfony/css-selector": ""
            },
            "type": "library",
            "autoload": {
                "psr-4": {
                    "Symfony\\Component\\DomCrawler\\": ""
                },
                "exclude-from-classmap": [
                    "/Tests/"
                ]
            },
            "notification-url": "https://packagist.org/downloads/",
            "license": [
                "MIT"
            ],
            "authors": [
                {
                    "name": "Fabien Potencier",
                    "email": "fabien@symfony.com"
                },
                {
                    "name": "Symfony Community",
                    "homepage": "https://symfony.com/contributors"
                }
            ],
            "description": "Eases DOM navigation for HTML and XML documents",
            "homepage": "https://symfony.com",
            "support": {
                "source": "https://github.com/symfony/dom-crawler/tree/v5.4.3"
            },
            "funding": [
                {
                    "url": "https://symfony.com/sponsor",
                    "type": "custom"
                },
                {
                    "url": "https://github.com/fabpot",
                    "type": "github"
                },
                {
                    "url": "https://tidelift.com/funding/github/packagist/symfony/symfony",
                    "type": "tidelift"
                }
            ],
            "time": "2022-01-02T09:53:40+00:00"
        },
        {
            "name": "symfony/event-dispatcher",
            "version": "v5.4.3",
            "source": {
                "type": "git",
                "url": "https://github.com/symfony/event-dispatcher.git",
                "reference": "dec8a9f58d20df252b9cd89f1c6c1530f747685d"
            },
            "dist": {
                "type": "zip",
                "url": "https://api.github.com/repos/symfony/event-dispatcher/zipball/dec8a9f58d20df252b9cd89f1c6c1530f747685d",
                "reference": "dec8a9f58d20df252b9cd89f1c6c1530f747685d",
                "shasum": ""
            },
            "require": {
                "php": ">=7.2.5",
                "symfony/deprecation-contracts": "^2.1|^3",
                "symfony/event-dispatcher-contracts": "^2|^3",
                "symfony/polyfill-php80": "^1.16"
            },
            "conflict": {
                "symfony/dependency-injection": "<4.4"
            },
            "provide": {
                "psr/event-dispatcher-implementation": "1.0",
                "symfony/event-dispatcher-implementation": "2.0"
            },
            "require-dev": {
                "psr/log": "^1|^2|^3",
                "symfony/config": "^4.4|^5.0|^6.0",
                "symfony/dependency-injection": "^4.4|^5.0|^6.0",
                "symfony/error-handler": "^4.4|^5.0|^6.0",
                "symfony/expression-language": "^4.4|^5.0|^6.0",
                "symfony/http-foundation": "^4.4|^5.0|^6.0",
                "symfony/service-contracts": "^1.1|^2|^3",
                "symfony/stopwatch": "^4.4|^5.0|^6.0"
            },
            "suggest": {
                "symfony/dependency-injection": "",
                "symfony/http-kernel": ""
            },
            "type": "library",
            "autoload": {
                "psr-4": {
                    "Symfony\\Component\\EventDispatcher\\": ""
                },
                "exclude-from-classmap": [
                    "/Tests/"
                ]
            },
            "notification-url": "https://packagist.org/downloads/",
            "license": [
                "MIT"
            ],
            "authors": [
                {
                    "name": "Fabien Potencier",
                    "email": "fabien@symfony.com"
                },
                {
                    "name": "Symfony Community",
                    "homepage": "https://symfony.com/contributors"
                }
            ],
            "description": "Provides tools that allow your application components to communicate with each other by dispatching events and listening to them",
            "homepage": "https://symfony.com",
            "support": {
                "source": "https://github.com/symfony/event-dispatcher/tree/v5.4.3"
            },
            "funding": [
                {
                    "url": "https://symfony.com/sponsor",
                    "type": "custom"
                },
                {
                    "url": "https://github.com/fabpot",
                    "type": "github"
                },
                {
                    "url": "https://tidelift.com/funding/github/packagist/symfony/symfony",
                    "type": "tidelift"
                }
            ],
            "time": "2022-01-02T09:53:40+00:00"
        },
        {
            "name": "symfony/event-dispatcher-contracts",
            "version": "v2.5.0",
            "source": {
                "type": "git",
                "url": "https://github.com/symfony/event-dispatcher-contracts.git",
                "reference": "66bea3b09be61613cd3b4043a65a8ec48cfa6d2a"
            },
            "dist": {
                "type": "zip",
                "url": "https://api.github.com/repos/symfony/event-dispatcher-contracts/zipball/66bea3b09be61613cd3b4043a65a8ec48cfa6d2a",
                "reference": "66bea3b09be61613cd3b4043a65a8ec48cfa6d2a",
                "shasum": ""
            },
            "require": {
                "php": ">=7.2.5",
                "psr/event-dispatcher": "^1"
            },
            "suggest": {
                "symfony/event-dispatcher-implementation": ""
            },
            "type": "library",
            "extra": {
                "branch-alias": {
                    "dev-main": "2.5-dev"
                },
                "thanks": {
                    "name": "symfony/contracts",
                    "url": "https://github.com/symfony/contracts"
                }
            },
            "autoload": {
                "psr-4": {
                    "Symfony\\Contracts\\EventDispatcher\\": ""
                }
            },
            "notification-url": "https://packagist.org/downloads/",
            "license": [
                "MIT"
            ],
            "authors": [
                {
                    "name": "Nicolas Grekas",
                    "email": "p@tchwork.com"
                },
                {
                    "name": "Symfony Community",
                    "homepage": "https://symfony.com/contributors"
                }
            ],
            "description": "Generic abstractions related to dispatching event",
            "homepage": "https://symfony.com",
            "keywords": [
                "abstractions",
                "contracts",
                "decoupling",
                "interfaces",
                "interoperability",
                "standards"
            ],
            "support": {
                "source": "https://github.com/symfony/event-dispatcher-contracts/tree/v2.5.0"
            },
            "funding": [
                {
                    "url": "https://symfony.com/sponsor",
                    "type": "custom"
                },
                {
                    "url": "https://github.com/fabpot",
                    "type": "github"
                },
                {
                    "url": "https://tidelift.com/funding/github/packagist/symfony/symfony",
                    "type": "tidelift"
                }
            ],
            "time": "2021-07-12T14:48:14+00:00"
        },
        {
            "name": "theseer/tokenizer",
            "version": "1.2.1",
            "source": {
                "type": "git",
                "url": "https://github.com/theseer/tokenizer.git",
                "reference": "34a41e998c2183e22995f158c581e7b5e755ab9e"
            },
            "dist": {
                "type": "zip",
                "url": "https://api.github.com/repos/theseer/tokenizer/zipball/34a41e998c2183e22995f158c581e7b5e755ab9e",
                "reference": "34a41e998c2183e22995f158c581e7b5e755ab9e",
                "shasum": ""
            },
            "require": {
                "ext-dom": "*",
                "ext-tokenizer": "*",
                "ext-xmlwriter": "*",
                "php": "^7.2 || ^8.0"
            },
            "type": "library",
            "autoload": {
                "classmap": [
                    "src/"
                ]
            },
            "notification-url": "https://packagist.org/downloads/",
            "license": [
                "BSD-3-Clause"
            ],
            "authors": [
                {
                    "name": "Arne Blankerts",
                    "email": "arne@blankerts.de",
                    "role": "Developer"
                }
            ],
            "description": "A small library for converting tokenized PHP source code into XML and potentially other formats",
            "support": {
                "issues": "https://github.com/theseer/tokenizer/issues",
                "source": "https://github.com/theseer/tokenizer/tree/1.2.1"
            },
            "funding": [
                {
                    "url": "https://github.com/theseer",
                    "type": "github"
                }
            ],
            "time": "2021-07-28T10:34:58+00:00"
        },
        {
            "name": "vlucas/phpdotenv",
            "version": "v3.6.10",
            "source": {
                "type": "git",
                "url": "https://github.com/vlucas/phpdotenv.git",
                "reference": "5b547cdb25825f10251370f57ba5d9d924e6f68e"
            },
            "dist": {
                "type": "zip",
                "url": "https://api.github.com/repos/vlucas/phpdotenv/zipball/5b547cdb25825f10251370f57ba5d9d924e6f68e",
                "reference": "5b547cdb25825f10251370f57ba5d9d924e6f68e",
                "shasum": ""
            },
            "require": {
                "php": "^5.4 || ^7.0 || ^8.0",
                "phpoption/phpoption": "^1.5.2",
                "symfony/polyfill-ctype": "^1.17"
            },
            "require-dev": {
                "ext-filter": "*",
                "ext-pcre": "*",
                "phpunit/phpunit": "^4.8.36 || ^5.7.27 || ^6.5.14 || ^7.5.20 || ^8.5.21"
            },
            "suggest": {
                "ext-filter": "Required to use the boolean validator.",
                "ext-pcre": "Required to use most of the library."
            },
            "type": "library",
            "extra": {
                "branch-alias": {
                    "dev-master": "3.6-dev"
                }
            },
            "autoload": {
                "psr-4": {
                    "Dotenv\\": "src/"
                }
            },
            "notification-url": "https://packagist.org/downloads/",
            "license": [
                "BSD-3-Clause"
            ],
            "authors": [
                {
                    "name": "Graham Campbell",
                    "email": "hello@gjcampbell.co.uk",
                    "homepage": "https://github.com/GrahamCampbell"
                },
                {
                    "name": "Vance Lucas",
                    "email": "vance@vancelucas.com",
                    "homepage": "https://github.com/vlucas"
                }
            ],
            "description": "Loads environment variables from `.env` to `getenv()`, `$_ENV` and `$_SERVER` automagically.",
            "keywords": [
                "dotenv",
                "env",
                "environment"
            ],
            "support": {
                "issues": "https://github.com/vlucas/phpdotenv/issues",
                "source": "https://github.com/vlucas/phpdotenv/tree/v3.6.10"
            },
            "funding": [
                {
                    "url": "https://github.com/GrahamCampbell",
                    "type": "github"
                },
                {
                    "url": "https://tidelift.com/funding/github/packagist/vlucas/phpdotenv",
                    "type": "tidelift"
                }
            ],
            "time": "2021-12-12T23:02:06+00:00"
        }
    ],
    "aliases": [],
    "minimum-stability": "stable",
    "stability-flags": [],
    "prefer-stable": false,
    "prefer-lowest": false,
    "platform": {
        "php": ">=7.2.5",
        "ext-curl": "*",
        "ext-dom": "*",
        "ext-json": "*",
        "ext-mbstring": "*",
        "ext-openssl": "*",
        "ext-pcre": "*",
        "ext-pdo": "*",
        "ext-zip": "*"
    },
    "platform-dev": [],
    "platform-overrides": {
        "php": "7.2.5"
    },
    "plugin-api-version": "2.2.0"
}<|MERGE_RESOLUTION|>--- conflicted
+++ resolved
@@ -4,11 +4,7 @@
         "Read more about it at https://getcomposer.org/doc/01-basic-usage.md#installing-dependencies",
         "This file is @generated automatically"
     ],
-<<<<<<< HEAD
     "content-hash": "f12c415fa1be0dbcccd03ab29574064e",
-=======
-    "content-hash": "4873872dbed89732b4d821be252883c8",
->>>>>>> 55c3c5f9
     "packages": [
         {
             "name": "cebe/markdown",
