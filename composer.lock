{
    "_readme": [
        "This file locks the dependencies of your project to a known state",
        "Read more about it at https://getcomposer.org/doc/01-basic-usage.md#installing-dependencies",
        "This file is @generated automatically"
    ],
<<<<<<< HEAD
    "content-hash": "7c53975eb2620c4da1628af34fad3bfc",
=======
    "content-hash": "1fc8a0b3e817f435a86360de387ba6ef",
>>>>>>> dcb49c6f
    "packages": [
        {
            "name": "cebe/markdown",
            "version": "1.2.1",
            "source": {
                "type": "git",
                "url": "https://github.com/cebe/markdown.git",
                "reference": "9bac5e971dd391e2802dca5400bbeacbaea9eb86"
            },
            "dist": {
                "type": "zip",
                "url": "https://api.github.com/repos/cebe/markdown/zipball/9bac5e971dd391e2802dca5400bbeacbaea9eb86",
                "reference": "9bac5e971dd391e2802dca5400bbeacbaea9eb86",
                "shasum": ""
            },
            "require": {
                "lib-pcre": "*",
                "php": ">=5.4.0"
            },
            "require-dev": {
                "cebe/indent": "*",
                "facebook/xhprof": "*@dev",
                "phpunit/phpunit": "4.1.*"
            },
            "bin": [
                "bin/markdown"
            ],
            "type": "library",
            "extra": {
                "branch-alias": {
                    "dev-master": "1.2.x-dev"
                }
            },
            "autoload": {
                "psr-4": {
                    "cebe\\markdown\\": ""
                }
            },
            "notification-url": "https://packagist.org/downloads/",
            "license": [
                "MIT"
            ],
            "authors": [
                {
                    "name": "Carsten Brandt",
                    "email": "mail@cebe.cc",
                    "homepage": "http://cebe.cc/",
                    "role": "Creator"
                }
            ],
            "description": "A super fast, highly extensible markdown parser for PHP",
            "homepage": "https://github.com/cebe/markdown#readme",
            "keywords": [
                "extensible",
                "fast",
                "gfm",
                "markdown",
                "markdown-extra"
            ],
            "support": {
                "issues": "https://github.com/cebe/markdown/issues",
                "source": "https://github.com/cebe/markdown"
            },
            "time": "2018-03-26T11:24:36+00:00"
        },
        {
            "name": "commerceguys/addressing",
            "version": "v1.4.1",
            "source": {
                "type": "git",
                "url": "https://github.com/commerceguys/addressing.git",
                "reference": "8b1bcd45971733e8f4224e539cb92838f18c4d06"
            },
            "dist": {
                "type": "zip",
                "url": "https://api.github.com/repos/commerceguys/addressing/zipball/8b1bcd45971733e8f4224e539cb92838f18c4d06",
                "reference": "8b1bcd45971733e8f4224e539cb92838f18c4d06",
                "shasum": ""
            },
            "require": {
                "doctrine/collections": "^1.2",
                "php": ">=7.3"
            },
            "require-dev": {
                "ext-json": "*",
                "mikey179/vfsstream": "^1.6.10",
                "phpunit/phpunit": "^9.5",
                "squizlabs/php_codesniffer": "^3.6",
                "symfony/validator": "^4.4 || ^5.4 || ^6.0"
            },
            "suggest": {
                "symfony/validator": "to validate addresses"
            },
            "type": "library",
            "extra": {
                "branch-alias": {
                    "dev-master": "1.x-dev"
                }
            },
            "autoload": {
                "psr-4": {
                    "CommerceGuys\\Addressing\\": "src"
                }
            },
            "notification-url": "https://packagist.org/downloads/",
            "license": [
                "MIT"
            ],
            "authors": [
                {
                    "name": "Bojan Zivanovic"
                },
                {
                    "name": "Damien Tournoud"
                }
            ],
            "description": "Addressing library powered by CLDR and Google's address data.",
            "keywords": [
                "address",
                "internationalization",
                "localization",
                "postal"
            ],
            "support": {
                "issues": "https://github.com/commerceguys/addressing/issues",
                "source": "https://github.com/commerceguys/addressing/tree/v1.4.1"
            },
            "time": "2022-08-09T11:42:51+00:00"
        },
        {
            "name": "composer/ca-bundle",
            "version": "1.3.4",
            "source": {
                "type": "git",
                "url": "https://github.com/composer/ca-bundle.git",
                "reference": "69098eca243998b53eed7a48d82dedd28b447cd5"
            },
            "dist": {
                "type": "zip",
                "url": "https://api.github.com/repos/composer/ca-bundle/zipball/69098eca243998b53eed7a48d82dedd28b447cd5",
                "reference": "69098eca243998b53eed7a48d82dedd28b447cd5",
                "shasum": ""
            },
            "require": {
                "ext-openssl": "*",
                "ext-pcre": "*",
                "php": "^5.3.2 || ^7.0 || ^8.0"
            },
            "require-dev": {
                "phpstan/phpstan": "^0.12.55",
                "psr/log": "^1.0",
                "symfony/phpunit-bridge": "^4.2 || ^5",
                "symfony/process": "^2.5 || ^3.0 || ^4.0 || ^5.0 || ^6.0"
            },
            "type": "library",
            "extra": {
                "branch-alias": {
                    "dev-main": "1.x-dev"
                }
            },
            "autoload": {
                "psr-4": {
                    "Composer\\CaBundle\\": "src"
                }
            },
            "notification-url": "https://packagist.org/downloads/",
            "license": [
                "MIT"
            ],
            "authors": [
                {
                    "name": "Jordi Boggiano",
                    "email": "j.boggiano@seld.be",
                    "homepage": "http://seld.be"
                }
            ],
            "description": "Lets you find a path to the system CA bundle, and includes a fallback to the Mozilla CA bundle.",
            "keywords": [
                "cabundle",
                "cacert",
                "certificate",
                "ssl",
                "tls"
            ],
            "support": {
                "irc": "irc://irc.freenode.org/composer",
                "issues": "https://github.com/composer/ca-bundle/issues",
                "source": "https://github.com/composer/ca-bundle/tree/1.3.4"
            },
            "funding": [
                {
                    "url": "https://packagist.com",
                    "type": "custom"
                },
                {
                    "url": "https://github.com/composer",
                    "type": "github"
                },
                {
                    "url": "https://tidelift.com/funding/github/packagist/composer/composer",
                    "type": "tidelift"
                }
            ],
            "time": "2022-10-12T12:08:29+00:00"
        },
        {
            "name": "composer/composer",
            "version": "2.2.15",
            "source": {
                "type": "git",
                "url": "https://github.com/composer/composer.git",
                "reference": "509dcbd4f8d459e0ef2ef223a231b8c31bceed78"
            },
            "dist": {
                "type": "zip",
                "url": "https://api.github.com/repos/composer/composer/zipball/509dcbd4f8d459e0ef2ef223a231b8c31bceed78",
                "reference": "509dcbd4f8d459e0ef2ef223a231b8c31bceed78",
                "shasum": ""
            },
            "require": {
                "composer/ca-bundle": "^1.0",
                "composer/metadata-minifier": "^1.0",
                "composer/pcre": "^1.0",
                "composer/semver": "^3.0",
                "composer/spdx-licenses": "^1.2",
                "composer/xdebug-handler": "^2.0 || ^3.0",
                "justinrainbow/json-schema": "^5.2.11",
                "php": "^5.3.2 || ^7.0 || ^8.0",
                "psr/log": "^1.0 || ^2.0",
                "react/promise": "^1.2 || ^2.7",
                "seld/jsonlint": "^1.4",
                "seld/phar-utils": "^1.0",
                "symfony/console": "^2.8.52 || ^3.4.35 || ^4.4 || ^5.0",
                "symfony/filesystem": "^2.8.52 || ^3.4.35 || ^4.4 || ^5.0 || ^6.0",
                "symfony/finder": "^2.8.52 || ^3.4.35 || ^4.4 || ^5.0 || ^6.0",
                "symfony/process": "^2.8.52 || ^3.4.35 || ^4.4 || ^5.0 || ^6.0"
            },
            "require-dev": {
                "phpspec/prophecy": "^1.10",
                "symfony/phpunit-bridge": "^4.2 || ^5.0 || ^6.0"
            },
            "suggest": {
                "ext-openssl": "Enabling the openssl extension allows you to access https URLs for repositories and packages",
                "ext-zip": "Enabling the zip extension allows you to unzip archives",
                "ext-zlib": "Allow gzip compression of HTTP requests"
            },
            "bin": [
                "bin/composer"
            ],
            "type": "library",
            "extra": {
                "branch-alias": {
                    "dev-main": "2.2-dev"
                }
            },
            "autoload": {
                "psr-4": {
                    "Composer\\": "src/Composer"
                }
            },
            "notification-url": "https://packagist.org/downloads/",
            "license": [
                "MIT"
            ],
            "authors": [
                {
                    "name": "Nils Adermann",
                    "email": "naderman@naderman.de",
                    "homepage": "https://www.naderman.de"
                },
                {
                    "name": "Jordi Boggiano",
                    "email": "j.boggiano@seld.be",
                    "homepage": "https://seld.be"
                }
            ],
            "description": "Composer helps you declare, manage and install dependencies of PHP projects. It ensures you have the right stack everywhere.",
            "homepage": "https://getcomposer.org/",
            "keywords": [
                "autoload",
                "dependency",
                "package"
            ],
            "support": {
                "irc": "ircs://irc.libera.chat:6697/composer",
                "issues": "https://github.com/composer/composer/issues",
                "source": "https://github.com/composer/composer/tree/2.2.15"
            },
            "funding": [
                {
                    "url": "https://packagist.com",
                    "type": "custom"
                },
                {
                    "url": "https://github.com/composer",
                    "type": "github"
                },
                {
                    "url": "https://tidelift.com/funding/github/packagist/composer/composer",
                    "type": "tidelift"
                }
            ],
            "time": "2022-07-01T10:01:26+00:00"
        },
        {
            "name": "composer/metadata-minifier",
            "version": "1.0.0",
            "source": {
                "type": "git",
                "url": "https://github.com/composer/metadata-minifier.git",
                "reference": "c549d23829536f0d0e984aaabbf02af91f443207"
            },
            "dist": {
                "type": "zip",
                "url": "https://api.github.com/repos/composer/metadata-minifier/zipball/c549d23829536f0d0e984aaabbf02af91f443207",
                "reference": "c549d23829536f0d0e984aaabbf02af91f443207",
                "shasum": ""
            },
            "require": {
                "php": "^5.3.2 || ^7.0 || ^8.0"
            },
            "require-dev": {
                "composer/composer": "^2",
                "phpstan/phpstan": "^0.12.55",
                "symfony/phpunit-bridge": "^4.2 || ^5"
            },
            "type": "library",
            "extra": {
                "branch-alias": {
                    "dev-main": "1.x-dev"
                }
            },
            "autoload": {
                "psr-4": {
                    "Composer\\MetadataMinifier\\": "src"
                }
            },
            "notification-url": "https://packagist.org/downloads/",
            "license": [
                "MIT"
            ],
            "authors": [
                {
                    "name": "Jordi Boggiano",
                    "email": "j.boggiano@seld.be",
                    "homepage": "http://seld.be"
                }
            ],
            "description": "Small utility library that handles metadata minification and expansion.",
            "keywords": [
                "composer",
                "compression"
            ],
            "support": {
                "issues": "https://github.com/composer/metadata-minifier/issues",
                "source": "https://github.com/composer/metadata-minifier/tree/1.0.0"
            },
            "funding": [
                {
                    "url": "https://packagist.com",
                    "type": "custom"
                },
                {
                    "url": "https://github.com/composer",
                    "type": "github"
                },
                {
                    "url": "https://tidelift.com/funding/github/packagist/composer/composer",
                    "type": "tidelift"
                }
            ],
            "time": "2021-04-07T13:37:33+00:00"
        },
        {
            "name": "composer/pcre",
            "version": "1.0.1",
            "source": {
                "type": "git",
                "url": "https://github.com/composer/pcre.git",
                "reference": "67a32d7d6f9f560b726ab25a061b38ff3a80c560"
            },
            "dist": {
                "type": "zip",
                "url": "https://api.github.com/repos/composer/pcre/zipball/67a32d7d6f9f560b726ab25a061b38ff3a80c560",
                "reference": "67a32d7d6f9f560b726ab25a061b38ff3a80c560",
                "shasum": ""
            },
            "require": {
                "php": "^5.3.2 || ^7.0 || ^8.0"
            },
            "require-dev": {
                "phpstan/phpstan": "^1.3",
                "phpstan/phpstan-strict-rules": "^1.1",
                "symfony/phpunit-bridge": "^4.2 || ^5"
            },
            "type": "library",
            "extra": {
                "branch-alias": {
                    "dev-main": "1.x-dev"
                }
            },
            "autoload": {
                "psr-4": {
                    "Composer\\Pcre\\": "src"
                }
            },
            "notification-url": "https://packagist.org/downloads/",
            "license": [
                "MIT"
            ],
            "authors": [
                {
                    "name": "Jordi Boggiano",
                    "email": "j.boggiano@seld.be",
                    "homepage": "http://seld.be"
                }
            ],
            "description": "PCRE wrapping library that offers type-safe preg_* replacements.",
            "keywords": [
                "PCRE",
                "preg",
                "regex",
                "regular expression"
            ],
            "support": {
                "issues": "https://github.com/composer/pcre/issues",
                "source": "https://github.com/composer/pcre/tree/1.0.1"
            },
            "funding": [
                {
                    "url": "https://packagist.com",
                    "type": "custom"
                },
                {
                    "url": "https://github.com/composer",
                    "type": "github"
                },
                {
                    "url": "https://tidelift.com/funding/github/packagist/composer/composer",
                    "type": "tidelift"
                }
            ],
            "time": "2022-01-21T20:24:37+00:00"
        },
        {
            "name": "composer/semver",
            "version": "3.3.2",
            "source": {
                "type": "git",
                "url": "https://github.com/composer/semver.git",
                "reference": "3953f23262f2bff1919fc82183ad9acb13ff62c9"
            },
            "dist": {
                "type": "zip",
                "url": "https://api.github.com/repos/composer/semver/zipball/3953f23262f2bff1919fc82183ad9acb13ff62c9",
                "reference": "3953f23262f2bff1919fc82183ad9acb13ff62c9",
                "shasum": ""
            },
            "require": {
                "php": "^5.3.2 || ^7.0 || ^8.0"
            },
            "require-dev": {
                "phpstan/phpstan": "^1.4",
                "symfony/phpunit-bridge": "^4.2 || ^5"
            },
            "type": "library",
            "extra": {
                "branch-alias": {
                    "dev-main": "3.x-dev"
                }
            },
            "autoload": {
                "psr-4": {
                    "Composer\\Semver\\": "src"
                }
            },
            "notification-url": "https://packagist.org/downloads/",
            "license": [
                "MIT"
            ],
            "authors": [
                {
                    "name": "Nils Adermann",
                    "email": "naderman@naderman.de",
                    "homepage": "http://www.naderman.de"
                },
                {
                    "name": "Jordi Boggiano",
                    "email": "j.boggiano@seld.be",
                    "homepage": "http://seld.be"
                },
                {
                    "name": "Rob Bast",
                    "email": "rob.bast@gmail.com",
                    "homepage": "http://robbast.nl"
                }
            ],
            "description": "Semver library that offers utilities, version constraint parsing and validation.",
            "keywords": [
                "semantic",
                "semver",
                "validation",
                "versioning"
            ],
            "support": {
                "irc": "irc://irc.freenode.org/composer",
                "issues": "https://github.com/composer/semver/issues",
                "source": "https://github.com/composer/semver/tree/3.3.2"
            },
            "funding": [
                {
                    "url": "https://packagist.com",
                    "type": "custom"
                },
                {
                    "url": "https://github.com/composer",
                    "type": "github"
                },
                {
                    "url": "https://tidelift.com/funding/github/packagist/composer/composer",
                    "type": "tidelift"
                }
            ],
            "time": "2022-04-01T19:23:25+00:00"
        },
        {
            "name": "composer/spdx-licenses",
            "version": "1.5.7",
            "source": {
                "type": "git",
                "url": "https://github.com/composer/spdx-licenses.git",
                "reference": "c848241796da2abf65837d51dce1fae55a960149"
            },
            "dist": {
                "type": "zip",
                "url": "https://api.github.com/repos/composer/spdx-licenses/zipball/c848241796da2abf65837d51dce1fae55a960149",
                "reference": "c848241796da2abf65837d51dce1fae55a960149",
                "shasum": ""
            },
            "require": {
                "php": "^5.3.2 || ^7.0 || ^8.0"
            },
            "require-dev": {
                "phpstan/phpstan": "^0.12.55",
                "symfony/phpunit-bridge": "^4.2 || ^5"
            },
            "type": "library",
            "extra": {
                "branch-alias": {
                    "dev-main": "1.x-dev"
                }
            },
            "autoload": {
                "psr-4": {
                    "Composer\\Spdx\\": "src"
                }
            },
            "notification-url": "https://packagist.org/downloads/",
            "license": [
                "MIT"
            ],
            "authors": [
                {
                    "name": "Nils Adermann",
                    "email": "naderman@naderman.de",
                    "homepage": "http://www.naderman.de"
                },
                {
                    "name": "Jordi Boggiano",
                    "email": "j.boggiano@seld.be",
                    "homepage": "http://seld.be"
                },
                {
                    "name": "Rob Bast",
                    "email": "rob.bast@gmail.com",
                    "homepage": "http://robbast.nl"
                }
            ],
            "description": "SPDX licenses list and validation library.",
            "keywords": [
                "license",
                "spdx",
                "validator"
            ],
            "support": {
                "irc": "irc://irc.freenode.org/composer",
                "issues": "https://github.com/composer/spdx-licenses/issues",
                "source": "https://github.com/composer/spdx-licenses/tree/1.5.7"
            },
            "funding": [
                {
                    "url": "https://packagist.com",
                    "type": "custom"
                },
                {
                    "url": "https://github.com/composer",
                    "type": "github"
                },
                {
                    "url": "https://tidelift.com/funding/github/packagist/composer/composer",
                    "type": "tidelift"
                }
            ],
            "time": "2022-05-23T07:37:50+00:00"
        },
        {
            "name": "composer/xdebug-handler",
            "version": "3.0.3",
            "source": {
                "type": "git",
                "url": "https://github.com/composer/xdebug-handler.git",
                "reference": "ced299686f41dce890debac69273b47ffe98a40c"
            },
            "dist": {
                "type": "zip",
                "url": "https://api.github.com/repos/composer/xdebug-handler/zipball/ced299686f41dce890debac69273b47ffe98a40c",
                "reference": "ced299686f41dce890debac69273b47ffe98a40c",
                "shasum": ""
            },
            "require": {
                "composer/pcre": "^1 || ^2 || ^3",
                "php": "^7.2.5 || ^8.0",
                "psr/log": "^1 || ^2 || ^3"
            },
            "require-dev": {
                "phpstan/phpstan": "^1.0",
                "phpstan/phpstan-strict-rules": "^1.1",
                "symfony/phpunit-bridge": "^6.0"
            },
            "type": "library",
            "autoload": {
                "psr-4": {
                    "Composer\\XdebugHandler\\": "src"
                }
            },
            "notification-url": "https://packagist.org/downloads/",
            "license": [
                "MIT"
            ],
            "authors": [
                {
                    "name": "John Stevenson",
                    "email": "john-stevenson@blueyonder.co.uk"
                }
            ],
            "description": "Restarts a process without Xdebug.",
            "keywords": [
                "Xdebug",
                "performance"
            ],
            "support": {
                "irc": "irc://irc.freenode.org/composer",
                "issues": "https://github.com/composer/xdebug-handler/issues",
                "source": "https://github.com/composer/xdebug-handler/tree/3.0.3"
            },
            "funding": [
                {
                    "url": "https://packagist.com",
                    "type": "custom"
                },
                {
                    "url": "https://github.com/composer",
                    "type": "github"
                },
                {
                    "url": "https://tidelift.com/funding/github/packagist/composer/composer",
                    "type": "tidelift"
                }
            ],
            "time": "2022-02-25T21:32:43+00:00"
        },
        {
            "name": "craftcms/oauth2-craftid",
            "version": "1.0.0.1",
            "source": {
                "type": "git",
                "url": "https://github.com/craftcms/oauth2-craftid.git",
                "reference": "3f18364139d72d83fb50546d85130beaaa868836"
            },
            "dist": {
                "type": "zip",
                "url": "https://api.github.com/repos/craftcms/oauth2-craftid/zipball/3f18364139d72d83fb50546d85130beaaa868836",
                "reference": "3f18364139d72d83fb50546d85130beaaa868836",
                "shasum": ""
            },
            "require": {
                "league/oauth2-client": "^2.2.1"
            },
            "require-dev": {
                "phpunit/phpunit": "^5.0",
                "satooshi/php-coveralls": "^1.0",
                "squizlabs/php_codesniffer": "^2.0"
            },
            "type": "library",
            "autoload": {
                "psr-4": {
                    "craftcms\\oauth2\\client\\": "src/"
                }
            },
            "notification-url": "https://packagist.org/downloads/",
            "license": [
                "MIT"
            ],
            "authors": [
                {
                    "name": "Pixel & Tonic",
                    "homepage": "https://pixelandtonic.com/"
                }
            ],
            "description": "Craft OAuth 2.0 Client Provider for The PHP League OAuth2-Client",
            "keywords": [
                "Authentication",
                "authorization",
                "client",
                "cms",
                "craftcms",
                "craftid",
                "oauth",
                "oauth2"
            ],
            "support": {
                "issues": "https://github.com/craftcms/oauth2-craftid/issues",
                "source": "https://github.com/craftcms/oauth2-craftid/tree/1.0.0.1"
            },
            "time": "2017-11-22T19:46:18+00:00"
        },
        {
            "name": "craftcms/plugin-installer",
            "version": "1.5.7",
            "source": {
                "type": "git",
                "url": "https://github.com/craftcms/plugin-installer.git",
                "reference": "23ec472acd4410b70b07d5a02b2b82db9ee3f66b"
            },
            "dist": {
                "type": "zip",
                "url": "https://api.github.com/repos/craftcms/plugin-installer/zipball/23ec472acd4410b70b07d5a02b2b82db9ee3f66b",
                "reference": "23ec472acd4410b70b07d5a02b2b82db9ee3f66b",
                "shasum": ""
            },
            "require": {
                "composer-plugin-api": "^1.0 || ^2.0",
                "php": ">=5.4"
            },
            "require-dev": {
                "composer/composer": "^1.0 || ^2.0"
            },
            "type": "composer-plugin",
            "extra": {
                "class": "craft\\composer\\Plugin"
            },
            "autoload": {
                "psr-4": {
                    "craft\\composer\\": "src/"
                }
            },
            "notification-url": "https://packagist.org/downloads/",
            "license": [
                "MIT"
            ],
            "description": "Craft CMS Plugin Installer",
            "homepage": "https://craftcms.com/",
            "keywords": [
                "cms",
                "composer",
                "craftcms",
                "installer",
                "plugin"
            ],
            "support": {
                "docs": "https://craftcms.com/docs",
                "email": "support@craftcms.com",
                "forum": "https://craftcms.stackexchange.com/",
                "issues": "https://github.com/craftcms/cms/issues?state=open",
                "rss": "https://craftcms.com/changelog.rss",
                "source": "https://github.com/craftcms/cms"
            },
            "time": "2021-02-18T02:01:38+00:00"
        },
        {
            "name": "craftcms/server-check",
            "version": "2.1.4",
            "source": {
                "type": "git",
                "url": "https://github.com/craftcms/server-check.git",
                "reference": "c262ebd39572902bdf4fe3ea570e11cd6725b381"
            },
            "dist": {
                "type": "zip",
                "url": "https://api.github.com/repos/craftcms/server-check/zipball/c262ebd39572902bdf4fe3ea570e11cd6725b381",
                "reference": "c262ebd39572902bdf4fe3ea570e11cd6725b381",
                "shasum": ""
            },
            "type": "library",
            "autoload": {
                "classmap": [
                    "server/requirements"
                ]
            },
            "notification-url": "https://packagist.org/downloads/",
            "license": [
                "MIT"
            ],
            "description": "Craft CMS Server Check",
            "homepage": "https://craftcms.com/",
            "keywords": [
                "cms",
                "craftcms",
                "requirements",
                "yii2"
            ],
            "support": {
                "docs": "https://github.com/craftcms/docs",
                "email": "support@craftcms.com",
                "forum": "https://craftcms.stackexchange.com/",
                "issues": "https://github.com/craftcms/server-check/issues?state=open",
                "rss": "https://github.com/craftcms/server-check/releases.atom",
                "source": "https://github.com/craftcms/server-check"
            },
            "time": "2022-04-17T02:14:46+00:00"
        },
        {
            "name": "creocoder/yii2-nested-sets",
            "version": "0.9.0",
            "source": {
                "type": "git",
                "url": "https://github.com/creocoder/yii2-nested-sets.git",
                "reference": "cb8635a459b6246e5a144f096b992dcc30cf9954"
            },
            "dist": {
                "type": "zip",
                "url": "https://api.github.com/repos/creocoder/yii2-nested-sets/zipball/cb8635a459b6246e5a144f096b992dcc30cf9954",
                "reference": "cb8635a459b6246e5a144f096b992dcc30cf9954",
                "shasum": ""
            },
            "require": {
                "yiisoft/yii2": "*"
            },
            "type": "yii2-extension",
            "autoload": {
                "psr-4": {
                    "creocoder\\nestedsets\\": "src"
                }
            },
            "notification-url": "https://packagist.org/downloads/",
            "license": [
                "BSD-3-Clause"
            ],
            "authors": [
                {
                    "name": "Alexander Kochetov",
                    "email": "creocoder@gmail.com"
                }
            ],
            "description": "The nested sets behavior for the Yii framework",
            "keywords": [
                "nested sets",
                "yii2"
            ],
            "support": {
                "issues": "https://github.com/creocoder/yii2-nested-sets/issues",
                "source": "https://github.com/creocoder/yii2-nested-sets/tree/master"
            },
            "time": "2015-01-27T10:53:51+00:00"
        },
        {
            "name": "defuse/php-encryption",
            "version": "v2.3.1",
            "source": {
                "type": "git",
                "url": "https://github.com/defuse/php-encryption.git",
                "reference": "77880488b9954b7884c25555c2a0ea9e7053f9d2"
            },
            "dist": {
                "type": "zip",
                "url": "https://api.github.com/repos/defuse/php-encryption/zipball/77880488b9954b7884c25555c2a0ea9e7053f9d2",
                "reference": "77880488b9954b7884c25555c2a0ea9e7053f9d2",
                "shasum": ""
            },
            "require": {
                "ext-openssl": "*",
                "paragonie/random_compat": ">= 2",
                "php": ">=5.6.0"
            },
            "require-dev": {
                "phpunit/phpunit": "^4|^5|^6|^7|^8|^9"
            },
            "bin": [
                "bin/generate-defuse-key"
            ],
            "type": "library",
            "autoload": {
                "psr-4": {
                    "Defuse\\Crypto\\": "src"
                }
            },
            "notification-url": "https://packagist.org/downloads/",
            "license": [
                "MIT"
            ],
            "authors": [
                {
                    "name": "Taylor Hornby",
                    "email": "taylor@defuse.ca",
                    "homepage": "https://defuse.ca/"
                },
                {
                    "name": "Scott Arciszewski",
                    "email": "info@paragonie.com",
                    "homepage": "https://paragonie.com"
                }
            ],
            "description": "Secure PHP Encryption Library",
            "keywords": [
                "aes",
                "authenticated encryption",
                "cipher",
                "crypto",
                "cryptography",
                "encrypt",
                "encryption",
                "openssl",
                "security",
                "symmetric key cryptography"
            ],
            "support": {
                "issues": "https://github.com/defuse/php-encryption/issues",
                "source": "https://github.com/defuse/php-encryption/tree/v2.3.1"
            },
            "time": "2021-04-09T23:57:26+00:00"
        },
        {
            "name": "doctrine/collections",
            "version": "1.8.0",
            "source": {
                "type": "git",
                "url": "https://github.com/doctrine/collections.git",
                "reference": "2b44dd4cbca8b5744327de78bafef5945c7e7b5e"
            },
            "dist": {
                "type": "zip",
                "url": "https://api.github.com/repos/doctrine/collections/zipball/2b44dd4cbca8b5744327de78bafef5945c7e7b5e",
                "reference": "2b44dd4cbca8b5744327de78bafef5945c7e7b5e",
                "shasum": ""
            },
            "require": {
                "doctrine/deprecations": "^0.5.3 || ^1",
                "php": "^7.1.3 || ^8.0"
            },
            "require-dev": {
                "doctrine/coding-standard": "^9.0 || ^10.0",
                "phpstan/phpstan": "^1.4.8",
                "phpunit/phpunit": "^7.5 || ^8.5 || ^9.1.5",
                "vimeo/psalm": "^4.22"
            },
            "type": "library",
            "autoload": {
                "psr-4": {
                    "Doctrine\\Common\\Collections\\": "lib/Doctrine/Common/Collections"
                }
            },
            "notification-url": "https://packagist.org/downloads/",
            "license": [
                "MIT"
            ],
            "authors": [
                {
                    "name": "Guilherme Blanco",
                    "email": "guilhermeblanco@gmail.com"
                },
                {
                    "name": "Roman Borschel",
                    "email": "roman@code-factory.org"
                },
                {
                    "name": "Benjamin Eberlei",
                    "email": "kontakt@beberlei.de"
                },
                {
                    "name": "Jonathan Wage",
                    "email": "jonwage@gmail.com"
                },
                {
                    "name": "Johannes Schmitt",
                    "email": "schmittjoh@gmail.com"
                }
            ],
            "description": "PHP Doctrine Collections library that adds additional functionality on top of PHP arrays.",
            "homepage": "https://www.doctrine-project.org/projects/collections.html",
            "keywords": [
                "array",
                "collections",
                "iterators",
                "php"
            ],
            "support": {
                "issues": "https://github.com/doctrine/collections/issues",
                "source": "https://github.com/doctrine/collections/tree/1.8.0"
            },
            "time": "2022-09-01T20:12:10+00:00"
        },
        {
            "name": "doctrine/deprecations",
            "version": "v1.0.0",
            "source": {
                "type": "git",
                "url": "https://github.com/doctrine/deprecations.git",
                "reference": "0e2a4f1f8cdfc7a92ec3b01c9334898c806b30de"
            },
            "dist": {
                "type": "zip",
                "url": "https://api.github.com/repos/doctrine/deprecations/zipball/0e2a4f1f8cdfc7a92ec3b01c9334898c806b30de",
                "reference": "0e2a4f1f8cdfc7a92ec3b01c9334898c806b30de",
                "shasum": ""
            },
            "require": {
                "php": "^7.1|^8.0"
            },
            "require-dev": {
                "doctrine/coding-standard": "^9",
                "phpunit/phpunit": "^7.5|^8.5|^9.5",
                "psr/log": "^1|^2|^3"
            },
            "suggest": {
                "psr/log": "Allows logging deprecations via PSR-3 logger implementation"
            },
            "type": "library",
            "autoload": {
                "psr-4": {
                    "Doctrine\\Deprecations\\": "lib/Doctrine/Deprecations"
                }
            },
            "notification-url": "https://packagist.org/downloads/",
            "license": [
                "MIT"
            ],
            "description": "A small layer on top of trigger_error(E_USER_DEPRECATED) or PSR-3 logging with options to disable all deprecations or selectively for packages.",
            "homepage": "https://www.doctrine-project.org/",
            "support": {
                "issues": "https://github.com/doctrine/deprecations/issues",
                "source": "https://github.com/doctrine/deprecations/tree/v1.0.0"
            },
            "time": "2022-05-02T15:47:09+00:00"
        },
        {
            "name": "doctrine/lexer",
            "version": "2.1.0",
            "source": {
                "type": "git",
                "url": "https://github.com/doctrine/lexer.git",
                "reference": "39ab8fcf5a51ce4b85ca97c7a7d033eb12831124"
            },
            "dist": {
                "type": "zip",
                "url": "https://api.github.com/repos/doctrine/lexer/zipball/39ab8fcf5a51ce4b85ca97c7a7d033eb12831124",
                "reference": "39ab8fcf5a51ce4b85ca97c7a7d033eb12831124",
                "shasum": ""
            },
            "require": {
                "doctrine/deprecations": "^1.0",
                "php": "^7.1 || ^8.0"
            },
            "require-dev": {
                "doctrine/coding-standard": "^9 || ^10",
                "phpstan/phpstan": "^1.3",
                "phpunit/phpunit": "^7.5 || ^8.5 || ^9.5",
                "psalm/plugin-phpunit": "^0.18.3",
                "vimeo/psalm": "^4.11 || ^5.0"
            },
            "type": "library",
            "autoload": {
                "psr-4": {
                    "Doctrine\\Common\\Lexer\\": "src"
                }
            },
            "notification-url": "https://packagist.org/downloads/",
            "license": [
                "MIT"
            ],
            "authors": [
                {
                    "name": "Guilherme Blanco",
                    "email": "guilhermeblanco@gmail.com"
                },
                {
                    "name": "Roman Borschel",
                    "email": "roman@code-factory.org"
                },
                {
                    "name": "Johannes Schmitt",
                    "email": "schmittjoh@gmail.com"
                }
            ],
            "description": "PHP Doctrine Lexer parser library that can be used in Top-Down, Recursive Descent Parsers.",
            "homepage": "https://www.doctrine-project.org/projects/lexer.html",
            "keywords": [
                "annotations",
                "docblock",
                "lexer",
                "parser",
                "php"
            ],
            "support": {
                "issues": "https://github.com/doctrine/lexer/issues",
                "source": "https://github.com/doctrine/lexer/tree/2.1.0"
            },
            "funding": [
                {
                    "url": "https://www.doctrine-project.org/sponsorship.html",
                    "type": "custom"
                },
                {
                    "url": "https://www.patreon.com/phpdoctrine",
                    "type": "patreon"
                },
                {
                    "url": "https://tidelift.com/funding/github/packagist/doctrine%2Flexer",
                    "type": "tidelift"
                }
            ],
            "time": "2022-12-14T08:49:07+00:00"
        },
        {
            "name": "egulias/email-validator",
            "version": "3.2.5",
            "source": {
                "type": "git",
                "url": "https://github.com/egulias/EmailValidator.git",
                "reference": "b531a2311709443320c786feb4519cfaf94af796"
            },
            "dist": {
                "type": "zip",
                "url": "https://api.github.com/repos/egulias/EmailValidator/zipball/b531a2311709443320c786feb4519cfaf94af796",
                "reference": "b531a2311709443320c786feb4519cfaf94af796",
                "shasum": ""
            },
            "require": {
                "doctrine/lexer": "^1.2|^2",
                "php": ">=7.2",
                "symfony/polyfill-intl-idn": "^1.15"
            },
            "require-dev": {
                "phpunit/phpunit": "^8.5.8|^9.3.3",
                "vimeo/psalm": "^4"
            },
            "suggest": {
                "ext-intl": "PHP Internationalization Libraries are required to use the SpoofChecking validation"
            },
            "type": "library",
            "extra": {
                "branch-alias": {
                    "dev-master": "3.0.x-dev"
                }
            },
            "autoload": {
                "psr-4": {
                    "Egulias\\EmailValidator\\": "src"
                }
            },
            "notification-url": "https://packagist.org/downloads/",
            "license": [
                "MIT"
            ],
            "authors": [
                {
                    "name": "Eduardo Gulias Davis"
                }
            ],
            "description": "A library for validating emails against several RFCs",
            "homepage": "https://github.com/egulias/EmailValidator",
            "keywords": [
                "email",
                "emailvalidation",
                "emailvalidator",
                "validation",
                "validator"
            ],
            "support": {
                "issues": "https://github.com/egulias/EmailValidator/issues",
                "source": "https://github.com/egulias/EmailValidator/tree/3.2.5"
            },
            "funding": [
                {
                    "url": "https://github.com/egulias",
                    "type": "github"
                }
            ],
            "time": "2023-01-02T17:26:14+00:00"
        },
        {
            "name": "elvanto/litemoji",
            "version": "4.3.0",
            "source": {
                "type": "git",
                "url": "https://github.com/elvanto/litemoji.git",
                "reference": "f13cf10686f7110a3b17d09de03050d0708840b8"
            },
            "dist": {
                "type": "zip",
                "url": "https://api.github.com/repos/elvanto/litemoji/zipball/f13cf10686f7110a3b17d09de03050d0708840b8",
                "reference": "f13cf10686f7110a3b17d09de03050d0708840b8",
                "shasum": ""
            },
            "require": {
                "ext-mbstring": "*",
                "php": ">=7.3"
            },
            "require-dev": {
                "milesj/emojibase": "7.0.*",
                "phpunit/phpunit": "^9.0"
            },
            "type": "library",
            "autoload": {
                "psr-4": {
                    "LitEmoji\\": "src/"
                }
            },
            "notification-url": "https://packagist.org/downloads/",
            "license": [
                "MIT"
            ],
            "description": "A PHP library simplifying the conversion of unicode, HTML and shortcode emoji.",
            "keywords": [
                "emoji",
                "php-emoji"
            ],
            "support": {
                "issues": "https://github.com/elvanto/litemoji/issues",
                "source": "https://github.com/elvanto/litemoji/tree/4.3.0"
            },
            "time": "2022-10-28T02:32:19+00:00"
        },
        {
            "name": "enshrined/svg-sanitize",
            "version": "0.15.4",
            "source": {
                "type": "git",
                "url": "https://github.com/darylldoyle/svg-sanitizer.git",
                "reference": "e50b83a2f1f296ca61394fe88fbfe3e896a84cf4"
            },
            "dist": {
                "type": "zip",
                "url": "https://api.github.com/repos/darylldoyle/svg-sanitizer/zipball/e50b83a2f1f296ca61394fe88fbfe3e896a84cf4",
                "reference": "e50b83a2f1f296ca61394fe88fbfe3e896a84cf4",
                "shasum": ""
            },
            "require": {
                "ext-dom": "*",
                "ext-libxml": "*",
                "php": "^7.0 || ^8.0"
            },
            "require-dev": {
                "phpunit/phpunit": "^6.5 || ^8.5"
            },
            "type": "library",
            "autoload": {
                "psr-4": {
                    "enshrined\\svgSanitize\\": "src"
                }
            },
            "notification-url": "https://packagist.org/downloads/",
            "license": [
                "GPL-2.0-or-later"
            ],
            "authors": [
                {
                    "name": "Daryll Doyle",
                    "email": "daryll@enshrined.co.uk"
                }
            ],
            "description": "An SVG sanitizer for PHP",
            "support": {
                "issues": "https://github.com/darylldoyle/svg-sanitizer/issues",
                "source": "https://github.com/darylldoyle/svg-sanitizer/tree/0.15.4"
            },
            "time": "2022-02-21T09:13:59+00:00"
        },
        {
            "name": "ezyang/htmlpurifier",
            "version": "v4.16.0",
            "source": {
                "type": "git",
                "url": "https://github.com/ezyang/htmlpurifier.git",
                "reference": "523407fb06eb9e5f3d59889b3978d5bfe94299c8"
            },
            "dist": {
                "type": "zip",
                "url": "https://api.github.com/repos/ezyang/htmlpurifier/zipball/523407fb06eb9e5f3d59889b3978d5bfe94299c8",
                "reference": "523407fb06eb9e5f3d59889b3978d5bfe94299c8",
                "shasum": ""
            },
            "require": {
                "php": "~5.6.0 || ~7.0.0 || ~7.1.0 || ~7.2.0 || ~7.3.0 || ~7.4.0 || ~8.0.0 || ~8.1.0 || ~8.2.0"
            },
            "require-dev": {
                "cerdic/css-tidy": "^1.7 || ^2.0",
                "simpletest/simpletest": "dev-master"
            },
            "suggest": {
                "cerdic/css-tidy": "If you want to use the filter 'Filter.ExtractStyleBlocks'.",
                "ext-bcmath": "Used for unit conversion and imagecrash protection",
                "ext-iconv": "Converts text to and from non-UTF-8 encodings",
                "ext-tidy": "Used for pretty-printing HTML"
            },
            "type": "library",
            "autoload": {
                "files": [
                    "library/HTMLPurifier.composer.php"
                ],
                "psr-0": {
                    "HTMLPurifier": "library/"
                },
                "exclude-from-classmap": [
                    "/library/HTMLPurifier/Language/"
                ]
            },
            "notification-url": "https://packagist.org/downloads/",
            "license": [
                "LGPL-2.1-or-later"
            ],
            "authors": [
                {
                    "name": "Edward Z. Yang",
                    "email": "admin@htmlpurifier.org",
                    "homepage": "http://ezyang.com"
                }
            ],
            "description": "Standards compliant HTML filter written in PHP",
            "homepage": "http://htmlpurifier.org/",
            "keywords": [
                "html"
            ],
            "support": {
                "issues": "https://github.com/ezyang/htmlpurifier/issues",
                "source": "https://github.com/ezyang/htmlpurifier/tree/v4.16.0"
            },
            "time": "2022-09-18T07:06:19+00:00"
        },
        {
            "name": "guzzlehttp/guzzle",
            "version": "7.5.0",
            "source": {
                "type": "git",
                "url": "https://github.com/guzzle/guzzle.git",
                "reference": "b50a2a1251152e43f6a37f0fa053e730a67d25ba"
            },
            "dist": {
                "type": "zip",
                "url": "https://api.github.com/repos/guzzle/guzzle/zipball/b50a2a1251152e43f6a37f0fa053e730a67d25ba",
                "reference": "b50a2a1251152e43f6a37f0fa053e730a67d25ba",
                "shasum": ""
            },
            "require": {
                "ext-json": "*",
                "guzzlehttp/promises": "^1.5",
                "guzzlehttp/psr7": "^1.9 || ^2.4",
                "php": "^7.2.5 || ^8.0",
                "psr/http-client": "^1.0",
                "symfony/deprecation-contracts": "^2.2 || ^3.0"
            },
            "provide": {
                "psr/http-client-implementation": "1.0"
            },
            "require-dev": {
                "bamarni/composer-bin-plugin": "^1.8.1",
                "ext-curl": "*",
                "php-http/client-integration-tests": "^3.0",
                "phpunit/phpunit": "^8.5.29 || ^9.5.23",
                "psr/log": "^1.1 || ^2.0 || ^3.0"
            },
            "suggest": {
                "ext-curl": "Required for CURL handler support",
                "ext-intl": "Required for Internationalized Domain Name (IDN) support",
                "psr/log": "Required for using the Log middleware"
            },
            "type": "library",
            "extra": {
                "bamarni-bin": {
                    "bin-links": true,
                    "forward-command": false
                },
                "branch-alias": {
                    "dev-master": "7.5-dev"
                }
            },
            "autoload": {
                "files": [
                    "src/functions_include.php"
                ],
                "psr-4": {
                    "GuzzleHttp\\": "src/"
                }
            },
            "notification-url": "https://packagist.org/downloads/",
            "license": [
                "MIT"
            ],
            "authors": [
                {
                    "name": "Graham Campbell",
                    "email": "hello@gjcampbell.co.uk",
                    "homepage": "https://github.com/GrahamCampbell"
                },
                {
                    "name": "Michael Dowling",
                    "email": "mtdowling@gmail.com",
                    "homepage": "https://github.com/mtdowling"
                },
                {
                    "name": "Jeremy Lindblom",
                    "email": "jeremeamia@gmail.com",
                    "homepage": "https://github.com/jeremeamia"
                },
                {
                    "name": "George Mponos",
                    "email": "gmponos@gmail.com",
                    "homepage": "https://github.com/gmponos"
                },
                {
                    "name": "Tobias Nyholm",
                    "email": "tobias.nyholm@gmail.com",
                    "homepage": "https://github.com/Nyholm"
                },
                {
                    "name": "Márk Sági-Kazár",
                    "email": "mark.sagikazar@gmail.com",
                    "homepage": "https://github.com/sagikazarmark"
                },
                {
                    "name": "Tobias Schultze",
                    "email": "webmaster@tubo-world.de",
                    "homepage": "https://github.com/Tobion"
                }
            ],
            "description": "Guzzle is a PHP HTTP client library",
            "keywords": [
                "client",
                "curl",
                "framework",
                "http",
                "http client",
                "psr-18",
                "psr-7",
                "rest",
                "web service"
            ],
            "support": {
                "issues": "https://github.com/guzzle/guzzle/issues",
                "source": "https://github.com/guzzle/guzzle/tree/7.5.0"
            },
            "funding": [
                {
                    "url": "https://github.com/GrahamCampbell",
                    "type": "github"
                },
                {
                    "url": "https://github.com/Nyholm",
                    "type": "github"
                },
                {
                    "url": "https://tidelift.com/funding/github/packagist/guzzlehttp/guzzle",
                    "type": "tidelift"
                }
            ],
            "time": "2022-08-28T15:39:27+00:00"
        },
        {
            "name": "guzzlehttp/promises",
            "version": "1.5.2",
            "source": {
                "type": "git",
                "url": "https://github.com/guzzle/promises.git",
                "reference": "b94b2807d85443f9719887892882d0329d1e2598"
            },
            "dist": {
                "type": "zip",
                "url": "https://api.github.com/repos/guzzle/promises/zipball/b94b2807d85443f9719887892882d0329d1e2598",
                "reference": "b94b2807d85443f9719887892882d0329d1e2598",
                "shasum": ""
            },
            "require": {
                "php": ">=5.5"
            },
            "require-dev": {
                "symfony/phpunit-bridge": "^4.4 || ^5.1"
            },
            "type": "library",
            "extra": {
                "branch-alias": {
                    "dev-master": "1.5-dev"
                }
            },
            "autoload": {
                "files": [
                    "src/functions_include.php"
                ],
                "psr-4": {
                    "GuzzleHttp\\Promise\\": "src/"
                }
            },
            "notification-url": "https://packagist.org/downloads/",
            "license": [
                "MIT"
            ],
            "authors": [
                {
                    "name": "Graham Campbell",
                    "email": "hello@gjcampbell.co.uk",
                    "homepage": "https://github.com/GrahamCampbell"
                },
                {
                    "name": "Michael Dowling",
                    "email": "mtdowling@gmail.com",
                    "homepage": "https://github.com/mtdowling"
                },
                {
                    "name": "Tobias Nyholm",
                    "email": "tobias.nyholm@gmail.com",
                    "homepage": "https://github.com/Nyholm"
                },
                {
                    "name": "Tobias Schultze",
                    "email": "webmaster@tubo-world.de",
                    "homepage": "https://github.com/Tobion"
                }
            ],
            "description": "Guzzle promises library",
            "keywords": [
                "promise"
            ],
            "support": {
                "issues": "https://github.com/guzzle/promises/issues",
                "source": "https://github.com/guzzle/promises/tree/1.5.2"
            },
            "funding": [
                {
                    "url": "https://github.com/GrahamCampbell",
                    "type": "github"
                },
                {
                    "url": "https://github.com/Nyholm",
                    "type": "github"
                },
                {
                    "url": "https://tidelift.com/funding/github/packagist/guzzlehttp/promises",
                    "type": "tidelift"
                }
            ],
            "time": "2022-08-28T14:55:35+00:00"
        },
        {
            "name": "guzzlehttp/psr7",
            "version": "2.4.3",
            "source": {
                "type": "git",
                "url": "https://github.com/guzzle/psr7.git",
                "reference": "67c26b443f348a51926030c83481b85718457d3d"
            },
            "dist": {
                "type": "zip",
                "url": "https://api.github.com/repos/guzzle/psr7/zipball/67c26b443f348a51926030c83481b85718457d3d",
                "reference": "67c26b443f348a51926030c83481b85718457d3d",
                "shasum": ""
            },
            "require": {
                "php": "^7.2.5 || ^8.0",
                "psr/http-factory": "^1.0",
                "psr/http-message": "^1.0",
                "ralouphie/getallheaders": "^3.0"
            },
            "provide": {
                "psr/http-factory-implementation": "1.0",
                "psr/http-message-implementation": "1.0"
            },
            "require-dev": {
                "bamarni/composer-bin-plugin": "^1.8.1",
                "http-interop/http-factory-tests": "^0.9",
                "phpunit/phpunit": "^8.5.29 || ^9.5.23"
            },
            "suggest": {
                "laminas/laminas-httphandlerrunner": "Emit PSR-7 responses"
            },
            "type": "library",
            "extra": {
                "bamarni-bin": {
                    "bin-links": true,
                    "forward-command": false
                },
                "branch-alias": {
                    "dev-master": "2.4-dev"
                }
            },
            "autoload": {
                "psr-4": {
                    "GuzzleHttp\\Psr7\\": "src/"
                }
            },
            "notification-url": "https://packagist.org/downloads/",
            "license": [
                "MIT"
            ],
            "authors": [
                {
                    "name": "Graham Campbell",
                    "email": "hello@gjcampbell.co.uk",
                    "homepage": "https://github.com/GrahamCampbell"
                },
                {
                    "name": "Michael Dowling",
                    "email": "mtdowling@gmail.com",
                    "homepage": "https://github.com/mtdowling"
                },
                {
                    "name": "George Mponos",
                    "email": "gmponos@gmail.com",
                    "homepage": "https://github.com/gmponos"
                },
                {
                    "name": "Tobias Nyholm",
                    "email": "tobias.nyholm@gmail.com",
                    "homepage": "https://github.com/Nyholm"
                },
                {
                    "name": "Márk Sági-Kazár",
                    "email": "mark.sagikazar@gmail.com",
                    "homepage": "https://github.com/sagikazarmark"
                },
                {
                    "name": "Tobias Schultze",
                    "email": "webmaster@tubo-world.de",
                    "homepage": "https://github.com/Tobion"
                },
                {
                    "name": "Márk Sági-Kazár",
                    "email": "mark.sagikazar@gmail.com",
                    "homepage": "https://sagikazarmark.hu"
                }
            ],
            "description": "PSR-7 message implementation that also provides common utility methods",
            "keywords": [
                "http",
                "message",
                "psr-7",
                "request",
                "response",
                "stream",
                "uri",
                "url"
            ],
            "support": {
                "issues": "https://github.com/guzzle/psr7/issues",
                "source": "https://github.com/guzzle/psr7/tree/2.4.3"
            },
            "funding": [
                {
                    "url": "https://github.com/GrahamCampbell",
                    "type": "github"
                },
                {
                    "url": "https://github.com/Nyholm",
                    "type": "github"
                },
                {
                    "url": "https://tidelift.com/funding/github/packagist/guzzlehttp/psr7",
                    "type": "tidelift"
                }
            ],
            "time": "2022-10-26T14:07:24+00:00"
        },
        {
            "name": "illuminate/collections",
            "version": "v9.46.0",
            "source": {
                "type": "git",
                "url": "https://github.com/illuminate/collections.git",
                "reference": "03777893d04776c2491c7b85fff3e4dd6723d928"
            },
            "dist": {
                "type": "zip",
                "url": "https://api.github.com/repos/illuminate/collections/zipball/03777893d04776c2491c7b85fff3e4dd6723d928",
                "reference": "03777893d04776c2491c7b85fff3e4dd6723d928",
                "shasum": ""
            },
            "require": {
                "illuminate/conditionable": "^9.0",
                "illuminate/contracts": "^9.0",
                "illuminate/macroable": "^9.0",
                "php": "^8.0.2"
            },
            "suggest": {
                "symfony/var-dumper": "Required to use the dump method (^6.0)."
            },
            "type": "library",
            "extra": {
                "branch-alias": {
                    "dev-master": "9.x-dev"
                }
            },
            "autoload": {
                "files": [
                    "helpers.php"
                ],
                "psr-4": {
                    "Illuminate\\Support\\": ""
                }
            },
            "notification-url": "https://packagist.org/downloads/",
            "license": [
                "MIT"
            ],
            "authors": [
                {
                    "name": "Taylor Otwell",
                    "email": "taylor@laravel.com"
                }
            ],
            "description": "The Illuminate Collections package.",
            "homepage": "https://laravel.com",
            "support": {
                "issues": "https://github.com/laravel/framework/issues",
                "source": "https://github.com/laravel/framework"
            },
            "time": "2022-12-24T19:41:01+00:00"
        },
        {
            "name": "illuminate/conditionable",
            "version": "v9.46.0",
            "source": {
                "type": "git",
                "url": "https://github.com/illuminate/conditionable.git",
                "reference": "5b40f51ccb07e0e7b1ec5559d8db9e0e2dc51883"
            },
            "dist": {
                "type": "zip",
                "url": "https://api.github.com/repos/illuminate/conditionable/zipball/5b40f51ccb07e0e7b1ec5559d8db9e0e2dc51883",
                "reference": "5b40f51ccb07e0e7b1ec5559d8db9e0e2dc51883",
                "shasum": ""
            },
            "require": {
                "php": "^8.0.2"
            },
            "type": "library",
            "extra": {
                "branch-alias": {
                    "dev-master": "9.x-dev"
                }
            },
            "autoload": {
                "psr-4": {
                    "Illuminate\\Support\\": ""
                }
            },
            "notification-url": "https://packagist.org/downloads/",
            "license": [
                "MIT"
            ],
            "authors": [
                {
                    "name": "Taylor Otwell",
                    "email": "taylor@laravel.com"
                }
            ],
            "description": "The Illuminate Conditionable package.",
            "homepage": "https://laravel.com",
            "support": {
                "issues": "https://github.com/laravel/framework/issues",
                "source": "https://github.com/laravel/framework"
            },
            "time": "2022-07-29T19:44:19+00:00"
        },
        {
            "name": "illuminate/contracts",
            "version": "v9.46.0",
            "source": {
                "type": "git",
                "url": "https://github.com/illuminate/contracts.git",
                "reference": "856ad15be8d80a2f217d30cfe2df3fc3a5c886fd"
            },
            "dist": {
                "type": "zip",
                "url": "https://api.github.com/repos/illuminate/contracts/zipball/856ad15be8d80a2f217d30cfe2df3fc3a5c886fd",
                "reference": "856ad15be8d80a2f217d30cfe2df3fc3a5c886fd",
                "shasum": ""
            },
            "require": {
                "php": "^8.0.2",
                "psr/container": "^1.1.1|^2.0.1",
                "psr/simple-cache": "^1.0|^2.0|^3.0"
            },
            "type": "library",
            "extra": {
                "branch-alias": {
                    "dev-master": "9.x-dev"
                }
            },
            "autoload": {
                "psr-4": {
                    "Illuminate\\Contracts\\": ""
                }
            },
            "notification-url": "https://packagist.org/downloads/",
            "license": [
                "MIT"
            ],
            "authors": [
                {
                    "name": "Taylor Otwell",
                    "email": "taylor@laravel.com"
                }
            ],
            "description": "The Illuminate Contracts package.",
            "homepage": "https://laravel.com",
            "support": {
                "issues": "https://github.com/laravel/framework/issues",
                "source": "https://github.com/laravel/framework"
            },
            "time": "2022-12-31T20:34:28+00:00"
        },
        {
            "name": "illuminate/macroable",
            "version": "v9.46.0",
            "source": {
                "type": "git",
                "url": "https://github.com/illuminate/macroable.git",
                "reference": "e3bfaf6401742a9c6abca61b9b10e998e5b6449a"
            },
            "dist": {
                "type": "zip",
                "url": "https://api.github.com/repos/illuminate/macroable/zipball/e3bfaf6401742a9c6abca61b9b10e998e5b6449a",
                "reference": "e3bfaf6401742a9c6abca61b9b10e998e5b6449a",
                "shasum": ""
            },
            "require": {
                "php": "^8.0.2"
            },
            "type": "library",
            "extra": {
                "branch-alias": {
                    "dev-master": "9.x-dev"
                }
            },
            "autoload": {
                "psr-4": {
                    "Illuminate\\Support\\": ""
                }
            },
            "notification-url": "https://packagist.org/downloads/",
            "license": [
                "MIT"
            ],
            "authors": [
                {
                    "name": "Taylor Otwell",
                    "email": "taylor@laravel.com"
                }
            ],
            "description": "The Illuminate Macroable package.",
            "homepage": "https://laravel.com",
            "support": {
                "issues": "https://github.com/laravel/framework/issues",
                "source": "https://github.com/laravel/framework"
            },
            "time": "2022-08-09T13:29:29+00:00"
        },
        {
            "name": "justinrainbow/json-schema",
            "version": "5.2.12",
            "source": {
                "type": "git",
                "url": "https://github.com/justinrainbow/json-schema.git",
                "reference": "ad87d5a5ca981228e0e205c2bc7dfb8e24559b60"
            },
            "dist": {
                "type": "zip",
                "url": "https://api.github.com/repos/justinrainbow/json-schema/zipball/ad87d5a5ca981228e0e205c2bc7dfb8e24559b60",
                "reference": "ad87d5a5ca981228e0e205c2bc7dfb8e24559b60",
                "shasum": ""
            },
            "require": {
                "php": ">=5.3.3"
            },
            "require-dev": {
                "friendsofphp/php-cs-fixer": "~2.2.20||~2.15.1",
                "json-schema/json-schema-test-suite": "1.2.0",
                "phpunit/phpunit": "^4.8.35"
            },
            "bin": [
                "bin/validate-json"
            ],
            "type": "library",
            "extra": {
                "branch-alias": {
                    "dev-master": "5.0.x-dev"
                }
            },
            "autoload": {
                "psr-4": {
                    "JsonSchema\\": "src/JsonSchema/"
                }
            },
            "notification-url": "https://packagist.org/downloads/",
            "license": [
                "MIT"
            ],
            "authors": [
                {
                    "name": "Bruno Prieto Reis",
                    "email": "bruno.p.reis@gmail.com"
                },
                {
                    "name": "Justin Rainbow",
                    "email": "justin.rainbow@gmail.com"
                },
                {
                    "name": "Igor Wiedler",
                    "email": "igor@wiedler.ch"
                },
                {
                    "name": "Robert Schönthal",
                    "email": "seroscho@googlemail.com"
                }
            ],
            "description": "A library to validate a json schema.",
            "homepage": "https://github.com/justinrainbow/json-schema",
            "keywords": [
                "json",
                "schema"
            ],
            "support": {
                "issues": "https://github.com/justinrainbow/json-schema/issues",
                "source": "https://github.com/justinrainbow/json-schema/tree/5.2.12"
            },
            "time": "2022-04-13T08:02:27+00:00"
        },
        {
            "name": "league/oauth2-client",
            "version": "2.6.1",
            "source": {
                "type": "git",
                "url": "https://github.com/thephpleague/oauth2-client.git",
                "reference": "2334c249907190c132364f5dae0287ab8666aa19"
            },
            "dist": {
                "type": "zip",
                "url": "https://api.github.com/repos/thephpleague/oauth2-client/zipball/2334c249907190c132364f5dae0287ab8666aa19",
                "reference": "2334c249907190c132364f5dae0287ab8666aa19",
                "shasum": ""
            },
            "require": {
                "guzzlehttp/guzzle": "^6.0 || ^7.0",
                "paragonie/random_compat": "^1 || ^2 || ^9.99",
                "php": "^5.6 || ^7.0 || ^8.0"
            },
            "require-dev": {
                "mockery/mockery": "^1.3.5",
                "php-parallel-lint/php-parallel-lint": "^1.3.1",
                "phpunit/phpunit": "^5.7 || ^6.0 || ^9.5",
                "squizlabs/php_codesniffer": "^2.3 || ^3.0"
            },
            "type": "library",
            "extra": {
                "branch-alias": {
                    "dev-2.x": "2.0.x-dev"
                }
            },
            "autoload": {
                "psr-4": {
                    "League\\OAuth2\\Client\\": "src/"
                }
            },
            "notification-url": "https://packagist.org/downloads/",
            "license": [
                "MIT"
            ],
            "authors": [
                {
                    "name": "Alex Bilbie",
                    "email": "hello@alexbilbie.com",
                    "homepage": "http://www.alexbilbie.com",
                    "role": "Developer"
                },
                {
                    "name": "Woody Gilk",
                    "homepage": "https://github.com/shadowhand",
                    "role": "Contributor"
                }
            ],
            "description": "OAuth 2.0 Client Library",
            "keywords": [
                "Authentication",
                "SSO",
                "authorization",
                "identity",
                "idp",
                "oauth",
                "oauth2",
                "single sign on"
            ],
            "support": {
                "issues": "https://github.com/thephpleague/oauth2-client/issues",
                "source": "https://github.com/thephpleague/oauth2-client/tree/2.6.1"
            },
            "time": "2021-12-22T16:42:49+00:00"
        },
        {
            "name": "mikehaertl/php-shellcommand",
            "version": "1.6.4",
            "source": {
                "type": "git",
                "url": "https://github.com/mikehaertl/php-shellcommand.git",
                "reference": "3488d7803df1e8f1a343d3d0ca452d527ad8d5e5"
            },
            "dist": {
                "type": "zip",
                "url": "https://api.github.com/repos/mikehaertl/php-shellcommand/zipball/3488d7803df1e8f1a343d3d0ca452d527ad8d5e5",
                "reference": "3488d7803df1e8f1a343d3d0ca452d527ad8d5e5",
                "shasum": ""
            },
            "require": {
                "php": ">= 5.3.0"
            },
            "require-dev": {
                "phpunit/phpunit": ">4.0 <=9.4"
            },
            "type": "library",
            "autoload": {
                "psr-4": {
                    "mikehaertl\\shellcommand\\": "src/"
                }
            },
            "notification-url": "https://packagist.org/downloads/",
            "license": [
                "MIT"
            ],
            "authors": [
                {
                    "name": "Michael Härtl",
                    "email": "haertl.mike@gmail.com"
                }
            ],
            "description": "An object oriented interface to shell commands",
            "keywords": [
                "shell"
            ],
            "support": {
                "issues": "https://github.com/mikehaertl/php-shellcommand/issues",
                "source": "https://github.com/mikehaertl/php-shellcommand/tree/1.6.4"
            },
            "time": "2021-03-17T06:54:33+00:00"
        },
        {
            "name": "moneyphp/money",
            "version": "v4.1.0",
            "source": {
                "type": "git",
                "url": "https://github.com/moneyphp/money.git",
                "reference": "c8eeeb1f7b7e6ca95490b94a301dc9cb8cb76c2d"
            },
            "dist": {
                "type": "zip",
                "url": "https://api.github.com/repos/moneyphp/money/zipball/c8eeeb1f7b7e6ca95490b94a301dc9cb8cb76c2d",
                "reference": "c8eeeb1f7b7e6ca95490b94a301dc9cb8cb76c2d",
                "shasum": ""
            },
            "require": {
                "ext-bcmath": "*",
                "ext-filter": "*",
                "ext-json": "*",
                "php": "~8.0.0 || ~8.1.0 || ~8.2.0"
            },
            "require-dev": {
                "cache/taggable-cache": "^1.1.0",
                "doctrine/coding-standard": "^9.0",
                "doctrine/instantiator": "^1.4.0",
                "ext-gmp": "*",
                "ext-intl": "*",
                "florianv/exchanger": "^2.6.3",
                "florianv/swap": "^4.3.0",
                "moneyphp/crypto-currencies": "^1.0.0",
                "moneyphp/iso-currencies": "^3.2.1",
                "php-http/message": "^1.11.0",
                "php-http/mock-client": "^1.4.1",
                "phpbench/phpbench": "^1.2.5",
                "phpspec/phpspec": "^7.3",
                "phpunit/phpunit": "^9.5.4",
                "psalm/plugin-phpunit": "^0.18.4",
                "psr/cache": "^1.0.1",
                "vimeo/psalm": "~5.3.0"
            },
            "suggest": {
                "ext-gmp": "Calculate without integer limits",
                "ext-intl": "Format Money objects with intl",
                "florianv/exchanger": "Exchange rates library for PHP",
                "florianv/swap": "Exchange rates library for PHP",
                "psr/cache-implementation": "Used for Currency caching"
            },
            "type": "library",
            "extra": {
                "branch-alias": {
                    "dev-master": "3.x-dev"
                }
            },
            "autoload": {
                "psr-4": {
                    "Money\\": "src/"
                }
            },
            "notification-url": "https://packagist.org/downloads/",
            "license": [
                "MIT"
            ],
            "authors": [
                {
                    "name": "Mathias Verraes",
                    "email": "mathias@verraes.net",
                    "homepage": "http://verraes.net"
                },
                {
                    "name": "Márk Sági-Kazár",
                    "email": "mark.sagikazar@gmail.com"
                },
                {
                    "name": "Frederik Bosch",
                    "email": "f.bosch@genkgo.nl"
                }
            ],
            "description": "PHP implementation of Fowler's Money pattern",
            "homepage": "http://moneyphp.org",
            "keywords": [
                "Value Object",
                "money",
                "vo"
            ],
            "support": {
                "issues": "https://github.com/moneyphp/money/issues",
                "source": "https://github.com/moneyphp/money/tree/v4.1.0"
            },
            "time": "2022-12-19T20:35:32+00:00"
        },
        {
            "name": "monolog/monolog",
            "version": "2.8.0",
            "source": {
                "type": "git",
                "url": "https://github.com/Seldaek/monolog.git",
                "reference": "720488632c590286b88b80e62aa3d3d551ad4a50"
            },
            "dist": {
                "type": "zip",
                "url": "https://api.github.com/repos/Seldaek/monolog/zipball/720488632c590286b88b80e62aa3d3d551ad4a50",
                "reference": "720488632c590286b88b80e62aa3d3d551ad4a50",
                "shasum": ""
            },
            "require": {
                "php": ">=7.2",
                "psr/log": "^1.0.1 || ^2.0 || ^3.0"
            },
            "provide": {
                "psr/log-implementation": "1.0.0 || 2.0.0 || 3.0.0"
            },
            "require-dev": {
                "aws/aws-sdk-php": "^2.4.9 || ^3.0",
                "doctrine/couchdb": "~1.0@dev",
                "elasticsearch/elasticsearch": "^7 || ^8",
                "ext-json": "*",
                "graylog2/gelf-php": "^1.4.2",
                "guzzlehttp/guzzle": "^7.4",
                "guzzlehttp/psr7": "^2.2",
                "mongodb/mongodb": "^1.8",
                "php-amqplib/php-amqplib": "~2.4 || ^3",
                "phpspec/prophecy": "^1.15",
                "phpstan/phpstan": "^0.12.91",
                "phpunit/phpunit": "^8.5.14",
                "predis/predis": "^1.1 || ^2.0",
                "rollbar/rollbar": "^1.3 || ^2 || ^3",
                "ruflin/elastica": "^7",
                "swiftmailer/swiftmailer": "^5.3|^6.0",
                "symfony/mailer": "^5.4 || ^6",
                "symfony/mime": "^5.4 || ^6"
            },
            "suggest": {
                "aws/aws-sdk-php": "Allow sending log messages to AWS services like DynamoDB",
                "doctrine/couchdb": "Allow sending log messages to a CouchDB server",
                "elasticsearch/elasticsearch": "Allow sending log messages to an Elasticsearch server via official client",
                "ext-amqp": "Allow sending log messages to an AMQP server (1.0+ required)",
                "ext-curl": "Required to send log messages using the IFTTTHandler, the LogglyHandler, the SendGridHandler, the SlackWebhookHandler or the TelegramBotHandler",
                "ext-mbstring": "Allow to work properly with unicode symbols",
                "ext-mongodb": "Allow sending log messages to a MongoDB server (via driver)",
                "ext-openssl": "Required to send log messages using SSL",
                "ext-sockets": "Allow sending log messages to a Syslog server (via UDP driver)",
                "graylog2/gelf-php": "Allow sending log messages to a GrayLog2 server",
                "mongodb/mongodb": "Allow sending log messages to a MongoDB server (via library)",
                "php-amqplib/php-amqplib": "Allow sending log messages to an AMQP server using php-amqplib",
                "rollbar/rollbar": "Allow sending log messages to Rollbar",
                "ruflin/elastica": "Allow sending log messages to an Elastic Search server"
            },
            "type": "library",
            "extra": {
                "branch-alias": {
                    "dev-main": "2.x-dev"
                }
            },
            "autoload": {
                "psr-4": {
                    "Monolog\\": "src/Monolog"
                }
            },
            "notification-url": "https://packagist.org/downloads/",
            "license": [
                "MIT"
            ],
            "authors": [
                {
                    "name": "Jordi Boggiano",
                    "email": "j.boggiano@seld.be",
                    "homepage": "https://seld.be"
                }
            ],
            "description": "Sends your logs to files, sockets, inboxes, databases and various web services",
            "homepage": "https://github.com/Seldaek/monolog",
            "keywords": [
                "log",
                "logging",
                "psr-3"
            ],
            "support": {
                "issues": "https://github.com/Seldaek/monolog/issues",
                "source": "https://github.com/Seldaek/monolog/tree/2.8.0"
            },
            "funding": [
                {
                    "url": "https://github.com/Seldaek",
                    "type": "github"
                },
                {
                    "url": "https://tidelift.com/funding/github/packagist/monolog/monolog",
                    "type": "tidelift"
                }
            ],
            "time": "2022-07-24T11:55:47+00:00"
        },
        {
            "name": "paragonie/random_compat",
            "version": "v9.99.100",
            "source": {
                "type": "git",
                "url": "https://github.com/paragonie/random_compat.git",
                "reference": "996434e5492cb4c3edcb9168db6fbb1359ef965a"
            },
            "dist": {
                "type": "zip",
                "url": "https://api.github.com/repos/paragonie/random_compat/zipball/996434e5492cb4c3edcb9168db6fbb1359ef965a",
                "reference": "996434e5492cb4c3edcb9168db6fbb1359ef965a",
                "shasum": ""
            },
            "require": {
                "php": ">= 7"
            },
            "require-dev": {
                "phpunit/phpunit": "4.*|5.*",
                "vimeo/psalm": "^1"
            },
            "suggest": {
                "ext-libsodium": "Provides a modern crypto API that can be used to generate random bytes."
            },
            "type": "library",
            "notification-url": "https://packagist.org/downloads/",
            "license": [
                "MIT"
            ],
            "authors": [
                {
                    "name": "Paragon Initiative Enterprises",
                    "email": "security@paragonie.com",
                    "homepage": "https://paragonie.com"
                }
            ],
            "description": "PHP 5.x polyfill for random_bytes() and random_int() from PHP 7",
            "keywords": [
                "csprng",
                "polyfill",
                "pseudorandom",
                "random"
            ],
            "support": {
                "email": "info@paragonie.com",
                "issues": "https://github.com/paragonie/random_compat/issues",
                "source": "https://github.com/paragonie/random_compat"
            },
            "time": "2020-10-15T08:29:30+00:00"
        },
        {
            "name": "phpdocumentor/reflection-common",
            "version": "2.2.0",
            "source": {
                "type": "git",
                "url": "https://github.com/phpDocumentor/ReflectionCommon.git",
                "reference": "1d01c49d4ed62f25aa84a747ad35d5a16924662b"
            },
            "dist": {
                "type": "zip",
                "url": "https://api.github.com/repos/phpDocumentor/ReflectionCommon/zipball/1d01c49d4ed62f25aa84a747ad35d5a16924662b",
                "reference": "1d01c49d4ed62f25aa84a747ad35d5a16924662b",
                "shasum": ""
            },
            "require": {
                "php": "^7.2 || ^8.0"
            },
            "type": "library",
            "extra": {
                "branch-alias": {
                    "dev-2.x": "2.x-dev"
                }
            },
            "autoload": {
                "psr-4": {
                    "phpDocumentor\\Reflection\\": "src/"
                }
            },
            "notification-url": "https://packagist.org/downloads/",
            "license": [
                "MIT"
            ],
            "authors": [
                {
                    "name": "Jaap van Otterdijk",
                    "email": "opensource@ijaap.nl"
                }
            ],
            "description": "Common reflection classes used by phpdocumentor to reflect the code structure",
            "homepage": "http://www.phpdoc.org",
            "keywords": [
                "FQSEN",
                "phpDocumentor",
                "phpdoc",
                "reflection",
                "static analysis"
            ],
            "support": {
                "issues": "https://github.com/phpDocumentor/ReflectionCommon/issues",
                "source": "https://github.com/phpDocumentor/ReflectionCommon/tree/2.x"
            },
            "time": "2020-06-27T09:03:43+00:00"
        },
        {
            "name": "phpdocumentor/reflection-docblock",
            "version": "5.3.0",
            "source": {
                "type": "git",
                "url": "https://github.com/phpDocumentor/ReflectionDocBlock.git",
                "reference": "622548b623e81ca6d78b721c5e029f4ce664f170"
            },
            "dist": {
                "type": "zip",
                "url": "https://api.github.com/repos/phpDocumentor/ReflectionDocBlock/zipball/622548b623e81ca6d78b721c5e029f4ce664f170",
                "reference": "622548b623e81ca6d78b721c5e029f4ce664f170",
                "shasum": ""
            },
            "require": {
                "ext-filter": "*",
                "php": "^7.2 || ^8.0",
                "phpdocumentor/reflection-common": "^2.2",
                "phpdocumentor/type-resolver": "^1.3",
                "webmozart/assert": "^1.9.1"
            },
            "require-dev": {
                "mockery/mockery": "~1.3.2",
                "psalm/phar": "^4.8"
            },
            "type": "library",
            "extra": {
                "branch-alias": {
                    "dev-master": "5.x-dev"
                }
            },
            "autoload": {
                "psr-4": {
                    "phpDocumentor\\Reflection\\": "src"
                }
            },
            "notification-url": "https://packagist.org/downloads/",
            "license": [
                "MIT"
            ],
            "authors": [
                {
                    "name": "Mike van Riel",
                    "email": "me@mikevanriel.com"
                },
                {
                    "name": "Jaap van Otterdijk",
                    "email": "account@ijaap.nl"
                }
            ],
            "description": "With this component, a library can provide support for annotations via DocBlocks or otherwise retrieve information that is embedded in a DocBlock.",
            "support": {
                "issues": "https://github.com/phpDocumentor/ReflectionDocBlock/issues",
                "source": "https://github.com/phpDocumentor/ReflectionDocBlock/tree/5.3.0"
            },
            "time": "2021-10-19T17:43:47+00:00"
        },
        {
            "name": "phpdocumentor/type-resolver",
            "version": "1.6.2",
            "source": {
                "type": "git",
                "url": "https://github.com/phpDocumentor/TypeResolver.git",
                "reference": "48f445a408c131e38cab1c235aa6d2bb7a0bb20d"
            },
            "dist": {
                "type": "zip",
                "url": "https://api.github.com/repos/phpDocumentor/TypeResolver/zipball/48f445a408c131e38cab1c235aa6d2bb7a0bb20d",
                "reference": "48f445a408c131e38cab1c235aa6d2bb7a0bb20d",
                "shasum": ""
            },
            "require": {
                "php": "^7.4 || ^8.0",
                "phpdocumentor/reflection-common": "^2.0"
            },
            "require-dev": {
                "ext-tokenizer": "*",
                "phpstan/extension-installer": "^1.1",
                "phpstan/phpstan": "^1.8",
                "phpstan/phpstan-phpunit": "^1.1",
                "phpunit/phpunit": "^9.5",
                "rector/rector": "^0.13.9",
                "vimeo/psalm": "^4.25"
            },
            "type": "library",
            "extra": {
                "branch-alias": {
                    "dev-1.x": "1.x-dev"
                }
            },
            "autoload": {
                "psr-4": {
                    "phpDocumentor\\Reflection\\": "src"
                }
            },
            "notification-url": "https://packagist.org/downloads/",
            "license": [
                "MIT"
            ],
            "authors": [
                {
                    "name": "Mike van Riel",
                    "email": "me@mikevanriel.com"
                }
            ],
            "description": "A PSR-5 based resolver of Class names, Types and Structural Element Names",
            "support": {
                "issues": "https://github.com/phpDocumentor/TypeResolver/issues",
                "source": "https://github.com/phpDocumentor/TypeResolver/tree/1.6.2"
            },
            "time": "2022-10-14T12:47:21+00:00"
        },
        {
            "name": "pixelandtonic/imagine",
            "version": "1.3.3.1",
            "source": {
                "type": "git",
                "url": "https://github.com/pixelandtonic/Imagine.git",
                "reference": "4d9bb596ff60504e37ccf9103c0bb705dba7fec6"
            },
            "dist": {
                "type": "zip",
                "url": "https://api.github.com/repos/pixelandtonic/Imagine/zipball/4d9bb596ff60504e37ccf9103c0bb705dba7fec6",
                "reference": "4d9bb596ff60504e37ccf9103c0bb705dba7fec6",
                "shasum": ""
            },
            "require": {
                "php": ">=5.5"
            },
            "require-dev": {
                "phpunit/phpunit": "^4.8 || ^5.7 || ^6.5 || ^7.5 || ^8.4 || ^9.3"
            },
            "suggest": {
                "ext-exif": "to read EXIF metadata",
                "ext-gd": "to use the GD implementation",
                "ext-gmagick": "to use the Gmagick implementation",
                "ext-imagick": "to use the Imagick implementation"
            },
            "type": "library",
            "extra": {
                "branch-alias": {
                    "dev-develop": "1.x-dev"
                }
            },
            "autoload": {
                "psr-4": {
                    "Imagine\\": "src/"
                }
            },
            "notification-url": "https://packagist.org/downloads/",
            "license": [
                "MIT"
            ],
            "authors": [
                {
                    "name": "Bulat Shakirzyanov",
                    "email": "mallluhuct@gmail.com",
                    "homepage": "http://avalanche123.com"
                }
            ],
            "description": "Image processing for PHP 5.3",
            "homepage": "http://imagine.readthedocs.org/",
            "keywords": [
                "drawing",
                "graphics",
                "image manipulation",
                "image processing"
            ],
            "support": {
                "source": "https://github.com/pixelandtonic/Imagine/tree/1.3.3.1"
            },
            "time": "2023-01-03T19:18:06+00:00"
        },
        {
            "name": "psr/container",
            "version": "2.0.2",
            "source": {
                "type": "git",
                "url": "https://github.com/php-fig/container.git",
                "reference": "c71ecc56dfe541dbd90c5360474fbc405f8d5963"
            },
            "dist": {
                "type": "zip",
                "url": "https://api.github.com/repos/php-fig/container/zipball/c71ecc56dfe541dbd90c5360474fbc405f8d5963",
                "reference": "c71ecc56dfe541dbd90c5360474fbc405f8d5963",
                "shasum": ""
            },
            "require": {
                "php": ">=7.4.0"
            },
            "type": "library",
            "extra": {
                "branch-alias": {
                    "dev-master": "2.0.x-dev"
                }
            },
            "autoload": {
                "psr-4": {
                    "Psr\\Container\\": "src/"
                }
            },
            "notification-url": "https://packagist.org/downloads/",
            "license": [
                "MIT"
            ],
            "authors": [
                {
                    "name": "PHP-FIG",
                    "homepage": "https://www.php-fig.org/"
                }
            ],
            "description": "Common Container Interface (PHP FIG PSR-11)",
            "homepage": "https://github.com/php-fig/container",
            "keywords": [
                "PSR-11",
                "container",
                "container-interface",
                "container-interop",
                "psr"
            ],
            "support": {
                "issues": "https://github.com/php-fig/container/issues",
                "source": "https://github.com/php-fig/container/tree/2.0.2"
            },
            "time": "2021-11-05T16:47:00+00:00"
        },
        {
            "name": "psr/event-dispatcher",
            "version": "1.0.0",
            "source": {
                "type": "git",
                "url": "https://github.com/php-fig/event-dispatcher.git",
                "reference": "dbefd12671e8a14ec7f180cab83036ed26714bb0"
            },
            "dist": {
                "type": "zip",
                "url": "https://api.github.com/repos/php-fig/event-dispatcher/zipball/dbefd12671e8a14ec7f180cab83036ed26714bb0",
                "reference": "dbefd12671e8a14ec7f180cab83036ed26714bb0",
                "shasum": ""
            },
            "require": {
                "php": ">=7.2.0"
            },
            "type": "library",
            "extra": {
                "branch-alias": {
                    "dev-master": "1.0.x-dev"
                }
            },
            "autoload": {
                "psr-4": {
                    "Psr\\EventDispatcher\\": "src/"
                }
            },
            "notification-url": "https://packagist.org/downloads/",
            "license": [
                "MIT"
            ],
            "authors": [
                {
                    "name": "PHP-FIG",
                    "homepage": "http://www.php-fig.org/"
                }
            ],
            "description": "Standard interfaces for event handling.",
            "keywords": [
                "events",
                "psr",
                "psr-14"
            ],
            "support": {
                "issues": "https://github.com/php-fig/event-dispatcher/issues",
                "source": "https://github.com/php-fig/event-dispatcher/tree/1.0.0"
            },
            "time": "2019-01-08T18:20:26+00:00"
        },
        {
            "name": "psr/http-client",
            "version": "1.0.1",
            "source": {
                "type": "git",
                "url": "https://github.com/php-fig/http-client.git",
                "reference": "2dfb5f6c5eff0e91e20e913f8c5452ed95b86621"
            },
            "dist": {
                "type": "zip",
                "url": "https://api.github.com/repos/php-fig/http-client/zipball/2dfb5f6c5eff0e91e20e913f8c5452ed95b86621",
                "reference": "2dfb5f6c5eff0e91e20e913f8c5452ed95b86621",
                "shasum": ""
            },
            "require": {
                "php": "^7.0 || ^8.0",
                "psr/http-message": "^1.0"
            },
            "type": "library",
            "extra": {
                "branch-alias": {
                    "dev-master": "1.0.x-dev"
                }
            },
            "autoload": {
                "psr-4": {
                    "Psr\\Http\\Client\\": "src/"
                }
            },
            "notification-url": "https://packagist.org/downloads/",
            "license": [
                "MIT"
            ],
            "authors": [
                {
                    "name": "PHP-FIG",
                    "homepage": "http://www.php-fig.org/"
                }
            ],
            "description": "Common interface for HTTP clients",
            "homepage": "https://github.com/php-fig/http-client",
            "keywords": [
                "http",
                "http-client",
                "psr",
                "psr-18"
            ],
            "support": {
                "source": "https://github.com/php-fig/http-client/tree/master"
            },
            "time": "2020-06-29T06:28:15+00:00"
        },
        {
            "name": "psr/http-factory",
            "version": "1.0.1",
            "source": {
                "type": "git",
                "url": "https://github.com/php-fig/http-factory.git",
                "reference": "12ac7fcd07e5b077433f5f2bee95b3a771bf61be"
            },
            "dist": {
                "type": "zip",
                "url": "https://api.github.com/repos/php-fig/http-factory/zipball/12ac7fcd07e5b077433f5f2bee95b3a771bf61be",
                "reference": "12ac7fcd07e5b077433f5f2bee95b3a771bf61be",
                "shasum": ""
            },
            "require": {
                "php": ">=7.0.0",
                "psr/http-message": "^1.0"
            },
            "type": "library",
            "extra": {
                "branch-alias": {
                    "dev-master": "1.0.x-dev"
                }
            },
            "autoload": {
                "psr-4": {
                    "Psr\\Http\\Message\\": "src/"
                }
            },
            "notification-url": "https://packagist.org/downloads/",
            "license": [
                "MIT"
            ],
            "authors": [
                {
                    "name": "PHP-FIG",
                    "homepage": "http://www.php-fig.org/"
                }
            ],
            "description": "Common interfaces for PSR-7 HTTP message factories",
            "keywords": [
                "factory",
                "http",
                "message",
                "psr",
                "psr-17",
                "psr-7",
                "request",
                "response"
            ],
            "support": {
                "source": "https://github.com/php-fig/http-factory/tree/master"
            },
            "time": "2019-04-30T12:38:16+00:00"
        },
        {
            "name": "psr/http-message",
            "version": "1.0.1",
            "source": {
                "type": "git",
                "url": "https://github.com/php-fig/http-message.git",
                "reference": "f6561bf28d520154e4b0ec72be95418abe6d9363"
            },
            "dist": {
                "type": "zip",
                "url": "https://api.github.com/repos/php-fig/http-message/zipball/f6561bf28d520154e4b0ec72be95418abe6d9363",
                "reference": "f6561bf28d520154e4b0ec72be95418abe6d9363",
                "shasum": ""
            },
            "require": {
                "php": ">=5.3.0"
            },
            "type": "library",
            "extra": {
                "branch-alias": {
                    "dev-master": "1.0.x-dev"
                }
            },
            "autoload": {
                "psr-4": {
                    "Psr\\Http\\Message\\": "src/"
                }
            },
            "notification-url": "https://packagist.org/downloads/",
            "license": [
                "MIT"
            ],
            "authors": [
                {
                    "name": "PHP-FIG",
                    "homepage": "http://www.php-fig.org/"
                }
            ],
            "description": "Common interface for HTTP messages",
            "homepage": "https://github.com/php-fig/http-message",
            "keywords": [
                "http",
                "http-message",
                "psr",
                "psr-7",
                "request",
                "response"
            ],
            "support": {
                "source": "https://github.com/php-fig/http-message/tree/master"
            },
            "time": "2016-08-06T14:39:51+00:00"
        },
        {
            "name": "psr/log",
            "version": "1.1.4",
            "source": {
                "type": "git",
                "url": "https://github.com/php-fig/log.git",
                "reference": "d49695b909c3b7628b6289db5479a1c204601f11"
            },
            "dist": {
                "type": "zip",
                "url": "https://api.github.com/repos/php-fig/log/zipball/d49695b909c3b7628b6289db5479a1c204601f11",
                "reference": "d49695b909c3b7628b6289db5479a1c204601f11",
                "shasum": ""
            },
            "require": {
                "php": ">=5.3.0"
            },
            "type": "library",
            "extra": {
                "branch-alias": {
                    "dev-master": "1.1.x-dev"
                }
            },
            "autoload": {
                "psr-4": {
                    "Psr\\Log\\": "Psr/Log/"
                }
            },
            "notification-url": "https://packagist.org/downloads/",
            "license": [
                "MIT"
            ],
            "authors": [
                {
                    "name": "PHP-FIG",
                    "homepage": "https://www.php-fig.org/"
                }
            ],
            "description": "Common interface for logging libraries",
            "homepage": "https://github.com/php-fig/log",
            "keywords": [
                "log",
                "psr",
                "psr-3"
            ],
            "support": {
                "source": "https://github.com/php-fig/log/tree/1.1.4"
            },
            "time": "2021-05-03T11:20:27+00:00"
        },
        {
            "name": "psr/simple-cache",
            "version": "3.0.0",
            "source": {
                "type": "git",
                "url": "https://github.com/php-fig/simple-cache.git",
                "reference": "764e0b3939f5ca87cb904f570ef9be2d78a07865"
            },
            "dist": {
                "type": "zip",
                "url": "https://api.github.com/repos/php-fig/simple-cache/zipball/764e0b3939f5ca87cb904f570ef9be2d78a07865",
                "reference": "764e0b3939f5ca87cb904f570ef9be2d78a07865",
                "shasum": ""
            },
            "require": {
                "php": ">=8.0.0"
            },
            "type": "library",
            "extra": {
                "branch-alias": {
                    "dev-master": "3.0.x-dev"
                }
            },
            "autoload": {
                "psr-4": {
                    "Psr\\SimpleCache\\": "src/"
                }
            },
            "notification-url": "https://packagist.org/downloads/",
            "license": [
                "MIT"
            ],
            "authors": [
                {
                    "name": "PHP-FIG",
                    "homepage": "https://www.php-fig.org/"
                }
            ],
            "description": "Common interfaces for simple caching",
            "keywords": [
                "cache",
                "caching",
                "psr",
                "psr-16",
                "simple-cache"
            ],
            "support": {
                "source": "https://github.com/php-fig/simple-cache/tree/3.0.0"
            },
            "time": "2021-10-29T13:26:27+00:00"
        },
        {
            "name": "ralouphie/getallheaders",
            "version": "3.0.3",
            "source": {
                "type": "git",
                "url": "https://github.com/ralouphie/getallheaders.git",
                "reference": "120b605dfeb996808c31b6477290a714d356e822"
            },
            "dist": {
                "type": "zip",
                "url": "https://api.github.com/repos/ralouphie/getallheaders/zipball/120b605dfeb996808c31b6477290a714d356e822",
                "reference": "120b605dfeb996808c31b6477290a714d356e822",
                "shasum": ""
            },
            "require": {
                "php": ">=5.6"
            },
            "require-dev": {
                "php-coveralls/php-coveralls": "^2.1",
                "phpunit/phpunit": "^5 || ^6.5"
            },
            "type": "library",
            "autoload": {
                "files": [
                    "src/getallheaders.php"
                ]
            },
            "notification-url": "https://packagist.org/downloads/",
            "license": [
                "MIT"
            ],
            "authors": [
                {
                    "name": "Ralph Khattar",
                    "email": "ralph.khattar@gmail.com"
                }
            ],
            "description": "A polyfill for getallheaders.",
            "support": {
                "issues": "https://github.com/ralouphie/getallheaders/issues",
                "source": "https://github.com/ralouphie/getallheaders/tree/develop"
            },
            "time": "2019-03-08T08:55:37+00:00"
        },
        {
            "name": "react/promise",
            "version": "v2.9.0",
            "source": {
                "type": "git",
                "url": "https://github.com/reactphp/promise.git",
                "reference": "234f8fd1023c9158e2314fa9d7d0e6a83db42910"
            },
            "dist": {
                "type": "zip",
                "url": "https://api.github.com/repos/reactphp/promise/zipball/234f8fd1023c9158e2314fa9d7d0e6a83db42910",
                "reference": "234f8fd1023c9158e2314fa9d7d0e6a83db42910",
                "shasum": ""
            },
            "require": {
                "php": ">=5.4.0"
            },
            "require-dev": {
                "phpunit/phpunit": "^9.3 || ^5.7 || ^4.8.36"
            },
            "type": "library",
            "autoload": {
                "files": [
                    "src/functions_include.php"
                ],
                "psr-4": {
                    "React\\Promise\\": "src/"
                }
            },
            "notification-url": "https://packagist.org/downloads/",
            "license": [
                "MIT"
            ],
            "authors": [
                {
                    "name": "Jan Sorgalla",
                    "email": "jsorgalla@gmail.com",
                    "homepage": "https://sorgalla.com/"
                },
                {
                    "name": "Christian Lück",
                    "email": "christian@clue.engineering",
                    "homepage": "https://clue.engineering/"
                },
                {
                    "name": "Cees-Jan Kiewiet",
                    "email": "reactphp@ceesjankiewiet.nl",
                    "homepage": "https://wyrihaximus.net/"
                },
                {
                    "name": "Chris Boden",
                    "email": "cboden@gmail.com",
                    "homepage": "https://cboden.dev/"
                }
            ],
            "description": "A lightweight implementation of CommonJS Promises/A for PHP",
            "keywords": [
                "promise",
                "promises"
            ],
            "support": {
                "issues": "https://github.com/reactphp/promise/issues",
                "source": "https://github.com/reactphp/promise/tree/v2.9.0"
            },
            "funding": [
                {
                    "url": "https://github.com/WyriHaximus",
                    "type": "github"
                },
                {
                    "url": "https://github.com/clue",
                    "type": "github"
                }
            ],
            "time": "2022-02-11T10:27:51+00:00"
        },
        {
            "name": "samdark/yii2-psr-log-target",
            "version": "1.1.3",
            "source": {
                "type": "git",
                "url": "https://github.com/samdark/yii2-psr-log-target.git",
                "reference": "ccb29ecb7140c4eb81c3dfad38f61b21a9c1ed30"
            },
            "dist": {
                "type": "zip",
                "url": "https://api.github.com/repos/samdark/yii2-psr-log-target/zipball/ccb29ecb7140c4eb81c3dfad38f61b21a9c1ed30",
                "reference": "ccb29ecb7140c4eb81c3dfad38f61b21a9c1ed30",
                "shasum": ""
            },
            "require": {
                "psr/log": "~1.0.2|~1.1.0",
                "yiisoft/yii2": "~2.0.0"
            },
            "require-dev": {
                "phpunit/phpunit": "~4.4"
            },
            "type": "yii2-extension",
            "autoload": {
                "psr-4": {
                    "samdark\\log\\": "src",
                    "samdark\\log\\tests\\": "tests"
                }
            },
            "notification-url": "https://packagist.org/downloads/",
            "license": [
                "BSD-3-Clause"
            ],
            "authors": [
                {
                    "name": "Alexander Makarov",
                    "email": "sam@rmcreative.ru"
                }
            ],
            "description": "Yii 2 log target which uses PSR-3 compatible logger",
            "homepage": "https://github.com/samdark/yii2-psr-log-target",
            "keywords": [
                "extension",
                "log",
                "psr-3",
                "yii"
            ],
            "support": {
                "issues": "https://github.com/samdark/yii2-psr-log-target/issues",
                "source": "https://github.com/samdark/yii2-psr-log-target"
            },
            "funding": [
                {
                    "url": "https://github.com/samdark",
                    "type": "github"
                },
                {
                    "url": "https://www.patreon.com/samdark",
                    "type": "patreon"
                }
            ],
            "time": "2020-07-16T12:34:01+00:00"
        },
        {
            "name": "seld/cli-prompt",
            "version": "1.0.4",
            "source": {
                "type": "git",
                "url": "https://github.com/Seldaek/cli-prompt.git",
                "reference": "b8dfcf02094b8c03b40322c229493bb2884423c5"
            },
            "dist": {
                "type": "zip",
                "url": "https://api.github.com/repos/Seldaek/cli-prompt/zipball/b8dfcf02094b8c03b40322c229493bb2884423c5",
                "reference": "b8dfcf02094b8c03b40322c229493bb2884423c5",
                "shasum": ""
            },
            "require": {
                "php": ">=5.3"
            },
            "require-dev": {
                "phpstan/phpstan": "^0.12.63"
            },
            "type": "library",
            "extra": {
                "branch-alias": {
                    "dev-master": "1.x-dev"
                }
            },
            "autoload": {
                "psr-4": {
                    "Seld\\CliPrompt\\": "src/"
                }
            },
            "notification-url": "https://packagist.org/downloads/",
            "license": [
                "MIT"
            ],
            "authors": [
                {
                    "name": "Jordi Boggiano",
                    "email": "j.boggiano@seld.be"
                }
            ],
            "description": "Allows you to prompt for user input on the command line, and optionally hide the characters they type",
            "keywords": [
                "cli",
                "console",
                "hidden",
                "input",
                "prompt"
            ],
            "support": {
                "issues": "https://github.com/Seldaek/cli-prompt/issues",
                "source": "https://github.com/Seldaek/cli-prompt/tree/1.0.4"
            },
            "time": "2020-12-15T21:32:01+00:00"
        },
        {
            "name": "seld/jsonlint",
            "version": "1.9.0",
            "source": {
                "type": "git",
                "url": "https://github.com/Seldaek/jsonlint.git",
                "reference": "4211420d25eba80712bff236a98960ef68b866b7"
            },
            "dist": {
                "type": "zip",
                "url": "https://api.github.com/repos/Seldaek/jsonlint/zipball/4211420d25eba80712bff236a98960ef68b866b7",
                "reference": "4211420d25eba80712bff236a98960ef68b866b7",
                "shasum": ""
            },
            "require": {
                "php": "^5.3 || ^7.0 || ^8.0"
            },
            "require-dev": {
                "phpstan/phpstan": "^1.5",
                "phpunit/phpunit": "^4.8.35 || ^5.7 || ^6.0 || ^8.5.13"
            },
            "bin": [
                "bin/jsonlint"
            ],
            "type": "library",
            "autoload": {
                "psr-4": {
                    "Seld\\JsonLint\\": "src/Seld/JsonLint/"
                }
            },
            "notification-url": "https://packagist.org/downloads/",
            "license": [
                "MIT"
            ],
            "authors": [
                {
                    "name": "Jordi Boggiano",
                    "email": "j.boggiano@seld.be",
                    "homepage": "http://seld.be"
                }
            ],
            "description": "JSON Linter",
            "keywords": [
                "json",
                "linter",
                "parser",
                "validator"
            ],
            "support": {
                "issues": "https://github.com/Seldaek/jsonlint/issues",
                "source": "https://github.com/Seldaek/jsonlint/tree/1.9.0"
            },
            "funding": [
                {
                    "url": "https://github.com/Seldaek",
                    "type": "github"
                },
                {
                    "url": "https://tidelift.com/funding/github/packagist/seld/jsonlint",
                    "type": "tidelift"
                }
            ],
            "time": "2022-04-01T13:37:23+00:00"
        },
        {
            "name": "seld/phar-utils",
            "version": "1.2.1",
            "source": {
                "type": "git",
                "url": "https://github.com/Seldaek/phar-utils.git",
                "reference": "ea2f4014f163c1be4c601b9b7bd6af81ba8d701c"
            },
            "dist": {
                "type": "zip",
                "url": "https://api.github.com/repos/Seldaek/phar-utils/zipball/ea2f4014f163c1be4c601b9b7bd6af81ba8d701c",
                "reference": "ea2f4014f163c1be4c601b9b7bd6af81ba8d701c",
                "shasum": ""
            },
            "require": {
                "php": ">=5.3"
            },
            "type": "library",
            "extra": {
                "branch-alias": {
                    "dev-master": "1.x-dev"
                }
            },
            "autoload": {
                "psr-4": {
                    "Seld\\PharUtils\\": "src/"
                }
            },
            "notification-url": "https://packagist.org/downloads/",
            "license": [
                "MIT"
            ],
            "authors": [
                {
                    "name": "Jordi Boggiano",
                    "email": "j.boggiano@seld.be"
                }
            ],
            "description": "PHAR file format utilities, for when PHP phars you up",
            "keywords": [
                "phar"
            ],
            "support": {
                "issues": "https://github.com/Seldaek/phar-utils/issues",
                "source": "https://github.com/Seldaek/phar-utils/tree/1.2.1"
            },
            "time": "2022-08-31T10:31:18+00:00"
        },
        {
            "name": "symfony/console",
            "version": "v5.4.17",
            "source": {
                "type": "git",
                "url": "https://github.com/symfony/console.git",
                "reference": "58422fdcb0e715ed05b385f70d3e8b5ed4bbd45f"
            },
            "dist": {
                "type": "zip",
                "url": "https://api.github.com/repos/symfony/console/zipball/58422fdcb0e715ed05b385f70d3e8b5ed4bbd45f",
                "reference": "58422fdcb0e715ed05b385f70d3e8b5ed4bbd45f",
                "shasum": ""
            },
            "require": {
                "php": ">=7.2.5",
                "symfony/deprecation-contracts": "^2.1|^3",
                "symfony/polyfill-mbstring": "~1.0",
                "symfony/polyfill-php73": "^1.9",
                "symfony/polyfill-php80": "^1.16",
                "symfony/service-contracts": "^1.1|^2|^3",
                "symfony/string": "^5.1|^6.0"
            },
            "conflict": {
                "psr/log": ">=3",
                "symfony/dependency-injection": "<4.4",
                "symfony/dotenv": "<5.1",
                "symfony/event-dispatcher": "<4.4",
                "symfony/lock": "<4.4",
                "symfony/process": "<4.4"
            },
            "provide": {
                "psr/log-implementation": "1.0|2.0"
            },
            "require-dev": {
                "psr/log": "^1|^2",
                "symfony/config": "^4.4|^5.0|^6.0",
                "symfony/dependency-injection": "^4.4|^5.0|^6.0",
                "symfony/event-dispatcher": "^4.4|^5.0|^6.0",
                "symfony/lock": "^4.4|^5.0|^6.0",
                "symfony/process": "^4.4|^5.0|^6.0",
                "symfony/var-dumper": "^4.4|^5.0|^6.0"
            },
            "suggest": {
                "psr/log": "For using the console logger",
                "symfony/event-dispatcher": "",
                "symfony/lock": "",
                "symfony/process": ""
            },
            "type": "library",
            "autoload": {
                "psr-4": {
                    "Symfony\\Component\\Console\\": ""
                },
                "exclude-from-classmap": [
                    "/Tests/"
                ]
            },
            "notification-url": "https://packagist.org/downloads/",
            "license": [
                "MIT"
            ],
            "authors": [
                {
                    "name": "Fabien Potencier",
                    "email": "fabien@symfony.com"
                },
                {
                    "name": "Symfony Community",
                    "homepage": "https://symfony.com/contributors"
                }
            ],
            "description": "Eases the creation of beautiful and testable command line interfaces",
            "homepage": "https://symfony.com",
            "keywords": [
                "cli",
                "command line",
                "console",
                "terminal"
            ],
            "support": {
                "source": "https://github.com/symfony/console/tree/v5.4.17"
            },
            "funding": [
                {
                    "url": "https://symfony.com/sponsor",
                    "type": "custom"
                },
                {
                    "url": "https://github.com/fabpot",
                    "type": "github"
                },
                {
                    "url": "https://tidelift.com/funding/github/packagist/symfony/symfony",
                    "type": "tidelift"
                }
            ],
            "time": "2022-12-28T14:15:31+00:00"
        },
        {
            "name": "symfony/deprecation-contracts",
            "version": "v3.0.2",
            "source": {
                "type": "git",
                "url": "https://github.com/symfony/deprecation-contracts.git",
                "reference": "26954b3d62a6c5fd0ea8a2a00c0353a14978d05c"
            },
            "dist": {
                "type": "zip",
                "url": "https://api.github.com/repos/symfony/deprecation-contracts/zipball/26954b3d62a6c5fd0ea8a2a00c0353a14978d05c",
                "reference": "26954b3d62a6c5fd0ea8a2a00c0353a14978d05c",
                "shasum": ""
            },
            "require": {
                "php": ">=8.0.2"
            },
            "type": "library",
            "extra": {
                "branch-alias": {
                    "dev-main": "3.0-dev"
                },
                "thanks": {
                    "name": "symfony/contracts",
                    "url": "https://github.com/symfony/contracts"
                }
            },
            "autoload": {
                "files": [
                    "function.php"
                ]
            },
            "notification-url": "https://packagist.org/downloads/",
            "license": [
                "MIT"
            ],
            "authors": [
                {
                    "name": "Nicolas Grekas",
                    "email": "p@tchwork.com"
                },
                {
                    "name": "Symfony Community",
                    "homepage": "https://symfony.com/contributors"
                }
            ],
            "description": "A generic function and convention to trigger deprecation notices",
            "homepage": "https://symfony.com",
            "support": {
                "source": "https://github.com/symfony/deprecation-contracts/tree/v3.0.2"
            },
            "funding": [
                {
                    "url": "https://symfony.com/sponsor",
                    "type": "custom"
                },
                {
                    "url": "https://github.com/fabpot",
                    "type": "github"
                },
                {
                    "url": "https://tidelift.com/funding/github/packagist/symfony/symfony",
                    "type": "tidelift"
                }
            ],
            "time": "2022-01-02T09:55:41+00:00"
        },
        {
            "name": "symfony/event-dispatcher",
            "version": "v5.4.17",
            "source": {
                "type": "git",
                "url": "https://github.com/symfony/event-dispatcher.git",
                "reference": "8e18a9d559eb8ebc2220588f1faa726a2fcd31c9"
            },
            "dist": {
                "type": "zip",
                "url": "https://api.github.com/repos/symfony/event-dispatcher/zipball/8e18a9d559eb8ebc2220588f1faa726a2fcd31c9",
                "reference": "8e18a9d559eb8ebc2220588f1faa726a2fcd31c9",
                "shasum": ""
            },
            "require": {
                "php": ">=7.2.5",
                "symfony/deprecation-contracts": "^2.1|^3",
                "symfony/event-dispatcher-contracts": "^2|^3",
                "symfony/polyfill-php80": "^1.16"
            },
            "conflict": {
                "symfony/dependency-injection": "<4.4"
            },
            "provide": {
                "psr/event-dispatcher-implementation": "1.0",
                "symfony/event-dispatcher-implementation": "2.0"
            },
            "require-dev": {
                "psr/log": "^1|^2|^3",
                "symfony/config": "^4.4|^5.0|^6.0",
                "symfony/dependency-injection": "^4.4|^5.0|^6.0",
                "symfony/error-handler": "^4.4|^5.0|^6.0",
                "symfony/expression-language": "^4.4|^5.0|^6.0",
                "symfony/http-foundation": "^4.4|^5.0|^6.0",
                "symfony/service-contracts": "^1.1|^2|^3",
                "symfony/stopwatch": "^4.4|^5.0|^6.0"
            },
            "suggest": {
                "symfony/dependency-injection": "",
                "symfony/http-kernel": ""
            },
            "type": "library",
            "autoload": {
                "psr-4": {
                    "Symfony\\Component\\EventDispatcher\\": ""
                },
                "exclude-from-classmap": [
                    "/Tests/"
                ]
            },
            "notification-url": "https://packagist.org/downloads/",
            "license": [
                "MIT"
            ],
            "authors": [
                {
                    "name": "Fabien Potencier",
                    "email": "fabien@symfony.com"
                },
                {
                    "name": "Symfony Community",
                    "homepage": "https://symfony.com/contributors"
                }
            ],
            "description": "Provides tools that allow your application components to communicate with each other by dispatching events and listening to them",
            "homepage": "https://symfony.com",
            "support": {
                "source": "https://github.com/symfony/event-dispatcher/tree/v5.4.17"
            },
            "funding": [
                {
                    "url": "https://symfony.com/sponsor",
                    "type": "custom"
                },
                {
                    "url": "https://github.com/fabpot",
                    "type": "github"
                },
                {
                    "url": "https://tidelift.com/funding/github/packagist/symfony/symfony",
                    "type": "tidelift"
                }
            ],
            "time": "2022-12-12T15:54:21+00:00"
        },
        {
            "name": "symfony/event-dispatcher-contracts",
            "version": "v3.0.2",
            "source": {
                "type": "git",
                "url": "https://github.com/symfony/event-dispatcher-contracts.git",
                "reference": "7bc61cc2db649b4637d331240c5346dcc7708051"
            },
            "dist": {
                "type": "zip",
                "url": "https://api.github.com/repos/symfony/event-dispatcher-contracts/zipball/7bc61cc2db649b4637d331240c5346dcc7708051",
                "reference": "7bc61cc2db649b4637d331240c5346dcc7708051",
                "shasum": ""
            },
            "require": {
                "php": ">=8.0.2",
                "psr/event-dispatcher": "^1"
            },
            "suggest": {
                "symfony/event-dispatcher-implementation": ""
            },
            "type": "library",
            "extra": {
                "branch-alias": {
                    "dev-main": "3.0-dev"
                },
                "thanks": {
                    "name": "symfony/contracts",
                    "url": "https://github.com/symfony/contracts"
                }
            },
            "autoload": {
                "psr-4": {
                    "Symfony\\Contracts\\EventDispatcher\\": ""
                }
            },
            "notification-url": "https://packagist.org/downloads/",
            "license": [
                "MIT"
            ],
            "authors": [
                {
                    "name": "Nicolas Grekas",
                    "email": "p@tchwork.com"
                },
                {
                    "name": "Symfony Community",
                    "homepage": "https://symfony.com/contributors"
                }
            ],
            "description": "Generic abstractions related to dispatching event",
            "homepage": "https://symfony.com",
            "keywords": [
                "abstractions",
                "contracts",
                "decoupling",
                "interfaces",
                "interoperability",
                "standards"
            ],
            "support": {
                "source": "https://github.com/symfony/event-dispatcher-contracts/tree/v3.0.2"
            },
            "funding": [
                {
                    "url": "https://symfony.com/sponsor",
                    "type": "custom"
                },
                {
                    "url": "https://github.com/fabpot",
                    "type": "github"
                },
                {
                    "url": "https://tidelift.com/funding/github/packagist/symfony/symfony",
                    "type": "tidelift"
                }
            ],
            "time": "2022-01-02T09:55:41+00:00"
        },
        {
            "name": "symfony/filesystem",
            "version": "v6.0.13",
            "source": {
                "type": "git",
                "url": "https://github.com/symfony/filesystem.git",
                "reference": "3adca49133bd055ebe6011ed1e012be3c908af79"
            },
            "dist": {
                "type": "zip",
                "url": "https://api.github.com/repos/symfony/filesystem/zipball/3adca49133bd055ebe6011ed1e012be3c908af79",
                "reference": "3adca49133bd055ebe6011ed1e012be3c908af79",
                "shasum": ""
            },
            "require": {
                "php": ">=8.0.2",
                "symfony/polyfill-ctype": "~1.8",
                "symfony/polyfill-mbstring": "~1.8"
            },
            "type": "library",
            "autoload": {
                "psr-4": {
                    "Symfony\\Component\\Filesystem\\": ""
                },
                "exclude-from-classmap": [
                    "/Tests/"
                ]
            },
            "notification-url": "https://packagist.org/downloads/",
            "license": [
                "MIT"
            ],
            "authors": [
                {
                    "name": "Fabien Potencier",
                    "email": "fabien@symfony.com"
                },
                {
                    "name": "Symfony Community",
                    "homepage": "https://symfony.com/contributors"
                }
            ],
            "description": "Provides basic utilities for the filesystem",
            "homepage": "https://symfony.com",
            "support": {
                "source": "https://github.com/symfony/filesystem/tree/v6.0.13"
            },
            "funding": [
                {
                    "url": "https://symfony.com/sponsor",
                    "type": "custom"
                },
                {
                    "url": "https://github.com/fabpot",
                    "type": "github"
                },
                {
                    "url": "https://tidelift.com/funding/github/packagist/symfony/symfony",
                    "type": "tidelift"
                }
            ],
            "time": "2022-09-21T20:25:27+00:00"
        },
        {
            "name": "symfony/finder",
            "version": "v5.4.17",
            "source": {
                "type": "git",
                "url": "https://github.com/symfony/finder.git",
                "reference": "40c08632019838dfb3350f18cf5563b8080055fc"
            },
            "dist": {
                "type": "zip",
                "url": "https://api.github.com/repos/symfony/finder/zipball/40c08632019838dfb3350f18cf5563b8080055fc",
                "reference": "40c08632019838dfb3350f18cf5563b8080055fc",
                "shasum": ""
            },
            "require": {
                "php": ">=7.2.5",
                "symfony/deprecation-contracts": "^2.1|^3",
                "symfony/polyfill-php80": "^1.16"
            },
            "type": "library",
            "autoload": {
                "psr-4": {
                    "Symfony\\Component\\Finder\\": ""
                },
                "exclude-from-classmap": [
                    "/Tests/"
                ]
            },
            "notification-url": "https://packagist.org/downloads/",
            "license": [
                "MIT"
            ],
            "authors": [
                {
                    "name": "Fabien Potencier",
                    "email": "fabien@symfony.com"
                },
                {
                    "name": "Symfony Community",
                    "homepage": "https://symfony.com/contributors"
                }
            ],
            "description": "Finds files and directories via an intuitive fluent interface",
            "homepage": "https://symfony.com",
            "support": {
                "source": "https://github.com/symfony/finder/tree/v5.4.17"
            },
            "funding": [
                {
                    "url": "https://symfony.com/sponsor",
                    "type": "custom"
                },
                {
                    "url": "https://github.com/fabpot",
                    "type": "github"
                },
                {
                    "url": "https://tidelift.com/funding/github/packagist/symfony/symfony",
                    "type": "tidelift"
                }
            ],
            "time": "2022-12-22T10:31:03+00:00"
        },
        {
            "name": "symfony/http-client",
            "version": "v6.0.17",
            "source": {
                "type": "git",
                "url": "https://github.com/symfony/http-client.git",
                "reference": "d104286d135d29a17ead777888087e7f0fd11771"
            },
            "dist": {
                "type": "zip",
                "url": "https://api.github.com/repos/symfony/http-client/zipball/d104286d135d29a17ead777888087e7f0fd11771",
                "reference": "d104286d135d29a17ead777888087e7f0fd11771",
                "shasum": ""
            },
            "require": {
                "php": ">=8.0.2",
                "psr/log": "^1|^2|^3",
                "symfony/http-client-contracts": "^3",
                "symfony/service-contracts": "^1.0|^2|^3"
            },
            "provide": {
                "php-http/async-client-implementation": "*",
                "php-http/client-implementation": "*",
                "psr/http-client-implementation": "1.0",
                "symfony/http-client-implementation": "3.0"
            },
            "require-dev": {
                "amphp/amp": "^2.5",
                "amphp/http-client": "^4.2.1",
                "amphp/http-tunnel": "^1.0",
                "amphp/socket": "^1.1",
                "guzzlehttp/promises": "^1.4",
                "nyholm/psr7": "^1.0",
                "php-http/httplug": "^1.0|^2.0",
                "psr/http-client": "^1.0",
                "symfony/dependency-injection": "^5.4|^6.0",
                "symfony/http-kernel": "^5.4|^6.0",
                "symfony/process": "^5.4|^6.0",
                "symfony/stopwatch": "^5.4|^6.0"
            },
            "type": "library",
            "autoload": {
                "psr-4": {
                    "Symfony\\Component\\HttpClient\\": ""
                },
                "exclude-from-classmap": [
                    "/Tests/"
                ]
            },
            "notification-url": "https://packagist.org/downloads/",
            "license": [
                "MIT"
            ],
            "authors": [
                {
                    "name": "Nicolas Grekas",
                    "email": "p@tchwork.com"
                },
                {
                    "name": "Symfony Community",
                    "homepage": "https://symfony.com/contributors"
                }
            ],
            "description": "Provides powerful methods to fetch HTTP resources synchronously or asynchronously",
            "homepage": "https://symfony.com",
            "support": {
                "source": "https://github.com/symfony/http-client/tree/v6.0.17"
            },
            "funding": [
                {
                    "url": "https://symfony.com/sponsor",
                    "type": "custom"
                },
                {
                    "url": "https://github.com/fabpot",
                    "type": "github"
                },
                {
                    "url": "https://tidelift.com/funding/github/packagist/symfony/symfony",
                    "type": "tidelift"
                }
            ],
            "time": "2022-12-14T15:52:41+00:00"
        },
        {
            "name": "symfony/http-client-contracts",
            "version": "v3.0.2",
            "source": {
                "type": "git",
                "url": "https://github.com/symfony/http-client-contracts.git",
                "reference": "4184b9b63af1edaf35b6a7974c6f1f9f33294129"
            },
            "dist": {
                "type": "zip",
                "url": "https://api.github.com/repos/symfony/http-client-contracts/zipball/4184b9b63af1edaf35b6a7974c6f1f9f33294129",
                "reference": "4184b9b63af1edaf35b6a7974c6f1f9f33294129",
                "shasum": ""
            },
            "require": {
                "php": ">=8.0.2"
            },
            "suggest": {
                "symfony/http-client-implementation": ""
            },
            "type": "library",
            "extra": {
                "branch-alias": {
                    "dev-main": "3.0-dev"
                },
                "thanks": {
                    "name": "symfony/contracts",
                    "url": "https://github.com/symfony/contracts"
                }
            },
            "autoload": {
                "psr-4": {
                    "Symfony\\Contracts\\HttpClient\\": ""
                }
            },
            "notification-url": "https://packagist.org/downloads/",
            "license": [
                "MIT"
            ],
            "authors": [
                {
                    "name": "Nicolas Grekas",
                    "email": "p@tchwork.com"
                },
                {
                    "name": "Symfony Community",
                    "homepage": "https://symfony.com/contributors"
                }
            ],
            "description": "Generic abstractions related to HTTP clients",
            "homepage": "https://symfony.com",
            "keywords": [
                "abstractions",
                "contracts",
                "decoupling",
                "interfaces",
                "interoperability",
                "standards"
            ],
            "support": {
                "source": "https://github.com/symfony/http-client-contracts/tree/v3.0.2"
            },
            "funding": [
                {
                    "url": "https://symfony.com/sponsor",
                    "type": "custom"
                },
                {
                    "url": "https://github.com/fabpot",
                    "type": "github"
                },
                {
                    "url": "https://tidelift.com/funding/github/packagist/symfony/symfony",
                    "type": "tidelift"
                }
            ],
            "time": "2022-04-12T16:11:42+00:00"
        },
        {
            "name": "symfony/mailer",
            "version": "v6.0.17",
            "source": {
                "type": "git",
                "url": "https://github.com/symfony/mailer.git",
                "reference": "0d4562cd13f1e5b78b578120ae5cbd5527ec1534"
            },
            "dist": {
                "type": "zip",
                "url": "https://api.github.com/repos/symfony/mailer/zipball/0d4562cd13f1e5b78b578120ae5cbd5527ec1534",
                "reference": "0d4562cd13f1e5b78b578120ae5cbd5527ec1534",
                "shasum": ""
            },
            "require": {
                "egulias/email-validator": "^2.1.10|^3",
                "php": ">=8.0.2",
                "psr/event-dispatcher": "^1",
                "psr/log": "^1|^2|^3",
                "symfony/event-dispatcher": "^5.4|^6.0",
                "symfony/mime": "^5.4|^6.0",
                "symfony/service-contracts": "^1.1|^2|^3"
            },
            "conflict": {
                "symfony/http-kernel": "<5.4"
            },
            "require-dev": {
                "symfony/http-client-contracts": "^1.1|^2|^3",
                "symfony/messenger": "^5.4|^6.0"
            },
            "type": "library",
            "autoload": {
                "psr-4": {
                    "Symfony\\Component\\Mailer\\": ""
                },
                "exclude-from-classmap": [
                    "/Tests/"
                ]
            },
            "notification-url": "https://packagist.org/downloads/",
            "license": [
                "MIT"
            ],
            "authors": [
                {
                    "name": "Fabien Potencier",
                    "email": "fabien@symfony.com"
                },
                {
                    "name": "Symfony Community",
                    "homepage": "https://symfony.com/contributors"
                }
            ],
            "description": "Helps sending emails",
            "homepage": "https://symfony.com",
            "support": {
                "source": "https://github.com/symfony/mailer/tree/v6.0.17"
            },
            "funding": [
                {
                    "url": "https://symfony.com/sponsor",
                    "type": "custom"
                },
                {
                    "url": "https://github.com/fabpot",
                    "type": "github"
                },
                {
                    "url": "https://tidelift.com/funding/github/packagist/symfony/symfony",
                    "type": "tidelift"
                }
            ],
            "time": "2022-12-14T15:52:41+00:00"
        },
        {
            "name": "symfony/mime",
            "version": "v6.0.17",
            "source": {
                "type": "git",
                "url": "https://github.com/symfony/mime.git",
                "reference": "3e6a7ba15997020778312ed576ad01ab60dc2336"
            },
            "dist": {
                "type": "zip",
                "url": "https://api.github.com/repos/symfony/mime/zipball/3e6a7ba15997020778312ed576ad01ab60dc2336",
                "reference": "3e6a7ba15997020778312ed576ad01ab60dc2336",
                "shasum": ""
            },
            "require": {
                "php": ">=8.0.2",
                "symfony/polyfill-intl-idn": "^1.10",
                "symfony/polyfill-mbstring": "^1.0"
            },
            "conflict": {
                "egulias/email-validator": "~3.0.0",
                "phpdocumentor/reflection-docblock": "<3.2.2",
                "phpdocumentor/type-resolver": "<1.4.0",
                "symfony/mailer": "<5.4",
                "symfony/serializer": "<5.4.14|>=6.0,<6.0.14|>=6.1,<6.1.6"
            },
            "require-dev": {
                "egulias/email-validator": "^2.1.10|^3.1",
                "phpdocumentor/reflection-docblock": "^3.0|^4.0|^5.0",
                "symfony/dependency-injection": "^5.4|^6.0",
                "symfony/property-access": "^5.4|^6.0",
                "symfony/property-info": "^5.4|^6.0",
                "symfony/serializer": "^5.4.14|~6.0.14|^6.1.6"
            },
            "type": "library",
            "autoload": {
                "psr-4": {
                    "Symfony\\Component\\Mime\\": ""
                },
                "exclude-from-classmap": [
                    "/Tests/"
                ]
            },
            "notification-url": "https://packagist.org/downloads/",
            "license": [
                "MIT"
            ],
            "authors": [
                {
                    "name": "Fabien Potencier",
                    "email": "fabien@symfony.com"
                },
                {
                    "name": "Symfony Community",
                    "homepage": "https://symfony.com/contributors"
                }
            ],
            "description": "Allows manipulating MIME messages",
            "homepage": "https://symfony.com",
            "keywords": [
                "mime",
                "mime-type"
            ],
            "support": {
                "source": "https://github.com/symfony/mime/tree/v6.0.17"
            },
            "funding": [
                {
                    "url": "https://symfony.com/sponsor",
                    "type": "custom"
                },
                {
                    "url": "https://github.com/fabpot",
                    "type": "github"
                },
                {
                    "url": "https://tidelift.com/funding/github/packagist/symfony/symfony",
                    "type": "tidelift"
                }
            ],
            "time": "2022-12-14T16:19:02+00:00"
        },
        {
            "name": "symfony/polyfill-ctype",
            "version": "v1.27.0",
            "source": {
                "type": "git",
                "url": "https://github.com/symfony/polyfill-ctype.git",
                "reference": "5bbc823adecdae860bb64756d639ecfec17b050a"
            },
            "dist": {
                "type": "zip",
                "url": "https://api.github.com/repos/symfony/polyfill-ctype/zipball/5bbc823adecdae860bb64756d639ecfec17b050a",
                "reference": "5bbc823adecdae860bb64756d639ecfec17b050a",
                "shasum": ""
            },
            "require": {
                "php": ">=7.1"
            },
            "provide": {
                "ext-ctype": "*"
            },
            "suggest": {
                "ext-ctype": "For best performance"
            },
            "type": "library",
            "extra": {
                "branch-alias": {
                    "dev-main": "1.27-dev"
                },
                "thanks": {
                    "name": "symfony/polyfill",
                    "url": "https://github.com/symfony/polyfill"
                }
            },
            "autoload": {
                "files": [
                    "bootstrap.php"
                ],
                "psr-4": {
                    "Symfony\\Polyfill\\Ctype\\": ""
                }
            },
            "notification-url": "https://packagist.org/downloads/",
            "license": [
                "MIT"
            ],
            "authors": [
                {
                    "name": "Gert de Pagter",
                    "email": "BackEndTea@gmail.com"
                },
                {
                    "name": "Symfony Community",
                    "homepage": "https://symfony.com/contributors"
                }
            ],
            "description": "Symfony polyfill for ctype functions",
            "homepage": "https://symfony.com",
            "keywords": [
                "compatibility",
                "ctype",
                "polyfill",
                "portable"
            ],
            "support": {
                "source": "https://github.com/symfony/polyfill-ctype/tree/v1.27.0"
            },
            "funding": [
                {
                    "url": "https://symfony.com/sponsor",
                    "type": "custom"
                },
                {
                    "url": "https://github.com/fabpot",
                    "type": "github"
                },
                {
                    "url": "https://tidelift.com/funding/github/packagist/symfony/symfony",
                    "type": "tidelift"
                }
            ],
            "time": "2022-11-03T14:55:06+00:00"
        },
        {
            "name": "symfony/polyfill-iconv",
            "version": "v1.27.0",
            "source": {
                "type": "git",
                "url": "https://github.com/symfony/polyfill-iconv.git",
                "reference": "927013f3aac555983a5059aada98e1907d842695"
            },
            "dist": {
                "type": "zip",
                "url": "https://api.github.com/repos/symfony/polyfill-iconv/zipball/927013f3aac555983a5059aada98e1907d842695",
                "reference": "927013f3aac555983a5059aada98e1907d842695",
                "shasum": ""
            },
            "require": {
                "php": ">=7.1"
            },
            "provide": {
                "ext-iconv": "*"
            },
            "suggest": {
                "ext-iconv": "For best performance"
            },
            "type": "library",
            "extra": {
                "branch-alias": {
                    "dev-main": "1.27-dev"
                },
                "thanks": {
                    "name": "symfony/polyfill",
                    "url": "https://github.com/symfony/polyfill"
                }
            },
            "autoload": {
                "files": [
                    "bootstrap.php"
                ],
                "psr-4": {
                    "Symfony\\Polyfill\\Iconv\\": ""
                }
            },
            "notification-url": "https://packagist.org/downloads/",
            "license": [
                "MIT"
            ],
            "authors": [
                {
                    "name": "Nicolas Grekas",
                    "email": "p@tchwork.com"
                },
                {
                    "name": "Symfony Community",
                    "homepage": "https://symfony.com/contributors"
                }
            ],
            "description": "Symfony polyfill for the Iconv extension",
            "homepage": "https://symfony.com",
            "keywords": [
                "compatibility",
                "iconv",
                "polyfill",
                "portable",
                "shim"
            ],
            "support": {
                "source": "https://github.com/symfony/polyfill-iconv/tree/v1.27.0"
            },
            "funding": [
                {
                    "url": "https://symfony.com/sponsor",
                    "type": "custom"
                },
                {
                    "url": "https://github.com/fabpot",
                    "type": "github"
                },
                {
                    "url": "https://tidelift.com/funding/github/packagist/symfony/symfony",
                    "type": "tidelift"
                }
            ],
            "time": "2022-11-03T14:55:06+00:00"
        },
        {
            "name": "symfony/polyfill-intl-grapheme",
            "version": "v1.27.0",
            "source": {
                "type": "git",
                "url": "https://github.com/symfony/polyfill-intl-grapheme.git",
                "reference": "511a08c03c1960e08a883f4cffcacd219b758354"
            },
            "dist": {
                "type": "zip",
                "url": "https://api.github.com/repos/symfony/polyfill-intl-grapheme/zipball/511a08c03c1960e08a883f4cffcacd219b758354",
                "reference": "511a08c03c1960e08a883f4cffcacd219b758354",
                "shasum": ""
            },
            "require": {
                "php": ">=7.1"
            },
            "suggest": {
                "ext-intl": "For best performance"
            },
            "type": "library",
            "extra": {
                "branch-alias": {
                    "dev-main": "1.27-dev"
                },
                "thanks": {
                    "name": "symfony/polyfill",
                    "url": "https://github.com/symfony/polyfill"
                }
            },
            "autoload": {
                "files": [
                    "bootstrap.php"
                ],
                "psr-4": {
                    "Symfony\\Polyfill\\Intl\\Grapheme\\": ""
                }
            },
            "notification-url": "https://packagist.org/downloads/",
            "license": [
                "MIT"
            ],
            "authors": [
                {
                    "name": "Nicolas Grekas",
                    "email": "p@tchwork.com"
                },
                {
                    "name": "Symfony Community",
                    "homepage": "https://symfony.com/contributors"
                }
            ],
            "description": "Symfony polyfill for intl's grapheme_* functions",
            "homepage": "https://symfony.com",
            "keywords": [
                "compatibility",
                "grapheme",
                "intl",
                "polyfill",
                "portable",
                "shim"
            ],
            "support": {
                "source": "https://github.com/symfony/polyfill-intl-grapheme/tree/v1.27.0"
            },
            "funding": [
                {
                    "url": "https://symfony.com/sponsor",
                    "type": "custom"
                },
                {
                    "url": "https://github.com/fabpot",
                    "type": "github"
                },
                {
                    "url": "https://tidelift.com/funding/github/packagist/symfony/symfony",
                    "type": "tidelift"
                }
            ],
            "time": "2022-11-03T14:55:06+00:00"
        },
        {
            "name": "symfony/polyfill-intl-idn",
            "version": "v1.27.0",
            "source": {
                "type": "git",
                "url": "https://github.com/symfony/polyfill-intl-idn.git",
                "reference": "639084e360537a19f9ee352433b84ce831f3d2da"
            },
            "dist": {
                "type": "zip",
                "url": "https://api.github.com/repos/symfony/polyfill-intl-idn/zipball/639084e360537a19f9ee352433b84ce831f3d2da",
                "reference": "639084e360537a19f9ee352433b84ce831f3d2da",
                "shasum": ""
            },
            "require": {
                "php": ">=7.1",
                "symfony/polyfill-intl-normalizer": "^1.10",
                "symfony/polyfill-php72": "^1.10"
            },
            "suggest": {
                "ext-intl": "For best performance"
            },
            "type": "library",
            "extra": {
                "branch-alias": {
                    "dev-main": "1.27-dev"
                },
                "thanks": {
                    "name": "symfony/polyfill",
                    "url": "https://github.com/symfony/polyfill"
                }
            },
            "autoload": {
                "files": [
                    "bootstrap.php"
                ],
                "psr-4": {
                    "Symfony\\Polyfill\\Intl\\Idn\\": ""
                }
            },
            "notification-url": "https://packagist.org/downloads/",
            "license": [
                "MIT"
            ],
            "authors": [
                {
                    "name": "Laurent Bassin",
                    "email": "laurent@bassin.info"
                },
                {
                    "name": "Trevor Rowbotham",
                    "email": "trevor.rowbotham@pm.me"
                },
                {
                    "name": "Symfony Community",
                    "homepage": "https://symfony.com/contributors"
                }
            ],
            "description": "Symfony polyfill for intl's idn_to_ascii and idn_to_utf8 functions",
            "homepage": "https://symfony.com",
            "keywords": [
                "compatibility",
                "idn",
                "intl",
                "polyfill",
                "portable",
                "shim"
            ],
            "support": {
                "source": "https://github.com/symfony/polyfill-intl-idn/tree/v1.27.0"
            },
            "funding": [
                {
                    "url": "https://symfony.com/sponsor",
                    "type": "custom"
                },
                {
                    "url": "https://github.com/fabpot",
                    "type": "github"
                },
                {
                    "url": "https://tidelift.com/funding/github/packagist/symfony/symfony",
                    "type": "tidelift"
                }
            ],
            "time": "2022-11-03T14:55:06+00:00"
        },
        {
            "name": "symfony/polyfill-intl-normalizer",
            "version": "v1.27.0",
            "source": {
                "type": "git",
                "url": "https://github.com/symfony/polyfill-intl-normalizer.git",
                "reference": "19bd1e4fcd5b91116f14d8533c57831ed00571b6"
            },
            "dist": {
                "type": "zip",
                "url": "https://api.github.com/repos/symfony/polyfill-intl-normalizer/zipball/19bd1e4fcd5b91116f14d8533c57831ed00571b6",
                "reference": "19bd1e4fcd5b91116f14d8533c57831ed00571b6",
                "shasum": ""
            },
            "require": {
                "php": ">=7.1"
            },
            "suggest": {
                "ext-intl": "For best performance"
            },
            "type": "library",
            "extra": {
                "branch-alias": {
                    "dev-main": "1.27-dev"
                },
                "thanks": {
                    "name": "symfony/polyfill",
                    "url": "https://github.com/symfony/polyfill"
                }
            },
            "autoload": {
                "files": [
                    "bootstrap.php"
                ],
                "psr-4": {
                    "Symfony\\Polyfill\\Intl\\Normalizer\\": ""
                },
                "classmap": [
                    "Resources/stubs"
                ]
            },
            "notification-url": "https://packagist.org/downloads/",
            "license": [
                "MIT"
            ],
            "authors": [
                {
                    "name": "Nicolas Grekas",
                    "email": "p@tchwork.com"
                },
                {
                    "name": "Symfony Community",
                    "homepage": "https://symfony.com/contributors"
                }
            ],
            "description": "Symfony polyfill for intl's Normalizer class and related functions",
            "homepage": "https://symfony.com",
            "keywords": [
                "compatibility",
                "intl",
                "normalizer",
                "polyfill",
                "portable",
                "shim"
            ],
            "support": {
                "source": "https://github.com/symfony/polyfill-intl-normalizer/tree/v1.27.0"
            },
            "funding": [
                {
                    "url": "https://symfony.com/sponsor",
                    "type": "custom"
                },
                {
                    "url": "https://github.com/fabpot",
                    "type": "github"
                },
                {
                    "url": "https://tidelift.com/funding/github/packagist/symfony/symfony",
                    "type": "tidelift"
                }
            ],
            "time": "2022-11-03T14:55:06+00:00"
        },
        {
            "name": "symfony/polyfill-mbstring",
            "version": "v1.27.0",
            "source": {
                "type": "git",
                "url": "https://github.com/symfony/polyfill-mbstring.git",
                "reference": "8ad114f6b39e2c98a8b0e3bd907732c207c2b534"
            },
            "dist": {
                "type": "zip",
                "url": "https://api.github.com/repos/symfony/polyfill-mbstring/zipball/8ad114f6b39e2c98a8b0e3bd907732c207c2b534",
                "reference": "8ad114f6b39e2c98a8b0e3bd907732c207c2b534",
                "shasum": ""
            },
            "require": {
                "php": ">=7.1"
            },
            "provide": {
                "ext-mbstring": "*"
            },
            "suggest": {
                "ext-mbstring": "For best performance"
            },
            "type": "library",
            "extra": {
                "branch-alias": {
                    "dev-main": "1.27-dev"
                },
                "thanks": {
                    "name": "symfony/polyfill",
                    "url": "https://github.com/symfony/polyfill"
                }
            },
            "autoload": {
                "files": [
                    "bootstrap.php"
                ],
                "psr-4": {
                    "Symfony\\Polyfill\\Mbstring\\": ""
                }
            },
            "notification-url": "https://packagist.org/downloads/",
            "license": [
                "MIT"
            ],
            "authors": [
                {
                    "name": "Nicolas Grekas",
                    "email": "p@tchwork.com"
                },
                {
                    "name": "Symfony Community",
                    "homepage": "https://symfony.com/contributors"
                }
            ],
            "description": "Symfony polyfill for the Mbstring extension",
            "homepage": "https://symfony.com",
            "keywords": [
                "compatibility",
                "mbstring",
                "polyfill",
                "portable",
                "shim"
            ],
            "support": {
                "source": "https://github.com/symfony/polyfill-mbstring/tree/v1.27.0"
            },
            "funding": [
                {
                    "url": "https://symfony.com/sponsor",
                    "type": "custom"
                },
                {
                    "url": "https://github.com/fabpot",
                    "type": "github"
                },
                {
                    "url": "https://tidelift.com/funding/github/packagist/symfony/symfony",
                    "type": "tidelift"
                }
            ],
            "time": "2022-11-03T14:55:06+00:00"
        },
        {
            "name": "symfony/polyfill-php72",
            "version": "v1.27.0",
            "source": {
                "type": "git",
                "url": "https://github.com/symfony/polyfill-php72.git",
                "reference": "869329b1e9894268a8a61dabb69153029b7a8c97"
            },
            "dist": {
                "type": "zip",
                "url": "https://api.github.com/repos/symfony/polyfill-php72/zipball/869329b1e9894268a8a61dabb69153029b7a8c97",
                "reference": "869329b1e9894268a8a61dabb69153029b7a8c97",
                "shasum": ""
            },
            "require": {
                "php": ">=7.1"
            },
            "type": "library",
            "extra": {
                "branch-alias": {
                    "dev-main": "1.27-dev"
                },
                "thanks": {
                    "name": "symfony/polyfill",
                    "url": "https://github.com/symfony/polyfill"
                }
            },
            "autoload": {
                "files": [
                    "bootstrap.php"
                ],
                "psr-4": {
                    "Symfony\\Polyfill\\Php72\\": ""
                }
            },
            "notification-url": "https://packagist.org/downloads/",
            "license": [
                "MIT"
            ],
            "authors": [
                {
                    "name": "Nicolas Grekas",
                    "email": "p@tchwork.com"
                },
                {
                    "name": "Symfony Community",
                    "homepage": "https://symfony.com/contributors"
                }
            ],
            "description": "Symfony polyfill backporting some PHP 7.2+ features to lower PHP versions",
            "homepage": "https://symfony.com",
            "keywords": [
                "compatibility",
                "polyfill",
                "portable",
                "shim"
            ],
            "support": {
                "source": "https://github.com/symfony/polyfill-php72/tree/v1.27.0"
            },
            "funding": [
                {
                    "url": "https://symfony.com/sponsor",
                    "type": "custom"
                },
                {
                    "url": "https://github.com/fabpot",
                    "type": "github"
                },
                {
                    "url": "https://tidelift.com/funding/github/packagist/symfony/symfony",
                    "type": "tidelift"
                }
            ],
            "time": "2022-11-03T14:55:06+00:00"
        },
        {
            "name": "symfony/polyfill-php73",
            "version": "v1.27.0",
            "source": {
                "type": "git",
                "url": "https://github.com/symfony/polyfill-php73.git",
                "reference": "9e8ecb5f92152187c4799efd3c96b78ccab18ff9"
            },
            "dist": {
                "type": "zip",
                "url": "https://api.github.com/repos/symfony/polyfill-php73/zipball/9e8ecb5f92152187c4799efd3c96b78ccab18ff9",
                "reference": "9e8ecb5f92152187c4799efd3c96b78ccab18ff9",
                "shasum": ""
            },
            "require": {
                "php": ">=7.1"
            },
            "type": "library",
            "extra": {
                "branch-alias": {
                    "dev-main": "1.27-dev"
                },
                "thanks": {
                    "name": "symfony/polyfill",
                    "url": "https://github.com/symfony/polyfill"
                }
            },
            "autoload": {
                "files": [
                    "bootstrap.php"
                ],
                "psr-4": {
                    "Symfony\\Polyfill\\Php73\\": ""
                },
                "classmap": [
                    "Resources/stubs"
                ]
            },
            "notification-url": "https://packagist.org/downloads/",
            "license": [
                "MIT"
            ],
            "authors": [
                {
                    "name": "Nicolas Grekas",
                    "email": "p@tchwork.com"
                },
                {
                    "name": "Symfony Community",
                    "homepage": "https://symfony.com/contributors"
                }
            ],
            "description": "Symfony polyfill backporting some PHP 7.3+ features to lower PHP versions",
            "homepage": "https://symfony.com",
            "keywords": [
                "compatibility",
                "polyfill",
                "portable",
                "shim"
            ],
            "support": {
                "source": "https://github.com/symfony/polyfill-php73/tree/v1.27.0"
            },
            "funding": [
                {
                    "url": "https://symfony.com/sponsor",
                    "type": "custom"
                },
                {
                    "url": "https://github.com/fabpot",
                    "type": "github"
                },
                {
                    "url": "https://tidelift.com/funding/github/packagist/symfony/symfony",
                    "type": "tidelift"
                }
            ],
            "time": "2022-11-03T14:55:06+00:00"
        },
        {
            "name": "symfony/polyfill-php80",
            "version": "v1.27.0",
            "source": {
                "type": "git",
                "url": "https://github.com/symfony/polyfill-php80.git",
                "reference": "7a6ff3f1959bb01aefccb463a0f2cd3d3d2fd936"
            },
            "dist": {
                "type": "zip",
                "url": "https://api.github.com/repos/symfony/polyfill-php80/zipball/7a6ff3f1959bb01aefccb463a0f2cd3d3d2fd936",
                "reference": "7a6ff3f1959bb01aefccb463a0f2cd3d3d2fd936",
                "shasum": ""
            },
            "require": {
                "php": ">=7.1"
            },
            "type": "library",
            "extra": {
                "branch-alias": {
                    "dev-main": "1.27-dev"
                },
                "thanks": {
                    "name": "symfony/polyfill",
                    "url": "https://github.com/symfony/polyfill"
                }
            },
            "autoload": {
                "files": [
                    "bootstrap.php"
                ],
                "psr-4": {
                    "Symfony\\Polyfill\\Php80\\": ""
                },
                "classmap": [
                    "Resources/stubs"
                ]
            },
            "notification-url": "https://packagist.org/downloads/",
            "license": [
                "MIT"
            ],
            "authors": [
                {
                    "name": "Ion Bazan",
                    "email": "ion.bazan@gmail.com"
                },
                {
                    "name": "Nicolas Grekas",
                    "email": "p@tchwork.com"
                },
                {
                    "name": "Symfony Community",
                    "homepage": "https://symfony.com/contributors"
                }
            ],
            "description": "Symfony polyfill backporting some PHP 8.0+ features to lower PHP versions",
            "homepage": "https://symfony.com",
            "keywords": [
                "compatibility",
                "polyfill",
                "portable",
                "shim"
            ],
            "support": {
                "source": "https://github.com/symfony/polyfill-php80/tree/v1.27.0"
            },
            "funding": [
                {
                    "url": "https://symfony.com/sponsor",
                    "type": "custom"
                },
                {
                    "url": "https://github.com/fabpot",
                    "type": "github"
                },
                {
                    "url": "https://tidelift.com/funding/github/packagist/symfony/symfony",
                    "type": "tidelift"
                }
            ],
            "time": "2022-11-03T14:55:06+00:00"
        },
        {
            "name": "symfony/process",
            "version": "v6.0.11",
            "source": {
                "type": "git",
                "url": "https://github.com/symfony/process.git",
                "reference": "44270a08ccb664143dede554ff1c00aaa2247a43"
            },
            "dist": {
                "type": "zip",
                "url": "https://api.github.com/repos/symfony/process/zipball/44270a08ccb664143dede554ff1c00aaa2247a43",
                "reference": "44270a08ccb664143dede554ff1c00aaa2247a43",
                "shasum": ""
            },
            "require": {
                "php": ">=8.0.2"
            },
            "type": "library",
            "autoload": {
                "psr-4": {
                    "Symfony\\Component\\Process\\": ""
                },
                "exclude-from-classmap": [
                    "/Tests/"
                ]
            },
            "notification-url": "https://packagist.org/downloads/",
            "license": [
                "MIT"
            ],
            "authors": [
                {
                    "name": "Fabien Potencier",
                    "email": "fabien@symfony.com"
                },
                {
                    "name": "Symfony Community",
                    "homepage": "https://symfony.com/contributors"
                }
            ],
            "description": "Executes commands in sub-processes",
            "homepage": "https://symfony.com",
            "support": {
                "source": "https://github.com/symfony/process/tree/v6.0.11"
            },
            "funding": [
                {
                    "url": "https://symfony.com/sponsor",
                    "type": "custom"
                },
                {
                    "url": "https://github.com/fabpot",
                    "type": "github"
                },
                {
                    "url": "https://tidelift.com/funding/github/packagist/symfony/symfony",
                    "type": "tidelift"
                }
            ],
            "time": "2022-06-27T17:10:44+00:00"
        },
        {
            "name": "symfony/service-contracts",
            "version": "v3.0.2",
            "source": {
                "type": "git",
                "url": "https://github.com/symfony/service-contracts.git",
                "reference": "d78d39c1599bd1188b8e26bb341da52c3c6d8a66"
            },
            "dist": {
                "type": "zip",
                "url": "https://api.github.com/repos/symfony/service-contracts/zipball/d78d39c1599bd1188b8e26bb341da52c3c6d8a66",
                "reference": "d78d39c1599bd1188b8e26bb341da52c3c6d8a66",
                "shasum": ""
            },
            "require": {
                "php": ">=8.0.2",
                "psr/container": "^2.0"
            },
            "conflict": {
                "ext-psr": "<1.1|>=2"
            },
            "suggest": {
                "symfony/service-implementation": ""
            },
            "type": "library",
            "extra": {
                "branch-alias": {
                    "dev-main": "3.0-dev"
                },
                "thanks": {
                    "name": "symfony/contracts",
                    "url": "https://github.com/symfony/contracts"
                }
            },
            "autoload": {
                "psr-4": {
                    "Symfony\\Contracts\\Service\\": ""
                }
            },
            "notification-url": "https://packagist.org/downloads/",
            "license": [
                "MIT"
            ],
            "authors": [
                {
                    "name": "Nicolas Grekas",
                    "email": "p@tchwork.com"
                },
                {
                    "name": "Symfony Community",
                    "homepage": "https://symfony.com/contributors"
                }
            ],
            "description": "Generic abstractions related to writing services",
            "homepage": "https://symfony.com",
            "keywords": [
                "abstractions",
                "contracts",
                "decoupling",
                "interfaces",
                "interoperability",
                "standards"
            ],
            "support": {
                "source": "https://github.com/symfony/service-contracts/tree/v3.0.2"
            },
            "funding": [
                {
                    "url": "https://symfony.com/sponsor",
                    "type": "custom"
                },
                {
                    "url": "https://github.com/fabpot",
                    "type": "github"
                },
                {
                    "url": "https://tidelift.com/funding/github/packagist/symfony/symfony",
                    "type": "tidelift"
                }
            ],
            "time": "2022-05-30T19:17:58+00:00"
        },
        {
            "name": "symfony/string",
            "version": "v6.0.17",
            "source": {
                "type": "git",
                "url": "https://github.com/symfony/string.git",
                "reference": "3f57003dd8a67ed76870cc03092f8501db7788d9"
            },
            "dist": {
                "type": "zip",
                "url": "https://api.github.com/repos/symfony/string/zipball/3f57003dd8a67ed76870cc03092f8501db7788d9",
                "reference": "3f57003dd8a67ed76870cc03092f8501db7788d9",
                "shasum": ""
            },
            "require": {
                "php": ">=8.0.2",
                "symfony/polyfill-ctype": "~1.8",
                "symfony/polyfill-intl-grapheme": "~1.0",
                "symfony/polyfill-intl-normalizer": "~1.0",
                "symfony/polyfill-mbstring": "~1.0"
            },
            "conflict": {
                "symfony/translation-contracts": "<2.0"
            },
            "require-dev": {
                "symfony/error-handler": "^5.4|^6.0",
                "symfony/http-client": "^5.4|^6.0",
                "symfony/translation-contracts": "^2.0|^3.0",
                "symfony/var-exporter": "^5.4|^6.0"
            },
            "type": "library",
            "autoload": {
                "files": [
                    "Resources/functions.php"
                ],
                "psr-4": {
                    "Symfony\\Component\\String\\": ""
                },
                "exclude-from-classmap": [
                    "/Tests/"
                ]
            },
            "notification-url": "https://packagist.org/downloads/",
            "license": [
                "MIT"
            ],
            "authors": [
                {
                    "name": "Nicolas Grekas",
                    "email": "p@tchwork.com"
                },
                {
                    "name": "Symfony Community",
                    "homepage": "https://symfony.com/contributors"
                }
            ],
            "description": "Provides an object-oriented API to strings and deals with bytes, UTF-8 code points and grapheme clusters in a unified way",
            "homepage": "https://symfony.com",
            "keywords": [
                "grapheme",
                "i18n",
                "string",
                "unicode",
                "utf-8",
                "utf8"
            ],
            "support": {
                "source": "https://github.com/symfony/string/tree/v6.0.17"
            },
            "funding": [
                {
                    "url": "https://symfony.com/sponsor",
                    "type": "custom"
                },
                {
                    "url": "https://github.com/fabpot",
                    "type": "github"
                },
                {
                    "url": "https://tidelift.com/funding/github/packagist/symfony/symfony",
                    "type": "tidelift"
                }
            ],
            "time": "2022-12-14T15:52:41+00:00"
        },
        {
            "name": "symfony/var-dumper",
            "version": "v6.0.17",
            "source": {
                "type": "git",
                "url": "https://github.com/symfony/var-dumper.git",
                "reference": "7d8e7c3c67c77790425ebe33691419dada154e65"
            },
            "dist": {
                "type": "zip",
                "url": "https://api.github.com/repos/symfony/var-dumper/zipball/7d8e7c3c67c77790425ebe33691419dada154e65",
                "reference": "7d8e7c3c67c77790425ebe33691419dada154e65",
                "shasum": ""
            },
            "require": {
                "php": ">=8.0.2",
                "symfony/polyfill-mbstring": "~1.0"
            },
            "conflict": {
                "phpunit/phpunit": "<5.4.3",
                "symfony/console": "<5.4"
            },
            "require-dev": {
                "ext-iconv": "*",
                "symfony/console": "^5.4|^6.0",
                "symfony/process": "^5.4|^6.0",
                "symfony/uid": "^5.4|^6.0",
                "twig/twig": "^2.13|^3.0.4"
            },
            "suggest": {
                "ext-iconv": "To convert non-UTF-8 strings to UTF-8 (or symfony/polyfill-iconv in case ext-iconv cannot be used).",
                "ext-intl": "To show region name in time zone dump",
                "symfony/console": "To use the ServerDumpCommand and/or the bin/var-dump-server script"
            },
            "bin": [
                "Resources/bin/var-dump-server"
            ],
            "type": "library",
            "autoload": {
                "files": [
                    "Resources/functions/dump.php"
                ],
                "psr-4": {
                    "Symfony\\Component\\VarDumper\\": ""
                },
                "exclude-from-classmap": [
                    "/Tests/"
                ]
            },
            "notification-url": "https://packagist.org/downloads/",
            "license": [
                "MIT"
            ],
            "authors": [
                {
                    "name": "Nicolas Grekas",
                    "email": "p@tchwork.com"
                },
                {
                    "name": "Symfony Community",
                    "homepage": "https://symfony.com/contributors"
                }
            ],
            "description": "Provides mechanisms for walking through any arbitrary PHP variable",
            "homepage": "https://symfony.com",
            "keywords": [
                "debug",
                "dump"
            ],
            "support": {
                "source": "https://github.com/symfony/var-dumper/tree/v6.0.17"
            },
            "funding": [
                {
                    "url": "https://symfony.com/sponsor",
                    "type": "custom"
                },
                {
                    "url": "https://github.com/fabpot",
                    "type": "github"
                },
                {
                    "url": "https://tidelift.com/funding/github/packagist/symfony/symfony",
                    "type": "tidelift"
                }
            ],
            "time": "2022-12-22T17:53:58+00:00"
        },
        {
            "name": "symfony/yaml",
            "version": "v5.4.17",
            "source": {
                "type": "git",
                "url": "https://github.com/symfony/yaml.git",
                "reference": "edcdc11498108f8967fe95118a7ec8624b94760e"
            },
            "dist": {
                "type": "zip",
                "url": "https://api.github.com/repos/symfony/yaml/zipball/edcdc11498108f8967fe95118a7ec8624b94760e",
                "reference": "edcdc11498108f8967fe95118a7ec8624b94760e",
                "shasum": ""
            },
            "require": {
                "php": ">=7.2.5",
                "symfony/deprecation-contracts": "^2.1|^3",
                "symfony/polyfill-ctype": "^1.8"
            },
            "conflict": {
                "symfony/console": "<5.3"
            },
            "require-dev": {
                "symfony/console": "^5.3|^6.0"
            },
            "suggest": {
                "symfony/console": "For validating YAML files using the lint command"
            },
            "bin": [
                "Resources/bin/yaml-lint"
            ],
            "type": "library",
            "autoload": {
                "psr-4": {
                    "Symfony\\Component\\Yaml\\": ""
                },
                "exclude-from-classmap": [
                    "/Tests/"
                ]
            },
            "notification-url": "https://packagist.org/downloads/",
            "license": [
                "MIT"
            ],
            "authors": [
                {
                    "name": "Fabien Potencier",
                    "email": "fabien@symfony.com"
                },
                {
                    "name": "Symfony Community",
                    "homepage": "https://symfony.com/contributors"
                }
            ],
            "description": "Loads and dumps YAML files",
            "homepage": "https://symfony.com",
            "support": {
                "source": "https://github.com/symfony/yaml/tree/v5.4.17"
            },
            "funding": [
                {
                    "url": "https://symfony.com/sponsor",
                    "type": "custom"
                },
                {
                    "url": "https://github.com/fabpot",
                    "type": "github"
                },
                {
                    "url": "https://tidelift.com/funding/github/packagist/symfony/symfony",
                    "type": "tidelift"
                }
            ],
            "time": "2022-12-13T09:57:04+00:00"
        },
        {
            "name": "theiconic/name-parser",
            "version": "v1.2.11",
            "source": {
                "type": "git",
                "url": "https://github.com/theiconic/name-parser.git",
                "reference": "9a54a713bf5b2e7fd990828147d42de16bf8a253"
            },
            "dist": {
                "type": "zip",
                "url": "https://api.github.com/repos/theiconic/name-parser/zipball/9a54a713bf5b2e7fd990828147d42de16bf8a253",
                "reference": "9a54a713bf5b2e7fd990828147d42de16bf8a253",
                "shasum": ""
            },
            "require": {
                "php": ">=7.1"
            },
            "require-dev": {
                "php-coveralls/php-coveralls": "^2.1",
                "php-mock/php-mock-phpunit": "^2.1",
                "phpunit/phpunit": "^7.0"
            },
            "type": "library",
            "autoload": {
                "psr-4": {
                    "TheIconic\\NameParser\\": [
                        "src/",
                        "tests/"
                    ]
                }
            },
            "notification-url": "https://packagist.org/downloads/",
            "license": [
                "MIT"
            ],
            "authors": [
                {
                    "name": "The Iconic",
                    "email": "engineering@theiconic.com.au"
                }
            ],
            "description": "PHP library for parsing a string containing a full name into its parts",
            "support": {
                "issues": "https://github.com/theiconic/name-parser/issues",
                "source": "https://github.com/theiconic/name-parser/tree/v1.2.11"
            },
            "time": "2019-11-14T14:08:48+00:00"
        },
        {
            "name": "twig/twig",
            "version": "v3.4.3",
            "source": {
                "type": "git",
                "url": "https://github.com/twigphp/Twig.git",
                "reference": "c38fd6b0b7f370c198db91ffd02e23b517426b58"
            },
            "dist": {
                "type": "zip",
                "url": "https://api.github.com/repos/twigphp/Twig/zipball/c38fd6b0b7f370c198db91ffd02e23b517426b58",
                "reference": "c38fd6b0b7f370c198db91ffd02e23b517426b58",
                "shasum": ""
            },
            "require": {
                "php": ">=7.2.5",
                "symfony/polyfill-ctype": "^1.8",
                "symfony/polyfill-mbstring": "^1.3"
            },
            "require-dev": {
                "psr/container": "^1.0",
                "symfony/phpunit-bridge": "^4.4.9|^5.0.9|^6.0"
            },
            "type": "library",
            "extra": {
                "branch-alias": {
                    "dev-master": "3.4-dev"
                }
            },
            "autoload": {
                "psr-4": {
                    "Twig\\": "src/"
                }
            },
            "notification-url": "https://packagist.org/downloads/",
            "license": [
                "BSD-3-Clause"
            ],
            "authors": [
                {
                    "name": "Fabien Potencier",
                    "email": "fabien@symfony.com",
                    "homepage": "http://fabien.potencier.org",
                    "role": "Lead Developer"
                },
                {
                    "name": "Twig Team",
                    "role": "Contributors"
                },
                {
                    "name": "Armin Ronacher",
                    "email": "armin.ronacher@active-4.com",
                    "role": "Project Founder"
                }
            ],
            "description": "Twig, the flexible, fast, and secure template language for PHP",
            "homepage": "https://twig.symfony.com",
            "keywords": [
                "templating"
            ],
            "support": {
                "issues": "https://github.com/twigphp/Twig/issues",
                "source": "https://github.com/twigphp/Twig/tree/v3.4.3"
            },
            "funding": [
                {
                    "url": "https://github.com/fabpot",
                    "type": "github"
                },
                {
                    "url": "https://tidelift.com/funding/github/packagist/twig/twig",
                    "type": "tidelift"
                }
            ],
            "time": "2022-09-28T08:42:51+00:00"
        },
        {
            "name": "voku/anti-xss",
            "version": "4.1.39",
            "source": {
                "type": "git",
                "url": "https://github.com/voku/anti-xss.git",
                "reference": "64a59ba4744e6722866ff3440d93561da9e85cd0"
            },
            "dist": {
                "type": "zip",
                "url": "https://api.github.com/repos/voku/anti-xss/zipball/64a59ba4744e6722866ff3440d93561da9e85cd0",
                "reference": "64a59ba4744e6722866ff3440d93561da9e85cd0",
                "shasum": ""
            },
            "require": {
                "php": ">=7.0.0",
                "voku/portable-utf8": "~6.0.2"
            },
            "require-dev": {
                "phpunit/phpunit": "~6.0 || ~7.0 || ~9.0"
            },
            "type": "library",
            "extra": {
                "branch-alias": {
                    "dev-master": "4.1.x-dev"
                }
            },
            "autoload": {
                "psr-4": {
                    "voku\\helper\\": "src/voku/helper/"
                }
            },
            "notification-url": "https://packagist.org/downloads/",
            "license": [
                "MIT"
            ],
            "authors": [
                {
                    "name": "EllisLab Dev Team",
                    "homepage": "http://ellislab.com/"
                },
                {
                    "name": "Lars Moelleken",
                    "email": "lars@moelleken.org",
                    "homepage": "https://www.moelleken.org/"
                }
            ],
            "description": "anti xss-library",
            "homepage": "https://github.com/voku/anti-xss",
            "keywords": [
                "anti-xss",
                "clean",
                "security",
                "xss"
            ],
            "support": {
                "issues": "https://github.com/voku/anti-xss/issues",
                "source": "https://github.com/voku/anti-xss/tree/4.1.39"
            },
            "funding": [
                {
                    "url": "https://www.paypal.me/moelleken",
                    "type": "custom"
                },
                {
                    "url": "https://github.com/voku",
                    "type": "github"
                },
                {
                    "url": "https://opencollective.com/anti-xss",
                    "type": "open_collective"
                },
                {
                    "url": "https://www.patreon.com/voku",
                    "type": "patreon"
                },
                {
                    "url": "https://tidelift.com/funding/github/packagist/voku/anti-xss",
                    "type": "tidelift"
                }
            ],
            "time": "2022-03-08T17:03:58+00:00"
        },
        {
            "name": "voku/arrayy",
            "version": "7.9.6",
            "source": {
                "type": "git",
                "url": "https://github.com/voku/Arrayy.git",
                "reference": "0e20b8c6eef7fc46694a2906e0eae2f9fc11cade"
            },
            "dist": {
                "type": "zip",
                "url": "https://api.github.com/repos/voku/Arrayy/zipball/0e20b8c6eef7fc46694a2906e0eae2f9fc11cade",
                "reference": "0e20b8c6eef7fc46694a2906e0eae2f9fc11cade",
                "shasum": ""
            },
            "require": {
                "ext-json": "*",
                "php": ">=7.0.0",
                "phpdocumentor/reflection-docblock": "~4.3 || ~5.0",
                "symfony/polyfill-mbstring": "~1.0"
            },
            "require-dev": {
                "phpunit/phpunit": "~6.0 || ~7.0 || ~9.0"
            },
            "type": "library",
            "autoload": {
                "files": [
                    "src/Create.php"
                ],
                "psr-4": {
                    "Arrayy\\": "src/"
                }
            },
            "notification-url": "https://packagist.org/downloads/",
            "license": [
                "MIT"
            ],
            "authors": [
                {
                    "name": "Lars Moelleken",
                    "email": "lars@moelleken.org",
                    "homepage": "https://www.moelleken.org/",
                    "role": "Maintainer"
                }
            ],
            "description": "Array manipulation library for PHP, called Arrayy!",
            "keywords": [
                "Arrayy",
                "array",
                "helpers",
                "manipulation",
                "methods",
                "utility",
                "utils"
            ],
            "support": {
                "docs": "https://voku.github.io/Arrayy/",
                "issues": "https://github.com/voku/Arrayy/issues",
                "source": "https://github.com/voku/Arrayy"
            },
            "funding": [
                {
                    "url": "https://www.paypal.me/moelleken",
                    "type": "custom"
                },
                {
                    "url": "https://github.com/voku",
                    "type": "github"
                },
                {
                    "url": "https://opencollective.com/arrayy",
                    "type": "open_collective"
                },
                {
                    "url": "https://www.patreon.com/voku",
                    "type": "patreon"
                },
                {
                    "url": "https://tidelift.com/funding/github/packagist/voku/arrayy",
                    "type": "tidelift"
                }
            ],
            "time": "2022-12-27T12:58:32+00:00"
        },
        {
            "name": "voku/email-check",
            "version": "3.1.0",
            "source": {
                "type": "git",
                "url": "https://github.com/voku/email-check.git",
                "reference": "6ea842920bbef6758b8c1e619fd1710e7a1a2cac"
            },
            "dist": {
                "type": "zip",
                "url": "https://api.github.com/repos/voku/email-check/zipball/6ea842920bbef6758b8c1e619fd1710e7a1a2cac",
                "reference": "6ea842920bbef6758b8c1e619fd1710e7a1a2cac",
                "shasum": ""
            },
            "require": {
                "php": ">=7.0.0",
                "symfony/polyfill-intl-idn": "~1.10"
            },
            "require-dev": {
                "fzaninotto/faker": "~1.7",
                "phpunit/phpunit": "~6.0 || ~7.0"
            },
            "suggest": {
                "ext-intl": "Use Intl for best performance"
            },
            "type": "library",
            "autoload": {
                "psr-4": {
                    "voku\\helper\\": "src/voku/helper/"
                }
            },
            "notification-url": "https://packagist.org/downloads/",
            "license": [
                "MIT"
            ],
            "authors": [
                {
                    "name": "Lars Moelleken",
                    "homepage": "http://www.moelleken.org/"
                }
            ],
            "description": "email-check (syntax, dns, trash, ...) library",
            "homepage": "https://github.com/voku/email-check",
            "keywords": [
                "check-email",
                "email",
                "mail",
                "mail-check",
                "validate-email",
                "validate-email-address",
                "validate-mail"
            ],
            "support": {
                "issues": "https://github.com/voku/email-check/issues",
                "source": "https://github.com/voku/email-check/tree/3.1.0"
            },
            "funding": [
                {
                    "url": "https://www.paypal.me/moelleken",
                    "type": "custom"
                },
                {
                    "url": "https://github.com/voku",
                    "type": "github"
                },
                {
                    "url": "https://www.patreon.com/voku",
                    "type": "patreon"
                },
                {
                    "url": "https://tidelift.com/funding/github/packagist/voku/email-check",
                    "type": "tidelift"
                }
            ],
            "time": "2021-01-27T14:14:33+00:00"
        },
        {
            "name": "voku/portable-ascii",
            "version": "2.0.1",
            "source": {
                "type": "git",
                "url": "https://github.com/voku/portable-ascii.git",
                "reference": "b56450eed252f6801410d810c8e1727224ae0743"
            },
            "dist": {
                "type": "zip",
                "url": "https://api.github.com/repos/voku/portable-ascii/zipball/b56450eed252f6801410d810c8e1727224ae0743",
                "reference": "b56450eed252f6801410d810c8e1727224ae0743",
                "shasum": ""
            },
            "require": {
                "php": ">=7.0.0"
            },
            "require-dev": {
                "phpunit/phpunit": "~6.0 || ~7.0 || ~9.0"
            },
            "suggest": {
                "ext-intl": "Use Intl for transliterator_transliterate() support"
            },
            "type": "library",
            "autoload": {
                "psr-4": {
                    "voku\\": "src/voku/"
                }
            },
            "notification-url": "https://packagist.org/downloads/",
            "license": [
                "MIT"
            ],
            "authors": [
                {
                    "name": "Lars Moelleken",
                    "homepage": "http://www.moelleken.org/"
                }
            ],
            "description": "Portable ASCII library - performance optimized (ascii) string functions for php.",
            "homepage": "https://github.com/voku/portable-ascii",
            "keywords": [
                "ascii",
                "clean",
                "php"
            ],
            "support": {
                "issues": "https://github.com/voku/portable-ascii/issues",
                "source": "https://github.com/voku/portable-ascii/tree/2.0.1"
            },
            "funding": [
                {
                    "url": "https://www.paypal.me/moelleken",
                    "type": "custom"
                },
                {
                    "url": "https://github.com/voku",
                    "type": "github"
                },
                {
                    "url": "https://opencollective.com/portable-ascii",
                    "type": "open_collective"
                },
                {
                    "url": "https://www.patreon.com/voku",
                    "type": "patreon"
                },
                {
                    "url": "https://tidelift.com/funding/github/packagist/voku/portable-ascii",
                    "type": "tidelift"
                }
            ],
            "time": "2022-03-08T17:03:00+00:00"
        },
        {
            "name": "voku/portable-utf8",
            "version": "6.0.11",
            "source": {
                "type": "git",
                "url": "https://github.com/voku/portable-utf8.git",
                "reference": "a768656da0b8e42d236b325a4ebfc56ad6d0e111"
            },
            "dist": {
                "type": "zip",
                "url": "https://api.github.com/repos/voku/portable-utf8/zipball/a768656da0b8e42d236b325a4ebfc56ad6d0e111",
                "reference": "a768656da0b8e42d236b325a4ebfc56ad6d0e111",
                "shasum": ""
            },
            "require": {
                "php": ">=7.0.0",
                "symfony/polyfill-iconv": "~1.0",
                "symfony/polyfill-intl-grapheme": "~1.0",
                "symfony/polyfill-intl-normalizer": "~1.0",
                "symfony/polyfill-mbstring": "~1.0",
                "symfony/polyfill-php72": "~1.0",
                "voku/portable-ascii": "~2.0.0"
            },
            "require-dev": {
                "phpstan/phpstan": "1.8.*@dev",
                "phpstan/phpstan-strict-rules": "1.4.*@dev",
                "phpunit/phpunit": "~6.0 || ~7.0 || ~9.0",
                "thecodingmachine/phpstan-strict-rules": "1.0.*@dev",
                "voku/phpstan-rules": "3.1.*@dev"
            },
            "suggest": {
                "ext-ctype": "Use Ctype for e.g. hexadecimal digit detection",
                "ext-fileinfo": "Use Fileinfo for better binary file detection",
                "ext-iconv": "Use iconv for best performance",
                "ext-intl": "Use Intl for best performance",
                "ext-json": "Use JSON for string detection",
                "ext-mbstring": "Use Mbstring for best performance"
            },
            "type": "library",
            "autoload": {
                "files": [
                    "bootstrap.php"
                ],
                "psr-4": {
                    "voku\\": "src/voku/"
                }
            },
            "notification-url": "https://packagist.org/downloads/",
            "license": [
                "(Apache-2.0 or GPL-2.0)"
            ],
            "authors": [
                {
                    "name": "Nicolas Grekas",
                    "email": "p@tchwork.com"
                },
                {
                    "name": "Hamid Sarfraz",
                    "homepage": "http://pageconfig.com/"
                },
                {
                    "name": "Lars Moelleken",
                    "homepage": "http://www.moelleken.org/"
                }
            ],
            "description": "Portable UTF-8 library - performance optimized (unicode) string functions for php.",
            "homepage": "https://github.com/voku/portable-utf8",
            "keywords": [
                "UTF",
                "clean",
                "php",
                "unicode",
                "utf-8",
                "utf8"
            ],
            "support": {
                "issues": "https://github.com/voku/portable-utf8/issues",
                "source": "https://github.com/voku/portable-utf8/tree/6.0.11"
            },
            "funding": [
                {
                    "url": "https://www.paypal.me/moelleken",
                    "type": "custom"
                },
                {
                    "url": "https://github.com/voku",
                    "type": "github"
                },
                {
                    "url": "https://opencollective.com/portable-utf8",
                    "type": "open_collective"
                },
                {
                    "url": "https://www.patreon.com/voku",
                    "type": "patreon"
                },
                {
                    "url": "https://tidelift.com/funding/github/packagist/voku/portable-utf8",
                    "type": "tidelift"
                }
            ],
            "time": "2022-12-16T00:56:34+00:00"
        },
        {
            "name": "voku/stop-words",
            "version": "2.0.1",
            "source": {
                "type": "git",
                "url": "https://github.com/voku/stop-words.git",
                "reference": "8e63c0af20f800b1600783764e0ce19e53969f71"
            },
            "dist": {
                "type": "zip",
                "url": "https://api.github.com/repos/voku/stop-words/zipball/8e63c0af20f800b1600783764e0ce19e53969f71",
                "reference": "8e63c0af20f800b1600783764e0ce19e53969f71",
                "shasum": ""
            },
            "require": {
                "php": ">=7.0.0"
            },
            "require-dev": {
                "phpunit/phpunit": "~6.0"
            },
            "type": "library",
            "autoload": {
                "psr-4": {
                    "voku\\": "src/voku/"
                }
            },
            "notification-url": "https://packagist.org/downloads/",
            "license": [
                "MIT"
            ],
            "authors": [
                {
                    "name": "Lars Moelleken",
                    "homepage": "http://www.moelleken.org/"
                }
            ],
            "description": "Stop-Words via PHP",
            "keywords": [
                "stop words",
                "stop-words"
            ],
            "support": {
                "issues": "https://github.com/voku/stop-words/issues",
                "source": "https://github.com/voku/stop-words/tree/master"
            },
            "time": "2018-11-23T01:37:27+00:00"
        },
        {
            "name": "voku/stringy",
            "version": "6.5.3",
            "source": {
                "type": "git",
                "url": "https://github.com/voku/Stringy.git",
                "reference": "c453c88fbff298f042c836ef44306f8703b2d537"
            },
            "dist": {
                "type": "zip",
                "url": "https://api.github.com/repos/voku/Stringy/zipball/c453c88fbff298f042c836ef44306f8703b2d537",
                "reference": "c453c88fbff298f042c836ef44306f8703b2d537",
                "shasum": ""
            },
            "require": {
                "defuse/php-encryption": "~2.0",
                "ext-json": "*",
                "php": ">=7.0.0",
                "voku/anti-xss": "~4.1",
                "voku/arrayy": "~7.8",
                "voku/email-check": "~3.1",
                "voku/portable-ascii": "~2.0",
                "voku/portable-utf8": "~6.0",
                "voku/urlify": "~5.0"
            },
            "replace": {
                "danielstjules/stringy": "~3.0"
            },
            "require-dev": {
                "phpunit/phpunit": "~6.0 || ~7.0 || ~9.0"
            },
            "type": "library",
            "autoload": {
                "files": [
                    "src/Create.php"
                ],
                "psr-4": {
                    "Stringy\\": "src/"
                }
            },
            "notification-url": "https://packagist.org/downloads/",
            "license": [
                "MIT"
            ],
            "authors": [
                {
                    "name": "Daniel St. Jules",
                    "email": "danielst.jules@gmail.com",
                    "homepage": "http://www.danielstjules.com",
                    "role": "Maintainer"
                },
                {
                    "name": "Lars Moelleken",
                    "email": "lars@moelleken.org",
                    "homepage": "https://www.moelleken.org/",
                    "role": "Fork-Maintainer"
                }
            ],
            "description": "A string manipulation library with multibyte support",
            "homepage": "https://github.com/danielstjules/Stringy",
            "keywords": [
                "UTF",
                "helpers",
                "manipulation",
                "methods",
                "multibyte",
                "string",
                "utf-8",
                "utility",
                "utils"
            ],
            "support": {
                "issues": "https://github.com/voku/Stringy/issues",
                "source": "https://github.com/voku/Stringy"
            },
            "funding": [
                {
                    "url": "https://www.paypal.me/moelleken",
                    "type": "custom"
                },
                {
                    "url": "https://github.com/voku",
                    "type": "github"
                },
                {
                    "url": "https://www.patreon.com/voku",
                    "type": "patreon"
                },
                {
                    "url": "https://tidelift.com/funding/github/packagist/voku/stringy",
                    "type": "tidelift"
                }
            ],
            "time": "2022-03-28T14:52:20+00:00"
        },
        {
            "name": "voku/urlify",
            "version": "5.0.7",
            "source": {
                "type": "git",
                "url": "https://github.com/voku/urlify.git",
                "reference": "014b2074407b5db5968f836c27d8731934b330e4"
            },
            "dist": {
                "type": "zip",
                "url": "https://api.github.com/repos/voku/urlify/zipball/014b2074407b5db5968f836c27d8731934b330e4",
                "reference": "014b2074407b5db5968f836c27d8731934b330e4",
                "shasum": ""
            },
            "require": {
                "php": ">=7.0.0",
                "voku/portable-ascii": "~2.0",
                "voku/portable-utf8": "~6.0",
                "voku/stop-words": "~2.0"
            },
            "require-dev": {
                "phpunit/phpunit": "~6.0 || ~7.0 || ~9.0"
            },
            "type": "library",
            "autoload": {
                "psr-4": {
                    "voku\\helper\\": "src/voku/helper/"
                }
            },
            "notification-url": "https://packagist.org/downloads/",
            "license": [
                "BSD-3-Clause"
            ],
            "authors": [
                {
                    "name": "Johnny Broadway",
                    "email": "johnny@johnnybroadway.com",
                    "homepage": "http://www.johnnybroadway.com/"
                },
                {
                    "name": "Lars Moelleken",
                    "email": "lars@moelleken.org",
                    "homepage": "https://moelleken.org/"
                }
            ],
            "description": "PHP port of URLify.js from the Django project. Transliterates non-ascii characters for use in URLs.",
            "homepage": "https://github.com/voku/urlify",
            "keywords": [
                "encode",
                "iconv",
                "link",
                "slug",
                "translit",
                "transliterate",
                "transliteration",
                "url",
                "urlify"
            ],
            "support": {
                "issues": "https://github.com/voku/urlify/issues",
                "source": "https://github.com/voku/urlify/tree/5.0.7"
            },
            "funding": [
                {
                    "url": "https://www.paypal.me/moelleken",
                    "type": "custom"
                },
                {
                    "url": "https://github.com/voku",
                    "type": "github"
                },
                {
                    "url": "https://www.patreon.com/voku",
                    "type": "patreon"
                },
                {
                    "url": "https://tidelift.com/funding/github/packagist/voku/urlify",
                    "type": "tidelift"
                }
            ],
            "time": "2022-01-24T19:08:46+00:00"
        },
        {
            "name": "webmozart/assert",
            "version": "1.11.0",
            "source": {
                "type": "git",
                "url": "https://github.com/webmozarts/assert.git",
                "reference": "11cb2199493b2f8a3b53e7f19068fc6aac760991"
            },
            "dist": {
                "type": "zip",
                "url": "https://api.github.com/repos/webmozarts/assert/zipball/11cb2199493b2f8a3b53e7f19068fc6aac760991",
                "reference": "11cb2199493b2f8a3b53e7f19068fc6aac760991",
                "shasum": ""
            },
            "require": {
                "ext-ctype": "*",
                "php": "^7.2 || ^8.0"
            },
            "conflict": {
                "phpstan/phpstan": "<0.12.20",
                "vimeo/psalm": "<4.6.1 || 4.6.2"
            },
            "require-dev": {
                "phpunit/phpunit": "^8.5.13"
            },
            "type": "library",
            "extra": {
                "branch-alias": {
                    "dev-master": "1.10-dev"
                }
            },
            "autoload": {
                "psr-4": {
                    "Webmozart\\Assert\\": "src/"
                }
            },
            "notification-url": "https://packagist.org/downloads/",
            "license": [
                "MIT"
            ],
            "authors": [
                {
                    "name": "Bernhard Schussek",
                    "email": "bschussek@gmail.com"
                }
            ],
            "description": "Assertions to validate method input/output with nice error messages.",
            "keywords": [
                "assert",
                "check",
                "validate"
            ],
            "support": {
                "issues": "https://github.com/webmozarts/assert/issues",
                "source": "https://github.com/webmozarts/assert/tree/1.11.0"
            },
            "time": "2022-06-03T18:03:27+00:00"
        },
        {
            "name": "webonyx/graphql-php",
            "version": "v14.11.8",
            "source": {
                "type": "git",
                "url": "https://github.com/webonyx/graphql-php.git",
                "reference": "04a48693acd785330eefd3b0e4fa67df8dfee7c3"
            },
            "dist": {
                "type": "zip",
                "url": "https://api.github.com/repos/webonyx/graphql-php/zipball/04a48693acd785330eefd3b0e4fa67df8dfee7c3",
                "reference": "04a48693acd785330eefd3b0e4fa67df8dfee7c3",
                "shasum": ""
            },
            "require": {
                "ext-json": "*",
                "ext-mbstring": "*",
                "php": "^7.1 || ^8"
            },
            "require-dev": {
                "amphp/amp": "^2.3",
                "doctrine/coding-standard": "^6.0",
                "nyholm/psr7": "^1.2",
                "phpbench/phpbench": "^1.2",
                "phpstan/extension-installer": "^1.0",
                "phpstan/phpstan": "0.12.82",
                "phpstan/phpstan-phpunit": "0.12.18",
                "phpstan/phpstan-strict-rules": "0.12.9",
                "phpunit/phpunit": "^7.2 || ^8.5",
                "psr/http-message": "^1.0",
                "react/promise": "2.*",
                "simpod/php-coveralls-mirror": "^3.0",
                "squizlabs/php_codesniffer": "3.5.4"
            },
            "suggest": {
                "psr/http-message": "To use standard GraphQL server",
                "react/promise": "To leverage async resolving on React PHP platform"
            },
            "type": "library",
            "autoload": {
                "psr-4": {
                    "GraphQL\\": "src/"
                }
            },
            "notification-url": "https://packagist.org/downloads/",
            "license": [
                "MIT"
            ],
            "description": "A PHP port of GraphQL reference implementation",
            "homepage": "https://github.com/webonyx/graphql-php",
            "keywords": [
                "api",
                "graphql"
            ],
            "support": {
                "issues": "https://github.com/webonyx/graphql-php/issues",
                "source": "https://github.com/webonyx/graphql-php/tree/v14.11.8"
            },
            "funding": [
                {
                    "url": "https://opencollective.com/webonyx-graphql-php",
                    "type": "open_collective"
                }
            ],
            "time": "2022-09-21T15:35:03+00:00"
        },
        {
            "name": "yiisoft/yii2",
            "version": "2.0.47",
            "source": {
                "type": "git",
                "url": "https://github.com/yiisoft/yii2-framework.git",
                "reference": "8ecf57895d9c4b29cf9658ffe57af5f3d0e25254"
            },
            "dist": {
                "type": "zip",
                "url": "https://api.github.com/repos/yiisoft/yii2-framework/zipball/8ecf57895d9c4b29cf9658ffe57af5f3d0e25254",
                "reference": "8ecf57895d9c4b29cf9658ffe57af5f3d0e25254",
                "shasum": ""
            },
            "require": {
                "bower-asset/inputmask": "~3.2.2 | ~3.3.5",
                "bower-asset/jquery": "3.6.*@stable | 3.5.*@stable | 3.4.*@stable | 3.3.*@stable | 3.2.*@stable | 3.1.*@stable | 2.2.*@stable | 2.1.*@stable | 1.11.*@stable | 1.12.*@stable",
                "bower-asset/punycode": "1.3.*",
                "bower-asset/yii2-pjax": "~2.0.1",
                "cebe/markdown": "~1.0.0 | ~1.1.0 | ~1.2.0",
                "ext-ctype": "*",
                "ext-mbstring": "*",
                "ezyang/htmlpurifier": "~4.6",
                "lib-pcre": "*",
                "paragonie/random_compat": ">=1",
                "php": ">=5.4.0",
                "yiisoft/yii2-composer": "~2.0.4"
            },
            "bin": [
                "yii"
            ],
            "type": "library",
            "extra": {
                "branch-alias": {
                    "dev-master": "2.0.x-dev"
                }
            },
            "autoload": {
                "psr-4": {
                    "yii\\": ""
                }
            },
            "notification-url": "https://packagist.org/downloads/",
            "license": [
                "BSD-3-Clause"
            ],
            "authors": [
                {
                    "name": "Qiang Xue",
                    "email": "qiang.xue@gmail.com",
                    "homepage": "https://www.yiiframework.com/",
                    "role": "Founder and project lead"
                },
                {
                    "name": "Alexander Makarov",
                    "email": "sam@rmcreative.ru",
                    "homepage": "https://rmcreative.ru/",
                    "role": "Core framework development"
                },
                {
                    "name": "Maurizio Domba",
                    "homepage": "http://mdomba.info/",
                    "role": "Core framework development"
                },
                {
                    "name": "Carsten Brandt",
                    "email": "mail@cebe.cc",
                    "homepage": "https://www.cebe.cc/",
                    "role": "Core framework development"
                },
                {
                    "name": "Timur Ruziev",
                    "email": "resurtm@gmail.com",
                    "homepage": "http://resurtm.com/",
                    "role": "Core framework development"
                },
                {
                    "name": "Paul Klimov",
                    "email": "klimov.paul@gmail.com",
                    "role": "Core framework development"
                },
                {
                    "name": "Dmitry Naumenko",
                    "email": "d.naumenko.a@gmail.com",
                    "role": "Core framework development"
                },
                {
                    "name": "Boudewijn Vahrmeijer",
                    "email": "info@dynasource.eu",
                    "homepage": "http://dynasource.eu",
                    "role": "Core framework development"
                }
            ],
            "description": "Yii PHP Framework Version 2",
            "homepage": "https://www.yiiframework.com/",
            "keywords": [
                "framework",
                "yii2"
            ],
            "support": {
                "forum": "https://forum.yiiframework.com/",
                "irc": "ircs://irc.libera.chat:6697/yii",
                "issues": "https://github.com/yiisoft/yii2/issues?state=open",
                "source": "https://github.com/yiisoft/yii2",
                "wiki": "https://www.yiiframework.com/wiki"
            },
            "funding": [
                {
                    "url": "https://github.com/yiisoft",
                    "type": "github"
                },
                {
                    "url": "https://opencollective.com/yiisoft",
                    "type": "open_collective"
                },
                {
                    "url": "https://tidelift.com/funding/github/packagist/yiisoft/yii2",
                    "type": "tidelift"
                }
            ],
            "time": "2022-11-18T16:21:58+00:00"
        },
        {
            "name": "yiisoft/yii2-composer",
            "version": "2.0.10",
            "source": {
                "type": "git",
                "url": "https://github.com/yiisoft/yii2-composer.git",
                "reference": "94bb3f66e779e2774f8776d6e1bdeab402940510"
            },
            "dist": {
                "type": "zip",
                "url": "https://api.github.com/repos/yiisoft/yii2-composer/zipball/94bb3f66e779e2774f8776d6e1bdeab402940510",
                "reference": "94bb3f66e779e2774f8776d6e1bdeab402940510",
                "shasum": ""
            },
            "require": {
                "composer-plugin-api": "^1.0 | ^2.0"
            },
            "require-dev": {
                "composer/composer": "^1.0 | ^2.0@dev",
                "phpunit/phpunit": "<7"
            },
            "type": "composer-plugin",
            "extra": {
                "class": "yii\\composer\\Plugin",
                "branch-alias": {
                    "dev-master": "2.0.x-dev"
                }
            },
            "autoload": {
                "psr-4": {
                    "yii\\composer\\": ""
                }
            },
            "notification-url": "https://packagist.org/downloads/",
            "license": [
                "BSD-3-Clause"
            ],
            "authors": [
                {
                    "name": "Qiang Xue",
                    "email": "qiang.xue@gmail.com"
                },
                {
                    "name": "Carsten Brandt",
                    "email": "mail@cebe.cc"
                }
            ],
            "description": "The composer plugin for Yii extension installer",
            "keywords": [
                "composer",
                "extension installer",
                "yii2"
            ],
            "support": {
                "forum": "http://www.yiiframework.com/forum/",
                "irc": "irc://irc.freenode.net/yii",
                "issues": "https://github.com/yiisoft/yii2-composer/issues",
                "source": "https://github.com/yiisoft/yii2-composer",
                "wiki": "http://www.yiiframework.com/wiki/"
            },
            "funding": [
                {
                    "url": "https://github.com/yiisoft",
                    "type": "github"
                },
                {
                    "url": "https://opencollective.com/yiisoft",
                    "type": "open_collective"
                },
                {
                    "url": "https://tidelift.com/funding/github/packagist/yiisoft/yii2-composer",
                    "type": "tidelift"
                }
            ],
            "time": "2020-06-24T00:04:01+00:00"
        },
        {
            "name": "yiisoft/yii2-debug",
            "version": "2.1.19",
            "source": {
                "type": "git",
                "url": "https://github.com/yiisoft/yii2-debug.git",
                "reference": "84d20d738b0698298f851fcb6fc25e748d759223"
            },
            "dist": {
                "type": "zip",
                "url": "https://api.github.com/repos/yiisoft/yii2-debug/zipball/84d20d738b0698298f851fcb6fc25e748d759223",
                "reference": "84d20d738b0698298f851fcb6fc25e748d759223",
                "shasum": ""
            },
            "require": {
                "ext-mbstring": "*",
                "php": ">=5.4",
                "yiisoft/yii2": "~2.0.13"
            },
            "require-dev": {
                "cweagans/composer-patches": "^1.7",
                "phpunit/phpunit": "4.8.34",
                "yiisoft/yii2-coding-standards": "~2.0",
                "yiisoft/yii2-swiftmailer": "*"
            },
            "type": "yii2-extension",
            "extra": {
                "branch-alias": {
                    "dev-master": "2.0.x-dev"
                },
                "composer-exit-on-patch-failure": true,
                "patches": {
                    "phpunit/phpunit-mock-objects": {
                        "Fix PHP 7 and 8 compatibility": "https://yiisoft.github.io/phpunit-patches/phpunit_mock_objects.patch"
                    },
                    "phpunit/phpunit": {
                        "Fix PHP 7 compatibility": "https://yiisoft.github.io/phpunit-patches/phpunit_php7.patch",
                        "Fix PHP 8 compatibility": "https://yiisoft.github.io/phpunit-patches/phpunit_php8.patch",
                        "Fix PHP 8.1 compatibility": "https://yiisoft.github.io/phpunit-patches/phpunit_php81.patch"
                    }
                }
            },
            "autoload": {
                "psr-4": {
                    "yii\\debug\\": "src"
                }
            },
            "notification-url": "https://packagist.org/downloads/",
            "license": [
                "BSD-3-Clause"
            ],
            "authors": [
                {
                    "name": "Qiang Xue",
                    "email": "qiang.xue@gmail.com"
                },
                {
                    "name": "Simon Karlen",
                    "email": "simi.albi@outlook.com"
                }
            ],
            "description": "The debugger extension for the Yii framework",
            "keywords": [
                "debug",
                "debugger",
                "yii2"
            ],
            "support": {
                "forum": "http://www.yiiframework.com/forum/",
                "irc": "irc://irc.freenode.net/yii",
                "issues": "https://github.com/yiisoft/yii2-debug/issues",
                "source": "https://github.com/yiisoft/yii2-debug",
                "wiki": "http://www.yiiframework.com/wiki/"
            },
            "funding": [
                {
                    "url": "https://github.com/yiisoft",
                    "type": "github"
                },
                {
                    "url": "https://opencollective.com/yiisoft",
                    "type": "open_collective"
                },
                {
                    "url": "https://tidelift.com/funding/github/packagist/yiisoft/yii2-debug",
                    "type": "tidelift"
                }
            ],
            "time": "2022-04-05T20:35:14+00:00"
        },
        {
            "name": "yiisoft/yii2-queue",
            "version": "2.3.5",
            "source": {
                "type": "git",
                "url": "https://github.com/yiisoft/yii2-queue.git",
                "reference": "c1bf0ef5dbe107dc1cf692c1349b9ddd2485a399"
            },
            "dist": {
                "type": "zip",
                "url": "https://api.github.com/repos/yiisoft/yii2-queue/zipball/c1bf0ef5dbe107dc1cf692c1349b9ddd2485a399",
                "reference": "c1bf0ef5dbe107dc1cf692c1349b9ddd2485a399",
                "shasum": ""
            },
            "require": {
                "php": ">=5.5.0",
                "symfony/process": "^3.3||^4.0||^5.0||^6.0",
                "yiisoft/yii2": "~2.0.14"
            },
            "require-dev": {
                "aws/aws-sdk-php": ">=2.4",
                "enqueue/amqp-lib": "^0.8||^0.9.10",
                "enqueue/stomp": "^0.8.39",
                "opis/closure": "*",
                "pda/pheanstalk": "v3.*",
                "php-amqplib/php-amqplib": "*",
                "phpunit/phpunit": "~4.4",
                "yiisoft/yii2-debug": "*",
                "yiisoft/yii2-gii": "*",
                "yiisoft/yii2-redis": "*"
            },
            "suggest": {
                "aws/aws-sdk-php": "Need for aws SQS.",
                "enqueue/amqp-lib": "Need for AMQP interop queue.",
                "enqueue/stomp": "Need for Stomp queue.",
                "ext-gearman": "Need for Gearman queue.",
                "ext-pcntl": "Need for process signals.",
                "pda/pheanstalk": "Need for Beanstalk queue.",
                "php-amqplib/php-amqplib": "Need for AMQP queue.",
                "yiisoft/yii2-redis": "Need for Redis queue."
            },
            "type": "yii2-extension",
            "extra": {
                "branch-alias": {
                    "dev-master": "2.x-dev"
                }
            },
            "autoload": {
                "psr-4": {
                    "yii\\queue\\": "src",
                    "yii\\queue\\db\\": "src/drivers/db",
                    "yii\\queue\\sqs\\": "src/drivers/sqs",
                    "yii\\queue\\amqp\\": "src/drivers/amqp",
                    "yii\\queue\\file\\": "src/drivers/file",
                    "yii\\queue\\sync\\": "src/drivers/sync",
                    "yii\\queue\\redis\\": "src/drivers/redis",
                    "yii\\queue\\stomp\\": "src/drivers/stomp",
                    "yii\\queue\\gearman\\": "src/drivers/gearman",
                    "yii\\queue\\beanstalk\\": "src/drivers/beanstalk",
                    "yii\\queue\\amqp_interop\\": "src/drivers/amqp_interop"
                }
            },
            "notification-url": "https://packagist.org/downloads/",
            "license": [
                "BSD-3-Clause"
            ],
            "authors": [
                {
                    "name": "Roman Zhuravlev",
                    "email": "zhuravljov@gmail.com"
                }
            ],
            "description": "Yii2 Queue Extension which supported DB, Redis, RabbitMQ, Beanstalk, SQS and Gearman",
            "keywords": [
                "async",
                "beanstalk",
                "db",
                "gearman",
                "gii",
                "queue",
                "rabbitmq",
                "redis",
                "sqs",
                "yii"
            ],
            "support": {
                "docs": "https://github.com/yiisoft/yii2-queue/blob/master/docs/guide",
                "issues": "https://github.com/yiisoft/yii2-queue/issues",
                "source": "https://github.com/yiisoft/yii2-queue"
            },
            "funding": [
                {
                    "url": "https://github.com/yiisoft",
                    "type": "github"
                },
                {
                    "url": "https://opencollective.com/yiisoft",
                    "type": "open_collective"
                },
                {
                    "url": "https://tidelift.com/funding/github/packagist/yiisoft/yii2-queue",
                    "type": "tidelift"
                }
            ],
            "time": "2022-11-18T17:16:47+00:00"
        },
        {
            "name": "yiisoft/yii2-symfonymailer",
            "version": "2.0.4",
            "source": {
                "type": "git",
                "url": "https://github.com/yiisoft/yii2-symfonymailer.git",
                "reference": "82f5902551a160633c4734b5096977ce76a809d9"
            },
            "dist": {
                "type": "zip",
                "url": "https://api.github.com/repos/yiisoft/yii2-symfonymailer/zipball/82f5902551a160633c4734b5096977ce76a809d9",
                "reference": "82f5902551a160633c4734b5096977ce76a809d9",
                "shasum": ""
            },
            "require": {
                "php": ">=7.4.0",
                "symfony/mailer": ">=5.4.0",
                "yiisoft/yii2": ">=2.0.4"
            },
            "require-dev": {
                "phpunit/phpunit": "9.5.10"
            },
            "type": "yii2-extension",
            "extra": {
                "branch-alias": {
                    "dev-master": "2.0.x-dev"
                }
            },
            "autoload": {
                "psr-4": {
                    "yii\\symfonymailer\\": "src"
                }
            },
            "notification-url": "https://packagist.org/downloads/",
            "license": [
                "BSD-3-Clause"
            ],
            "authors": [
                {
                    "name": "Kirill Petrov",
                    "email": "archibeardrinker@gmail.com"
                }
            ],
            "description": "The SymfonyMailer integration for the Yii framework",
            "keywords": [
                "email",
                "mail",
                "mailer",
                "symfony",
                "symfonymailer",
                "yii2"
            ],
            "support": {
                "forum": "http://www.yiiframework.com/forum/",
                "irc": "irc://irc.freenode.net/yii",
                "issues": "https://github.com/yiisoft/yii2-symfonymailer/issues",
                "source": "https://github.com/yiisoft/yii2-symfonymailer",
                "wiki": "http://www.yiiframework.com/wiki/"
            },
            "funding": [
                {
                    "url": "https://github.com/yiisoft",
                    "type": "github"
                },
                {
                    "url": "https://opencollective.com/yiisoft",
                    "type": "open_collective"
                },
                {
                    "url": "https://tidelift.com/funding/github/packagist/yiisoft/yii2-symfonymailer",
                    "type": "tidelift"
                }
            ],
            "time": "2022-09-04T10:48:21+00:00"
        }
    ],
    "packages-dev": [
        {
            "name": "behat/gherkin",
            "version": "v4.9.0",
            "source": {
                "type": "git",
                "url": "https://github.com/Behat/Gherkin.git",
                "reference": "0bc8d1e30e96183e4f36db9dc79caead300beff4"
            },
            "dist": {
                "type": "zip",
                "url": "https://api.github.com/repos/Behat/Gherkin/zipball/0bc8d1e30e96183e4f36db9dc79caead300beff4",
                "reference": "0bc8d1e30e96183e4f36db9dc79caead300beff4",
                "shasum": ""
            },
            "require": {
                "php": "~7.2|~8.0"
            },
            "require-dev": {
                "cucumber/cucumber": "dev-gherkin-22.0.0",
                "phpunit/phpunit": "~8|~9",
                "symfony/yaml": "~3|~4|~5"
            },
            "suggest": {
                "symfony/yaml": "If you want to parse features, represented in YAML files"
            },
            "type": "library",
            "extra": {
                "branch-alias": {
                    "dev-master": "4.x-dev"
                }
            },
            "autoload": {
                "psr-0": {
                    "Behat\\Gherkin": "src/"
                }
            },
            "notification-url": "https://packagist.org/downloads/",
            "license": [
                "MIT"
            ],
            "authors": [
                {
                    "name": "Konstantin Kudryashov",
                    "email": "ever.zet@gmail.com",
                    "homepage": "http://everzet.com"
                }
            ],
            "description": "Gherkin DSL parser for PHP",
            "homepage": "http://behat.org/",
            "keywords": [
                "BDD",
                "Behat",
                "Cucumber",
                "DSL",
                "gherkin",
                "parser"
            ],
            "support": {
                "issues": "https://github.com/Behat/Gherkin/issues",
                "source": "https://github.com/Behat/Gherkin/tree/v4.9.0"
            },
            "time": "2021-10-12T13:05:09+00:00"
        },
        {
            "name": "codeception/codeception",
            "version": "4.2.2",
            "source": {
                "type": "git",
                "url": "https://github.com/Codeception/Codeception.git",
                "reference": "b88014f3348c93f3df99dc6d0967b0dbfa804474"
            },
            "dist": {
                "type": "zip",
                "url": "https://api.github.com/repos/Codeception/Codeception/zipball/b88014f3348c93f3df99dc6d0967b0dbfa804474",
                "reference": "b88014f3348c93f3df99dc6d0967b0dbfa804474",
                "shasum": ""
            },
            "require": {
                "behat/gherkin": "^4.4.0",
                "codeception/lib-asserts": "^1.0 | 2.0.*@dev",
                "codeception/phpunit-wrapper": ">6.0.15 <6.1.0 | ^6.6.1 | ^7.7.1 | ^8.1.1 | ^9.0",
                "codeception/stub": "^2.0 | ^3.0 | ^4.0",
                "ext-curl": "*",
                "ext-json": "*",
                "ext-mbstring": "*",
                "guzzlehttp/psr7": "^1.4 | ^2.0",
                "php": ">=5.6.0 <9.0",
                "symfony/console": ">=2.7 <6.0",
                "symfony/css-selector": ">=2.7 <6.0",
                "symfony/event-dispatcher": ">=2.7 <6.0",
                "symfony/finder": ">=2.7 <6.0",
                "symfony/yaml": ">=2.7 <6.0"
            },
            "require-dev": {
                "codeception/module-asserts": "^1.0 | 2.0.*@dev",
                "codeception/module-cli": "^1.0 | 2.0.*@dev",
                "codeception/module-db": "^1.0 | 2.0.*@dev",
                "codeception/module-filesystem": "^1.0 | 2.0.*@dev",
                "codeception/module-phpbrowser": "^1.0 | 2.0.*@dev",
                "codeception/specify": "~0.3",
                "codeception/util-universalframework": "*@dev",
                "monolog/monolog": "~1.8",
                "squizlabs/php_codesniffer": "~2.0",
                "symfony/process": ">=2.7 <6.0",
                "vlucas/phpdotenv": "^2.0 | ^3.0 | ^4.0 | ^5.0"
            },
            "suggest": {
                "codeception/specify": "BDD-style code blocks",
                "codeception/verify": "BDD-style assertions",
                "hoa/console": "For interactive console functionality",
                "stecman/symfony-console-completion": "For BASH autocompletion",
                "symfony/phpunit-bridge": "For phpunit-bridge support"
            },
            "bin": [
                "codecept"
            ],
            "type": "library",
            "extra": {
                "branch-alias": []
            },
            "autoload": {
                "files": [
                    "functions.php"
                ],
                "psr-4": {
                    "Codeception\\": "src/Codeception",
                    "Codeception\\Extension\\": "ext"
                }
            },
            "notification-url": "https://packagist.org/downloads/",
            "license": [
                "MIT"
            ],
            "authors": [
                {
                    "name": "Michael Bodnarchuk",
                    "email": "davert@mail.ua",
                    "homepage": "https://codegyre.com"
                }
            ],
            "description": "BDD-style testing framework",
            "homepage": "https://codeception.com/",
            "keywords": [
                "BDD",
                "TDD",
                "acceptance testing",
                "functional testing",
                "unit testing"
            ],
            "support": {
                "issues": "https://github.com/Codeception/Codeception/issues",
                "source": "https://github.com/Codeception/Codeception/tree/4.2.2"
            },
            "funding": [
                {
                    "url": "https://opencollective.com/codeception",
                    "type": "open_collective"
                }
            ],
            "time": "2022-08-13T13:28:25+00:00"
        },
        {
            "name": "codeception/lib-asserts",
            "version": "1.13.2",
            "source": {
                "type": "git",
                "url": "https://github.com/Codeception/lib-asserts.git",
                "reference": "184231d5eab66bc69afd6b9429344d80c67a33b6"
            },
            "dist": {
                "type": "zip",
                "url": "https://api.github.com/repos/Codeception/lib-asserts/zipball/184231d5eab66bc69afd6b9429344d80c67a33b6",
                "reference": "184231d5eab66bc69afd6b9429344d80c67a33b6",
                "shasum": ""
            },
            "require": {
                "codeception/phpunit-wrapper": ">6.0.15 <6.1.0 | ^6.6.1 | ^7.7.1 | ^8.0.3 | ^9.0",
                "ext-dom": "*",
                "php": ">=5.6.0 <9.0"
            },
            "type": "library",
            "autoload": {
                "classmap": [
                    "src/"
                ]
            },
            "notification-url": "https://packagist.org/downloads/",
            "license": [
                "MIT"
            ],
            "authors": [
                {
                    "name": "Michael Bodnarchuk",
                    "email": "davert@mail.ua",
                    "homepage": "http://codegyre.com"
                },
                {
                    "name": "Gintautas Miselis"
                },
                {
                    "name": "Gustavo Nieves",
                    "homepage": "https://medium.com/@ganieves"
                }
            ],
            "description": "Assertion methods used by Codeception core and Asserts module",
            "homepage": "https://codeception.com/",
            "keywords": [
                "codeception"
            ],
            "support": {
                "issues": "https://github.com/Codeception/lib-asserts/issues",
                "source": "https://github.com/Codeception/lib-asserts/tree/1.13.2"
            },
            "time": "2020-10-21T16:26:20+00:00"
        },
        {
            "name": "codeception/lib-innerbrowser",
            "version": "1.5.1",
            "source": {
                "type": "git",
                "url": "https://github.com/Codeception/lib-innerbrowser.git",
                "reference": "31b4b56ad53c3464fcb2c0a14d55a51a201bd3c2"
            },
            "dist": {
                "type": "zip",
                "url": "https://api.github.com/repos/Codeception/lib-innerbrowser/zipball/31b4b56ad53c3464fcb2c0a14d55a51a201bd3c2",
                "reference": "31b4b56ad53c3464fcb2c0a14d55a51a201bd3c2",
                "shasum": ""
            },
            "require": {
                "codeception/codeception": "4.*@dev",
                "ext-dom": "*",
                "ext-json": "*",
                "ext-mbstring": "*",
                "php": ">=5.6.0 <9.0",
                "symfony/browser-kit": ">=2.7 <6.0",
                "symfony/dom-crawler": ">=2.7 <6.0"
            },
            "conflict": {
                "codeception/codeception": "<4.0"
            },
            "require-dev": {
                "codeception/util-universalframework": "dev-master"
            },
            "type": "library",
            "autoload": {
                "classmap": [
                    "src/"
                ]
            },
            "notification-url": "https://packagist.org/downloads/",
            "license": [
                "MIT"
            ],
            "authors": [
                {
                    "name": "Michael Bodnarchuk",
                    "email": "davert@mail.ua",
                    "homepage": "http://codegyre.com"
                },
                {
                    "name": "Gintautas Miselis"
                }
            ],
            "description": "Parent library for all Codeception framework modules and PhpBrowser",
            "homepage": "https://codeception.com/",
            "keywords": [
                "codeception"
            ],
            "support": {
                "issues": "https://github.com/Codeception/lib-innerbrowser/issues",
                "source": "https://github.com/Codeception/lib-innerbrowser/tree/1.5.1"
            },
            "time": "2021-08-30T15:21:42+00:00"
        },
        {
            "name": "codeception/module-asserts",
            "version": "1.3.1",
            "source": {
                "type": "git",
                "url": "https://github.com/Codeception/module-asserts.git",
                "reference": "59374f2fef0cabb9e8ddb53277e85cdca74328de"
            },
            "dist": {
                "type": "zip",
                "url": "https://api.github.com/repos/Codeception/module-asserts/zipball/59374f2fef0cabb9e8ddb53277e85cdca74328de",
                "reference": "59374f2fef0cabb9e8ddb53277e85cdca74328de",
                "shasum": ""
            },
            "require": {
                "codeception/codeception": "*@dev",
                "codeception/lib-asserts": "^1.13.1",
                "php": ">=5.6.0 <9.0"
            },
            "conflict": {
                "codeception/codeception": "<4.0"
            },
            "type": "library",
            "autoload": {
                "classmap": [
                    "src/"
                ]
            },
            "notification-url": "https://packagist.org/downloads/",
            "license": [
                "MIT"
            ],
            "authors": [
                {
                    "name": "Michael Bodnarchuk"
                },
                {
                    "name": "Gintautas Miselis"
                },
                {
                    "name": "Gustavo Nieves",
                    "homepage": "https://medium.com/@ganieves"
                }
            ],
            "description": "Codeception module containing various assertions",
            "homepage": "https://codeception.com/",
            "keywords": [
                "assertions",
                "asserts",
                "codeception"
            ],
            "support": {
                "issues": "https://github.com/Codeception/module-asserts/issues",
                "source": "https://github.com/Codeception/module-asserts/tree/1.3.1"
            },
            "time": "2020-10-21T16:48:15+00:00"
        },
        {
            "name": "codeception/module-datafactory",
            "version": "1.1.0",
            "source": {
                "type": "git",
                "url": "https://github.com/Codeception/module-datafactory.git",
                "reference": "cf66d54f4084969659ef7fb86409c11d451d7af6"
            },
            "dist": {
                "type": "zip",
                "url": "https://api.github.com/repos/Codeception/module-datafactory/zipball/cf66d54f4084969659ef7fb86409c11d451d7af6",
                "reference": "cf66d54f4084969659ef7fb86409c11d451d7af6",
                "shasum": ""
            },
            "require": {
                "codeception/codeception": "^4.0",
                "league/factory-muffin": "^3.0",
                "league/factory-muffin-faker": "^2.1",
                "php": ">=5.6.0 <9.0"
            },
            "type": "library",
            "autoload": {
                "classmap": [
                    "src/"
                ]
            },
            "notification-url": "https://packagist.org/downloads/",
            "license": [
                "MIT"
            ],
            "authors": [
                {
                    "name": "Michael Bodnarchuk"
                }
            ],
            "description": "DataFactory module for Codeception",
            "homepage": "http://codeception.com/",
            "keywords": [
                "codeception"
            ],
            "support": {
                "issues": "https://github.com/Codeception/module-datafactory/issues",
                "source": "https://github.com/Codeception/module-datafactory/tree/1.1.0"
            },
            "time": "2021-03-16T19:42:07+00:00"
        },
        {
            "name": "codeception/module-phpbrowser",
            "version": "1.0.3",
            "source": {
                "type": "git",
                "url": "https://github.com/Codeception/module-phpbrowser.git",
                "reference": "8ba6bede11d0914e74d98691f427fd8f397f192e"
            },
            "dist": {
                "type": "zip",
                "url": "https://api.github.com/repos/Codeception/module-phpbrowser/zipball/8ba6bede11d0914e74d98691f427fd8f397f192e",
                "reference": "8ba6bede11d0914e74d98691f427fd8f397f192e",
                "shasum": ""
            },
            "require": {
                "codeception/codeception": "^4.1",
                "codeception/lib-innerbrowser": "^1.3",
                "guzzlehttp/guzzle": "^6.3|^7.0",
                "php": ">=5.6.0 <9.0"
            },
            "conflict": {
                "codeception/codeception": "<4.0"
            },
            "require-dev": {
                "codeception/module-rest": "^1.0"
            },
            "suggest": {
                "codeception/phpbuiltinserver": "Start and stop PHP built-in web server for your tests"
            },
            "type": "library",
            "autoload": {
                "classmap": [
                    "src/"
                ]
            },
            "notification-url": "https://packagist.org/downloads/",
            "license": [
                "MIT"
            ],
            "authors": [
                {
                    "name": "Michael Bodnarchuk"
                },
                {
                    "name": "Gintautas Miselis"
                }
            ],
            "description": "Codeception module for testing web application over HTTP",
            "homepage": "http://codeception.com/",
            "keywords": [
                "codeception",
                "functional-testing",
                "http"
            ],
            "support": {
                "issues": "https://github.com/Codeception/module-phpbrowser/issues",
                "source": "https://github.com/Codeception/module-phpbrowser/tree/1.0.3"
            },
            "time": "2022-05-21T13:50:41+00:00"
        },
        {
            "name": "codeception/module-rest",
            "version": "1.4.2",
            "source": {
                "type": "git",
                "url": "https://github.com/Codeception/module-rest.git",
                "reference": "9cd7a87fd9343494e7782f7bdb51687c25046917"
            },
            "dist": {
                "type": "zip",
                "url": "https://api.github.com/repos/Codeception/module-rest/zipball/9cd7a87fd9343494e7782f7bdb51687c25046917",
                "reference": "9cd7a87fd9343494e7782f7bdb51687c25046917",
                "shasum": ""
            },
            "require": {
                "codeception/codeception": "^4.0",
                "justinrainbow/json-schema": "~5.2.9",
                "php": ">=5.6.6 <9.0",
                "softcreatr/jsonpath": "^0.5 || ^0.7"
            },
            "require-dev": {
                "codeception/lib-innerbrowser": "^1.0",
                "codeception/util-universalframework": "^1.0"
            },
            "suggest": {
                "aws/aws-sdk-php": "For using AWS Auth"
            },
            "type": "library",
            "autoload": {
                "classmap": [
                    "src/"
                ]
            },
            "notification-url": "https://packagist.org/downloads/",
            "license": [
                "MIT"
            ],
            "authors": [
                {
                    "name": "Gintautas Miselis"
                }
            ],
            "description": "REST module for Codeception",
            "homepage": "http://codeception.com/",
            "keywords": [
                "codeception",
                "rest"
            ],
            "support": {
                "issues": "https://github.com/Codeception/module-rest/issues",
                "source": "https://github.com/Codeception/module-rest/tree/1.4.2"
            },
            "time": "2021-11-18T18:58:15+00:00"
        },
        {
            "name": "codeception/module-yii2",
            "version": "1.1.5",
            "source": {
                "type": "git",
                "url": "https://github.com/Codeception/module-yii2.git",
                "reference": "14269d059b8eaedf3d414a673907bd874cd4ed04"
            },
            "dist": {
                "type": "zip",
                "url": "https://api.github.com/repos/Codeception/module-yii2/zipball/14269d059b8eaedf3d414a673907bd874cd4ed04",
                "reference": "14269d059b8eaedf3d414a673907bd874cd4ed04",
                "shasum": ""
            },
            "require": {
                "codeception/codeception": "^4.0",
                "codeception/lib-innerbrowser": "^1.0",
                "php": ">=5.6.0 <=8.1 | ~8.1.0"
            },
            "require-dev": {
                "codeception/module-asserts": "^1.3",
                "codeception/module-filesystem": "^1.0",
                "codeception/verify": "<2",
                "codemix/yii2-localeurls": "^1.7",
                "yiisoft/yii2": "dev-master",
                "yiisoft/yii2-app-advanced": "dev-master"
            },
            "type": "library",
            "autoload": {
                "classmap": [
                    "src/"
                ]
            },
            "notification-url": "https://packagist.org/downloads/",
            "license": [
                "MIT"
            ],
            "authors": [
                {
                    "name": "Alexander Makarov"
                },
                {
                    "name": "Sam Mouse"
                },
                {
                    "name": "Michael Bodnarchuk"
                }
            ],
            "description": "Codeception module for Yii2 framework",
            "homepage": "http://codeception.com/",
            "keywords": [
                "codeception",
                "yii2"
            ],
            "support": {
                "issues": "https://github.com/Codeception/module-yii2/issues",
                "source": "https://github.com/Codeception/module-yii2/tree/1.1.5"
            },
            "time": "2021-12-30T09:16:01+00:00"
        },
        {
            "name": "codeception/phpunit-wrapper",
            "version": "9.0.9",
            "source": {
                "type": "git",
                "url": "https://github.com/Codeception/phpunit-wrapper.git",
                "reference": "7439a53ae367986e9c22b2ac00f9d7376bb2f8cf"
            },
            "dist": {
                "type": "zip",
                "url": "https://api.github.com/repos/Codeception/phpunit-wrapper/zipball/7439a53ae367986e9c22b2ac00f9d7376bb2f8cf",
                "reference": "7439a53ae367986e9c22b2ac00f9d7376bb2f8cf",
                "shasum": ""
            },
            "require": {
                "php": ">=7.2",
                "phpunit/phpunit": "^9.0"
            },
            "require-dev": {
                "codeception/specify": "*",
                "consolidation/robo": "^3.0.0-alpha3",
                "vlucas/phpdotenv": "^3.0"
            },
            "type": "library",
            "autoload": {
                "psr-4": {
                    "Codeception\\PHPUnit\\": "src/"
                }
            },
            "notification-url": "https://packagist.org/downloads/",
            "license": [
                "MIT"
            ],
            "authors": [
                {
                    "name": "Davert",
                    "email": "davert.php@resend.cc"
                },
                {
                    "name": "Naktibalda"
                }
            ],
            "description": "PHPUnit classes used by Codeception",
            "support": {
                "issues": "https://github.com/Codeception/phpunit-wrapper/issues",
                "source": "https://github.com/Codeception/phpunit-wrapper/tree/9.0.9"
            },
            "time": "2022-05-23T06:24:11+00:00"
        },
        {
            "name": "codeception/stub",
            "version": "4.0.2",
            "source": {
                "type": "git",
                "url": "https://github.com/Codeception/Stub.git",
                "reference": "18a148dacd293fc7b044042f5aa63a82b08bff5d"
            },
            "dist": {
                "type": "zip",
                "url": "https://api.github.com/repos/Codeception/Stub/zipball/18a148dacd293fc7b044042f5aa63a82b08bff5d",
                "reference": "18a148dacd293fc7b044042f5aa63a82b08bff5d",
                "shasum": ""
            },
            "require": {
                "php": "^7.4 | ^8.0",
                "phpunit/phpunit": "^8.4 | ^9.0 | ^10.0 | 10.0.x-dev"
            },
            "require-dev": {
                "consolidation/robo": "^3.0"
            },
            "type": "library",
            "autoload": {
                "psr-4": {
                    "Codeception\\": "src/"
                }
            },
            "notification-url": "https://packagist.org/downloads/",
            "license": [
                "MIT"
            ],
            "description": "Flexible Stub wrapper for PHPUnit's Mock Builder",
            "support": {
                "issues": "https://github.com/Codeception/Stub/issues",
                "source": "https://github.com/Codeception/Stub/tree/4.0.2"
            },
            "time": "2022-01-31T19:25:15+00:00"
        },
        {
            "name": "craftcms/ecs",
            "version": "dev-main",
            "source": {
                "type": "git",
                "url": "https://github.com/craftcms/ecs.git",
                "reference": "b4ef13140cd808feed5bfb857b3083d6c44ca2b4"
            },
            "dist": {
                "type": "zip",
                "url": "https://api.github.com/repos/craftcms/ecs/zipball/b4ef13140cd808feed5bfb857b3083d6c44ca2b4",
                "reference": "b4ef13140cd808feed5bfb857b3083d6c44ca2b4",
                "shasum": ""
            },
            "require": {
                "php": "^7.2.5|^8.0.2",
                "symplify/easy-coding-standard": "^10.3.3"
            },
            "default-branch": true,
            "type": "library",
            "autoload": {
                "psr-4": {
                    "craft\\ecs\\": "src"
                }
            },
            "notification-url": "https://packagist.org/downloads/",
            "description": "Easy Coding Standard configurations for Craft CMS projects",
            "support": {
                "issues": "https://github.com/craftcms/ecs/issues",
                "source": "https://github.com/craftcms/ecs/tree/main"
            },
            "time": "2022-06-30T16:27:12+00:00"
        },
        {
            "name": "doctrine/instantiator",
            "version": "1.5.0",
            "source": {
                "type": "git",
                "url": "https://github.com/doctrine/instantiator.git",
                "reference": "0a0fa9780f5d4e507415a065172d26a98d02047b"
            },
            "dist": {
                "type": "zip",
                "url": "https://api.github.com/repos/doctrine/instantiator/zipball/0a0fa9780f5d4e507415a065172d26a98d02047b",
                "reference": "0a0fa9780f5d4e507415a065172d26a98d02047b",
                "shasum": ""
            },
            "require": {
                "php": "^7.1 || ^8.0"
            },
            "require-dev": {
                "doctrine/coding-standard": "^9 || ^11",
                "ext-pdo": "*",
                "ext-phar": "*",
                "phpbench/phpbench": "^0.16 || ^1",
                "phpstan/phpstan": "^1.4",
                "phpstan/phpstan-phpunit": "^1",
                "phpunit/phpunit": "^7.5 || ^8.5 || ^9.5",
                "vimeo/psalm": "^4.30 || ^5.4"
            },
            "type": "library",
            "autoload": {
                "psr-4": {
                    "Doctrine\\Instantiator\\": "src/Doctrine/Instantiator/"
                }
            },
            "notification-url": "https://packagist.org/downloads/",
            "license": [
                "MIT"
            ],
            "authors": [
                {
                    "name": "Marco Pivetta",
                    "email": "ocramius@gmail.com",
                    "homepage": "https://ocramius.github.io/"
                }
            ],
            "description": "A small, lightweight utility to instantiate objects in PHP without invoking their constructors",
            "homepage": "https://www.doctrine-project.org/projects/instantiator.html",
            "keywords": [
                "constructor",
                "instantiate"
            ],
            "support": {
                "issues": "https://github.com/doctrine/instantiator/issues",
                "source": "https://github.com/doctrine/instantiator/tree/1.5.0"
            },
            "funding": [
                {
                    "url": "https://www.doctrine-project.org/sponsorship.html",
                    "type": "custom"
                },
                {
                    "url": "https://www.patreon.com/phpdoctrine",
                    "type": "patreon"
                },
                {
                    "url": "https://tidelift.com/funding/github/packagist/doctrine%2Finstantiator",
                    "type": "tidelift"
                }
            ],
            "time": "2022-12-30T00:15:36+00:00"
        },
        {
            "name": "fakerphp/faker",
            "version": "v1.21.0",
            "source": {
                "type": "git",
                "url": "https://github.com/FakerPHP/Faker.git",
                "reference": "92efad6a967f0b79c499705c69b662f738cc9e4d"
            },
            "dist": {
                "type": "zip",
                "url": "https://api.github.com/repos/FakerPHP/Faker/zipball/92efad6a967f0b79c499705c69b662f738cc9e4d",
                "reference": "92efad6a967f0b79c499705c69b662f738cc9e4d",
                "shasum": ""
            },
            "require": {
                "php": "^7.4 || ^8.0",
                "psr/container": "^1.0 || ^2.0",
                "symfony/deprecation-contracts": "^2.2 || ^3.0"
            },
            "conflict": {
                "fzaninotto/faker": "*"
            },
            "require-dev": {
                "bamarni/composer-bin-plugin": "^1.4.1",
                "doctrine/persistence": "^1.3 || ^2.0",
                "ext-intl": "*",
                "phpunit/phpunit": "^9.5.26",
                "symfony/phpunit-bridge": "^5.4.16"
            },
            "suggest": {
                "doctrine/orm": "Required to use Faker\\ORM\\Doctrine",
                "ext-curl": "Required by Faker\\Provider\\Image to download images.",
                "ext-dom": "Required by Faker\\Provider\\HtmlLorem for generating random HTML.",
                "ext-iconv": "Required by Faker\\Provider\\ru_RU\\Text::realText() for generating real Russian text.",
                "ext-mbstring": "Required for multibyte Unicode string functionality."
            },
            "type": "library",
            "extra": {
                "branch-alias": {
                    "dev-main": "v1.21-dev"
                }
            },
            "autoload": {
                "psr-4": {
                    "Faker\\": "src/Faker/"
                }
            },
            "notification-url": "https://packagist.org/downloads/",
            "license": [
                "MIT"
            ],
            "authors": [
                {
                    "name": "François Zaninotto"
                }
            ],
            "description": "Faker is a PHP library that generates fake data for you.",
            "keywords": [
                "data",
                "faker",
                "fixtures"
            ],
            "support": {
                "issues": "https://github.com/FakerPHP/Faker/issues",
                "source": "https://github.com/FakerPHP/Faker/tree/v1.21.0"
            },
            "time": "2022-12-13T13:54:32+00:00"
        },
        {
            "name": "graham-campbell/result-type",
            "version": "v1.1.0",
            "source": {
                "type": "git",
                "url": "https://github.com/GrahamCampbell/Result-Type.git",
                "reference": "a878d45c1914464426dc94da61c9e1d36ae262a8"
            },
            "dist": {
                "type": "zip",
                "url": "https://api.github.com/repos/GrahamCampbell/Result-Type/zipball/a878d45c1914464426dc94da61c9e1d36ae262a8",
                "reference": "a878d45c1914464426dc94da61c9e1d36ae262a8",
                "shasum": ""
            },
            "require": {
                "php": "^7.2.5 || ^8.0",
                "phpoption/phpoption": "^1.9"
            },
            "require-dev": {
                "phpunit/phpunit": "^8.5.28 || ^9.5.21"
            },
            "type": "library",
            "autoload": {
                "psr-4": {
                    "GrahamCampbell\\ResultType\\": "src/"
                }
            },
            "notification-url": "https://packagist.org/downloads/",
            "license": [
                "MIT"
            ],
            "authors": [
                {
                    "name": "Graham Campbell",
                    "email": "hello@gjcampbell.co.uk",
                    "homepage": "https://github.com/GrahamCampbell"
                }
            ],
            "description": "An Implementation Of The Result Type",
            "keywords": [
                "Graham Campbell",
                "GrahamCampbell",
                "Result Type",
                "Result-Type",
                "result"
            ],
            "support": {
                "issues": "https://github.com/GrahamCampbell/Result-Type/issues",
                "source": "https://github.com/GrahamCampbell/Result-Type/tree/v1.1.0"
            },
            "funding": [
                {
                    "url": "https://github.com/GrahamCampbell",
                    "type": "github"
                },
                {
                    "url": "https://tidelift.com/funding/github/packagist/graham-campbell/result-type",
                    "type": "tidelift"
                }
            ],
            "time": "2022-07-30T15:56:11+00:00"
        },
        {
            "name": "league/factory-muffin",
            "version": "v3.3.0",
            "source": {
                "type": "git",
                "url": "https://github.com/thephpleague/factory-muffin.git",
                "reference": "62c8c31d47667523da14e83df36cc897d34173cd"
            },
            "dist": {
                "type": "zip",
                "url": "https://api.github.com/repos/thephpleague/factory-muffin/zipball/62c8c31d47667523da14e83df36cc897d34173cd",
                "reference": "62c8c31d47667523da14e83df36cc897d34173cd",
                "shasum": ""
            },
            "require": {
                "php": ">=5.4.0"
            },
            "replace": {
                "zizaco/factory-muff": "self.version"
            },
            "require-dev": {
                "doctrine/orm": "^2.5",
                "illuminate/database": "5.0.* || 5.1.* || 5.5.* || ^6.0",
                "league/factory-muffin-faker": "^2.3",
                "phpunit/phpunit": "^4.8.36 || ^5.7.27 || ^6.5.14 || ^7.5.20"
            },
            "suggest": {
                "doctrine/orm": "Factory Muffin supports doctrine through the repository store.",
                "illuminate/database": "Factory Muffin supports eloquent through the model store.",
                "league/factory-muffin-faker": "Factory Muffin is very powerful together with faker."
            },
            "type": "library",
            "extra": {
                "branch-alias": {
                    "dev-master": "3.3-dev"
                }
            },
            "autoload": {
                "psr-4": {
                    "League\\FactoryMuffin\\": "src/"
                }
            },
            "notification-url": "https://packagist.org/downloads/",
            "license": [
                "MIT"
            ],
            "authors": [
                {
                    "name": "Graham Campbell",
                    "email": "graham@alt-three.com"
                },
                {
                    "name": "Scott Robertson",
                    "email": "scottymeuk@gmail.com"
                }
            ],
            "description": "The goal of this package is to enable the rapid creation of objects for the purpose of testing.",
            "homepage": "http://factory-muffin.thephpleague.com/",
            "keywords": [
                "factory",
                "testing"
            ],
            "support": {
                "issues": "https://github.com/thephpleague/factory-muffin/issues",
                "source": "https://github.com/thephpleague/factory-muffin/tree/v3.3.0"
            },
            "funding": [
                {
                    "url": "https://github.com/GrahamCampbell",
                    "type": "github"
                },
                {
                    "url": "https://tidelift.com/funding/github/packagist/league/factory-muffin",
                    "type": "tidelift"
                }
            ],
            "time": "2020-12-13T18:38:47+00:00"
        },
        {
            "name": "league/factory-muffin-faker",
            "version": "v2.3.0",
            "source": {
                "type": "git",
                "url": "https://github.com/thephpleague/factory-muffin-faker.git",
                "reference": "258068c840e8fdc45d1cb1636a0890e92f2e864a"
            },
            "dist": {
                "type": "zip",
                "url": "https://api.github.com/repos/thephpleague/factory-muffin-faker/zipball/258068c840e8fdc45d1cb1636a0890e92f2e864a",
                "reference": "258068c840e8fdc45d1cb1636a0890e92f2e864a",
                "shasum": ""
            },
            "require": {
                "fakerphp/faker": "^1.9.1",
                "php": ">=5.4.0"
            },
            "require-dev": {
                "phpunit/phpunit": "^4.8.36 || ^5.7.27 || ^6.5.14 || ^7.5.20"
            },
            "type": "library",
            "extra": {
                "branch-alias": {
                    "dev-master": "2.3-dev"
                }
            },
            "autoload": {
                "psr-4": {
                    "League\\FactoryMuffin\\Faker\\": "src/"
                }
            },
            "notification-url": "https://packagist.org/downloads/",
            "license": [
                "MIT"
            ],
            "authors": [
                {
                    "name": "Graham Campbell",
                    "email": "graham@alt-three.com"
                }
            ],
            "description": "The goal of this package is to wrap faker to make it super easy to use with factory muffin.",
            "homepage": "http://factory-muffin.thephpleague.com/",
            "keywords": [
                "factory",
                "faker",
                "testing"
            ],
            "support": {
                "issues": "https://github.com/thephpleague/factory-muffin-faker/issues",
                "source": "https://github.com/thephpleague/factory-muffin-faker/tree/v2.3.0"
            },
            "funding": [
                {
                    "url": "https://github.com/GrahamCampbell",
                    "type": "github"
                },
                {
                    "url": "https://tidelift.com/funding/github/packagist/league/factory-muffin-faker",
                    "type": "tidelift"
                }
            ],
            "time": "2020-12-13T15:53:28+00:00"
        },
        {
            "name": "myclabs/deep-copy",
            "version": "1.11.0",
            "source": {
                "type": "git",
                "url": "https://github.com/myclabs/DeepCopy.git",
                "reference": "14daed4296fae74d9e3201d2c4925d1acb7aa614"
            },
            "dist": {
                "type": "zip",
                "url": "https://api.github.com/repos/myclabs/DeepCopy/zipball/14daed4296fae74d9e3201d2c4925d1acb7aa614",
                "reference": "14daed4296fae74d9e3201d2c4925d1acb7aa614",
                "shasum": ""
            },
            "require": {
                "php": "^7.1 || ^8.0"
            },
            "conflict": {
                "doctrine/collections": "<1.6.8",
                "doctrine/common": "<2.13.3 || >=3,<3.2.2"
            },
            "require-dev": {
                "doctrine/collections": "^1.6.8",
                "doctrine/common": "^2.13.3 || ^3.2.2",
                "phpunit/phpunit": "^7.5.20 || ^8.5.23 || ^9.5.13"
            },
            "type": "library",
            "autoload": {
                "files": [
                    "src/DeepCopy/deep_copy.php"
                ],
                "psr-4": {
                    "DeepCopy\\": "src/DeepCopy/"
                }
            },
            "notification-url": "https://packagist.org/downloads/",
            "license": [
                "MIT"
            ],
            "description": "Create deep copies (clones) of your objects",
            "keywords": [
                "clone",
                "copy",
                "duplicate",
                "object",
                "object graph"
            ],
            "support": {
                "issues": "https://github.com/myclabs/DeepCopy/issues",
                "source": "https://github.com/myclabs/DeepCopy/tree/1.11.0"
            },
            "funding": [
                {
                    "url": "https://tidelift.com/funding/github/packagist/myclabs/deep-copy",
                    "type": "tidelift"
                }
            ],
            "time": "2022-03-03T13:19:32+00:00"
        },
        {
            "name": "nikic/php-parser",
            "version": "v4.15.2",
            "source": {
                "type": "git",
                "url": "https://github.com/nikic/PHP-Parser.git",
                "reference": "f59bbe44bf7d96f24f3e2b4ddc21cd52c1d2adbc"
            },
            "dist": {
                "type": "zip",
                "url": "https://api.github.com/repos/nikic/PHP-Parser/zipball/f59bbe44bf7d96f24f3e2b4ddc21cd52c1d2adbc",
                "reference": "f59bbe44bf7d96f24f3e2b4ddc21cd52c1d2adbc",
                "shasum": ""
            },
            "require": {
                "ext-tokenizer": "*",
                "php": ">=7.0"
            },
            "require-dev": {
                "ircmaxell/php-yacc": "^0.0.7",
                "phpunit/phpunit": "^6.5 || ^7.0 || ^8.0 || ^9.0"
            },
            "bin": [
                "bin/php-parse"
            ],
            "type": "library",
            "extra": {
                "branch-alias": {
                    "dev-master": "4.9-dev"
                }
            },
            "autoload": {
                "psr-4": {
                    "PhpParser\\": "lib/PhpParser"
                }
            },
            "notification-url": "https://packagist.org/downloads/",
            "license": [
                "BSD-3-Clause"
            ],
            "authors": [
                {
                    "name": "Nikita Popov"
                }
            ],
            "description": "A PHP parser written in PHP",
            "keywords": [
                "parser",
                "php"
            ],
            "support": {
                "issues": "https://github.com/nikic/PHP-Parser/issues",
                "source": "https://github.com/nikic/PHP-Parser/tree/v4.15.2"
            },
            "time": "2022-11-12T15:38:23+00:00"
        },
        {
            "name": "phar-io/manifest",
            "version": "2.0.3",
            "source": {
                "type": "git",
                "url": "https://github.com/phar-io/manifest.git",
                "reference": "97803eca37d319dfa7826cc2437fc020857acb53"
            },
            "dist": {
                "type": "zip",
                "url": "https://api.github.com/repos/phar-io/manifest/zipball/97803eca37d319dfa7826cc2437fc020857acb53",
                "reference": "97803eca37d319dfa7826cc2437fc020857acb53",
                "shasum": ""
            },
            "require": {
                "ext-dom": "*",
                "ext-phar": "*",
                "ext-xmlwriter": "*",
                "phar-io/version": "^3.0.1",
                "php": "^7.2 || ^8.0"
            },
            "type": "library",
            "extra": {
                "branch-alias": {
                    "dev-master": "2.0.x-dev"
                }
            },
            "autoload": {
                "classmap": [
                    "src/"
                ]
            },
            "notification-url": "https://packagist.org/downloads/",
            "license": [
                "BSD-3-Clause"
            ],
            "authors": [
                {
                    "name": "Arne Blankerts",
                    "email": "arne@blankerts.de",
                    "role": "Developer"
                },
                {
                    "name": "Sebastian Heuer",
                    "email": "sebastian@phpeople.de",
                    "role": "Developer"
                },
                {
                    "name": "Sebastian Bergmann",
                    "email": "sebastian@phpunit.de",
                    "role": "Developer"
                }
            ],
            "description": "Component for reading phar.io manifest information from a PHP Archive (PHAR)",
            "support": {
                "issues": "https://github.com/phar-io/manifest/issues",
                "source": "https://github.com/phar-io/manifest/tree/2.0.3"
            },
            "time": "2021-07-20T11:28:43+00:00"
        },
        {
            "name": "phar-io/version",
            "version": "3.2.1",
            "source": {
                "type": "git",
                "url": "https://github.com/phar-io/version.git",
                "reference": "4f7fd7836c6f332bb2933569e566a0d6c4cbed74"
            },
            "dist": {
                "type": "zip",
                "url": "https://api.github.com/repos/phar-io/version/zipball/4f7fd7836c6f332bb2933569e566a0d6c4cbed74",
                "reference": "4f7fd7836c6f332bb2933569e566a0d6c4cbed74",
                "shasum": ""
            },
            "require": {
                "php": "^7.2 || ^8.0"
            },
            "type": "library",
            "autoload": {
                "classmap": [
                    "src/"
                ]
            },
            "notification-url": "https://packagist.org/downloads/",
            "license": [
                "BSD-3-Clause"
            ],
            "authors": [
                {
                    "name": "Arne Blankerts",
                    "email": "arne@blankerts.de",
                    "role": "Developer"
                },
                {
                    "name": "Sebastian Heuer",
                    "email": "sebastian@phpeople.de",
                    "role": "Developer"
                },
                {
                    "name": "Sebastian Bergmann",
                    "email": "sebastian@phpunit.de",
                    "role": "Developer"
                }
            ],
            "description": "Library for handling version information and constraints",
            "support": {
                "issues": "https://github.com/phar-io/version/issues",
                "source": "https://github.com/phar-io/version/tree/3.2.1"
            },
            "time": "2022-02-21T01:04:05+00:00"
        },
        {
            "name": "phpoption/phpoption",
            "version": "1.9.0",
            "source": {
                "type": "git",
                "url": "https://github.com/schmittjoh/php-option.git",
                "reference": "dc5ff11e274a90cc1c743f66c9ad700ce50db9ab"
            },
            "dist": {
                "type": "zip",
                "url": "https://api.github.com/repos/schmittjoh/php-option/zipball/dc5ff11e274a90cc1c743f66c9ad700ce50db9ab",
                "reference": "dc5ff11e274a90cc1c743f66c9ad700ce50db9ab",
                "shasum": ""
            },
            "require": {
                "php": "^7.2.5 || ^8.0"
            },
            "require-dev": {
                "bamarni/composer-bin-plugin": "^1.8",
                "phpunit/phpunit": "^8.5.28 || ^9.5.21"
            },
            "type": "library",
            "extra": {
                "bamarni-bin": {
                    "bin-links": true,
                    "forward-command": true
                },
                "branch-alias": {
                    "dev-master": "1.9-dev"
                }
            },
            "autoload": {
                "psr-4": {
                    "PhpOption\\": "src/PhpOption/"
                }
            },
            "notification-url": "https://packagist.org/downloads/",
            "license": [
                "Apache-2.0"
            ],
            "authors": [
                {
                    "name": "Johannes M. Schmitt",
                    "email": "schmittjoh@gmail.com",
                    "homepage": "https://github.com/schmittjoh"
                },
                {
                    "name": "Graham Campbell",
                    "email": "hello@gjcampbell.co.uk",
                    "homepage": "https://github.com/GrahamCampbell"
                }
            ],
            "description": "Option Type for PHP",
            "keywords": [
                "language",
                "option",
                "php",
                "type"
            ],
            "support": {
                "issues": "https://github.com/schmittjoh/php-option/issues",
                "source": "https://github.com/schmittjoh/php-option/tree/1.9.0"
            },
            "funding": [
                {
                    "url": "https://github.com/GrahamCampbell",
                    "type": "github"
                },
                {
                    "url": "https://tidelift.com/funding/github/packagist/phpoption/phpoption",
                    "type": "tidelift"
                }
            ],
            "time": "2022-07-30T15:51:26+00:00"
        },
        {
            "name": "phpstan/phpstan",
            "version": "1.9.7",
            "source": {
                "type": "git",
                "url": "https://github.com/phpstan/phpstan.git",
                "reference": "0501435cd342eac7664bd62155b1ef907fc60b6f"
            },
            "dist": {
                "type": "zip",
                "url": "https://api.github.com/repos/phpstan/phpstan/zipball/0501435cd342eac7664bd62155b1ef907fc60b6f",
                "reference": "0501435cd342eac7664bd62155b1ef907fc60b6f",
                "shasum": ""
            },
            "require": {
                "php": "^7.2|^8.0"
            },
            "conflict": {
                "phpstan/phpstan-shim": "*"
            },
            "bin": [
                "phpstan",
                "phpstan.phar"
            ],
            "type": "library",
            "autoload": {
                "files": [
                    "bootstrap.php"
                ]
            },
            "notification-url": "https://packagist.org/downloads/",
            "license": [
                "MIT"
            ],
            "description": "PHPStan - PHP Static Analysis Tool",
            "keywords": [
                "dev",
                "static analysis"
            ],
            "support": {
                "issues": "https://github.com/phpstan/phpstan/issues",
                "source": "https://github.com/phpstan/phpstan/tree/1.9.7"
            },
            "funding": [
                {
                    "url": "https://github.com/ondrejmirtes",
                    "type": "github"
                },
                {
                    "url": "https://github.com/phpstan",
                    "type": "github"
                },
                {
                    "url": "https://tidelift.com/funding/github/packagist/phpstan/phpstan",
                    "type": "tidelift"
                }
            ],
            "time": "2023-01-04T21:59:57+00:00"
        },
        {
            "name": "phpunit/php-code-coverage",
            "version": "9.2.23",
            "source": {
                "type": "git",
                "url": "https://github.com/sebastianbergmann/php-code-coverage.git",
                "reference": "9f1f0f9a2fbb680b26d1cf9b61b6eac43a6e4e9c"
            },
            "dist": {
                "type": "zip",
                "url": "https://api.github.com/repos/sebastianbergmann/php-code-coverage/zipball/9f1f0f9a2fbb680b26d1cf9b61b6eac43a6e4e9c",
                "reference": "9f1f0f9a2fbb680b26d1cf9b61b6eac43a6e4e9c",
                "shasum": ""
            },
            "require": {
                "ext-dom": "*",
                "ext-libxml": "*",
                "ext-xmlwriter": "*",
                "nikic/php-parser": "^4.14",
                "php": ">=7.3",
                "phpunit/php-file-iterator": "^3.0.3",
                "phpunit/php-text-template": "^2.0.2",
                "sebastian/code-unit-reverse-lookup": "^2.0.2",
                "sebastian/complexity": "^2.0",
                "sebastian/environment": "^5.1.2",
                "sebastian/lines-of-code": "^1.0.3",
                "sebastian/version": "^3.0.1",
                "theseer/tokenizer": "^1.2.0"
            },
            "require-dev": {
                "phpunit/phpunit": "^9.3"
            },
            "suggest": {
                "ext-pcov": "*",
                "ext-xdebug": "*"
            },
            "type": "library",
            "extra": {
                "branch-alias": {
                    "dev-master": "9.2-dev"
                }
            },
            "autoload": {
                "classmap": [
                    "src/"
                ]
            },
            "notification-url": "https://packagist.org/downloads/",
            "license": [
                "BSD-3-Clause"
            ],
            "authors": [
                {
                    "name": "Sebastian Bergmann",
                    "email": "sebastian@phpunit.de",
                    "role": "lead"
                }
            ],
            "description": "Library that provides collection, processing, and rendering functionality for PHP code coverage information.",
            "homepage": "https://github.com/sebastianbergmann/php-code-coverage",
            "keywords": [
                "coverage",
                "testing",
                "xunit"
            ],
            "support": {
                "issues": "https://github.com/sebastianbergmann/php-code-coverage/issues",
                "source": "https://github.com/sebastianbergmann/php-code-coverage/tree/9.2.23"
            },
            "funding": [
                {
                    "url": "https://github.com/sebastianbergmann",
                    "type": "github"
                }
            ],
            "time": "2022-12-28T12:41:10+00:00"
        },
        {
            "name": "phpunit/php-file-iterator",
            "version": "3.0.6",
            "source": {
                "type": "git",
                "url": "https://github.com/sebastianbergmann/php-file-iterator.git",
                "reference": "cf1c2e7c203ac650e352f4cc675a7021e7d1b3cf"
            },
            "dist": {
                "type": "zip",
                "url": "https://api.github.com/repos/sebastianbergmann/php-file-iterator/zipball/cf1c2e7c203ac650e352f4cc675a7021e7d1b3cf",
                "reference": "cf1c2e7c203ac650e352f4cc675a7021e7d1b3cf",
                "shasum": ""
            },
            "require": {
                "php": ">=7.3"
            },
            "require-dev": {
                "phpunit/phpunit": "^9.3"
            },
            "type": "library",
            "extra": {
                "branch-alias": {
                    "dev-master": "3.0-dev"
                }
            },
            "autoload": {
                "classmap": [
                    "src/"
                ]
            },
            "notification-url": "https://packagist.org/downloads/",
            "license": [
                "BSD-3-Clause"
            ],
            "authors": [
                {
                    "name": "Sebastian Bergmann",
                    "email": "sebastian@phpunit.de",
                    "role": "lead"
                }
            ],
            "description": "FilterIterator implementation that filters files based on a list of suffixes.",
            "homepage": "https://github.com/sebastianbergmann/php-file-iterator/",
            "keywords": [
                "filesystem",
                "iterator"
            ],
            "support": {
                "issues": "https://github.com/sebastianbergmann/php-file-iterator/issues",
                "source": "https://github.com/sebastianbergmann/php-file-iterator/tree/3.0.6"
            },
            "funding": [
                {
                    "url": "https://github.com/sebastianbergmann",
                    "type": "github"
                }
            ],
            "time": "2021-12-02T12:48:52+00:00"
        },
        {
            "name": "phpunit/php-invoker",
            "version": "3.1.1",
            "source": {
                "type": "git",
                "url": "https://github.com/sebastianbergmann/php-invoker.git",
                "reference": "5a10147d0aaf65b58940a0b72f71c9ac0423cc67"
            },
            "dist": {
                "type": "zip",
                "url": "https://api.github.com/repos/sebastianbergmann/php-invoker/zipball/5a10147d0aaf65b58940a0b72f71c9ac0423cc67",
                "reference": "5a10147d0aaf65b58940a0b72f71c9ac0423cc67",
                "shasum": ""
            },
            "require": {
                "php": ">=7.3"
            },
            "require-dev": {
                "ext-pcntl": "*",
                "phpunit/phpunit": "^9.3"
            },
            "suggest": {
                "ext-pcntl": "*"
            },
            "type": "library",
            "extra": {
                "branch-alias": {
                    "dev-master": "3.1-dev"
                }
            },
            "autoload": {
                "classmap": [
                    "src/"
                ]
            },
            "notification-url": "https://packagist.org/downloads/",
            "license": [
                "BSD-3-Clause"
            ],
            "authors": [
                {
                    "name": "Sebastian Bergmann",
                    "email": "sebastian@phpunit.de",
                    "role": "lead"
                }
            ],
            "description": "Invoke callables with a timeout",
            "homepage": "https://github.com/sebastianbergmann/php-invoker/",
            "keywords": [
                "process"
            ],
            "support": {
                "issues": "https://github.com/sebastianbergmann/php-invoker/issues",
                "source": "https://github.com/sebastianbergmann/php-invoker/tree/3.1.1"
            },
            "funding": [
                {
                    "url": "https://github.com/sebastianbergmann",
                    "type": "github"
                }
            ],
            "time": "2020-09-28T05:58:55+00:00"
        },
        {
            "name": "phpunit/php-text-template",
            "version": "2.0.4",
            "source": {
                "type": "git",
                "url": "https://github.com/sebastianbergmann/php-text-template.git",
                "reference": "5da5f67fc95621df9ff4c4e5a84d6a8a2acf7c28"
            },
            "dist": {
                "type": "zip",
                "url": "https://api.github.com/repos/sebastianbergmann/php-text-template/zipball/5da5f67fc95621df9ff4c4e5a84d6a8a2acf7c28",
                "reference": "5da5f67fc95621df9ff4c4e5a84d6a8a2acf7c28",
                "shasum": ""
            },
            "require": {
                "php": ">=7.3"
            },
            "require-dev": {
                "phpunit/phpunit": "^9.3"
            },
            "type": "library",
            "extra": {
                "branch-alias": {
                    "dev-master": "2.0-dev"
                }
            },
            "autoload": {
                "classmap": [
                    "src/"
                ]
            },
            "notification-url": "https://packagist.org/downloads/",
            "license": [
                "BSD-3-Clause"
            ],
            "authors": [
                {
                    "name": "Sebastian Bergmann",
                    "email": "sebastian@phpunit.de",
                    "role": "lead"
                }
            ],
            "description": "Simple template engine.",
            "homepage": "https://github.com/sebastianbergmann/php-text-template/",
            "keywords": [
                "template"
            ],
            "support": {
                "issues": "https://github.com/sebastianbergmann/php-text-template/issues",
                "source": "https://github.com/sebastianbergmann/php-text-template/tree/2.0.4"
            },
            "funding": [
                {
                    "url": "https://github.com/sebastianbergmann",
                    "type": "github"
                }
            ],
            "time": "2020-10-26T05:33:50+00:00"
        },
        {
            "name": "phpunit/php-timer",
            "version": "5.0.3",
            "source": {
                "type": "git",
                "url": "https://github.com/sebastianbergmann/php-timer.git",
                "reference": "5a63ce20ed1b5bf577850e2c4e87f4aa902afbd2"
            },
            "dist": {
                "type": "zip",
                "url": "https://api.github.com/repos/sebastianbergmann/php-timer/zipball/5a63ce20ed1b5bf577850e2c4e87f4aa902afbd2",
                "reference": "5a63ce20ed1b5bf577850e2c4e87f4aa902afbd2",
                "shasum": ""
            },
            "require": {
                "php": ">=7.3"
            },
            "require-dev": {
                "phpunit/phpunit": "^9.3"
            },
            "type": "library",
            "extra": {
                "branch-alias": {
                    "dev-master": "5.0-dev"
                }
            },
            "autoload": {
                "classmap": [
                    "src/"
                ]
            },
            "notification-url": "https://packagist.org/downloads/",
            "license": [
                "BSD-3-Clause"
            ],
            "authors": [
                {
                    "name": "Sebastian Bergmann",
                    "email": "sebastian@phpunit.de",
                    "role": "lead"
                }
            ],
            "description": "Utility class for timing",
            "homepage": "https://github.com/sebastianbergmann/php-timer/",
            "keywords": [
                "timer"
            ],
            "support": {
                "issues": "https://github.com/sebastianbergmann/php-timer/issues",
                "source": "https://github.com/sebastianbergmann/php-timer/tree/5.0.3"
            },
            "funding": [
                {
                    "url": "https://github.com/sebastianbergmann",
                    "type": "github"
                }
            ],
            "time": "2020-10-26T13:16:10+00:00"
        },
        {
            "name": "phpunit/phpunit",
            "version": "9.5.27",
            "source": {
                "type": "git",
                "url": "https://github.com/sebastianbergmann/phpunit.git",
                "reference": "a2bc7ffdca99f92d959b3f2270529334030bba38"
            },
            "dist": {
                "type": "zip",
                "url": "https://api.github.com/repos/sebastianbergmann/phpunit/zipball/a2bc7ffdca99f92d959b3f2270529334030bba38",
                "reference": "a2bc7ffdca99f92d959b3f2270529334030bba38",
                "shasum": ""
            },
            "require": {
                "doctrine/instantiator": "^1.3.1",
                "ext-dom": "*",
                "ext-json": "*",
                "ext-libxml": "*",
                "ext-mbstring": "*",
                "ext-xml": "*",
                "ext-xmlwriter": "*",
                "myclabs/deep-copy": "^1.10.1",
                "phar-io/manifest": "^2.0.3",
                "phar-io/version": "^3.0.2",
                "php": ">=7.3",
                "phpunit/php-code-coverage": "^9.2.13",
                "phpunit/php-file-iterator": "^3.0.5",
                "phpunit/php-invoker": "^3.1.1",
                "phpunit/php-text-template": "^2.0.3",
                "phpunit/php-timer": "^5.0.2",
                "sebastian/cli-parser": "^1.0.1",
                "sebastian/code-unit": "^1.0.6",
                "sebastian/comparator": "^4.0.8",
                "sebastian/diff": "^4.0.3",
                "sebastian/environment": "^5.1.3",
                "sebastian/exporter": "^4.0.5",
                "sebastian/global-state": "^5.0.1",
                "sebastian/object-enumerator": "^4.0.3",
                "sebastian/resource-operations": "^3.0.3",
                "sebastian/type": "^3.2",
                "sebastian/version": "^3.0.2"
            },
            "suggest": {
                "ext-soap": "*",
                "ext-xdebug": "*"
            },
            "bin": [
                "phpunit"
            ],
            "type": "library",
            "extra": {
                "branch-alias": {
                    "dev-master": "9.5-dev"
                }
            },
            "autoload": {
                "files": [
                    "src/Framework/Assert/Functions.php"
                ],
                "classmap": [
                    "src/"
                ]
            },
            "notification-url": "https://packagist.org/downloads/",
            "license": [
                "BSD-3-Clause"
            ],
            "authors": [
                {
                    "name": "Sebastian Bergmann",
                    "email": "sebastian@phpunit.de",
                    "role": "lead"
                }
            ],
            "description": "The PHP Unit Testing framework.",
            "homepage": "https://phpunit.de/",
            "keywords": [
                "phpunit",
                "testing",
                "xunit"
            ],
            "support": {
                "issues": "https://github.com/sebastianbergmann/phpunit/issues",
                "source": "https://github.com/sebastianbergmann/phpunit/tree/9.5.27"
            },
            "funding": [
                {
                    "url": "https://phpunit.de/sponsors.html",
                    "type": "custom"
                },
                {
                    "url": "https://github.com/sebastianbergmann",
                    "type": "github"
                },
                {
                    "url": "https://tidelift.com/funding/github/packagist/phpunit/phpunit",
                    "type": "tidelift"
                }
            ],
            "time": "2022-12-09T07:31:23+00:00"
        },
        {
            "name": "sebastian/cli-parser",
            "version": "1.0.1",
            "source": {
                "type": "git",
                "url": "https://github.com/sebastianbergmann/cli-parser.git",
                "reference": "442e7c7e687e42adc03470c7b668bc4b2402c0b2"
            },
            "dist": {
                "type": "zip",
                "url": "https://api.github.com/repos/sebastianbergmann/cli-parser/zipball/442e7c7e687e42adc03470c7b668bc4b2402c0b2",
                "reference": "442e7c7e687e42adc03470c7b668bc4b2402c0b2",
                "shasum": ""
            },
            "require": {
                "php": ">=7.3"
            },
            "require-dev": {
                "phpunit/phpunit": "^9.3"
            },
            "type": "library",
            "extra": {
                "branch-alias": {
                    "dev-master": "1.0-dev"
                }
            },
            "autoload": {
                "classmap": [
                    "src/"
                ]
            },
            "notification-url": "https://packagist.org/downloads/",
            "license": [
                "BSD-3-Clause"
            ],
            "authors": [
                {
                    "name": "Sebastian Bergmann",
                    "email": "sebastian@phpunit.de",
                    "role": "lead"
                }
            ],
            "description": "Library for parsing CLI options",
            "homepage": "https://github.com/sebastianbergmann/cli-parser",
            "support": {
                "issues": "https://github.com/sebastianbergmann/cli-parser/issues",
                "source": "https://github.com/sebastianbergmann/cli-parser/tree/1.0.1"
            },
            "funding": [
                {
                    "url": "https://github.com/sebastianbergmann",
                    "type": "github"
                }
            ],
            "time": "2020-09-28T06:08:49+00:00"
        },
        {
            "name": "sebastian/code-unit",
            "version": "1.0.8",
            "source": {
                "type": "git",
                "url": "https://github.com/sebastianbergmann/code-unit.git",
                "reference": "1fc9f64c0927627ef78ba436c9b17d967e68e120"
            },
            "dist": {
                "type": "zip",
                "url": "https://api.github.com/repos/sebastianbergmann/code-unit/zipball/1fc9f64c0927627ef78ba436c9b17d967e68e120",
                "reference": "1fc9f64c0927627ef78ba436c9b17d967e68e120",
                "shasum": ""
            },
            "require": {
                "php": ">=7.3"
            },
            "require-dev": {
                "phpunit/phpunit": "^9.3"
            },
            "type": "library",
            "extra": {
                "branch-alias": {
                    "dev-master": "1.0-dev"
                }
            },
            "autoload": {
                "classmap": [
                    "src/"
                ]
            },
            "notification-url": "https://packagist.org/downloads/",
            "license": [
                "BSD-3-Clause"
            ],
            "authors": [
                {
                    "name": "Sebastian Bergmann",
                    "email": "sebastian@phpunit.de",
                    "role": "lead"
                }
            ],
            "description": "Collection of value objects that represent the PHP code units",
            "homepage": "https://github.com/sebastianbergmann/code-unit",
            "support": {
                "issues": "https://github.com/sebastianbergmann/code-unit/issues",
                "source": "https://github.com/sebastianbergmann/code-unit/tree/1.0.8"
            },
            "funding": [
                {
                    "url": "https://github.com/sebastianbergmann",
                    "type": "github"
                }
            ],
            "time": "2020-10-26T13:08:54+00:00"
        },
        {
            "name": "sebastian/code-unit-reverse-lookup",
            "version": "2.0.3",
            "source": {
                "type": "git",
                "url": "https://github.com/sebastianbergmann/code-unit-reverse-lookup.git",
                "reference": "ac91f01ccec49fb77bdc6fd1e548bc70f7faa3e5"
            },
            "dist": {
                "type": "zip",
                "url": "https://api.github.com/repos/sebastianbergmann/code-unit-reverse-lookup/zipball/ac91f01ccec49fb77bdc6fd1e548bc70f7faa3e5",
                "reference": "ac91f01ccec49fb77bdc6fd1e548bc70f7faa3e5",
                "shasum": ""
            },
            "require": {
                "php": ">=7.3"
            },
            "require-dev": {
                "phpunit/phpunit": "^9.3"
            },
            "type": "library",
            "extra": {
                "branch-alias": {
                    "dev-master": "2.0-dev"
                }
            },
            "autoload": {
                "classmap": [
                    "src/"
                ]
            },
            "notification-url": "https://packagist.org/downloads/",
            "license": [
                "BSD-3-Clause"
            ],
            "authors": [
                {
                    "name": "Sebastian Bergmann",
                    "email": "sebastian@phpunit.de"
                }
            ],
            "description": "Looks up which function or method a line of code belongs to",
            "homepage": "https://github.com/sebastianbergmann/code-unit-reverse-lookup/",
            "support": {
                "issues": "https://github.com/sebastianbergmann/code-unit-reverse-lookup/issues",
                "source": "https://github.com/sebastianbergmann/code-unit-reverse-lookup/tree/2.0.3"
            },
            "funding": [
                {
                    "url": "https://github.com/sebastianbergmann",
                    "type": "github"
                }
            ],
            "time": "2020-09-28T05:30:19+00:00"
        },
        {
            "name": "sebastian/comparator",
            "version": "4.0.8",
            "source": {
                "type": "git",
                "url": "https://github.com/sebastianbergmann/comparator.git",
                "reference": "fa0f136dd2334583309d32b62544682ee972b51a"
            },
            "dist": {
                "type": "zip",
                "url": "https://api.github.com/repos/sebastianbergmann/comparator/zipball/fa0f136dd2334583309d32b62544682ee972b51a",
                "reference": "fa0f136dd2334583309d32b62544682ee972b51a",
                "shasum": ""
            },
            "require": {
                "php": ">=7.3",
                "sebastian/diff": "^4.0",
                "sebastian/exporter": "^4.0"
            },
            "require-dev": {
                "phpunit/phpunit": "^9.3"
            },
            "type": "library",
            "extra": {
                "branch-alias": {
                    "dev-master": "4.0-dev"
                }
            },
            "autoload": {
                "classmap": [
                    "src/"
                ]
            },
            "notification-url": "https://packagist.org/downloads/",
            "license": [
                "BSD-3-Clause"
            ],
            "authors": [
                {
                    "name": "Sebastian Bergmann",
                    "email": "sebastian@phpunit.de"
                },
                {
                    "name": "Jeff Welch",
                    "email": "whatthejeff@gmail.com"
                },
                {
                    "name": "Volker Dusch",
                    "email": "github@wallbash.com"
                },
                {
                    "name": "Bernhard Schussek",
                    "email": "bschussek@2bepublished.at"
                }
            ],
            "description": "Provides the functionality to compare PHP values for equality",
            "homepage": "https://github.com/sebastianbergmann/comparator",
            "keywords": [
                "comparator",
                "compare",
                "equality"
            ],
            "support": {
                "issues": "https://github.com/sebastianbergmann/comparator/issues",
                "source": "https://github.com/sebastianbergmann/comparator/tree/4.0.8"
            },
            "funding": [
                {
                    "url": "https://github.com/sebastianbergmann",
                    "type": "github"
                }
            ],
            "time": "2022-09-14T12:41:17+00:00"
        },
        {
            "name": "sebastian/complexity",
            "version": "2.0.2",
            "source": {
                "type": "git",
                "url": "https://github.com/sebastianbergmann/complexity.git",
                "reference": "739b35e53379900cc9ac327b2147867b8b6efd88"
            },
            "dist": {
                "type": "zip",
                "url": "https://api.github.com/repos/sebastianbergmann/complexity/zipball/739b35e53379900cc9ac327b2147867b8b6efd88",
                "reference": "739b35e53379900cc9ac327b2147867b8b6efd88",
                "shasum": ""
            },
            "require": {
                "nikic/php-parser": "^4.7",
                "php": ">=7.3"
            },
            "require-dev": {
                "phpunit/phpunit": "^9.3"
            },
            "type": "library",
            "extra": {
                "branch-alias": {
                    "dev-master": "2.0-dev"
                }
            },
            "autoload": {
                "classmap": [
                    "src/"
                ]
            },
            "notification-url": "https://packagist.org/downloads/",
            "license": [
                "BSD-3-Clause"
            ],
            "authors": [
                {
                    "name": "Sebastian Bergmann",
                    "email": "sebastian@phpunit.de",
                    "role": "lead"
                }
            ],
            "description": "Library for calculating the complexity of PHP code units",
            "homepage": "https://github.com/sebastianbergmann/complexity",
            "support": {
                "issues": "https://github.com/sebastianbergmann/complexity/issues",
                "source": "https://github.com/sebastianbergmann/complexity/tree/2.0.2"
            },
            "funding": [
                {
                    "url": "https://github.com/sebastianbergmann",
                    "type": "github"
                }
            ],
            "time": "2020-10-26T15:52:27+00:00"
        },
        {
            "name": "sebastian/diff",
            "version": "4.0.4",
            "source": {
                "type": "git",
                "url": "https://github.com/sebastianbergmann/diff.git",
                "reference": "3461e3fccc7cfdfc2720be910d3bd73c69be590d"
            },
            "dist": {
                "type": "zip",
                "url": "https://api.github.com/repos/sebastianbergmann/diff/zipball/3461e3fccc7cfdfc2720be910d3bd73c69be590d",
                "reference": "3461e3fccc7cfdfc2720be910d3bd73c69be590d",
                "shasum": ""
            },
            "require": {
                "php": ">=7.3"
            },
            "require-dev": {
                "phpunit/phpunit": "^9.3",
                "symfony/process": "^4.2 || ^5"
            },
            "type": "library",
            "extra": {
                "branch-alias": {
                    "dev-master": "4.0-dev"
                }
            },
            "autoload": {
                "classmap": [
                    "src/"
                ]
            },
            "notification-url": "https://packagist.org/downloads/",
            "license": [
                "BSD-3-Clause"
            ],
            "authors": [
                {
                    "name": "Sebastian Bergmann",
                    "email": "sebastian@phpunit.de"
                },
                {
                    "name": "Kore Nordmann",
                    "email": "mail@kore-nordmann.de"
                }
            ],
            "description": "Diff implementation",
            "homepage": "https://github.com/sebastianbergmann/diff",
            "keywords": [
                "diff",
                "udiff",
                "unidiff",
                "unified diff"
            ],
            "support": {
                "issues": "https://github.com/sebastianbergmann/diff/issues",
                "source": "https://github.com/sebastianbergmann/diff/tree/4.0.4"
            },
            "funding": [
                {
                    "url": "https://github.com/sebastianbergmann",
                    "type": "github"
                }
            ],
            "time": "2020-10-26T13:10:38+00:00"
        },
        {
            "name": "sebastian/environment",
            "version": "5.1.4",
            "source": {
                "type": "git",
                "url": "https://github.com/sebastianbergmann/environment.git",
                "reference": "1b5dff7bb151a4db11d49d90e5408e4e938270f7"
            },
            "dist": {
                "type": "zip",
                "url": "https://api.github.com/repos/sebastianbergmann/environment/zipball/1b5dff7bb151a4db11d49d90e5408e4e938270f7",
                "reference": "1b5dff7bb151a4db11d49d90e5408e4e938270f7",
                "shasum": ""
            },
            "require": {
                "php": ">=7.3"
            },
            "require-dev": {
                "phpunit/phpunit": "^9.3"
            },
            "suggest": {
                "ext-posix": "*"
            },
            "type": "library",
            "extra": {
                "branch-alias": {
                    "dev-master": "5.1-dev"
                }
            },
            "autoload": {
                "classmap": [
                    "src/"
                ]
            },
            "notification-url": "https://packagist.org/downloads/",
            "license": [
                "BSD-3-Clause"
            ],
            "authors": [
                {
                    "name": "Sebastian Bergmann",
                    "email": "sebastian@phpunit.de"
                }
            ],
            "description": "Provides functionality to handle HHVM/PHP environments",
            "homepage": "http://www.github.com/sebastianbergmann/environment",
            "keywords": [
                "Xdebug",
                "environment",
                "hhvm"
            ],
            "support": {
                "issues": "https://github.com/sebastianbergmann/environment/issues",
                "source": "https://github.com/sebastianbergmann/environment/tree/5.1.4"
            },
            "funding": [
                {
                    "url": "https://github.com/sebastianbergmann",
                    "type": "github"
                }
            ],
            "time": "2022-04-03T09:37:03+00:00"
        },
        {
            "name": "sebastian/exporter",
            "version": "4.0.5",
            "source": {
                "type": "git",
                "url": "https://github.com/sebastianbergmann/exporter.git",
                "reference": "ac230ed27f0f98f597c8a2b6eb7ac563af5e5b9d"
            },
            "dist": {
                "type": "zip",
                "url": "https://api.github.com/repos/sebastianbergmann/exporter/zipball/ac230ed27f0f98f597c8a2b6eb7ac563af5e5b9d",
                "reference": "ac230ed27f0f98f597c8a2b6eb7ac563af5e5b9d",
                "shasum": ""
            },
            "require": {
                "php": ">=7.3",
                "sebastian/recursion-context": "^4.0"
            },
            "require-dev": {
                "ext-mbstring": "*",
                "phpunit/phpunit": "^9.3"
            },
            "type": "library",
            "extra": {
                "branch-alias": {
                    "dev-master": "4.0-dev"
                }
            },
            "autoload": {
                "classmap": [
                    "src/"
                ]
            },
            "notification-url": "https://packagist.org/downloads/",
            "license": [
                "BSD-3-Clause"
            ],
            "authors": [
                {
                    "name": "Sebastian Bergmann",
                    "email": "sebastian@phpunit.de"
                },
                {
                    "name": "Jeff Welch",
                    "email": "whatthejeff@gmail.com"
                },
                {
                    "name": "Volker Dusch",
                    "email": "github@wallbash.com"
                },
                {
                    "name": "Adam Harvey",
                    "email": "aharvey@php.net"
                },
                {
                    "name": "Bernhard Schussek",
                    "email": "bschussek@gmail.com"
                }
            ],
            "description": "Provides the functionality to export PHP variables for visualization",
            "homepage": "https://www.github.com/sebastianbergmann/exporter",
            "keywords": [
                "export",
                "exporter"
            ],
            "support": {
                "issues": "https://github.com/sebastianbergmann/exporter/issues",
                "source": "https://github.com/sebastianbergmann/exporter/tree/4.0.5"
            },
            "funding": [
                {
                    "url": "https://github.com/sebastianbergmann",
                    "type": "github"
                }
            ],
            "time": "2022-09-14T06:03:37+00:00"
        },
        {
            "name": "sebastian/global-state",
            "version": "5.0.5",
            "source": {
                "type": "git",
                "url": "https://github.com/sebastianbergmann/global-state.git",
                "reference": "0ca8db5a5fc9c8646244e629625ac486fa286bf2"
            },
            "dist": {
                "type": "zip",
                "url": "https://api.github.com/repos/sebastianbergmann/global-state/zipball/0ca8db5a5fc9c8646244e629625ac486fa286bf2",
                "reference": "0ca8db5a5fc9c8646244e629625ac486fa286bf2",
                "shasum": ""
            },
            "require": {
                "php": ">=7.3",
                "sebastian/object-reflector": "^2.0",
                "sebastian/recursion-context": "^4.0"
            },
            "require-dev": {
                "ext-dom": "*",
                "phpunit/phpunit": "^9.3"
            },
            "suggest": {
                "ext-uopz": "*"
            },
            "type": "library",
            "extra": {
                "branch-alias": {
                    "dev-master": "5.0-dev"
                }
            },
            "autoload": {
                "classmap": [
                    "src/"
                ]
            },
            "notification-url": "https://packagist.org/downloads/",
            "license": [
                "BSD-3-Clause"
            ],
            "authors": [
                {
                    "name": "Sebastian Bergmann",
                    "email": "sebastian@phpunit.de"
                }
            ],
            "description": "Snapshotting of global state",
            "homepage": "http://www.github.com/sebastianbergmann/global-state",
            "keywords": [
                "global state"
            ],
            "support": {
                "issues": "https://github.com/sebastianbergmann/global-state/issues",
                "source": "https://github.com/sebastianbergmann/global-state/tree/5.0.5"
            },
            "funding": [
                {
                    "url": "https://github.com/sebastianbergmann",
                    "type": "github"
                }
            ],
            "time": "2022-02-14T08:28:10+00:00"
        },
        {
            "name": "sebastian/lines-of-code",
            "version": "1.0.3",
            "source": {
                "type": "git",
                "url": "https://github.com/sebastianbergmann/lines-of-code.git",
                "reference": "c1c2e997aa3146983ed888ad08b15470a2e22ecc"
            },
            "dist": {
                "type": "zip",
                "url": "https://api.github.com/repos/sebastianbergmann/lines-of-code/zipball/c1c2e997aa3146983ed888ad08b15470a2e22ecc",
                "reference": "c1c2e997aa3146983ed888ad08b15470a2e22ecc",
                "shasum": ""
            },
            "require": {
                "nikic/php-parser": "^4.6",
                "php": ">=7.3"
            },
            "require-dev": {
                "phpunit/phpunit": "^9.3"
            },
            "type": "library",
            "extra": {
                "branch-alias": {
                    "dev-master": "1.0-dev"
                }
            },
            "autoload": {
                "classmap": [
                    "src/"
                ]
            },
            "notification-url": "https://packagist.org/downloads/",
            "license": [
                "BSD-3-Clause"
            ],
            "authors": [
                {
                    "name": "Sebastian Bergmann",
                    "email": "sebastian@phpunit.de",
                    "role": "lead"
                }
            ],
            "description": "Library for counting the lines of code in PHP source code",
            "homepage": "https://github.com/sebastianbergmann/lines-of-code",
            "support": {
                "issues": "https://github.com/sebastianbergmann/lines-of-code/issues",
                "source": "https://github.com/sebastianbergmann/lines-of-code/tree/1.0.3"
            },
            "funding": [
                {
                    "url": "https://github.com/sebastianbergmann",
                    "type": "github"
                }
            ],
            "time": "2020-11-28T06:42:11+00:00"
        },
        {
            "name": "sebastian/object-enumerator",
            "version": "4.0.4",
            "source": {
                "type": "git",
                "url": "https://github.com/sebastianbergmann/object-enumerator.git",
                "reference": "5c9eeac41b290a3712d88851518825ad78f45c71"
            },
            "dist": {
                "type": "zip",
                "url": "https://api.github.com/repos/sebastianbergmann/object-enumerator/zipball/5c9eeac41b290a3712d88851518825ad78f45c71",
                "reference": "5c9eeac41b290a3712d88851518825ad78f45c71",
                "shasum": ""
            },
            "require": {
                "php": ">=7.3",
                "sebastian/object-reflector": "^2.0",
                "sebastian/recursion-context": "^4.0"
            },
            "require-dev": {
                "phpunit/phpunit": "^9.3"
            },
            "type": "library",
            "extra": {
                "branch-alias": {
                    "dev-master": "4.0-dev"
                }
            },
            "autoload": {
                "classmap": [
                    "src/"
                ]
            },
            "notification-url": "https://packagist.org/downloads/",
            "license": [
                "BSD-3-Clause"
            ],
            "authors": [
                {
                    "name": "Sebastian Bergmann",
                    "email": "sebastian@phpunit.de"
                }
            ],
            "description": "Traverses array structures and object graphs to enumerate all referenced objects",
            "homepage": "https://github.com/sebastianbergmann/object-enumerator/",
            "support": {
                "issues": "https://github.com/sebastianbergmann/object-enumerator/issues",
                "source": "https://github.com/sebastianbergmann/object-enumerator/tree/4.0.4"
            },
            "funding": [
                {
                    "url": "https://github.com/sebastianbergmann",
                    "type": "github"
                }
            ],
            "time": "2020-10-26T13:12:34+00:00"
        },
        {
            "name": "sebastian/object-reflector",
            "version": "2.0.4",
            "source": {
                "type": "git",
                "url": "https://github.com/sebastianbergmann/object-reflector.git",
                "reference": "b4f479ebdbf63ac605d183ece17d8d7fe49c15c7"
            },
            "dist": {
                "type": "zip",
                "url": "https://api.github.com/repos/sebastianbergmann/object-reflector/zipball/b4f479ebdbf63ac605d183ece17d8d7fe49c15c7",
                "reference": "b4f479ebdbf63ac605d183ece17d8d7fe49c15c7",
                "shasum": ""
            },
            "require": {
                "php": ">=7.3"
            },
            "require-dev": {
                "phpunit/phpunit": "^9.3"
            },
            "type": "library",
            "extra": {
                "branch-alias": {
                    "dev-master": "2.0-dev"
                }
            },
            "autoload": {
                "classmap": [
                    "src/"
                ]
            },
            "notification-url": "https://packagist.org/downloads/",
            "license": [
                "BSD-3-Clause"
            ],
            "authors": [
                {
                    "name": "Sebastian Bergmann",
                    "email": "sebastian@phpunit.de"
                }
            ],
            "description": "Allows reflection of object attributes, including inherited and non-public ones",
            "homepage": "https://github.com/sebastianbergmann/object-reflector/",
            "support": {
                "issues": "https://github.com/sebastianbergmann/object-reflector/issues",
                "source": "https://github.com/sebastianbergmann/object-reflector/tree/2.0.4"
            },
            "funding": [
                {
                    "url": "https://github.com/sebastianbergmann",
                    "type": "github"
                }
            ],
            "time": "2020-10-26T13:14:26+00:00"
        },
        {
            "name": "sebastian/recursion-context",
            "version": "4.0.4",
            "source": {
                "type": "git",
                "url": "https://github.com/sebastianbergmann/recursion-context.git",
                "reference": "cd9d8cf3c5804de4341c283ed787f099f5506172"
            },
            "dist": {
                "type": "zip",
                "url": "https://api.github.com/repos/sebastianbergmann/recursion-context/zipball/cd9d8cf3c5804de4341c283ed787f099f5506172",
                "reference": "cd9d8cf3c5804de4341c283ed787f099f5506172",
                "shasum": ""
            },
            "require": {
                "php": ">=7.3"
            },
            "require-dev": {
                "phpunit/phpunit": "^9.3"
            },
            "type": "library",
            "extra": {
                "branch-alias": {
                    "dev-master": "4.0-dev"
                }
            },
            "autoload": {
                "classmap": [
                    "src/"
                ]
            },
            "notification-url": "https://packagist.org/downloads/",
            "license": [
                "BSD-3-Clause"
            ],
            "authors": [
                {
                    "name": "Sebastian Bergmann",
                    "email": "sebastian@phpunit.de"
                },
                {
                    "name": "Jeff Welch",
                    "email": "whatthejeff@gmail.com"
                },
                {
                    "name": "Adam Harvey",
                    "email": "aharvey@php.net"
                }
            ],
            "description": "Provides functionality to recursively process PHP variables",
            "homepage": "http://www.github.com/sebastianbergmann/recursion-context",
            "support": {
                "issues": "https://github.com/sebastianbergmann/recursion-context/issues",
                "source": "https://github.com/sebastianbergmann/recursion-context/tree/4.0.4"
            },
            "funding": [
                {
                    "url": "https://github.com/sebastianbergmann",
                    "type": "github"
                }
            ],
            "time": "2020-10-26T13:17:30+00:00"
        },
        {
            "name": "sebastian/resource-operations",
            "version": "3.0.3",
            "source": {
                "type": "git",
                "url": "https://github.com/sebastianbergmann/resource-operations.git",
                "reference": "0f4443cb3a1d92ce809899753bc0d5d5a8dd19a8"
            },
            "dist": {
                "type": "zip",
                "url": "https://api.github.com/repos/sebastianbergmann/resource-operations/zipball/0f4443cb3a1d92ce809899753bc0d5d5a8dd19a8",
                "reference": "0f4443cb3a1d92ce809899753bc0d5d5a8dd19a8",
                "shasum": ""
            },
            "require": {
                "php": ">=7.3"
            },
            "require-dev": {
                "phpunit/phpunit": "^9.0"
            },
            "type": "library",
            "extra": {
                "branch-alias": {
                    "dev-master": "3.0-dev"
                }
            },
            "autoload": {
                "classmap": [
                    "src/"
                ]
            },
            "notification-url": "https://packagist.org/downloads/",
            "license": [
                "BSD-3-Clause"
            ],
            "authors": [
                {
                    "name": "Sebastian Bergmann",
                    "email": "sebastian@phpunit.de"
                }
            ],
            "description": "Provides a list of PHP built-in functions that operate on resources",
            "homepage": "https://www.github.com/sebastianbergmann/resource-operations",
            "support": {
                "issues": "https://github.com/sebastianbergmann/resource-operations/issues",
                "source": "https://github.com/sebastianbergmann/resource-operations/tree/3.0.3"
            },
            "funding": [
                {
                    "url": "https://github.com/sebastianbergmann",
                    "type": "github"
                }
            ],
            "time": "2020-09-28T06:45:17+00:00"
        },
        {
            "name": "sebastian/type",
            "version": "3.2.0",
            "source": {
                "type": "git",
                "url": "https://github.com/sebastianbergmann/type.git",
                "reference": "fb3fe09c5f0bae6bc27ef3ce933a1e0ed9464b6e"
            },
            "dist": {
                "type": "zip",
                "url": "https://api.github.com/repos/sebastianbergmann/type/zipball/fb3fe09c5f0bae6bc27ef3ce933a1e0ed9464b6e",
                "reference": "fb3fe09c5f0bae6bc27ef3ce933a1e0ed9464b6e",
                "shasum": ""
            },
            "require": {
                "php": ">=7.3"
            },
            "require-dev": {
                "phpunit/phpunit": "^9.5"
            },
            "type": "library",
            "extra": {
                "branch-alias": {
                    "dev-master": "3.2-dev"
                }
            },
            "autoload": {
                "classmap": [
                    "src/"
                ]
            },
            "notification-url": "https://packagist.org/downloads/",
            "license": [
                "BSD-3-Clause"
            ],
            "authors": [
                {
                    "name": "Sebastian Bergmann",
                    "email": "sebastian@phpunit.de",
                    "role": "lead"
                }
            ],
            "description": "Collection of value objects that represent the types of the PHP type system",
            "homepage": "https://github.com/sebastianbergmann/type",
            "support": {
                "issues": "https://github.com/sebastianbergmann/type/issues",
                "source": "https://github.com/sebastianbergmann/type/tree/3.2.0"
            },
            "funding": [
                {
                    "url": "https://github.com/sebastianbergmann",
                    "type": "github"
                }
            ],
            "time": "2022-09-12T14:47:03+00:00"
        },
        {
            "name": "sebastian/version",
            "version": "3.0.2",
            "source": {
                "type": "git",
                "url": "https://github.com/sebastianbergmann/version.git",
                "reference": "c6c1022351a901512170118436c764e473f6de8c"
            },
            "dist": {
                "type": "zip",
                "url": "https://api.github.com/repos/sebastianbergmann/version/zipball/c6c1022351a901512170118436c764e473f6de8c",
                "reference": "c6c1022351a901512170118436c764e473f6de8c",
                "shasum": ""
            },
            "require": {
                "php": ">=7.3"
            },
            "type": "library",
            "extra": {
                "branch-alias": {
                    "dev-master": "3.0-dev"
                }
            },
            "autoload": {
                "classmap": [
                    "src/"
                ]
            },
            "notification-url": "https://packagist.org/downloads/",
            "license": [
                "BSD-3-Clause"
            ],
            "authors": [
                {
                    "name": "Sebastian Bergmann",
                    "email": "sebastian@phpunit.de",
                    "role": "lead"
                }
            ],
            "description": "Library that helps with managing the version number of Git-hosted PHP projects",
            "homepage": "https://github.com/sebastianbergmann/version",
            "support": {
                "issues": "https://github.com/sebastianbergmann/version/issues",
                "source": "https://github.com/sebastianbergmann/version/tree/3.0.2"
            },
            "funding": [
                {
                    "url": "https://github.com/sebastianbergmann",
                    "type": "github"
                }
            ],
            "time": "2020-09-28T06:39:44+00:00"
        },
        {
            "name": "softcreatr/jsonpath",
            "version": "0.7.5",
            "source": {
                "type": "git",
                "url": "https://github.com/SoftCreatR/JSONPath.git",
                "reference": "008569bf80aa3584834f7890781576bc7b65afa7"
            },
            "dist": {
                "type": "zip",
                "url": "https://api.github.com/repos/SoftCreatR/JSONPath/zipball/008569bf80aa3584834f7890781576bc7b65afa7",
                "reference": "008569bf80aa3584834f7890781576bc7b65afa7",
                "shasum": ""
            },
            "require": {
                "ext-json": "*",
                "php": ">=7.1"
            },
            "replace": {
                "flow/jsonpath": "*"
            },
            "require-dev": {
                "phpunit/phpunit": ">=7.0",
                "roave/security-advisories": "dev-master",
                "squizlabs/php_codesniffer": "^3.5"
            },
            "type": "library",
            "autoload": {
                "psr-4": {
                    "Flow\\JSONPath\\": "src/"
                }
            },
            "notification-url": "https://packagist.org/downloads/",
            "license": [
                "MIT"
            ],
            "authors": [
                {
                    "name": "Stephen Frank",
                    "email": "stephen@flowsa.com",
                    "homepage": "https://prismaticbytes.com",
                    "role": "Developer"
                },
                {
                    "name": "Sascha Greuel",
                    "email": "hello@1-2.dev",
                    "homepage": "http://1-2.dev",
                    "role": "Developer"
                }
            ],
            "description": "JSONPath implementation for parsing, searching and flattening arrays",
            "support": {
                "email": "hello@1-2.dev",
                "forum": "https://github.com/SoftCreatR/JSONPath/discussions",
                "issues": "https://github.com/SoftCreatR/JSONPath/issues",
                "source": "https://github.com/SoftCreatR/JSONPath"
            },
            "funding": [
                {
                    "url": "https://github.com/softcreatr",
                    "type": "github"
                }
            ],
            "time": "2021-06-02T22:15:26+00:00"
        },
        {
            "name": "symfony/browser-kit",
            "version": "v5.4.11",
            "source": {
                "type": "git",
                "url": "https://github.com/symfony/browser-kit.git",
                "reference": "081fe28a26b6bd671dea85ef3a4b5003f3c88027"
            },
            "dist": {
                "type": "zip",
                "url": "https://api.github.com/repos/symfony/browser-kit/zipball/081fe28a26b6bd671dea85ef3a4b5003f3c88027",
                "reference": "081fe28a26b6bd671dea85ef3a4b5003f3c88027",
                "shasum": ""
            },
            "require": {
                "php": ">=7.2.5",
                "symfony/dom-crawler": "^4.4|^5.0|^6.0",
                "symfony/polyfill-php80": "^1.16"
            },
            "require-dev": {
                "symfony/css-selector": "^4.4|^5.0|^6.0",
                "symfony/http-client": "^4.4|^5.0|^6.0",
                "symfony/mime": "^4.4|^5.0|^6.0",
                "symfony/process": "^4.4|^5.0|^6.0"
            },
            "suggest": {
                "symfony/process": ""
            },
            "type": "library",
            "autoload": {
                "psr-4": {
                    "Symfony\\Component\\BrowserKit\\": ""
                },
                "exclude-from-classmap": [
                    "/Tests/"
                ]
            },
            "notification-url": "https://packagist.org/downloads/",
            "license": [
                "MIT"
            ],
            "authors": [
                {
                    "name": "Fabien Potencier",
                    "email": "fabien@symfony.com"
                },
                {
                    "name": "Symfony Community",
                    "homepage": "https://symfony.com/contributors"
                }
            ],
            "description": "Simulates the behavior of a web browser, allowing you to make requests, click on links and submit forms programmatically",
            "homepage": "https://symfony.com",
            "support": {
                "source": "https://github.com/symfony/browser-kit/tree/v5.4.11"
            },
            "funding": [
                {
                    "url": "https://symfony.com/sponsor",
                    "type": "custom"
                },
                {
                    "url": "https://github.com/fabpot",
                    "type": "github"
                },
                {
                    "url": "https://tidelift.com/funding/github/packagist/symfony/symfony",
                    "type": "tidelift"
                }
            ],
            "time": "2022-07-27T15:50:05+00:00"
        },
        {
            "name": "symfony/css-selector",
            "version": "v5.4.17",
            "source": {
                "type": "git",
                "url": "https://github.com/symfony/css-selector.git",
                "reference": "052ef49b660f9ad2a3adb311c555c9bc11ba61f4"
            },
            "dist": {
                "type": "zip",
                "url": "https://api.github.com/repos/symfony/css-selector/zipball/052ef49b660f9ad2a3adb311c555c9bc11ba61f4",
                "reference": "052ef49b660f9ad2a3adb311c555c9bc11ba61f4",
                "shasum": ""
            },
            "require": {
                "php": ">=7.2.5",
                "symfony/polyfill-php80": "^1.16"
            },
            "type": "library",
            "autoload": {
                "psr-4": {
                    "Symfony\\Component\\CssSelector\\": ""
                },
                "exclude-from-classmap": [
                    "/Tests/"
                ]
            },
            "notification-url": "https://packagist.org/downloads/",
            "license": [
                "MIT"
            ],
            "authors": [
                {
                    "name": "Fabien Potencier",
                    "email": "fabien@symfony.com"
                },
                {
                    "name": "Jean-François Simon",
                    "email": "jeanfrancois.simon@sensiolabs.com"
                },
                {
                    "name": "Symfony Community",
                    "homepage": "https://symfony.com/contributors"
                }
            ],
            "description": "Converts CSS selectors to XPath expressions",
            "homepage": "https://symfony.com",
            "support": {
                "source": "https://github.com/symfony/css-selector/tree/v5.4.17"
            },
            "funding": [
                {
                    "url": "https://symfony.com/sponsor",
                    "type": "custom"
                },
                {
                    "url": "https://github.com/fabpot",
                    "type": "github"
                },
                {
                    "url": "https://tidelift.com/funding/github/packagist/symfony/symfony",
                    "type": "tidelift"
                }
            ],
            "time": "2022-12-23T11:40:44+00:00"
        },
        {
            "name": "symfony/dom-crawler",
            "version": "v5.4.17",
            "source": {
                "type": "git",
                "url": "https://github.com/symfony/dom-crawler.git",
                "reference": "32a07d910edc138a1dd5508c17c6b9bc1eb27a1b"
            },
            "dist": {
                "type": "zip",
                "url": "https://api.github.com/repos/symfony/dom-crawler/zipball/32a07d910edc138a1dd5508c17c6b9bc1eb27a1b",
                "reference": "32a07d910edc138a1dd5508c17c6b9bc1eb27a1b",
                "shasum": ""
            },
            "require": {
                "php": ">=7.2.5",
                "symfony/deprecation-contracts": "^2.1|^3",
                "symfony/polyfill-ctype": "~1.8",
                "symfony/polyfill-mbstring": "~1.0",
                "symfony/polyfill-php80": "^1.16"
            },
            "conflict": {
                "masterminds/html5": "<2.6"
            },
            "require-dev": {
                "masterminds/html5": "^2.6",
                "symfony/css-selector": "^4.4|^5.0|^6.0"
            },
            "suggest": {
                "symfony/css-selector": ""
            },
            "type": "library",
            "autoload": {
                "psr-4": {
                    "Symfony\\Component\\DomCrawler\\": ""
                },
                "exclude-from-classmap": [
                    "/Tests/"
                ]
            },
            "notification-url": "https://packagist.org/downloads/",
            "license": [
                "MIT"
            ],
            "authors": [
                {
                    "name": "Fabien Potencier",
                    "email": "fabien@symfony.com"
                },
                {
                    "name": "Symfony Community",
                    "homepage": "https://symfony.com/contributors"
                }
            ],
            "description": "Eases DOM navigation for HTML and XML documents",
            "homepage": "https://symfony.com",
            "support": {
                "source": "https://github.com/symfony/dom-crawler/tree/v5.4.17"
            },
            "funding": [
                {
                    "url": "https://symfony.com/sponsor",
                    "type": "custom"
                },
                {
                    "url": "https://github.com/fabpot",
                    "type": "github"
                },
                {
                    "url": "https://tidelift.com/funding/github/packagist/symfony/symfony",
                    "type": "tidelift"
                }
            ],
            "time": "2022-12-22T10:31:03+00:00"
        },
        {
            "name": "symplify/easy-coding-standard",
            "version": "10.3.3",
            "source": {
                "type": "git",
                "url": "https://github.com/symplify/easy-coding-standard.git",
                "reference": "c93878b3c052321231519b6540e227380f90be17"
            },
            "dist": {
                "type": "zip",
                "url": "https://api.github.com/repos/symplify/easy-coding-standard/zipball/c93878b3c052321231519b6540e227380f90be17",
                "reference": "c93878b3c052321231519b6540e227380f90be17",
                "shasum": ""
            },
            "require": {
                "php": ">=7.2"
            },
            "conflict": {
                "friendsofphp/php-cs-fixer": "<3.0",
                "squizlabs/php_codesniffer": "<3.6"
            },
            "bin": [
                "bin/ecs"
            ],
            "type": "library",
            "extra": {
                "branch-alias": {
                    "dev-main": "10.3-dev"
                }
            },
            "autoload": {
                "files": [
                    "bootstrap.php"
                ]
            },
            "notification-url": "https://packagist.org/downloads/",
            "license": [
                "MIT"
            ],
            "description": "Prefixed scoped version of ECS package",
            "support": {
                "source": "https://github.com/symplify/easy-coding-standard/tree/10.3.3"
            },
            "funding": [
                {
                    "url": "https://www.paypal.me/rectorphp",
                    "type": "custom"
                },
                {
                    "url": "https://github.com/tomasvotruba",
                    "type": "github"
                }
            ],
            "time": "2022-06-13T14:03:37+00:00"
        },
        {
            "name": "theseer/tokenizer",
            "version": "1.2.1",
            "source": {
                "type": "git",
                "url": "https://github.com/theseer/tokenizer.git",
                "reference": "34a41e998c2183e22995f158c581e7b5e755ab9e"
            },
            "dist": {
                "type": "zip",
                "url": "https://api.github.com/repos/theseer/tokenizer/zipball/34a41e998c2183e22995f158c581e7b5e755ab9e",
                "reference": "34a41e998c2183e22995f158c581e7b5e755ab9e",
                "shasum": ""
            },
            "require": {
                "ext-dom": "*",
                "ext-tokenizer": "*",
                "ext-xmlwriter": "*",
                "php": "^7.2 || ^8.0"
            },
            "type": "library",
            "autoload": {
                "classmap": [
                    "src/"
                ]
            },
            "notification-url": "https://packagist.org/downloads/",
            "license": [
                "BSD-3-Clause"
            ],
            "authors": [
                {
                    "name": "Arne Blankerts",
                    "email": "arne@blankerts.de",
                    "role": "Developer"
                }
            ],
            "description": "A small library for converting tokenized PHP source code into XML and potentially other formats",
            "support": {
                "issues": "https://github.com/theseer/tokenizer/issues",
                "source": "https://github.com/theseer/tokenizer/tree/1.2.1"
            },
            "funding": [
                {
                    "url": "https://github.com/theseer",
                    "type": "github"
                }
            ],
            "time": "2021-07-28T10:34:58+00:00"
        },
        {
            "name": "vlucas/phpdotenv",
            "version": "v5.5.0",
            "source": {
                "type": "git",
                "url": "https://github.com/vlucas/phpdotenv.git",
                "reference": "1a7ea2afc49c3ee6d87061f5a233e3a035d0eae7"
            },
            "dist": {
                "type": "zip",
                "url": "https://api.github.com/repos/vlucas/phpdotenv/zipball/1a7ea2afc49c3ee6d87061f5a233e3a035d0eae7",
                "reference": "1a7ea2afc49c3ee6d87061f5a233e3a035d0eae7",
                "shasum": ""
            },
            "require": {
                "ext-pcre": "*",
                "graham-campbell/result-type": "^1.0.2",
                "php": "^7.1.3 || ^8.0",
                "phpoption/phpoption": "^1.8",
                "symfony/polyfill-ctype": "^1.23",
                "symfony/polyfill-mbstring": "^1.23.1",
                "symfony/polyfill-php80": "^1.23.1"
            },
            "require-dev": {
                "bamarni/composer-bin-plugin": "^1.4.1",
                "ext-filter": "*",
                "phpunit/phpunit": "^7.5.20 || ^8.5.30 || ^9.5.25"
            },
            "suggest": {
                "ext-filter": "Required to use the boolean validator."
            },
            "type": "library",
            "extra": {
                "bamarni-bin": {
                    "bin-links": true,
                    "forward-command": true
                },
                "branch-alias": {
                    "dev-master": "5.5-dev"
                }
            },
            "autoload": {
                "psr-4": {
                    "Dotenv\\": "src/"
                }
            },
            "notification-url": "https://packagist.org/downloads/",
            "license": [
                "BSD-3-Clause"
            ],
            "authors": [
                {
                    "name": "Graham Campbell",
                    "email": "hello@gjcampbell.co.uk",
                    "homepage": "https://github.com/GrahamCampbell"
                },
                {
                    "name": "Vance Lucas",
                    "email": "vance@vancelucas.com",
                    "homepage": "https://github.com/vlucas"
                }
            ],
            "description": "Loads environment variables from `.env` to `getenv()`, `$_ENV` and `$_SERVER` automagically.",
            "keywords": [
                "dotenv",
                "env",
                "environment"
            ],
            "support": {
                "issues": "https://github.com/vlucas/phpdotenv/issues",
                "source": "https://github.com/vlucas/phpdotenv/tree/v5.5.0"
            },
            "funding": [
                {
                    "url": "https://github.com/GrahamCampbell",
                    "type": "github"
                },
                {
                    "url": "https://tidelift.com/funding/github/packagist/vlucas/phpdotenv",
                    "type": "tidelift"
                }
            ],
            "time": "2022-10-16T01:01:54+00:00"
        }
    ],
    "aliases": [],
    "minimum-stability": "stable",
    "stability-flags": {
        "craftcms/ecs": 20
    },
    "prefer-stable": false,
    "prefer-lowest": false,
    "platform": {
        "php": "^8.0.2",
        "ext-bcmath": "*",
        "ext-curl": "*",
        "ext-dom": "*",
        "ext-intl": "*",
        "ext-json": "*",
        "ext-mbstring": "*",
        "ext-openssl": "*",
        "ext-pcre": "*",
        "ext-pdo": "*",
        "ext-zip": "*"
    },
    "platform-dev": [],
    "platform-overrides": {
        "php": "8.0.2"
    },
    "plugin-api-version": "2.3.0"
}<|MERGE_RESOLUTION|>--- conflicted
+++ resolved
@@ -4,11 +4,7 @@
         "Read more about it at https://getcomposer.org/doc/01-basic-usage.md#installing-dependencies",
         "This file is @generated automatically"
     ],
-<<<<<<< HEAD
-    "content-hash": "7c53975eb2620c4da1628af34fad3bfc",
-=======
     "content-hash": "1fc8a0b3e817f435a86360de387ba6ef",
->>>>>>> dcb49c6f
     "packages": [
         {
             "name": "cebe/markdown",
