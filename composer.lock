{
    "_readme": [
        "This file locks the dependencies of your project to a known state",
        "Read more about it at https://getcomposer.org/doc/01-basic-usage.md#installing-dependencies",
        "This file is @generated automatically"
    ],
<<<<<<< HEAD
    "content-hash": "b5e3175f7e172a0ff69b604f1126dcbb",
=======
    "content-hash": "cce0d5ae1fac708bfef3b475e7140633",
>>>>>>> ec56a6c1
    "packages": [
        {
            "name": "cebe/markdown",
            "version": "1.2.1",
            "source": {
                "type": "git",
                "url": "https://github.com/cebe/markdown.git",
                "reference": "9bac5e971dd391e2802dca5400bbeacbaea9eb86"
            },
            "dist": {
                "type": "zip",
                "url": "https://api.github.com/repos/cebe/markdown/zipball/9bac5e971dd391e2802dca5400bbeacbaea9eb86",
                "reference": "9bac5e971dd391e2802dca5400bbeacbaea9eb86",
                "shasum": ""
            },
            "require": {
                "lib-pcre": "*",
                "php": ">=5.4.0"
            },
            "require-dev": {
                "cebe/indent": "*",
                "facebook/xhprof": "*@dev",
                "phpunit/phpunit": "4.1.*"
            },
            "bin": [
                "bin/markdown"
            ],
            "type": "library",
            "extra": {
                "branch-alias": {
                    "dev-master": "1.2.x-dev"
                }
            },
            "autoload": {
                "psr-4": {
                    "cebe\\markdown\\": ""
                }
            },
            "notification-url": "https://packagist.org/downloads/",
            "license": [
                "MIT"
            ],
            "authors": [
                {
                    "name": "Carsten Brandt",
                    "email": "mail@cebe.cc",
                    "homepage": "http://cebe.cc/",
                    "role": "Creator"
                }
            ],
            "description": "A super fast, highly extensible markdown parser for PHP",
            "homepage": "https://github.com/cebe/markdown#readme",
            "keywords": [
                "extensible",
                "fast",
                "gfm",
                "markdown",
                "markdown-extra"
            ],
            "support": {
                "issues": "https://github.com/cebe/markdown/issues",
                "source": "https://github.com/cebe/markdown"
            },
            "time": "2018-03-26T11:24:36+00:00"
        },
        {
            "name": "commerceguys/addressing",
            "version": "v1.4.1",
            "source": {
                "type": "git",
                "url": "https://github.com/commerceguys/addressing.git",
                "reference": "8b1bcd45971733e8f4224e539cb92838f18c4d06"
            },
            "dist": {
                "type": "zip",
                "url": "https://api.github.com/repos/commerceguys/addressing/zipball/8b1bcd45971733e8f4224e539cb92838f18c4d06",
                "reference": "8b1bcd45971733e8f4224e539cb92838f18c4d06",
                "shasum": ""
            },
            "require": {
                "doctrine/collections": "^1.2",
                "php": ">=7.3"
            },
            "require-dev": {
                "ext-json": "*",
                "mikey179/vfsstream": "^1.6.10",
                "phpunit/phpunit": "^9.5",
                "squizlabs/php_codesniffer": "^3.6",
                "symfony/validator": "^4.4 || ^5.4 || ^6.0"
            },
            "suggest": {
                "symfony/validator": "to validate addresses"
            },
            "type": "library",
            "extra": {
                "branch-alias": {
                    "dev-master": "1.x-dev"
                }
            },
            "autoload": {
                "psr-4": {
                    "CommerceGuys\\Addressing\\": "src"
                }
            },
            "notification-url": "https://packagist.org/downloads/",
            "license": [
                "MIT"
            ],
            "authors": [
                {
                    "name": "Bojan Zivanovic"
                },
                {
                    "name": "Damien Tournoud"
                }
            ],
            "description": "Addressing library powered by CLDR and Google's address data.",
            "keywords": [
                "address",
                "internationalization",
                "localization",
                "postal"
            ],
            "support": {
                "issues": "https://github.com/commerceguys/addressing/issues",
                "source": "https://github.com/commerceguys/addressing/tree/v1.4.1"
            },
            "time": "2022-08-09T11:42:51+00:00"
        },
        {
            "name": "composer/ca-bundle",
            "version": "1.3.5",
            "source": {
                "type": "git",
                "url": "https://github.com/composer/ca-bundle.git",
                "reference": "74780ccf8c19d6acb8d65c5f39cd72110e132bbd"
            },
            "dist": {
                "type": "zip",
                "url": "https://api.github.com/repos/composer/ca-bundle/zipball/74780ccf8c19d6acb8d65c5f39cd72110e132bbd",
                "reference": "74780ccf8c19d6acb8d65c5f39cd72110e132bbd",
                "shasum": ""
            },
            "require": {
                "ext-openssl": "*",
                "ext-pcre": "*",
                "php": "^5.3.2 || ^7.0 || ^8.0"
            },
            "require-dev": {
                "phpstan/phpstan": "^0.12.55",
                "psr/log": "^1.0",
                "symfony/phpunit-bridge": "^4.2 || ^5",
                "symfony/process": "^2.5 || ^3.0 || ^4.0 || ^5.0 || ^6.0"
            },
            "type": "library",
            "extra": {
                "branch-alias": {
                    "dev-main": "1.x-dev"
                }
            },
            "autoload": {
                "psr-4": {
                    "Composer\\CaBundle\\": "src"
                }
            },
            "notification-url": "https://packagist.org/downloads/",
            "license": [
                "MIT"
            ],
            "authors": [
                {
                    "name": "Jordi Boggiano",
                    "email": "j.boggiano@seld.be",
                    "homepage": "http://seld.be"
                }
            ],
            "description": "Lets you find a path to the system CA bundle, and includes a fallback to the Mozilla CA bundle.",
            "keywords": [
                "cabundle",
                "cacert",
                "certificate",
                "ssl",
                "tls"
            ],
            "support": {
                "irc": "irc://irc.freenode.org/composer",
                "issues": "https://github.com/composer/ca-bundle/issues",
                "source": "https://github.com/composer/ca-bundle/tree/1.3.5"
            },
            "funding": [
                {
                    "url": "https://packagist.com",
                    "type": "custom"
                },
                {
                    "url": "https://github.com/composer",
                    "type": "github"
                },
                {
                    "url": "https://tidelift.com/funding/github/packagist/composer/composer",
                    "type": "tidelift"
                }
            ],
            "time": "2023-01-11T08:27:00+00:00"
        },
        {
            "name": "composer/composer",
            "version": "2.2.19",
            "source": {
                "type": "git",
                "url": "https://github.com/composer/composer.git",
                "reference": "30ff21a9af9a10845436abaeeb0bb7276e996d24"
            },
            "dist": {
                "type": "zip",
                "url": "https://api.github.com/repos/composer/composer/zipball/30ff21a9af9a10845436abaeeb0bb7276e996d24",
                "reference": "30ff21a9af9a10845436abaeeb0bb7276e996d24",
                "shasum": ""
            },
            "require": {
                "composer/ca-bundle": "^1.0",
                "composer/metadata-minifier": "^1.0",
                "composer/pcre": "^1.0",
                "composer/semver": "^3.0",
                "composer/spdx-licenses": "^1.2",
                "composer/xdebug-handler": "^2.0 || ^3.0",
                "justinrainbow/json-schema": "^5.2.11",
                "php": "^5.3.2 || ^7.0 || ^8.0",
                "psr/log": "^1.0 || ^2.0",
                "react/promise": "^1.2 || ^2.7",
                "seld/jsonlint": "^1.4",
                "seld/phar-utils": "^1.0",
                "symfony/console": "^2.8.52 || ^3.4.35 || ^4.4 || ^5.0",
                "symfony/filesystem": "^2.8.52 || ^3.4.35 || ^4.4 || ^5.0 || ^6.0",
                "symfony/finder": "^2.8.52 || ^3.4.35 || ^4.4 || ^5.0 || ^6.0",
                "symfony/process": "^2.8.52 || ^3.4.35 || ^4.4 || ^5.0 || ^6.0"
            },
            "require-dev": {
                "phpspec/prophecy": "^1.10",
                "symfony/phpunit-bridge": "^4.2 || ^5.0 || ^6.0"
            },
            "suggest": {
                "ext-openssl": "Enabling the openssl extension allows you to access https URLs for repositories and packages",
                "ext-zip": "Enabling the zip extension allows you to unzip archives",
                "ext-zlib": "Allow gzip compression of HTTP requests"
            },
            "bin": [
                "bin/composer"
            ],
            "type": "library",
            "extra": {
                "branch-alias": {
                    "dev-main": "2.2-dev"
                }
            },
            "autoload": {
                "psr-4": {
                    "Composer\\": "src/Composer"
                }
            },
            "notification-url": "https://packagist.org/downloads/",
            "license": [
                "MIT"
            ],
            "authors": [
                {
                    "name": "Nils Adermann",
                    "email": "naderman@naderman.de",
                    "homepage": "https://www.naderman.de"
                },
                {
                    "name": "Jordi Boggiano",
                    "email": "j.boggiano@seld.be",
                    "homepage": "https://seld.be"
                }
            ],
            "description": "Composer helps you declare, manage and install dependencies of PHP projects. It ensures you have the right stack everywhere.",
            "homepage": "https://getcomposer.org/",
            "keywords": [
                "autoload",
                "dependency",
                "package"
            ],
            "support": {
                "irc": "ircs://irc.libera.chat:6697/composer",
                "issues": "https://github.com/composer/composer/issues",
                "source": "https://github.com/composer/composer/tree/2.2.19"
            },
            "funding": [
                {
                    "url": "https://packagist.com",
                    "type": "custom"
                },
                {
                    "url": "https://github.com/composer",
                    "type": "github"
                },
                {
                    "url": "https://tidelift.com/funding/github/packagist/composer/composer",
                    "type": "tidelift"
                }
            ],
            "time": "2023-02-04T13:54:48+00:00"
        },
        {
            "name": "composer/metadata-minifier",
            "version": "1.0.0",
            "source": {
                "type": "git",
                "url": "https://github.com/composer/metadata-minifier.git",
                "reference": "c549d23829536f0d0e984aaabbf02af91f443207"
            },
            "dist": {
                "type": "zip",
                "url": "https://api.github.com/repos/composer/metadata-minifier/zipball/c549d23829536f0d0e984aaabbf02af91f443207",
                "reference": "c549d23829536f0d0e984aaabbf02af91f443207",
                "shasum": ""
            },
            "require": {
                "php": "^5.3.2 || ^7.0 || ^8.0"
            },
            "require-dev": {
                "composer/composer": "^2",
                "phpstan/phpstan": "^0.12.55",
                "symfony/phpunit-bridge": "^4.2 || ^5"
            },
            "type": "library",
            "extra": {
                "branch-alias": {
                    "dev-main": "1.x-dev"
                }
            },
            "autoload": {
                "psr-4": {
                    "Composer\\MetadataMinifier\\": "src"
                }
            },
            "notification-url": "https://packagist.org/downloads/",
            "license": [
                "MIT"
            ],
            "authors": [
                {
                    "name": "Jordi Boggiano",
                    "email": "j.boggiano@seld.be",
                    "homepage": "http://seld.be"
                }
            ],
            "description": "Small utility library that handles metadata minification and expansion.",
            "keywords": [
                "composer",
                "compression"
            ],
            "support": {
                "issues": "https://github.com/composer/metadata-minifier/issues",
                "source": "https://github.com/composer/metadata-minifier/tree/1.0.0"
            },
            "funding": [
                {
                    "url": "https://packagist.com",
                    "type": "custom"
                },
                {
                    "url": "https://github.com/composer",
                    "type": "github"
                },
                {
                    "url": "https://tidelift.com/funding/github/packagist/composer/composer",
                    "type": "tidelift"
                }
            ],
            "time": "2021-04-07T13:37:33+00:00"
        },
        {
            "name": "composer/pcre",
            "version": "1.0.1",
            "source": {
                "type": "git",
                "url": "https://github.com/composer/pcre.git",
                "reference": "67a32d7d6f9f560b726ab25a061b38ff3a80c560"
            },
            "dist": {
                "type": "zip",
                "url": "https://api.github.com/repos/composer/pcre/zipball/67a32d7d6f9f560b726ab25a061b38ff3a80c560",
                "reference": "67a32d7d6f9f560b726ab25a061b38ff3a80c560",
                "shasum": ""
            },
            "require": {
                "php": "^5.3.2 || ^7.0 || ^8.0"
            },
            "require-dev": {
                "phpstan/phpstan": "^1.3",
                "phpstan/phpstan-strict-rules": "^1.1",
                "symfony/phpunit-bridge": "^4.2 || ^5"
            },
            "type": "library",
            "extra": {
                "branch-alias": {
                    "dev-main": "1.x-dev"
                }
            },
            "autoload": {
                "psr-4": {
                    "Composer\\Pcre\\": "src"
                }
            },
            "notification-url": "https://packagist.org/downloads/",
            "license": [
                "MIT"
            ],
            "authors": [
                {
                    "name": "Jordi Boggiano",
                    "email": "j.boggiano@seld.be",
                    "homepage": "http://seld.be"
                }
            ],
            "description": "PCRE wrapping library that offers type-safe preg_* replacements.",
            "keywords": [
                "PCRE",
                "preg",
                "regex",
                "regular expression"
            ],
            "support": {
                "issues": "https://github.com/composer/pcre/issues",
                "source": "https://github.com/composer/pcre/tree/1.0.1"
            },
            "funding": [
                {
                    "url": "https://packagist.com",
                    "type": "custom"
                },
                {
                    "url": "https://github.com/composer",
                    "type": "github"
                },
                {
                    "url": "https://tidelift.com/funding/github/packagist/composer/composer",
                    "type": "tidelift"
                }
            ],
            "time": "2022-01-21T20:24:37+00:00"
        },
        {
            "name": "composer/semver",
            "version": "3.3.2",
            "source": {
                "type": "git",
                "url": "https://github.com/composer/semver.git",
                "reference": "3953f23262f2bff1919fc82183ad9acb13ff62c9"
            },
            "dist": {
                "type": "zip",
                "url": "https://api.github.com/repos/composer/semver/zipball/3953f23262f2bff1919fc82183ad9acb13ff62c9",
                "reference": "3953f23262f2bff1919fc82183ad9acb13ff62c9",
                "shasum": ""
            },
            "require": {
                "php": "^5.3.2 || ^7.0 || ^8.0"
            },
            "require-dev": {
                "phpstan/phpstan": "^1.4",
                "symfony/phpunit-bridge": "^4.2 || ^5"
            },
            "type": "library",
            "extra": {
                "branch-alias": {
                    "dev-main": "3.x-dev"
                }
            },
            "autoload": {
                "psr-4": {
                    "Composer\\Semver\\": "src"
                }
            },
            "notification-url": "https://packagist.org/downloads/",
            "license": [
                "MIT"
            ],
            "authors": [
                {
                    "name": "Nils Adermann",
                    "email": "naderman@naderman.de",
                    "homepage": "http://www.naderman.de"
                },
                {
                    "name": "Jordi Boggiano",
                    "email": "j.boggiano@seld.be",
                    "homepage": "http://seld.be"
                },
                {
                    "name": "Rob Bast",
                    "email": "rob.bast@gmail.com",
                    "homepage": "http://robbast.nl"
                }
            ],
            "description": "Semver library that offers utilities, version constraint parsing and validation.",
            "keywords": [
                "semantic",
                "semver",
                "validation",
                "versioning"
            ],
            "support": {
                "irc": "irc://irc.freenode.org/composer",
                "issues": "https://github.com/composer/semver/issues",
                "source": "https://github.com/composer/semver/tree/3.3.2"
            },
            "funding": [
                {
                    "url": "https://packagist.com",
                    "type": "custom"
                },
                {
                    "url": "https://github.com/composer",
                    "type": "github"
                },
                {
                    "url": "https://tidelift.com/funding/github/packagist/composer/composer",
                    "type": "tidelift"
                }
            ],
            "time": "2022-04-01T19:23:25+00:00"
        },
        {
            "name": "composer/spdx-licenses",
            "version": "1.5.7",
            "source": {
                "type": "git",
                "url": "https://github.com/composer/spdx-licenses.git",
                "reference": "c848241796da2abf65837d51dce1fae55a960149"
            },
            "dist": {
                "type": "zip",
                "url": "https://api.github.com/repos/composer/spdx-licenses/zipball/c848241796da2abf65837d51dce1fae55a960149",
                "reference": "c848241796da2abf65837d51dce1fae55a960149",
                "shasum": ""
            },
            "require": {
                "php": "^5.3.2 || ^7.0 || ^8.0"
            },
            "require-dev": {
                "phpstan/phpstan": "^0.12.55",
                "symfony/phpunit-bridge": "^4.2 || ^5"
            },
            "type": "library",
            "extra": {
                "branch-alias": {
                    "dev-main": "1.x-dev"
                }
            },
            "autoload": {
                "psr-4": {
                    "Composer\\Spdx\\": "src"
                }
            },
            "notification-url": "https://packagist.org/downloads/",
            "license": [
                "MIT"
            ],
            "authors": [
                {
                    "name": "Nils Adermann",
                    "email": "naderman@naderman.de",
                    "homepage": "http://www.naderman.de"
                },
                {
                    "name": "Jordi Boggiano",
                    "email": "j.boggiano@seld.be",
                    "homepage": "http://seld.be"
                },
                {
                    "name": "Rob Bast",
                    "email": "rob.bast@gmail.com",
                    "homepage": "http://robbast.nl"
                }
            ],
            "description": "SPDX licenses list and validation library.",
            "keywords": [
                "license",
                "spdx",
                "validator"
            ],
            "support": {
                "irc": "irc://irc.freenode.org/composer",
                "issues": "https://github.com/composer/spdx-licenses/issues",
                "source": "https://github.com/composer/spdx-licenses/tree/1.5.7"
            },
            "funding": [
                {
                    "url": "https://packagist.com",
                    "type": "custom"
                },
                {
                    "url": "https://github.com/composer",
                    "type": "github"
                },
                {
                    "url": "https://tidelift.com/funding/github/packagist/composer/composer",
                    "type": "tidelift"
                }
            ],
            "time": "2022-05-23T07:37:50+00:00"
        },
        {
            "name": "composer/xdebug-handler",
            "version": "3.0.3",
            "source": {
                "type": "git",
                "url": "https://github.com/composer/xdebug-handler.git",
                "reference": "ced299686f41dce890debac69273b47ffe98a40c"
            },
            "dist": {
                "type": "zip",
                "url": "https://api.github.com/repos/composer/xdebug-handler/zipball/ced299686f41dce890debac69273b47ffe98a40c",
                "reference": "ced299686f41dce890debac69273b47ffe98a40c",
                "shasum": ""
            },
            "require": {
                "composer/pcre": "^1 || ^2 || ^3",
                "php": "^7.2.5 || ^8.0",
                "psr/log": "^1 || ^2 || ^3"
            },
            "require-dev": {
                "phpstan/phpstan": "^1.0",
                "phpstan/phpstan-strict-rules": "^1.1",
                "symfony/phpunit-bridge": "^6.0"
            },
            "type": "library",
            "autoload": {
                "psr-4": {
                    "Composer\\XdebugHandler\\": "src"
                }
            },
            "notification-url": "https://packagist.org/downloads/",
            "license": [
                "MIT"
            ],
            "authors": [
                {
                    "name": "John Stevenson",
                    "email": "john-stevenson@blueyonder.co.uk"
                }
            ],
            "description": "Restarts a process without Xdebug.",
            "keywords": [
                "Xdebug",
                "performance"
            ],
            "support": {
                "irc": "irc://irc.freenode.org/composer",
                "issues": "https://github.com/composer/xdebug-handler/issues",
                "source": "https://github.com/composer/xdebug-handler/tree/3.0.3"
            },
            "funding": [
                {
                    "url": "https://packagist.com",
                    "type": "custom"
                },
                {
                    "url": "https://github.com/composer",
                    "type": "github"
                },
                {
                    "url": "https://tidelift.com/funding/github/packagist/composer/composer",
                    "type": "tidelift"
                }
            ],
            "time": "2022-02-25T21:32:43+00:00"
        },
        {
            "name": "craftcms/oauth2-craftid",
            "version": "1.0.0.1",
            "source": {
                "type": "git",
                "url": "https://github.com/craftcms/oauth2-craftid.git",
                "reference": "3f18364139d72d83fb50546d85130beaaa868836"
            },
            "dist": {
                "type": "zip",
                "url": "https://api.github.com/repos/craftcms/oauth2-craftid/zipball/3f18364139d72d83fb50546d85130beaaa868836",
                "reference": "3f18364139d72d83fb50546d85130beaaa868836",
                "shasum": ""
            },
            "require": {
                "league/oauth2-client": "^2.2.1"
            },
            "require-dev": {
                "phpunit/phpunit": "^5.0",
                "satooshi/php-coveralls": "^1.0",
                "squizlabs/php_codesniffer": "^2.0"
            },
            "type": "library",
            "autoload": {
                "psr-4": {
                    "craftcms\\oauth2\\client\\": "src/"
                }
            },
            "notification-url": "https://packagist.org/downloads/",
            "license": [
                "MIT"
            ],
            "authors": [
                {
                    "name": "Pixel & Tonic",
                    "homepage": "https://pixelandtonic.com/"
                }
            ],
            "description": "Craft OAuth 2.0 Client Provider for The PHP League OAuth2-Client",
            "keywords": [
                "Authentication",
                "authorization",
                "client",
                "cms",
                "craftcms",
                "craftid",
                "oauth",
                "oauth2"
            ],
            "support": {
                "issues": "https://github.com/craftcms/oauth2-craftid/issues",
                "source": "https://github.com/craftcms/oauth2-craftid/tree/1.0.0.1"
            },
            "time": "2017-11-22T19:46:18+00:00"
        },
        {
            "name": "craftcms/plugin-installer",
            "version": "1.5.7",
            "source": {
                "type": "git",
                "url": "https://github.com/craftcms/plugin-installer.git",
                "reference": "23ec472acd4410b70b07d5a02b2b82db9ee3f66b"
            },
            "dist": {
                "type": "zip",
                "url": "https://api.github.com/repos/craftcms/plugin-installer/zipball/23ec472acd4410b70b07d5a02b2b82db9ee3f66b",
                "reference": "23ec472acd4410b70b07d5a02b2b82db9ee3f66b",
                "shasum": ""
            },
            "require": {
                "composer-plugin-api": "^1.0 || ^2.0",
                "php": ">=5.4"
            },
            "require-dev": {
                "composer/composer": "^1.0 || ^2.0"
            },
            "type": "composer-plugin",
            "extra": {
                "class": "craft\\composer\\Plugin"
            },
            "autoload": {
                "psr-4": {
                    "craft\\composer\\": "src/"
                }
            },
            "notification-url": "https://packagist.org/downloads/",
            "license": [
                "MIT"
            ],
            "description": "Craft CMS Plugin Installer",
            "homepage": "https://craftcms.com/",
            "keywords": [
                "cms",
                "composer",
                "craftcms",
                "installer",
                "plugin"
            ],
            "support": {
                "docs": "https://craftcms.com/docs",
                "email": "support@craftcms.com",
                "forum": "https://craftcms.stackexchange.com/",
                "issues": "https://github.com/craftcms/cms/issues?state=open",
                "rss": "https://craftcms.com/changelog.rss",
                "source": "https://github.com/craftcms/cms"
            },
            "time": "2021-02-18T02:01:38+00:00"
        },
        {
            "name": "craftcms/server-check",
            "version": "2.1.4",
            "source": {
                "type": "git",
                "url": "https://github.com/craftcms/server-check.git",
                "reference": "c262ebd39572902bdf4fe3ea570e11cd6725b381"
            },
            "dist": {
                "type": "zip",
                "url": "https://api.github.com/repos/craftcms/server-check/zipball/c262ebd39572902bdf4fe3ea570e11cd6725b381",
                "reference": "c262ebd39572902bdf4fe3ea570e11cd6725b381",
                "shasum": ""
            },
            "type": "library",
            "autoload": {
                "classmap": [
                    "server/requirements"
                ]
            },
            "notification-url": "https://packagist.org/downloads/",
            "license": [
                "MIT"
            ],
            "description": "Craft CMS Server Check",
            "homepage": "https://craftcms.com/",
            "keywords": [
                "cms",
                "craftcms",
                "requirements",
                "yii2"
            ],
            "support": {
                "docs": "https://github.com/craftcms/docs",
                "email": "support@craftcms.com",
                "forum": "https://craftcms.stackexchange.com/",
                "issues": "https://github.com/craftcms/server-check/issues?state=open",
                "rss": "https://github.com/craftcms/server-check/releases.atom",
                "source": "https://github.com/craftcms/server-check"
            },
            "time": "2022-04-17T02:14:46+00:00"
        },
        {
            "name": "creocoder/yii2-nested-sets",
            "version": "0.9.0",
            "source": {
                "type": "git",
                "url": "https://github.com/creocoder/yii2-nested-sets.git",
                "reference": "cb8635a459b6246e5a144f096b992dcc30cf9954"
            },
            "dist": {
                "type": "zip",
                "url": "https://api.github.com/repos/creocoder/yii2-nested-sets/zipball/cb8635a459b6246e5a144f096b992dcc30cf9954",
                "reference": "cb8635a459b6246e5a144f096b992dcc30cf9954",
                "shasum": ""
            },
            "require": {
                "yiisoft/yii2": "*"
            },
            "type": "yii2-extension",
            "autoload": {
                "psr-4": {
                    "creocoder\\nestedsets\\": "src"
                }
            },
            "notification-url": "https://packagist.org/downloads/",
            "license": [
                "BSD-3-Clause"
            ],
            "authors": [
                {
                    "name": "Alexander Kochetov",
                    "email": "creocoder@gmail.com"
                }
            ],
            "description": "The nested sets behavior for the Yii framework",
            "keywords": [
                "nested sets",
                "yii2"
            ],
            "support": {
                "issues": "https://github.com/creocoder/yii2-nested-sets/issues",
                "source": "https://github.com/creocoder/yii2-nested-sets/tree/master"
            },
            "time": "2015-01-27T10:53:51+00:00"
        },
        {
            "name": "defuse/php-encryption",
            "version": "v2.3.1",
            "source": {
                "type": "git",
                "url": "https://github.com/defuse/php-encryption.git",
                "reference": "77880488b9954b7884c25555c2a0ea9e7053f9d2"
            },
            "dist": {
                "type": "zip",
                "url": "https://api.github.com/repos/defuse/php-encryption/zipball/77880488b9954b7884c25555c2a0ea9e7053f9d2",
                "reference": "77880488b9954b7884c25555c2a0ea9e7053f9d2",
                "shasum": ""
            },
            "require": {
                "ext-openssl": "*",
                "paragonie/random_compat": ">= 2",
                "php": ">=5.6.0"
            },
            "require-dev": {
                "phpunit/phpunit": "^4|^5|^6|^7|^8|^9"
            },
            "bin": [
                "bin/generate-defuse-key"
            ],
            "type": "library",
            "autoload": {
                "psr-4": {
                    "Defuse\\Crypto\\": "src"
                }
            },
            "notification-url": "https://packagist.org/downloads/",
            "license": [
                "MIT"
            ],
            "authors": [
                {
                    "name": "Taylor Hornby",
                    "email": "taylor@defuse.ca",
                    "homepage": "https://defuse.ca/"
                },
                {
                    "name": "Scott Arciszewski",
                    "email": "info@paragonie.com",
                    "homepage": "https://paragonie.com"
                }
            ],
            "description": "Secure PHP Encryption Library",
            "keywords": [
                "aes",
                "authenticated encryption",
                "cipher",
                "crypto",
                "cryptography",
                "encrypt",
                "encryption",
                "openssl",
                "security",
                "symmetric key cryptography"
            ],
            "support": {
                "issues": "https://github.com/defuse/php-encryption/issues",
                "source": "https://github.com/defuse/php-encryption/tree/v2.3.1"
            },
            "time": "2021-04-09T23:57:26+00:00"
        },
        {
            "name": "doctrine/collections",
            "version": "1.8.0",
            "source": {
                "type": "git",
                "url": "https://github.com/doctrine/collections.git",
                "reference": "2b44dd4cbca8b5744327de78bafef5945c7e7b5e"
            },
            "dist": {
                "type": "zip",
                "url": "https://api.github.com/repos/doctrine/collections/zipball/2b44dd4cbca8b5744327de78bafef5945c7e7b5e",
                "reference": "2b44dd4cbca8b5744327de78bafef5945c7e7b5e",
                "shasum": ""
            },
            "require": {
                "doctrine/deprecations": "^0.5.3 || ^1",
                "php": "^7.1.3 || ^8.0"
            },
            "require-dev": {
                "doctrine/coding-standard": "^9.0 || ^10.0",
                "phpstan/phpstan": "^1.4.8",
                "phpunit/phpunit": "^7.5 || ^8.5 || ^9.1.5",
                "vimeo/psalm": "^4.22"
            },
            "type": "library",
            "autoload": {
                "psr-4": {
                    "Doctrine\\Common\\Collections\\": "lib/Doctrine/Common/Collections"
                }
            },
            "notification-url": "https://packagist.org/downloads/",
            "license": [
                "MIT"
            ],
            "authors": [
                {
                    "name": "Guilherme Blanco",
                    "email": "guilhermeblanco@gmail.com"
                },
                {
                    "name": "Roman Borschel",
                    "email": "roman@code-factory.org"
                },
                {
                    "name": "Benjamin Eberlei",
                    "email": "kontakt@beberlei.de"
                },
                {
                    "name": "Jonathan Wage",
                    "email": "jonwage@gmail.com"
                },
                {
                    "name": "Johannes Schmitt",
                    "email": "schmittjoh@gmail.com"
                }
            ],
            "description": "PHP Doctrine Collections library that adds additional functionality on top of PHP arrays.",
            "homepage": "https://www.doctrine-project.org/projects/collections.html",
            "keywords": [
                "array",
                "collections",
                "iterators",
                "php"
            ],
            "support": {
                "issues": "https://github.com/doctrine/collections/issues",
                "source": "https://github.com/doctrine/collections/tree/1.8.0"
            },
            "time": "2022-09-01T20:12:10+00:00"
        },
        {
            "name": "doctrine/deprecations",
            "version": "v1.0.0",
            "source": {
                "type": "git",
                "url": "https://github.com/doctrine/deprecations.git",
                "reference": "0e2a4f1f8cdfc7a92ec3b01c9334898c806b30de"
            },
            "dist": {
                "type": "zip",
                "url": "https://api.github.com/repos/doctrine/deprecations/zipball/0e2a4f1f8cdfc7a92ec3b01c9334898c806b30de",
                "reference": "0e2a4f1f8cdfc7a92ec3b01c9334898c806b30de",
                "shasum": ""
            },
            "require": {
                "php": "^7.1|^8.0"
            },
            "require-dev": {
                "doctrine/coding-standard": "^9",
                "phpunit/phpunit": "^7.5|^8.5|^9.5",
                "psr/log": "^1|^2|^3"
            },
            "suggest": {
                "psr/log": "Allows logging deprecations via PSR-3 logger implementation"
            },
            "type": "library",
            "autoload": {
                "psr-4": {
                    "Doctrine\\Deprecations\\": "lib/Doctrine/Deprecations"
                }
            },
            "notification-url": "https://packagist.org/downloads/",
            "license": [
                "MIT"
            ],
            "description": "A small layer on top of trigger_error(E_USER_DEPRECATED) or PSR-3 logging with options to disable all deprecations or selectively for packages.",
            "homepage": "https://www.doctrine-project.org/",
            "support": {
                "issues": "https://github.com/doctrine/deprecations/issues",
                "source": "https://github.com/doctrine/deprecations/tree/v1.0.0"
            },
            "time": "2022-05-02T15:47:09+00:00"
        },
        {
            "name": "doctrine/lexer",
            "version": "2.1.0",
            "source": {
                "type": "git",
                "url": "https://github.com/doctrine/lexer.git",
                "reference": "39ab8fcf5a51ce4b85ca97c7a7d033eb12831124"
            },
            "dist": {
                "type": "zip",
                "url": "https://api.github.com/repos/doctrine/lexer/zipball/39ab8fcf5a51ce4b85ca97c7a7d033eb12831124",
                "reference": "39ab8fcf5a51ce4b85ca97c7a7d033eb12831124",
                "shasum": ""
            },
            "require": {
                "doctrine/deprecations": "^1.0",
                "php": "^7.1 || ^8.0"
            },
            "require-dev": {
                "doctrine/coding-standard": "^9 || ^10",
                "phpstan/phpstan": "^1.3",
                "phpunit/phpunit": "^7.5 || ^8.5 || ^9.5",
                "psalm/plugin-phpunit": "^0.18.3",
                "vimeo/psalm": "^4.11 || ^5.0"
            },
            "type": "library",
            "autoload": {
                "psr-4": {
                    "Doctrine\\Common\\Lexer\\": "src"
                }
            },
            "notification-url": "https://packagist.org/downloads/",
            "license": [
                "MIT"
            ],
            "authors": [
                {
                    "name": "Guilherme Blanco",
                    "email": "guilhermeblanco@gmail.com"
                },
                {
                    "name": "Roman Borschel",
                    "email": "roman@code-factory.org"
                },
                {
                    "name": "Johannes Schmitt",
                    "email": "schmittjoh@gmail.com"
                }
            ],
            "description": "PHP Doctrine Lexer parser library that can be used in Top-Down, Recursive Descent Parsers.",
            "homepage": "https://www.doctrine-project.org/projects/lexer.html",
            "keywords": [
                "annotations",
                "docblock",
                "lexer",
                "parser",
                "php"
            ],
            "support": {
                "issues": "https://github.com/doctrine/lexer/issues",
                "source": "https://github.com/doctrine/lexer/tree/2.1.0"
            },
            "funding": [
                {
                    "url": "https://www.doctrine-project.org/sponsorship.html",
                    "type": "custom"
                },
                {
                    "url": "https://www.patreon.com/phpdoctrine",
                    "type": "patreon"
                },
                {
                    "url": "https://tidelift.com/funding/github/packagist/doctrine%2Flexer",
                    "type": "tidelift"
                }
            ],
            "time": "2022-12-14T08:49:07+00:00"
        },
        {
            "name": "egulias/email-validator",
            "version": "3.2.5",
            "source": {
                "type": "git",
                "url": "https://github.com/egulias/EmailValidator.git",
                "reference": "b531a2311709443320c786feb4519cfaf94af796"
            },
            "dist": {
                "type": "zip",
                "url": "https://api.github.com/repos/egulias/EmailValidator/zipball/b531a2311709443320c786feb4519cfaf94af796",
                "reference": "b531a2311709443320c786feb4519cfaf94af796",
                "shasum": ""
            },
            "require": {
                "doctrine/lexer": "^1.2|^2",
                "php": ">=7.2",
                "symfony/polyfill-intl-idn": "^1.15"
            },
            "require-dev": {
                "phpunit/phpunit": "^8.5.8|^9.3.3",
                "vimeo/psalm": "^4"
            },
            "suggest": {
                "ext-intl": "PHP Internationalization Libraries are required to use the SpoofChecking validation"
            },
            "type": "library",
            "extra": {
                "branch-alias": {
                    "dev-master": "3.0.x-dev"
                }
            },
            "autoload": {
                "psr-4": {
                    "Egulias\\EmailValidator\\": "src"
                }
            },
            "notification-url": "https://packagist.org/downloads/",
            "license": [
                "MIT"
            ],
            "authors": [
                {
                    "name": "Eduardo Gulias Davis"
                }
            ],
            "description": "A library for validating emails against several RFCs",
            "homepage": "https://github.com/egulias/EmailValidator",
            "keywords": [
                "email",
                "emailvalidation",
                "emailvalidator",
                "validation",
                "validator"
            ],
            "support": {
                "issues": "https://github.com/egulias/EmailValidator/issues",
                "source": "https://github.com/egulias/EmailValidator/tree/3.2.5"
            },
            "funding": [
                {
                    "url": "https://github.com/egulias",
                    "type": "github"
                }
            ],
            "time": "2023-01-02T17:26:14+00:00"
        },
        {
            "name": "elvanto/litemoji",
            "version": "4.3.0",
            "source": {
                "type": "git",
                "url": "https://github.com/elvanto/litemoji.git",
                "reference": "f13cf10686f7110a3b17d09de03050d0708840b8"
            },
            "dist": {
                "type": "zip",
                "url": "https://api.github.com/repos/elvanto/litemoji/zipball/f13cf10686f7110a3b17d09de03050d0708840b8",
                "reference": "f13cf10686f7110a3b17d09de03050d0708840b8",
                "shasum": ""
            },
            "require": {
                "ext-mbstring": "*",
                "php": ">=7.3"
            },
            "require-dev": {
                "milesj/emojibase": "7.0.*",
                "phpunit/phpunit": "^9.0"
            },
            "type": "library",
            "autoload": {
                "psr-4": {
                    "LitEmoji\\": "src/"
                }
            },
            "notification-url": "https://packagist.org/downloads/",
            "license": [
                "MIT"
            ],
            "description": "A PHP library simplifying the conversion of unicode, HTML and shortcode emoji.",
            "keywords": [
                "emoji",
                "php-emoji"
            ],
            "support": {
                "issues": "https://github.com/elvanto/litemoji/issues",
                "source": "https://github.com/elvanto/litemoji/tree/4.3.0"
            },
            "time": "2022-10-28T02:32:19+00:00"
        },
        {
            "name": "enshrined/svg-sanitize",
            "version": "0.15.4",
            "source": {
                "type": "git",
                "url": "https://github.com/darylldoyle/svg-sanitizer.git",
                "reference": "e50b83a2f1f296ca61394fe88fbfe3e896a84cf4"
            },
            "dist": {
                "type": "zip",
                "url": "https://api.github.com/repos/darylldoyle/svg-sanitizer/zipball/e50b83a2f1f296ca61394fe88fbfe3e896a84cf4",
                "reference": "e50b83a2f1f296ca61394fe88fbfe3e896a84cf4",
                "shasum": ""
            },
            "require": {
                "ext-dom": "*",
                "ext-libxml": "*",
                "php": "^7.0 || ^8.0"
            },
            "require-dev": {
                "phpunit/phpunit": "^6.5 || ^8.5"
            },
            "type": "library",
            "autoload": {
                "psr-4": {
                    "enshrined\\svgSanitize\\": "src"
                }
            },
            "notification-url": "https://packagist.org/downloads/",
            "license": [
                "GPL-2.0-or-later"
            ],
            "authors": [
                {
                    "name": "Daryll Doyle",
                    "email": "daryll@enshrined.co.uk"
                }
            ],
            "description": "An SVG sanitizer for PHP",
            "support": {
                "issues": "https://github.com/darylldoyle/svg-sanitizer/issues",
                "source": "https://github.com/darylldoyle/svg-sanitizer/tree/0.15.4"
            },
            "time": "2022-02-21T09:13:59+00:00"
        },
        {
            "name": "ezyang/htmlpurifier",
            "version": "v4.16.0",
            "source": {
                "type": "git",
                "url": "https://github.com/ezyang/htmlpurifier.git",
                "reference": "523407fb06eb9e5f3d59889b3978d5bfe94299c8"
            },
            "dist": {
                "type": "zip",
                "url": "https://api.github.com/repos/ezyang/htmlpurifier/zipball/523407fb06eb9e5f3d59889b3978d5bfe94299c8",
                "reference": "523407fb06eb9e5f3d59889b3978d5bfe94299c8",
                "shasum": ""
            },
            "require": {
                "php": "~5.6.0 || ~7.0.0 || ~7.1.0 || ~7.2.0 || ~7.3.0 || ~7.4.0 || ~8.0.0 || ~8.1.0 || ~8.2.0"
            },
            "require-dev": {
                "cerdic/css-tidy": "^1.7 || ^2.0",
                "simpletest/simpletest": "dev-master"
            },
            "suggest": {
                "cerdic/css-tidy": "If you want to use the filter 'Filter.ExtractStyleBlocks'.",
                "ext-bcmath": "Used for unit conversion and imagecrash protection",
                "ext-iconv": "Converts text to and from non-UTF-8 encodings",
                "ext-tidy": "Used for pretty-printing HTML"
            },
            "type": "library",
            "autoload": {
                "files": [
                    "library/HTMLPurifier.composer.php"
                ],
                "psr-0": {
                    "HTMLPurifier": "library/"
                },
                "exclude-from-classmap": [
                    "/library/HTMLPurifier/Language/"
                ]
            },
            "notification-url": "https://packagist.org/downloads/",
            "license": [
                "LGPL-2.1-or-later"
            ],
            "authors": [
                {
                    "name": "Edward Z. Yang",
                    "email": "admin@htmlpurifier.org",
                    "homepage": "http://ezyang.com"
                }
            ],
            "description": "Standards compliant HTML filter written in PHP",
            "homepage": "http://htmlpurifier.org/",
            "keywords": [
                "html"
            ],
            "support": {
                "issues": "https://github.com/ezyang/htmlpurifier/issues",
                "source": "https://github.com/ezyang/htmlpurifier/tree/v4.16.0"
            },
            "time": "2022-09-18T07:06:19+00:00"
        },
        {
            "name": "guzzlehttp/guzzle",
            "version": "7.5.0",
            "source": {
                "type": "git",
                "url": "https://github.com/guzzle/guzzle.git",
                "reference": "b50a2a1251152e43f6a37f0fa053e730a67d25ba"
            },
            "dist": {
                "type": "zip",
                "url": "https://api.github.com/repos/guzzle/guzzle/zipball/b50a2a1251152e43f6a37f0fa053e730a67d25ba",
                "reference": "b50a2a1251152e43f6a37f0fa053e730a67d25ba",
                "shasum": ""
            },
            "require": {
                "ext-json": "*",
                "guzzlehttp/promises": "^1.5",
                "guzzlehttp/psr7": "^1.9 || ^2.4",
                "php": "^7.2.5 || ^8.0",
                "psr/http-client": "^1.0",
                "symfony/deprecation-contracts": "^2.2 || ^3.0"
            },
            "provide": {
                "psr/http-client-implementation": "1.0"
            },
            "require-dev": {
                "bamarni/composer-bin-plugin": "^1.8.1",
                "ext-curl": "*",
                "php-http/client-integration-tests": "^3.0",
                "phpunit/phpunit": "^8.5.29 || ^9.5.23",
                "psr/log": "^1.1 || ^2.0 || ^3.0"
            },
            "suggest": {
                "ext-curl": "Required for CURL handler support",
                "ext-intl": "Required for Internationalized Domain Name (IDN) support",
                "psr/log": "Required for using the Log middleware"
            },
            "type": "library",
            "extra": {
                "bamarni-bin": {
                    "bin-links": true,
                    "forward-command": false
                },
                "branch-alias": {
                    "dev-master": "7.5-dev"
                }
            },
            "autoload": {
                "files": [
                    "src/functions_include.php"
                ],
                "psr-4": {
                    "GuzzleHttp\\": "src/"
                }
            },
            "notification-url": "https://packagist.org/downloads/",
            "license": [
                "MIT"
            ],
            "authors": [
                {
                    "name": "Graham Campbell",
                    "email": "hello@gjcampbell.co.uk",
                    "homepage": "https://github.com/GrahamCampbell"
                },
                {
                    "name": "Michael Dowling",
                    "email": "mtdowling@gmail.com",
                    "homepage": "https://github.com/mtdowling"
                },
                {
                    "name": "Jeremy Lindblom",
                    "email": "jeremeamia@gmail.com",
                    "homepage": "https://github.com/jeremeamia"
                },
                {
                    "name": "George Mponos",
                    "email": "gmponos@gmail.com",
                    "homepage": "https://github.com/gmponos"
                },
                {
                    "name": "Tobias Nyholm",
                    "email": "tobias.nyholm@gmail.com",
                    "homepage": "https://github.com/Nyholm"
                },
                {
                    "name": "Márk Sági-Kazár",
                    "email": "mark.sagikazar@gmail.com",
                    "homepage": "https://github.com/sagikazarmark"
                },
                {
                    "name": "Tobias Schultze",
                    "email": "webmaster@tubo-world.de",
                    "homepage": "https://github.com/Tobion"
                }
            ],
            "description": "Guzzle is a PHP HTTP client library",
            "keywords": [
                "client",
                "curl",
                "framework",
                "http",
                "http client",
                "psr-18",
                "psr-7",
                "rest",
                "web service"
            ],
            "support": {
                "issues": "https://github.com/guzzle/guzzle/issues",
                "source": "https://github.com/guzzle/guzzle/tree/7.5.0"
            },
            "funding": [
                {
                    "url": "https://github.com/GrahamCampbell",
                    "type": "github"
                },
                {
                    "url": "https://github.com/Nyholm",
                    "type": "github"
                },
                {
                    "url": "https://tidelift.com/funding/github/packagist/guzzlehttp/guzzle",
                    "type": "tidelift"
                }
            ],
            "time": "2022-08-28T15:39:27+00:00"
        },
        {
            "name": "guzzlehttp/promises",
            "version": "1.5.2",
            "source": {
                "type": "git",
                "url": "https://github.com/guzzle/promises.git",
                "reference": "b94b2807d85443f9719887892882d0329d1e2598"
            },
            "dist": {
                "type": "zip",
                "url": "https://api.github.com/repos/guzzle/promises/zipball/b94b2807d85443f9719887892882d0329d1e2598",
                "reference": "b94b2807d85443f9719887892882d0329d1e2598",
                "shasum": ""
            },
            "require": {
                "php": ">=5.5"
            },
            "require-dev": {
                "symfony/phpunit-bridge": "^4.4 || ^5.1"
            },
            "type": "library",
            "extra": {
                "branch-alias": {
                    "dev-master": "1.5-dev"
                }
            },
            "autoload": {
                "files": [
                    "src/functions_include.php"
                ],
                "psr-4": {
                    "GuzzleHttp\\Promise\\": "src/"
                }
            },
            "notification-url": "https://packagist.org/downloads/",
            "license": [
                "MIT"
            ],
            "authors": [
                {
                    "name": "Graham Campbell",
                    "email": "hello@gjcampbell.co.uk",
                    "homepage": "https://github.com/GrahamCampbell"
                },
                {
                    "name": "Michael Dowling",
                    "email": "mtdowling@gmail.com",
                    "homepage": "https://github.com/mtdowling"
                },
                {
                    "name": "Tobias Nyholm",
                    "email": "tobias.nyholm@gmail.com",
                    "homepage": "https://github.com/Nyholm"
                },
                {
                    "name": "Tobias Schultze",
                    "email": "webmaster@tubo-world.de",
                    "homepage": "https://github.com/Tobion"
                }
            ],
            "description": "Guzzle promises library",
            "keywords": [
                "promise"
            ],
            "support": {
                "issues": "https://github.com/guzzle/promises/issues",
                "source": "https://github.com/guzzle/promises/tree/1.5.2"
            },
            "funding": [
                {
                    "url": "https://github.com/GrahamCampbell",
                    "type": "github"
                },
                {
                    "url": "https://github.com/Nyholm",
                    "type": "github"
                },
                {
                    "url": "https://tidelift.com/funding/github/packagist/guzzlehttp/promises",
                    "type": "tidelift"
                }
            ],
            "time": "2022-08-28T14:55:35+00:00"
        },
        {
            "name": "guzzlehttp/psr7",
            "version": "2.4.3",
            "source": {
                "type": "git",
                "url": "https://github.com/guzzle/psr7.git",
                "reference": "67c26b443f348a51926030c83481b85718457d3d"
            },
            "dist": {
                "type": "zip",
                "url": "https://api.github.com/repos/guzzle/psr7/zipball/67c26b443f348a51926030c83481b85718457d3d",
                "reference": "67c26b443f348a51926030c83481b85718457d3d",
                "shasum": ""
            },
            "require": {
                "php": "^7.2.5 || ^8.0",
                "psr/http-factory": "^1.0",
                "psr/http-message": "^1.0",
                "ralouphie/getallheaders": "^3.0"
            },
            "provide": {
                "psr/http-factory-implementation": "1.0",
                "psr/http-message-implementation": "1.0"
            },
            "require-dev": {
                "bamarni/composer-bin-plugin": "^1.8.1",
                "http-interop/http-factory-tests": "^0.9",
                "phpunit/phpunit": "^8.5.29 || ^9.5.23"
            },
            "suggest": {
                "laminas/laminas-httphandlerrunner": "Emit PSR-7 responses"
            },
            "type": "library",
            "extra": {
                "bamarni-bin": {
                    "bin-links": true,
                    "forward-command": false
                },
                "branch-alias": {
                    "dev-master": "2.4-dev"
                }
            },
            "autoload": {
                "psr-4": {
                    "GuzzleHttp\\Psr7\\": "src/"
                }
            },
            "notification-url": "https://packagist.org/downloads/",
            "license": [
                "MIT"
            ],
            "authors": [
                {
                    "name": "Graham Campbell",
                    "email": "hello@gjcampbell.co.uk",
                    "homepage": "https://github.com/GrahamCampbell"
                },
                {
                    "name": "Michael Dowling",
                    "email": "mtdowling@gmail.com",
                    "homepage": "https://github.com/mtdowling"
                },
                {
                    "name": "George Mponos",
                    "email": "gmponos@gmail.com",
                    "homepage": "https://github.com/gmponos"
                },
                {
                    "name": "Tobias Nyholm",
                    "email": "tobias.nyholm@gmail.com",
                    "homepage": "https://github.com/Nyholm"
                },
                {
                    "name": "Márk Sági-Kazár",
                    "email": "mark.sagikazar@gmail.com",
                    "homepage": "https://github.com/sagikazarmark"
                },
                {
                    "name": "Tobias Schultze",
                    "email": "webmaster@tubo-world.de",
                    "homepage": "https://github.com/Tobion"
                },
                {
                    "name": "Márk Sági-Kazár",
                    "email": "mark.sagikazar@gmail.com",
                    "homepage": "https://sagikazarmark.hu"
                }
            ],
            "description": "PSR-7 message implementation that also provides common utility methods",
            "keywords": [
                "http",
                "message",
                "psr-7",
                "request",
                "response",
                "stream",
                "uri",
                "url"
            ],
            "support": {
                "issues": "https://github.com/guzzle/psr7/issues",
                "source": "https://github.com/guzzle/psr7/tree/2.4.3"
            },
            "funding": [
                {
                    "url": "https://github.com/GrahamCampbell",
                    "type": "github"
                },
                {
                    "url": "https://github.com/Nyholm",
                    "type": "github"
                },
                {
                    "url": "https://tidelift.com/funding/github/packagist/guzzlehttp/psr7",
                    "type": "tidelift"
                }
            ],
            "time": "2022-10-26T14:07:24+00:00"
        },
        {
            "name": "illuminate/collections",
            "version": "v9.51.0",
            "source": {
                "type": "git",
                "url": "https://github.com/illuminate/collections.git",
                "reference": "e0bb46f59239c787574d5a202d91982327737459"
            },
            "dist": {
                "type": "zip",
                "url": "https://api.github.com/repos/illuminate/collections/zipball/e0bb46f59239c787574d5a202d91982327737459",
                "reference": "e0bb46f59239c787574d5a202d91982327737459",
                "shasum": ""
            },
            "require": {
                "illuminate/conditionable": "^9.0",
                "illuminate/contracts": "^9.0",
                "illuminate/macroable": "^9.0",
                "php": "^8.0.2"
            },
            "suggest": {
                "symfony/var-dumper": "Required to use the dump method (^6.0)."
            },
            "type": "library",
            "extra": {
                "branch-alias": {
                    "dev-master": "9.x-dev"
                }
            },
            "autoload": {
                "files": [
                    "helpers.php"
                ],
                "psr-4": {
                    "Illuminate\\Support\\": ""
                }
            },
            "notification-url": "https://packagist.org/downloads/",
            "license": [
                "MIT"
            ],
            "authors": [
                {
                    "name": "Taylor Otwell",
                    "email": "taylor@laravel.com"
                }
            ],
            "description": "The Illuminate Collections package.",
            "homepage": "https://laravel.com",
            "support": {
                "issues": "https://github.com/laravel/framework/issues",
                "source": "https://github.com/laravel/framework"
            },
            "time": "2023-02-03T19:27:44+00:00"
        },
        {
            "name": "illuminate/conditionable",
            "version": "v9.51.0",
            "source": {
                "type": "git",
                "url": "https://github.com/illuminate/conditionable.git",
                "reference": "bea24daa0fa84b7e7b0d5b84f62c71b7e2dc3364"
            },
            "dist": {
                "type": "zip",
                "url": "https://api.github.com/repos/illuminate/conditionable/zipball/bea24daa0fa84b7e7b0d5b84f62c71b7e2dc3364",
                "reference": "bea24daa0fa84b7e7b0d5b84f62c71b7e2dc3364",
                "shasum": ""
            },
            "require": {
                "php": "^8.0.2"
            },
            "type": "library",
            "extra": {
                "branch-alias": {
                    "dev-master": "9.x-dev"
                }
            },
            "autoload": {
                "psr-4": {
                    "Illuminate\\Support\\": ""
                }
            },
            "notification-url": "https://packagist.org/downloads/",
            "license": [
                "MIT"
            ],
            "authors": [
                {
                    "name": "Taylor Otwell",
                    "email": "taylor@laravel.com"
                }
            ],
            "description": "The Illuminate Conditionable package.",
            "homepage": "https://laravel.com",
            "support": {
                "issues": "https://github.com/laravel/framework/issues",
                "source": "https://github.com/laravel/framework"
            },
            "time": "2023-02-01T21:42:32+00:00"
        },
        {
            "name": "illuminate/contracts",
            "version": "v9.51.0",
            "source": {
                "type": "git",
                "url": "https://github.com/illuminate/contracts.git",
                "reference": "d731949dd1deff07c5a9d01379b1c1918bfd0672"
            },
            "dist": {
                "type": "zip",
                "url": "https://api.github.com/repos/illuminate/contracts/zipball/d731949dd1deff07c5a9d01379b1c1918bfd0672",
                "reference": "d731949dd1deff07c5a9d01379b1c1918bfd0672",
                "shasum": ""
            },
            "require": {
                "php": "^8.0.2",
                "psr/container": "^1.1.1|^2.0.1",
                "psr/simple-cache": "^1.0|^2.0|^3.0"
            },
            "type": "library",
            "extra": {
                "branch-alias": {
                    "dev-master": "9.x-dev"
                }
            },
            "autoload": {
                "psr-4": {
                    "Illuminate\\Contracts\\": ""
                }
            },
            "notification-url": "https://packagist.org/downloads/",
            "license": [
                "MIT"
            ],
            "authors": [
                {
                    "name": "Taylor Otwell",
                    "email": "taylor@laravel.com"
                }
            ],
            "description": "The Illuminate Contracts package.",
            "homepage": "https://laravel.com",
            "support": {
                "issues": "https://github.com/laravel/framework/issues",
                "source": "https://github.com/laravel/framework"
            },
            "time": "2023-01-27T22:43:58+00:00"
        },
        {
            "name": "illuminate/macroable",
            "version": "v9.51.0",
            "source": {
                "type": "git",
                "url": "https://github.com/illuminate/macroable.git",
                "reference": "e3bfaf6401742a9c6abca61b9b10e998e5b6449a"
            },
            "dist": {
                "type": "zip",
                "url": "https://api.github.com/repos/illuminate/macroable/zipball/e3bfaf6401742a9c6abca61b9b10e998e5b6449a",
                "reference": "e3bfaf6401742a9c6abca61b9b10e998e5b6449a",
                "shasum": ""
            },
            "require": {
                "php": "^8.0.2"
            },
            "type": "library",
            "extra": {
                "branch-alias": {
                    "dev-master": "9.x-dev"
                }
            },
            "autoload": {
                "psr-4": {
                    "Illuminate\\Support\\": ""
                }
            },
            "notification-url": "https://packagist.org/downloads/",
            "license": [
                "MIT"
            ],
            "authors": [
                {
                    "name": "Taylor Otwell",
                    "email": "taylor@laravel.com"
                }
            ],
            "description": "The Illuminate Macroable package.",
            "homepage": "https://laravel.com",
            "support": {
                "issues": "https://github.com/laravel/framework/issues",
                "source": "https://github.com/laravel/framework"
            },
            "time": "2022-08-09T13:29:29+00:00"
        },
        {
            "name": "justinrainbow/json-schema",
            "version": "5.2.12",
            "source": {
                "type": "git",
                "url": "https://github.com/justinrainbow/json-schema.git",
                "reference": "ad87d5a5ca981228e0e205c2bc7dfb8e24559b60"
            },
            "dist": {
                "type": "zip",
                "url": "https://api.github.com/repos/justinrainbow/json-schema/zipball/ad87d5a5ca981228e0e205c2bc7dfb8e24559b60",
                "reference": "ad87d5a5ca981228e0e205c2bc7dfb8e24559b60",
                "shasum": ""
            },
            "require": {
                "php": ">=5.3.3"
            },
            "require-dev": {
                "friendsofphp/php-cs-fixer": "~2.2.20||~2.15.1",
                "json-schema/json-schema-test-suite": "1.2.0",
                "phpunit/phpunit": "^4.8.35"
            },
            "bin": [
                "bin/validate-json"
            ],
            "type": "library",
            "extra": {
                "branch-alias": {
                    "dev-master": "5.0.x-dev"
                }
            },
            "autoload": {
                "psr-4": {
                    "JsonSchema\\": "src/JsonSchema/"
                }
            },
            "notification-url": "https://packagist.org/downloads/",
            "license": [
                "MIT"
            ],
            "authors": [
                {
                    "name": "Bruno Prieto Reis",
                    "email": "bruno.p.reis@gmail.com"
                },
                {
                    "name": "Justin Rainbow",
                    "email": "justin.rainbow@gmail.com"
                },
                {
                    "name": "Igor Wiedler",
                    "email": "igor@wiedler.ch"
                },
                {
                    "name": "Robert Schönthal",
                    "email": "seroscho@googlemail.com"
                }
            ],
            "description": "A library to validate a json schema.",
            "homepage": "https://github.com/justinrainbow/json-schema",
            "keywords": [
                "json",
                "schema"
            ],
            "support": {
                "issues": "https://github.com/justinrainbow/json-schema/issues",
                "source": "https://github.com/justinrainbow/json-schema/tree/5.2.12"
            },
            "time": "2022-04-13T08:02:27+00:00"
        },
        {
            "name": "league/oauth2-client",
            "version": "2.6.1",
            "source": {
                "type": "git",
                "url": "https://github.com/thephpleague/oauth2-client.git",
                "reference": "2334c249907190c132364f5dae0287ab8666aa19"
            },
            "dist": {
                "type": "zip",
                "url": "https://api.github.com/repos/thephpleague/oauth2-client/zipball/2334c249907190c132364f5dae0287ab8666aa19",
                "reference": "2334c249907190c132364f5dae0287ab8666aa19",
                "shasum": ""
            },
            "require": {
                "guzzlehttp/guzzle": "^6.0 || ^7.0",
                "paragonie/random_compat": "^1 || ^2 || ^9.99",
                "php": "^5.6 || ^7.0 || ^8.0"
            },
            "require-dev": {
                "mockery/mockery": "^1.3.5",
                "php-parallel-lint/php-parallel-lint": "^1.3.1",
                "phpunit/phpunit": "^5.7 || ^6.0 || ^9.5",
                "squizlabs/php_codesniffer": "^2.3 || ^3.0"
            },
            "type": "library",
            "extra": {
                "branch-alias": {
                    "dev-2.x": "2.0.x-dev"
                }
            },
            "autoload": {
                "psr-4": {
                    "League\\OAuth2\\Client\\": "src/"
                }
            },
            "notification-url": "https://packagist.org/downloads/",
            "license": [
                "MIT"
            ],
            "authors": [
                {
                    "name": "Alex Bilbie",
                    "email": "hello@alexbilbie.com",
                    "homepage": "http://www.alexbilbie.com",
                    "role": "Developer"
                },
                {
                    "name": "Woody Gilk",
                    "homepage": "https://github.com/shadowhand",
                    "role": "Contributor"
                }
            ],
            "description": "OAuth 2.0 Client Library",
            "keywords": [
                "Authentication",
                "SSO",
                "authorization",
                "identity",
                "idp",
                "oauth",
                "oauth2",
                "single sign on"
            ],
            "support": {
                "issues": "https://github.com/thephpleague/oauth2-client/issues",
                "source": "https://github.com/thephpleague/oauth2-client/tree/2.6.1"
            },
            "time": "2021-12-22T16:42:49+00:00"
        },
        {
            "name": "mikehaertl/php-shellcommand",
            "version": "1.6.4",
            "source": {
                "type": "git",
                "url": "https://github.com/mikehaertl/php-shellcommand.git",
                "reference": "3488d7803df1e8f1a343d3d0ca452d527ad8d5e5"
            },
            "dist": {
                "type": "zip",
                "url": "https://api.github.com/repos/mikehaertl/php-shellcommand/zipball/3488d7803df1e8f1a343d3d0ca452d527ad8d5e5",
                "reference": "3488d7803df1e8f1a343d3d0ca452d527ad8d5e5",
                "shasum": ""
            },
            "require": {
                "php": ">= 5.3.0"
            },
            "require-dev": {
                "phpunit/phpunit": ">4.0 <=9.4"
            },
            "type": "library",
            "autoload": {
                "psr-4": {
                    "mikehaertl\\shellcommand\\": "src/"
                }
            },
            "notification-url": "https://packagist.org/downloads/",
            "license": [
                "MIT"
            ],
            "authors": [
                {
                    "name": "Michael Härtl",
                    "email": "haertl.mike@gmail.com"
                }
            ],
            "description": "An object oriented interface to shell commands",
            "keywords": [
                "shell"
            ],
            "support": {
                "issues": "https://github.com/mikehaertl/php-shellcommand/issues",
                "source": "https://github.com/mikehaertl/php-shellcommand/tree/1.6.4"
            },
            "time": "2021-03-17T06:54:33+00:00"
        },
        {
            "name": "moneyphp/money",
            "version": "v4.1.0",
            "source": {
                "type": "git",
                "url": "https://github.com/moneyphp/money.git",
                "reference": "c8eeeb1f7b7e6ca95490b94a301dc9cb8cb76c2d"
            },
            "dist": {
                "type": "zip",
                "url": "https://api.github.com/repos/moneyphp/money/zipball/c8eeeb1f7b7e6ca95490b94a301dc9cb8cb76c2d",
                "reference": "c8eeeb1f7b7e6ca95490b94a301dc9cb8cb76c2d",
                "shasum": ""
            },
            "require": {
                "ext-bcmath": "*",
                "ext-filter": "*",
                "ext-json": "*",
                "php": "~8.0.0 || ~8.1.0 || ~8.2.0"
            },
            "require-dev": {
                "cache/taggable-cache": "^1.1.0",
                "doctrine/coding-standard": "^9.0",
                "doctrine/instantiator": "^1.4.0",
                "ext-gmp": "*",
                "ext-intl": "*",
                "florianv/exchanger": "^2.6.3",
                "florianv/swap": "^4.3.0",
                "moneyphp/crypto-currencies": "^1.0.0",
                "moneyphp/iso-currencies": "^3.2.1",
                "php-http/message": "^1.11.0",
                "php-http/mock-client": "^1.4.1",
                "phpbench/phpbench": "^1.2.5",
                "phpspec/phpspec": "^7.3",
                "phpunit/phpunit": "^9.5.4",
                "psalm/plugin-phpunit": "^0.18.4",
                "psr/cache": "^1.0.1",
                "vimeo/psalm": "~5.3.0"
            },
            "suggest": {
                "ext-gmp": "Calculate without integer limits",
                "ext-intl": "Format Money objects with intl",
                "florianv/exchanger": "Exchange rates library for PHP",
                "florianv/swap": "Exchange rates library for PHP",
                "psr/cache-implementation": "Used for Currency caching"
            },
            "type": "library",
            "extra": {
                "branch-alias": {
                    "dev-master": "3.x-dev"
                }
            },
            "autoload": {
                "psr-4": {
                    "Money\\": "src/"
                }
            },
            "notification-url": "https://packagist.org/downloads/",
            "license": [
                "MIT"
            ],
            "authors": [
                {
                    "name": "Mathias Verraes",
                    "email": "mathias@verraes.net",
                    "homepage": "http://verraes.net"
                },
                {
                    "name": "Márk Sági-Kazár",
                    "email": "mark.sagikazar@gmail.com"
                },
                {
                    "name": "Frederik Bosch",
                    "email": "f.bosch@genkgo.nl"
                }
            ],
            "description": "PHP implementation of Fowler's Money pattern",
            "homepage": "http://moneyphp.org",
            "keywords": [
                "Value Object",
                "money",
                "vo"
            ],
            "support": {
                "issues": "https://github.com/moneyphp/money/issues",
                "source": "https://github.com/moneyphp/money/tree/v4.1.0"
            },
            "time": "2022-12-19T20:35:32+00:00"
        },
        {
            "name": "monolog/monolog",
            "version": "2.9.1",
            "source": {
                "type": "git",
                "url": "https://github.com/Seldaek/monolog.git",
                "reference": "f259e2b15fb95494c83f52d3caad003bbf5ffaa1"
            },
            "dist": {
                "type": "zip",
                "url": "https://api.github.com/repos/Seldaek/monolog/zipball/f259e2b15fb95494c83f52d3caad003bbf5ffaa1",
                "reference": "f259e2b15fb95494c83f52d3caad003bbf5ffaa1",
                "shasum": ""
            },
            "require": {
                "php": ">=7.2",
                "psr/log": "^1.0.1 || ^2.0 || ^3.0"
            },
            "provide": {
                "psr/log-implementation": "1.0.0 || 2.0.0 || 3.0.0"
            },
            "require-dev": {
                "aws/aws-sdk-php": "^2.4.9 || ^3.0",
                "doctrine/couchdb": "~1.0@dev",
                "elasticsearch/elasticsearch": "^7 || ^8",
                "ext-json": "*",
                "graylog2/gelf-php": "^1.4.2 || ^2@dev",
                "guzzlehttp/guzzle": "^7.4",
                "guzzlehttp/psr7": "^2.2",
                "mongodb/mongodb": "^1.8",
                "php-amqplib/php-amqplib": "~2.4 || ^3",
                "phpspec/prophecy": "^1.15",
                "phpstan/phpstan": "^0.12.91",
                "phpunit/phpunit": "^8.5.14",
                "predis/predis": "^1.1 || ^2.0",
                "rollbar/rollbar": "^1.3 || ^2 || ^3",
                "ruflin/elastica": "^7",
                "swiftmailer/swiftmailer": "^5.3|^6.0",
                "symfony/mailer": "^5.4 || ^6",
                "symfony/mime": "^5.4 || ^6"
            },
            "suggest": {
                "aws/aws-sdk-php": "Allow sending log messages to AWS services like DynamoDB",
                "doctrine/couchdb": "Allow sending log messages to a CouchDB server",
                "elasticsearch/elasticsearch": "Allow sending log messages to an Elasticsearch server via official client",
                "ext-amqp": "Allow sending log messages to an AMQP server (1.0+ required)",
                "ext-curl": "Required to send log messages using the IFTTTHandler, the LogglyHandler, the SendGridHandler, the SlackWebhookHandler or the TelegramBotHandler",
                "ext-mbstring": "Allow to work properly with unicode symbols",
                "ext-mongodb": "Allow sending log messages to a MongoDB server (via driver)",
                "ext-openssl": "Required to send log messages using SSL",
                "ext-sockets": "Allow sending log messages to a Syslog server (via UDP driver)",
                "graylog2/gelf-php": "Allow sending log messages to a GrayLog2 server",
                "mongodb/mongodb": "Allow sending log messages to a MongoDB server (via library)",
                "php-amqplib/php-amqplib": "Allow sending log messages to an AMQP server using php-amqplib",
                "rollbar/rollbar": "Allow sending log messages to Rollbar",
                "ruflin/elastica": "Allow sending log messages to an Elastic Search server"
            },
            "type": "library",
            "extra": {
                "branch-alias": {
                    "dev-main": "2.x-dev"
                }
            },
            "autoload": {
                "psr-4": {
                    "Monolog\\": "src/Monolog"
                }
            },
            "notification-url": "https://packagist.org/downloads/",
            "license": [
                "MIT"
            ],
            "authors": [
                {
                    "name": "Jordi Boggiano",
                    "email": "j.boggiano@seld.be",
                    "homepage": "https://seld.be"
                }
            ],
            "description": "Sends your logs to files, sockets, inboxes, databases and various web services",
            "homepage": "https://github.com/Seldaek/monolog",
            "keywords": [
                "log",
                "logging",
                "psr-3"
            ],
            "support": {
                "issues": "https://github.com/Seldaek/monolog/issues",
                "source": "https://github.com/Seldaek/monolog/tree/2.9.1"
            },
            "funding": [
                {
                    "url": "https://github.com/Seldaek",
                    "type": "github"
                },
                {
                    "url": "https://tidelift.com/funding/github/packagist/monolog/monolog",
                    "type": "tidelift"
                }
            ],
            "time": "2023-02-06T13:44:46+00:00"
        },
        {
            "name": "paragonie/random_compat",
            "version": "v9.99.100",
            "source": {
                "type": "git",
                "url": "https://github.com/paragonie/random_compat.git",
                "reference": "996434e5492cb4c3edcb9168db6fbb1359ef965a"
            },
            "dist": {
                "type": "zip",
                "url": "https://api.github.com/repos/paragonie/random_compat/zipball/996434e5492cb4c3edcb9168db6fbb1359ef965a",
                "reference": "996434e5492cb4c3edcb9168db6fbb1359ef965a",
                "shasum": ""
            },
            "require": {
                "php": ">= 7"
            },
            "require-dev": {
                "phpunit/phpunit": "4.*|5.*",
                "vimeo/psalm": "^1"
            },
            "suggest": {
                "ext-libsodium": "Provides a modern crypto API that can be used to generate random bytes."
            },
            "type": "library",
            "notification-url": "https://packagist.org/downloads/",
            "license": [
                "MIT"
            ],
            "authors": [
                {
                    "name": "Paragon Initiative Enterprises",
                    "email": "security@paragonie.com",
                    "homepage": "https://paragonie.com"
                }
            ],
            "description": "PHP 5.x polyfill for random_bytes() and random_int() from PHP 7",
            "keywords": [
                "csprng",
                "polyfill",
                "pseudorandom",
                "random"
            ],
            "support": {
                "email": "info@paragonie.com",
                "issues": "https://github.com/paragonie/random_compat/issues",
                "source": "https://github.com/paragonie/random_compat"
            },
            "time": "2020-10-15T08:29:30+00:00"
        },
        {
            "name": "phpdocumentor/reflection-common",
            "version": "2.2.0",
            "source": {
                "type": "git",
                "url": "https://github.com/phpDocumentor/ReflectionCommon.git",
                "reference": "1d01c49d4ed62f25aa84a747ad35d5a16924662b"
            },
            "dist": {
                "type": "zip",
                "url": "https://api.github.com/repos/phpDocumentor/ReflectionCommon/zipball/1d01c49d4ed62f25aa84a747ad35d5a16924662b",
                "reference": "1d01c49d4ed62f25aa84a747ad35d5a16924662b",
                "shasum": ""
            },
            "require": {
                "php": "^7.2 || ^8.0"
            },
            "type": "library",
            "extra": {
                "branch-alias": {
                    "dev-2.x": "2.x-dev"
                }
            },
            "autoload": {
                "psr-4": {
                    "phpDocumentor\\Reflection\\": "src/"
                }
            },
            "notification-url": "https://packagist.org/downloads/",
            "license": [
                "MIT"
            ],
            "authors": [
                {
                    "name": "Jaap van Otterdijk",
                    "email": "opensource@ijaap.nl"
                }
            ],
            "description": "Common reflection classes used by phpdocumentor to reflect the code structure",
            "homepage": "http://www.phpdoc.org",
            "keywords": [
                "FQSEN",
                "phpDocumentor",
                "phpdoc",
                "reflection",
                "static analysis"
            ],
            "support": {
                "issues": "https://github.com/phpDocumentor/ReflectionCommon/issues",
                "source": "https://github.com/phpDocumentor/ReflectionCommon/tree/2.x"
            },
            "time": "2020-06-27T09:03:43+00:00"
        },
        {
            "name": "phpdocumentor/reflection-docblock",
            "version": "5.3.0",
            "source": {
                "type": "git",
                "url": "https://github.com/phpDocumentor/ReflectionDocBlock.git",
                "reference": "622548b623e81ca6d78b721c5e029f4ce664f170"
            },
            "dist": {
                "type": "zip",
                "url": "https://api.github.com/repos/phpDocumentor/ReflectionDocBlock/zipball/622548b623e81ca6d78b721c5e029f4ce664f170",
                "reference": "622548b623e81ca6d78b721c5e029f4ce664f170",
                "shasum": ""
            },
            "require": {
                "ext-filter": "*",
                "php": "^7.2 || ^8.0",
                "phpdocumentor/reflection-common": "^2.2",
                "phpdocumentor/type-resolver": "^1.3",
                "webmozart/assert": "^1.9.1"
            },
            "require-dev": {
                "mockery/mockery": "~1.3.2",
                "psalm/phar": "^4.8"
            },
            "type": "library",
            "extra": {
                "branch-alias": {
                    "dev-master": "5.x-dev"
                }
            },
            "autoload": {
                "psr-4": {
                    "phpDocumentor\\Reflection\\": "src"
                }
            },
            "notification-url": "https://packagist.org/downloads/",
            "license": [
                "MIT"
            ],
            "authors": [
                {
                    "name": "Mike van Riel",
                    "email": "me@mikevanriel.com"
                },
                {
                    "name": "Jaap van Otterdijk",
                    "email": "account@ijaap.nl"
                }
            ],
            "description": "With this component, a library can provide support for annotations via DocBlocks or otherwise retrieve information that is embedded in a DocBlock.",
            "support": {
                "issues": "https://github.com/phpDocumentor/ReflectionDocBlock/issues",
                "source": "https://github.com/phpDocumentor/ReflectionDocBlock/tree/5.3.0"
            },
            "time": "2021-10-19T17:43:47+00:00"
        },
        {
            "name": "phpdocumentor/type-resolver",
            "version": "1.6.2",
            "source": {
                "type": "git",
                "url": "https://github.com/phpDocumentor/TypeResolver.git",
                "reference": "48f445a408c131e38cab1c235aa6d2bb7a0bb20d"
            },
            "dist": {
                "type": "zip",
                "url": "https://api.github.com/repos/phpDocumentor/TypeResolver/zipball/48f445a408c131e38cab1c235aa6d2bb7a0bb20d",
                "reference": "48f445a408c131e38cab1c235aa6d2bb7a0bb20d",
                "shasum": ""
            },
            "require": {
                "php": "^7.4 || ^8.0",
                "phpdocumentor/reflection-common": "^2.0"
            },
            "require-dev": {
                "ext-tokenizer": "*",
                "phpstan/extension-installer": "^1.1",
                "phpstan/phpstan": "^1.8",
                "phpstan/phpstan-phpunit": "^1.1",
                "phpunit/phpunit": "^9.5",
                "rector/rector": "^0.13.9",
                "vimeo/psalm": "^4.25"
            },
            "type": "library",
            "extra": {
                "branch-alias": {
                    "dev-1.x": "1.x-dev"
                }
            },
            "autoload": {
                "psr-4": {
                    "phpDocumentor\\Reflection\\": "src"
                }
            },
            "notification-url": "https://packagist.org/downloads/",
            "license": [
                "MIT"
            ],
            "authors": [
                {
                    "name": "Mike van Riel",
                    "email": "me@mikevanriel.com"
                }
            ],
            "description": "A PSR-5 based resolver of Class names, Types and Structural Element Names",
            "support": {
                "issues": "https://github.com/phpDocumentor/TypeResolver/issues",
                "source": "https://github.com/phpDocumentor/TypeResolver/tree/1.6.2"
            },
            "time": "2022-10-14T12:47:21+00:00"
        },
        {
            "name": "pixelandtonic/imagine",
            "version": "1.3.3.1",
            "source": {
                "type": "git",
                "url": "https://github.com/pixelandtonic/Imagine.git",
                "reference": "4d9bb596ff60504e37ccf9103c0bb705dba7fec6"
            },
            "dist": {
                "type": "zip",
                "url": "https://api.github.com/repos/pixelandtonic/Imagine/zipball/4d9bb596ff60504e37ccf9103c0bb705dba7fec6",
                "reference": "4d9bb596ff60504e37ccf9103c0bb705dba7fec6",
                "shasum": ""
            },
            "require": {
                "php": ">=5.5"
            },
            "require-dev": {
                "phpunit/phpunit": "^4.8 || ^5.7 || ^6.5 || ^7.5 || ^8.4 || ^9.3"
            },
            "suggest": {
                "ext-exif": "to read EXIF metadata",
                "ext-gd": "to use the GD implementation",
                "ext-gmagick": "to use the Gmagick implementation",
                "ext-imagick": "to use the Imagick implementation"
            },
            "type": "library",
            "extra": {
                "branch-alias": {
                    "dev-develop": "1.x-dev"
                }
            },
            "autoload": {
                "psr-4": {
                    "Imagine\\": "src/"
                }
            },
            "notification-url": "https://packagist.org/downloads/",
            "license": [
                "MIT"
            ],
            "authors": [
                {
                    "name": "Bulat Shakirzyanov",
                    "email": "mallluhuct@gmail.com",
                    "homepage": "http://avalanche123.com"
                }
            ],
            "description": "Image processing for PHP 5.3",
            "homepage": "http://imagine.readthedocs.org/",
            "keywords": [
                "drawing",
                "graphics",
                "image manipulation",
                "image processing"
            ],
            "support": {
                "source": "https://github.com/pixelandtonic/Imagine/tree/1.3.3.1"
            },
            "time": "2023-01-03T19:18:06+00:00"
        },
        {
            "name": "psr/container",
            "version": "2.0.2",
            "source": {
                "type": "git",
                "url": "https://github.com/php-fig/container.git",
                "reference": "c71ecc56dfe541dbd90c5360474fbc405f8d5963"
            },
            "dist": {
                "type": "zip",
                "url": "https://api.github.com/repos/php-fig/container/zipball/c71ecc56dfe541dbd90c5360474fbc405f8d5963",
                "reference": "c71ecc56dfe541dbd90c5360474fbc405f8d5963",
                "shasum": ""
            },
            "require": {
                "php": ">=7.4.0"
            },
            "type": "library",
            "extra": {
                "branch-alias": {
                    "dev-master": "2.0.x-dev"
                }
            },
            "autoload": {
                "psr-4": {
                    "Psr\\Container\\": "src/"
                }
            },
            "notification-url": "https://packagist.org/downloads/",
            "license": [
                "MIT"
            ],
            "authors": [
                {
                    "name": "PHP-FIG",
                    "homepage": "https://www.php-fig.org/"
                }
            ],
            "description": "Common Container Interface (PHP FIG PSR-11)",
            "homepage": "https://github.com/php-fig/container",
            "keywords": [
                "PSR-11",
                "container",
                "container-interface",
                "container-interop",
                "psr"
            ],
            "support": {
                "issues": "https://github.com/php-fig/container/issues",
                "source": "https://github.com/php-fig/container/tree/2.0.2"
            },
            "time": "2021-11-05T16:47:00+00:00"
        },
        {
            "name": "psr/event-dispatcher",
            "version": "1.0.0",
            "source": {
                "type": "git",
                "url": "https://github.com/php-fig/event-dispatcher.git",
                "reference": "dbefd12671e8a14ec7f180cab83036ed26714bb0"
            },
            "dist": {
                "type": "zip",
                "url": "https://api.github.com/repos/php-fig/event-dispatcher/zipball/dbefd12671e8a14ec7f180cab83036ed26714bb0",
                "reference": "dbefd12671e8a14ec7f180cab83036ed26714bb0",
                "shasum": ""
            },
            "require": {
                "php": ">=7.2.0"
            },
            "type": "library",
            "extra": {
                "branch-alias": {
                    "dev-master": "1.0.x-dev"
                }
            },
            "autoload": {
                "psr-4": {
                    "Psr\\EventDispatcher\\": "src/"
                }
            },
            "notification-url": "https://packagist.org/downloads/",
            "license": [
                "MIT"
            ],
            "authors": [
                {
                    "name": "PHP-FIG",
                    "homepage": "http://www.php-fig.org/"
                }
            ],
            "description": "Standard interfaces for event handling.",
            "keywords": [
                "events",
                "psr",
                "psr-14"
            ],
            "support": {
                "issues": "https://github.com/php-fig/event-dispatcher/issues",
                "source": "https://github.com/php-fig/event-dispatcher/tree/1.0.0"
            },
            "time": "2019-01-08T18:20:26+00:00"
        },
        {
            "name": "psr/http-client",
            "version": "1.0.1",
            "source": {
                "type": "git",
                "url": "https://github.com/php-fig/http-client.git",
                "reference": "2dfb5f6c5eff0e91e20e913f8c5452ed95b86621"
            },
            "dist": {
                "type": "zip",
                "url": "https://api.github.com/repos/php-fig/http-client/zipball/2dfb5f6c5eff0e91e20e913f8c5452ed95b86621",
                "reference": "2dfb5f6c5eff0e91e20e913f8c5452ed95b86621",
                "shasum": ""
            },
            "require": {
                "php": "^7.0 || ^8.0",
                "psr/http-message": "^1.0"
            },
            "type": "library",
            "extra": {
                "branch-alias": {
                    "dev-master": "1.0.x-dev"
                }
            },
            "autoload": {
                "psr-4": {
                    "Psr\\Http\\Client\\": "src/"
                }
            },
            "notification-url": "https://packagist.org/downloads/",
            "license": [
                "MIT"
            ],
            "authors": [
                {
                    "name": "PHP-FIG",
                    "homepage": "http://www.php-fig.org/"
                }
            ],
            "description": "Common interface for HTTP clients",
            "homepage": "https://github.com/php-fig/http-client",
            "keywords": [
                "http",
                "http-client",
                "psr",
                "psr-18"
            ],
            "support": {
                "source": "https://github.com/php-fig/http-client/tree/master"
            },
            "time": "2020-06-29T06:28:15+00:00"
        },
        {
            "name": "psr/http-factory",
            "version": "1.0.1",
            "source": {
                "type": "git",
                "url": "https://github.com/php-fig/http-factory.git",
                "reference": "12ac7fcd07e5b077433f5f2bee95b3a771bf61be"
            },
            "dist": {
                "type": "zip",
                "url": "https://api.github.com/repos/php-fig/http-factory/zipball/12ac7fcd07e5b077433f5f2bee95b3a771bf61be",
                "reference": "12ac7fcd07e5b077433f5f2bee95b3a771bf61be",
                "shasum": ""
            },
            "require": {
                "php": ">=7.0.0",
                "psr/http-message": "^1.0"
            },
            "type": "library",
            "extra": {
                "branch-alias": {
                    "dev-master": "1.0.x-dev"
                }
            },
            "autoload": {
                "psr-4": {
                    "Psr\\Http\\Message\\": "src/"
                }
            },
            "notification-url": "https://packagist.org/downloads/",
            "license": [
                "MIT"
            ],
            "authors": [
                {
                    "name": "PHP-FIG",
                    "homepage": "http://www.php-fig.org/"
                }
            ],
            "description": "Common interfaces for PSR-7 HTTP message factories",
            "keywords": [
                "factory",
                "http",
                "message",
                "psr",
                "psr-17",
                "psr-7",
                "request",
                "response"
            ],
            "support": {
                "source": "https://github.com/php-fig/http-factory/tree/master"
            },
            "time": "2019-04-30T12:38:16+00:00"
        },
        {
            "name": "psr/http-message",
            "version": "1.0.1",
            "source": {
                "type": "git",
                "url": "https://github.com/php-fig/http-message.git",
                "reference": "f6561bf28d520154e4b0ec72be95418abe6d9363"
            },
            "dist": {
                "type": "zip",
                "url": "https://api.github.com/repos/php-fig/http-message/zipball/f6561bf28d520154e4b0ec72be95418abe6d9363",
                "reference": "f6561bf28d520154e4b0ec72be95418abe6d9363",
                "shasum": ""
            },
            "require": {
                "php": ">=5.3.0"
            },
            "type": "library",
            "extra": {
                "branch-alias": {
                    "dev-master": "1.0.x-dev"
                }
            },
            "autoload": {
                "psr-4": {
                    "Psr\\Http\\Message\\": "src/"
                }
            },
            "notification-url": "https://packagist.org/downloads/",
            "license": [
                "MIT"
            ],
            "authors": [
                {
                    "name": "PHP-FIG",
                    "homepage": "http://www.php-fig.org/"
                }
            ],
            "description": "Common interface for HTTP messages",
            "homepage": "https://github.com/php-fig/http-message",
            "keywords": [
                "http",
                "http-message",
                "psr",
                "psr-7",
                "request",
                "response"
            ],
            "support": {
                "source": "https://github.com/php-fig/http-message/tree/master"
            },
            "time": "2016-08-06T14:39:51+00:00"
        },
        {
            "name": "psr/log",
            "version": "1.1.4",
            "source": {
                "type": "git",
                "url": "https://github.com/php-fig/log.git",
                "reference": "d49695b909c3b7628b6289db5479a1c204601f11"
            },
            "dist": {
                "type": "zip",
                "url": "https://api.github.com/repos/php-fig/log/zipball/d49695b909c3b7628b6289db5479a1c204601f11",
                "reference": "d49695b909c3b7628b6289db5479a1c204601f11",
                "shasum": ""
            },
            "require": {
                "php": ">=5.3.0"
            },
            "type": "library",
            "extra": {
                "branch-alias": {
                    "dev-master": "1.1.x-dev"
                }
            },
            "autoload": {
                "psr-4": {
                    "Psr\\Log\\": "Psr/Log/"
                }
            },
            "notification-url": "https://packagist.org/downloads/",
            "license": [
                "MIT"
            ],
            "authors": [
                {
                    "name": "PHP-FIG",
                    "homepage": "https://www.php-fig.org/"
                }
            ],
            "description": "Common interface for logging libraries",
            "homepage": "https://github.com/php-fig/log",
            "keywords": [
                "log",
                "psr",
                "psr-3"
            ],
            "support": {
                "source": "https://github.com/php-fig/log/tree/1.1.4"
            },
            "time": "2021-05-03T11:20:27+00:00"
        },
        {
            "name": "psr/simple-cache",
            "version": "3.0.0",
            "source": {
                "type": "git",
                "url": "https://github.com/php-fig/simple-cache.git",
                "reference": "764e0b3939f5ca87cb904f570ef9be2d78a07865"
            },
            "dist": {
                "type": "zip",
                "url": "https://api.github.com/repos/php-fig/simple-cache/zipball/764e0b3939f5ca87cb904f570ef9be2d78a07865",
                "reference": "764e0b3939f5ca87cb904f570ef9be2d78a07865",
                "shasum": ""
            },
            "require": {
                "php": ">=8.0.0"
            },
            "type": "library",
            "extra": {
                "branch-alias": {
                    "dev-master": "3.0.x-dev"
                }
            },
            "autoload": {
                "psr-4": {
                    "Psr\\SimpleCache\\": "src/"
                }
            },
            "notification-url": "https://packagist.org/downloads/",
            "license": [
                "MIT"
            ],
            "authors": [
                {
                    "name": "PHP-FIG",
                    "homepage": "https://www.php-fig.org/"
                }
            ],
            "description": "Common interfaces for simple caching",
            "keywords": [
                "cache",
                "caching",
                "psr",
                "psr-16",
                "simple-cache"
            ],
            "support": {
                "source": "https://github.com/php-fig/simple-cache/tree/3.0.0"
            },
            "time": "2021-10-29T13:26:27+00:00"
        },
        {
            "name": "ralouphie/getallheaders",
            "version": "3.0.3",
            "source": {
                "type": "git",
                "url": "https://github.com/ralouphie/getallheaders.git",
                "reference": "120b605dfeb996808c31b6477290a714d356e822"
            },
            "dist": {
                "type": "zip",
                "url": "https://api.github.com/repos/ralouphie/getallheaders/zipball/120b605dfeb996808c31b6477290a714d356e822",
                "reference": "120b605dfeb996808c31b6477290a714d356e822",
                "shasum": ""
            },
            "require": {
                "php": ">=5.6"
            },
            "require-dev": {
                "php-coveralls/php-coveralls": "^2.1",
                "phpunit/phpunit": "^5 || ^6.5"
            },
            "type": "library",
            "autoload": {
                "files": [
                    "src/getallheaders.php"
                ]
            },
            "notification-url": "https://packagist.org/downloads/",
            "license": [
                "MIT"
            ],
            "authors": [
                {
                    "name": "Ralph Khattar",
                    "email": "ralph.khattar@gmail.com"
                }
            ],
            "description": "A polyfill for getallheaders.",
            "support": {
                "issues": "https://github.com/ralouphie/getallheaders/issues",
                "source": "https://github.com/ralouphie/getallheaders/tree/develop"
            },
            "time": "2019-03-08T08:55:37+00:00"
        },
        {
            "name": "react/promise",
            "version": "v2.9.0",
            "source": {
                "type": "git",
                "url": "https://github.com/reactphp/promise.git",
                "reference": "234f8fd1023c9158e2314fa9d7d0e6a83db42910"
            },
            "dist": {
                "type": "zip",
                "url": "https://api.github.com/repos/reactphp/promise/zipball/234f8fd1023c9158e2314fa9d7d0e6a83db42910",
                "reference": "234f8fd1023c9158e2314fa9d7d0e6a83db42910",
                "shasum": ""
            },
            "require": {
                "php": ">=5.4.0"
            },
            "require-dev": {
                "phpunit/phpunit": "^9.3 || ^5.7 || ^4.8.36"
            },
            "type": "library",
            "autoload": {
                "files": [
                    "src/functions_include.php"
                ],
                "psr-4": {
                    "React\\Promise\\": "src/"
                }
            },
            "notification-url": "https://packagist.org/downloads/",
            "license": [
                "MIT"
            ],
            "authors": [
                {
                    "name": "Jan Sorgalla",
                    "email": "jsorgalla@gmail.com",
                    "homepage": "https://sorgalla.com/"
                },
                {
                    "name": "Christian Lück",
                    "email": "christian@clue.engineering",
                    "homepage": "https://clue.engineering/"
                },
                {
                    "name": "Cees-Jan Kiewiet",
                    "email": "reactphp@ceesjankiewiet.nl",
                    "homepage": "https://wyrihaximus.net/"
                },
                {
                    "name": "Chris Boden",
                    "email": "cboden@gmail.com",
                    "homepage": "https://cboden.dev/"
                }
            ],
            "description": "A lightweight implementation of CommonJS Promises/A for PHP",
            "keywords": [
                "promise",
                "promises"
            ],
            "support": {
                "issues": "https://github.com/reactphp/promise/issues",
                "source": "https://github.com/reactphp/promise/tree/v2.9.0"
            },
            "funding": [
                {
                    "url": "https://github.com/WyriHaximus",
                    "type": "github"
                },
                {
                    "url": "https://github.com/clue",
                    "type": "github"
                }
            ],
            "time": "2022-02-11T10:27:51+00:00"
        },
        {
            "name": "samdark/yii2-psr-log-target",
            "version": "1.1.3",
            "source": {
                "type": "git",
                "url": "https://github.com/samdark/yii2-psr-log-target.git",
                "reference": "ccb29ecb7140c4eb81c3dfad38f61b21a9c1ed30"
            },
            "dist": {
                "type": "zip",
                "url": "https://api.github.com/repos/samdark/yii2-psr-log-target/zipball/ccb29ecb7140c4eb81c3dfad38f61b21a9c1ed30",
                "reference": "ccb29ecb7140c4eb81c3dfad38f61b21a9c1ed30",
                "shasum": ""
            },
            "require": {
                "psr/log": "~1.0.2|~1.1.0",
                "yiisoft/yii2": "~2.0.0"
            },
            "require-dev": {
                "phpunit/phpunit": "~4.4"
            },
            "type": "yii2-extension",
            "autoload": {
                "psr-4": {
                    "samdark\\log\\": "src",
                    "samdark\\log\\tests\\": "tests"
                }
            },
            "notification-url": "https://packagist.org/downloads/",
            "license": [
                "BSD-3-Clause"
            ],
            "authors": [
                {
                    "name": "Alexander Makarov",
                    "email": "sam@rmcreative.ru"
                }
            ],
            "description": "Yii 2 log target which uses PSR-3 compatible logger",
            "homepage": "https://github.com/samdark/yii2-psr-log-target",
            "keywords": [
                "extension",
                "log",
                "psr-3",
                "yii"
            ],
            "support": {
                "issues": "https://github.com/samdark/yii2-psr-log-target/issues",
                "source": "https://github.com/samdark/yii2-psr-log-target"
            },
            "funding": [
                {
                    "url": "https://github.com/samdark",
                    "type": "github"
                },
                {
                    "url": "https://www.patreon.com/samdark",
                    "type": "patreon"
                }
            ],
            "time": "2020-07-16T12:34:01+00:00"
        },
        {
            "name": "seld/cli-prompt",
            "version": "1.0.4",
            "source": {
                "type": "git",
                "url": "https://github.com/Seldaek/cli-prompt.git",
                "reference": "b8dfcf02094b8c03b40322c229493bb2884423c5"
            },
            "dist": {
                "type": "zip",
                "url": "https://api.github.com/repos/Seldaek/cli-prompt/zipball/b8dfcf02094b8c03b40322c229493bb2884423c5",
                "reference": "b8dfcf02094b8c03b40322c229493bb2884423c5",
                "shasum": ""
            },
            "require": {
                "php": ">=5.3"
            },
            "require-dev": {
                "phpstan/phpstan": "^0.12.63"
            },
            "type": "library",
            "extra": {
                "branch-alias": {
                    "dev-master": "1.x-dev"
                }
            },
            "autoload": {
                "psr-4": {
                    "Seld\\CliPrompt\\": "src/"
                }
            },
            "notification-url": "https://packagist.org/downloads/",
            "license": [
                "MIT"
            ],
            "authors": [
                {
                    "name": "Jordi Boggiano",
                    "email": "j.boggiano@seld.be"
                }
            ],
            "description": "Allows you to prompt for user input on the command line, and optionally hide the characters they type",
            "keywords": [
                "cli",
                "console",
                "hidden",
                "input",
                "prompt"
            ],
            "support": {
                "issues": "https://github.com/Seldaek/cli-prompt/issues",
                "source": "https://github.com/Seldaek/cli-prompt/tree/1.0.4"
            },
            "time": "2020-12-15T21:32:01+00:00"
        },
        {
            "name": "seld/jsonlint",
            "version": "1.9.0",
            "source": {
                "type": "git",
                "url": "https://github.com/Seldaek/jsonlint.git",
                "reference": "4211420d25eba80712bff236a98960ef68b866b7"
            },
            "dist": {
                "type": "zip",
                "url": "https://api.github.com/repos/Seldaek/jsonlint/zipball/4211420d25eba80712bff236a98960ef68b866b7",
                "reference": "4211420d25eba80712bff236a98960ef68b866b7",
                "shasum": ""
            },
            "require": {
                "php": "^5.3 || ^7.0 || ^8.0"
            },
            "require-dev": {
                "phpstan/phpstan": "^1.5",
                "phpunit/phpunit": "^4.8.35 || ^5.7 || ^6.0 || ^8.5.13"
            },
            "bin": [
                "bin/jsonlint"
            ],
            "type": "library",
            "autoload": {
                "psr-4": {
                    "Seld\\JsonLint\\": "src/Seld/JsonLint/"
                }
            },
            "notification-url": "https://packagist.org/downloads/",
            "license": [
                "MIT"
            ],
            "authors": [
                {
                    "name": "Jordi Boggiano",
                    "email": "j.boggiano@seld.be",
                    "homepage": "http://seld.be"
                }
            ],
            "description": "JSON Linter",
            "keywords": [
                "json",
                "linter",
                "parser",
                "validator"
            ],
            "support": {
                "issues": "https://github.com/Seldaek/jsonlint/issues",
                "source": "https://github.com/Seldaek/jsonlint/tree/1.9.0"
            },
            "funding": [
                {
                    "url": "https://github.com/Seldaek",
                    "type": "github"
                },
                {
                    "url": "https://tidelift.com/funding/github/packagist/seld/jsonlint",
                    "type": "tidelift"
                }
            ],
            "time": "2022-04-01T13:37:23+00:00"
        },
        {
            "name": "seld/phar-utils",
            "version": "1.2.1",
            "source": {
                "type": "git",
                "url": "https://github.com/Seldaek/phar-utils.git",
                "reference": "ea2f4014f163c1be4c601b9b7bd6af81ba8d701c"
            },
            "dist": {
                "type": "zip",
                "url": "https://api.github.com/repos/Seldaek/phar-utils/zipball/ea2f4014f163c1be4c601b9b7bd6af81ba8d701c",
                "reference": "ea2f4014f163c1be4c601b9b7bd6af81ba8d701c",
                "shasum": ""
            },
            "require": {
                "php": ">=5.3"
            },
            "type": "library",
            "extra": {
                "branch-alias": {
                    "dev-master": "1.x-dev"
                }
            },
            "autoload": {
                "psr-4": {
                    "Seld\\PharUtils\\": "src/"
                }
            },
            "notification-url": "https://packagist.org/downloads/",
            "license": [
                "MIT"
            ],
            "authors": [
                {
                    "name": "Jordi Boggiano",
                    "email": "j.boggiano@seld.be"
                }
            ],
            "description": "PHAR file format utilities, for when PHP phars you up",
            "keywords": [
                "phar"
            ],
            "support": {
                "issues": "https://github.com/Seldaek/phar-utils/issues",
                "source": "https://github.com/Seldaek/phar-utils/tree/1.2.1"
            },
            "time": "2022-08-31T10:31:18+00:00"
        },
        {
            "name": "symfony/console",
            "version": "v5.4.19",
            "source": {
                "type": "git",
                "url": "https://github.com/symfony/console.git",
                "reference": "dccb8d251a9017d5994c988b034d3e18aaabf740"
            },
            "dist": {
                "type": "zip",
                "url": "https://api.github.com/repos/symfony/console/zipball/dccb8d251a9017d5994c988b034d3e18aaabf740",
                "reference": "dccb8d251a9017d5994c988b034d3e18aaabf740",
                "shasum": ""
            },
            "require": {
                "php": ">=7.2.5",
                "symfony/deprecation-contracts": "^2.1|^3",
                "symfony/polyfill-mbstring": "~1.0",
                "symfony/polyfill-php73": "^1.9",
                "symfony/polyfill-php80": "^1.16",
                "symfony/service-contracts": "^1.1|^2|^3",
                "symfony/string": "^5.1|^6.0"
            },
            "conflict": {
                "psr/log": ">=3",
                "symfony/dependency-injection": "<4.4",
                "symfony/dotenv": "<5.1",
                "symfony/event-dispatcher": "<4.4",
                "symfony/lock": "<4.4",
                "symfony/process": "<4.4"
            },
            "provide": {
                "psr/log-implementation": "1.0|2.0"
            },
            "require-dev": {
                "psr/log": "^1|^2",
                "symfony/config": "^4.4|^5.0|^6.0",
                "symfony/dependency-injection": "^4.4|^5.0|^6.0",
                "symfony/event-dispatcher": "^4.4|^5.0|^6.0",
                "symfony/lock": "^4.4|^5.0|^6.0",
                "symfony/process": "^4.4|^5.0|^6.0",
                "symfony/var-dumper": "^4.4|^5.0|^6.0"
            },
            "suggest": {
                "psr/log": "For using the console logger",
                "symfony/event-dispatcher": "",
                "symfony/lock": "",
                "symfony/process": ""
            },
            "type": "library",
            "autoload": {
                "psr-4": {
                    "Symfony\\Component\\Console\\": ""
                },
                "exclude-from-classmap": [
                    "/Tests/"
                ]
            },
            "notification-url": "https://packagist.org/downloads/",
            "license": [
                "MIT"
            ],
            "authors": [
                {
                    "name": "Fabien Potencier",
                    "email": "fabien@symfony.com"
                },
                {
                    "name": "Symfony Community",
                    "homepage": "https://symfony.com/contributors"
                }
            ],
            "description": "Eases the creation of beautiful and testable command line interfaces",
            "homepage": "https://symfony.com",
            "keywords": [
                "cli",
                "command line",
                "console",
                "terminal"
            ],
            "support": {
                "source": "https://github.com/symfony/console/tree/v5.4.19"
            },
            "funding": [
                {
                    "url": "https://symfony.com/sponsor",
                    "type": "custom"
                },
                {
                    "url": "https://github.com/fabpot",
                    "type": "github"
                },
                {
                    "url": "https://tidelift.com/funding/github/packagist/symfony/symfony",
                    "type": "tidelift"
                }
            ],
            "time": "2023-01-01T08:32:19+00:00"
        },
        {
            "name": "symfony/deprecation-contracts",
            "version": "v3.0.2",
            "source": {
                "type": "git",
                "url": "https://github.com/symfony/deprecation-contracts.git",
                "reference": "26954b3d62a6c5fd0ea8a2a00c0353a14978d05c"
            },
            "dist": {
                "type": "zip",
                "url": "https://api.github.com/repos/symfony/deprecation-contracts/zipball/26954b3d62a6c5fd0ea8a2a00c0353a14978d05c",
                "reference": "26954b3d62a6c5fd0ea8a2a00c0353a14978d05c",
                "shasum": ""
            },
            "require": {
                "php": ">=8.0.2"
            },
            "type": "library",
            "extra": {
                "branch-alias": {
                    "dev-main": "3.0-dev"
                },
                "thanks": {
                    "name": "symfony/contracts",
                    "url": "https://github.com/symfony/contracts"
                }
            },
            "autoload": {
                "files": [
                    "function.php"
                ]
            },
            "notification-url": "https://packagist.org/downloads/",
            "license": [
                "MIT"
            ],
            "authors": [
                {
                    "name": "Nicolas Grekas",
                    "email": "p@tchwork.com"
                },
                {
                    "name": "Symfony Community",
                    "homepage": "https://symfony.com/contributors"
                }
            ],
            "description": "A generic function and convention to trigger deprecation notices",
            "homepage": "https://symfony.com",
            "support": {
                "source": "https://github.com/symfony/deprecation-contracts/tree/v3.0.2"
            },
            "funding": [
                {
                    "url": "https://symfony.com/sponsor",
                    "type": "custom"
                },
                {
                    "url": "https://github.com/fabpot",
                    "type": "github"
                },
                {
                    "url": "https://tidelift.com/funding/github/packagist/symfony/symfony",
                    "type": "tidelift"
                }
            ],
            "time": "2022-01-02T09:55:41+00:00"
        },
        {
            "name": "symfony/event-dispatcher",
            "version": "v5.4.19",
            "source": {
                "type": "git",
                "url": "https://github.com/symfony/event-dispatcher.git",
                "reference": "abf49cc084c087d94b4cb939c3f3672971784e0c"
            },
            "dist": {
                "type": "zip",
                "url": "https://api.github.com/repos/symfony/event-dispatcher/zipball/abf49cc084c087d94b4cb939c3f3672971784e0c",
                "reference": "abf49cc084c087d94b4cb939c3f3672971784e0c",
                "shasum": ""
            },
            "require": {
                "php": ">=7.2.5",
                "symfony/deprecation-contracts": "^2.1|^3",
                "symfony/event-dispatcher-contracts": "^2|^3",
                "symfony/polyfill-php80": "^1.16"
            },
            "conflict": {
                "symfony/dependency-injection": "<4.4"
            },
            "provide": {
                "psr/event-dispatcher-implementation": "1.0",
                "symfony/event-dispatcher-implementation": "2.0"
            },
            "require-dev": {
                "psr/log": "^1|^2|^3",
                "symfony/config": "^4.4|^5.0|^6.0",
                "symfony/dependency-injection": "^4.4|^5.0|^6.0",
                "symfony/error-handler": "^4.4|^5.0|^6.0",
                "symfony/expression-language": "^4.4|^5.0|^6.0",
                "symfony/http-foundation": "^4.4|^5.0|^6.0",
                "symfony/service-contracts": "^1.1|^2|^3",
                "symfony/stopwatch": "^4.4|^5.0|^6.0"
            },
            "suggest": {
                "symfony/dependency-injection": "",
                "symfony/http-kernel": ""
            },
            "type": "library",
            "autoload": {
                "psr-4": {
                    "Symfony\\Component\\EventDispatcher\\": ""
                },
                "exclude-from-classmap": [
                    "/Tests/"
                ]
            },
            "notification-url": "https://packagist.org/downloads/",
            "license": [
                "MIT"
            ],
            "authors": [
                {
                    "name": "Fabien Potencier",
                    "email": "fabien@symfony.com"
                },
                {
                    "name": "Symfony Community",
                    "homepage": "https://symfony.com/contributors"
                }
            ],
            "description": "Provides tools that allow your application components to communicate with each other by dispatching events and listening to them",
            "homepage": "https://symfony.com",
            "support": {
                "source": "https://github.com/symfony/event-dispatcher/tree/v5.4.19"
            },
            "funding": [
                {
                    "url": "https://symfony.com/sponsor",
                    "type": "custom"
                },
                {
                    "url": "https://github.com/fabpot",
                    "type": "github"
                },
                {
                    "url": "https://tidelift.com/funding/github/packagist/symfony/symfony",
                    "type": "tidelift"
                }
            ],
            "time": "2023-01-01T08:32:19+00:00"
        },
        {
            "name": "symfony/event-dispatcher-contracts",
            "version": "v3.0.2",
            "source": {
                "type": "git",
                "url": "https://github.com/symfony/event-dispatcher-contracts.git",
                "reference": "7bc61cc2db649b4637d331240c5346dcc7708051"
            },
            "dist": {
                "type": "zip",
                "url": "https://api.github.com/repos/symfony/event-dispatcher-contracts/zipball/7bc61cc2db649b4637d331240c5346dcc7708051",
                "reference": "7bc61cc2db649b4637d331240c5346dcc7708051",
                "shasum": ""
            },
            "require": {
                "php": ">=8.0.2",
                "psr/event-dispatcher": "^1"
            },
            "suggest": {
                "symfony/event-dispatcher-implementation": ""
            },
            "type": "library",
            "extra": {
                "branch-alias": {
                    "dev-main": "3.0-dev"
                },
                "thanks": {
                    "name": "symfony/contracts",
                    "url": "https://github.com/symfony/contracts"
                }
            },
            "autoload": {
                "psr-4": {
                    "Symfony\\Contracts\\EventDispatcher\\": ""
                }
            },
            "notification-url": "https://packagist.org/downloads/",
            "license": [
                "MIT"
            ],
            "authors": [
                {
                    "name": "Nicolas Grekas",
                    "email": "p@tchwork.com"
                },
                {
                    "name": "Symfony Community",
                    "homepage": "https://symfony.com/contributors"
                }
            ],
            "description": "Generic abstractions related to dispatching event",
            "homepage": "https://symfony.com",
            "keywords": [
                "abstractions",
                "contracts",
                "decoupling",
                "interfaces",
                "interoperability",
                "standards"
            ],
            "support": {
                "source": "https://github.com/symfony/event-dispatcher-contracts/tree/v3.0.2"
            },
            "funding": [
                {
                    "url": "https://symfony.com/sponsor",
                    "type": "custom"
                },
                {
                    "url": "https://github.com/fabpot",
                    "type": "github"
                },
                {
                    "url": "https://tidelift.com/funding/github/packagist/symfony/symfony",
                    "type": "tidelift"
                }
            ],
            "time": "2022-01-02T09:55:41+00:00"
        },
        {
            "name": "symfony/filesystem",
            "version": "v6.0.19",
            "source": {
                "type": "git",
                "url": "https://github.com/symfony/filesystem.git",
                "reference": "3d49eec03fda1f0fc19b7349fbbe55ebc1004214"
            },
            "dist": {
                "type": "zip",
                "url": "https://api.github.com/repos/symfony/filesystem/zipball/3d49eec03fda1f0fc19b7349fbbe55ebc1004214",
                "reference": "3d49eec03fda1f0fc19b7349fbbe55ebc1004214",
                "shasum": ""
            },
            "require": {
                "php": ">=8.0.2",
                "symfony/polyfill-ctype": "~1.8",
                "symfony/polyfill-mbstring": "~1.8"
            },
            "type": "library",
            "autoload": {
                "psr-4": {
                    "Symfony\\Component\\Filesystem\\": ""
                },
                "exclude-from-classmap": [
                    "/Tests/"
                ]
            },
            "notification-url": "https://packagist.org/downloads/",
            "license": [
                "MIT"
            ],
            "authors": [
                {
                    "name": "Fabien Potencier",
                    "email": "fabien@symfony.com"
                },
                {
                    "name": "Symfony Community",
                    "homepage": "https://symfony.com/contributors"
                }
            ],
            "description": "Provides basic utilities for the filesystem",
            "homepage": "https://symfony.com",
            "support": {
                "source": "https://github.com/symfony/filesystem/tree/v6.0.19"
            },
            "funding": [
                {
                    "url": "https://symfony.com/sponsor",
                    "type": "custom"
                },
                {
                    "url": "https://github.com/fabpot",
                    "type": "github"
                },
                {
                    "url": "https://tidelift.com/funding/github/packagist/symfony/symfony",
                    "type": "tidelift"
                }
            ],
            "time": "2023-01-20T17:44:14+00:00"
        },
        {
            "name": "symfony/finder",
            "version": "v5.4.19",
            "source": {
                "type": "git",
                "url": "https://github.com/symfony/finder.git",
                "reference": "6071aebf810ad13fe8200c224f36103abb37cf1f"
            },
            "dist": {
                "type": "zip",
                "url": "https://api.github.com/repos/symfony/finder/zipball/6071aebf810ad13fe8200c224f36103abb37cf1f",
                "reference": "6071aebf810ad13fe8200c224f36103abb37cf1f",
                "shasum": ""
            },
            "require": {
                "php": ">=7.2.5",
                "symfony/deprecation-contracts": "^2.1|^3",
                "symfony/polyfill-php80": "^1.16"
            },
            "type": "library",
            "autoload": {
                "psr-4": {
                    "Symfony\\Component\\Finder\\": ""
                },
                "exclude-from-classmap": [
                    "/Tests/"
                ]
            },
            "notification-url": "https://packagist.org/downloads/",
            "license": [
                "MIT"
            ],
            "authors": [
                {
                    "name": "Fabien Potencier",
                    "email": "fabien@symfony.com"
                },
                {
                    "name": "Symfony Community",
                    "homepage": "https://symfony.com/contributors"
                }
            ],
            "description": "Finds files and directories via an intuitive fluent interface",
            "homepage": "https://symfony.com",
            "support": {
                "source": "https://github.com/symfony/finder/tree/v5.4.19"
            },
            "funding": [
                {
                    "url": "https://symfony.com/sponsor",
                    "type": "custom"
                },
                {
                    "url": "https://github.com/fabpot",
                    "type": "github"
                },
                {
                    "url": "https://tidelift.com/funding/github/packagist/symfony/symfony",
                    "type": "tidelift"
                }
            ],
            "time": "2023-01-14T19:14:44+00:00"
        },
        {
            "name": "symfony/http-client",
            "version": "v6.0.20",
            "source": {
                "type": "git",
                "url": "https://github.com/symfony/http-client.git",
                "reference": "541c04560da1875f62c963c3aab6ea12a7314e11"
            },
            "dist": {
                "type": "zip",
                "url": "https://api.github.com/repos/symfony/http-client/zipball/541c04560da1875f62c963c3aab6ea12a7314e11",
                "reference": "541c04560da1875f62c963c3aab6ea12a7314e11",
                "shasum": ""
            },
            "require": {
                "php": ">=8.0.2",
                "psr/log": "^1|^2|^3",
                "symfony/http-client-contracts": "^3",
                "symfony/service-contracts": "^1.0|^2|^3"
            },
            "provide": {
                "php-http/async-client-implementation": "*",
                "php-http/client-implementation": "*",
                "psr/http-client-implementation": "1.0",
                "symfony/http-client-implementation": "3.0"
            },
            "require-dev": {
                "amphp/amp": "^2.5",
                "amphp/http-client": "^4.2.1",
                "amphp/http-tunnel": "^1.0",
                "amphp/socket": "^1.1",
                "guzzlehttp/promises": "^1.4",
                "nyholm/psr7": "^1.0",
                "php-http/httplug": "^1.0|^2.0",
                "psr/http-client": "^1.0",
                "symfony/dependency-injection": "^5.4|^6.0",
                "symfony/http-kernel": "^5.4|^6.0",
                "symfony/process": "^5.4|^6.0",
                "symfony/stopwatch": "^5.4|^6.0"
            },
            "type": "library",
            "autoload": {
                "psr-4": {
                    "Symfony\\Component\\HttpClient\\": ""
                },
                "exclude-from-classmap": [
                    "/Tests/"
                ]
            },
            "notification-url": "https://packagist.org/downloads/",
            "license": [
                "MIT"
            ],
            "authors": [
                {
                    "name": "Nicolas Grekas",
                    "email": "p@tchwork.com"
                },
                {
                    "name": "Symfony Community",
                    "homepage": "https://symfony.com/contributors"
                }
            ],
            "description": "Provides powerful methods to fetch HTTP resources synchronously or asynchronously",
            "homepage": "https://symfony.com",
            "support": {
                "source": "https://github.com/symfony/http-client/tree/v6.0.20"
            },
            "funding": [
                {
                    "url": "https://symfony.com/sponsor",
                    "type": "custom"
                },
                {
                    "url": "https://github.com/fabpot",
                    "type": "github"
                },
                {
                    "url": "https://tidelift.com/funding/github/packagist/symfony/symfony",
                    "type": "tidelift"
                }
            ],
            "time": "2023-01-30T15:41:07+00:00"
        },
        {
            "name": "symfony/http-client-contracts",
            "version": "v3.0.2",
            "source": {
                "type": "git",
                "url": "https://github.com/symfony/http-client-contracts.git",
                "reference": "4184b9b63af1edaf35b6a7974c6f1f9f33294129"
            },
            "dist": {
                "type": "zip",
                "url": "https://api.github.com/repos/symfony/http-client-contracts/zipball/4184b9b63af1edaf35b6a7974c6f1f9f33294129",
                "reference": "4184b9b63af1edaf35b6a7974c6f1f9f33294129",
                "shasum": ""
            },
            "require": {
                "php": ">=8.0.2"
            },
            "suggest": {
                "symfony/http-client-implementation": ""
            },
            "type": "library",
            "extra": {
                "branch-alias": {
                    "dev-main": "3.0-dev"
                },
                "thanks": {
                    "name": "symfony/contracts",
                    "url": "https://github.com/symfony/contracts"
                }
            },
            "autoload": {
                "psr-4": {
                    "Symfony\\Contracts\\HttpClient\\": ""
                }
            },
            "notification-url": "https://packagist.org/downloads/",
            "license": [
                "MIT"
            ],
            "authors": [
                {
                    "name": "Nicolas Grekas",
                    "email": "p@tchwork.com"
                },
                {
                    "name": "Symfony Community",
                    "homepage": "https://symfony.com/contributors"
                }
            ],
            "description": "Generic abstractions related to HTTP clients",
            "homepage": "https://symfony.com",
            "keywords": [
                "abstractions",
                "contracts",
                "decoupling",
                "interfaces",
                "interoperability",
                "standards"
            ],
            "support": {
                "source": "https://github.com/symfony/http-client-contracts/tree/v3.0.2"
            },
            "funding": [
                {
                    "url": "https://symfony.com/sponsor",
                    "type": "custom"
                },
                {
                    "url": "https://github.com/fabpot",
                    "type": "github"
                },
                {
                    "url": "https://tidelift.com/funding/github/packagist/symfony/symfony",
                    "type": "tidelift"
                }
            ],
            "time": "2022-04-12T16:11:42+00:00"
        },
        {
            "name": "symfony/mailer",
            "version": "v6.0.19",
            "source": {
                "type": "git",
                "url": "https://github.com/symfony/mailer.git",
                "reference": "cd60799210c488f545ddde2444dc1aa548322872"
            },
            "dist": {
                "type": "zip",
                "url": "https://api.github.com/repos/symfony/mailer/zipball/cd60799210c488f545ddde2444dc1aa548322872",
                "reference": "cd60799210c488f545ddde2444dc1aa548322872",
                "shasum": ""
            },
            "require": {
                "egulias/email-validator": "^2.1.10|^3|^4",
                "php": ">=8.0.2",
                "psr/event-dispatcher": "^1",
                "psr/log": "^1|^2|^3",
                "symfony/event-dispatcher": "^5.4|^6.0",
                "symfony/mime": "^5.4|^6.0",
                "symfony/service-contracts": "^1.1|^2|^3"
            },
            "conflict": {
                "symfony/http-kernel": "<5.4"
            },
            "require-dev": {
                "symfony/http-client-contracts": "^1.1|^2|^3",
                "symfony/messenger": "^5.4|^6.0"
            },
            "type": "library",
            "autoload": {
                "psr-4": {
                    "Symfony\\Component\\Mailer\\": ""
                },
                "exclude-from-classmap": [
                    "/Tests/"
                ]
            },
            "notification-url": "https://packagist.org/downloads/",
            "license": [
                "MIT"
            ],
            "authors": [
                {
                    "name": "Fabien Potencier",
                    "email": "fabien@symfony.com"
                },
                {
                    "name": "Symfony Community",
                    "homepage": "https://symfony.com/contributors"
                }
            ],
            "description": "Helps sending emails",
            "homepage": "https://symfony.com",
            "support": {
                "source": "https://github.com/symfony/mailer/tree/v6.0.19"
            },
            "funding": [
                {
                    "url": "https://symfony.com/sponsor",
                    "type": "custom"
                },
                {
                    "url": "https://github.com/fabpot",
                    "type": "github"
                },
                {
                    "url": "https://tidelift.com/funding/github/packagist/symfony/symfony",
                    "type": "tidelift"
                }
            ],
            "time": "2023-01-11T11:50:03+00:00"
        },
        {
            "name": "symfony/mime",
            "version": "v6.0.19",
            "source": {
                "type": "git",
                "url": "https://github.com/symfony/mime.git",
                "reference": "d7052547a0070cbeadd474e172b527a00d657301"
            },
            "dist": {
                "type": "zip",
                "url": "https://api.github.com/repos/symfony/mime/zipball/d7052547a0070cbeadd474e172b527a00d657301",
                "reference": "d7052547a0070cbeadd474e172b527a00d657301",
                "shasum": ""
            },
            "require": {
                "php": ">=8.0.2",
                "symfony/polyfill-intl-idn": "^1.10",
                "symfony/polyfill-mbstring": "^1.0"
            },
            "conflict": {
                "egulias/email-validator": "~3.0.0",
                "phpdocumentor/reflection-docblock": "<3.2.2",
                "phpdocumentor/type-resolver": "<1.4.0",
                "symfony/mailer": "<5.4",
                "symfony/serializer": "<5.4.14|>=6.0,<6.0.14|>=6.1,<6.1.6"
            },
            "require-dev": {
                "egulias/email-validator": "^2.1.10|^3.1|^4",
                "phpdocumentor/reflection-docblock": "^3.0|^4.0|^5.0",
                "symfony/dependency-injection": "^5.4|^6.0",
                "symfony/property-access": "^5.4|^6.0",
                "symfony/property-info": "^5.4|^6.0",
                "symfony/serializer": "^5.4.14|~6.0.14|^6.1.6"
            },
            "type": "library",
            "autoload": {
                "psr-4": {
                    "Symfony\\Component\\Mime\\": ""
                },
                "exclude-from-classmap": [
                    "/Tests/"
                ]
            },
            "notification-url": "https://packagist.org/downloads/",
            "license": [
                "MIT"
            ],
            "authors": [
                {
                    "name": "Fabien Potencier",
                    "email": "fabien@symfony.com"
                },
                {
                    "name": "Symfony Community",
                    "homepage": "https://symfony.com/contributors"
                }
            ],
            "description": "Allows manipulating MIME messages",
            "homepage": "https://symfony.com",
            "keywords": [
                "mime",
                "mime-type"
            ],
            "support": {
                "source": "https://github.com/symfony/mime/tree/v6.0.19"
            },
            "funding": [
                {
                    "url": "https://symfony.com/sponsor",
                    "type": "custom"
                },
                {
                    "url": "https://github.com/fabpot",
                    "type": "github"
                },
                {
                    "url": "https://tidelift.com/funding/github/packagist/symfony/symfony",
                    "type": "tidelift"
                }
            ],
            "time": "2023-01-11T11:50:03+00:00"
        },
        {
            "name": "symfony/polyfill-ctype",
            "version": "v1.27.0",
            "source": {
                "type": "git",
                "url": "https://github.com/symfony/polyfill-ctype.git",
                "reference": "5bbc823adecdae860bb64756d639ecfec17b050a"
            },
            "dist": {
                "type": "zip",
                "url": "https://api.github.com/repos/symfony/polyfill-ctype/zipball/5bbc823adecdae860bb64756d639ecfec17b050a",
                "reference": "5bbc823adecdae860bb64756d639ecfec17b050a",
                "shasum": ""
            },
            "require": {
                "php": ">=7.1"
            },
            "provide": {
                "ext-ctype": "*"
            },
            "suggest": {
                "ext-ctype": "For best performance"
            },
            "type": "library",
            "extra": {
                "branch-alias": {
                    "dev-main": "1.27-dev"
                },
                "thanks": {
                    "name": "symfony/polyfill",
                    "url": "https://github.com/symfony/polyfill"
                }
            },
            "autoload": {
                "files": [
                    "bootstrap.php"
                ],
                "psr-4": {
                    "Symfony\\Polyfill\\Ctype\\": ""
                }
            },
            "notification-url": "https://packagist.org/downloads/",
            "license": [
                "MIT"
            ],
            "authors": [
                {
                    "name": "Gert de Pagter",
                    "email": "BackEndTea@gmail.com"
                },
                {
                    "name": "Symfony Community",
                    "homepage": "https://symfony.com/contributors"
                }
            ],
            "description": "Symfony polyfill for ctype functions",
            "homepage": "https://symfony.com",
            "keywords": [
                "compatibility",
                "ctype",
                "polyfill",
                "portable"
            ],
            "support": {
                "source": "https://github.com/symfony/polyfill-ctype/tree/v1.27.0"
            },
            "funding": [
                {
                    "url": "https://symfony.com/sponsor",
                    "type": "custom"
                },
                {
                    "url": "https://github.com/fabpot",
                    "type": "github"
                },
                {
                    "url": "https://tidelift.com/funding/github/packagist/symfony/symfony",
                    "type": "tidelift"
                }
            ],
            "time": "2022-11-03T14:55:06+00:00"
        },
        {
            "name": "symfony/polyfill-iconv",
            "version": "v1.27.0",
            "source": {
                "type": "git",
                "url": "https://github.com/symfony/polyfill-iconv.git",
                "reference": "927013f3aac555983a5059aada98e1907d842695"
            },
            "dist": {
                "type": "zip",
                "url": "https://api.github.com/repos/symfony/polyfill-iconv/zipball/927013f3aac555983a5059aada98e1907d842695",
                "reference": "927013f3aac555983a5059aada98e1907d842695",
                "shasum": ""
            },
            "require": {
                "php": ">=7.1"
            },
            "provide": {
                "ext-iconv": "*"
            },
            "suggest": {
                "ext-iconv": "For best performance"
            },
            "type": "library",
            "extra": {
                "branch-alias": {
                    "dev-main": "1.27-dev"
                },
                "thanks": {
                    "name": "symfony/polyfill",
                    "url": "https://github.com/symfony/polyfill"
                }
            },
            "autoload": {
                "files": [
                    "bootstrap.php"
                ],
                "psr-4": {
                    "Symfony\\Polyfill\\Iconv\\": ""
                }
            },
            "notification-url": "https://packagist.org/downloads/",
            "license": [
                "MIT"
            ],
            "authors": [
                {
                    "name": "Nicolas Grekas",
                    "email": "p@tchwork.com"
                },
                {
                    "name": "Symfony Community",
                    "homepage": "https://symfony.com/contributors"
                }
            ],
            "description": "Symfony polyfill for the Iconv extension",
            "homepage": "https://symfony.com",
            "keywords": [
                "compatibility",
                "iconv",
                "polyfill",
                "portable",
                "shim"
            ],
            "support": {
                "source": "https://github.com/symfony/polyfill-iconv/tree/v1.27.0"
            },
            "funding": [
                {
                    "url": "https://symfony.com/sponsor",
                    "type": "custom"
                },
                {
                    "url": "https://github.com/fabpot",
                    "type": "github"
                },
                {
                    "url": "https://tidelift.com/funding/github/packagist/symfony/symfony",
                    "type": "tidelift"
                }
            ],
            "time": "2022-11-03T14:55:06+00:00"
        },
        {
            "name": "symfony/polyfill-intl-grapheme",
            "version": "v1.27.0",
            "source": {
                "type": "git",
                "url": "https://github.com/symfony/polyfill-intl-grapheme.git",
                "reference": "511a08c03c1960e08a883f4cffcacd219b758354"
            },
            "dist": {
                "type": "zip",
                "url": "https://api.github.com/repos/symfony/polyfill-intl-grapheme/zipball/511a08c03c1960e08a883f4cffcacd219b758354",
                "reference": "511a08c03c1960e08a883f4cffcacd219b758354",
                "shasum": ""
            },
            "require": {
                "php": ">=7.1"
            },
            "suggest": {
                "ext-intl": "For best performance"
            },
            "type": "library",
            "extra": {
                "branch-alias": {
                    "dev-main": "1.27-dev"
                },
                "thanks": {
                    "name": "symfony/polyfill",
                    "url": "https://github.com/symfony/polyfill"
                }
            },
            "autoload": {
                "files": [
                    "bootstrap.php"
                ],
                "psr-4": {
                    "Symfony\\Polyfill\\Intl\\Grapheme\\": ""
                }
            },
            "notification-url": "https://packagist.org/downloads/",
            "license": [
                "MIT"
            ],
            "authors": [
                {
                    "name": "Nicolas Grekas",
                    "email": "p@tchwork.com"
                },
                {
                    "name": "Symfony Community",
                    "homepage": "https://symfony.com/contributors"
                }
            ],
            "description": "Symfony polyfill for intl's grapheme_* functions",
            "homepage": "https://symfony.com",
            "keywords": [
                "compatibility",
                "grapheme",
                "intl",
                "polyfill",
                "portable",
                "shim"
            ],
            "support": {
                "source": "https://github.com/symfony/polyfill-intl-grapheme/tree/v1.27.0"
            },
            "funding": [
                {
                    "url": "https://symfony.com/sponsor",
                    "type": "custom"
                },
                {
                    "url": "https://github.com/fabpot",
                    "type": "github"
                },
                {
                    "url": "https://tidelift.com/funding/github/packagist/symfony/symfony",
                    "type": "tidelift"
                }
            ],
            "time": "2022-11-03T14:55:06+00:00"
        },
        {
            "name": "symfony/polyfill-intl-idn",
            "version": "v1.27.0",
            "source": {
                "type": "git",
                "url": "https://github.com/symfony/polyfill-intl-idn.git",
                "reference": "639084e360537a19f9ee352433b84ce831f3d2da"
            },
            "dist": {
                "type": "zip",
                "url": "https://api.github.com/repos/symfony/polyfill-intl-idn/zipball/639084e360537a19f9ee352433b84ce831f3d2da",
                "reference": "639084e360537a19f9ee352433b84ce831f3d2da",
                "shasum": ""
            },
            "require": {
                "php": ">=7.1",
                "symfony/polyfill-intl-normalizer": "^1.10",
                "symfony/polyfill-php72": "^1.10"
            },
            "suggest": {
                "ext-intl": "For best performance"
            },
            "type": "library",
            "extra": {
                "branch-alias": {
                    "dev-main": "1.27-dev"
                },
                "thanks": {
                    "name": "symfony/polyfill",
                    "url": "https://github.com/symfony/polyfill"
                }
            },
            "autoload": {
                "files": [
                    "bootstrap.php"
                ],
                "psr-4": {
                    "Symfony\\Polyfill\\Intl\\Idn\\": ""
                }
            },
            "notification-url": "https://packagist.org/downloads/",
            "license": [
                "MIT"
            ],
            "authors": [
                {
                    "name": "Laurent Bassin",
                    "email": "laurent@bassin.info"
                },
                {
                    "name": "Trevor Rowbotham",
                    "email": "trevor.rowbotham@pm.me"
                },
                {
                    "name": "Symfony Community",
                    "homepage": "https://symfony.com/contributors"
                }
            ],
            "description": "Symfony polyfill for intl's idn_to_ascii and idn_to_utf8 functions",
            "homepage": "https://symfony.com",
            "keywords": [
                "compatibility",
                "idn",
                "intl",
                "polyfill",
                "portable",
                "shim"
            ],
            "support": {
                "source": "https://github.com/symfony/polyfill-intl-idn/tree/v1.27.0"
            },
            "funding": [
                {
                    "url": "https://symfony.com/sponsor",
                    "type": "custom"
                },
                {
                    "url": "https://github.com/fabpot",
                    "type": "github"
                },
                {
                    "url": "https://tidelift.com/funding/github/packagist/symfony/symfony",
                    "type": "tidelift"
                }
            ],
            "time": "2022-11-03T14:55:06+00:00"
        },
        {
            "name": "symfony/polyfill-intl-normalizer",
            "version": "v1.27.0",
            "source": {
                "type": "git",
                "url": "https://github.com/symfony/polyfill-intl-normalizer.git",
                "reference": "19bd1e4fcd5b91116f14d8533c57831ed00571b6"
            },
            "dist": {
                "type": "zip",
                "url": "https://api.github.com/repos/symfony/polyfill-intl-normalizer/zipball/19bd1e4fcd5b91116f14d8533c57831ed00571b6",
                "reference": "19bd1e4fcd5b91116f14d8533c57831ed00571b6",
                "shasum": ""
            },
            "require": {
                "php": ">=7.1"
            },
            "suggest": {
                "ext-intl": "For best performance"
            },
            "type": "library",
            "extra": {
                "branch-alias": {
                    "dev-main": "1.27-dev"
                },
                "thanks": {
                    "name": "symfony/polyfill",
                    "url": "https://github.com/symfony/polyfill"
                }
            },
            "autoload": {
                "files": [
                    "bootstrap.php"
                ],
                "psr-4": {
                    "Symfony\\Polyfill\\Intl\\Normalizer\\": ""
                },
                "classmap": [
                    "Resources/stubs"
                ]
            },
            "notification-url": "https://packagist.org/downloads/",
            "license": [
                "MIT"
            ],
            "authors": [
                {
                    "name": "Nicolas Grekas",
                    "email": "p@tchwork.com"
                },
                {
                    "name": "Symfony Community",
                    "homepage": "https://symfony.com/contributors"
                }
            ],
            "description": "Symfony polyfill for intl's Normalizer class and related functions",
            "homepage": "https://symfony.com",
            "keywords": [
                "compatibility",
                "intl",
                "normalizer",
                "polyfill",
                "portable",
                "shim"
            ],
            "support": {
                "source": "https://github.com/symfony/polyfill-intl-normalizer/tree/v1.27.0"
            },
            "funding": [
                {
                    "url": "https://symfony.com/sponsor",
                    "type": "custom"
                },
                {
                    "url": "https://github.com/fabpot",
                    "type": "github"
                },
                {
                    "url": "https://tidelift.com/funding/github/packagist/symfony/symfony",
                    "type": "tidelift"
                }
            ],
            "time": "2022-11-03T14:55:06+00:00"
        },
        {
            "name": "symfony/polyfill-mbstring",
            "version": "v1.27.0",
            "source": {
                "type": "git",
                "url": "https://github.com/symfony/polyfill-mbstring.git",
                "reference": "8ad114f6b39e2c98a8b0e3bd907732c207c2b534"
            },
            "dist": {
                "type": "zip",
                "url": "https://api.github.com/repos/symfony/polyfill-mbstring/zipball/8ad114f6b39e2c98a8b0e3bd907732c207c2b534",
                "reference": "8ad114f6b39e2c98a8b0e3bd907732c207c2b534",
                "shasum": ""
            },
            "require": {
                "php": ">=7.1"
            },
            "provide": {
                "ext-mbstring": "*"
            },
            "suggest": {
                "ext-mbstring": "For best performance"
            },
            "type": "library",
            "extra": {
                "branch-alias": {
                    "dev-main": "1.27-dev"
                },
                "thanks": {
                    "name": "symfony/polyfill",
                    "url": "https://github.com/symfony/polyfill"
                }
            },
            "autoload": {
                "files": [
                    "bootstrap.php"
                ],
                "psr-4": {
                    "Symfony\\Polyfill\\Mbstring\\": ""
                }
            },
            "notification-url": "https://packagist.org/downloads/",
            "license": [
                "MIT"
            ],
            "authors": [
                {
                    "name": "Nicolas Grekas",
                    "email": "p@tchwork.com"
                },
                {
                    "name": "Symfony Community",
                    "homepage": "https://symfony.com/contributors"
                }
            ],
            "description": "Symfony polyfill for the Mbstring extension",
            "homepage": "https://symfony.com",
            "keywords": [
                "compatibility",
                "mbstring",
                "polyfill",
                "portable",
                "shim"
            ],
            "support": {
                "source": "https://github.com/symfony/polyfill-mbstring/tree/v1.27.0"
            },
            "funding": [
                {
                    "url": "https://symfony.com/sponsor",
                    "type": "custom"
                },
                {
                    "url": "https://github.com/fabpot",
                    "type": "github"
                },
                {
                    "url": "https://tidelift.com/funding/github/packagist/symfony/symfony",
                    "type": "tidelift"
                }
            ],
            "time": "2022-11-03T14:55:06+00:00"
        },
        {
            "name": "symfony/polyfill-php72",
            "version": "v1.27.0",
            "source": {
                "type": "git",
                "url": "https://github.com/symfony/polyfill-php72.git",
                "reference": "869329b1e9894268a8a61dabb69153029b7a8c97"
            },
            "dist": {
                "type": "zip",
                "url": "https://api.github.com/repos/symfony/polyfill-php72/zipball/869329b1e9894268a8a61dabb69153029b7a8c97",
                "reference": "869329b1e9894268a8a61dabb69153029b7a8c97",
                "shasum": ""
            },
            "require": {
                "php": ">=7.1"
            },
            "type": "library",
            "extra": {
                "branch-alias": {
                    "dev-main": "1.27-dev"
                },
                "thanks": {
                    "name": "symfony/polyfill",
                    "url": "https://github.com/symfony/polyfill"
                }
            },
            "autoload": {
                "files": [
                    "bootstrap.php"
                ],
                "psr-4": {
                    "Symfony\\Polyfill\\Php72\\": ""
                }
            },
            "notification-url": "https://packagist.org/downloads/",
            "license": [
                "MIT"
            ],
            "authors": [
                {
                    "name": "Nicolas Grekas",
                    "email": "p@tchwork.com"
                },
                {
                    "name": "Symfony Community",
                    "homepage": "https://symfony.com/contributors"
                }
            ],
            "description": "Symfony polyfill backporting some PHP 7.2+ features to lower PHP versions",
            "homepage": "https://symfony.com",
            "keywords": [
                "compatibility",
                "polyfill",
                "portable",
                "shim"
            ],
            "support": {
                "source": "https://github.com/symfony/polyfill-php72/tree/v1.27.0"
            },
            "funding": [
                {
                    "url": "https://symfony.com/sponsor",
                    "type": "custom"
                },
                {
                    "url": "https://github.com/fabpot",
                    "type": "github"
                },
                {
                    "url": "https://tidelift.com/funding/github/packagist/symfony/symfony",
                    "type": "tidelift"
                }
            ],
            "time": "2022-11-03T14:55:06+00:00"
        },
        {
            "name": "symfony/polyfill-php73",
            "version": "v1.27.0",
            "source": {
                "type": "git",
                "url": "https://github.com/symfony/polyfill-php73.git",
                "reference": "9e8ecb5f92152187c4799efd3c96b78ccab18ff9"
            },
            "dist": {
                "type": "zip",
                "url": "https://api.github.com/repos/symfony/polyfill-php73/zipball/9e8ecb5f92152187c4799efd3c96b78ccab18ff9",
                "reference": "9e8ecb5f92152187c4799efd3c96b78ccab18ff9",
                "shasum": ""
            },
            "require": {
                "php": ">=7.1"
            },
            "type": "library",
            "extra": {
                "branch-alias": {
                    "dev-main": "1.27-dev"
                },
                "thanks": {
                    "name": "symfony/polyfill",
                    "url": "https://github.com/symfony/polyfill"
                }
            },
            "autoload": {
                "files": [
                    "bootstrap.php"
                ],
                "psr-4": {
                    "Symfony\\Polyfill\\Php73\\": ""
                },
                "classmap": [
                    "Resources/stubs"
                ]
            },
            "notification-url": "https://packagist.org/downloads/",
            "license": [
                "MIT"
            ],
            "authors": [
                {
                    "name": "Nicolas Grekas",
                    "email": "p@tchwork.com"
                },
                {
                    "name": "Symfony Community",
                    "homepage": "https://symfony.com/contributors"
                }
            ],
            "description": "Symfony polyfill backporting some PHP 7.3+ features to lower PHP versions",
            "homepage": "https://symfony.com",
            "keywords": [
                "compatibility",
                "polyfill",
                "portable",
                "shim"
            ],
            "support": {
                "source": "https://github.com/symfony/polyfill-php73/tree/v1.27.0"
            },
            "funding": [
                {
                    "url": "https://symfony.com/sponsor",
                    "type": "custom"
                },
                {
                    "url": "https://github.com/fabpot",
                    "type": "github"
                },
                {
                    "url": "https://tidelift.com/funding/github/packagist/symfony/symfony",
                    "type": "tidelift"
                }
            ],
            "time": "2022-11-03T14:55:06+00:00"
        },
        {
            "name": "symfony/polyfill-php80",
            "version": "v1.27.0",
            "source": {
                "type": "git",
                "url": "https://github.com/symfony/polyfill-php80.git",
                "reference": "7a6ff3f1959bb01aefccb463a0f2cd3d3d2fd936"
            },
            "dist": {
                "type": "zip",
                "url": "https://api.github.com/repos/symfony/polyfill-php80/zipball/7a6ff3f1959bb01aefccb463a0f2cd3d3d2fd936",
                "reference": "7a6ff3f1959bb01aefccb463a0f2cd3d3d2fd936",
                "shasum": ""
            },
            "require": {
                "php": ">=7.1"
            },
            "type": "library",
            "extra": {
                "branch-alias": {
                    "dev-main": "1.27-dev"
                },
                "thanks": {
                    "name": "symfony/polyfill",
                    "url": "https://github.com/symfony/polyfill"
                }
            },
            "autoload": {
                "files": [
                    "bootstrap.php"
                ],
                "psr-4": {
                    "Symfony\\Polyfill\\Php80\\": ""
                },
                "classmap": [
                    "Resources/stubs"
                ]
            },
            "notification-url": "https://packagist.org/downloads/",
            "license": [
                "MIT"
            ],
            "authors": [
                {
                    "name": "Ion Bazan",
                    "email": "ion.bazan@gmail.com"
                },
                {
                    "name": "Nicolas Grekas",
                    "email": "p@tchwork.com"
                },
                {
                    "name": "Symfony Community",
                    "homepage": "https://symfony.com/contributors"
                }
            ],
            "description": "Symfony polyfill backporting some PHP 8.0+ features to lower PHP versions",
            "homepage": "https://symfony.com",
            "keywords": [
                "compatibility",
                "polyfill",
                "portable",
                "shim"
            ],
            "support": {
                "source": "https://github.com/symfony/polyfill-php80/tree/v1.27.0"
            },
            "funding": [
                {
                    "url": "https://symfony.com/sponsor",
                    "type": "custom"
                },
                {
                    "url": "https://github.com/fabpot",
                    "type": "github"
                },
                {
                    "url": "https://tidelift.com/funding/github/packagist/symfony/symfony",
                    "type": "tidelift"
                }
            ],
            "time": "2022-11-03T14:55:06+00:00"
        },
        {
            "name": "symfony/process",
            "version": "v6.0.19",
            "source": {
                "type": "git",
                "url": "https://github.com/symfony/process.git",
                "reference": "2114fd60f26a296cc403a7939ab91478475a33d4"
            },
            "dist": {
                "type": "zip",
                "url": "https://api.github.com/repos/symfony/process/zipball/2114fd60f26a296cc403a7939ab91478475a33d4",
                "reference": "2114fd60f26a296cc403a7939ab91478475a33d4",
                "shasum": ""
            },
            "require": {
                "php": ">=8.0.2"
            },
            "type": "library",
            "autoload": {
                "psr-4": {
                    "Symfony\\Component\\Process\\": ""
                },
                "exclude-from-classmap": [
                    "/Tests/"
                ]
            },
            "notification-url": "https://packagist.org/downloads/",
            "license": [
                "MIT"
            ],
            "authors": [
                {
                    "name": "Fabien Potencier",
                    "email": "fabien@symfony.com"
                },
                {
                    "name": "Symfony Community",
                    "homepage": "https://symfony.com/contributors"
                }
            ],
            "description": "Executes commands in sub-processes",
            "homepage": "https://symfony.com",
            "support": {
                "source": "https://github.com/symfony/process/tree/v6.0.19"
            },
            "funding": [
                {
                    "url": "https://symfony.com/sponsor",
                    "type": "custom"
                },
                {
                    "url": "https://github.com/fabpot",
                    "type": "github"
                },
                {
                    "url": "https://tidelift.com/funding/github/packagist/symfony/symfony",
                    "type": "tidelift"
                }
            ],
            "time": "2023-01-01T08:36:10+00:00"
        },
        {
            "name": "symfony/service-contracts",
            "version": "v3.0.2",
            "source": {
                "type": "git",
                "url": "https://github.com/symfony/service-contracts.git",
                "reference": "d78d39c1599bd1188b8e26bb341da52c3c6d8a66"
            },
            "dist": {
                "type": "zip",
                "url": "https://api.github.com/repos/symfony/service-contracts/zipball/d78d39c1599bd1188b8e26bb341da52c3c6d8a66",
                "reference": "d78d39c1599bd1188b8e26bb341da52c3c6d8a66",
                "shasum": ""
            },
            "require": {
                "php": ">=8.0.2",
                "psr/container": "^2.0"
            },
            "conflict": {
                "ext-psr": "<1.1|>=2"
            },
            "suggest": {
                "symfony/service-implementation": ""
            },
            "type": "library",
            "extra": {
                "branch-alias": {
                    "dev-main": "3.0-dev"
                },
                "thanks": {
                    "name": "symfony/contracts",
                    "url": "https://github.com/symfony/contracts"
                }
            },
            "autoload": {
                "psr-4": {
                    "Symfony\\Contracts\\Service\\": ""
                }
            },
            "notification-url": "https://packagist.org/downloads/",
            "license": [
                "MIT"
            ],
            "authors": [
                {
                    "name": "Nicolas Grekas",
                    "email": "p@tchwork.com"
                },
                {
                    "name": "Symfony Community",
                    "homepage": "https://symfony.com/contributors"
                }
            ],
            "description": "Generic abstractions related to writing services",
            "homepage": "https://symfony.com",
            "keywords": [
                "abstractions",
                "contracts",
                "decoupling",
                "interfaces",
                "interoperability",
                "standards"
            ],
            "support": {
                "source": "https://github.com/symfony/service-contracts/tree/v3.0.2"
            },
            "funding": [
                {
                    "url": "https://symfony.com/sponsor",
                    "type": "custom"
                },
                {
                    "url": "https://github.com/fabpot",
                    "type": "github"
                },
                {
                    "url": "https://tidelift.com/funding/github/packagist/symfony/symfony",
                    "type": "tidelift"
                }
            ],
            "time": "2022-05-30T19:17:58+00:00"
        },
        {
            "name": "symfony/string",
            "version": "v6.0.19",
            "source": {
                "type": "git",
                "url": "https://github.com/symfony/string.git",
                "reference": "d9e72497367c23e08bf94176d2be45b00a9d232a"
            },
            "dist": {
                "type": "zip",
                "url": "https://api.github.com/repos/symfony/string/zipball/d9e72497367c23e08bf94176d2be45b00a9d232a",
                "reference": "d9e72497367c23e08bf94176d2be45b00a9d232a",
                "shasum": ""
            },
            "require": {
                "php": ">=8.0.2",
                "symfony/polyfill-ctype": "~1.8",
                "symfony/polyfill-intl-grapheme": "~1.0",
                "symfony/polyfill-intl-normalizer": "~1.0",
                "symfony/polyfill-mbstring": "~1.0"
            },
            "conflict": {
                "symfony/translation-contracts": "<2.0"
            },
            "require-dev": {
                "symfony/error-handler": "^5.4|^6.0",
                "symfony/http-client": "^5.4|^6.0",
                "symfony/translation-contracts": "^2.0|^3.0",
                "symfony/var-exporter": "^5.4|^6.0"
            },
            "type": "library",
            "autoload": {
                "files": [
                    "Resources/functions.php"
                ],
                "psr-4": {
                    "Symfony\\Component\\String\\": ""
                },
                "exclude-from-classmap": [
                    "/Tests/"
                ]
            },
            "notification-url": "https://packagist.org/downloads/",
            "license": [
                "MIT"
            ],
            "authors": [
                {
                    "name": "Nicolas Grekas",
                    "email": "p@tchwork.com"
                },
                {
                    "name": "Symfony Community",
                    "homepage": "https://symfony.com/contributors"
                }
            ],
            "description": "Provides an object-oriented API to strings and deals with bytes, UTF-8 code points and grapheme clusters in a unified way",
            "homepage": "https://symfony.com",
            "keywords": [
                "grapheme",
                "i18n",
                "string",
                "unicode",
                "utf-8",
                "utf8"
            ],
            "support": {
                "source": "https://github.com/symfony/string/tree/v6.0.19"
            },
            "funding": [
                {
                    "url": "https://symfony.com/sponsor",
                    "type": "custom"
                },
                {
                    "url": "https://github.com/fabpot",
                    "type": "github"
                },
                {
                    "url": "https://tidelift.com/funding/github/packagist/symfony/symfony",
                    "type": "tidelift"
                }
            ],
            "time": "2023-01-01T08:36:10+00:00"
        },
        {
            "name": "symfony/var-dumper",
            "version": "v6.0.19",
            "source": {
                "type": "git",
                "url": "https://github.com/symfony/var-dumper.git",
                "reference": "eb980457fa6899840fe1687e8627a03a7d8a3d52"
            },
            "dist": {
                "type": "zip",
                "url": "https://api.github.com/repos/symfony/var-dumper/zipball/eb980457fa6899840fe1687e8627a03a7d8a3d52",
                "reference": "eb980457fa6899840fe1687e8627a03a7d8a3d52",
                "shasum": ""
            },
            "require": {
                "php": ">=8.0.2",
                "symfony/polyfill-mbstring": "~1.0"
            },
            "conflict": {
                "phpunit/phpunit": "<5.4.3",
                "symfony/console": "<5.4"
            },
            "require-dev": {
                "ext-iconv": "*",
                "symfony/console": "^5.4|^6.0",
                "symfony/process": "^5.4|^6.0",
                "symfony/uid": "^5.4|^6.0",
                "twig/twig": "^2.13|^3.0.4"
            },
            "suggest": {
                "ext-iconv": "To convert non-UTF-8 strings to UTF-8 (or symfony/polyfill-iconv in case ext-iconv cannot be used).",
                "ext-intl": "To show region name in time zone dump",
                "symfony/console": "To use the ServerDumpCommand and/or the bin/var-dump-server script"
            },
            "bin": [
                "Resources/bin/var-dump-server"
            ],
            "type": "library",
            "autoload": {
                "files": [
                    "Resources/functions/dump.php"
                ],
                "psr-4": {
                    "Symfony\\Component\\VarDumper\\": ""
                },
                "exclude-from-classmap": [
                    "/Tests/"
                ]
            },
            "notification-url": "https://packagist.org/downloads/",
            "license": [
                "MIT"
            ],
            "authors": [
                {
                    "name": "Nicolas Grekas",
                    "email": "p@tchwork.com"
                },
                {
                    "name": "Symfony Community",
                    "homepage": "https://symfony.com/contributors"
                }
            ],
            "description": "Provides mechanisms for walking through any arbitrary PHP variable",
            "homepage": "https://symfony.com",
            "keywords": [
                "debug",
                "dump"
            ],
            "support": {
                "source": "https://github.com/symfony/var-dumper/tree/v6.0.19"
            },
            "funding": [
                {
                    "url": "https://symfony.com/sponsor",
                    "type": "custom"
                },
                {
                    "url": "https://github.com/fabpot",
                    "type": "github"
                },
                {
                    "url": "https://tidelift.com/funding/github/packagist/symfony/symfony",
                    "type": "tidelift"
                }
            ],
            "time": "2023-01-20T17:44:14+00:00"
        },
        {
            "name": "symfony/yaml",
            "version": "v5.4.19",
            "source": {
                "type": "git",
                "url": "https://github.com/symfony/yaml.git",
                "reference": "71c05db20cb9b54d381a28255f17580e2b7e36a5"
            },
            "dist": {
                "type": "zip",
                "url": "https://api.github.com/repos/symfony/yaml/zipball/71c05db20cb9b54d381a28255f17580e2b7e36a5",
                "reference": "71c05db20cb9b54d381a28255f17580e2b7e36a5",
                "shasum": ""
            },
            "require": {
                "php": ">=7.2.5",
                "symfony/deprecation-contracts": "^2.1|^3",
                "symfony/polyfill-ctype": "^1.8"
            },
            "conflict": {
                "symfony/console": "<5.3"
            },
            "require-dev": {
                "symfony/console": "^5.3|^6.0"
            },
            "suggest": {
                "symfony/console": "For validating YAML files using the lint command"
            },
            "bin": [
                "Resources/bin/yaml-lint"
            ],
            "type": "library",
            "autoload": {
                "psr-4": {
                    "Symfony\\Component\\Yaml\\": ""
                },
                "exclude-from-classmap": [
                    "/Tests/"
                ]
            },
            "notification-url": "https://packagist.org/downloads/",
            "license": [
                "MIT"
            ],
            "authors": [
                {
                    "name": "Fabien Potencier",
                    "email": "fabien@symfony.com"
                },
                {
                    "name": "Symfony Community",
                    "homepage": "https://symfony.com/contributors"
                }
            ],
            "description": "Loads and dumps YAML files",
            "homepage": "https://symfony.com",
            "support": {
                "source": "https://github.com/symfony/yaml/tree/v5.4.19"
            },
            "funding": [
                {
                    "url": "https://symfony.com/sponsor",
                    "type": "custom"
                },
                {
                    "url": "https://github.com/fabpot",
                    "type": "github"
                },
                {
                    "url": "https://tidelift.com/funding/github/packagist/symfony/symfony",
                    "type": "tidelift"
                }
            ],
            "time": "2023-01-10T18:51:14+00:00"
        },
        {
            "name": "theiconic/name-parser",
            "version": "v1.2.11",
            "source": {
                "type": "git",
                "url": "https://github.com/theiconic/name-parser.git",
                "reference": "9a54a713bf5b2e7fd990828147d42de16bf8a253"
            },
            "dist": {
                "type": "zip",
                "url": "https://api.github.com/repos/theiconic/name-parser/zipball/9a54a713bf5b2e7fd990828147d42de16bf8a253",
                "reference": "9a54a713bf5b2e7fd990828147d42de16bf8a253",
                "shasum": ""
            },
            "require": {
                "php": ">=7.1"
            },
            "require-dev": {
                "php-coveralls/php-coveralls": "^2.1",
                "php-mock/php-mock-phpunit": "^2.1",
                "phpunit/phpunit": "^7.0"
            },
            "type": "library",
            "autoload": {
                "psr-4": {
                    "TheIconic\\NameParser\\": [
                        "src/",
                        "tests/"
                    ]
                }
            },
            "notification-url": "https://packagist.org/downloads/",
            "license": [
                "MIT"
            ],
            "authors": [
                {
                    "name": "The Iconic",
                    "email": "engineering@theiconic.com.au"
                }
            ],
            "description": "PHP library for parsing a string containing a full name into its parts",
            "support": {
                "issues": "https://github.com/theiconic/name-parser/issues",
                "source": "https://github.com/theiconic/name-parser/tree/v1.2.11"
            },
            "time": "2019-11-14T14:08:48+00:00"
        },
        {
            "name": "twig/twig",
            "version": "v3.4.3",
            "source": {
                "type": "git",
                "url": "https://github.com/twigphp/Twig.git",
                "reference": "c38fd6b0b7f370c198db91ffd02e23b517426b58"
            },
            "dist": {
                "type": "zip",
                "url": "https://api.github.com/repos/twigphp/Twig/zipball/c38fd6b0b7f370c198db91ffd02e23b517426b58",
                "reference": "c38fd6b0b7f370c198db91ffd02e23b517426b58",
                "shasum": ""
            },
            "require": {
                "php": ">=7.2.5",
                "symfony/polyfill-ctype": "^1.8",
                "symfony/polyfill-mbstring": "^1.3"
            },
            "require-dev": {
                "psr/container": "^1.0",
                "symfony/phpunit-bridge": "^4.4.9|^5.0.9|^6.0"
            },
            "type": "library",
            "extra": {
                "branch-alias": {
                    "dev-master": "3.4-dev"
                }
            },
            "autoload": {
                "psr-4": {
                    "Twig\\": "src/"
                }
            },
            "notification-url": "https://packagist.org/downloads/",
            "license": [
                "BSD-3-Clause"
            ],
            "authors": [
                {
                    "name": "Fabien Potencier",
                    "email": "fabien@symfony.com",
                    "homepage": "http://fabien.potencier.org",
                    "role": "Lead Developer"
                },
                {
                    "name": "Twig Team",
                    "role": "Contributors"
                },
                {
                    "name": "Armin Ronacher",
                    "email": "armin.ronacher@active-4.com",
                    "role": "Project Founder"
                }
            ],
            "description": "Twig, the flexible, fast, and secure template language for PHP",
            "homepage": "https://twig.symfony.com",
            "keywords": [
                "templating"
            ],
            "support": {
                "issues": "https://github.com/twigphp/Twig/issues",
                "source": "https://github.com/twigphp/Twig/tree/v3.4.3"
            },
            "funding": [
                {
                    "url": "https://github.com/fabpot",
                    "type": "github"
                },
                {
                    "url": "https://tidelift.com/funding/github/packagist/twig/twig",
                    "type": "tidelift"
                }
            ],
            "time": "2022-09-28T08:42:51+00:00"
        },
        {
            "name": "voku/anti-xss",
            "version": "4.1.39",
            "source": {
                "type": "git",
                "url": "https://github.com/voku/anti-xss.git",
                "reference": "64a59ba4744e6722866ff3440d93561da9e85cd0"
            },
            "dist": {
                "type": "zip",
                "url": "https://api.github.com/repos/voku/anti-xss/zipball/64a59ba4744e6722866ff3440d93561da9e85cd0",
                "reference": "64a59ba4744e6722866ff3440d93561da9e85cd0",
                "shasum": ""
            },
            "require": {
                "php": ">=7.0.0",
                "voku/portable-utf8": "~6.0.2"
            },
            "require-dev": {
                "phpunit/phpunit": "~6.0 || ~7.0 || ~9.0"
            },
            "type": "library",
            "extra": {
                "branch-alias": {
                    "dev-master": "4.1.x-dev"
                }
            },
            "autoload": {
                "psr-4": {
                    "voku\\helper\\": "src/voku/helper/"
                }
            },
            "notification-url": "https://packagist.org/downloads/",
            "license": [
                "MIT"
            ],
            "authors": [
                {
                    "name": "EllisLab Dev Team",
                    "homepage": "http://ellislab.com/"
                },
                {
                    "name": "Lars Moelleken",
                    "email": "lars@moelleken.org",
                    "homepage": "https://www.moelleken.org/"
                }
            ],
            "description": "anti xss-library",
            "homepage": "https://github.com/voku/anti-xss",
            "keywords": [
                "anti-xss",
                "clean",
                "security",
                "xss"
            ],
            "support": {
                "issues": "https://github.com/voku/anti-xss/issues",
                "source": "https://github.com/voku/anti-xss/tree/4.1.39"
            },
            "funding": [
                {
                    "url": "https://www.paypal.me/moelleken",
                    "type": "custom"
                },
                {
                    "url": "https://github.com/voku",
                    "type": "github"
                },
                {
                    "url": "https://opencollective.com/anti-xss",
                    "type": "open_collective"
                },
                {
                    "url": "https://www.patreon.com/voku",
                    "type": "patreon"
                },
                {
                    "url": "https://tidelift.com/funding/github/packagist/voku/anti-xss",
                    "type": "tidelift"
                }
            ],
            "time": "2022-03-08T17:03:58+00:00"
        },
        {
            "name": "voku/arrayy",
            "version": "7.9.6",
            "source": {
                "type": "git",
                "url": "https://github.com/voku/Arrayy.git",
                "reference": "0e20b8c6eef7fc46694a2906e0eae2f9fc11cade"
            },
            "dist": {
                "type": "zip",
                "url": "https://api.github.com/repos/voku/Arrayy/zipball/0e20b8c6eef7fc46694a2906e0eae2f9fc11cade",
                "reference": "0e20b8c6eef7fc46694a2906e0eae2f9fc11cade",
                "shasum": ""
            },
            "require": {
                "ext-json": "*",
                "php": ">=7.0.0",
                "phpdocumentor/reflection-docblock": "~4.3 || ~5.0",
                "symfony/polyfill-mbstring": "~1.0"
            },
            "require-dev": {
                "phpunit/phpunit": "~6.0 || ~7.0 || ~9.0"
            },
            "type": "library",
            "autoload": {
                "files": [
                    "src/Create.php"
                ],
                "psr-4": {
                    "Arrayy\\": "src/"
                }
            },
            "notification-url": "https://packagist.org/downloads/",
            "license": [
                "MIT"
            ],
            "authors": [
                {
                    "name": "Lars Moelleken",
                    "email": "lars@moelleken.org",
                    "homepage": "https://www.moelleken.org/",
                    "role": "Maintainer"
                }
            ],
            "description": "Array manipulation library for PHP, called Arrayy!",
            "keywords": [
                "Arrayy",
                "array",
                "helpers",
                "manipulation",
                "methods",
                "utility",
                "utils"
            ],
            "support": {
                "docs": "https://voku.github.io/Arrayy/",
                "issues": "https://github.com/voku/Arrayy/issues",
                "source": "https://github.com/voku/Arrayy"
            },
            "funding": [
                {
                    "url": "https://www.paypal.me/moelleken",
                    "type": "custom"
                },
                {
                    "url": "https://github.com/voku",
                    "type": "github"
                },
                {
                    "url": "https://opencollective.com/arrayy",
                    "type": "open_collective"
                },
                {
                    "url": "https://www.patreon.com/voku",
                    "type": "patreon"
                },
                {
                    "url": "https://tidelift.com/funding/github/packagist/voku/arrayy",
                    "type": "tidelift"
                }
            ],
            "time": "2022-12-27T12:58:32+00:00"
        },
        {
            "name": "voku/email-check",
            "version": "3.1.0",
            "source": {
                "type": "git",
                "url": "https://github.com/voku/email-check.git",
                "reference": "6ea842920bbef6758b8c1e619fd1710e7a1a2cac"
            },
            "dist": {
                "type": "zip",
                "url": "https://api.github.com/repos/voku/email-check/zipball/6ea842920bbef6758b8c1e619fd1710e7a1a2cac",
                "reference": "6ea842920bbef6758b8c1e619fd1710e7a1a2cac",
                "shasum": ""
            },
            "require": {
                "php": ">=7.0.0",
                "symfony/polyfill-intl-idn": "~1.10"
            },
            "require-dev": {
                "fzaninotto/faker": "~1.7",
                "phpunit/phpunit": "~6.0 || ~7.0"
            },
            "suggest": {
                "ext-intl": "Use Intl for best performance"
            },
            "type": "library",
            "autoload": {
                "psr-4": {
                    "voku\\helper\\": "src/voku/helper/"
                }
            },
            "notification-url": "https://packagist.org/downloads/",
            "license": [
                "MIT"
            ],
            "authors": [
                {
                    "name": "Lars Moelleken",
                    "homepage": "http://www.moelleken.org/"
                }
            ],
            "description": "email-check (syntax, dns, trash, ...) library",
            "homepage": "https://github.com/voku/email-check",
            "keywords": [
                "check-email",
                "email",
                "mail",
                "mail-check",
                "validate-email",
                "validate-email-address",
                "validate-mail"
            ],
            "support": {
                "issues": "https://github.com/voku/email-check/issues",
                "source": "https://github.com/voku/email-check/tree/3.1.0"
            },
            "funding": [
                {
                    "url": "https://www.paypal.me/moelleken",
                    "type": "custom"
                },
                {
                    "url": "https://github.com/voku",
                    "type": "github"
                },
                {
                    "url": "https://www.patreon.com/voku",
                    "type": "patreon"
                },
                {
                    "url": "https://tidelift.com/funding/github/packagist/voku/email-check",
                    "type": "tidelift"
                }
            ],
            "time": "2021-01-27T14:14:33+00:00"
        },
        {
            "name": "voku/portable-ascii",
            "version": "2.0.1",
            "source": {
                "type": "git",
                "url": "https://github.com/voku/portable-ascii.git",
                "reference": "b56450eed252f6801410d810c8e1727224ae0743"
            },
            "dist": {
                "type": "zip",
                "url": "https://api.github.com/repos/voku/portable-ascii/zipball/b56450eed252f6801410d810c8e1727224ae0743",
                "reference": "b56450eed252f6801410d810c8e1727224ae0743",
                "shasum": ""
            },
            "require": {
                "php": ">=7.0.0"
            },
            "require-dev": {
                "phpunit/phpunit": "~6.0 || ~7.0 || ~9.0"
            },
            "suggest": {
                "ext-intl": "Use Intl for transliterator_transliterate() support"
            },
            "type": "library",
            "autoload": {
                "psr-4": {
                    "voku\\": "src/voku/"
                }
            },
            "notification-url": "https://packagist.org/downloads/",
            "license": [
                "MIT"
            ],
            "authors": [
                {
                    "name": "Lars Moelleken",
                    "homepage": "http://www.moelleken.org/"
                }
            ],
            "description": "Portable ASCII library - performance optimized (ascii) string functions for php.",
            "homepage": "https://github.com/voku/portable-ascii",
            "keywords": [
                "ascii",
                "clean",
                "php"
            ],
            "support": {
                "issues": "https://github.com/voku/portable-ascii/issues",
                "source": "https://github.com/voku/portable-ascii/tree/2.0.1"
            },
            "funding": [
                {
                    "url": "https://www.paypal.me/moelleken",
                    "type": "custom"
                },
                {
                    "url": "https://github.com/voku",
                    "type": "github"
                },
                {
                    "url": "https://opencollective.com/portable-ascii",
                    "type": "open_collective"
                },
                {
                    "url": "https://www.patreon.com/voku",
                    "type": "patreon"
                },
                {
                    "url": "https://tidelift.com/funding/github/packagist/voku/portable-ascii",
                    "type": "tidelift"
                }
            ],
            "time": "2022-03-08T17:03:00+00:00"
        },
        {
            "name": "voku/portable-utf8",
            "version": "6.0.12",
            "source": {
                "type": "git",
                "url": "https://github.com/voku/portable-utf8.git",
                "reference": "db0583727bb17666bbd2ba238c85babb973fd165"
            },
            "dist": {
                "type": "zip",
                "url": "https://api.github.com/repos/voku/portable-utf8/zipball/db0583727bb17666bbd2ba238c85babb973fd165",
                "reference": "db0583727bb17666bbd2ba238c85babb973fd165",
                "shasum": ""
            },
            "require": {
                "php": ">=7.0.0",
                "symfony/polyfill-iconv": "~1.0",
                "symfony/polyfill-intl-grapheme": "~1.0",
                "symfony/polyfill-intl-normalizer": "~1.0",
                "symfony/polyfill-mbstring": "~1.0",
                "symfony/polyfill-php72": "~1.0",
                "voku/portable-ascii": "~2.0.0"
            },
            "require-dev": {
                "phpstan/phpstan": "1.9.*@dev",
                "phpstan/phpstan-strict-rules": "1.4.*@dev",
                "phpunit/phpunit": "~6.0 || ~7.0 || ~9.0",
                "thecodingmachine/phpstan-strict-rules": "1.0.*@dev",
                "voku/phpstan-rules": "3.1.*@dev"
            },
            "suggest": {
                "ext-ctype": "Use Ctype for e.g. hexadecimal digit detection",
                "ext-fileinfo": "Use Fileinfo for better binary file detection",
                "ext-iconv": "Use iconv for best performance",
                "ext-intl": "Use Intl for best performance",
                "ext-json": "Use JSON for string detection",
                "ext-mbstring": "Use Mbstring for best performance"
            },
            "type": "library",
            "autoload": {
                "files": [
                    "bootstrap.php"
                ],
                "psr-4": {
                    "voku\\": "src/voku/"
                }
            },
            "notification-url": "https://packagist.org/downloads/",
            "license": [
                "(Apache-2.0 or GPL-2.0)"
            ],
            "authors": [
                {
                    "name": "Nicolas Grekas",
                    "email": "p@tchwork.com"
                },
                {
                    "name": "Hamid Sarfraz",
                    "homepage": "http://pageconfig.com/"
                },
                {
                    "name": "Lars Moelleken",
                    "homepage": "http://www.moelleken.org/"
                }
            ],
            "description": "Portable UTF-8 library - performance optimized (unicode) string functions for php.",
            "homepage": "https://github.com/voku/portable-utf8",
            "keywords": [
                "UTF",
                "clean",
                "php",
                "unicode",
                "utf-8",
                "utf8"
            ],
            "support": {
                "issues": "https://github.com/voku/portable-utf8/issues",
                "source": "https://github.com/voku/portable-utf8/tree/6.0.12"
            },
            "funding": [
                {
                    "url": "https://www.paypal.me/moelleken",
                    "type": "custom"
                },
                {
                    "url": "https://github.com/voku",
                    "type": "github"
                },
                {
                    "url": "https://opencollective.com/portable-utf8",
                    "type": "open_collective"
                },
                {
                    "url": "https://www.patreon.com/voku",
                    "type": "patreon"
                },
                {
                    "url": "https://tidelift.com/funding/github/packagist/voku/portable-utf8",
                    "type": "tidelift"
                }
            ],
            "time": "2023-01-11T12:26:16+00:00"
        },
        {
            "name": "voku/stop-words",
            "version": "2.0.1",
            "source": {
                "type": "git",
                "url": "https://github.com/voku/stop-words.git",
                "reference": "8e63c0af20f800b1600783764e0ce19e53969f71"
            },
            "dist": {
                "type": "zip",
                "url": "https://api.github.com/repos/voku/stop-words/zipball/8e63c0af20f800b1600783764e0ce19e53969f71",
                "reference": "8e63c0af20f800b1600783764e0ce19e53969f71",
                "shasum": ""
            },
            "require": {
                "php": ">=7.0.0"
            },
            "require-dev": {
                "phpunit/phpunit": "~6.0"
            },
            "type": "library",
            "autoload": {
                "psr-4": {
                    "voku\\": "src/voku/"
                }
            },
            "notification-url": "https://packagist.org/downloads/",
            "license": [
                "MIT"
            ],
            "authors": [
                {
                    "name": "Lars Moelleken",
                    "homepage": "http://www.moelleken.org/"
                }
            ],
            "description": "Stop-Words via PHP",
            "keywords": [
                "stop words",
                "stop-words"
            ],
            "support": {
                "issues": "https://github.com/voku/stop-words/issues",
                "source": "https://github.com/voku/stop-words/tree/master"
            },
            "time": "2018-11-23T01:37:27+00:00"
        },
        {
            "name": "voku/stringy",
            "version": "6.5.3",
            "source": {
                "type": "git",
                "url": "https://github.com/voku/Stringy.git",
                "reference": "c453c88fbff298f042c836ef44306f8703b2d537"
            },
            "dist": {
                "type": "zip",
                "url": "https://api.github.com/repos/voku/Stringy/zipball/c453c88fbff298f042c836ef44306f8703b2d537",
                "reference": "c453c88fbff298f042c836ef44306f8703b2d537",
                "shasum": ""
            },
            "require": {
                "defuse/php-encryption": "~2.0",
                "ext-json": "*",
                "php": ">=7.0.0",
                "voku/anti-xss": "~4.1",
                "voku/arrayy": "~7.8",
                "voku/email-check": "~3.1",
                "voku/portable-ascii": "~2.0",
                "voku/portable-utf8": "~6.0",
                "voku/urlify": "~5.0"
            },
            "replace": {
                "danielstjules/stringy": "~3.0"
            },
            "require-dev": {
                "phpunit/phpunit": "~6.0 || ~7.0 || ~9.0"
            },
            "type": "library",
            "autoload": {
                "files": [
                    "src/Create.php"
                ],
                "psr-4": {
                    "Stringy\\": "src/"
                }
            },
            "notification-url": "https://packagist.org/downloads/",
            "license": [
                "MIT"
            ],
            "authors": [
                {
                    "name": "Daniel St. Jules",
                    "email": "danielst.jules@gmail.com",
                    "homepage": "http://www.danielstjules.com",
                    "role": "Maintainer"
                },
                {
                    "name": "Lars Moelleken",
                    "email": "lars@moelleken.org",
                    "homepage": "https://www.moelleken.org/",
                    "role": "Fork-Maintainer"
                }
            ],
            "description": "A string manipulation library with multibyte support",
            "homepage": "https://github.com/danielstjules/Stringy",
            "keywords": [
                "UTF",
                "helpers",
                "manipulation",
                "methods",
                "multibyte",
                "string",
                "utf-8",
                "utility",
                "utils"
            ],
            "support": {
                "issues": "https://github.com/voku/Stringy/issues",
                "source": "https://github.com/voku/Stringy"
            },
            "funding": [
                {
                    "url": "https://www.paypal.me/moelleken",
                    "type": "custom"
                },
                {
                    "url": "https://github.com/voku",
                    "type": "github"
                },
                {
                    "url": "https://www.patreon.com/voku",
                    "type": "patreon"
                },
                {
                    "url": "https://tidelift.com/funding/github/packagist/voku/stringy",
                    "type": "tidelift"
                }
            ],
            "time": "2022-03-28T14:52:20+00:00"
        },
        {
            "name": "voku/urlify",
            "version": "5.0.7",
            "source": {
                "type": "git",
                "url": "https://github.com/voku/urlify.git",
                "reference": "014b2074407b5db5968f836c27d8731934b330e4"
            },
            "dist": {
                "type": "zip",
                "url": "https://api.github.com/repos/voku/urlify/zipball/014b2074407b5db5968f836c27d8731934b330e4",
                "reference": "014b2074407b5db5968f836c27d8731934b330e4",
                "shasum": ""
            },
            "require": {
                "php": ">=7.0.0",
                "voku/portable-ascii": "~2.0",
                "voku/portable-utf8": "~6.0",
                "voku/stop-words": "~2.0"
            },
            "require-dev": {
                "phpunit/phpunit": "~6.0 || ~7.0 || ~9.0"
            },
            "type": "library",
            "autoload": {
                "psr-4": {
                    "voku\\helper\\": "src/voku/helper/"
                }
            },
            "notification-url": "https://packagist.org/downloads/",
            "license": [
                "BSD-3-Clause"
            ],
            "authors": [
                {
                    "name": "Johnny Broadway",
                    "email": "johnny@johnnybroadway.com",
                    "homepage": "http://www.johnnybroadway.com/"
                },
                {
                    "name": "Lars Moelleken",
                    "email": "lars@moelleken.org",
                    "homepage": "https://moelleken.org/"
                }
            ],
            "description": "PHP port of URLify.js from the Django project. Transliterates non-ascii characters for use in URLs.",
            "homepage": "https://github.com/voku/urlify",
            "keywords": [
                "encode",
                "iconv",
                "link",
                "slug",
                "translit",
                "transliterate",
                "transliteration",
                "url",
                "urlify"
            ],
            "support": {
                "issues": "https://github.com/voku/urlify/issues",
                "source": "https://github.com/voku/urlify/tree/5.0.7"
            },
            "funding": [
                {
                    "url": "https://www.paypal.me/moelleken",
                    "type": "custom"
                },
                {
                    "url": "https://github.com/voku",
                    "type": "github"
                },
                {
                    "url": "https://www.patreon.com/voku",
                    "type": "patreon"
                },
                {
                    "url": "https://tidelift.com/funding/github/packagist/voku/urlify",
                    "type": "tidelift"
                }
            ],
            "time": "2022-01-24T19:08:46+00:00"
        },
        {
            "name": "webmozart/assert",
            "version": "1.11.0",
            "source": {
                "type": "git",
                "url": "https://github.com/webmozarts/assert.git",
                "reference": "11cb2199493b2f8a3b53e7f19068fc6aac760991"
            },
            "dist": {
                "type": "zip",
                "url": "https://api.github.com/repos/webmozarts/assert/zipball/11cb2199493b2f8a3b53e7f19068fc6aac760991",
                "reference": "11cb2199493b2f8a3b53e7f19068fc6aac760991",
                "shasum": ""
            },
            "require": {
                "ext-ctype": "*",
                "php": "^7.2 || ^8.0"
            },
            "conflict": {
                "phpstan/phpstan": "<0.12.20",
                "vimeo/psalm": "<4.6.1 || 4.6.2"
            },
            "require-dev": {
                "phpunit/phpunit": "^8.5.13"
            },
            "type": "library",
            "extra": {
                "branch-alias": {
                    "dev-master": "1.10-dev"
                }
            },
            "autoload": {
                "psr-4": {
                    "Webmozart\\Assert\\": "src/"
                }
            },
            "notification-url": "https://packagist.org/downloads/",
            "license": [
                "MIT"
            ],
            "authors": [
                {
                    "name": "Bernhard Schussek",
                    "email": "bschussek@gmail.com"
                }
            ],
            "description": "Assertions to validate method input/output with nice error messages.",
            "keywords": [
                "assert",
                "check",
                "validate"
            ],
            "support": {
                "issues": "https://github.com/webmozarts/assert/issues",
                "source": "https://github.com/webmozarts/assert/tree/1.11.0"
            },
            "time": "2022-06-03T18:03:27+00:00"
        },
        {
            "name": "webonyx/graphql-php",
            "version": "v14.11.9",
            "source": {
                "type": "git",
                "url": "https://github.com/webonyx/graphql-php.git",
                "reference": "ff91c9f3cf241db702e30b2c42bcc0920e70ac70"
            },
            "dist": {
                "type": "zip",
                "url": "https://api.github.com/repos/webonyx/graphql-php/zipball/ff91c9f3cf241db702e30b2c42bcc0920e70ac70",
                "reference": "ff91c9f3cf241db702e30b2c42bcc0920e70ac70",
                "shasum": ""
            },
            "require": {
                "ext-json": "*",
                "ext-mbstring": "*",
                "php": "^7.1 || ^8"
            },
            "require-dev": {
                "amphp/amp": "^2.3",
                "doctrine/coding-standard": "^6.0",
                "nyholm/psr7": "^1.2",
                "phpbench/phpbench": "^1.2",
                "phpstan/extension-installer": "^1.0",
                "phpstan/phpstan": "0.12.82",
                "phpstan/phpstan-phpunit": "0.12.18",
                "phpstan/phpstan-strict-rules": "0.12.9",
                "phpunit/phpunit": "^7.2 || ^8.5",
                "psr/http-message": "^1.0",
                "react/promise": "2.*",
                "simpod/php-coveralls-mirror": "^3.0",
                "squizlabs/php_codesniffer": "3.5.4"
            },
            "suggest": {
                "psr/http-message": "To use standard GraphQL server",
                "react/promise": "To leverage async resolving on React PHP platform"
            },
            "type": "library",
            "autoload": {
                "psr-4": {
                    "GraphQL\\": "src/"
                }
            },
            "notification-url": "https://packagist.org/downloads/",
            "license": [
                "MIT"
            ],
            "description": "A PHP port of GraphQL reference implementation",
            "homepage": "https://github.com/webonyx/graphql-php",
            "keywords": [
                "api",
                "graphql"
            ],
            "support": {
                "issues": "https://github.com/webonyx/graphql-php/issues",
                "source": "https://github.com/webonyx/graphql-php/tree/v14.11.9"
            },
            "funding": [
                {
                    "url": "https://opencollective.com/webonyx-graphql-php",
                    "type": "open_collective"
                }
            ],
            "time": "2023-01-06T12:12:50+00:00"
        },
        {
            "name": "yiisoft/yii2",
            "version": "2.0.47",
            "source": {
                "type": "git",
                "url": "https://github.com/yiisoft/yii2-framework.git",
                "reference": "8ecf57895d9c4b29cf9658ffe57af5f3d0e25254"
            },
            "dist": {
                "type": "zip",
                "url": "https://api.github.com/repos/yiisoft/yii2-framework/zipball/8ecf57895d9c4b29cf9658ffe57af5f3d0e25254",
                "reference": "8ecf57895d9c4b29cf9658ffe57af5f3d0e25254",
                "shasum": ""
            },
            "require": {
                "bower-asset/inputmask": "~3.2.2 | ~3.3.5",
                "bower-asset/jquery": "3.6.*@stable | 3.5.*@stable | 3.4.*@stable | 3.3.*@stable | 3.2.*@stable | 3.1.*@stable | 2.2.*@stable | 2.1.*@stable | 1.11.*@stable | 1.12.*@stable",
                "bower-asset/punycode": "1.3.*",
                "bower-asset/yii2-pjax": "~2.0.1",
                "cebe/markdown": "~1.0.0 | ~1.1.0 | ~1.2.0",
                "ext-ctype": "*",
                "ext-mbstring": "*",
                "ezyang/htmlpurifier": "~4.6",
                "lib-pcre": "*",
                "paragonie/random_compat": ">=1",
                "php": ">=5.4.0",
                "yiisoft/yii2-composer": "~2.0.4"
            },
            "bin": [
                "yii"
            ],
            "type": "library",
            "extra": {
                "branch-alias": {
                    "dev-master": "2.0.x-dev"
                }
            },
            "autoload": {
                "psr-4": {
                    "yii\\": ""
                }
            },
            "notification-url": "https://packagist.org/downloads/",
            "license": [
                "BSD-3-Clause"
            ],
            "authors": [
                {
                    "name": "Qiang Xue",
                    "email": "qiang.xue@gmail.com",
                    "homepage": "https://www.yiiframework.com/",
                    "role": "Founder and project lead"
                },
                {
                    "name": "Alexander Makarov",
                    "email": "sam@rmcreative.ru",
                    "homepage": "https://rmcreative.ru/",
                    "role": "Core framework development"
                },
                {
                    "name": "Maurizio Domba",
                    "homepage": "http://mdomba.info/",
                    "role": "Core framework development"
                },
                {
                    "name": "Carsten Brandt",
                    "email": "mail@cebe.cc",
                    "homepage": "https://www.cebe.cc/",
                    "role": "Core framework development"
                },
                {
                    "name": "Timur Ruziev",
                    "email": "resurtm@gmail.com",
                    "homepage": "http://resurtm.com/",
                    "role": "Core framework development"
                },
                {
                    "name": "Paul Klimov",
                    "email": "klimov.paul@gmail.com",
                    "role": "Core framework development"
                },
                {
                    "name": "Dmitry Naumenko",
                    "email": "d.naumenko.a@gmail.com",
                    "role": "Core framework development"
                },
                {
                    "name": "Boudewijn Vahrmeijer",
                    "email": "info@dynasource.eu",
                    "homepage": "http://dynasource.eu",
                    "role": "Core framework development"
                }
            ],
            "description": "Yii PHP Framework Version 2",
            "homepage": "https://www.yiiframework.com/",
            "keywords": [
                "framework",
                "yii2"
            ],
            "support": {
                "forum": "https://forum.yiiframework.com/",
                "irc": "ircs://irc.libera.chat:6697/yii",
                "issues": "https://github.com/yiisoft/yii2/issues?state=open",
                "source": "https://github.com/yiisoft/yii2",
                "wiki": "https://www.yiiframework.com/wiki"
            },
            "funding": [
                {
                    "url": "https://github.com/yiisoft",
                    "type": "github"
                },
                {
                    "url": "https://opencollective.com/yiisoft",
                    "type": "open_collective"
                },
                {
                    "url": "https://tidelift.com/funding/github/packagist/yiisoft/yii2",
                    "type": "tidelift"
                }
            ],
            "time": "2022-11-18T16:21:58+00:00"
        },
        {
            "name": "yiisoft/yii2-composer",
            "version": "2.0.10",
            "source": {
                "type": "git",
                "url": "https://github.com/yiisoft/yii2-composer.git",
                "reference": "94bb3f66e779e2774f8776d6e1bdeab402940510"
            },
            "dist": {
                "type": "zip",
                "url": "https://api.github.com/repos/yiisoft/yii2-composer/zipball/94bb3f66e779e2774f8776d6e1bdeab402940510",
                "reference": "94bb3f66e779e2774f8776d6e1bdeab402940510",
                "shasum": ""
            },
            "require": {
                "composer-plugin-api": "^1.0 | ^2.0"
            },
            "require-dev": {
                "composer/composer": "^1.0 | ^2.0@dev",
                "phpunit/phpunit": "<7"
            },
            "type": "composer-plugin",
            "extra": {
                "class": "yii\\composer\\Plugin",
                "branch-alias": {
                    "dev-master": "2.0.x-dev"
                }
            },
            "autoload": {
                "psr-4": {
                    "yii\\composer\\": ""
                }
            },
            "notification-url": "https://packagist.org/downloads/",
            "license": [
                "BSD-3-Clause"
            ],
            "authors": [
                {
                    "name": "Qiang Xue",
                    "email": "qiang.xue@gmail.com"
                },
                {
                    "name": "Carsten Brandt",
                    "email": "mail@cebe.cc"
                }
            ],
            "description": "The composer plugin for Yii extension installer",
            "keywords": [
                "composer",
                "extension installer",
                "yii2"
            ],
            "support": {
                "forum": "http://www.yiiframework.com/forum/",
                "irc": "irc://irc.freenode.net/yii",
                "issues": "https://github.com/yiisoft/yii2-composer/issues",
                "source": "https://github.com/yiisoft/yii2-composer",
                "wiki": "http://www.yiiframework.com/wiki/"
            },
            "funding": [
                {
                    "url": "https://github.com/yiisoft",
                    "type": "github"
                },
                {
                    "url": "https://opencollective.com/yiisoft",
                    "type": "open_collective"
                },
                {
                    "url": "https://tidelift.com/funding/github/packagist/yiisoft/yii2-composer",
                    "type": "tidelift"
                }
            ],
            "time": "2020-06-24T00:04:01+00:00"
        },
        {
            "name": "yiisoft/yii2-debug",
            "version": "2.1.19",
            "source": {
                "type": "git",
                "url": "https://github.com/yiisoft/yii2-debug.git",
                "reference": "84d20d738b0698298f851fcb6fc25e748d759223"
            },
            "dist": {
                "type": "zip",
                "url": "https://api.github.com/repos/yiisoft/yii2-debug/zipball/84d20d738b0698298f851fcb6fc25e748d759223",
                "reference": "84d20d738b0698298f851fcb6fc25e748d759223",
                "shasum": ""
            },
            "require": {
                "ext-mbstring": "*",
                "php": ">=5.4",
                "yiisoft/yii2": "~2.0.13"
            },
            "require-dev": {
                "cweagans/composer-patches": "^1.7",
                "phpunit/phpunit": "4.8.34",
                "yiisoft/yii2-coding-standards": "~2.0",
                "yiisoft/yii2-swiftmailer": "*"
            },
            "type": "yii2-extension",
            "extra": {
                "branch-alias": {
                    "dev-master": "2.0.x-dev"
                },
                "composer-exit-on-patch-failure": true,
                "patches": {
                    "phpunit/phpunit-mock-objects": {
                        "Fix PHP 7 and 8 compatibility": "https://yiisoft.github.io/phpunit-patches/phpunit_mock_objects.patch"
                    },
                    "phpunit/phpunit": {
                        "Fix PHP 7 compatibility": "https://yiisoft.github.io/phpunit-patches/phpunit_php7.patch",
                        "Fix PHP 8 compatibility": "https://yiisoft.github.io/phpunit-patches/phpunit_php8.patch",
                        "Fix PHP 8.1 compatibility": "https://yiisoft.github.io/phpunit-patches/phpunit_php81.patch"
                    }
                }
            },
            "autoload": {
                "psr-4": {
                    "yii\\debug\\": "src"
                }
            },
            "notification-url": "https://packagist.org/downloads/",
            "license": [
                "BSD-3-Clause"
            ],
            "authors": [
                {
                    "name": "Qiang Xue",
                    "email": "qiang.xue@gmail.com"
                },
                {
                    "name": "Simon Karlen",
                    "email": "simi.albi@outlook.com"
                }
            ],
            "description": "The debugger extension for the Yii framework",
            "keywords": [
                "debug",
                "debugger",
                "yii2"
            ],
            "support": {
                "forum": "http://www.yiiframework.com/forum/",
                "irc": "irc://irc.freenode.net/yii",
                "issues": "https://github.com/yiisoft/yii2-debug/issues",
                "source": "https://github.com/yiisoft/yii2-debug",
                "wiki": "http://www.yiiframework.com/wiki/"
            },
            "funding": [
                {
                    "url": "https://github.com/yiisoft",
                    "type": "github"
                },
                {
                    "url": "https://opencollective.com/yiisoft",
                    "type": "open_collective"
                },
                {
                    "url": "https://tidelift.com/funding/github/packagist/yiisoft/yii2-debug",
                    "type": "tidelift"
                }
            ],
            "time": "2022-04-05T20:35:14+00:00"
        },
        {
            "name": "yiisoft/yii2-queue",
            "version": "2.3.5",
            "source": {
                "type": "git",
                "url": "https://github.com/yiisoft/yii2-queue.git",
                "reference": "c1bf0ef5dbe107dc1cf692c1349b9ddd2485a399"
            },
            "dist": {
                "type": "zip",
                "url": "https://api.github.com/repos/yiisoft/yii2-queue/zipball/c1bf0ef5dbe107dc1cf692c1349b9ddd2485a399",
                "reference": "c1bf0ef5dbe107dc1cf692c1349b9ddd2485a399",
                "shasum": ""
            },
            "require": {
                "php": ">=5.5.0",
                "symfony/process": "^3.3||^4.0||^5.0||^6.0",
                "yiisoft/yii2": "~2.0.14"
            },
            "require-dev": {
                "aws/aws-sdk-php": ">=2.4",
                "enqueue/amqp-lib": "^0.8||^0.9.10",
                "enqueue/stomp": "^0.8.39",
                "opis/closure": "*",
                "pda/pheanstalk": "v3.*",
                "php-amqplib/php-amqplib": "*",
                "phpunit/phpunit": "~4.4",
                "yiisoft/yii2-debug": "*",
                "yiisoft/yii2-gii": "*",
                "yiisoft/yii2-redis": "*"
            },
            "suggest": {
                "aws/aws-sdk-php": "Need for aws SQS.",
                "enqueue/amqp-lib": "Need for AMQP interop queue.",
                "enqueue/stomp": "Need for Stomp queue.",
                "ext-gearman": "Need for Gearman queue.",
                "ext-pcntl": "Need for process signals.",
                "pda/pheanstalk": "Need for Beanstalk queue.",
                "php-amqplib/php-amqplib": "Need for AMQP queue.",
                "yiisoft/yii2-redis": "Need for Redis queue."
            },
            "type": "yii2-extension",
            "extra": {
                "branch-alias": {
                    "dev-master": "2.x-dev"
                }
            },
            "autoload": {
                "psr-4": {
                    "yii\\queue\\": "src",
                    "yii\\queue\\db\\": "src/drivers/db",
                    "yii\\queue\\sqs\\": "src/drivers/sqs",
                    "yii\\queue\\amqp\\": "src/drivers/amqp",
                    "yii\\queue\\file\\": "src/drivers/file",
                    "yii\\queue\\sync\\": "src/drivers/sync",
                    "yii\\queue\\redis\\": "src/drivers/redis",
                    "yii\\queue\\stomp\\": "src/drivers/stomp",
                    "yii\\queue\\gearman\\": "src/drivers/gearman",
                    "yii\\queue\\beanstalk\\": "src/drivers/beanstalk",
                    "yii\\queue\\amqp_interop\\": "src/drivers/amqp_interop"
                }
            },
            "notification-url": "https://packagist.org/downloads/",
            "license": [
                "BSD-3-Clause"
            ],
            "authors": [
                {
                    "name": "Roman Zhuravlev",
                    "email": "zhuravljov@gmail.com"
                }
            ],
            "description": "Yii2 Queue Extension which supported DB, Redis, RabbitMQ, Beanstalk, SQS and Gearman",
            "keywords": [
                "async",
                "beanstalk",
                "db",
                "gearman",
                "gii",
                "queue",
                "rabbitmq",
                "redis",
                "sqs",
                "yii"
            ],
            "support": {
                "docs": "https://github.com/yiisoft/yii2-queue/blob/master/docs/guide",
                "issues": "https://github.com/yiisoft/yii2-queue/issues",
                "source": "https://github.com/yiisoft/yii2-queue"
            },
            "funding": [
                {
                    "url": "https://github.com/yiisoft",
                    "type": "github"
                },
                {
                    "url": "https://opencollective.com/yiisoft",
                    "type": "open_collective"
                },
                {
                    "url": "https://tidelift.com/funding/github/packagist/yiisoft/yii2-queue",
                    "type": "tidelift"
                }
            ],
            "time": "2022-11-18T17:16:47+00:00"
        },
        {
            "name": "yiisoft/yii2-symfonymailer",
            "version": "2.0.4",
            "source": {
                "type": "git",
                "url": "https://github.com/yiisoft/yii2-symfonymailer.git",
                "reference": "82f5902551a160633c4734b5096977ce76a809d9"
            },
            "dist": {
                "type": "zip",
                "url": "https://api.github.com/repos/yiisoft/yii2-symfonymailer/zipball/82f5902551a160633c4734b5096977ce76a809d9",
                "reference": "82f5902551a160633c4734b5096977ce76a809d9",
                "shasum": ""
            },
            "require": {
                "php": ">=7.4.0",
                "symfony/mailer": ">=5.4.0",
                "yiisoft/yii2": ">=2.0.4"
            },
            "require-dev": {
                "phpunit/phpunit": "9.5.10"
            },
            "type": "yii2-extension",
            "extra": {
                "branch-alias": {
                    "dev-master": "2.0.x-dev"
                }
            },
            "autoload": {
                "psr-4": {
                    "yii\\symfonymailer\\": "src"
                }
            },
            "notification-url": "https://packagist.org/downloads/",
            "license": [
                "BSD-3-Clause"
            ],
            "authors": [
                {
                    "name": "Kirill Petrov",
                    "email": "archibeardrinker@gmail.com"
                }
            ],
            "description": "The SymfonyMailer integration for the Yii framework",
            "keywords": [
                "email",
                "mail",
                "mailer",
                "symfony",
                "symfonymailer",
                "yii2"
            ],
            "support": {
                "forum": "http://www.yiiframework.com/forum/",
                "irc": "irc://irc.freenode.net/yii",
                "issues": "https://github.com/yiisoft/yii2-symfonymailer/issues",
                "source": "https://github.com/yiisoft/yii2-symfonymailer",
                "wiki": "http://www.yiiframework.com/wiki/"
            },
            "funding": [
                {
                    "url": "https://github.com/yiisoft",
                    "type": "github"
                },
                {
                    "url": "https://opencollective.com/yiisoft",
                    "type": "open_collective"
                },
                {
                    "url": "https://tidelift.com/funding/github/packagist/yiisoft/yii2-symfonymailer",
                    "type": "tidelift"
                }
            ],
            "time": "2022-09-04T10:48:21+00:00"
        }
    ],
    "packages-dev": [
        {
            "name": "behat/gherkin",
            "version": "v4.9.0",
            "source": {
                "type": "git",
                "url": "https://github.com/Behat/Gherkin.git",
                "reference": "0bc8d1e30e96183e4f36db9dc79caead300beff4"
            },
            "dist": {
                "type": "zip",
                "url": "https://api.github.com/repos/Behat/Gherkin/zipball/0bc8d1e30e96183e4f36db9dc79caead300beff4",
                "reference": "0bc8d1e30e96183e4f36db9dc79caead300beff4",
                "shasum": ""
            },
            "require": {
                "php": "~7.2|~8.0"
            },
            "require-dev": {
                "cucumber/cucumber": "dev-gherkin-22.0.0",
                "phpunit/phpunit": "~8|~9",
                "symfony/yaml": "~3|~4|~5"
            },
            "suggest": {
                "symfony/yaml": "If you want to parse features, represented in YAML files"
            },
            "type": "library",
            "extra": {
                "branch-alias": {
                    "dev-master": "4.x-dev"
                }
            },
            "autoload": {
                "psr-0": {
                    "Behat\\Gherkin": "src/"
                }
            },
            "notification-url": "https://packagist.org/downloads/",
            "license": [
                "MIT"
            ],
            "authors": [
                {
                    "name": "Konstantin Kudryashov",
                    "email": "ever.zet@gmail.com",
                    "homepage": "http://everzet.com"
                }
            ],
            "description": "Gherkin DSL parser for PHP",
            "homepage": "http://behat.org/",
            "keywords": [
                "BDD",
                "Behat",
                "Cucumber",
                "DSL",
                "gherkin",
                "parser"
            ],
            "support": {
                "issues": "https://github.com/Behat/Gherkin/issues",
                "source": "https://github.com/Behat/Gherkin/tree/v4.9.0"
            },
            "time": "2021-10-12T13:05:09+00:00"
        },
        {
            "name": "codeception/codeception",
            "version": "4.2.2",
            "source": {
                "type": "git",
                "url": "https://github.com/Codeception/Codeception.git",
                "reference": "b88014f3348c93f3df99dc6d0967b0dbfa804474"
            },
            "dist": {
                "type": "zip",
                "url": "https://api.github.com/repos/Codeception/Codeception/zipball/b88014f3348c93f3df99dc6d0967b0dbfa804474",
                "reference": "b88014f3348c93f3df99dc6d0967b0dbfa804474",
                "shasum": ""
            },
            "require": {
                "behat/gherkin": "^4.4.0",
                "codeception/lib-asserts": "^1.0 | 2.0.*@dev",
                "codeception/phpunit-wrapper": ">6.0.15 <6.1.0 | ^6.6.1 | ^7.7.1 | ^8.1.1 | ^9.0",
                "codeception/stub": "^2.0 | ^3.0 | ^4.0",
                "ext-curl": "*",
                "ext-json": "*",
                "ext-mbstring": "*",
                "guzzlehttp/psr7": "^1.4 | ^2.0",
                "php": ">=5.6.0 <9.0",
                "symfony/console": ">=2.7 <6.0",
                "symfony/css-selector": ">=2.7 <6.0",
                "symfony/event-dispatcher": ">=2.7 <6.0",
                "symfony/finder": ">=2.7 <6.0",
                "symfony/yaml": ">=2.7 <6.0"
            },
            "require-dev": {
                "codeception/module-asserts": "^1.0 | 2.0.*@dev",
                "codeception/module-cli": "^1.0 | 2.0.*@dev",
                "codeception/module-db": "^1.0 | 2.0.*@dev",
                "codeception/module-filesystem": "^1.0 | 2.0.*@dev",
                "codeception/module-phpbrowser": "^1.0 | 2.0.*@dev",
                "codeception/specify": "~0.3",
                "codeception/util-universalframework": "*@dev",
                "monolog/monolog": "~1.8",
                "squizlabs/php_codesniffer": "~2.0",
                "symfony/process": ">=2.7 <6.0",
                "vlucas/phpdotenv": "^2.0 | ^3.0 | ^4.0 | ^5.0"
            },
            "suggest": {
                "codeception/specify": "BDD-style code blocks",
                "codeception/verify": "BDD-style assertions",
                "hoa/console": "For interactive console functionality",
                "stecman/symfony-console-completion": "For BASH autocompletion",
                "symfony/phpunit-bridge": "For phpunit-bridge support"
            },
            "bin": [
                "codecept"
            ],
            "type": "library",
            "extra": {
                "branch-alias": []
            },
            "autoload": {
                "files": [
                    "functions.php"
                ],
                "psr-4": {
                    "Codeception\\": "src/Codeception",
                    "Codeception\\Extension\\": "ext"
                }
            },
            "notification-url": "https://packagist.org/downloads/",
            "license": [
                "MIT"
            ],
            "authors": [
                {
                    "name": "Michael Bodnarchuk",
                    "email": "davert@mail.ua",
                    "homepage": "https://codegyre.com"
                }
            ],
            "description": "BDD-style testing framework",
            "homepage": "https://codeception.com/",
            "keywords": [
                "BDD",
                "TDD",
                "acceptance testing",
                "functional testing",
                "unit testing"
            ],
            "support": {
                "issues": "https://github.com/Codeception/Codeception/issues",
                "source": "https://github.com/Codeception/Codeception/tree/4.2.2"
            },
            "funding": [
                {
                    "url": "https://opencollective.com/codeception",
                    "type": "open_collective"
                }
            ],
            "time": "2022-08-13T13:28:25+00:00"
        },
        {
            "name": "codeception/lib-asserts",
            "version": "1.13.2",
            "source": {
                "type": "git",
                "url": "https://github.com/Codeception/lib-asserts.git",
                "reference": "184231d5eab66bc69afd6b9429344d80c67a33b6"
            },
            "dist": {
                "type": "zip",
                "url": "https://api.github.com/repos/Codeception/lib-asserts/zipball/184231d5eab66bc69afd6b9429344d80c67a33b6",
                "reference": "184231d5eab66bc69afd6b9429344d80c67a33b6",
                "shasum": ""
            },
            "require": {
                "codeception/phpunit-wrapper": ">6.0.15 <6.1.0 | ^6.6.1 | ^7.7.1 | ^8.0.3 | ^9.0",
                "ext-dom": "*",
                "php": ">=5.6.0 <9.0"
            },
            "type": "library",
            "autoload": {
                "classmap": [
                    "src/"
                ]
            },
            "notification-url": "https://packagist.org/downloads/",
            "license": [
                "MIT"
            ],
            "authors": [
                {
                    "name": "Michael Bodnarchuk",
                    "email": "davert@mail.ua",
                    "homepage": "http://codegyre.com"
                },
                {
                    "name": "Gintautas Miselis"
                },
                {
                    "name": "Gustavo Nieves",
                    "homepage": "https://medium.com/@ganieves"
                }
            ],
            "description": "Assertion methods used by Codeception core and Asserts module",
            "homepage": "https://codeception.com/",
            "keywords": [
                "codeception"
            ],
            "support": {
                "issues": "https://github.com/Codeception/lib-asserts/issues",
                "source": "https://github.com/Codeception/lib-asserts/tree/1.13.2"
            },
            "time": "2020-10-21T16:26:20+00:00"
        },
        {
            "name": "codeception/lib-innerbrowser",
            "version": "1.5.1",
            "source": {
                "type": "git",
                "url": "https://github.com/Codeception/lib-innerbrowser.git",
                "reference": "31b4b56ad53c3464fcb2c0a14d55a51a201bd3c2"
            },
            "dist": {
                "type": "zip",
                "url": "https://api.github.com/repos/Codeception/lib-innerbrowser/zipball/31b4b56ad53c3464fcb2c0a14d55a51a201bd3c2",
                "reference": "31b4b56ad53c3464fcb2c0a14d55a51a201bd3c2",
                "shasum": ""
            },
            "require": {
                "codeception/codeception": "4.*@dev",
                "ext-dom": "*",
                "ext-json": "*",
                "ext-mbstring": "*",
                "php": ">=5.6.0 <9.0",
                "symfony/browser-kit": ">=2.7 <6.0",
                "symfony/dom-crawler": ">=2.7 <6.0"
            },
            "conflict": {
                "codeception/codeception": "<4.0"
            },
            "require-dev": {
                "codeception/util-universalframework": "dev-master"
            },
            "type": "library",
            "autoload": {
                "classmap": [
                    "src/"
                ]
            },
            "notification-url": "https://packagist.org/downloads/",
            "license": [
                "MIT"
            ],
            "authors": [
                {
                    "name": "Michael Bodnarchuk",
                    "email": "davert@mail.ua",
                    "homepage": "http://codegyre.com"
                },
                {
                    "name": "Gintautas Miselis"
                }
            ],
            "description": "Parent library for all Codeception framework modules and PhpBrowser",
            "homepage": "https://codeception.com/",
            "keywords": [
                "codeception"
            ],
            "support": {
                "issues": "https://github.com/Codeception/lib-innerbrowser/issues",
                "source": "https://github.com/Codeception/lib-innerbrowser/tree/1.5.1"
            },
            "time": "2021-08-30T15:21:42+00:00"
        },
        {
            "name": "codeception/module-asserts",
            "version": "1.3.1",
            "source": {
                "type": "git",
                "url": "https://github.com/Codeception/module-asserts.git",
                "reference": "59374f2fef0cabb9e8ddb53277e85cdca74328de"
            },
            "dist": {
                "type": "zip",
                "url": "https://api.github.com/repos/Codeception/module-asserts/zipball/59374f2fef0cabb9e8ddb53277e85cdca74328de",
                "reference": "59374f2fef0cabb9e8ddb53277e85cdca74328de",
                "shasum": ""
            },
            "require": {
                "codeception/codeception": "*@dev",
                "codeception/lib-asserts": "^1.13.1",
                "php": ">=5.6.0 <9.0"
            },
            "conflict": {
                "codeception/codeception": "<4.0"
            },
            "type": "library",
            "autoload": {
                "classmap": [
                    "src/"
                ]
            },
            "notification-url": "https://packagist.org/downloads/",
            "license": [
                "MIT"
            ],
            "authors": [
                {
                    "name": "Michael Bodnarchuk"
                },
                {
                    "name": "Gintautas Miselis"
                },
                {
                    "name": "Gustavo Nieves",
                    "homepage": "https://medium.com/@ganieves"
                }
            ],
            "description": "Codeception module containing various assertions",
            "homepage": "https://codeception.com/",
            "keywords": [
                "assertions",
                "asserts",
                "codeception"
            ],
            "support": {
                "issues": "https://github.com/Codeception/module-asserts/issues",
                "source": "https://github.com/Codeception/module-asserts/tree/1.3.1"
            },
            "time": "2020-10-21T16:48:15+00:00"
        },
        {
            "name": "codeception/module-datafactory",
            "version": "1.1.0",
            "source": {
                "type": "git",
                "url": "https://github.com/Codeception/module-datafactory.git",
                "reference": "cf66d54f4084969659ef7fb86409c11d451d7af6"
            },
            "dist": {
                "type": "zip",
                "url": "https://api.github.com/repos/Codeception/module-datafactory/zipball/cf66d54f4084969659ef7fb86409c11d451d7af6",
                "reference": "cf66d54f4084969659ef7fb86409c11d451d7af6",
                "shasum": ""
            },
            "require": {
                "codeception/codeception": "^4.0",
                "league/factory-muffin": "^3.0",
                "league/factory-muffin-faker": "^2.1",
                "php": ">=5.6.0 <9.0"
            },
            "type": "library",
            "autoload": {
                "classmap": [
                    "src/"
                ]
            },
            "notification-url": "https://packagist.org/downloads/",
            "license": [
                "MIT"
            ],
            "authors": [
                {
                    "name": "Michael Bodnarchuk"
                }
            ],
            "description": "DataFactory module for Codeception",
            "homepage": "http://codeception.com/",
            "keywords": [
                "codeception"
            ],
            "support": {
                "issues": "https://github.com/Codeception/module-datafactory/issues",
                "source": "https://github.com/Codeception/module-datafactory/tree/1.1.0"
            },
            "time": "2021-03-16T19:42:07+00:00"
        },
        {
            "name": "codeception/module-phpbrowser",
            "version": "1.0.3",
            "source": {
                "type": "git",
                "url": "https://github.com/Codeception/module-phpbrowser.git",
                "reference": "8ba6bede11d0914e74d98691f427fd8f397f192e"
            },
            "dist": {
                "type": "zip",
                "url": "https://api.github.com/repos/Codeception/module-phpbrowser/zipball/8ba6bede11d0914e74d98691f427fd8f397f192e",
                "reference": "8ba6bede11d0914e74d98691f427fd8f397f192e",
                "shasum": ""
            },
            "require": {
                "codeception/codeception": "^4.1",
                "codeception/lib-innerbrowser": "^1.3",
                "guzzlehttp/guzzle": "^6.3|^7.0",
                "php": ">=5.6.0 <9.0"
            },
            "conflict": {
                "codeception/codeception": "<4.0"
            },
            "require-dev": {
                "codeception/module-rest": "^1.0"
            },
            "suggest": {
                "codeception/phpbuiltinserver": "Start and stop PHP built-in web server for your tests"
            },
            "type": "library",
            "autoload": {
                "classmap": [
                    "src/"
                ]
            },
            "notification-url": "https://packagist.org/downloads/",
            "license": [
                "MIT"
            ],
            "authors": [
                {
                    "name": "Michael Bodnarchuk"
                },
                {
                    "name": "Gintautas Miselis"
                }
            ],
            "description": "Codeception module for testing web application over HTTP",
            "homepage": "http://codeception.com/",
            "keywords": [
                "codeception",
                "functional-testing",
                "http"
            ],
            "support": {
                "issues": "https://github.com/Codeception/module-phpbrowser/issues",
                "source": "https://github.com/Codeception/module-phpbrowser/tree/1.0.3"
            },
            "time": "2022-05-21T13:50:41+00:00"
        },
        {
            "name": "codeception/module-rest",
            "version": "1.4.2",
            "source": {
                "type": "git",
                "url": "https://github.com/Codeception/module-rest.git",
                "reference": "9cd7a87fd9343494e7782f7bdb51687c25046917"
            },
            "dist": {
                "type": "zip",
                "url": "https://api.github.com/repos/Codeception/module-rest/zipball/9cd7a87fd9343494e7782f7bdb51687c25046917",
                "reference": "9cd7a87fd9343494e7782f7bdb51687c25046917",
                "shasum": ""
            },
            "require": {
                "codeception/codeception": "^4.0",
                "justinrainbow/json-schema": "~5.2.9",
                "php": ">=5.6.6 <9.0",
                "softcreatr/jsonpath": "^0.5 || ^0.7"
            },
            "require-dev": {
                "codeception/lib-innerbrowser": "^1.0",
                "codeception/util-universalframework": "^1.0"
            },
            "suggest": {
                "aws/aws-sdk-php": "For using AWS Auth"
            },
            "type": "library",
            "autoload": {
                "classmap": [
                    "src/"
                ]
            },
            "notification-url": "https://packagist.org/downloads/",
            "license": [
                "MIT"
            ],
            "authors": [
                {
                    "name": "Gintautas Miselis"
                }
            ],
            "description": "REST module for Codeception",
            "homepage": "http://codeception.com/",
            "keywords": [
                "codeception",
                "rest"
            ],
            "support": {
                "issues": "https://github.com/Codeception/module-rest/issues",
                "source": "https://github.com/Codeception/module-rest/tree/1.4.2"
            },
            "time": "2021-11-18T18:58:15+00:00"
        },
        {
            "name": "codeception/module-yii2",
            "version": "1.1.5",
            "source": {
                "type": "git",
                "url": "https://github.com/Codeception/module-yii2.git",
                "reference": "14269d059b8eaedf3d414a673907bd874cd4ed04"
            },
            "dist": {
                "type": "zip",
                "url": "https://api.github.com/repos/Codeception/module-yii2/zipball/14269d059b8eaedf3d414a673907bd874cd4ed04",
                "reference": "14269d059b8eaedf3d414a673907bd874cd4ed04",
                "shasum": ""
            },
            "require": {
                "codeception/codeception": "^4.0",
                "codeception/lib-innerbrowser": "^1.0",
                "php": ">=5.6.0 <=8.1 | ~8.1.0"
            },
            "require-dev": {
                "codeception/module-asserts": "^1.3",
                "codeception/module-filesystem": "^1.0",
                "codeception/verify": "<2",
                "codemix/yii2-localeurls": "^1.7",
                "yiisoft/yii2": "dev-master",
                "yiisoft/yii2-app-advanced": "dev-master"
            },
            "type": "library",
            "autoload": {
                "classmap": [
                    "src/"
                ]
            },
            "notification-url": "https://packagist.org/downloads/",
            "license": [
                "MIT"
            ],
            "authors": [
                {
                    "name": "Alexander Makarov"
                },
                {
                    "name": "Sam Mouse"
                },
                {
                    "name": "Michael Bodnarchuk"
                }
            ],
            "description": "Codeception module for Yii2 framework",
            "homepage": "http://codeception.com/",
            "keywords": [
                "codeception",
                "yii2"
            ],
            "support": {
                "issues": "https://github.com/Codeception/module-yii2/issues",
                "source": "https://github.com/Codeception/module-yii2/tree/1.1.5"
            },
            "time": "2021-12-30T09:16:01+00:00"
        },
        {
            "name": "codeception/phpunit-wrapper",
            "version": "9.0.9",
            "source": {
                "type": "git",
                "url": "https://github.com/Codeception/phpunit-wrapper.git",
                "reference": "7439a53ae367986e9c22b2ac00f9d7376bb2f8cf"
            },
            "dist": {
                "type": "zip",
                "url": "https://api.github.com/repos/Codeception/phpunit-wrapper/zipball/7439a53ae367986e9c22b2ac00f9d7376bb2f8cf",
                "reference": "7439a53ae367986e9c22b2ac00f9d7376bb2f8cf",
                "shasum": ""
            },
            "require": {
                "php": ">=7.2",
                "phpunit/phpunit": "^9.0"
            },
            "require-dev": {
                "codeception/specify": "*",
                "consolidation/robo": "^3.0.0-alpha3",
                "vlucas/phpdotenv": "^3.0"
            },
            "type": "library",
            "autoload": {
                "psr-4": {
                    "Codeception\\PHPUnit\\": "src/"
                }
            },
            "notification-url": "https://packagist.org/downloads/",
            "license": [
                "MIT"
            ],
            "authors": [
                {
                    "name": "Davert",
                    "email": "davert.php@resend.cc"
                },
                {
                    "name": "Naktibalda"
                }
            ],
            "description": "PHPUnit classes used by Codeception",
            "support": {
                "issues": "https://github.com/Codeception/phpunit-wrapper/issues",
                "source": "https://github.com/Codeception/phpunit-wrapper/tree/9.0.9"
            },
            "time": "2022-05-23T06:24:11+00:00"
        },
        {
            "name": "codeception/stub",
            "version": "4.0.2",
            "source": {
                "type": "git",
                "url": "https://github.com/Codeception/Stub.git",
                "reference": "18a148dacd293fc7b044042f5aa63a82b08bff5d"
            },
            "dist": {
                "type": "zip",
                "url": "https://api.github.com/repos/Codeception/Stub/zipball/18a148dacd293fc7b044042f5aa63a82b08bff5d",
                "reference": "18a148dacd293fc7b044042f5aa63a82b08bff5d",
                "shasum": ""
            },
            "require": {
                "php": "^7.4 | ^8.0",
                "phpunit/phpunit": "^8.4 | ^9.0 | ^10.0 | 10.0.x-dev"
            },
            "require-dev": {
                "consolidation/robo": "^3.0"
            },
            "type": "library",
            "autoload": {
                "psr-4": {
                    "Codeception\\": "src/"
                }
            },
            "notification-url": "https://packagist.org/downloads/",
            "license": [
                "MIT"
            ],
            "description": "Flexible Stub wrapper for PHPUnit's Mock Builder",
            "support": {
                "issues": "https://github.com/Codeception/Stub/issues",
                "source": "https://github.com/Codeception/Stub/tree/4.0.2"
            },
            "time": "2022-01-31T19:25:15+00:00"
        },
        {
            "name": "craftcms/ecs",
            "version": "dev-main",
            "source": {
                "type": "git",
                "url": "https://github.com/craftcms/ecs.git",
                "reference": "b4ef13140cd808feed5bfb857b3083d6c44ca2b4"
            },
            "dist": {
                "type": "zip",
                "url": "https://api.github.com/repos/craftcms/ecs/zipball/b4ef13140cd808feed5bfb857b3083d6c44ca2b4",
                "reference": "b4ef13140cd808feed5bfb857b3083d6c44ca2b4",
                "shasum": ""
            },
            "require": {
                "php": "^7.2.5|^8.0.2",
                "symplify/easy-coding-standard": "^10.3.3"
            },
            "default-branch": true,
            "type": "library",
            "autoload": {
                "psr-4": {
                    "craft\\ecs\\": "src"
                }
            },
            "notification-url": "https://packagist.org/downloads/",
            "description": "Easy Coding Standard configurations for Craft CMS projects",
            "support": {
                "issues": "https://github.com/craftcms/ecs/issues",
                "source": "https://github.com/craftcms/ecs/tree/main"
            },
            "time": "2022-06-30T16:27:12+00:00"
        },
        {
            "name": "doctrine/instantiator",
            "version": "1.5.0",
            "source": {
                "type": "git",
                "url": "https://github.com/doctrine/instantiator.git",
                "reference": "0a0fa9780f5d4e507415a065172d26a98d02047b"
            },
            "dist": {
                "type": "zip",
                "url": "https://api.github.com/repos/doctrine/instantiator/zipball/0a0fa9780f5d4e507415a065172d26a98d02047b",
                "reference": "0a0fa9780f5d4e507415a065172d26a98d02047b",
                "shasum": ""
            },
            "require": {
                "php": "^7.1 || ^8.0"
            },
            "require-dev": {
                "doctrine/coding-standard": "^9 || ^11",
                "ext-pdo": "*",
                "ext-phar": "*",
                "phpbench/phpbench": "^0.16 || ^1",
                "phpstan/phpstan": "^1.4",
                "phpstan/phpstan-phpunit": "^1",
                "phpunit/phpunit": "^7.5 || ^8.5 || ^9.5",
                "vimeo/psalm": "^4.30 || ^5.4"
            },
            "type": "library",
            "autoload": {
                "psr-4": {
                    "Doctrine\\Instantiator\\": "src/Doctrine/Instantiator/"
                }
            },
            "notification-url": "https://packagist.org/downloads/",
            "license": [
                "MIT"
            ],
            "authors": [
                {
                    "name": "Marco Pivetta",
                    "email": "ocramius@gmail.com",
                    "homepage": "https://ocramius.github.io/"
                }
            ],
            "description": "A small, lightweight utility to instantiate objects in PHP without invoking their constructors",
            "homepage": "https://www.doctrine-project.org/projects/instantiator.html",
            "keywords": [
                "constructor",
                "instantiate"
            ],
            "support": {
                "issues": "https://github.com/doctrine/instantiator/issues",
                "source": "https://github.com/doctrine/instantiator/tree/1.5.0"
            },
            "funding": [
                {
                    "url": "https://www.doctrine-project.org/sponsorship.html",
                    "type": "custom"
                },
                {
                    "url": "https://www.patreon.com/phpdoctrine",
                    "type": "patreon"
                },
                {
                    "url": "https://tidelift.com/funding/github/packagist/doctrine%2Finstantiator",
                    "type": "tidelift"
                }
            ],
            "time": "2022-12-30T00:15:36+00:00"
        },
        {
            "name": "fakerphp/faker",
            "version": "v1.21.0",
            "source": {
                "type": "git",
                "url": "https://github.com/FakerPHP/Faker.git",
                "reference": "92efad6a967f0b79c499705c69b662f738cc9e4d"
            },
            "dist": {
                "type": "zip",
                "url": "https://api.github.com/repos/FakerPHP/Faker/zipball/92efad6a967f0b79c499705c69b662f738cc9e4d",
                "reference": "92efad6a967f0b79c499705c69b662f738cc9e4d",
                "shasum": ""
            },
            "require": {
                "php": "^7.4 || ^8.0",
                "psr/container": "^1.0 || ^2.0",
                "symfony/deprecation-contracts": "^2.2 || ^3.0"
            },
            "conflict": {
                "fzaninotto/faker": "*"
            },
            "require-dev": {
                "bamarni/composer-bin-plugin": "^1.4.1",
                "doctrine/persistence": "^1.3 || ^2.0",
                "ext-intl": "*",
                "phpunit/phpunit": "^9.5.26",
                "symfony/phpunit-bridge": "^5.4.16"
            },
            "suggest": {
                "doctrine/orm": "Required to use Faker\\ORM\\Doctrine",
                "ext-curl": "Required by Faker\\Provider\\Image to download images.",
                "ext-dom": "Required by Faker\\Provider\\HtmlLorem for generating random HTML.",
                "ext-iconv": "Required by Faker\\Provider\\ru_RU\\Text::realText() for generating real Russian text.",
                "ext-mbstring": "Required for multibyte Unicode string functionality."
            },
            "type": "library",
            "extra": {
                "branch-alias": {
                    "dev-main": "v1.21-dev"
                }
            },
            "autoload": {
                "psr-4": {
                    "Faker\\": "src/Faker/"
                }
            },
            "notification-url": "https://packagist.org/downloads/",
            "license": [
                "MIT"
            ],
            "authors": [
                {
                    "name": "François Zaninotto"
                }
            ],
            "description": "Faker is a PHP library that generates fake data for you.",
            "keywords": [
                "data",
                "faker",
                "fixtures"
            ],
            "support": {
                "issues": "https://github.com/FakerPHP/Faker/issues",
                "source": "https://github.com/FakerPHP/Faker/tree/v1.21.0"
            },
            "time": "2022-12-13T13:54:32+00:00"
        },
        {
            "name": "graham-campbell/result-type",
            "version": "v1.1.0",
            "source": {
                "type": "git",
                "url": "https://github.com/GrahamCampbell/Result-Type.git",
                "reference": "a878d45c1914464426dc94da61c9e1d36ae262a8"
            },
            "dist": {
                "type": "zip",
                "url": "https://api.github.com/repos/GrahamCampbell/Result-Type/zipball/a878d45c1914464426dc94da61c9e1d36ae262a8",
                "reference": "a878d45c1914464426dc94da61c9e1d36ae262a8",
                "shasum": ""
            },
            "require": {
                "php": "^7.2.5 || ^8.0",
                "phpoption/phpoption": "^1.9"
            },
            "require-dev": {
                "phpunit/phpunit": "^8.5.28 || ^9.5.21"
            },
            "type": "library",
            "autoload": {
                "psr-4": {
                    "GrahamCampbell\\ResultType\\": "src/"
                }
            },
            "notification-url": "https://packagist.org/downloads/",
            "license": [
                "MIT"
            ],
            "authors": [
                {
                    "name": "Graham Campbell",
                    "email": "hello@gjcampbell.co.uk",
                    "homepage": "https://github.com/GrahamCampbell"
                }
            ],
            "description": "An Implementation Of The Result Type",
            "keywords": [
                "Graham Campbell",
                "GrahamCampbell",
                "Result Type",
                "Result-Type",
                "result"
            ],
            "support": {
                "issues": "https://github.com/GrahamCampbell/Result-Type/issues",
                "source": "https://github.com/GrahamCampbell/Result-Type/tree/v1.1.0"
            },
            "funding": [
                {
                    "url": "https://github.com/GrahamCampbell",
                    "type": "github"
                },
                {
                    "url": "https://tidelift.com/funding/github/packagist/graham-campbell/result-type",
                    "type": "tidelift"
                }
            ],
            "time": "2022-07-30T15:56:11+00:00"
        },
        {
            "name": "league/factory-muffin",
            "version": "v3.3.0",
            "source": {
                "type": "git",
                "url": "https://github.com/thephpleague/factory-muffin.git",
                "reference": "62c8c31d47667523da14e83df36cc897d34173cd"
            },
            "dist": {
                "type": "zip",
                "url": "https://api.github.com/repos/thephpleague/factory-muffin/zipball/62c8c31d47667523da14e83df36cc897d34173cd",
                "reference": "62c8c31d47667523da14e83df36cc897d34173cd",
                "shasum": ""
            },
            "require": {
                "php": ">=5.4.0"
            },
            "replace": {
                "zizaco/factory-muff": "self.version"
            },
            "require-dev": {
                "doctrine/orm": "^2.5",
                "illuminate/database": "5.0.* || 5.1.* || 5.5.* || ^6.0",
                "league/factory-muffin-faker": "^2.3",
                "phpunit/phpunit": "^4.8.36 || ^5.7.27 || ^6.5.14 || ^7.5.20"
            },
            "suggest": {
                "doctrine/orm": "Factory Muffin supports doctrine through the repository store.",
                "illuminate/database": "Factory Muffin supports eloquent through the model store.",
                "league/factory-muffin-faker": "Factory Muffin is very powerful together with faker."
            },
            "type": "library",
            "extra": {
                "branch-alias": {
                    "dev-master": "3.3-dev"
                }
            },
            "autoload": {
                "psr-4": {
                    "League\\FactoryMuffin\\": "src/"
                }
            },
            "notification-url": "https://packagist.org/downloads/",
            "license": [
                "MIT"
            ],
            "authors": [
                {
                    "name": "Graham Campbell",
                    "email": "graham@alt-three.com"
                },
                {
                    "name": "Scott Robertson",
                    "email": "scottymeuk@gmail.com"
                }
            ],
            "description": "The goal of this package is to enable the rapid creation of objects for the purpose of testing.",
            "homepage": "http://factory-muffin.thephpleague.com/",
            "keywords": [
                "factory",
                "testing"
            ],
            "support": {
                "issues": "https://github.com/thephpleague/factory-muffin/issues",
                "source": "https://github.com/thephpleague/factory-muffin/tree/v3.3.0"
            },
            "funding": [
                {
                    "url": "https://github.com/GrahamCampbell",
                    "type": "github"
                },
                {
                    "url": "https://tidelift.com/funding/github/packagist/league/factory-muffin",
                    "type": "tidelift"
                }
            ],
            "time": "2020-12-13T18:38:47+00:00"
        },
        {
            "name": "league/factory-muffin-faker",
            "version": "v2.3.0",
            "source": {
                "type": "git",
                "url": "https://github.com/thephpleague/factory-muffin-faker.git",
                "reference": "258068c840e8fdc45d1cb1636a0890e92f2e864a"
            },
            "dist": {
                "type": "zip",
                "url": "https://api.github.com/repos/thephpleague/factory-muffin-faker/zipball/258068c840e8fdc45d1cb1636a0890e92f2e864a",
                "reference": "258068c840e8fdc45d1cb1636a0890e92f2e864a",
                "shasum": ""
            },
            "require": {
                "fakerphp/faker": "^1.9.1",
                "php": ">=5.4.0"
            },
            "require-dev": {
                "phpunit/phpunit": "^4.8.36 || ^5.7.27 || ^6.5.14 || ^7.5.20"
            },
            "type": "library",
            "extra": {
                "branch-alias": {
                    "dev-master": "2.3-dev"
                }
            },
            "autoload": {
                "psr-4": {
                    "League\\FactoryMuffin\\Faker\\": "src/"
                }
            },
            "notification-url": "https://packagist.org/downloads/",
            "license": [
                "MIT"
            ],
            "authors": [
                {
                    "name": "Graham Campbell",
                    "email": "graham@alt-three.com"
                }
            ],
            "description": "The goal of this package is to wrap faker to make it super easy to use with factory muffin.",
            "homepage": "http://factory-muffin.thephpleague.com/",
            "keywords": [
                "factory",
                "faker",
                "testing"
            ],
            "support": {
                "issues": "https://github.com/thephpleague/factory-muffin-faker/issues",
                "source": "https://github.com/thephpleague/factory-muffin-faker/tree/v2.3.0"
            },
            "funding": [
                {
                    "url": "https://github.com/GrahamCampbell",
                    "type": "github"
                },
                {
                    "url": "https://tidelift.com/funding/github/packagist/league/factory-muffin-faker",
                    "type": "tidelift"
                }
            ],
            "time": "2020-12-13T15:53:28+00:00"
        },
        {
            "name": "myclabs/deep-copy",
            "version": "1.11.0",
            "source": {
                "type": "git",
                "url": "https://github.com/myclabs/DeepCopy.git",
                "reference": "14daed4296fae74d9e3201d2c4925d1acb7aa614"
            },
            "dist": {
                "type": "zip",
                "url": "https://api.github.com/repos/myclabs/DeepCopy/zipball/14daed4296fae74d9e3201d2c4925d1acb7aa614",
                "reference": "14daed4296fae74d9e3201d2c4925d1acb7aa614",
                "shasum": ""
            },
            "require": {
                "php": "^7.1 || ^8.0"
            },
            "conflict": {
                "doctrine/collections": "<1.6.8",
                "doctrine/common": "<2.13.3 || >=3,<3.2.2"
            },
            "require-dev": {
                "doctrine/collections": "^1.6.8",
                "doctrine/common": "^2.13.3 || ^3.2.2",
                "phpunit/phpunit": "^7.5.20 || ^8.5.23 || ^9.5.13"
            },
            "type": "library",
            "autoload": {
                "files": [
                    "src/DeepCopy/deep_copy.php"
                ],
                "psr-4": {
                    "DeepCopy\\": "src/DeepCopy/"
                }
            },
            "notification-url": "https://packagist.org/downloads/",
            "license": [
                "MIT"
            ],
            "description": "Create deep copies (clones) of your objects",
            "keywords": [
                "clone",
                "copy",
                "duplicate",
                "object",
                "object graph"
            ],
            "support": {
                "issues": "https://github.com/myclabs/DeepCopy/issues",
                "source": "https://github.com/myclabs/DeepCopy/tree/1.11.0"
            },
            "funding": [
                {
                    "url": "https://tidelift.com/funding/github/packagist/myclabs/deep-copy",
                    "type": "tidelift"
                }
            ],
            "time": "2022-03-03T13:19:32+00:00"
        },
        {
            "name": "nikic/php-parser",
            "version": "v4.15.3",
            "source": {
                "type": "git",
                "url": "https://github.com/nikic/PHP-Parser.git",
                "reference": "570e980a201d8ed0236b0a62ddf2c9cbb2034039"
            },
            "dist": {
                "type": "zip",
                "url": "https://api.github.com/repos/nikic/PHP-Parser/zipball/570e980a201d8ed0236b0a62ddf2c9cbb2034039",
                "reference": "570e980a201d8ed0236b0a62ddf2c9cbb2034039",
                "shasum": ""
            },
            "require": {
                "ext-tokenizer": "*",
                "php": ">=7.0"
            },
            "require-dev": {
                "ircmaxell/php-yacc": "^0.0.7",
                "phpunit/phpunit": "^6.5 || ^7.0 || ^8.0 || ^9.0"
            },
            "bin": [
                "bin/php-parse"
            ],
            "type": "library",
            "extra": {
                "branch-alias": {
                    "dev-master": "4.9-dev"
                }
            },
            "autoload": {
                "psr-4": {
                    "PhpParser\\": "lib/PhpParser"
                }
            },
            "notification-url": "https://packagist.org/downloads/",
            "license": [
                "BSD-3-Clause"
            ],
            "authors": [
                {
                    "name": "Nikita Popov"
                }
            ],
            "description": "A PHP parser written in PHP",
            "keywords": [
                "parser",
                "php"
            ],
            "support": {
                "issues": "https://github.com/nikic/PHP-Parser/issues",
                "source": "https://github.com/nikic/PHP-Parser/tree/v4.15.3"
            },
            "time": "2023-01-16T22:05:37+00:00"
        },
        {
            "name": "phar-io/manifest",
            "version": "2.0.3",
            "source": {
                "type": "git",
                "url": "https://github.com/phar-io/manifest.git",
                "reference": "97803eca37d319dfa7826cc2437fc020857acb53"
            },
            "dist": {
                "type": "zip",
                "url": "https://api.github.com/repos/phar-io/manifest/zipball/97803eca37d319dfa7826cc2437fc020857acb53",
                "reference": "97803eca37d319dfa7826cc2437fc020857acb53",
                "shasum": ""
            },
            "require": {
                "ext-dom": "*",
                "ext-phar": "*",
                "ext-xmlwriter": "*",
                "phar-io/version": "^3.0.1",
                "php": "^7.2 || ^8.0"
            },
            "type": "library",
            "extra": {
                "branch-alias": {
                    "dev-master": "2.0.x-dev"
                }
            },
            "autoload": {
                "classmap": [
                    "src/"
                ]
            },
            "notification-url": "https://packagist.org/downloads/",
            "license": [
                "BSD-3-Clause"
            ],
            "authors": [
                {
                    "name": "Arne Blankerts",
                    "email": "arne@blankerts.de",
                    "role": "Developer"
                },
                {
                    "name": "Sebastian Heuer",
                    "email": "sebastian@phpeople.de",
                    "role": "Developer"
                },
                {
                    "name": "Sebastian Bergmann",
                    "email": "sebastian@phpunit.de",
                    "role": "Developer"
                }
            ],
            "description": "Component for reading phar.io manifest information from a PHP Archive (PHAR)",
            "support": {
                "issues": "https://github.com/phar-io/manifest/issues",
                "source": "https://github.com/phar-io/manifest/tree/2.0.3"
            },
            "time": "2021-07-20T11:28:43+00:00"
        },
        {
            "name": "phar-io/version",
            "version": "3.2.1",
            "source": {
                "type": "git",
                "url": "https://github.com/phar-io/version.git",
                "reference": "4f7fd7836c6f332bb2933569e566a0d6c4cbed74"
            },
            "dist": {
                "type": "zip",
                "url": "https://api.github.com/repos/phar-io/version/zipball/4f7fd7836c6f332bb2933569e566a0d6c4cbed74",
                "reference": "4f7fd7836c6f332bb2933569e566a0d6c4cbed74",
                "shasum": ""
            },
            "require": {
                "php": "^7.2 || ^8.0"
            },
            "type": "library",
            "autoload": {
                "classmap": [
                    "src/"
                ]
            },
            "notification-url": "https://packagist.org/downloads/",
            "license": [
                "BSD-3-Clause"
            ],
            "authors": [
                {
                    "name": "Arne Blankerts",
                    "email": "arne@blankerts.de",
                    "role": "Developer"
                },
                {
                    "name": "Sebastian Heuer",
                    "email": "sebastian@phpeople.de",
                    "role": "Developer"
                },
                {
                    "name": "Sebastian Bergmann",
                    "email": "sebastian@phpunit.de",
                    "role": "Developer"
                }
            ],
            "description": "Library for handling version information and constraints",
            "support": {
                "issues": "https://github.com/phar-io/version/issues",
                "source": "https://github.com/phar-io/version/tree/3.2.1"
            },
            "time": "2022-02-21T01:04:05+00:00"
        },
        {
            "name": "phpoption/phpoption",
            "version": "1.9.0",
            "source": {
                "type": "git",
                "url": "https://github.com/schmittjoh/php-option.git",
                "reference": "dc5ff11e274a90cc1c743f66c9ad700ce50db9ab"
            },
            "dist": {
                "type": "zip",
                "url": "https://api.github.com/repos/schmittjoh/php-option/zipball/dc5ff11e274a90cc1c743f66c9ad700ce50db9ab",
                "reference": "dc5ff11e274a90cc1c743f66c9ad700ce50db9ab",
                "shasum": ""
            },
            "require": {
                "php": "^7.2.5 || ^8.0"
            },
            "require-dev": {
                "bamarni/composer-bin-plugin": "^1.8",
                "phpunit/phpunit": "^8.5.28 || ^9.5.21"
            },
            "type": "library",
            "extra": {
                "bamarni-bin": {
                    "bin-links": true,
                    "forward-command": true
                },
                "branch-alias": {
                    "dev-master": "1.9-dev"
                }
            },
            "autoload": {
                "psr-4": {
                    "PhpOption\\": "src/PhpOption/"
                }
            },
            "notification-url": "https://packagist.org/downloads/",
            "license": [
                "Apache-2.0"
            ],
            "authors": [
                {
                    "name": "Johannes M. Schmitt",
                    "email": "schmittjoh@gmail.com",
                    "homepage": "https://github.com/schmittjoh"
                },
                {
                    "name": "Graham Campbell",
                    "email": "hello@gjcampbell.co.uk",
                    "homepage": "https://github.com/GrahamCampbell"
                }
            ],
            "description": "Option Type for PHP",
            "keywords": [
                "language",
                "option",
                "php",
                "type"
            ],
            "support": {
                "issues": "https://github.com/schmittjoh/php-option/issues",
                "source": "https://github.com/schmittjoh/php-option/tree/1.9.0"
            },
            "funding": [
                {
                    "url": "https://github.com/GrahamCampbell",
                    "type": "github"
                },
                {
                    "url": "https://tidelift.com/funding/github/packagist/phpoption/phpoption",
                    "type": "tidelift"
                }
            ],
            "time": "2022-07-30T15:51:26+00:00"
        },
        {
            "name": "phpstan/phpstan",
<<<<<<< HEAD
            "version": "1.9.7",
            "source": {
                "type": "git",
                "url": "https://github.com/phpstan/phpstan.git",
                "reference": "0501435cd342eac7664bd62155b1ef907fc60b6f"
            },
            "dist": {
                "type": "zip",
                "url": "https://api.github.com/repos/phpstan/phpstan/zipball/0501435cd342eac7664bd62155b1ef907fc60b6f",
                "reference": "0501435cd342eac7664bd62155b1ef907fc60b6f",
=======
            "version": "1.9.16",
            "source": {
                "type": "git",
                "url": "https://github.com/phpstan/phpstan.git",
                "reference": "922e2689bb180575d0f57de0443c431a5a698e8f"
            },
            "dist": {
                "type": "zip",
                "url": "https://api.github.com/repos/phpstan/phpstan/zipball/922e2689bb180575d0f57de0443c431a5a698e8f",
                "reference": "922e2689bb180575d0f57de0443c431a5a698e8f",
>>>>>>> ec56a6c1
                "shasum": ""
            },
            "require": {
                "php": "^7.2|^8.0"
            },
            "conflict": {
                "phpstan/phpstan-shim": "*"
            },
            "bin": [
                "phpstan",
                "phpstan.phar"
            ],
            "type": "library",
            "autoload": {
                "files": [
                    "bootstrap.php"
                ]
            },
            "notification-url": "https://packagist.org/downloads/",
            "license": [
                "MIT"
            ],
            "description": "PHPStan - PHP Static Analysis Tool",
            "keywords": [
                "dev",
                "static analysis"
            ],
            "support": {
                "issues": "https://github.com/phpstan/phpstan/issues",
<<<<<<< HEAD
                "source": "https://github.com/phpstan/phpstan/tree/1.9.7"
=======
                "source": "https://github.com/phpstan/phpstan/tree/1.9.16"
>>>>>>> ec56a6c1
            },
            "funding": [
                {
                    "url": "https://github.com/ondrejmirtes",
                    "type": "github"
                },
                {
                    "url": "https://github.com/phpstan",
                    "type": "github"
                },
                {
                    "url": "https://tidelift.com/funding/github/packagist/phpstan/phpstan",
                    "type": "tidelift"
                }
            ],
<<<<<<< HEAD
            "time": "2023-01-04T21:59:57+00:00"
=======
            "time": "2023-02-07T10:42:21+00:00"
>>>>>>> ec56a6c1
        },
        {
            "name": "phpunit/php-code-coverage",
            "version": "9.2.24",
            "source": {
                "type": "git",
                "url": "https://github.com/sebastianbergmann/php-code-coverage.git",
                "reference": "2cf940ebc6355a9d430462811b5aaa308b174bed"
            },
            "dist": {
                "type": "zip",
                "url": "https://api.github.com/repos/sebastianbergmann/php-code-coverage/zipball/2cf940ebc6355a9d430462811b5aaa308b174bed",
                "reference": "2cf940ebc6355a9d430462811b5aaa308b174bed",
                "shasum": ""
            },
            "require": {
                "ext-dom": "*",
                "ext-libxml": "*",
                "ext-xmlwriter": "*",
                "nikic/php-parser": "^4.14",
                "php": ">=7.3",
                "phpunit/php-file-iterator": "^3.0.3",
                "phpunit/php-text-template": "^2.0.2",
                "sebastian/code-unit-reverse-lookup": "^2.0.2",
                "sebastian/complexity": "^2.0",
                "sebastian/environment": "^5.1.2",
                "sebastian/lines-of-code": "^1.0.3",
                "sebastian/version": "^3.0.1",
                "theseer/tokenizer": "^1.2.0"
            },
            "require-dev": {
                "phpunit/phpunit": "^9.3"
            },
            "suggest": {
                "ext-pcov": "*",
                "ext-xdebug": "*"
            },
            "type": "library",
            "extra": {
                "branch-alias": {
                    "dev-master": "9.2-dev"
                }
            },
            "autoload": {
                "classmap": [
                    "src/"
                ]
            },
            "notification-url": "https://packagist.org/downloads/",
            "license": [
                "BSD-3-Clause"
            ],
            "authors": [
                {
                    "name": "Sebastian Bergmann",
                    "email": "sebastian@phpunit.de",
                    "role": "lead"
                }
            ],
            "description": "Library that provides collection, processing, and rendering functionality for PHP code coverage information.",
            "homepage": "https://github.com/sebastianbergmann/php-code-coverage",
            "keywords": [
                "coverage",
                "testing",
                "xunit"
            ],
            "support": {
                "issues": "https://github.com/sebastianbergmann/php-code-coverage/issues",
                "source": "https://github.com/sebastianbergmann/php-code-coverage/tree/9.2.24"
            },
            "funding": [
                {
                    "url": "https://github.com/sebastianbergmann",
                    "type": "github"
                }
            ],
            "time": "2023-01-26T08:26:55+00:00"
        },
        {
            "name": "phpunit/php-file-iterator",
            "version": "3.0.6",
            "source": {
                "type": "git",
                "url": "https://github.com/sebastianbergmann/php-file-iterator.git",
                "reference": "cf1c2e7c203ac650e352f4cc675a7021e7d1b3cf"
            },
            "dist": {
                "type": "zip",
                "url": "https://api.github.com/repos/sebastianbergmann/php-file-iterator/zipball/cf1c2e7c203ac650e352f4cc675a7021e7d1b3cf",
                "reference": "cf1c2e7c203ac650e352f4cc675a7021e7d1b3cf",
                "shasum": ""
            },
            "require": {
                "php": ">=7.3"
            },
            "require-dev": {
                "phpunit/phpunit": "^9.3"
            },
            "type": "library",
            "extra": {
                "branch-alias": {
                    "dev-master": "3.0-dev"
                }
            },
            "autoload": {
                "classmap": [
                    "src/"
                ]
            },
            "notification-url": "https://packagist.org/downloads/",
            "license": [
                "BSD-3-Clause"
            ],
            "authors": [
                {
                    "name": "Sebastian Bergmann",
                    "email": "sebastian@phpunit.de",
                    "role": "lead"
                }
            ],
            "description": "FilterIterator implementation that filters files based on a list of suffixes.",
            "homepage": "https://github.com/sebastianbergmann/php-file-iterator/",
            "keywords": [
                "filesystem",
                "iterator"
            ],
            "support": {
                "issues": "https://github.com/sebastianbergmann/php-file-iterator/issues",
                "source": "https://github.com/sebastianbergmann/php-file-iterator/tree/3.0.6"
            },
            "funding": [
                {
                    "url": "https://github.com/sebastianbergmann",
                    "type": "github"
                }
            ],
            "time": "2021-12-02T12:48:52+00:00"
        },
        {
            "name": "phpunit/php-invoker",
            "version": "3.1.1",
            "source": {
                "type": "git",
                "url": "https://github.com/sebastianbergmann/php-invoker.git",
                "reference": "5a10147d0aaf65b58940a0b72f71c9ac0423cc67"
            },
            "dist": {
                "type": "zip",
                "url": "https://api.github.com/repos/sebastianbergmann/php-invoker/zipball/5a10147d0aaf65b58940a0b72f71c9ac0423cc67",
                "reference": "5a10147d0aaf65b58940a0b72f71c9ac0423cc67",
                "shasum": ""
            },
            "require": {
                "php": ">=7.3"
            },
            "require-dev": {
                "ext-pcntl": "*",
                "phpunit/phpunit": "^9.3"
            },
            "suggest": {
                "ext-pcntl": "*"
            },
            "type": "library",
            "extra": {
                "branch-alias": {
                    "dev-master": "3.1-dev"
                }
            },
            "autoload": {
                "classmap": [
                    "src/"
                ]
            },
            "notification-url": "https://packagist.org/downloads/",
            "license": [
                "BSD-3-Clause"
            ],
            "authors": [
                {
                    "name": "Sebastian Bergmann",
                    "email": "sebastian@phpunit.de",
                    "role": "lead"
                }
            ],
            "description": "Invoke callables with a timeout",
            "homepage": "https://github.com/sebastianbergmann/php-invoker/",
            "keywords": [
                "process"
            ],
            "support": {
                "issues": "https://github.com/sebastianbergmann/php-invoker/issues",
                "source": "https://github.com/sebastianbergmann/php-invoker/tree/3.1.1"
            },
            "funding": [
                {
                    "url": "https://github.com/sebastianbergmann",
                    "type": "github"
                }
            ],
            "time": "2020-09-28T05:58:55+00:00"
        },
        {
            "name": "phpunit/php-text-template",
            "version": "2.0.4",
            "source": {
                "type": "git",
                "url": "https://github.com/sebastianbergmann/php-text-template.git",
                "reference": "5da5f67fc95621df9ff4c4e5a84d6a8a2acf7c28"
            },
            "dist": {
                "type": "zip",
                "url": "https://api.github.com/repos/sebastianbergmann/php-text-template/zipball/5da5f67fc95621df9ff4c4e5a84d6a8a2acf7c28",
                "reference": "5da5f67fc95621df9ff4c4e5a84d6a8a2acf7c28",
                "shasum": ""
            },
            "require": {
                "php": ">=7.3"
            },
            "require-dev": {
                "phpunit/phpunit": "^9.3"
            },
            "type": "library",
            "extra": {
                "branch-alias": {
                    "dev-master": "2.0-dev"
                }
            },
            "autoload": {
                "classmap": [
                    "src/"
                ]
            },
            "notification-url": "https://packagist.org/downloads/",
            "license": [
                "BSD-3-Clause"
            ],
            "authors": [
                {
                    "name": "Sebastian Bergmann",
                    "email": "sebastian@phpunit.de",
                    "role": "lead"
                }
            ],
            "description": "Simple template engine.",
            "homepage": "https://github.com/sebastianbergmann/php-text-template/",
            "keywords": [
                "template"
            ],
            "support": {
                "issues": "https://github.com/sebastianbergmann/php-text-template/issues",
                "source": "https://github.com/sebastianbergmann/php-text-template/tree/2.0.4"
            },
            "funding": [
                {
                    "url": "https://github.com/sebastianbergmann",
                    "type": "github"
                }
            ],
            "time": "2020-10-26T05:33:50+00:00"
        },
        {
            "name": "phpunit/php-timer",
            "version": "5.0.3",
            "source": {
                "type": "git",
                "url": "https://github.com/sebastianbergmann/php-timer.git",
                "reference": "5a63ce20ed1b5bf577850e2c4e87f4aa902afbd2"
            },
            "dist": {
                "type": "zip",
                "url": "https://api.github.com/repos/sebastianbergmann/php-timer/zipball/5a63ce20ed1b5bf577850e2c4e87f4aa902afbd2",
                "reference": "5a63ce20ed1b5bf577850e2c4e87f4aa902afbd2",
                "shasum": ""
            },
            "require": {
                "php": ">=7.3"
            },
            "require-dev": {
                "phpunit/phpunit": "^9.3"
            },
            "type": "library",
            "extra": {
                "branch-alias": {
                    "dev-master": "5.0-dev"
                }
            },
            "autoload": {
                "classmap": [
                    "src/"
                ]
            },
            "notification-url": "https://packagist.org/downloads/",
            "license": [
                "BSD-3-Clause"
            ],
            "authors": [
                {
                    "name": "Sebastian Bergmann",
                    "email": "sebastian@phpunit.de",
                    "role": "lead"
                }
            ],
            "description": "Utility class for timing",
            "homepage": "https://github.com/sebastianbergmann/php-timer/",
            "keywords": [
                "timer"
            ],
            "support": {
                "issues": "https://github.com/sebastianbergmann/php-timer/issues",
                "source": "https://github.com/sebastianbergmann/php-timer/tree/5.0.3"
            },
            "funding": [
                {
                    "url": "https://github.com/sebastianbergmann",
                    "type": "github"
                }
            ],
            "time": "2020-10-26T13:16:10+00:00"
        },
        {
            "name": "phpunit/phpunit",
            "version": "9.6.3",
            "source": {
                "type": "git",
                "url": "https://github.com/sebastianbergmann/phpunit.git",
                "reference": "e7b1615e3e887d6c719121c6d4a44b0ab9645555"
            },
            "dist": {
                "type": "zip",
                "url": "https://api.github.com/repos/sebastianbergmann/phpunit/zipball/e7b1615e3e887d6c719121c6d4a44b0ab9645555",
                "reference": "e7b1615e3e887d6c719121c6d4a44b0ab9645555",
                "shasum": ""
            },
            "require": {
                "doctrine/instantiator": "^1.3.1 || ^2",
                "ext-dom": "*",
                "ext-json": "*",
                "ext-libxml": "*",
                "ext-mbstring": "*",
                "ext-xml": "*",
                "ext-xmlwriter": "*",
                "myclabs/deep-copy": "^1.10.1",
                "phar-io/manifest": "^2.0.3",
                "phar-io/version": "^3.0.2",
                "php": ">=7.3",
                "phpunit/php-code-coverage": "^9.2.13",
                "phpunit/php-file-iterator": "^3.0.5",
                "phpunit/php-invoker": "^3.1.1",
                "phpunit/php-text-template": "^2.0.3",
                "phpunit/php-timer": "^5.0.2",
                "sebastian/cli-parser": "^1.0.1",
                "sebastian/code-unit": "^1.0.6",
                "sebastian/comparator": "^4.0.8",
                "sebastian/diff": "^4.0.3",
                "sebastian/environment": "^5.1.3",
                "sebastian/exporter": "^4.0.5",
                "sebastian/global-state": "^5.0.1",
                "sebastian/object-enumerator": "^4.0.3",
                "sebastian/resource-operations": "^3.0.3",
                "sebastian/type": "^3.2",
                "sebastian/version": "^3.0.2"
            },
            "suggest": {
                "ext-soap": "*",
                "ext-xdebug": "*"
            },
            "bin": [
                "phpunit"
            ],
            "type": "library",
            "extra": {
                "branch-alias": {
                    "dev-master": "9.6-dev"
                }
            },
            "autoload": {
                "files": [
                    "src/Framework/Assert/Functions.php"
                ],
                "classmap": [
                    "src/"
                ]
            },
            "notification-url": "https://packagist.org/downloads/",
            "license": [
                "BSD-3-Clause"
            ],
            "authors": [
                {
                    "name": "Sebastian Bergmann",
                    "email": "sebastian@phpunit.de",
                    "role": "lead"
                }
            ],
            "description": "The PHP Unit Testing framework.",
            "homepage": "https://phpunit.de/",
            "keywords": [
                "phpunit",
                "testing",
                "xunit"
            ],
            "support": {
                "issues": "https://github.com/sebastianbergmann/phpunit/issues",
                "source": "https://github.com/sebastianbergmann/phpunit/tree/9.6.3"
            },
            "funding": [
                {
                    "url": "https://phpunit.de/sponsors.html",
                    "type": "custom"
                },
                {
                    "url": "https://github.com/sebastianbergmann",
                    "type": "github"
                },
                {
                    "url": "https://tidelift.com/funding/github/packagist/phpunit/phpunit",
                    "type": "tidelift"
                }
            ],
            "time": "2023-02-04T13:37:15+00:00"
        },
        {
            "name": "sebastian/cli-parser",
            "version": "1.0.1",
            "source": {
                "type": "git",
                "url": "https://github.com/sebastianbergmann/cli-parser.git",
                "reference": "442e7c7e687e42adc03470c7b668bc4b2402c0b2"
            },
            "dist": {
                "type": "zip",
                "url": "https://api.github.com/repos/sebastianbergmann/cli-parser/zipball/442e7c7e687e42adc03470c7b668bc4b2402c0b2",
                "reference": "442e7c7e687e42adc03470c7b668bc4b2402c0b2",
                "shasum": ""
            },
            "require": {
                "php": ">=7.3"
            },
            "require-dev": {
                "phpunit/phpunit": "^9.3"
            },
            "type": "library",
            "extra": {
                "branch-alias": {
                    "dev-master": "1.0-dev"
                }
            },
            "autoload": {
                "classmap": [
                    "src/"
                ]
            },
            "notification-url": "https://packagist.org/downloads/",
            "license": [
                "BSD-3-Clause"
            ],
            "authors": [
                {
                    "name": "Sebastian Bergmann",
                    "email": "sebastian@phpunit.de",
                    "role": "lead"
                }
            ],
            "description": "Library for parsing CLI options",
            "homepage": "https://github.com/sebastianbergmann/cli-parser",
            "support": {
                "issues": "https://github.com/sebastianbergmann/cli-parser/issues",
                "source": "https://github.com/sebastianbergmann/cli-parser/tree/1.0.1"
            },
            "funding": [
                {
                    "url": "https://github.com/sebastianbergmann",
                    "type": "github"
                }
            ],
            "time": "2020-09-28T06:08:49+00:00"
        },
        {
            "name": "sebastian/code-unit",
            "version": "1.0.8",
            "source": {
                "type": "git",
                "url": "https://github.com/sebastianbergmann/code-unit.git",
                "reference": "1fc9f64c0927627ef78ba436c9b17d967e68e120"
            },
            "dist": {
                "type": "zip",
                "url": "https://api.github.com/repos/sebastianbergmann/code-unit/zipball/1fc9f64c0927627ef78ba436c9b17d967e68e120",
                "reference": "1fc9f64c0927627ef78ba436c9b17d967e68e120",
                "shasum": ""
            },
            "require": {
                "php": ">=7.3"
            },
            "require-dev": {
                "phpunit/phpunit": "^9.3"
            },
            "type": "library",
            "extra": {
                "branch-alias": {
                    "dev-master": "1.0-dev"
                }
            },
            "autoload": {
                "classmap": [
                    "src/"
                ]
            },
            "notification-url": "https://packagist.org/downloads/",
            "license": [
                "BSD-3-Clause"
            ],
            "authors": [
                {
                    "name": "Sebastian Bergmann",
                    "email": "sebastian@phpunit.de",
                    "role": "lead"
                }
            ],
            "description": "Collection of value objects that represent the PHP code units",
            "homepage": "https://github.com/sebastianbergmann/code-unit",
            "support": {
                "issues": "https://github.com/sebastianbergmann/code-unit/issues",
                "source": "https://github.com/sebastianbergmann/code-unit/tree/1.0.8"
            },
            "funding": [
                {
                    "url": "https://github.com/sebastianbergmann",
                    "type": "github"
                }
            ],
            "time": "2020-10-26T13:08:54+00:00"
        },
        {
            "name": "sebastian/code-unit-reverse-lookup",
            "version": "2.0.3",
            "source": {
                "type": "git",
                "url": "https://github.com/sebastianbergmann/code-unit-reverse-lookup.git",
                "reference": "ac91f01ccec49fb77bdc6fd1e548bc70f7faa3e5"
            },
            "dist": {
                "type": "zip",
                "url": "https://api.github.com/repos/sebastianbergmann/code-unit-reverse-lookup/zipball/ac91f01ccec49fb77bdc6fd1e548bc70f7faa3e5",
                "reference": "ac91f01ccec49fb77bdc6fd1e548bc70f7faa3e5",
                "shasum": ""
            },
            "require": {
                "php": ">=7.3"
            },
            "require-dev": {
                "phpunit/phpunit": "^9.3"
            },
            "type": "library",
            "extra": {
                "branch-alias": {
                    "dev-master": "2.0-dev"
                }
            },
            "autoload": {
                "classmap": [
                    "src/"
                ]
            },
            "notification-url": "https://packagist.org/downloads/",
            "license": [
                "BSD-3-Clause"
            ],
            "authors": [
                {
                    "name": "Sebastian Bergmann",
                    "email": "sebastian@phpunit.de"
                }
            ],
            "description": "Looks up which function or method a line of code belongs to",
            "homepage": "https://github.com/sebastianbergmann/code-unit-reverse-lookup/",
            "support": {
                "issues": "https://github.com/sebastianbergmann/code-unit-reverse-lookup/issues",
                "source": "https://github.com/sebastianbergmann/code-unit-reverse-lookup/tree/2.0.3"
            },
            "funding": [
                {
                    "url": "https://github.com/sebastianbergmann",
                    "type": "github"
                }
            ],
            "time": "2020-09-28T05:30:19+00:00"
        },
        {
            "name": "sebastian/comparator",
            "version": "4.0.8",
            "source": {
                "type": "git",
                "url": "https://github.com/sebastianbergmann/comparator.git",
                "reference": "fa0f136dd2334583309d32b62544682ee972b51a"
            },
            "dist": {
                "type": "zip",
                "url": "https://api.github.com/repos/sebastianbergmann/comparator/zipball/fa0f136dd2334583309d32b62544682ee972b51a",
                "reference": "fa0f136dd2334583309d32b62544682ee972b51a",
                "shasum": ""
            },
            "require": {
                "php": ">=7.3",
                "sebastian/diff": "^4.0",
                "sebastian/exporter": "^4.0"
            },
            "require-dev": {
                "phpunit/phpunit": "^9.3"
            },
            "type": "library",
            "extra": {
                "branch-alias": {
                    "dev-master": "4.0-dev"
                }
            },
            "autoload": {
                "classmap": [
                    "src/"
                ]
            },
            "notification-url": "https://packagist.org/downloads/",
            "license": [
                "BSD-3-Clause"
            ],
            "authors": [
                {
                    "name": "Sebastian Bergmann",
                    "email": "sebastian@phpunit.de"
                },
                {
                    "name": "Jeff Welch",
                    "email": "whatthejeff@gmail.com"
                },
                {
                    "name": "Volker Dusch",
                    "email": "github@wallbash.com"
                },
                {
                    "name": "Bernhard Schussek",
                    "email": "bschussek@2bepublished.at"
                }
            ],
            "description": "Provides the functionality to compare PHP values for equality",
            "homepage": "https://github.com/sebastianbergmann/comparator",
            "keywords": [
                "comparator",
                "compare",
                "equality"
            ],
            "support": {
                "issues": "https://github.com/sebastianbergmann/comparator/issues",
                "source": "https://github.com/sebastianbergmann/comparator/tree/4.0.8"
            },
            "funding": [
                {
                    "url": "https://github.com/sebastianbergmann",
                    "type": "github"
                }
            ],
            "time": "2022-09-14T12:41:17+00:00"
        },
        {
            "name": "sebastian/complexity",
            "version": "2.0.2",
            "source": {
                "type": "git",
                "url": "https://github.com/sebastianbergmann/complexity.git",
                "reference": "739b35e53379900cc9ac327b2147867b8b6efd88"
            },
            "dist": {
                "type": "zip",
                "url": "https://api.github.com/repos/sebastianbergmann/complexity/zipball/739b35e53379900cc9ac327b2147867b8b6efd88",
                "reference": "739b35e53379900cc9ac327b2147867b8b6efd88",
                "shasum": ""
            },
            "require": {
                "nikic/php-parser": "^4.7",
                "php": ">=7.3"
            },
            "require-dev": {
                "phpunit/phpunit": "^9.3"
            },
            "type": "library",
            "extra": {
                "branch-alias": {
                    "dev-master": "2.0-dev"
                }
            },
            "autoload": {
                "classmap": [
                    "src/"
                ]
            },
            "notification-url": "https://packagist.org/downloads/",
            "license": [
                "BSD-3-Clause"
            ],
            "authors": [
                {
                    "name": "Sebastian Bergmann",
                    "email": "sebastian@phpunit.de",
                    "role": "lead"
                }
            ],
            "description": "Library for calculating the complexity of PHP code units",
            "homepage": "https://github.com/sebastianbergmann/complexity",
            "support": {
                "issues": "https://github.com/sebastianbergmann/complexity/issues",
                "source": "https://github.com/sebastianbergmann/complexity/tree/2.0.2"
            },
            "funding": [
                {
                    "url": "https://github.com/sebastianbergmann",
                    "type": "github"
                }
            ],
            "time": "2020-10-26T15:52:27+00:00"
        },
        {
            "name": "sebastian/diff",
            "version": "4.0.4",
            "source": {
                "type": "git",
                "url": "https://github.com/sebastianbergmann/diff.git",
                "reference": "3461e3fccc7cfdfc2720be910d3bd73c69be590d"
            },
            "dist": {
                "type": "zip",
                "url": "https://api.github.com/repos/sebastianbergmann/diff/zipball/3461e3fccc7cfdfc2720be910d3bd73c69be590d",
                "reference": "3461e3fccc7cfdfc2720be910d3bd73c69be590d",
                "shasum": ""
            },
            "require": {
                "php": ">=7.3"
            },
            "require-dev": {
                "phpunit/phpunit": "^9.3",
                "symfony/process": "^4.2 || ^5"
            },
            "type": "library",
            "extra": {
                "branch-alias": {
                    "dev-master": "4.0-dev"
                }
            },
            "autoload": {
                "classmap": [
                    "src/"
                ]
            },
            "notification-url": "https://packagist.org/downloads/",
            "license": [
                "BSD-3-Clause"
            ],
            "authors": [
                {
                    "name": "Sebastian Bergmann",
                    "email": "sebastian@phpunit.de"
                },
                {
                    "name": "Kore Nordmann",
                    "email": "mail@kore-nordmann.de"
                }
            ],
            "description": "Diff implementation",
            "homepage": "https://github.com/sebastianbergmann/diff",
            "keywords": [
                "diff",
                "udiff",
                "unidiff",
                "unified diff"
            ],
            "support": {
                "issues": "https://github.com/sebastianbergmann/diff/issues",
                "source": "https://github.com/sebastianbergmann/diff/tree/4.0.4"
            },
            "funding": [
                {
                    "url": "https://github.com/sebastianbergmann",
                    "type": "github"
                }
            ],
            "time": "2020-10-26T13:10:38+00:00"
        },
        {
            "name": "sebastian/environment",
            "version": "5.1.5",
            "source": {
                "type": "git",
                "url": "https://github.com/sebastianbergmann/environment.git",
                "reference": "830c43a844f1f8d5b7a1f6d6076b784454d8b7ed"
            },
            "dist": {
                "type": "zip",
                "url": "https://api.github.com/repos/sebastianbergmann/environment/zipball/830c43a844f1f8d5b7a1f6d6076b784454d8b7ed",
                "reference": "830c43a844f1f8d5b7a1f6d6076b784454d8b7ed",
                "shasum": ""
            },
            "require": {
                "php": ">=7.3"
            },
            "require-dev": {
                "phpunit/phpunit": "^9.3"
            },
            "suggest": {
                "ext-posix": "*"
            },
            "type": "library",
            "extra": {
                "branch-alias": {
                    "dev-master": "5.1-dev"
                }
            },
            "autoload": {
                "classmap": [
                    "src/"
                ]
            },
            "notification-url": "https://packagist.org/downloads/",
            "license": [
                "BSD-3-Clause"
            ],
            "authors": [
                {
                    "name": "Sebastian Bergmann",
                    "email": "sebastian@phpunit.de"
                }
            ],
            "description": "Provides functionality to handle HHVM/PHP environments",
            "homepage": "http://www.github.com/sebastianbergmann/environment",
            "keywords": [
                "Xdebug",
                "environment",
                "hhvm"
            ],
            "support": {
                "issues": "https://github.com/sebastianbergmann/environment/issues",
                "source": "https://github.com/sebastianbergmann/environment/tree/5.1.5"
            },
            "funding": [
                {
                    "url": "https://github.com/sebastianbergmann",
                    "type": "github"
                }
            ],
            "time": "2023-02-03T06:03:51+00:00"
        },
        {
            "name": "sebastian/exporter",
            "version": "4.0.5",
            "source": {
                "type": "git",
                "url": "https://github.com/sebastianbergmann/exporter.git",
                "reference": "ac230ed27f0f98f597c8a2b6eb7ac563af5e5b9d"
            },
            "dist": {
                "type": "zip",
                "url": "https://api.github.com/repos/sebastianbergmann/exporter/zipball/ac230ed27f0f98f597c8a2b6eb7ac563af5e5b9d",
                "reference": "ac230ed27f0f98f597c8a2b6eb7ac563af5e5b9d",
                "shasum": ""
            },
            "require": {
                "php": ">=7.3",
                "sebastian/recursion-context": "^4.0"
            },
            "require-dev": {
                "ext-mbstring": "*",
                "phpunit/phpunit": "^9.3"
            },
            "type": "library",
            "extra": {
                "branch-alias": {
                    "dev-master": "4.0-dev"
                }
            },
            "autoload": {
                "classmap": [
                    "src/"
                ]
            },
            "notification-url": "https://packagist.org/downloads/",
            "license": [
                "BSD-3-Clause"
            ],
            "authors": [
                {
                    "name": "Sebastian Bergmann",
                    "email": "sebastian@phpunit.de"
                },
                {
                    "name": "Jeff Welch",
                    "email": "whatthejeff@gmail.com"
                },
                {
                    "name": "Volker Dusch",
                    "email": "github@wallbash.com"
                },
                {
                    "name": "Adam Harvey",
                    "email": "aharvey@php.net"
                },
                {
                    "name": "Bernhard Schussek",
                    "email": "bschussek@gmail.com"
                }
            ],
            "description": "Provides the functionality to export PHP variables for visualization",
            "homepage": "https://www.github.com/sebastianbergmann/exporter",
            "keywords": [
                "export",
                "exporter"
            ],
            "support": {
                "issues": "https://github.com/sebastianbergmann/exporter/issues",
                "source": "https://github.com/sebastianbergmann/exporter/tree/4.0.5"
            },
            "funding": [
                {
                    "url": "https://github.com/sebastianbergmann",
                    "type": "github"
                }
            ],
            "time": "2022-09-14T06:03:37+00:00"
        },
        {
            "name": "sebastian/global-state",
            "version": "5.0.5",
            "source": {
                "type": "git",
                "url": "https://github.com/sebastianbergmann/global-state.git",
                "reference": "0ca8db5a5fc9c8646244e629625ac486fa286bf2"
            },
            "dist": {
                "type": "zip",
                "url": "https://api.github.com/repos/sebastianbergmann/global-state/zipball/0ca8db5a5fc9c8646244e629625ac486fa286bf2",
                "reference": "0ca8db5a5fc9c8646244e629625ac486fa286bf2",
                "shasum": ""
            },
            "require": {
                "php": ">=7.3",
                "sebastian/object-reflector": "^2.0",
                "sebastian/recursion-context": "^4.0"
            },
            "require-dev": {
                "ext-dom": "*",
                "phpunit/phpunit": "^9.3"
            },
            "suggest": {
                "ext-uopz": "*"
            },
            "type": "library",
            "extra": {
                "branch-alias": {
                    "dev-master": "5.0-dev"
                }
            },
            "autoload": {
                "classmap": [
                    "src/"
                ]
            },
            "notification-url": "https://packagist.org/downloads/",
            "license": [
                "BSD-3-Clause"
            ],
            "authors": [
                {
                    "name": "Sebastian Bergmann",
                    "email": "sebastian@phpunit.de"
                }
            ],
            "description": "Snapshotting of global state",
            "homepage": "http://www.github.com/sebastianbergmann/global-state",
            "keywords": [
                "global state"
            ],
            "support": {
                "issues": "https://github.com/sebastianbergmann/global-state/issues",
                "source": "https://github.com/sebastianbergmann/global-state/tree/5.0.5"
            },
            "funding": [
                {
                    "url": "https://github.com/sebastianbergmann",
                    "type": "github"
                }
            ],
            "time": "2022-02-14T08:28:10+00:00"
        },
        {
            "name": "sebastian/lines-of-code",
            "version": "1.0.3",
            "source": {
                "type": "git",
                "url": "https://github.com/sebastianbergmann/lines-of-code.git",
                "reference": "c1c2e997aa3146983ed888ad08b15470a2e22ecc"
            },
            "dist": {
                "type": "zip",
                "url": "https://api.github.com/repos/sebastianbergmann/lines-of-code/zipball/c1c2e997aa3146983ed888ad08b15470a2e22ecc",
                "reference": "c1c2e997aa3146983ed888ad08b15470a2e22ecc",
                "shasum": ""
            },
            "require": {
                "nikic/php-parser": "^4.6",
                "php": ">=7.3"
            },
            "require-dev": {
                "phpunit/phpunit": "^9.3"
            },
            "type": "library",
            "extra": {
                "branch-alias": {
                    "dev-master": "1.0-dev"
                }
            },
            "autoload": {
                "classmap": [
                    "src/"
                ]
            },
            "notification-url": "https://packagist.org/downloads/",
            "license": [
                "BSD-3-Clause"
            ],
            "authors": [
                {
                    "name": "Sebastian Bergmann",
                    "email": "sebastian@phpunit.de",
                    "role": "lead"
                }
            ],
            "description": "Library for counting the lines of code in PHP source code",
            "homepage": "https://github.com/sebastianbergmann/lines-of-code",
            "support": {
                "issues": "https://github.com/sebastianbergmann/lines-of-code/issues",
                "source": "https://github.com/sebastianbergmann/lines-of-code/tree/1.0.3"
            },
            "funding": [
                {
                    "url": "https://github.com/sebastianbergmann",
                    "type": "github"
                }
            ],
            "time": "2020-11-28T06:42:11+00:00"
        },
        {
            "name": "sebastian/object-enumerator",
            "version": "4.0.4",
            "source": {
                "type": "git",
                "url": "https://github.com/sebastianbergmann/object-enumerator.git",
                "reference": "5c9eeac41b290a3712d88851518825ad78f45c71"
            },
            "dist": {
                "type": "zip",
                "url": "https://api.github.com/repos/sebastianbergmann/object-enumerator/zipball/5c9eeac41b290a3712d88851518825ad78f45c71",
                "reference": "5c9eeac41b290a3712d88851518825ad78f45c71",
                "shasum": ""
            },
            "require": {
                "php": ">=7.3",
                "sebastian/object-reflector": "^2.0",
                "sebastian/recursion-context": "^4.0"
            },
            "require-dev": {
                "phpunit/phpunit": "^9.3"
            },
            "type": "library",
            "extra": {
                "branch-alias": {
                    "dev-master": "4.0-dev"
                }
            },
            "autoload": {
                "classmap": [
                    "src/"
                ]
            },
            "notification-url": "https://packagist.org/downloads/",
            "license": [
                "BSD-3-Clause"
            ],
            "authors": [
                {
                    "name": "Sebastian Bergmann",
                    "email": "sebastian@phpunit.de"
                }
            ],
            "description": "Traverses array structures and object graphs to enumerate all referenced objects",
            "homepage": "https://github.com/sebastianbergmann/object-enumerator/",
            "support": {
                "issues": "https://github.com/sebastianbergmann/object-enumerator/issues",
                "source": "https://github.com/sebastianbergmann/object-enumerator/tree/4.0.4"
            },
            "funding": [
                {
                    "url": "https://github.com/sebastianbergmann",
                    "type": "github"
                }
            ],
            "time": "2020-10-26T13:12:34+00:00"
        },
        {
            "name": "sebastian/object-reflector",
            "version": "2.0.4",
            "source": {
                "type": "git",
                "url": "https://github.com/sebastianbergmann/object-reflector.git",
                "reference": "b4f479ebdbf63ac605d183ece17d8d7fe49c15c7"
            },
            "dist": {
                "type": "zip",
                "url": "https://api.github.com/repos/sebastianbergmann/object-reflector/zipball/b4f479ebdbf63ac605d183ece17d8d7fe49c15c7",
                "reference": "b4f479ebdbf63ac605d183ece17d8d7fe49c15c7",
                "shasum": ""
            },
            "require": {
                "php": ">=7.3"
            },
            "require-dev": {
                "phpunit/phpunit": "^9.3"
            },
            "type": "library",
            "extra": {
                "branch-alias": {
                    "dev-master": "2.0-dev"
                }
            },
            "autoload": {
                "classmap": [
                    "src/"
                ]
            },
            "notification-url": "https://packagist.org/downloads/",
            "license": [
                "BSD-3-Clause"
            ],
            "authors": [
                {
                    "name": "Sebastian Bergmann",
                    "email": "sebastian@phpunit.de"
                }
            ],
            "description": "Allows reflection of object attributes, including inherited and non-public ones",
            "homepage": "https://github.com/sebastianbergmann/object-reflector/",
            "support": {
                "issues": "https://github.com/sebastianbergmann/object-reflector/issues",
                "source": "https://github.com/sebastianbergmann/object-reflector/tree/2.0.4"
            },
            "funding": [
                {
                    "url": "https://github.com/sebastianbergmann",
                    "type": "github"
                }
            ],
            "time": "2020-10-26T13:14:26+00:00"
        },
        {
            "name": "sebastian/recursion-context",
            "version": "4.0.5",
            "source": {
                "type": "git",
                "url": "https://github.com/sebastianbergmann/recursion-context.git",
                "reference": "e75bd0f07204fec2a0af9b0f3cfe97d05f92efc1"
            },
            "dist": {
                "type": "zip",
                "url": "https://api.github.com/repos/sebastianbergmann/recursion-context/zipball/e75bd0f07204fec2a0af9b0f3cfe97d05f92efc1",
                "reference": "e75bd0f07204fec2a0af9b0f3cfe97d05f92efc1",
                "shasum": ""
            },
            "require": {
                "php": ">=7.3"
            },
            "require-dev": {
                "phpunit/phpunit": "^9.3"
            },
            "type": "library",
            "extra": {
                "branch-alias": {
                    "dev-master": "4.0-dev"
                }
            },
            "autoload": {
                "classmap": [
                    "src/"
                ]
            },
            "notification-url": "https://packagist.org/downloads/",
            "license": [
                "BSD-3-Clause"
            ],
            "authors": [
                {
                    "name": "Sebastian Bergmann",
                    "email": "sebastian@phpunit.de"
                },
                {
                    "name": "Jeff Welch",
                    "email": "whatthejeff@gmail.com"
                },
                {
                    "name": "Adam Harvey",
                    "email": "aharvey@php.net"
                }
            ],
            "description": "Provides functionality to recursively process PHP variables",
            "homepage": "https://github.com/sebastianbergmann/recursion-context",
            "support": {
                "issues": "https://github.com/sebastianbergmann/recursion-context/issues",
                "source": "https://github.com/sebastianbergmann/recursion-context/tree/4.0.5"
            },
            "funding": [
                {
                    "url": "https://github.com/sebastianbergmann",
                    "type": "github"
                }
            ],
            "time": "2023-02-03T06:07:39+00:00"
        },
        {
            "name": "sebastian/resource-operations",
            "version": "3.0.3",
            "source": {
                "type": "git",
                "url": "https://github.com/sebastianbergmann/resource-operations.git",
                "reference": "0f4443cb3a1d92ce809899753bc0d5d5a8dd19a8"
            },
            "dist": {
                "type": "zip",
                "url": "https://api.github.com/repos/sebastianbergmann/resource-operations/zipball/0f4443cb3a1d92ce809899753bc0d5d5a8dd19a8",
                "reference": "0f4443cb3a1d92ce809899753bc0d5d5a8dd19a8",
                "shasum": ""
            },
            "require": {
                "php": ">=7.3"
            },
            "require-dev": {
                "phpunit/phpunit": "^9.0"
            },
            "type": "library",
            "extra": {
                "branch-alias": {
                    "dev-master": "3.0-dev"
                }
            },
            "autoload": {
                "classmap": [
                    "src/"
                ]
            },
            "notification-url": "https://packagist.org/downloads/",
            "license": [
                "BSD-3-Clause"
            ],
            "authors": [
                {
                    "name": "Sebastian Bergmann",
                    "email": "sebastian@phpunit.de"
                }
            ],
            "description": "Provides a list of PHP built-in functions that operate on resources",
            "homepage": "https://www.github.com/sebastianbergmann/resource-operations",
            "support": {
                "issues": "https://github.com/sebastianbergmann/resource-operations/issues",
                "source": "https://github.com/sebastianbergmann/resource-operations/tree/3.0.3"
            },
            "funding": [
                {
                    "url": "https://github.com/sebastianbergmann",
                    "type": "github"
                }
            ],
            "time": "2020-09-28T06:45:17+00:00"
        },
        {
            "name": "sebastian/type",
            "version": "3.2.1",
            "source": {
                "type": "git",
                "url": "https://github.com/sebastianbergmann/type.git",
                "reference": "75e2c2a32f5e0b3aef905b9ed0b179b953b3d7c7"
            },
            "dist": {
                "type": "zip",
                "url": "https://api.github.com/repos/sebastianbergmann/type/zipball/75e2c2a32f5e0b3aef905b9ed0b179b953b3d7c7",
                "reference": "75e2c2a32f5e0b3aef905b9ed0b179b953b3d7c7",
                "shasum": ""
            },
            "require": {
                "php": ">=7.3"
            },
            "require-dev": {
                "phpunit/phpunit": "^9.5"
            },
            "type": "library",
            "extra": {
                "branch-alias": {
                    "dev-master": "3.2-dev"
                }
            },
            "autoload": {
                "classmap": [
                    "src/"
                ]
            },
            "notification-url": "https://packagist.org/downloads/",
            "license": [
                "BSD-3-Clause"
            ],
            "authors": [
                {
                    "name": "Sebastian Bergmann",
                    "email": "sebastian@phpunit.de",
                    "role": "lead"
                }
            ],
            "description": "Collection of value objects that represent the types of the PHP type system",
            "homepage": "https://github.com/sebastianbergmann/type",
            "support": {
                "issues": "https://github.com/sebastianbergmann/type/issues",
                "source": "https://github.com/sebastianbergmann/type/tree/3.2.1"
            },
            "funding": [
                {
                    "url": "https://github.com/sebastianbergmann",
                    "type": "github"
                }
            ],
            "time": "2023-02-03T06:13:03+00:00"
        },
        {
            "name": "sebastian/version",
            "version": "3.0.2",
            "source": {
                "type": "git",
                "url": "https://github.com/sebastianbergmann/version.git",
                "reference": "c6c1022351a901512170118436c764e473f6de8c"
            },
            "dist": {
                "type": "zip",
                "url": "https://api.github.com/repos/sebastianbergmann/version/zipball/c6c1022351a901512170118436c764e473f6de8c",
                "reference": "c6c1022351a901512170118436c764e473f6de8c",
                "shasum": ""
            },
            "require": {
                "php": ">=7.3"
            },
            "type": "library",
            "extra": {
                "branch-alias": {
                    "dev-master": "3.0-dev"
                }
            },
            "autoload": {
                "classmap": [
                    "src/"
                ]
            },
            "notification-url": "https://packagist.org/downloads/",
            "license": [
                "BSD-3-Clause"
            ],
            "authors": [
                {
                    "name": "Sebastian Bergmann",
                    "email": "sebastian@phpunit.de",
                    "role": "lead"
                }
            ],
            "description": "Library that helps with managing the version number of Git-hosted PHP projects",
            "homepage": "https://github.com/sebastianbergmann/version",
            "support": {
                "issues": "https://github.com/sebastianbergmann/version/issues",
                "source": "https://github.com/sebastianbergmann/version/tree/3.0.2"
            },
            "funding": [
                {
                    "url": "https://github.com/sebastianbergmann",
                    "type": "github"
                }
            ],
            "time": "2020-09-28T06:39:44+00:00"
        },
        {
            "name": "softcreatr/jsonpath",
            "version": "0.7.5",
            "source": {
                "type": "git",
                "url": "https://github.com/SoftCreatR/JSONPath.git",
                "reference": "008569bf80aa3584834f7890781576bc7b65afa7"
            },
            "dist": {
                "type": "zip",
                "url": "https://api.github.com/repos/SoftCreatR/JSONPath/zipball/008569bf80aa3584834f7890781576bc7b65afa7",
                "reference": "008569bf80aa3584834f7890781576bc7b65afa7",
                "shasum": ""
            },
            "require": {
                "ext-json": "*",
                "php": ">=7.1"
            },
            "replace": {
                "flow/jsonpath": "*"
            },
            "require-dev": {
                "phpunit/phpunit": ">=7.0",
                "roave/security-advisories": "dev-master",
                "squizlabs/php_codesniffer": "^3.5"
            },
            "type": "library",
            "autoload": {
                "psr-4": {
                    "Flow\\JSONPath\\": "src/"
                }
            },
            "notification-url": "https://packagist.org/downloads/",
            "license": [
                "MIT"
            ],
            "authors": [
                {
                    "name": "Stephen Frank",
                    "email": "stephen@flowsa.com",
                    "homepage": "https://prismaticbytes.com",
                    "role": "Developer"
                },
                {
                    "name": "Sascha Greuel",
                    "email": "hello@1-2.dev",
                    "homepage": "http://1-2.dev",
                    "role": "Developer"
                }
            ],
            "description": "JSONPath implementation for parsing, searching and flattening arrays",
            "support": {
                "email": "hello@1-2.dev",
                "forum": "https://github.com/SoftCreatR/JSONPath/discussions",
                "issues": "https://github.com/SoftCreatR/JSONPath/issues",
                "source": "https://github.com/SoftCreatR/JSONPath"
            },
            "funding": [
                {
                    "url": "https://github.com/softcreatr",
                    "type": "github"
                }
            ],
            "time": "2021-06-02T22:15:26+00:00"
        },
        {
            "name": "symfony/browser-kit",
            "version": "v5.4.19",
            "source": {
                "type": "git",
                "url": "https://github.com/symfony/browser-kit.git",
                "reference": "572b9e03741051b97c316f65f8c361eed08fdb14"
            },
            "dist": {
                "type": "zip",
                "url": "https://api.github.com/repos/symfony/browser-kit/zipball/572b9e03741051b97c316f65f8c361eed08fdb14",
                "reference": "572b9e03741051b97c316f65f8c361eed08fdb14",
                "shasum": ""
            },
            "require": {
                "php": ">=7.2.5",
                "symfony/dom-crawler": "^4.4|^5.0|^6.0",
                "symfony/polyfill-php80": "^1.16"
            },
            "require-dev": {
                "symfony/css-selector": "^4.4|^5.0|^6.0",
                "symfony/http-client": "^4.4|^5.0|^6.0",
                "symfony/mime": "^4.4|^5.0|^6.0",
                "symfony/process": "^4.4|^5.0|^6.0"
            },
            "suggest": {
                "symfony/process": ""
            },
            "type": "library",
            "autoload": {
                "psr-4": {
                    "Symfony\\Component\\BrowserKit\\": ""
                },
                "exclude-from-classmap": [
                    "/Tests/"
                ]
            },
            "notification-url": "https://packagist.org/downloads/",
            "license": [
                "MIT"
            ],
            "authors": [
                {
                    "name": "Fabien Potencier",
                    "email": "fabien@symfony.com"
                },
                {
                    "name": "Symfony Community",
                    "homepage": "https://symfony.com/contributors"
                }
            ],
            "description": "Simulates the behavior of a web browser, allowing you to make requests, click on links and submit forms programmatically",
            "homepage": "https://symfony.com",
            "support": {
                "source": "https://github.com/symfony/browser-kit/tree/v5.4.19"
            },
            "funding": [
                {
                    "url": "https://symfony.com/sponsor",
                    "type": "custom"
                },
                {
                    "url": "https://github.com/fabpot",
                    "type": "github"
                },
                {
                    "url": "https://tidelift.com/funding/github/packagist/symfony/symfony",
                    "type": "tidelift"
                }
            ],
            "time": "2023-01-01T08:32:19+00:00"
        },
        {
            "name": "symfony/css-selector",
            "version": "v5.4.19",
            "source": {
                "type": "git",
                "url": "https://github.com/symfony/css-selector.git",
                "reference": "f4a7d150f5b9e8f974f6f127d8167e420d11fc62"
            },
            "dist": {
                "type": "zip",
                "url": "https://api.github.com/repos/symfony/css-selector/zipball/f4a7d150f5b9e8f974f6f127d8167e420d11fc62",
                "reference": "f4a7d150f5b9e8f974f6f127d8167e420d11fc62",
                "shasum": ""
            },
            "require": {
                "php": ">=7.2.5",
                "symfony/polyfill-php80": "^1.16"
            },
            "type": "library",
            "autoload": {
                "psr-4": {
                    "Symfony\\Component\\CssSelector\\": ""
                },
                "exclude-from-classmap": [
                    "/Tests/"
                ]
            },
            "notification-url": "https://packagist.org/downloads/",
            "license": [
                "MIT"
            ],
            "authors": [
                {
                    "name": "Fabien Potencier",
                    "email": "fabien@symfony.com"
                },
                {
                    "name": "Jean-François Simon",
                    "email": "jeanfrancois.simon@sensiolabs.com"
                },
                {
                    "name": "Symfony Community",
                    "homepage": "https://symfony.com/contributors"
                }
            ],
            "description": "Converts CSS selectors to XPath expressions",
            "homepage": "https://symfony.com",
            "support": {
                "source": "https://github.com/symfony/css-selector/tree/v5.4.19"
            },
            "funding": [
                {
                    "url": "https://symfony.com/sponsor",
                    "type": "custom"
                },
                {
                    "url": "https://github.com/fabpot",
                    "type": "github"
                },
                {
                    "url": "https://tidelift.com/funding/github/packagist/symfony/symfony",
                    "type": "tidelift"
                }
            ],
            "time": "2023-01-01T08:32:19+00:00"
        },
        {
            "name": "symfony/dom-crawler",
            "version": "v5.4.19",
            "source": {
                "type": "git",
                "url": "https://github.com/symfony/dom-crawler.git",
                "reference": "224a1820e7669babdd85970230ed72bd6e342ad4"
            },
            "dist": {
                "type": "zip",
                "url": "https://api.github.com/repos/symfony/dom-crawler/zipball/224a1820e7669babdd85970230ed72bd6e342ad4",
                "reference": "224a1820e7669babdd85970230ed72bd6e342ad4",
                "shasum": ""
            },
            "require": {
                "php": ">=7.2.5",
                "symfony/deprecation-contracts": "^2.1|^3",
                "symfony/polyfill-ctype": "~1.8",
                "symfony/polyfill-mbstring": "~1.0",
                "symfony/polyfill-php80": "^1.16"
            },
            "conflict": {
                "masterminds/html5": "<2.6"
            },
            "require-dev": {
                "masterminds/html5": "^2.6",
                "symfony/css-selector": "^4.4|^5.0|^6.0"
            },
            "suggest": {
                "symfony/css-selector": ""
            },
            "type": "library",
            "autoload": {
                "psr-4": {
                    "Symfony\\Component\\DomCrawler\\": ""
                },
                "exclude-from-classmap": [
                    "/Tests/"
                ]
            },
            "notification-url": "https://packagist.org/downloads/",
            "license": [
                "MIT"
            ],
            "authors": [
                {
                    "name": "Fabien Potencier",
                    "email": "fabien@symfony.com"
                },
                {
                    "name": "Symfony Community",
                    "homepage": "https://symfony.com/contributors"
                }
            ],
            "description": "Eases DOM navigation for HTML and XML documents",
            "homepage": "https://symfony.com",
            "support": {
                "source": "https://github.com/symfony/dom-crawler/tree/v5.4.19"
            },
            "funding": [
                {
                    "url": "https://symfony.com/sponsor",
                    "type": "custom"
                },
                {
                    "url": "https://github.com/fabpot",
                    "type": "github"
                },
                {
                    "url": "https://tidelift.com/funding/github/packagist/symfony/symfony",
                    "type": "tidelift"
                }
            ],
            "time": "2023-01-14T19:14:44+00:00"
        },
        {
            "name": "symplify/easy-coding-standard",
            "version": "10.3.3",
            "source": {
                "type": "git",
                "url": "https://github.com/symplify/easy-coding-standard.git",
                "reference": "c93878b3c052321231519b6540e227380f90be17"
            },
            "dist": {
                "type": "zip",
                "url": "https://api.github.com/repos/symplify/easy-coding-standard/zipball/c93878b3c052321231519b6540e227380f90be17",
                "reference": "c93878b3c052321231519b6540e227380f90be17",
                "shasum": ""
            },
            "require": {
                "php": ">=7.2"
            },
            "conflict": {
                "friendsofphp/php-cs-fixer": "<3.0",
                "squizlabs/php_codesniffer": "<3.6"
            },
            "bin": [
                "bin/ecs"
            ],
            "type": "library",
            "extra": {
                "branch-alias": {
                    "dev-main": "10.3-dev"
                }
            },
            "autoload": {
                "files": [
                    "bootstrap.php"
                ]
            },
            "notification-url": "https://packagist.org/downloads/",
            "license": [
                "MIT"
            ],
            "description": "Prefixed scoped version of ECS package",
            "support": {
                "source": "https://github.com/symplify/easy-coding-standard/tree/10.3.3"
            },
            "funding": [
                {
                    "url": "https://www.paypal.me/rectorphp",
                    "type": "custom"
                },
                {
                    "url": "https://github.com/tomasvotruba",
                    "type": "github"
                }
            ],
            "time": "2022-06-13T14:03:37+00:00"
        },
        {
            "name": "theseer/tokenizer",
            "version": "1.2.1",
            "source": {
                "type": "git",
                "url": "https://github.com/theseer/tokenizer.git",
                "reference": "34a41e998c2183e22995f158c581e7b5e755ab9e"
            },
            "dist": {
                "type": "zip",
                "url": "https://api.github.com/repos/theseer/tokenizer/zipball/34a41e998c2183e22995f158c581e7b5e755ab9e",
                "reference": "34a41e998c2183e22995f158c581e7b5e755ab9e",
                "shasum": ""
            },
            "require": {
                "ext-dom": "*",
                "ext-tokenizer": "*",
                "ext-xmlwriter": "*",
                "php": "^7.2 || ^8.0"
            },
            "type": "library",
            "autoload": {
                "classmap": [
                    "src/"
                ]
            },
            "notification-url": "https://packagist.org/downloads/",
            "license": [
                "BSD-3-Clause"
            ],
            "authors": [
                {
                    "name": "Arne Blankerts",
                    "email": "arne@blankerts.de",
                    "role": "Developer"
                }
            ],
            "description": "A small library for converting tokenized PHP source code into XML and potentially other formats",
            "support": {
                "issues": "https://github.com/theseer/tokenizer/issues",
                "source": "https://github.com/theseer/tokenizer/tree/1.2.1"
            },
            "funding": [
                {
                    "url": "https://github.com/theseer",
                    "type": "github"
                }
            ],
            "time": "2021-07-28T10:34:58+00:00"
        },
        {
            "name": "vlucas/phpdotenv",
            "version": "v5.5.0",
            "source": {
                "type": "git",
                "url": "https://github.com/vlucas/phpdotenv.git",
                "reference": "1a7ea2afc49c3ee6d87061f5a233e3a035d0eae7"
            },
            "dist": {
                "type": "zip",
                "url": "https://api.github.com/repos/vlucas/phpdotenv/zipball/1a7ea2afc49c3ee6d87061f5a233e3a035d0eae7",
                "reference": "1a7ea2afc49c3ee6d87061f5a233e3a035d0eae7",
                "shasum": ""
            },
            "require": {
                "ext-pcre": "*",
                "graham-campbell/result-type": "^1.0.2",
                "php": "^7.1.3 || ^8.0",
                "phpoption/phpoption": "^1.8",
                "symfony/polyfill-ctype": "^1.23",
                "symfony/polyfill-mbstring": "^1.23.1",
                "symfony/polyfill-php80": "^1.23.1"
            },
            "require-dev": {
                "bamarni/composer-bin-plugin": "^1.4.1",
                "ext-filter": "*",
                "phpunit/phpunit": "^7.5.20 || ^8.5.30 || ^9.5.25"
            },
            "suggest": {
                "ext-filter": "Required to use the boolean validator."
            },
            "type": "library",
            "extra": {
                "bamarni-bin": {
                    "bin-links": true,
                    "forward-command": true
                },
                "branch-alias": {
                    "dev-master": "5.5-dev"
                }
            },
            "autoload": {
                "psr-4": {
                    "Dotenv\\": "src/"
                }
            },
            "notification-url": "https://packagist.org/downloads/",
            "license": [
                "BSD-3-Clause"
            ],
            "authors": [
                {
                    "name": "Graham Campbell",
                    "email": "hello@gjcampbell.co.uk",
                    "homepage": "https://github.com/GrahamCampbell"
                },
                {
                    "name": "Vance Lucas",
                    "email": "vance@vancelucas.com",
                    "homepage": "https://github.com/vlucas"
                }
            ],
            "description": "Loads environment variables from `.env` to `getenv()`, `$_ENV` and `$_SERVER` automagically.",
            "keywords": [
                "dotenv",
                "env",
                "environment"
            ],
            "support": {
                "issues": "https://github.com/vlucas/phpdotenv/issues",
                "source": "https://github.com/vlucas/phpdotenv/tree/v5.5.0"
            },
            "funding": [
                {
                    "url": "https://github.com/GrahamCampbell",
                    "type": "github"
                },
                {
                    "url": "https://tidelift.com/funding/github/packagist/vlucas/phpdotenv",
                    "type": "tidelift"
                }
            ],
            "time": "2022-10-16T01:01:54+00:00"
        },
        {
            "name": "yiisoft/yii2-redis",
            "version": "2.0.18",
            "source": {
                "type": "git",
                "url": "https://github.com/yiisoft/yii2-redis.git",
                "reference": "08aecdf44e091c5fae3411e719ac0fdb803ef594"
            },
            "dist": {
                "type": "zip",
                "url": "https://api.github.com/repos/yiisoft/yii2-redis/zipball/08aecdf44e091c5fae3411e719ac0fdb803ef594",
                "reference": "08aecdf44e091c5fae3411e719ac0fdb803ef594",
                "shasum": ""
            },
            "require": {
                "ext-openssl": "*",
                "yiisoft/yii2": "~2.0.39"
            },
            "require-dev": {
                "phpunit/phpunit": "<7",
                "yiisoft/yii2-dev": "~2.0.39"
            },
            "type": "yii2-extension",
            "extra": {
                "branch-alias": {
                    "dev-master": "2.0.x-dev"
                }
            },
            "autoload": {
                "psr-4": {
                    "yii\\redis\\": "src"
                }
            },
            "notification-url": "https://packagist.org/downloads/",
            "license": [
                "BSD-3-Clause"
            ],
            "authors": [
                {
                    "name": "Carsten Brandt",
                    "email": "mail@cebe.cc"
                }
            ],
            "description": "Redis Cache, Session and ActiveRecord for the Yii framework",
            "keywords": [
                "active-record",
                "cache",
                "redis",
                "session",
                "yii2"
            ],
            "support": {
                "forum": "http://www.yiiframework.com/forum/",
                "irc": "irc://irc.freenode.net/yii",
                "issues": "https://github.com/yiisoft/yii2-redis/issues",
                "source": "https://github.com/yiisoft/yii2-redis",
                "wiki": "http://www.yiiframework.com/wiki/"
            },
            "funding": [
                {
                    "url": "https://github.com/yiisoft",
                    "type": "github"
                },
                {
                    "url": "https://opencollective.com/yiisoft",
                    "type": "open_collective"
                },
                {
                    "url": "https://tidelift.com/funding/github/packagist/yiisoft/yii2-redis",
                    "type": "tidelift"
                }
            ],
            "time": "2022-09-04T10:34:42+00:00"
        }
    ],
    "aliases": [],
    "minimum-stability": "stable",
    "stability-flags": {
        "craftcms/ecs": 20
    },
    "prefer-stable": false,
    "prefer-lowest": false,
    "platform": {
        "php": "^8.0.2",
        "ext-bcmath": "*",
        "ext-curl": "*",
        "ext-dom": "*",
        "ext-intl": "*",
        "ext-json": "*",
        "ext-mbstring": "*",
        "ext-openssl": "*",
        "ext-pcre": "*",
        "ext-pdo": "*",
        "ext-zip": "*"
    },
    "platform-dev": [],
    "platform-overrides": {
        "php": "8.0.2"
    },
    "plugin-api-version": "2.3.0"
}<|MERGE_RESOLUTION|>--- conflicted
+++ resolved
@@ -4,11 +4,7 @@
         "Read more about it at https://getcomposer.org/doc/01-basic-usage.md#installing-dependencies",
         "This file is @generated automatically"
     ],
-<<<<<<< HEAD
-    "content-hash": "b5e3175f7e172a0ff69b604f1126dcbb",
-=======
-    "content-hash": "cce0d5ae1fac708bfef3b475e7140633",
->>>>>>> ec56a6c1
+    "content-hash": "b7dad867a7fbf852dc5427b20ff5724e",
     "packages": [
         {
             "name": "cebe/markdown",
@@ -7822,29 +7818,16 @@
         },
         {
             "name": "phpstan/phpstan",
-<<<<<<< HEAD
-            "version": "1.9.7",
+            "version": "1.9.17",
             "source": {
                 "type": "git",
                 "url": "https://github.com/phpstan/phpstan.git",
-                "reference": "0501435cd342eac7664bd62155b1ef907fc60b6f"
-            },
-            "dist": {
-                "type": "zip",
-                "url": "https://api.github.com/repos/phpstan/phpstan/zipball/0501435cd342eac7664bd62155b1ef907fc60b6f",
-                "reference": "0501435cd342eac7664bd62155b1ef907fc60b6f",
-=======
-            "version": "1.9.16",
-            "source": {
-                "type": "git",
-                "url": "https://github.com/phpstan/phpstan.git",
-                "reference": "922e2689bb180575d0f57de0443c431a5a698e8f"
-            },
-            "dist": {
-                "type": "zip",
-                "url": "https://api.github.com/repos/phpstan/phpstan/zipball/922e2689bb180575d0f57de0443c431a5a698e8f",
-                "reference": "922e2689bb180575d0f57de0443c431a5a698e8f",
->>>>>>> ec56a6c1
+                "reference": "204e459e7822f2c586463029f5ecec31bb45a1f2"
+            },
+            "dist": {
+                "type": "zip",
+                "url": "https://api.github.com/repos/phpstan/phpstan/zipball/204e459e7822f2c586463029f5ecec31bb45a1f2",
+                "reference": "204e459e7822f2c586463029f5ecec31bb45a1f2",
                 "shasum": ""
             },
             "require": {
@@ -7874,11 +7857,7 @@
             ],
             "support": {
                 "issues": "https://github.com/phpstan/phpstan/issues",
-<<<<<<< HEAD
-                "source": "https://github.com/phpstan/phpstan/tree/1.9.7"
-=======
-                "source": "https://github.com/phpstan/phpstan/tree/1.9.16"
->>>>>>> ec56a6c1
+                "source": "https://github.com/phpstan/phpstan/tree/1.9.17"
             },
             "funding": [
                 {
@@ -7894,11 +7873,7 @@
                     "type": "tidelift"
                 }
             ],
-<<<<<<< HEAD
-            "time": "2023-01-04T21:59:57+00:00"
-=======
-            "time": "2023-02-07T10:42:21+00:00"
->>>>>>> ec56a6c1
+            "time": "2023-02-08T12:25:00+00:00"
         },
         {
             "name": "phpunit/php-code-coverage",
