--- conflicted
+++ resolved
@@ -4,11 +4,7 @@
         "Read more about it at https://getcomposer.org/doc/01-basic-usage.md#installing-dependencies",
         "This file is @generated automatically"
     ],
-<<<<<<< HEAD
-    "content-hash": "59bb3fb5509cdcb8c5712cfc446b156e",
-=======
-    "content-hash": "e0d14b86e169a7a597e490d1a9527d78",
->>>>>>> 9ee372a8
+    "content-hash": "0dceaac3437d2449cb52ee0c65b2af53",
     "packages": [
         {
             "name": "cebe/markdown",
@@ -1625,11 +1621,7 @@
         },
         {
             "name": "illuminate/collections",
-<<<<<<< HEAD
             "version": "v9.52.10",
-=======
-            "version": "v9.52.9",
->>>>>>> 9ee372a8
             "source": {
                 "type": "git",
                 "url": "https://github.com/illuminate/collections.git",
@@ -1684,11 +1676,7 @@
         },
         {
             "name": "illuminate/conditionable",
-<<<<<<< HEAD
             "version": "v9.52.10",
-=======
-            "version": "v9.52.9",
->>>>>>> 9ee372a8
             "source": {
                 "type": "git",
                 "url": "https://github.com/illuminate/conditionable.git",
@@ -1734,11 +1722,7 @@
         },
         {
             "name": "illuminate/contracts",
-<<<<<<< HEAD
             "version": "v9.52.10",
-=======
-            "version": "v9.52.9",
->>>>>>> 9ee372a8
             "source": {
                 "type": "git",
                 "url": "https://github.com/illuminate/contracts.git",
@@ -1786,11 +1770,7 @@
         },
         {
             "name": "illuminate/macroable",
-<<<<<<< HEAD
             "version": "v9.52.10",
-=======
-            "version": "v9.52.9",
->>>>>>> 9ee372a8
             "source": {
                 "type": "git",
                 "url": "https://github.com/illuminate/macroable.git",
@@ -7758,7 +7738,6 @@
         },
         {
             "name": "phpstan/phpstan",
-<<<<<<< HEAD
             "version": "1.10.25",
             "source": {
                 "type": "git",
@@ -7769,18 +7748,6 @@
                 "type": "zip",
                 "url": "https://api.github.com/repos/phpstan/phpstan/zipball/578f4e70d117f9a90699324c555922800ac38d8c",
                 "reference": "578f4e70d117f9a90699324c555922800ac38d8c",
-=======
-            "version": "1.10.18",
-            "source": {
-                "type": "git",
-                "url": "https://github.com/phpstan/phpstan.git",
-                "reference": "52b6416c579663eebdd2f1d97df21971daf3b43f"
-            },
-            "dist": {
-                "type": "zip",
-                "url": "https://api.github.com/repos/phpstan/phpstan/zipball/52b6416c579663eebdd2f1d97df21971daf3b43f",
-                "reference": "52b6416c579663eebdd2f1d97df21971daf3b43f",
->>>>>>> 9ee372a8
                 "shasum": ""
             },
             "require": {
@@ -7829,11 +7796,7 @@
                     "type": "tidelift"
                 }
             ],
-<<<<<<< HEAD
             "time": "2023-07-06T12:11:37+00:00"
-=======
-            "time": "2023-06-07T22:00:43+00:00"
->>>>>>> 9ee372a8
         },
         {
             "name": "phpunit/php-code-coverage",
@@ -8155,7 +8118,6 @@
         },
         {
             "name": "phpunit/phpunit",
-<<<<<<< HEAD
             "version": "9.6.10",
             "source": {
                 "type": "git",
@@ -8166,18 +8128,6 @@
                 "type": "zip",
                 "url": "https://api.github.com/repos/sebastianbergmann/phpunit/zipball/a6d351645c3fe5a30f5e86be6577d946af65a328",
                 "reference": "a6d351645c3fe5a30f5e86be6577d946af65a328",
-=======
-            "version": "9.6.9",
-            "source": {
-                "type": "git",
-                "url": "https://github.com/sebastianbergmann/phpunit.git",
-                "reference": "a9aceaf20a682aeacf28d582654a1670d8826778"
-            },
-            "dist": {
-                "type": "zip",
-                "url": "https://api.github.com/repos/sebastianbergmann/phpunit/zipball/a9aceaf20a682aeacf28d582654a1670d8826778",
-                "reference": "a9aceaf20a682aeacf28d582654a1670d8826778",
->>>>>>> 9ee372a8
                 "shasum": ""
             },
             "require": {
@@ -8251,11 +8201,7 @@
             "support": {
                 "issues": "https://github.com/sebastianbergmann/phpunit/issues",
                 "security": "https://github.com/sebastianbergmann/phpunit/security/policy",
-<<<<<<< HEAD
                 "source": "https://github.com/sebastianbergmann/phpunit/tree/9.6.10"
-=======
-                "source": "https://github.com/sebastianbergmann/phpunit/tree/9.6.9"
->>>>>>> 9ee372a8
             },
             "funding": [
                 {
@@ -8271,11 +8217,7 @@
                     "type": "tidelift"
                 }
             ],
-<<<<<<< HEAD
             "time": "2023-07-10T04:04:23+00:00"
-=======
-            "time": "2023-06-11T06:13:56+00:00"
->>>>>>> 9ee372a8
         },
         {
             "name": "sebastian/cli-parser",
