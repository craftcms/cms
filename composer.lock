{
    "_readme": [
        "This file locks the dependencies of your project to a known state",
        "Read more about it at https://getcomposer.org/doc/01-basic-usage.md#installing-dependencies",
        "This file is @generated automatically"
    ],
<<<<<<< HEAD
    "content-hash": "d2009f4961388934c1743fbc296ebba7",
=======
    "content-hash": "1381644b6d2e4f93157891d789bee119",
>>>>>>> b421b8b2
    "packages": [
        {
            "name": "cebe/markdown",
            "version": "1.2.1",
            "source": {
                "type": "git",
                "url": "https://github.com/cebe/markdown.git",
                "reference": "9bac5e971dd391e2802dca5400bbeacbaea9eb86"
            },
            "dist": {
                "type": "zip",
                "url": "https://api.github.com/repos/cebe/markdown/zipball/9bac5e971dd391e2802dca5400bbeacbaea9eb86",
                "reference": "9bac5e971dd391e2802dca5400bbeacbaea9eb86",
                "shasum": ""
            },
            "require": {
                "lib-pcre": "*",
                "php": ">=5.4.0"
            },
            "require-dev": {
                "cebe/indent": "*",
                "facebook/xhprof": "*@dev",
                "phpunit/phpunit": "4.1.*"
            },
            "bin": [
                "bin/markdown"
            ],
            "type": "library",
            "extra": {
                "branch-alias": {
                    "dev-master": "1.2.x-dev"
                }
            },
            "autoload": {
                "psr-4": {
                    "cebe\\markdown\\": ""
                }
            },
            "notification-url": "https://packagist.org/downloads/",
            "license": [
                "MIT"
            ],
            "authors": [
                {
                    "name": "Carsten Brandt",
                    "email": "mail@cebe.cc",
                    "homepage": "http://cebe.cc/",
                    "role": "Creator"
                }
            ],
            "description": "A super fast, highly extensible markdown parser for PHP",
            "homepage": "https://github.com/cebe/markdown#readme",
            "keywords": [
                "extensible",
                "fast",
                "gfm",
                "markdown",
                "markdown-extra"
            ],
            "support": {
                "issues": "https://github.com/cebe/markdown/issues",
                "source": "https://github.com/cebe/markdown"
            },
            "time": "2018-03-26T11:24:36+00:00"
        },
        {
            "name": "commerceguys/addressing",
            "version": "v1.4.1",
            "source": {
                "type": "git",
                "url": "https://github.com/commerceguys/addressing.git",
                "reference": "8b1bcd45971733e8f4224e539cb92838f18c4d06"
            },
            "dist": {
                "type": "zip",
                "url": "https://api.github.com/repos/commerceguys/addressing/zipball/8b1bcd45971733e8f4224e539cb92838f18c4d06",
                "reference": "8b1bcd45971733e8f4224e539cb92838f18c4d06",
                "shasum": ""
            },
            "require": {
                "doctrine/collections": "^1.2",
                "php": ">=7.3"
            },
            "require-dev": {
                "ext-json": "*",
                "mikey179/vfsstream": "^1.6.10",
                "phpunit/phpunit": "^9.5",
                "squizlabs/php_codesniffer": "^3.6",
                "symfony/validator": "^4.4 || ^5.4 || ^6.0"
            },
            "suggest": {
                "symfony/validator": "to validate addresses"
            },
            "type": "library",
            "extra": {
                "branch-alias": {
                    "dev-master": "1.x-dev"
                }
            },
            "autoload": {
                "psr-4": {
                    "CommerceGuys\\Addressing\\": "src"
                }
            },
            "notification-url": "https://packagist.org/downloads/",
            "license": [
                "MIT"
            ],
            "authors": [
                {
                    "name": "Bojan Zivanovic"
                },
                {
                    "name": "Damien Tournoud"
                }
            ],
            "description": "Addressing library powered by CLDR and Google's address data.",
            "keywords": [
                "address",
                "internationalization",
                "localization",
                "postal"
            ],
            "support": {
                "issues": "https://github.com/commerceguys/addressing/issues",
                "source": "https://github.com/commerceguys/addressing/tree/v1.4.1"
            },
            "time": "2022-08-09T11:42:51+00:00"
        },
        {
            "name": "composer/ca-bundle",
            "version": "1.3.3",
            "source": {
                "type": "git",
                "url": "https://github.com/composer/ca-bundle.git",
                "reference": "30897edbfb15e784fe55587b4f73ceefd3c4d98c"
            },
            "dist": {
                "type": "zip",
                "url": "https://api.github.com/repos/composer/ca-bundle/zipball/30897edbfb15e784fe55587b4f73ceefd3c4d98c",
                "reference": "30897edbfb15e784fe55587b4f73ceefd3c4d98c",
                "shasum": ""
            },
            "require": {
                "ext-openssl": "*",
                "ext-pcre": "*",
                "php": "^5.3.2 || ^7.0 || ^8.0"
            },
            "require-dev": {
                "phpstan/phpstan": "^0.12.55",
                "psr/log": "^1.0",
                "symfony/phpunit-bridge": "^4.2 || ^5",
                "symfony/process": "^2.5 || ^3.0 || ^4.0 || ^5.0 || ^6.0"
            },
            "type": "library",
            "extra": {
                "branch-alias": {
                    "dev-main": "1.x-dev"
                }
            },
            "autoload": {
                "psr-4": {
                    "Composer\\CaBundle\\": "src"
                }
            },
            "notification-url": "https://packagist.org/downloads/",
            "license": [
                "MIT"
            ],
            "authors": [
                {
                    "name": "Jordi Boggiano",
                    "email": "j.boggiano@seld.be",
                    "homepage": "http://seld.be"
                }
            ],
            "description": "Lets you find a path to the system CA bundle, and includes a fallback to the Mozilla CA bundle.",
            "keywords": [
                "cabundle",
                "cacert",
                "certificate",
                "ssl",
                "tls"
            ],
            "support": {
                "irc": "irc://irc.freenode.org/composer",
                "issues": "https://github.com/composer/ca-bundle/issues",
                "source": "https://github.com/composer/ca-bundle/tree/1.3.3"
            },
            "funding": [
                {
                    "url": "https://packagist.com",
                    "type": "custom"
                },
                {
                    "url": "https://github.com/composer",
                    "type": "github"
                },
                {
                    "url": "https://tidelift.com/funding/github/packagist/composer/composer",
                    "type": "tidelift"
                }
            ],
            "time": "2022-07-20T07:14:26+00:00"
        },
        {
            "name": "composer/composer",
            "version": "2.2.15",
            "source": {
                "type": "git",
                "url": "https://github.com/composer/composer.git",
                "reference": "509dcbd4f8d459e0ef2ef223a231b8c31bceed78"
            },
            "dist": {
                "type": "zip",
                "url": "https://api.github.com/repos/composer/composer/zipball/509dcbd4f8d459e0ef2ef223a231b8c31bceed78",
                "reference": "509dcbd4f8d459e0ef2ef223a231b8c31bceed78",
                "shasum": ""
            },
            "require": {
                "composer/ca-bundle": "^1.0",
                "composer/metadata-minifier": "^1.0",
                "composer/pcre": "^1.0",
                "composer/semver": "^3.0",
                "composer/spdx-licenses": "^1.2",
                "composer/xdebug-handler": "^2.0 || ^3.0",
                "justinrainbow/json-schema": "^5.2.11",
                "php": "^5.3.2 || ^7.0 || ^8.0",
                "psr/log": "^1.0 || ^2.0",
                "react/promise": "^1.2 || ^2.7",
                "seld/jsonlint": "^1.4",
                "seld/phar-utils": "^1.0",
                "symfony/console": "^2.8.52 || ^3.4.35 || ^4.4 || ^5.0",
                "symfony/filesystem": "^2.8.52 || ^3.4.35 || ^4.4 || ^5.0 || ^6.0",
                "symfony/finder": "^2.8.52 || ^3.4.35 || ^4.4 || ^5.0 || ^6.0",
                "symfony/process": "^2.8.52 || ^3.4.35 || ^4.4 || ^5.0 || ^6.0"
            },
            "require-dev": {
                "phpspec/prophecy": "^1.10",
                "symfony/phpunit-bridge": "^4.2 || ^5.0 || ^6.0"
            },
            "suggest": {
                "ext-openssl": "Enabling the openssl extension allows you to access https URLs for repositories and packages",
                "ext-zip": "Enabling the zip extension allows you to unzip archives",
                "ext-zlib": "Allow gzip compression of HTTP requests"
            },
            "bin": [
                "bin/composer"
            ],
            "type": "library",
            "extra": {
                "branch-alias": {
                    "dev-main": "2.2-dev"
                }
            },
            "autoload": {
                "psr-4": {
                    "Composer\\": "src/Composer"
                }
            },
            "notification-url": "https://packagist.org/downloads/",
            "license": [
                "MIT"
            ],
            "authors": [
                {
                    "name": "Nils Adermann",
                    "email": "naderman@naderman.de",
                    "homepage": "https://www.naderman.de"
                },
                {
                    "name": "Jordi Boggiano",
                    "email": "j.boggiano@seld.be",
                    "homepage": "https://seld.be"
                }
            ],
            "description": "Composer helps you declare, manage and install dependencies of PHP projects. It ensures you have the right stack everywhere.",
            "homepage": "https://getcomposer.org/",
            "keywords": [
                "autoload",
                "dependency",
                "package"
            ],
            "support": {
                "irc": "ircs://irc.libera.chat:6697/composer",
                "issues": "https://github.com/composer/composer/issues",
                "source": "https://github.com/composer/composer/tree/2.2.15"
            },
            "funding": [
                {
                    "url": "https://packagist.com",
                    "type": "custom"
                },
                {
                    "url": "https://github.com/composer",
                    "type": "github"
                },
                {
                    "url": "https://tidelift.com/funding/github/packagist/composer/composer",
                    "type": "tidelift"
                }
            ],
            "time": "2022-07-01T10:01:26+00:00"
        },
        {
            "name": "composer/metadata-minifier",
            "version": "1.0.0",
            "source": {
                "type": "git",
                "url": "https://github.com/composer/metadata-minifier.git",
                "reference": "c549d23829536f0d0e984aaabbf02af91f443207"
            },
            "dist": {
                "type": "zip",
                "url": "https://api.github.com/repos/composer/metadata-minifier/zipball/c549d23829536f0d0e984aaabbf02af91f443207",
                "reference": "c549d23829536f0d0e984aaabbf02af91f443207",
                "shasum": ""
            },
            "require": {
                "php": "^5.3.2 || ^7.0 || ^8.0"
            },
            "require-dev": {
                "composer/composer": "^2",
                "phpstan/phpstan": "^0.12.55",
                "symfony/phpunit-bridge": "^4.2 || ^5"
            },
            "type": "library",
            "extra": {
                "branch-alias": {
                    "dev-main": "1.x-dev"
                }
            },
            "autoload": {
                "psr-4": {
                    "Composer\\MetadataMinifier\\": "src"
                }
            },
            "notification-url": "https://packagist.org/downloads/",
            "license": [
                "MIT"
            ],
            "authors": [
                {
                    "name": "Jordi Boggiano",
                    "email": "j.boggiano@seld.be",
                    "homepage": "http://seld.be"
                }
            ],
            "description": "Small utility library that handles metadata minification and expansion.",
            "keywords": [
                "composer",
                "compression"
            ],
            "support": {
                "issues": "https://github.com/composer/metadata-minifier/issues",
                "source": "https://github.com/composer/metadata-minifier/tree/1.0.0"
            },
            "funding": [
                {
                    "url": "https://packagist.com",
                    "type": "custom"
                },
                {
                    "url": "https://github.com/composer",
                    "type": "github"
                },
                {
                    "url": "https://tidelift.com/funding/github/packagist/composer/composer",
                    "type": "tidelift"
                }
            ],
            "time": "2021-04-07T13:37:33+00:00"
        },
        {
            "name": "composer/pcre",
            "version": "1.0.1",
            "source": {
                "type": "git",
                "url": "https://github.com/composer/pcre.git",
                "reference": "67a32d7d6f9f560b726ab25a061b38ff3a80c560"
            },
            "dist": {
                "type": "zip",
                "url": "https://api.github.com/repos/composer/pcre/zipball/67a32d7d6f9f560b726ab25a061b38ff3a80c560",
                "reference": "67a32d7d6f9f560b726ab25a061b38ff3a80c560",
                "shasum": ""
            },
            "require": {
                "php": "^5.3.2 || ^7.0 || ^8.0"
            },
            "require-dev": {
                "phpstan/phpstan": "^1.3",
                "phpstan/phpstan-strict-rules": "^1.1",
                "symfony/phpunit-bridge": "^4.2 || ^5"
            },
            "type": "library",
            "extra": {
                "branch-alias": {
                    "dev-main": "1.x-dev"
                }
            },
            "autoload": {
                "psr-4": {
                    "Composer\\Pcre\\": "src"
                }
            },
            "notification-url": "https://packagist.org/downloads/",
            "license": [
                "MIT"
            ],
            "authors": [
                {
                    "name": "Jordi Boggiano",
                    "email": "j.boggiano@seld.be",
                    "homepage": "http://seld.be"
                }
            ],
            "description": "PCRE wrapping library that offers type-safe preg_* replacements.",
            "keywords": [
                "PCRE",
                "preg",
                "regex",
                "regular expression"
            ],
            "support": {
                "issues": "https://github.com/composer/pcre/issues",
                "source": "https://github.com/composer/pcre/tree/1.0.1"
            },
            "funding": [
                {
                    "url": "https://packagist.com",
                    "type": "custom"
                },
                {
                    "url": "https://github.com/composer",
                    "type": "github"
                },
                {
                    "url": "https://tidelift.com/funding/github/packagist/composer/composer",
                    "type": "tidelift"
                }
            ],
            "time": "2022-01-21T20:24:37+00:00"
        },
        {
            "name": "composer/semver",
            "version": "3.3.2",
            "source": {
                "type": "git",
                "url": "https://github.com/composer/semver.git",
                "reference": "3953f23262f2bff1919fc82183ad9acb13ff62c9"
            },
            "dist": {
                "type": "zip",
                "url": "https://api.github.com/repos/composer/semver/zipball/3953f23262f2bff1919fc82183ad9acb13ff62c9",
                "reference": "3953f23262f2bff1919fc82183ad9acb13ff62c9",
                "shasum": ""
            },
            "require": {
                "php": "^5.3.2 || ^7.0 || ^8.0"
            },
            "require-dev": {
                "phpstan/phpstan": "^1.4",
                "symfony/phpunit-bridge": "^4.2 || ^5"
            },
            "type": "library",
            "extra": {
                "branch-alias": {
                    "dev-main": "3.x-dev"
                }
            },
            "autoload": {
                "psr-4": {
                    "Composer\\Semver\\": "src"
                }
            },
            "notification-url": "https://packagist.org/downloads/",
            "license": [
                "MIT"
            ],
            "authors": [
                {
                    "name": "Nils Adermann",
                    "email": "naderman@naderman.de",
                    "homepage": "http://www.naderman.de"
                },
                {
                    "name": "Jordi Boggiano",
                    "email": "j.boggiano@seld.be",
                    "homepage": "http://seld.be"
                },
                {
                    "name": "Rob Bast",
                    "email": "rob.bast@gmail.com",
                    "homepage": "http://robbast.nl"
                }
            ],
            "description": "Semver library that offers utilities, version constraint parsing and validation.",
            "keywords": [
                "semantic",
                "semver",
                "validation",
                "versioning"
            ],
            "support": {
                "irc": "irc://irc.freenode.org/composer",
                "issues": "https://github.com/composer/semver/issues",
                "source": "https://github.com/composer/semver/tree/3.3.2"
            },
            "funding": [
                {
                    "url": "https://packagist.com",
                    "type": "custom"
                },
                {
                    "url": "https://github.com/composer",
                    "type": "github"
                },
                {
                    "url": "https://tidelift.com/funding/github/packagist/composer/composer",
                    "type": "tidelift"
                }
            ],
            "time": "2022-04-01T19:23:25+00:00"
        },
        {
            "name": "composer/spdx-licenses",
            "version": "1.5.7",
            "source": {
                "type": "git",
                "url": "https://github.com/composer/spdx-licenses.git",
                "reference": "c848241796da2abf65837d51dce1fae55a960149"
            },
            "dist": {
                "type": "zip",
                "url": "https://api.github.com/repos/composer/spdx-licenses/zipball/c848241796da2abf65837d51dce1fae55a960149",
                "reference": "c848241796da2abf65837d51dce1fae55a960149",
                "shasum": ""
            },
            "require": {
                "php": "^5.3.2 || ^7.0 || ^8.0"
            },
            "require-dev": {
                "phpstan/phpstan": "^0.12.55",
                "symfony/phpunit-bridge": "^4.2 || ^5"
            },
            "type": "library",
            "extra": {
                "branch-alias": {
                    "dev-main": "1.x-dev"
                }
            },
            "autoload": {
                "psr-4": {
                    "Composer\\Spdx\\": "src"
                }
            },
            "notification-url": "https://packagist.org/downloads/",
            "license": [
                "MIT"
            ],
            "authors": [
                {
                    "name": "Nils Adermann",
                    "email": "naderman@naderman.de",
                    "homepage": "http://www.naderman.de"
                },
                {
                    "name": "Jordi Boggiano",
                    "email": "j.boggiano@seld.be",
                    "homepage": "http://seld.be"
                },
                {
                    "name": "Rob Bast",
                    "email": "rob.bast@gmail.com",
                    "homepage": "http://robbast.nl"
                }
            ],
            "description": "SPDX licenses list and validation library.",
            "keywords": [
                "license",
                "spdx",
                "validator"
            ],
            "support": {
                "irc": "irc://irc.freenode.org/composer",
                "issues": "https://github.com/composer/spdx-licenses/issues",
                "source": "https://github.com/composer/spdx-licenses/tree/1.5.7"
            },
            "funding": [
                {
                    "url": "https://packagist.com",
                    "type": "custom"
                },
                {
                    "url": "https://github.com/composer",
                    "type": "github"
                },
                {
                    "url": "https://tidelift.com/funding/github/packagist/composer/composer",
                    "type": "tidelift"
                }
            ],
            "time": "2022-05-23T07:37:50+00:00"
        },
        {
            "name": "composer/xdebug-handler",
            "version": "3.0.3",
            "source": {
                "type": "git",
                "url": "https://github.com/composer/xdebug-handler.git",
                "reference": "ced299686f41dce890debac69273b47ffe98a40c"
            },
            "dist": {
                "type": "zip",
                "url": "https://api.github.com/repos/composer/xdebug-handler/zipball/ced299686f41dce890debac69273b47ffe98a40c",
                "reference": "ced299686f41dce890debac69273b47ffe98a40c",
                "shasum": ""
            },
            "require": {
                "composer/pcre": "^1 || ^2 || ^3",
                "php": "^7.2.5 || ^8.0",
                "psr/log": "^1 || ^2 || ^3"
            },
            "require-dev": {
                "phpstan/phpstan": "^1.0",
                "phpstan/phpstan-strict-rules": "^1.1",
                "symfony/phpunit-bridge": "^6.0"
            },
            "type": "library",
            "autoload": {
                "psr-4": {
                    "Composer\\XdebugHandler\\": "src"
                }
            },
            "notification-url": "https://packagist.org/downloads/",
            "license": [
                "MIT"
            ],
            "authors": [
                {
                    "name": "John Stevenson",
                    "email": "john-stevenson@blueyonder.co.uk"
                }
            ],
            "description": "Restarts a process without Xdebug.",
            "keywords": [
                "Xdebug",
                "performance"
            ],
            "support": {
                "irc": "irc://irc.freenode.org/composer",
                "issues": "https://github.com/composer/xdebug-handler/issues",
                "source": "https://github.com/composer/xdebug-handler/tree/3.0.3"
            },
            "funding": [
                {
                    "url": "https://packagist.com",
                    "type": "custom"
                },
                {
                    "url": "https://github.com/composer",
                    "type": "github"
                },
                {
                    "url": "https://tidelift.com/funding/github/packagist/composer/composer",
                    "type": "tidelift"
                }
            ],
            "time": "2022-02-25T21:32:43+00:00"
        },
        {
            "name": "craftcms/oauth2-craftid",
            "version": "1.0.0.1",
            "source": {
                "type": "git",
                "url": "https://github.com/craftcms/oauth2-craftid.git",
                "reference": "3f18364139d72d83fb50546d85130beaaa868836"
            },
            "dist": {
                "type": "zip",
                "url": "https://api.github.com/repos/craftcms/oauth2-craftid/zipball/3f18364139d72d83fb50546d85130beaaa868836",
                "reference": "3f18364139d72d83fb50546d85130beaaa868836",
                "shasum": ""
            },
            "require": {
                "league/oauth2-client": "^2.2.1"
            },
            "require-dev": {
                "phpunit/phpunit": "^5.0",
                "satooshi/php-coveralls": "^1.0",
                "squizlabs/php_codesniffer": "^2.0"
            },
            "type": "library",
            "autoload": {
                "psr-4": {
                    "craftcms\\oauth2\\client\\": "src/"
                }
            },
            "notification-url": "https://packagist.org/downloads/",
            "license": [
                "MIT"
            ],
            "authors": [
                {
                    "name": "Pixel & Tonic",
                    "homepage": "https://pixelandtonic.com/"
                }
            ],
            "description": "Craft OAuth 2.0 Client Provider for The PHP League OAuth2-Client",
            "keywords": [
                "Authentication",
                "authorization",
                "client",
                "cms",
                "craftcms",
                "craftid",
                "oauth",
                "oauth2"
            ],
            "support": {
                "issues": "https://github.com/craftcms/oauth2-craftid/issues",
                "source": "https://github.com/craftcms/oauth2-craftid/tree/1.0.0.1"
            },
            "time": "2017-11-22T19:46:18+00:00"
        },
        {
            "name": "craftcms/plugin-installer",
            "version": "1.5.7",
            "source": {
                "type": "git",
                "url": "https://github.com/craftcms/plugin-installer.git",
                "reference": "23ec472acd4410b70b07d5a02b2b82db9ee3f66b"
            },
            "dist": {
                "type": "zip",
                "url": "https://api.github.com/repos/craftcms/plugin-installer/zipball/23ec472acd4410b70b07d5a02b2b82db9ee3f66b",
                "reference": "23ec472acd4410b70b07d5a02b2b82db9ee3f66b",
                "shasum": ""
            },
            "require": {
                "composer-plugin-api": "^1.0 || ^2.0",
                "php": ">=5.4"
            },
            "require-dev": {
                "composer/composer": "^1.0 || ^2.0"
            },
            "type": "composer-plugin",
            "extra": {
                "class": "craft\\composer\\Plugin"
            },
            "autoload": {
                "psr-4": {
                    "craft\\composer\\": "src/"
                }
            },
            "notification-url": "https://packagist.org/downloads/",
            "license": [
                "MIT"
            ],
            "description": "Craft CMS Plugin Installer",
            "homepage": "https://craftcms.com/",
            "keywords": [
                "cms",
                "composer",
                "craftcms",
                "installer",
                "plugin"
            ],
            "support": {
                "docs": "https://craftcms.com/docs",
                "email": "support@craftcms.com",
                "forum": "https://craftcms.stackexchange.com/",
                "issues": "https://github.com/craftcms/cms/issues?state=open",
                "rss": "https://craftcms.com/changelog.rss",
                "source": "https://github.com/craftcms/cms"
            },
            "time": "2021-02-18T02:01:38+00:00"
        },
        {
            "name": "craftcms/server-check",
            "version": "2.1.4",
            "source": {
                "type": "git",
                "url": "https://github.com/craftcms/server-check.git",
                "reference": "c262ebd39572902bdf4fe3ea570e11cd6725b381"
            },
            "dist": {
                "type": "zip",
                "url": "https://api.github.com/repos/craftcms/server-check/zipball/c262ebd39572902bdf4fe3ea570e11cd6725b381",
                "reference": "c262ebd39572902bdf4fe3ea570e11cd6725b381",
                "shasum": ""
            },
            "type": "library",
            "autoload": {
                "classmap": [
                    "server/requirements"
                ]
            },
            "notification-url": "https://packagist.org/downloads/",
            "license": [
                "MIT"
            ],
            "description": "Craft CMS Server Check",
            "homepage": "https://craftcms.com/",
            "keywords": [
                "cms",
                "craftcms",
                "requirements",
                "yii2"
            ],
            "support": {
                "docs": "https://github.com/craftcms/docs",
                "email": "support@craftcms.com",
                "forum": "https://craftcms.stackexchange.com/",
                "issues": "https://github.com/craftcms/server-check/issues?state=open",
                "rss": "https://github.com/craftcms/server-check/releases.atom",
                "source": "https://github.com/craftcms/server-check"
            },
            "time": "2022-04-17T02:14:46+00:00"
        },
        {
            "name": "creocoder/yii2-nested-sets",
            "version": "0.9.0",
            "source": {
                "type": "git",
                "url": "https://github.com/creocoder/yii2-nested-sets.git",
                "reference": "cb8635a459b6246e5a144f096b992dcc30cf9954"
            },
            "dist": {
                "type": "zip",
                "url": "https://api.github.com/repos/creocoder/yii2-nested-sets/zipball/cb8635a459b6246e5a144f096b992dcc30cf9954",
                "reference": "cb8635a459b6246e5a144f096b992dcc30cf9954",
                "shasum": ""
            },
            "require": {
                "yiisoft/yii2": "*"
            },
            "type": "yii2-extension",
            "autoload": {
                "psr-4": {
                    "creocoder\\nestedsets\\": "src"
                }
            },
            "notification-url": "https://packagist.org/downloads/",
            "license": [
                "BSD-3-Clause"
            ],
            "authors": [
                {
                    "name": "Alexander Kochetov",
                    "email": "creocoder@gmail.com"
                }
            ],
            "description": "The nested sets behavior for the Yii framework",
            "keywords": [
                "nested sets",
                "yii2"
            ],
            "support": {
                "issues": "https://github.com/creocoder/yii2-nested-sets/issues",
                "source": "https://github.com/creocoder/yii2-nested-sets/tree/master"
            },
            "time": "2015-01-27T10:53:51+00:00"
        },
        {
            "name": "defuse/php-encryption",
            "version": "v2.3.1",
            "source": {
                "type": "git",
                "url": "https://github.com/defuse/php-encryption.git",
                "reference": "77880488b9954b7884c25555c2a0ea9e7053f9d2"
            },
            "dist": {
                "type": "zip",
                "url": "https://api.github.com/repos/defuse/php-encryption/zipball/77880488b9954b7884c25555c2a0ea9e7053f9d2",
                "reference": "77880488b9954b7884c25555c2a0ea9e7053f9d2",
                "shasum": ""
            },
            "require": {
                "ext-openssl": "*",
                "paragonie/random_compat": ">= 2",
                "php": ">=5.6.0"
            },
            "require-dev": {
                "phpunit/phpunit": "^4|^5|^6|^7|^8|^9"
            },
            "bin": [
                "bin/generate-defuse-key"
            ],
            "type": "library",
            "autoload": {
                "psr-4": {
                    "Defuse\\Crypto\\": "src"
                }
            },
            "notification-url": "https://packagist.org/downloads/",
            "license": [
                "MIT"
            ],
            "authors": [
                {
                    "name": "Taylor Hornby",
                    "email": "taylor@defuse.ca",
                    "homepage": "https://defuse.ca/"
                },
                {
                    "name": "Scott Arciszewski",
                    "email": "info@paragonie.com",
                    "homepage": "https://paragonie.com"
                }
            ],
            "description": "Secure PHP Encryption Library",
            "keywords": [
                "aes",
                "authenticated encryption",
                "cipher",
                "crypto",
                "cryptography",
                "encrypt",
                "encryption",
                "openssl",
                "security",
                "symmetric key cryptography"
            ],
            "support": {
                "issues": "https://github.com/defuse/php-encryption/issues",
                "source": "https://github.com/defuse/php-encryption/tree/v2.3.1"
            },
            "time": "2021-04-09T23:57:26+00:00"
        },
        {
            "name": "doctrine/collections",
            "version": "1.7.3",
            "source": {
                "type": "git",
                "url": "https://github.com/doctrine/collections.git",
                "reference": "09dde3eb237756190f2de738d3c97cff10a8407b"
            },
            "dist": {
                "type": "zip",
                "url": "https://api.github.com/repos/doctrine/collections/zipball/09dde3eb237756190f2de738d3c97cff10a8407b",
                "reference": "09dde3eb237756190f2de738d3c97cff10a8407b",
                "shasum": ""
            },
            "require": {
                "doctrine/deprecations": "^0.5.3 || ^1",
                "php": "^7.1.3 || ^8.0"
            },
            "require-dev": {
                "doctrine/coding-standard": "^9.0 || ^10.0",
                "phpstan/phpstan": "^1.4.8",
                "phpunit/phpunit": "^7.5 || ^8.5 || ^9.1.5",
                "vimeo/psalm": "^4.22"
            },
            "type": "library",
            "autoload": {
                "psr-4": {
                    "Doctrine\\Common\\Collections\\": "lib/Doctrine/Common/Collections"
                }
            },
            "notification-url": "https://packagist.org/downloads/",
            "license": [
                "MIT"
            ],
            "authors": [
                {
                    "name": "Guilherme Blanco",
                    "email": "guilhermeblanco@gmail.com"
                },
                {
                    "name": "Roman Borschel",
                    "email": "roman@code-factory.org"
                },
                {
                    "name": "Benjamin Eberlei",
                    "email": "kontakt@beberlei.de"
                },
                {
                    "name": "Jonathan Wage",
                    "email": "jonwage@gmail.com"
                },
                {
                    "name": "Johannes Schmitt",
                    "email": "schmittjoh@gmail.com"
                }
            ],
            "description": "PHP Doctrine Collections library that adds additional functionality on top of PHP arrays.",
            "homepage": "https://www.doctrine-project.org/projects/collections.html",
            "keywords": [
                "array",
                "collections",
                "iterators",
                "php"
            ],
            "support": {
                "issues": "https://github.com/doctrine/collections/issues",
                "source": "https://github.com/doctrine/collections/tree/1.7.3"
            },
            "time": "2022-09-01T19:34:23+00:00"
        },
        {
            "name": "doctrine/deprecations",
            "version": "v1.0.0",
            "source": {
                "type": "git",
                "url": "https://github.com/doctrine/deprecations.git",
                "reference": "0e2a4f1f8cdfc7a92ec3b01c9334898c806b30de"
            },
            "dist": {
                "type": "zip",
                "url": "https://api.github.com/repos/doctrine/deprecations/zipball/0e2a4f1f8cdfc7a92ec3b01c9334898c806b30de",
                "reference": "0e2a4f1f8cdfc7a92ec3b01c9334898c806b30de",
                "shasum": ""
            },
            "require": {
                "php": "^7.1|^8.0"
            },
            "require-dev": {
                "doctrine/coding-standard": "^9",
                "phpunit/phpunit": "^7.5|^8.5|^9.5",
                "psr/log": "^1|^2|^3"
            },
            "suggest": {
                "psr/log": "Allows logging deprecations via PSR-3 logger implementation"
            },
            "type": "library",
            "autoload": {
                "psr-4": {
                    "Doctrine\\Deprecations\\": "lib/Doctrine/Deprecations"
                }
            },
            "notification-url": "https://packagist.org/downloads/",
            "license": [
                "MIT"
            ],
            "description": "A small layer on top of trigger_error(E_USER_DEPRECATED) or PSR-3 logging with options to disable all deprecations or selectively for packages.",
            "homepage": "https://www.doctrine-project.org/",
            "support": {
                "issues": "https://github.com/doctrine/deprecations/issues",
                "source": "https://github.com/doctrine/deprecations/tree/v1.0.0"
            },
            "time": "2022-05-02T15:47:09+00:00"
        },
        {
            "name": "doctrine/lexer",
            "version": "1.2.3",
            "source": {
                "type": "git",
                "url": "https://github.com/doctrine/lexer.git",
                "reference": "c268e882d4dbdd85e36e4ad69e02dc284f89d229"
            },
            "dist": {
                "type": "zip",
                "url": "https://api.github.com/repos/doctrine/lexer/zipball/c268e882d4dbdd85e36e4ad69e02dc284f89d229",
                "reference": "c268e882d4dbdd85e36e4ad69e02dc284f89d229",
                "shasum": ""
            },
            "require": {
                "php": "^7.1 || ^8.0"
            },
            "require-dev": {
                "doctrine/coding-standard": "^9.0",
                "phpstan/phpstan": "^1.3",
                "phpunit/phpunit": "^7.5 || ^8.5 || ^9.5",
                "vimeo/psalm": "^4.11"
            },
            "type": "library",
            "autoload": {
                "psr-4": {
                    "Doctrine\\Common\\Lexer\\": "lib/Doctrine/Common/Lexer"
                }
            },
            "notification-url": "https://packagist.org/downloads/",
            "license": [
                "MIT"
            ],
            "authors": [
                {
                    "name": "Guilherme Blanco",
                    "email": "guilhermeblanco@gmail.com"
                },
                {
                    "name": "Roman Borschel",
                    "email": "roman@code-factory.org"
                },
                {
                    "name": "Johannes Schmitt",
                    "email": "schmittjoh@gmail.com"
                }
            ],
            "description": "PHP Doctrine Lexer parser library that can be used in Top-Down, Recursive Descent Parsers.",
            "homepage": "https://www.doctrine-project.org/projects/lexer.html",
            "keywords": [
                "annotations",
                "docblock",
                "lexer",
                "parser",
                "php"
            ],
            "support": {
                "issues": "https://github.com/doctrine/lexer/issues",
                "source": "https://github.com/doctrine/lexer/tree/1.2.3"
            },
            "funding": [
                {
                    "url": "https://www.doctrine-project.org/sponsorship.html",
                    "type": "custom"
                },
                {
                    "url": "https://www.patreon.com/phpdoctrine",
                    "type": "patreon"
                },
                {
                    "url": "https://tidelift.com/funding/github/packagist/doctrine%2Flexer",
                    "type": "tidelift"
                }
            ],
            "time": "2022-02-28T11:07:21+00:00"
        },
        {
            "name": "egulias/email-validator",
            "version": "3.2.1",
            "source": {
                "type": "git",
                "url": "https://github.com/egulias/EmailValidator.git",
                "reference": "f88dcf4b14af14a98ad96b14b2b317969eab6715"
            },
            "dist": {
                "type": "zip",
                "url": "https://api.github.com/repos/egulias/EmailValidator/zipball/f88dcf4b14af14a98ad96b14b2b317969eab6715",
                "reference": "f88dcf4b14af14a98ad96b14b2b317969eab6715",
                "shasum": ""
            },
            "require": {
                "doctrine/lexer": "^1.2",
                "php": ">=7.2",
                "symfony/polyfill-intl-idn": "^1.15"
            },
            "require-dev": {
                "php-coveralls/php-coveralls": "^2.2",
                "phpunit/phpunit": "^8.5.8|^9.3.3",
                "vimeo/psalm": "^4"
            },
            "suggest": {
                "ext-intl": "PHP Internationalization Libraries are required to use the SpoofChecking validation"
            },
            "type": "library",
            "extra": {
                "branch-alias": {
                    "dev-master": "3.0.x-dev"
                }
            },
            "autoload": {
                "psr-4": {
                    "Egulias\\EmailValidator\\": "src"
                }
            },
            "notification-url": "https://packagist.org/downloads/",
            "license": [
                "MIT"
            ],
            "authors": [
                {
                    "name": "Eduardo Gulias Davis"
                }
            ],
            "description": "A library for validating emails against several RFCs",
            "homepage": "https://github.com/egulias/EmailValidator",
            "keywords": [
                "email",
                "emailvalidation",
                "emailvalidator",
                "validation",
                "validator"
            ],
            "support": {
                "issues": "https://github.com/egulias/EmailValidator/issues",
                "source": "https://github.com/egulias/EmailValidator/tree/3.2.1"
            },
            "funding": [
                {
                    "url": "https://github.com/egulias",
                    "type": "github"
                }
            ],
            "time": "2022-06-18T20:57:19+00:00"
        },
        {
            "name": "elvanto/litemoji",
            "version": "3.0.1",
            "source": {
                "type": "git",
                "url": "https://github.com/elvanto/litemoji.git",
                "reference": "acd6fd944814683983dcdfcf4d33f24430631b77"
            },
            "dist": {
                "type": "zip",
                "url": "https://api.github.com/repos/elvanto/litemoji/zipball/acd6fd944814683983dcdfcf4d33f24430631b77",
                "reference": "acd6fd944814683983dcdfcf4d33f24430631b77",
                "shasum": ""
            },
            "require": {
                "php": ">=7.0"
            },
            "require-dev": {
                "milesj/emojibase": "6.0.*",
                "phpunit/phpunit": "^6.0"
            },
            "type": "library",
            "autoload": {
                "psr-4": {
                    "LitEmoji\\": "src/"
                }
            },
            "notification-url": "https://packagist.org/downloads/",
            "license": [
                "MIT"
            ],
            "description": "A PHP library simplifying the conversion of unicode, HTML and shortcode emoji.",
            "keywords": [
                "emoji",
                "php-emoji"
            ],
            "support": {
                "issues": "https://github.com/elvanto/litemoji/issues",
                "source": "https://github.com/elvanto/litemoji/tree/3.0.1"
            },
            "time": "2020-11-27T05:08:33+00:00"
        },
        {
            "name": "enshrined/svg-sanitize",
            "version": "0.15.4",
            "source": {
                "type": "git",
                "url": "https://github.com/darylldoyle/svg-sanitizer.git",
                "reference": "e50b83a2f1f296ca61394fe88fbfe3e896a84cf4"
            },
            "dist": {
                "type": "zip",
                "url": "https://api.github.com/repos/darylldoyle/svg-sanitizer/zipball/e50b83a2f1f296ca61394fe88fbfe3e896a84cf4",
                "reference": "e50b83a2f1f296ca61394fe88fbfe3e896a84cf4",
                "shasum": ""
            },
            "require": {
                "ext-dom": "*",
                "ext-libxml": "*",
                "php": "^7.0 || ^8.0"
            },
            "require-dev": {
                "phpunit/phpunit": "^6.5 || ^8.5"
            },
            "type": "library",
            "autoload": {
                "psr-4": {
                    "enshrined\\svgSanitize\\": "src"
                }
            },
            "notification-url": "https://packagist.org/downloads/",
            "license": [
                "GPL-2.0-or-later"
            ],
            "authors": [
                {
                    "name": "Daryll Doyle",
                    "email": "daryll@enshrined.co.uk"
                }
            ],
            "description": "An SVG sanitizer for PHP",
            "support": {
                "issues": "https://github.com/darylldoyle/svg-sanitizer/issues",
                "source": "https://github.com/darylldoyle/svg-sanitizer/tree/0.15.4"
            },
            "time": "2022-02-21T09:13:59+00:00"
        },
        {
            "name": "ezyang/htmlpurifier",
            "version": "v4.16.0",
            "source": {
                "type": "git",
                "url": "https://github.com/ezyang/htmlpurifier.git",
                "reference": "523407fb06eb9e5f3d59889b3978d5bfe94299c8"
            },
            "dist": {
                "type": "zip",
                "url": "https://api.github.com/repos/ezyang/htmlpurifier/zipball/523407fb06eb9e5f3d59889b3978d5bfe94299c8",
                "reference": "523407fb06eb9e5f3d59889b3978d5bfe94299c8",
                "shasum": ""
            },
            "require": {
                "php": "~5.6.0 || ~7.0.0 || ~7.1.0 || ~7.2.0 || ~7.3.0 || ~7.4.0 || ~8.0.0 || ~8.1.0 || ~8.2.0"
            },
            "require-dev": {
                "cerdic/css-tidy": "^1.7 || ^2.0",
                "simpletest/simpletest": "dev-master"
            },
            "suggest": {
                "cerdic/css-tidy": "If you want to use the filter 'Filter.ExtractStyleBlocks'.",
                "ext-bcmath": "Used for unit conversion and imagecrash protection",
                "ext-iconv": "Converts text to and from non-UTF-8 encodings",
                "ext-tidy": "Used for pretty-printing HTML"
            },
            "type": "library",
            "autoload": {
                "files": [
                    "library/HTMLPurifier.composer.php"
                ],
                "psr-0": {
                    "HTMLPurifier": "library/"
                },
                "exclude-from-classmap": [
                    "/library/HTMLPurifier/Language/"
                ]
            },
            "notification-url": "https://packagist.org/downloads/",
            "license": [
                "LGPL-2.1-or-later"
            ],
            "authors": [
                {
                    "name": "Edward Z. Yang",
                    "email": "admin@htmlpurifier.org",
                    "homepage": "http://ezyang.com"
                }
            ],
            "description": "Standards compliant HTML filter written in PHP",
            "homepage": "http://htmlpurifier.org/",
            "keywords": [
                "html"
            ],
            "support": {
                "issues": "https://github.com/ezyang/htmlpurifier/issues",
                "source": "https://github.com/ezyang/htmlpurifier/tree/v4.16.0"
            },
            "time": "2022-09-18T07:06:19+00:00"
        },
        {
            "name": "guzzlehttp/guzzle",
            "version": "7.5.0",
            "source": {
                "type": "git",
                "url": "https://github.com/guzzle/guzzle.git",
                "reference": "b50a2a1251152e43f6a37f0fa053e730a67d25ba"
            },
            "dist": {
                "type": "zip",
                "url": "https://api.github.com/repos/guzzle/guzzle/zipball/b50a2a1251152e43f6a37f0fa053e730a67d25ba",
                "reference": "b50a2a1251152e43f6a37f0fa053e730a67d25ba",
                "shasum": ""
            },
            "require": {
                "ext-json": "*",
                "guzzlehttp/promises": "^1.5",
                "guzzlehttp/psr7": "^1.9 || ^2.4",
                "php": "^7.2.5 || ^8.0",
                "psr/http-client": "^1.0",
                "symfony/deprecation-contracts": "^2.2 || ^3.0"
            },
            "provide": {
                "psr/http-client-implementation": "1.0"
            },
            "require-dev": {
                "bamarni/composer-bin-plugin": "^1.8.1",
                "ext-curl": "*",
                "php-http/client-integration-tests": "^3.0",
                "phpunit/phpunit": "^8.5.29 || ^9.5.23",
                "psr/log": "^1.1 || ^2.0 || ^3.0"
            },
            "suggest": {
                "ext-curl": "Required for CURL handler support",
                "ext-intl": "Required for Internationalized Domain Name (IDN) support",
                "psr/log": "Required for using the Log middleware"
            },
            "type": "library",
            "extra": {
                "bamarni-bin": {
                    "bin-links": true,
                    "forward-command": false
                },
                "branch-alias": {
                    "dev-master": "7.5-dev"
                }
            },
            "autoload": {
                "files": [
                    "src/functions_include.php"
                ],
                "psr-4": {
                    "GuzzleHttp\\": "src/"
                }
            },
            "notification-url": "https://packagist.org/downloads/",
            "license": [
                "MIT"
            ],
            "authors": [
                {
                    "name": "Graham Campbell",
                    "email": "hello@gjcampbell.co.uk",
                    "homepage": "https://github.com/GrahamCampbell"
                },
                {
                    "name": "Michael Dowling",
                    "email": "mtdowling@gmail.com",
                    "homepage": "https://github.com/mtdowling"
                },
                {
                    "name": "Jeremy Lindblom",
                    "email": "jeremeamia@gmail.com",
                    "homepage": "https://github.com/jeremeamia"
                },
                {
                    "name": "George Mponos",
                    "email": "gmponos@gmail.com",
                    "homepage": "https://github.com/gmponos"
                },
                {
                    "name": "Tobias Nyholm",
                    "email": "tobias.nyholm@gmail.com",
                    "homepage": "https://github.com/Nyholm"
                },
                {
                    "name": "Márk Sági-Kazár",
                    "email": "mark.sagikazar@gmail.com",
                    "homepage": "https://github.com/sagikazarmark"
                },
                {
                    "name": "Tobias Schultze",
                    "email": "webmaster@tubo-world.de",
                    "homepage": "https://github.com/Tobion"
                }
            ],
            "description": "Guzzle is a PHP HTTP client library",
            "keywords": [
                "client",
                "curl",
                "framework",
                "http",
                "http client",
                "psr-18",
                "psr-7",
                "rest",
                "web service"
            ],
            "support": {
                "issues": "https://github.com/guzzle/guzzle/issues",
                "source": "https://github.com/guzzle/guzzle/tree/7.5.0"
            },
            "funding": [
                {
                    "url": "https://github.com/GrahamCampbell",
                    "type": "github"
                },
                {
                    "url": "https://github.com/Nyholm",
                    "type": "github"
                },
                {
                    "url": "https://tidelift.com/funding/github/packagist/guzzlehttp/guzzle",
                    "type": "tidelift"
                }
            ],
            "time": "2022-08-28T15:39:27+00:00"
        },
        {
            "name": "guzzlehttp/promises",
            "version": "1.5.2",
            "source": {
                "type": "git",
                "url": "https://github.com/guzzle/promises.git",
                "reference": "b94b2807d85443f9719887892882d0329d1e2598"
            },
            "dist": {
                "type": "zip",
                "url": "https://api.github.com/repos/guzzle/promises/zipball/b94b2807d85443f9719887892882d0329d1e2598",
                "reference": "b94b2807d85443f9719887892882d0329d1e2598",
                "shasum": ""
            },
            "require": {
                "php": ">=5.5"
            },
            "require-dev": {
                "symfony/phpunit-bridge": "^4.4 || ^5.1"
            },
            "type": "library",
            "extra": {
                "branch-alias": {
                    "dev-master": "1.5-dev"
                }
            },
            "autoload": {
                "files": [
                    "src/functions_include.php"
                ],
                "psr-4": {
                    "GuzzleHttp\\Promise\\": "src/"
                }
            },
            "notification-url": "https://packagist.org/downloads/",
            "license": [
                "MIT"
            ],
            "authors": [
                {
                    "name": "Graham Campbell",
                    "email": "hello@gjcampbell.co.uk",
                    "homepage": "https://github.com/GrahamCampbell"
                },
                {
                    "name": "Michael Dowling",
                    "email": "mtdowling@gmail.com",
                    "homepage": "https://github.com/mtdowling"
                },
                {
                    "name": "Tobias Nyholm",
                    "email": "tobias.nyholm@gmail.com",
                    "homepage": "https://github.com/Nyholm"
                },
                {
                    "name": "Tobias Schultze",
                    "email": "webmaster@tubo-world.de",
                    "homepage": "https://github.com/Tobion"
                }
            ],
            "description": "Guzzle promises library",
            "keywords": [
                "promise"
            ],
            "support": {
                "issues": "https://github.com/guzzle/promises/issues",
                "source": "https://github.com/guzzle/promises/tree/1.5.2"
            },
            "funding": [
                {
                    "url": "https://github.com/GrahamCampbell",
                    "type": "github"
                },
                {
                    "url": "https://github.com/Nyholm",
                    "type": "github"
                },
                {
                    "url": "https://tidelift.com/funding/github/packagist/guzzlehttp/promises",
                    "type": "tidelift"
                }
            ],
            "time": "2022-08-28T14:55:35+00:00"
        },
        {
            "name": "guzzlehttp/psr7",
            "version": "2.4.1",
            "source": {
                "type": "git",
                "url": "https://github.com/guzzle/psr7.git",
                "reference": "69568e4293f4fa993f3b0e51c9723e1e17c41379"
            },
            "dist": {
                "type": "zip",
                "url": "https://api.github.com/repos/guzzle/psr7/zipball/69568e4293f4fa993f3b0e51c9723e1e17c41379",
                "reference": "69568e4293f4fa993f3b0e51c9723e1e17c41379",
                "shasum": ""
            },
            "require": {
                "php": "^7.2.5 || ^8.0",
                "psr/http-factory": "^1.0",
                "psr/http-message": "^1.0",
                "ralouphie/getallheaders": "^3.0"
            },
            "provide": {
                "psr/http-factory-implementation": "1.0",
                "psr/http-message-implementation": "1.0"
            },
            "require-dev": {
                "bamarni/composer-bin-plugin": "^1.8.1",
                "http-interop/http-factory-tests": "^0.9",
                "phpunit/phpunit": "^8.5.29 || ^9.5.23"
            },
            "suggest": {
                "laminas/laminas-httphandlerrunner": "Emit PSR-7 responses"
            },
            "type": "library",
            "extra": {
                "bamarni-bin": {
                    "bin-links": true,
                    "forward-command": false
                },
                "branch-alias": {
                    "dev-master": "2.4-dev"
                }
            },
            "autoload": {
                "psr-4": {
                    "GuzzleHttp\\Psr7\\": "src/"
                }
            },
            "notification-url": "https://packagist.org/downloads/",
            "license": [
                "MIT"
            ],
            "authors": [
                {
                    "name": "Graham Campbell",
                    "email": "hello@gjcampbell.co.uk",
                    "homepage": "https://github.com/GrahamCampbell"
                },
                {
                    "name": "Michael Dowling",
                    "email": "mtdowling@gmail.com",
                    "homepage": "https://github.com/mtdowling"
                },
                {
                    "name": "George Mponos",
                    "email": "gmponos@gmail.com",
                    "homepage": "https://github.com/gmponos"
                },
                {
                    "name": "Tobias Nyholm",
                    "email": "tobias.nyholm@gmail.com",
                    "homepage": "https://github.com/Nyholm"
                },
                {
                    "name": "Márk Sági-Kazár",
                    "email": "mark.sagikazar@gmail.com",
                    "homepage": "https://github.com/sagikazarmark"
                },
                {
                    "name": "Tobias Schultze",
                    "email": "webmaster@tubo-world.de",
                    "homepage": "https://github.com/Tobion"
                },
                {
                    "name": "Márk Sági-Kazár",
                    "email": "mark.sagikazar@gmail.com",
                    "homepage": "https://sagikazarmark.hu"
                }
            ],
            "description": "PSR-7 message implementation that also provides common utility methods",
            "keywords": [
                "http",
                "message",
                "psr-7",
                "request",
                "response",
                "stream",
                "uri",
                "url"
            ],
            "support": {
                "issues": "https://github.com/guzzle/psr7/issues",
                "source": "https://github.com/guzzle/psr7/tree/2.4.1"
            },
            "funding": [
                {
                    "url": "https://github.com/GrahamCampbell",
                    "type": "github"
                },
                {
                    "url": "https://github.com/Nyholm",
                    "type": "github"
                },
                {
                    "url": "https://tidelift.com/funding/github/packagist/guzzlehttp/psr7",
                    "type": "tidelift"
                }
            ],
            "time": "2022-08-28T14:45:39+00:00"
        },
        {
            "name": "illuminate/collections",
            "version": "v9.30.1",
            "source": {
                "type": "git",
                "url": "https://github.com/illuminate/collections.git",
                "reference": "75c6da8dae581e37943ddc864a8fc6830fae9065"
            },
            "dist": {
                "type": "zip",
                "url": "https://api.github.com/repos/illuminate/collections/zipball/75c6da8dae581e37943ddc864a8fc6830fae9065",
                "reference": "75c6da8dae581e37943ddc864a8fc6830fae9065",
                "shasum": ""
            },
            "require": {
                "illuminate/conditionable": "^9.0",
                "illuminate/contracts": "^9.0",
                "illuminate/macroable": "^9.0",
                "php": "^8.0.2"
            },
            "suggest": {
                "symfony/var-dumper": "Required to use the dump method (^6.0)."
            },
            "type": "library",
            "extra": {
                "branch-alias": {
                    "dev-master": "9.x-dev"
                }
            },
            "autoload": {
                "files": [
                    "helpers.php"
                ],
                "psr-4": {
                    "Illuminate\\Support\\": ""
                }
            },
            "notification-url": "https://packagist.org/downloads/",
            "license": [
                "MIT"
            ],
            "authors": [
                {
                    "name": "Taylor Otwell",
                    "email": "taylor@laravel.com"
                }
            ],
            "description": "The Illuminate Collections package.",
            "homepage": "https://laravel.com",
            "support": {
                "issues": "https://github.com/laravel/framework/issues",
                "source": "https://github.com/laravel/framework"
            },
            "time": "2022-09-12T13:46:55+00:00"
        },
        {
            "name": "illuminate/conditionable",
            "version": "v9.30.1",
            "source": {
                "type": "git",
                "url": "https://github.com/illuminate/conditionable.git",
                "reference": "5b40f51ccb07e0e7b1ec5559d8db9e0e2dc51883"
            },
            "dist": {
                "type": "zip",
                "url": "https://api.github.com/repos/illuminate/conditionable/zipball/5b40f51ccb07e0e7b1ec5559d8db9e0e2dc51883",
                "reference": "5b40f51ccb07e0e7b1ec5559d8db9e0e2dc51883",
                "shasum": ""
            },
            "require": {
                "php": "^8.0.2"
            },
            "type": "library",
            "extra": {
                "branch-alias": {
                    "dev-master": "9.x-dev"
                }
            },
            "autoload": {
                "psr-4": {
                    "Illuminate\\Support\\": ""
                }
            },
            "notification-url": "https://packagist.org/downloads/",
            "license": [
                "MIT"
            ],
            "authors": [
                {
                    "name": "Taylor Otwell",
                    "email": "taylor@laravel.com"
                }
            ],
            "description": "The Illuminate Conditionable package.",
            "homepage": "https://laravel.com",
            "support": {
                "issues": "https://github.com/laravel/framework/issues",
                "source": "https://github.com/laravel/framework"
            },
            "time": "2022-07-29T19:44:19+00:00"
        },
        {
            "name": "illuminate/contracts",
            "version": "v9.30.1",
            "source": {
                "type": "git",
                "url": "https://github.com/illuminate/contracts.git",
                "reference": "0d1dd1a7e947072319f2e641cc50081219606502"
            },
            "dist": {
                "type": "zip",
                "url": "https://api.github.com/repos/illuminate/contracts/zipball/0d1dd1a7e947072319f2e641cc50081219606502",
                "reference": "0d1dd1a7e947072319f2e641cc50081219606502",
                "shasum": ""
            },
            "require": {
                "php": "^8.0.2",
                "psr/container": "^1.1.1|^2.0.1",
                "psr/simple-cache": "^1.0|^2.0|^3.0"
            },
            "type": "library",
            "extra": {
                "branch-alias": {
                    "dev-master": "9.x-dev"
                }
            },
            "autoload": {
                "psr-4": {
                    "Illuminate\\Contracts\\": ""
                }
            },
            "notification-url": "https://packagist.org/downloads/",
            "license": [
                "MIT"
            ],
            "authors": [
                {
                    "name": "Taylor Otwell",
                    "email": "taylor@laravel.com"
                }
            ],
            "description": "The Illuminate Contracts package.",
            "homepage": "https://laravel.com",
            "support": {
                "issues": "https://github.com/laravel/framework/issues",
                "source": "https://github.com/laravel/framework"
            },
            "time": "2022-08-18T14:18:13+00:00"
        },
        {
            "name": "illuminate/macroable",
            "version": "v9.30.1",
            "source": {
                "type": "git",
                "url": "https://github.com/illuminate/macroable.git",
                "reference": "e3bfaf6401742a9c6abca61b9b10e998e5b6449a"
            },
            "dist": {
                "type": "zip",
                "url": "https://api.github.com/repos/illuminate/macroable/zipball/e3bfaf6401742a9c6abca61b9b10e998e5b6449a",
                "reference": "e3bfaf6401742a9c6abca61b9b10e998e5b6449a",
                "shasum": ""
            },
            "require": {
                "php": "^8.0.2"
            },
            "type": "library",
            "extra": {
                "branch-alias": {
                    "dev-master": "9.x-dev"
                }
            },
            "autoload": {
                "psr-4": {
                    "Illuminate\\Support\\": ""
                }
            },
            "notification-url": "https://packagist.org/downloads/",
            "license": [
                "MIT"
            ],
            "authors": [
                {
                    "name": "Taylor Otwell",
                    "email": "taylor@laravel.com"
                }
            ],
            "description": "The Illuminate Macroable package.",
            "homepage": "https://laravel.com",
            "support": {
                "issues": "https://github.com/laravel/framework/issues",
                "source": "https://github.com/laravel/framework"
            },
            "time": "2022-08-09T13:29:29+00:00"
        },
        {
            "name": "justinrainbow/json-schema",
            "version": "5.2.12",
            "source": {
                "type": "git",
                "url": "https://github.com/justinrainbow/json-schema.git",
                "reference": "ad87d5a5ca981228e0e205c2bc7dfb8e24559b60"
            },
            "dist": {
                "type": "zip",
                "url": "https://api.github.com/repos/justinrainbow/json-schema/zipball/ad87d5a5ca981228e0e205c2bc7dfb8e24559b60",
                "reference": "ad87d5a5ca981228e0e205c2bc7dfb8e24559b60",
                "shasum": ""
            },
            "require": {
                "php": ">=5.3.3"
            },
            "require-dev": {
                "friendsofphp/php-cs-fixer": "~2.2.20||~2.15.1",
                "json-schema/json-schema-test-suite": "1.2.0",
                "phpunit/phpunit": "^4.8.35"
            },
            "bin": [
                "bin/validate-json"
            ],
            "type": "library",
            "extra": {
                "branch-alias": {
                    "dev-master": "5.0.x-dev"
                }
            },
            "autoload": {
                "psr-4": {
                    "JsonSchema\\": "src/JsonSchema/"
                }
            },
            "notification-url": "https://packagist.org/downloads/",
            "license": [
                "MIT"
            ],
            "authors": [
                {
                    "name": "Bruno Prieto Reis",
                    "email": "bruno.p.reis@gmail.com"
                },
                {
                    "name": "Justin Rainbow",
                    "email": "justin.rainbow@gmail.com"
                },
                {
                    "name": "Igor Wiedler",
                    "email": "igor@wiedler.ch"
                },
                {
                    "name": "Robert Schönthal",
                    "email": "seroscho@googlemail.com"
                }
            ],
            "description": "A library to validate a json schema.",
            "homepage": "https://github.com/justinrainbow/json-schema",
            "keywords": [
                "json",
                "schema"
            ],
            "support": {
                "issues": "https://github.com/justinrainbow/json-schema/issues",
                "source": "https://github.com/justinrainbow/json-schema/tree/5.2.12"
            },
            "time": "2022-04-13T08:02:27+00:00"
        },
        {
            "name": "league/oauth2-client",
            "version": "2.6.1",
            "source": {
                "type": "git",
                "url": "https://github.com/thephpleague/oauth2-client.git",
                "reference": "2334c249907190c132364f5dae0287ab8666aa19"
            },
            "dist": {
                "type": "zip",
                "url": "https://api.github.com/repos/thephpleague/oauth2-client/zipball/2334c249907190c132364f5dae0287ab8666aa19",
                "reference": "2334c249907190c132364f5dae0287ab8666aa19",
                "shasum": ""
            },
            "require": {
                "guzzlehttp/guzzle": "^6.0 || ^7.0",
                "paragonie/random_compat": "^1 || ^2 || ^9.99",
                "php": "^5.6 || ^7.0 || ^8.0"
            },
            "require-dev": {
                "mockery/mockery": "^1.3.5",
                "php-parallel-lint/php-parallel-lint": "^1.3.1",
                "phpunit/phpunit": "^5.7 || ^6.0 || ^9.5",
                "squizlabs/php_codesniffer": "^2.3 || ^3.0"
            },
            "type": "library",
            "extra": {
                "branch-alias": {
                    "dev-2.x": "2.0.x-dev"
                }
            },
            "autoload": {
                "psr-4": {
                    "League\\OAuth2\\Client\\": "src/"
                }
            },
            "notification-url": "https://packagist.org/downloads/",
            "license": [
                "MIT"
            ],
            "authors": [
                {
                    "name": "Alex Bilbie",
                    "email": "hello@alexbilbie.com",
                    "homepage": "http://www.alexbilbie.com",
                    "role": "Developer"
                },
                {
                    "name": "Woody Gilk",
                    "homepage": "https://github.com/shadowhand",
                    "role": "Contributor"
                }
            ],
            "description": "OAuth 2.0 Client Library",
            "keywords": [
                "Authentication",
                "SSO",
                "authorization",
                "identity",
                "idp",
                "oauth",
                "oauth2",
                "single sign on"
            ],
            "support": {
                "issues": "https://github.com/thephpleague/oauth2-client/issues",
                "source": "https://github.com/thephpleague/oauth2-client/tree/2.6.1"
            },
            "time": "2021-12-22T16:42:49+00:00"
        },
        {
            "name": "mikehaertl/php-shellcommand",
            "version": "1.6.4",
            "source": {
                "type": "git",
                "url": "https://github.com/mikehaertl/php-shellcommand.git",
                "reference": "3488d7803df1e8f1a343d3d0ca452d527ad8d5e5"
            },
            "dist": {
                "type": "zip",
                "url": "https://api.github.com/repos/mikehaertl/php-shellcommand/zipball/3488d7803df1e8f1a343d3d0ca452d527ad8d5e5",
                "reference": "3488d7803df1e8f1a343d3d0ca452d527ad8d5e5",
                "shasum": ""
            },
            "require": {
                "php": ">= 5.3.0"
            },
            "require-dev": {
                "phpunit/phpunit": ">4.0 <=9.4"
            },
            "type": "library",
            "autoload": {
                "psr-4": {
                    "mikehaertl\\shellcommand\\": "src/"
                }
            },
            "notification-url": "https://packagist.org/downloads/",
            "license": [
                "MIT"
            ],
            "authors": [
                {
                    "name": "Michael Härtl",
                    "email": "haertl.mike@gmail.com"
                }
            ],
            "description": "An object oriented interface to shell commands",
            "keywords": [
                "shell"
            ],
            "support": {
                "issues": "https://github.com/mikehaertl/php-shellcommand/issues",
                "source": "https://github.com/mikehaertl/php-shellcommand/tree/1.6.4"
            },
            "time": "2021-03-17T06:54:33+00:00"
        },
        {
            "name": "moneyphp/money",
            "version": "v4.0.5",
            "source": {
                "type": "git",
                "url": "https://github.com/moneyphp/money.git",
                "reference": "cee58435ff82a5de252c516e6a31beb674898985"
            },
            "dist": {
                "type": "zip",
                "url": "https://api.github.com/repos/moneyphp/money/zipball/cee58435ff82a5de252c516e6a31beb674898985",
                "reference": "cee58435ff82a5de252c516e6a31beb674898985",
                "shasum": ""
            },
            "require": {
                "ext-bcmath": "*",
                "ext-filter": "*",
                "ext-json": "*",
                "php": "~8.0.0 || ~8.1.0"
            },
            "require-dev": {
                "cache/taggable-cache": "^1.1.0",
                "doctrine/coding-standard": "^9.0",
                "doctrine/instantiator": "^1.4.0",
                "ext-gmp": "*",
                "ext-intl": "*",
                "florianv/exchanger": "^2.6.3",
                "florianv/swap": "^4.3.0",
                "moneyphp/iso-currencies": "^3.2.1",
                "php-http/message": "^1.11.0",
                "php-http/mock-client": "^1.4.1",
                "phpbench/phpbench": "^1.2.5",
                "phpspec/phpspec": "^7.2",
                "phpunit/phpunit": "^9.5.4",
                "psalm/plugin-phpunit": "^0.15.1",
                "psr/cache": "^1.0.1",
                "vimeo/psalm": "~4.7.0 || ^4.8.2"
            },
            "suggest": {
                "ext-gmp": "Calculate without integer limits",
                "ext-intl": "Format Money objects with intl",
                "florianv/exchanger": "Exchange rates library for PHP",
                "florianv/swap": "Exchange rates library for PHP",
                "psr/cache-implementation": "Used for Currency caching"
            },
            "type": "library",
            "extra": {
                "branch-alias": {
                    "dev-master": "3.x-dev"
                }
            },
            "autoload": {
                "psr-4": {
                    "Money\\": "src/"
                }
            },
            "notification-url": "https://packagist.org/downloads/",
            "license": [
                "MIT"
            ],
            "authors": [
                {
                    "name": "Mathias Verraes",
                    "email": "mathias@verraes.net",
                    "homepage": "http://verraes.net"
                },
                {
                    "name": "Márk Sági-Kazár",
                    "email": "mark.sagikazar@gmail.com"
                },
                {
                    "name": "Frederik Bosch",
                    "email": "f.bosch@genkgo.nl"
                }
            ],
            "description": "PHP implementation of Fowler's Money pattern",
            "homepage": "http://moneyphp.org",
            "keywords": [
                "Value Object",
                "money",
                "vo"
            ],
            "support": {
                "issues": "https://github.com/moneyphp/money/issues",
                "source": "https://github.com/moneyphp/money/tree/v4.0.5"
            },
            "time": "2022-08-11T09:12:20+00:00"
        },
        {
            "name": "monolog/monolog",
            "version": "2.8.0",
            "source": {
                "type": "git",
                "url": "https://github.com/Seldaek/monolog.git",
                "reference": "720488632c590286b88b80e62aa3d3d551ad4a50"
            },
            "dist": {
                "type": "zip",
                "url": "https://api.github.com/repos/Seldaek/monolog/zipball/720488632c590286b88b80e62aa3d3d551ad4a50",
                "reference": "720488632c590286b88b80e62aa3d3d551ad4a50",
                "shasum": ""
            },
            "require": {
                "php": ">=7.2",
                "psr/log": "^1.0.1 || ^2.0 || ^3.0"
            },
            "provide": {
                "psr/log-implementation": "1.0.0 || 2.0.0 || 3.0.0"
            },
            "require-dev": {
                "aws/aws-sdk-php": "^2.4.9 || ^3.0",
                "doctrine/couchdb": "~1.0@dev",
                "elasticsearch/elasticsearch": "^7 || ^8",
                "ext-json": "*",
                "graylog2/gelf-php": "^1.4.2",
                "guzzlehttp/guzzle": "^7.4",
                "guzzlehttp/psr7": "^2.2",
                "mongodb/mongodb": "^1.8",
                "php-amqplib/php-amqplib": "~2.4 || ^3",
                "phpspec/prophecy": "^1.15",
                "phpstan/phpstan": "^0.12.91",
                "phpunit/phpunit": "^8.5.14",
                "predis/predis": "^1.1 || ^2.0",
                "rollbar/rollbar": "^1.3 || ^2 || ^3",
                "ruflin/elastica": "^7",
                "swiftmailer/swiftmailer": "^5.3|^6.0",
                "symfony/mailer": "^5.4 || ^6",
                "symfony/mime": "^5.4 || ^6"
            },
            "suggest": {
                "aws/aws-sdk-php": "Allow sending log messages to AWS services like DynamoDB",
                "doctrine/couchdb": "Allow sending log messages to a CouchDB server",
                "elasticsearch/elasticsearch": "Allow sending log messages to an Elasticsearch server via official client",
                "ext-amqp": "Allow sending log messages to an AMQP server (1.0+ required)",
                "ext-curl": "Required to send log messages using the IFTTTHandler, the LogglyHandler, the SendGridHandler, the SlackWebhookHandler or the TelegramBotHandler",
                "ext-mbstring": "Allow to work properly with unicode symbols",
                "ext-mongodb": "Allow sending log messages to a MongoDB server (via driver)",
                "ext-openssl": "Required to send log messages using SSL",
                "ext-sockets": "Allow sending log messages to a Syslog server (via UDP driver)",
                "graylog2/gelf-php": "Allow sending log messages to a GrayLog2 server",
                "mongodb/mongodb": "Allow sending log messages to a MongoDB server (via library)",
                "php-amqplib/php-amqplib": "Allow sending log messages to an AMQP server using php-amqplib",
                "rollbar/rollbar": "Allow sending log messages to Rollbar",
                "ruflin/elastica": "Allow sending log messages to an Elastic Search server"
            },
            "type": "library",
            "extra": {
                "branch-alias": {
                    "dev-main": "2.x-dev"
                }
            },
            "autoload": {
                "psr-4": {
                    "Monolog\\": "src/Monolog"
                }
            },
            "notification-url": "https://packagist.org/downloads/",
            "license": [
                "MIT"
            ],
            "authors": [
                {
                    "name": "Jordi Boggiano",
                    "email": "j.boggiano@seld.be",
                    "homepage": "https://seld.be"
                }
            ],
            "description": "Sends your logs to files, sockets, inboxes, databases and various web services",
            "homepage": "https://github.com/Seldaek/monolog",
            "keywords": [
                "log",
                "logging",
                "psr-3"
            ],
            "support": {
                "issues": "https://github.com/Seldaek/monolog/issues",
                "source": "https://github.com/Seldaek/monolog/tree/2.8.0"
            },
            "funding": [
                {
                    "url": "https://github.com/Seldaek",
                    "type": "github"
                },
                {
                    "url": "https://tidelift.com/funding/github/packagist/monolog/monolog",
                    "type": "tidelift"
                }
            ],
            "time": "2022-07-24T11:55:47+00:00"
        },
        {
            "name": "paragonie/random_compat",
            "version": "v9.99.100",
            "source": {
                "type": "git",
                "url": "https://github.com/paragonie/random_compat.git",
                "reference": "996434e5492cb4c3edcb9168db6fbb1359ef965a"
            },
            "dist": {
                "type": "zip",
                "url": "https://api.github.com/repos/paragonie/random_compat/zipball/996434e5492cb4c3edcb9168db6fbb1359ef965a",
                "reference": "996434e5492cb4c3edcb9168db6fbb1359ef965a",
                "shasum": ""
            },
            "require": {
                "php": ">= 7"
            },
            "require-dev": {
                "phpunit/phpunit": "4.*|5.*",
                "vimeo/psalm": "^1"
            },
            "suggest": {
                "ext-libsodium": "Provides a modern crypto API that can be used to generate random bytes."
            },
            "type": "library",
            "notification-url": "https://packagist.org/downloads/",
            "license": [
                "MIT"
            ],
            "authors": [
                {
                    "name": "Paragon Initiative Enterprises",
                    "email": "security@paragonie.com",
                    "homepage": "https://paragonie.com"
                }
            ],
            "description": "PHP 5.x polyfill for random_bytes() and random_int() from PHP 7",
            "keywords": [
                "csprng",
                "polyfill",
                "pseudorandom",
                "random"
            ],
            "support": {
                "email": "info@paragonie.com",
                "issues": "https://github.com/paragonie/random_compat/issues",
                "source": "https://github.com/paragonie/random_compat"
            },
            "time": "2020-10-15T08:29:30+00:00"
        },
        {
            "name": "phpdocumentor/reflection-common",
            "version": "2.2.0",
            "source": {
                "type": "git",
                "url": "https://github.com/phpDocumentor/ReflectionCommon.git",
                "reference": "1d01c49d4ed62f25aa84a747ad35d5a16924662b"
            },
            "dist": {
                "type": "zip",
                "url": "https://api.github.com/repos/phpDocumentor/ReflectionCommon/zipball/1d01c49d4ed62f25aa84a747ad35d5a16924662b",
                "reference": "1d01c49d4ed62f25aa84a747ad35d5a16924662b",
                "shasum": ""
            },
            "require": {
                "php": "^7.2 || ^8.0"
            },
            "type": "library",
            "extra": {
                "branch-alias": {
                    "dev-2.x": "2.x-dev"
                }
            },
            "autoload": {
                "psr-4": {
                    "phpDocumentor\\Reflection\\": "src/"
                }
            },
            "notification-url": "https://packagist.org/downloads/",
            "license": [
                "MIT"
            ],
            "authors": [
                {
                    "name": "Jaap van Otterdijk",
                    "email": "opensource@ijaap.nl"
                }
            ],
            "description": "Common reflection classes used by phpdocumentor to reflect the code structure",
            "homepage": "http://www.phpdoc.org",
            "keywords": [
                "FQSEN",
                "phpDocumentor",
                "phpdoc",
                "reflection",
                "static analysis"
            ],
            "support": {
                "issues": "https://github.com/phpDocumentor/ReflectionCommon/issues",
                "source": "https://github.com/phpDocumentor/ReflectionCommon/tree/2.x"
            },
            "time": "2020-06-27T09:03:43+00:00"
        },
        {
            "name": "phpdocumentor/reflection-docblock",
            "version": "5.3.0",
            "source": {
                "type": "git",
                "url": "https://github.com/phpDocumentor/ReflectionDocBlock.git",
                "reference": "622548b623e81ca6d78b721c5e029f4ce664f170"
            },
            "dist": {
                "type": "zip",
                "url": "https://api.github.com/repos/phpDocumentor/ReflectionDocBlock/zipball/622548b623e81ca6d78b721c5e029f4ce664f170",
                "reference": "622548b623e81ca6d78b721c5e029f4ce664f170",
                "shasum": ""
            },
            "require": {
                "ext-filter": "*",
                "php": "^7.2 || ^8.0",
                "phpdocumentor/reflection-common": "^2.2",
                "phpdocumentor/type-resolver": "^1.3",
                "webmozart/assert": "^1.9.1"
            },
            "require-dev": {
                "mockery/mockery": "~1.3.2",
                "psalm/phar": "^4.8"
            },
            "type": "library",
            "extra": {
                "branch-alias": {
                    "dev-master": "5.x-dev"
                }
            },
            "autoload": {
                "psr-4": {
                    "phpDocumentor\\Reflection\\": "src"
                }
            },
            "notification-url": "https://packagist.org/downloads/",
            "license": [
                "MIT"
            ],
            "authors": [
                {
                    "name": "Mike van Riel",
                    "email": "me@mikevanriel.com"
                },
                {
                    "name": "Jaap van Otterdijk",
                    "email": "account@ijaap.nl"
                }
            ],
            "description": "With this component, a library can provide support for annotations via DocBlocks or otherwise retrieve information that is embedded in a DocBlock.",
            "support": {
                "issues": "https://github.com/phpDocumentor/ReflectionDocBlock/issues",
                "source": "https://github.com/phpDocumentor/ReflectionDocBlock/tree/5.3.0"
            },
            "time": "2021-10-19T17:43:47+00:00"
        },
        {
            "name": "phpdocumentor/type-resolver",
            "version": "1.6.1",
            "source": {
                "type": "git",
                "url": "https://github.com/phpDocumentor/TypeResolver.git",
                "reference": "77a32518733312af16a44300404e945338981de3"
            },
            "dist": {
                "type": "zip",
                "url": "https://api.github.com/repos/phpDocumentor/TypeResolver/zipball/77a32518733312af16a44300404e945338981de3",
                "reference": "77a32518733312af16a44300404e945338981de3",
                "shasum": ""
            },
            "require": {
                "php": "^7.2 || ^8.0",
                "phpdocumentor/reflection-common": "^2.0"
            },
            "require-dev": {
                "ext-tokenizer": "*",
                "psalm/phar": "^4.8"
            },
            "type": "library",
            "extra": {
                "branch-alias": {
                    "dev-1.x": "1.x-dev"
                }
            },
            "autoload": {
                "psr-4": {
                    "phpDocumentor\\Reflection\\": "src"
                }
            },
            "notification-url": "https://packagist.org/downloads/",
            "license": [
                "MIT"
            ],
            "authors": [
                {
                    "name": "Mike van Riel",
                    "email": "me@mikevanriel.com"
                }
            ],
            "description": "A PSR-5 based resolver of Class names, Types and Structural Element Names",
            "support": {
                "issues": "https://github.com/phpDocumentor/TypeResolver/issues",
                "source": "https://github.com/phpDocumentor/TypeResolver/tree/1.6.1"
            },
            "time": "2022-03-15T21:29:03+00:00"
        },
        {
            "name": "pixelandtonic/imagine",
            "version": "1.2.4.2",
            "source": {
                "type": "git",
                "url": "https://github.com/pixelandtonic/Imagine.git",
                "reference": "5ee4b6a365497818815ba50738c8dcbb555c9fd3"
            },
            "dist": {
                "type": "zip",
                "url": "https://api.github.com/repos/pixelandtonic/Imagine/zipball/5ee4b6a365497818815ba50738c8dcbb555c9fd3",
                "reference": "5ee4b6a365497818815ba50738c8dcbb555c9fd3",
                "shasum": ""
            },
            "require": {
                "php": ">=5.3.2"
            },
            "require-dev": {
                "friendsofphp/php-cs-fixer": "^2.2",
                "phpunit/phpunit": "^4.8 || ^5.7 || ^6.5 || ^7.5 || ^8.4 || ^9.3"
            },
            "suggest": {
                "ext-gd": "to use the GD implementation",
                "ext-gmagick": "to use the Gmagick implementation",
                "ext-imagick": "to use the Imagick implementation"
            },
            "type": "library",
            "extra": {
                "branch-alias": {
                    "dev-develop": "0.7-dev"
                }
            },
            "autoload": {
                "psr-4": {
                    "Imagine\\": "src/"
                }
            },
            "notification-url": "https://packagist.org/downloads/",
            "license": [
                "MIT"
            ],
            "authors": [
                {
                    "name": "Bulat Shakirzyanov",
                    "email": "mallluhuct@gmail.com",
                    "homepage": "http://avalanche123.com"
                }
            ],
            "description": "Image processing for PHP 5.3",
            "homepage": "http://imagine.readthedocs.org/",
            "keywords": [
                "drawing",
                "graphics",
                "image manipulation",
                "image processing"
            ],
            "support": {
                "source": "https://github.com/pixelandtonic/Imagine/tree/1.2.4.2"
            },
            "time": "2021-06-22T18:26:46+00:00"
        },
        {
            "name": "psr/container",
            "version": "2.0.2",
            "source": {
                "type": "git",
                "url": "https://github.com/php-fig/container.git",
                "reference": "c71ecc56dfe541dbd90c5360474fbc405f8d5963"
            },
            "dist": {
                "type": "zip",
                "url": "https://api.github.com/repos/php-fig/container/zipball/c71ecc56dfe541dbd90c5360474fbc405f8d5963",
                "reference": "c71ecc56dfe541dbd90c5360474fbc405f8d5963",
                "shasum": ""
            },
            "require": {
                "php": ">=7.4.0"
            },
            "type": "library",
            "extra": {
                "branch-alias": {
                    "dev-master": "2.0.x-dev"
                }
            },
            "autoload": {
                "psr-4": {
                    "Psr\\Container\\": "src/"
                }
            },
            "notification-url": "https://packagist.org/downloads/",
            "license": [
                "MIT"
            ],
            "authors": [
                {
                    "name": "PHP-FIG",
                    "homepage": "https://www.php-fig.org/"
                }
            ],
            "description": "Common Container Interface (PHP FIG PSR-11)",
            "homepage": "https://github.com/php-fig/container",
            "keywords": [
                "PSR-11",
                "container",
                "container-interface",
                "container-interop",
                "psr"
            ],
            "support": {
                "issues": "https://github.com/php-fig/container/issues",
                "source": "https://github.com/php-fig/container/tree/2.0.2"
            },
            "time": "2021-11-05T16:47:00+00:00"
        },
        {
            "name": "psr/event-dispatcher",
            "version": "1.0.0",
            "source": {
                "type": "git",
                "url": "https://github.com/php-fig/event-dispatcher.git",
                "reference": "dbefd12671e8a14ec7f180cab83036ed26714bb0"
            },
            "dist": {
                "type": "zip",
                "url": "https://api.github.com/repos/php-fig/event-dispatcher/zipball/dbefd12671e8a14ec7f180cab83036ed26714bb0",
                "reference": "dbefd12671e8a14ec7f180cab83036ed26714bb0",
                "shasum": ""
            },
            "require": {
                "php": ">=7.2.0"
            },
            "type": "library",
            "extra": {
                "branch-alias": {
                    "dev-master": "1.0.x-dev"
                }
            },
            "autoload": {
                "psr-4": {
                    "Psr\\EventDispatcher\\": "src/"
                }
            },
            "notification-url": "https://packagist.org/downloads/",
            "license": [
                "MIT"
            ],
            "authors": [
                {
                    "name": "PHP-FIG",
                    "homepage": "http://www.php-fig.org/"
                }
            ],
            "description": "Standard interfaces for event handling.",
            "keywords": [
                "events",
                "psr",
                "psr-14"
            ],
            "support": {
                "issues": "https://github.com/php-fig/event-dispatcher/issues",
                "source": "https://github.com/php-fig/event-dispatcher/tree/1.0.0"
            },
            "time": "2019-01-08T18:20:26+00:00"
        },
        {
            "name": "psr/http-client",
            "version": "1.0.1",
            "source": {
                "type": "git",
                "url": "https://github.com/php-fig/http-client.git",
                "reference": "2dfb5f6c5eff0e91e20e913f8c5452ed95b86621"
            },
            "dist": {
                "type": "zip",
                "url": "https://api.github.com/repos/php-fig/http-client/zipball/2dfb5f6c5eff0e91e20e913f8c5452ed95b86621",
                "reference": "2dfb5f6c5eff0e91e20e913f8c5452ed95b86621",
                "shasum": ""
            },
            "require": {
                "php": "^7.0 || ^8.0",
                "psr/http-message": "^1.0"
            },
            "type": "library",
            "extra": {
                "branch-alias": {
                    "dev-master": "1.0.x-dev"
                }
            },
            "autoload": {
                "psr-4": {
                    "Psr\\Http\\Client\\": "src/"
                }
            },
            "notification-url": "https://packagist.org/downloads/",
            "license": [
                "MIT"
            ],
            "authors": [
                {
                    "name": "PHP-FIG",
                    "homepage": "http://www.php-fig.org/"
                }
            ],
            "description": "Common interface for HTTP clients",
            "homepage": "https://github.com/php-fig/http-client",
            "keywords": [
                "http",
                "http-client",
                "psr",
                "psr-18"
            ],
            "support": {
                "source": "https://github.com/php-fig/http-client/tree/master"
            },
            "time": "2020-06-29T06:28:15+00:00"
        },
        {
            "name": "psr/http-factory",
            "version": "1.0.1",
            "source": {
                "type": "git",
                "url": "https://github.com/php-fig/http-factory.git",
                "reference": "12ac7fcd07e5b077433f5f2bee95b3a771bf61be"
            },
            "dist": {
                "type": "zip",
                "url": "https://api.github.com/repos/php-fig/http-factory/zipball/12ac7fcd07e5b077433f5f2bee95b3a771bf61be",
                "reference": "12ac7fcd07e5b077433f5f2bee95b3a771bf61be",
                "shasum": ""
            },
            "require": {
                "php": ">=7.0.0",
                "psr/http-message": "^1.0"
            },
            "type": "library",
            "extra": {
                "branch-alias": {
                    "dev-master": "1.0.x-dev"
                }
            },
            "autoload": {
                "psr-4": {
                    "Psr\\Http\\Message\\": "src/"
                }
            },
            "notification-url": "https://packagist.org/downloads/",
            "license": [
                "MIT"
            ],
            "authors": [
                {
                    "name": "PHP-FIG",
                    "homepage": "http://www.php-fig.org/"
                }
            ],
            "description": "Common interfaces for PSR-7 HTTP message factories",
            "keywords": [
                "factory",
                "http",
                "message",
                "psr",
                "psr-17",
                "psr-7",
                "request",
                "response"
            ],
            "support": {
                "source": "https://github.com/php-fig/http-factory/tree/master"
            },
            "time": "2019-04-30T12:38:16+00:00"
        },
        {
            "name": "psr/http-message",
            "version": "1.0.1",
            "source": {
                "type": "git",
                "url": "https://github.com/php-fig/http-message.git",
                "reference": "f6561bf28d520154e4b0ec72be95418abe6d9363"
            },
            "dist": {
                "type": "zip",
                "url": "https://api.github.com/repos/php-fig/http-message/zipball/f6561bf28d520154e4b0ec72be95418abe6d9363",
                "reference": "f6561bf28d520154e4b0ec72be95418abe6d9363",
                "shasum": ""
            },
            "require": {
                "php": ">=5.3.0"
            },
            "type": "library",
            "extra": {
                "branch-alias": {
                    "dev-master": "1.0.x-dev"
                }
            },
            "autoload": {
                "psr-4": {
                    "Psr\\Http\\Message\\": "src/"
                }
            },
            "notification-url": "https://packagist.org/downloads/",
            "license": [
                "MIT"
            ],
            "authors": [
                {
                    "name": "PHP-FIG",
                    "homepage": "http://www.php-fig.org/"
                }
            ],
            "description": "Common interface for HTTP messages",
            "homepage": "https://github.com/php-fig/http-message",
            "keywords": [
                "http",
                "http-message",
                "psr",
                "psr-7",
                "request",
                "response"
            ],
            "support": {
                "source": "https://github.com/php-fig/http-message/tree/master"
            },
            "time": "2016-08-06T14:39:51+00:00"
        },
        {
            "name": "psr/log",
            "version": "1.1.4",
            "source": {
                "type": "git",
                "url": "https://github.com/php-fig/log.git",
                "reference": "d49695b909c3b7628b6289db5479a1c204601f11"
            },
            "dist": {
                "type": "zip",
                "url": "https://api.github.com/repos/php-fig/log/zipball/d49695b909c3b7628b6289db5479a1c204601f11",
                "reference": "d49695b909c3b7628b6289db5479a1c204601f11",
                "shasum": ""
            },
            "require": {
                "php": ">=5.3.0"
            },
            "type": "library",
            "extra": {
                "branch-alias": {
                    "dev-master": "1.1.x-dev"
                }
            },
            "autoload": {
                "psr-4": {
                    "Psr\\Log\\": "Psr/Log/"
                }
            },
            "notification-url": "https://packagist.org/downloads/",
            "license": [
                "MIT"
            ],
            "authors": [
                {
                    "name": "PHP-FIG",
                    "homepage": "https://www.php-fig.org/"
                }
            ],
            "description": "Common interface for logging libraries",
            "homepage": "https://github.com/php-fig/log",
            "keywords": [
                "log",
                "psr",
                "psr-3"
            ],
            "support": {
                "source": "https://github.com/php-fig/log/tree/1.1.4"
            },
            "time": "2021-05-03T11:20:27+00:00"
        },
        {
            "name": "psr/simple-cache",
            "version": "3.0.0",
            "source": {
                "type": "git",
                "url": "https://github.com/php-fig/simple-cache.git",
                "reference": "764e0b3939f5ca87cb904f570ef9be2d78a07865"
            },
            "dist": {
                "type": "zip",
                "url": "https://api.github.com/repos/php-fig/simple-cache/zipball/764e0b3939f5ca87cb904f570ef9be2d78a07865",
                "reference": "764e0b3939f5ca87cb904f570ef9be2d78a07865",
                "shasum": ""
            },
            "require": {
                "php": ">=8.0.0"
            },
            "type": "library",
            "extra": {
                "branch-alias": {
                    "dev-master": "3.0.x-dev"
                }
            },
            "autoload": {
                "psr-4": {
                    "Psr\\SimpleCache\\": "src/"
                }
            },
            "notification-url": "https://packagist.org/downloads/",
            "license": [
                "MIT"
            ],
            "authors": [
                {
                    "name": "PHP-FIG",
                    "homepage": "https://www.php-fig.org/"
                }
            ],
            "description": "Common interfaces for simple caching",
            "keywords": [
                "cache",
                "caching",
                "psr",
                "psr-16",
                "simple-cache"
            ],
            "support": {
                "source": "https://github.com/php-fig/simple-cache/tree/3.0.0"
            },
            "time": "2021-10-29T13:26:27+00:00"
        },
        {
            "name": "ralouphie/getallheaders",
            "version": "3.0.3",
            "source": {
                "type": "git",
                "url": "https://github.com/ralouphie/getallheaders.git",
                "reference": "120b605dfeb996808c31b6477290a714d356e822"
            },
            "dist": {
                "type": "zip",
                "url": "https://api.github.com/repos/ralouphie/getallheaders/zipball/120b605dfeb996808c31b6477290a714d356e822",
                "reference": "120b605dfeb996808c31b6477290a714d356e822",
                "shasum": ""
            },
            "require": {
                "php": ">=5.6"
            },
            "require-dev": {
                "php-coveralls/php-coveralls": "^2.1",
                "phpunit/phpunit": "^5 || ^6.5"
            },
            "type": "library",
            "autoload": {
                "files": [
                    "src/getallheaders.php"
                ]
            },
            "notification-url": "https://packagist.org/downloads/",
            "license": [
                "MIT"
            ],
            "authors": [
                {
                    "name": "Ralph Khattar",
                    "email": "ralph.khattar@gmail.com"
                }
            ],
            "description": "A polyfill for getallheaders.",
            "support": {
                "issues": "https://github.com/ralouphie/getallheaders/issues",
                "source": "https://github.com/ralouphie/getallheaders/tree/develop"
            },
            "time": "2019-03-08T08:55:37+00:00"
        },
        {
            "name": "react/promise",
            "version": "v2.9.0",
            "source": {
                "type": "git",
                "url": "https://github.com/reactphp/promise.git",
                "reference": "234f8fd1023c9158e2314fa9d7d0e6a83db42910"
            },
            "dist": {
                "type": "zip",
                "url": "https://api.github.com/repos/reactphp/promise/zipball/234f8fd1023c9158e2314fa9d7d0e6a83db42910",
                "reference": "234f8fd1023c9158e2314fa9d7d0e6a83db42910",
                "shasum": ""
            },
            "require": {
                "php": ">=5.4.0"
            },
            "require-dev": {
                "phpunit/phpunit": "^9.3 || ^5.7 || ^4.8.36"
            },
            "type": "library",
            "autoload": {
                "files": [
                    "src/functions_include.php"
                ],
                "psr-4": {
                    "React\\Promise\\": "src/"
                }
            },
            "notification-url": "https://packagist.org/downloads/",
            "license": [
                "MIT"
            ],
            "authors": [
                {
                    "name": "Jan Sorgalla",
                    "email": "jsorgalla@gmail.com",
                    "homepage": "https://sorgalla.com/"
                },
                {
                    "name": "Christian Lück",
                    "email": "christian@clue.engineering",
                    "homepage": "https://clue.engineering/"
                },
                {
                    "name": "Cees-Jan Kiewiet",
                    "email": "reactphp@ceesjankiewiet.nl",
                    "homepage": "https://wyrihaximus.net/"
                },
                {
                    "name": "Chris Boden",
                    "email": "cboden@gmail.com",
                    "homepage": "https://cboden.dev/"
                }
            ],
            "description": "A lightweight implementation of CommonJS Promises/A for PHP",
            "keywords": [
                "promise",
                "promises"
            ],
            "support": {
                "issues": "https://github.com/reactphp/promise/issues",
                "source": "https://github.com/reactphp/promise/tree/v2.9.0"
            },
            "funding": [
                {
                    "url": "https://github.com/WyriHaximus",
                    "type": "github"
                },
                {
                    "url": "https://github.com/clue",
                    "type": "github"
                }
            ],
            "time": "2022-02-11T10:27:51+00:00"
        },
        {
            "name": "samdark/yii2-psr-log-target",
            "version": "1.1.3",
            "source": {
                "type": "git",
                "url": "https://github.com/samdark/yii2-psr-log-target.git",
                "reference": "ccb29ecb7140c4eb81c3dfad38f61b21a9c1ed30"
            },
            "dist": {
                "type": "zip",
                "url": "https://api.github.com/repos/samdark/yii2-psr-log-target/zipball/ccb29ecb7140c4eb81c3dfad38f61b21a9c1ed30",
                "reference": "ccb29ecb7140c4eb81c3dfad38f61b21a9c1ed30",
                "shasum": ""
            },
            "require": {
                "psr/log": "~1.0.2|~1.1.0",
                "yiisoft/yii2": "~2.0.0"
            },
            "require-dev": {
                "phpunit/phpunit": "~4.4"
            },
            "type": "yii2-extension",
            "autoload": {
                "psr-4": {
                    "samdark\\log\\": "src",
                    "samdark\\log\\tests\\": "tests"
                }
            },
            "notification-url": "https://packagist.org/downloads/",
            "license": [
                "BSD-3-Clause"
            ],
            "authors": [
                {
                    "name": "Alexander Makarov",
                    "email": "sam@rmcreative.ru"
                }
            ],
            "description": "Yii 2 log target which uses PSR-3 compatible logger",
            "homepage": "https://github.com/samdark/yii2-psr-log-target",
            "keywords": [
                "extension",
                "log",
                "psr-3",
                "yii"
            ],
            "support": {
                "issues": "https://github.com/samdark/yii2-psr-log-target/issues",
                "source": "https://github.com/samdark/yii2-psr-log-target"
            },
            "funding": [
                {
                    "url": "https://github.com/samdark",
                    "type": "github"
                },
                {
                    "url": "https://www.patreon.com/samdark",
                    "type": "patreon"
                }
            ],
            "time": "2020-07-16T12:34:01+00:00"
        },
        {
            "name": "seld/cli-prompt",
            "version": "1.0.4",
            "source": {
                "type": "git",
                "url": "https://github.com/Seldaek/cli-prompt.git",
                "reference": "b8dfcf02094b8c03b40322c229493bb2884423c5"
            },
            "dist": {
                "type": "zip",
                "url": "https://api.github.com/repos/Seldaek/cli-prompt/zipball/b8dfcf02094b8c03b40322c229493bb2884423c5",
                "reference": "b8dfcf02094b8c03b40322c229493bb2884423c5",
                "shasum": ""
            },
            "require": {
                "php": ">=5.3"
            },
            "require-dev": {
                "phpstan/phpstan": "^0.12.63"
            },
            "type": "library",
            "extra": {
                "branch-alias": {
                    "dev-master": "1.x-dev"
                }
            },
            "autoload": {
                "psr-4": {
                    "Seld\\CliPrompt\\": "src/"
                }
            },
            "notification-url": "https://packagist.org/downloads/",
            "license": [
                "MIT"
            ],
            "authors": [
                {
                    "name": "Jordi Boggiano",
                    "email": "j.boggiano@seld.be"
                }
            ],
            "description": "Allows you to prompt for user input on the command line, and optionally hide the characters they type",
            "keywords": [
                "cli",
                "console",
                "hidden",
                "input",
                "prompt"
            ],
            "support": {
                "issues": "https://github.com/Seldaek/cli-prompt/issues",
                "source": "https://github.com/Seldaek/cli-prompt/tree/1.0.4"
            },
            "time": "2020-12-15T21:32:01+00:00"
        },
        {
            "name": "seld/jsonlint",
            "version": "1.9.0",
            "source": {
                "type": "git",
                "url": "https://github.com/Seldaek/jsonlint.git",
                "reference": "4211420d25eba80712bff236a98960ef68b866b7"
            },
            "dist": {
                "type": "zip",
                "url": "https://api.github.com/repos/Seldaek/jsonlint/zipball/4211420d25eba80712bff236a98960ef68b866b7",
                "reference": "4211420d25eba80712bff236a98960ef68b866b7",
                "shasum": ""
            },
            "require": {
                "php": "^5.3 || ^7.0 || ^8.0"
            },
            "require-dev": {
                "phpstan/phpstan": "^1.5",
                "phpunit/phpunit": "^4.8.35 || ^5.7 || ^6.0 || ^8.5.13"
            },
            "bin": [
                "bin/jsonlint"
            ],
            "type": "library",
            "autoload": {
                "psr-4": {
                    "Seld\\JsonLint\\": "src/Seld/JsonLint/"
                }
            },
            "notification-url": "https://packagist.org/downloads/",
            "license": [
                "MIT"
            ],
            "authors": [
                {
                    "name": "Jordi Boggiano",
                    "email": "j.boggiano@seld.be",
                    "homepage": "http://seld.be"
                }
            ],
            "description": "JSON Linter",
            "keywords": [
                "json",
                "linter",
                "parser",
                "validator"
            ],
            "support": {
                "issues": "https://github.com/Seldaek/jsonlint/issues",
                "source": "https://github.com/Seldaek/jsonlint/tree/1.9.0"
            },
            "funding": [
                {
                    "url": "https://github.com/Seldaek",
                    "type": "github"
                },
                {
                    "url": "https://tidelift.com/funding/github/packagist/seld/jsonlint",
                    "type": "tidelift"
                }
            ],
            "time": "2022-04-01T13:37:23+00:00"
        },
        {
            "name": "seld/phar-utils",
            "version": "1.2.1",
            "source": {
                "type": "git",
                "url": "https://github.com/Seldaek/phar-utils.git",
                "reference": "ea2f4014f163c1be4c601b9b7bd6af81ba8d701c"
            },
            "dist": {
                "type": "zip",
                "url": "https://api.github.com/repos/Seldaek/phar-utils/zipball/ea2f4014f163c1be4c601b9b7bd6af81ba8d701c",
                "reference": "ea2f4014f163c1be4c601b9b7bd6af81ba8d701c",
                "shasum": ""
            },
            "require": {
                "php": ">=5.3"
            },
            "type": "library",
            "extra": {
                "branch-alias": {
                    "dev-master": "1.x-dev"
                }
            },
            "autoload": {
                "psr-4": {
                    "Seld\\PharUtils\\": "src/"
                }
            },
            "notification-url": "https://packagist.org/downloads/",
            "license": [
                "MIT"
            ],
            "authors": [
                {
                    "name": "Jordi Boggiano",
                    "email": "j.boggiano@seld.be"
                }
            ],
            "description": "PHAR file format utilities, for when PHP phars you up",
            "keywords": [
                "phar"
            ],
            "support": {
                "issues": "https://github.com/Seldaek/phar-utils/issues",
                "source": "https://github.com/Seldaek/phar-utils/tree/1.2.1"
            },
            "time": "2022-08-31T10:31:18+00:00"
        },
        {
            "name": "symfony/console",
            "version": "v5.4.12",
            "source": {
                "type": "git",
                "url": "https://github.com/symfony/console.git",
                "reference": "c072aa8f724c3af64e2c7a96b796a4863d24dba1"
            },
            "dist": {
                "type": "zip",
                "url": "https://api.github.com/repos/symfony/console/zipball/c072aa8f724c3af64e2c7a96b796a4863d24dba1",
                "reference": "c072aa8f724c3af64e2c7a96b796a4863d24dba1",
                "shasum": ""
            },
            "require": {
                "php": ">=7.2.5",
                "symfony/deprecation-contracts": "^2.1|^3",
                "symfony/polyfill-mbstring": "~1.0",
                "symfony/polyfill-php73": "^1.9",
                "symfony/polyfill-php80": "^1.16",
                "symfony/service-contracts": "^1.1|^2|^3",
                "symfony/string": "^5.1|^6.0"
            },
            "conflict": {
                "psr/log": ">=3",
                "symfony/dependency-injection": "<4.4",
                "symfony/dotenv": "<5.1",
                "symfony/event-dispatcher": "<4.4",
                "symfony/lock": "<4.4",
                "symfony/process": "<4.4"
            },
            "provide": {
                "psr/log-implementation": "1.0|2.0"
            },
            "require-dev": {
                "psr/log": "^1|^2",
                "symfony/config": "^4.4|^5.0|^6.0",
                "symfony/dependency-injection": "^4.4|^5.0|^6.0",
                "symfony/event-dispatcher": "^4.4|^5.0|^6.0",
                "symfony/lock": "^4.4|^5.0|^6.0",
                "symfony/process": "^4.4|^5.0|^6.0",
                "symfony/var-dumper": "^4.4|^5.0|^6.0"
            },
            "suggest": {
                "psr/log": "For using the console logger",
                "symfony/event-dispatcher": "",
                "symfony/lock": "",
                "symfony/process": ""
            },
            "type": "library",
            "autoload": {
                "psr-4": {
                    "Symfony\\Component\\Console\\": ""
                },
                "exclude-from-classmap": [
                    "/Tests/"
                ]
            },
            "notification-url": "https://packagist.org/downloads/",
            "license": [
                "MIT"
            ],
            "authors": [
                {
                    "name": "Fabien Potencier",
                    "email": "fabien@symfony.com"
                },
                {
                    "name": "Symfony Community",
                    "homepage": "https://symfony.com/contributors"
                }
            ],
            "description": "Eases the creation of beautiful and testable command line interfaces",
            "homepage": "https://symfony.com",
            "keywords": [
                "cli",
                "command line",
                "console",
                "terminal"
            ],
            "support": {
                "source": "https://github.com/symfony/console/tree/v5.4.12"
            },
            "funding": [
                {
                    "url": "https://symfony.com/sponsor",
                    "type": "custom"
                },
                {
                    "url": "https://github.com/fabpot",
                    "type": "github"
                },
                {
                    "url": "https://tidelift.com/funding/github/packagist/symfony/symfony",
                    "type": "tidelift"
                }
            ],
            "time": "2022-08-17T13:18:05+00:00"
        },
        {
            "name": "symfony/deprecation-contracts",
            "version": "v3.0.2",
            "source": {
                "type": "git",
                "url": "https://github.com/symfony/deprecation-contracts.git",
                "reference": "26954b3d62a6c5fd0ea8a2a00c0353a14978d05c"
            },
            "dist": {
                "type": "zip",
                "url": "https://api.github.com/repos/symfony/deprecation-contracts/zipball/26954b3d62a6c5fd0ea8a2a00c0353a14978d05c",
                "reference": "26954b3d62a6c5fd0ea8a2a00c0353a14978d05c",
                "shasum": ""
            },
            "require": {
                "php": ">=8.0.2"
            },
            "type": "library",
            "extra": {
                "branch-alias": {
                    "dev-main": "3.0-dev"
                },
                "thanks": {
                    "name": "symfony/contracts",
                    "url": "https://github.com/symfony/contracts"
                }
            },
            "autoload": {
                "files": [
                    "function.php"
                ]
            },
            "notification-url": "https://packagist.org/downloads/",
            "license": [
                "MIT"
            ],
            "authors": [
                {
                    "name": "Nicolas Grekas",
                    "email": "p@tchwork.com"
                },
                {
                    "name": "Symfony Community",
                    "homepage": "https://symfony.com/contributors"
                }
            ],
            "description": "A generic function and convention to trigger deprecation notices",
            "homepage": "https://symfony.com",
            "support": {
                "source": "https://github.com/symfony/deprecation-contracts/tree/v3.0.2"
            },
            "funding": [
                {
                    "url": "https://symfony.com/sponsor",
                    "type": "custom"
                },
                {
                    "url": "https://github.com/fabpot",
                    "type": "github"
                },
                {
                    "url": "https://tidelift.com/funding/github/packagist/symfony/symfony",
                    "type": "tidelift"
                }
            ],
            "time": "2022-01-02T09:55:41+00:00"
        },
        {
            "name": "symfony/event-dispatcher",
            "version": "v5.4.9",
            "source": {
                "type": "git",
                "url": "https://github.com/symfony/event-dispatcher.git",
                "reference": "8e6ce1cc0279e3ff3c8ff0f43813bc88d21ca1bc"
            },
            "dist": {
                "type": "zip",
                "url": "https://api.github.com/repos/symfony/event-dispatcher/zipball/8e6ce1cc0279e3ff3c8ff0f43813bc88d21ca1bc",
                "reference": "8e6ce1cc0279e3ff3c8ff0f43813bc88d21ca1bc",
                "shasum": ""
            },
            "require": {
                "php": ">=7.2.5",
                "symfony/deprecation-contracts": "^2.1|^3",
                "symfony/event-dispatcher-contracts": "^2|^3",
                "symfony/polyfill-php80": "^1.16"
            },
            "conflict": {
                "symfony/dependency-injection": "<4.4"
            },
            "provide": {
                "psr/event-dispatcher-implementation": "1.0",
                "symfony/event-dispatcher-implementation": "2.0"
            },
            "require-dev": {
                "psr/log": "^1|^2|^3",
                "symfony/config": "^4.4|^5.0|^6.0",
                "symfony/dependency-injection": "^4.4|^5.0|^6.0",
                "symfony/error-handler": "^4.4|^5.0|^6.0",
                "symfony/expression-language": "^4.4|^5.0|^6.0",
                "symfony/http-foundation": "^4.4|^5.0|^6.0",
                "symfony/service-contracts": "^1.1|^2|^3",
                "symfony/stopwatch": "^4.4|^5.0|^6.0"
            },
            "suggest": {
                "symfony/dependency-injection": "",
                "symfony/http-kernel": ""
            },
            "type": "library",
            "autoload": {
                "psr-4": {
                    "Symfony\\Component\\EventDispatcher\\": ""
                },
                "exclude-from-classmap": [
                    "/Tests/"
                ]
            },
            "notification-url": "https://packagist.org/downloads/",
            "license": [
                "MIT"
            ],
            "authors": [
                {
                    "name": "Fabien Potencier",
                    "email": "fabien@symfony.com"
                },
                {
                    "name": "Symfony Community",
                    "homepage": "https://symfony.com/contributors"
                }
            ],
            "description": "Provides tools that allow your application components to communicate with each other by dispatching events and listening to them",
            "homepage": "https://symfony.com",
            "support": {
                "source": "https://github.com/symfony/event-dispatcher/tree/v5.4.9"
            },
            "funding": [
                {
                    "url": "https://symfony.com/sponsor",
                    "type": "custom"
                },
                {
                    "url": "https://github.com/fabpot",
                    "type": "github"
                },
                {
                    "url": "https://tidelift.com/funding/github/packagist/symfony/symfony",
                    "type": "tidelift"
                }
            ],
            "time": "2022-05-05T16:45:39+00:00"
        },
        {
            "name": "symfony/event-dispatcher-contracts",
            "version": "v3.0.2",
            "source": {
                "type": "git",
                "url": "https://github.com/symfony/event-dispatcher-contracts.git",
                "reference": "7bc61cc2db649b4637d331240c5346dcc7708051"
            },
            "dist": {
                "type": "zip",
                "url": "https://api.github.com/repos/symfony/event-dispatcher-contracts/zipball/7bc61cc2db649b4637d331240c5346dcc7708051",
                "reference": "7bc61cc2db649b4637d331240c5346dcc7708051",
                "shasum": ""
            },
            "require": {
                "php": ">=8.0.2",
                "psr/event-dispatcher": "^1"
            },
            "suggest": {
                "symfony/event-dispatcher-implementation": ""
            },
            "type": "library",
            "extra": {
                "branch-alias": {
                    "dev-main": "3.0-dev"
                },
                "thanks": {
                    "name": "symfony/contracts",
                    "url": "https://github.com/symfony/contracts"
                }
            },
            "autoload": {
                "psr-4": {
                    "Symfony\\Contracts\\EventDispatcher\\": ""
                }
            },
            "notification-url": "https://packagist.org/downloads/",
            "license": [
                "MIT"
            ],
            "authors": [
                {
                    "name": "Nicolas Grekas",
                    "email": "p@tchwork.com"
                },
                {
                    "name": "Symfony Community",
                    "homepage": "https://symfony.com/contributors"
                }
            ],
            "description": "Generic abstractions related to dispatching event",
            "homepage": "https://symfony.com",
            "keywords": [
                "abstractions",
                "contracts",
                "decoupling",
                "interfaces",
                "interoperability",
                "standards"
            ],
            "support": {
                "source": "https://github.com/symfony/event-dispatcher-contracts/tree/v3.0.2"
            },
            "funding": [
                {
                    "url": "https://symfony.com/sponsor",
                    "type": "custom"
                },
                {
                    "url": "https://github.com/fabpot",
                    "type": "github"
                },
                {
                    "url": "https://tidelift.com/funding/github/packagist/symfony/symfony",
                    "type": "tidelift"
                }
            ],
            "time": "2022-01-02T09:55:41+00:00"
        },
        {
            "name": "symfony/filesystem",
            "version": "v6.0.12",
            "source": {
                "type": "git",
                "url": "https://github.com/symfony/filesystem.git",
                "reference": "a36b782dc19dce3ab7e47d4b92b13cefb3511da3"
            },
            "dist": {
                "type": "zip",
                "url": "https://api.github.com/repos/symfony/filesystem/zipball/a36b782dc19dce3ab7e47d4b92b13cefb3511da3",
                "reference": "a36b782dc19dce3ab7e47d4b92b13cefb3511da3",
                "shasum": ""
            },
            "require": {
                "php": ">=8.0.2",
                "symfony/polyfill-ctype": "~1.8",
                "symfony/polyfill-mbstring": "~1.8"
            },
            "type": "library",
            "autoload": {
                "psr-4": {
                    "Symfony\\Component\\Filesystem\\": ""
                },
                "exclude-from-classmap": [
                    "/Tests/"
                ]
            },
            "notification-url": "https://packagist.org/downloads/",
            "license": [
                "MIT"
            ],
            "authors": [
                {
                    "name": "Fabien Potencier",
                    "email": "fabien@symfony.com"
                },
                {
                    "name": "Symfony Community",
                    "homepage": "https://symfony.com/contributors"
                }
            ],
            "description": "Provides basic utilities for the filesystem",
            "homepage": "https://symfony.com",
            "support": {
                "source": "https://github.com/symfony/filesystem/tree/v6.0.12"
            },
            "funding": [
                {
                    "url": "https://symfony.com/sponsor",
                    "type": "custom"
                },
                {
                    "url": "https://github.com/fabpot",
                    "type": "github"
                },
                {
                    "url": "https://tidelift.com/funding/github/packagist/symfony/symfony",
                    "type": "tidelift"
                }
            ],
            "time": "2022-08-02T16:01:06+00:00"
        },
        {
            "name": "symfony/finder",
            "version": "v5.4.11",
            "source": {
                "type": "git",
                "url": "https://github.com/symfony/finder.git",
                "reference": "7872a66f57caffa2916a584db1aa7f12adc76f8c"
            },
            "dist": {
                "type": "zip",
                "url": "https://api.github.com/repos/symfony/finder/zipball/7872a66f57caffa2916a584db1aa7f12adc76f8c",
                "reference": "7872a66f57caffa2916a584db1aa7f12adc76f8c",
                "shasum": ""
            },
            "require": {
                "php": ">=7.2.5",
                "symfony/deprecation-contracts": "^2.1|^3",
                "symfony/polyfill-php80": "^1.16"
            },
            "type": "library",
            "autoload": {
                "psr-4": {
                    "Symfony\\Component\\Finder\\": ""
                },
                "exclude-from-classmap": [
                    "/Tests/"
                ]
            },
            "notification-url": "https://packagist.org/downloads/",
            "license": [
                "MIT"
            ],
            "authors": [
                {
                    "name": "Fabien Potencier",
                    "email": "fabien@symfony.com"
                },
                {
                    "name": "Symfony Community",
                    "homepage": "https://symfony.com/contributors"
                }
            ],
            "description": "Finds files and directories via an intuitive fluent interface",
            "homepage": "https://symfony.com",
            "support": {
                "source": "https://github.com/symfony/finder/tree/v5.4.11"
            },
            "funding": [
                {
                    "url": "https://symfony.com/sponsor",
                    "type": "custom"
                },
                {
                    "url": "https://github.com/fabpot",
                    "type": "github"
                },
                {
                    "url": "https://tidelift.com/funding/github/packagist/symfony/symfony",
                    "type": "tidelift"
                }
            ],
            "time": "2022-07-29T07:37:50+00:00"
        },
        {
            "name": "symfony/http-client",
            "version": "v6.0.12",
            "source": {
                "type": "git",
                "url": "https://github.com/symfony/http-client.git",
                "reference": "411f73ad1a797f327d100d27fa5d715b947a8272"
            },
            "dist": {
                "type": "zip",
                "url": "https://api.github.com/repos/symfony/http-client/zipball/411f73ad1a797f327d100d27fa5d715b947a8272",
                "reference": "411f73ad1a797f327d100d27fa5d715b947a8272",
                "shasum": ""
            },
            "require": {
                "php": ">=8.0.2",
                "psr/log": "^1|^2|^3",
                "symfony/http-client-contracts": "^3",
                "symfony/service-contracts": "^1.0|^2|^3"
            },
            "provide": {
                "php-http/async-client-implementation": "*",
                "php-http/client-implementation": "*",
                "psr/http-client-implementation": "1.0",
                "symfony/http-client-implementation": "3.0"
            },
            "require-dev": {
                "amphp/amp": "^2.5",
                "amphp/http-client": "^4.2.1",
                "amphp/http-tunnel": "^1.0",
                "amphp/socket": "^1.1",
                "guzzlehttp/promises": "^1.4",
                "nyholm/psr7": "^1.0",
                "php-http/httplug": "^1.0|^2.0",
                "psr/http-client": "^1.0",
                "symfony/dependency-injection": "^5.4|^6.0",
                "symfony/http-kernel": "^5.4|^6.0",
                "symfony/process": "^5.4|^6.0",
                "symfony/stopwatch": "^5.4|^6.0"
            },
            "type": "library",
            "autoload": {
                "psr-4": {
                    "Symfony\\Component\\HttpClient\\": ""
                },
                "exclude-from-classmap": [
                    "/Tests/"
                ]
            },
            "notification-url": "https://packagist.org/downloads/",
            "license": [
                "MIT"
            ],
            "authors": [
                {
                    "name": "Nicolas Grekas",
                    "email": "p@tchwork.com"
                },
                {
                    "name": "Symfony Community",
                    "homepage": "https://symfony.com/contributors"
                }
            ],
            "description": "Provides powerful methods to fetch HTTP resources synchronously or asynchronously",
            "homepage": "https://symfony.com",
            "support": {
                "source": "https://github.com/symfony/http-client/tree/v6.0.12"
            },
            "funding": [
                {
                    "url": "https://symfony.com/sponsor",
                    "type": "custom"
                },
                {
                    "url": "https://github.com/fabpot",
                    "type": "github"
                },
                {
                    "url": "https://tidelift.com/funding/github/packagist/symfony/symfony",
                    "type": "tidelift"
                }
            ],
            "time": "2022-08-02T16:01:06+00:00"
        },
        {
            "name": "symfony/http-client-contracts",
            "version": "v3.0.2",
            "source": {
                "type": "git",
                "url": "https://github.com/symfony/http-client-contracts.git",
                "reference": "4184b9b63af1edaf35b6a7974c6f1f9f33294129"
            },
            "dist": {
                "type": "zip",
                "url": "https://api.github.com/repos/symfony/http-client-contracts/zipball/4184b9b63af1edaf35b6a7974c6f1f9f33294129",
                "reference": "4184b9b63af1edaf35b6a7974c6f1f9f33294129",
                "shasum": ""
            },
            "require": {
                "php": ">=8.0.2"
            },
            "suggest": {
                "symfony/http-client-implementation": ""
            },
            "type": "library",
            "extra": {
                "branch-alias": {
                    "dev-main": "3.0-dev"
                },
                "thanks": {
                    "name": "symfony/contracts",
                    "url": "https://github.com/symfony/contracts"
                }
            },
            "autoload": {
                "psr-4": {
                    "Symfony\\Contracts\\HttpClient\\": ""
                }
            },
            "notification-url": "https://packagist.org/downloads/",
            "license": [
                "MIT"
            ],
            "authors": [
                {
                    "name": "Nicolas Grekas",
                    "email": "p@tchwork.com"
                },
                {
                    "name": "Symfony Community",
                    "homepage": "https://symfony.com/contributors"
                }
            ],
            "description": "Generic abstractions related to HTTP clients",
            "homepage": "https://symfony.com",
            "keywords": [
                "abstractions",
                "contracts",
                "decoupling",
                "interfaces",
                "interoperability",
                "standards"
            ],
            "support": {
                "source": "https://github.com/symfony/http-client-contracts/tree/v3.0.2"
            },
            "funding": [
                {
                    "url": "https://symfony.com/sponsor",
                    "type": "custom"
                },
                {
                    "url": "https://github.com/fabpot",
                    "type": "github"
                },
                {
                    "url": "https://tidelift.com/funding/github/packagist/symfony/symfony",
                    "type": "tidelift"
                }
            ],
            "time": "2022-04-12T16:11:42+00:00"
        },
        {
            "name": "symfony/mailer",
            "version": "v6.0.12",
            "source": {
                "type": "git",
                "url": "https://github.com/symfony/mailer.git",
                "reference": "45aad5f8cfb481130e83dc4cb867c0f576182ea9"
            },
            "dist": {
                "type": "zip",
                "url": "https://api.github.com/repos/symfony/mailer/zipball/45aad5f8cfb481130e83dc4cb867c0f576182ea9",
                "reference": "45aad5f8cfb481130e83dc4cb867c0f576182ea9",
                "shasum": ""
            },
            "require": {
                "egulias/email-validator": "^2.1.10|^3",
                "php": ">=8.0.2",
                "psr/event-dispatcher": "^1",
                "psr/log": "^1|^2|^3",
                "symfony/event-dispatcher": "^5.4|^6.0",
                "symfony/mime": "^5.4|^6.0",
                "symfony/service-contracts": "^1.1|^2|^3"
            },
            "conflict": {
                "symfony/http-kernel": "<5.4"
            },
            "require-dev": {
                "symfony/http-client-contracts": "^1.1|^2|^3",
                "symfony/messenger": "^5.4|^6.0"
            },
            "type": "library",
            "autoload": {
                "psr-4": {
                    "Symfony\\Component\\Mailer\\": ""
                },
                "exclude-from-classmap": [
                    "/Tests/"
                ]
            },
            "notification-url": "https://packagist.org/downloads/",
            "license": [
                "MIT"
            ],
            "authors": [
                {
                    "name": "Fabien Potencier",
                    "email": "fabien@symfony.com"
                },
                {
                    "name": "Symfony Community",
                    "homepage": "https://symfony.com/contributors"
                }
            ],
            "description": "Helps sending emails",
            "homepage": "https://symfony.com",
            "support": {
                "source": "https://github.com/symfony/mailer/tree/v6.0.12"
            },
            "funding": [
                {
                    "url": "https://symfony.com/sponsor",
                    "type": "custom"
                },
                {
                    "url": "https://github.com/fabpot",
                    "type": "github"
                },
                {
                    "url": "https://tidelift.com/funding/github/packagist/symfony/symfony",
                    "type": "tidelift"
                }
            ],
            "time": "2022-08-03T05:17:36+00:00"
        },
        {
            "name": "symfony/mime",
            "version": "v6.0.12",
            "source": {
                "type": "git",
                "url": "https://github.com/symfony/mime.git",
                "reference": "02a11577f2f9522c783179712bdf6d2d3cb9fc1d"
            },
            "dist": {
                "type": "zip",
                "url": "https://api.github.com/repos/symfony/mime/zipball/02a11577f2f9522c783179712bdf6d2d3cb9fc1d",
                "reference": "02a11577f2f9522c783179712bdf6d2d3cb9fc1d",
                "shasum": ""
            },
            "require": {
                "php": ">=8.0.2",
                "symfony/polyfill-intl-idn": "^1.10",
                "symfony/polyfill-mbstring": "^1.0"
            },
            "conflict": {
                "egulias/email-validator": "~3.0.0",
                "phpdocumentor/reflection-docblock": "<3.2.2",
                "phpdocumentor/type-resolver": "<1.4.0",
                "symfony/mailer": "<5.4"
            },
            "require-dev": {
                "egulias/email-validator": "^2.1.10|^3.1",
                "phpdocumentor/reflection-docblock": "^3.0|^4.0|^5.0",
                "symfony/dependency-injection": "^5.4|^6.0",
                "symfony/property-access": "^5.4|^6.0",
                "symfony/property-info": "^5.4|^6.0",
                "symfony/serializer": "^5.4|^6.0"
            },
            "type": "library",
            "autoload": {
                "psr-4": {
                    "Symfony\\Component\\Mime\\": ""
                },
                "exclude-from-classmap": [
                    "/Tests/"
                ]
            },
            "notification-url": "https://packagist.org/downloads/",
            "license": [
                "MIT"
            ],
            "authors": [
                {
                    "name": "Fabien Potencier",
                    "email": "fabien@symfony.com"
                },
                {
                    "name": "Symfony Community",
                    "homepage": "https://symfony.com/contributors"
                }
            ],
            "description": "Allows manipulating MIME messages",
            "homepage": "https://symfony.com",
            "keywords": [
                "mime",
                "mime-type"
            ],
            "support": {
                "source": "https://github.com/symfony/mime/tree/v6.0.12"
            },
            "funding": [
                {
                    "url": "https://symfony.com/sponsor",
                    "type": "custom"
                },
                {
                    "url": "https://github.com/fabpot",
                    "type": "github"
                },
                {
                    "url": "https://tidelift.com/funding/github/packagist/symfony/symfony",
                    "type": "tidelift"
                }
            ],
            "time": "2022-08-19T14:25:15+00:00"
        },
        {
            "name": "symfony/polyfill-ctype",
            "version": "v1.26.0",
            "source": {
                "type": "git",
                "url": "https://github.com/symfony/polyfill-ctype.git",
                "reference": "6fd1b9a79f6e3cf65f9e679b23af304cd9e010d4"
            },
            "dist": {
                "type": "zip",
                "url": "https://api.github.com/repos/symfony/polyfill-ctype/zipball/6fd1b9a79f6e3cf65f9e679b23af304cd9e010d4",
                "reference": "6fd1b9a79f6e3cf65f9e679b23af304cd9e010d4",
                "shasum": ""
            },
            "require": {
                "php": ">=7.1"
            },
            "provide": {
                "ext-ctype": "*"
            },
            "suggest": {
                "ext-ctype": "For best performance"
            },
            "type": "library",
            "extra": {
                "branch-alias": {
                    "dev-main": "1.26-dev"
                },
                "thanks": {
                    "name": "symfony/polyfill",
                    "url": "https://github.com/symfony/polyfill"
                }
            },
            "autoload": {
                "files": [
                    "bootstrap.php"
                ],
                "psr-4": {
                    "Symfony\\Polyfill\\Ctype\\": ""
                }
            },
            "notification-url": "https://packagist.org/downloads/",
            "license": [
                "MIT"
            ],
            "authors": [
                {
                    "name": "Gert de Pagter",
                    "email": "BackEndTea@gmail.com"
                },
                {
                    "name": "Symfony Community",
                    "homepage": "https://symfony.com/contributors"
                }
            ],
            "description": "Symfony polyfill for ctype functions",
            "homepage": "https://symfony.com",
            "keywords": [
                "compatibility",
                "ctype",
                "polyfill",
                "portable"
            ],
            "support": {
                "source": "https://github.com/symfony/polyfill-ctype/tree/v1.26.0"
            },
            "funding": [
                {
                    "url": "https://symfony.com/sponsor",
                    "type": "custom"
                },
                {
                    "url": "https://github.com/fabpot",
                    "type": "github"
                },
                {
                    "url": "https://tidelift.com/funding/github/packagist/symfony/symfony",
                    "type": "tidelift"
                }
            ],
            "time": "2022-05-24T11:49:31+00:00"
        },
        {
            "name": "symfony/polyfill-iconv",
            "version": "v1.26.0",
            "source": {
                "type": "git",
                "url": "https://github.com/symfony/polyfill-iconv.git",
                "reference": "143f1881e655bebca1312722af8068de235ae5dc"
            },
            "dist": {
                "type": "zip",
                "url": "https://api.github.com/repos/symfony/polyfill-iconv/zipball/143f1881e655bebca1312722af8068de235ae5dc",
                "reference": "143f1881e655bebca1312722af8068de235ae5dc",
                "shasum": ""
            },
            "require": {
                "php": ">=7.1"
            },
            "provide": {
                "ext-iconv": "*"
            },
            "suggest": {
                "ext-iconv": "For best performance"
            },
            "type": "library",
            "extra": {
                "branch-alias": {
                    "dev-main": "1.26-dev"
                },
                "thanks": {
                    "name": "symfony/polyfill",
                    "url": "https://github.com/symfony/polyfill"
                }
            },
            "autoload": {
                "files": [
                    "bootstrap.php"
                ],
                "psr-4": {
                    "Symfony\\Polyfill\\Iconv\\": ""
                }
            },
            "notification-url": "https://packagist.org/downloads/",
            "license": [
                "MIT"
            ],
            "authors": [
                {
                    "name": "Nicolas Grekas",
                    "email": "p@tchwork.com"
                },
                {
                    "name": "Symfony Community",
                    "homepage": "https://symfony.com/contributors"
                }
            ],
            "description": "Symfony polyfill for the Iconv extension",
            "homepage": "https://symfony.com",
            "keywords": [
                "compatibility",
                "iconv",
                "polyfill",
                "portable",
                "shim"
            ],
            "support": {
                "source": "https://github.com/symfony/polyfill-iconv/tree/v1.26.0"
            },
            "funding": [
                {
                    "url": "https://symfony.com/sponsor",
                    "type": "custom"
                },
                {
                    "url": "https://github.com/fabpot",
                    "type": "github"
                },
                {
                    "url": "https://tidelift.com/funding/github/packagist/symfony/symfony",
                    "type": "tidelift"
                }
            ],
            "time": "2022-05-24T11:49:31+00:00"
        },
        {
            "name": "symfony/polyfill-intl-grapheme",
            "version": "v1.26.0",
            "source": {
                "type": "git",
                "url": "https://github.com/symfony/polyfill-intl-grapheme.git",
                "reference": "433d05519ce6990bf3530fba6957499d327395c2"
            },
            "dist": {
                "type": "zip",
                "url": "https://api.github.com/repos/symfony/polyfill-intl-grapheme/zipball/433d05519ce6990bf3530fba6957499d327395c2",
                "reference": "433d05519ce6990bf3530fba6957499d327395c2",
                "shasum": ""
            },
            "require": {
                "php": ">=7.1"
            },
            "suggest": {
                "ext-intl": "For best performance"
            },
            "type": "library",
            "extra": {
                "branch-alias": {
                    "dev-main": "1.26-dev"
                },
                "thanks": {
                    "name": "symfony/polyfill",
                    "url": "https://github.com/symfony/polyfill"
                }
            },
            "autoload": {
                "files": [
                    "bootstrap.php"
                ],
                "psr-4": {
                    "Symfony\\Polyfill\\Intl\\Grapheme\\": ""
                }
            },
            "notification-url": "https://packagist.org/downloads/",
            "license": [
                "MIT"
            ],
            "authors": [
                {
                    "name": "Nicolas Grekas",
                    "email": "p@tchwork.com"
                },
                {
                    "name": "Symfony Community",
                    "homepage": "https://symfony.com/contributors"
                }
            ],
            "description": "Symfony polyfill for intl's grapheme_* functions",
            "homepage": "https://symfony.com",
            "keywords": [
                "compatibility",
                "grapheme",
                "intl",
                "polyfill",
                "portable",
                "shim"
            ],
            "support": {
                "source": "https://github.com/symfony/polyfill-intl-grapheme/tree/v1.26.0"
            },
            "funding": [
                {
                    "url": "https://symfony.com/sponsor",
                    "type": "custom"
                },
                {
                    "url": "https://github.com/fabpot",
                    "type": "github"
                },
                {
                    "url": "https://tidelift.com/funding/github/packagist/symfony/symfony",
                    "type": "tidelift"
                }
            ],
            "time": "2022-05-24T11:49:31+00:00"
        },
        {
            "name": "symfony/polyfill-intl-idn",
            "version": "v1.26.0",
            "source": {
                "type": "git",
                "url": "https://github.com/symfony/polyfill-intl-idn.git",
                "reference": "59a8d271f00dd0e4c2e518104cc7963f655a1aa8"
            },
            "dist": {
                "type": "zip",
                "url": "https://api.github.com/repos/symfony/polyfill-intl-idn/zipball/59a8d271f00dd0e4c2e518104cc7963f655a1aa8",
                "reference": "59a8d271f00dd0e4c2e518104cc7963f655a1aa8",
                "shasum": ""
            },
            "require": {
                "php": ">=7.1",
                "symfony/polyfill-intl-normalizer": "^1.10",
                "symfony/polyfill-php72": "^1.10"
            },
            "suggest": {
                "ext-intl": "For best performance"
            },
            "type": "library",
            "extra": {
                "branch-alias": {
                    "dev-main": "1.26-dev"
                },
                "thanks": {
                    "name": "symfony/polyfill",
                    "url": "https://github.com/symfony/polyfill"
                }
            },
            "autoload": {
                "files": [
                    "bootstrap.php"
                ],
                "psr-4": {
                    "Symfony\\Polyfill\\Intl\\Idn\\": ""
                }
            },
            "notification-url": "https://packagist.org/downloads/",
            "license": [
                "MIT"
            ],
            "authors": [
                {
                    "name": "Laurent Bassin",
                    "email": "laurent@bassin.info"
                },
                {
                    "name": "Trevor Rowbotham",
                    "email": "trevor.rowbotham@pm.me"
                },
                {
                    "name": "Symfony Community",
                    "homepage": "https://symfony.com/contributors"
                }
            ],
            "description": "Symfony polyfill for intl's idn_to_ascii and idn_to_utf8 functions",
            "homepage": "https://symfony.com",
            "keywords": [
                "compatibility",
                "idn",
                "intl",
                "polyfill",
                "portable",
                "shim"
            ],
            "support": {
                "source": "https://github.com/symfony/polyfill-intl-idn/tree/v1.26.0"
            },
            "funding": [
                {
                    "url": "https://symfony.com/sponsor",
                    "type": "custom"
                },
                {
                    "url": "https://github.com/fabpot",
                    "type": "github"
                },
                {
                    "url": "https://tidelift.com/funding/github/packagist/symfony/symfony",
                    "type": "tidelift"
                }
            ],
            "time": "2022-05-24T11:49:31+00:00"
        },
        {
            "name": "symfony/polyfill-intl-normalizer",
            "version": "v1.26.0",
            "source": {
                "type": "git",
                "url": "https://github.com/symfony/polyfill-intl-normalizer.git",
                "reference": "219aa369ceff116e673852dce47c3a41794c14bd"
            },
            "dist": {
                "type": "zip",
                "url": "https://api.github.com/repos/symfony/polyfill-intl-normalizer/zipball/219aa369ceff116e673852dce47c3a41794c14bd",
                "reference": "219aa369ceff116e673852dce47c3a41794c14bd",
                "shasum": ""
            },
            "require": {
                "php": ">=7.1"
            },
            "suggest": {
                "ext-intl": "For best performance"
            },
            "type": "library",
            "extra": {
                "branch-alias": {
                    "dev-main": "1.26-dev"
                },
                "thanks": {
                    "name": "symfony/polyfill",
                    "url": "https://github.com/symfony/polyfill"
                }
            },
            "autoload": {
                "files": [
                    "bootstrap.php"
                ],
                "psr-4": {
                    "Symfony\\Polyfill\\Intl\\Normalizer\\": ""
                },
                "classmap": [
                    "Resources/stubs"
                ]
            },
            "notification-url": "https://packagist.org/downloads/",
            "license": [
                "MIT"
            ],
            "authors": [
                {
                    "name": "Nicolas Grekas",
                    "email": "p@tchwork.com"
                },
                {
                    "name": "Symfony Community",
                    "homepage": "https://symfony.com/contributors"
                }
            ],
            "description": "Symfony polyfill for intl's Normalizer class and related functions",
            "homepage": "https://symfony.com",
            "keywords": [
                "compatibility",
                "intl",
                "normalizer",
                "polyfill",
                "portable",
                "shim"
            ],
            "support": {
                "source": "https://github.com/symfony/polyfill-intl-normalizer/tree/v1.26.0"
            },
            "funding": [
                {
                    "url": "https://symfony.com/sponsor",
                    "type": "custom"
                },
                {
                    "url": "https://github.com/fabpot",
                    "type": "github"
                },
                {
                    "url": "https://tidelift.com/funding/github/packagist/symfony/symfony",
                    "type": "tidelift"
                }
            ],
            "time": "2022-05-24T11:49:31+00:00"
        },
        {
            "name": "symfony/polyfill-mbstring",
            "version": "v1.26.0",
            "source": {
                "type": "git",
                "url": "https://github.com/symfony/polyfill-mbstring.git",
                "reference": "9344f9cb97f3b19424af1a21a3b0e75b0a7d8d7e"
            },
            "dist": {
                "type": "zip",
                "url": "https://api.github.com/repos/symfony/polyfill-mbstring/zipball/9344f9cb97f3b19424af1a21a3b0e75b0a7d8d7e",
                "reference": "9344f9cb97f3b19424af1a21a3b0e75b0a7d8d7e",
                "shasum": ""
            },
            "require": {
                "php": ">=7.1"
            },
            "provide": {
                "ext-mbstring": "*"
            },
            "suggest": {
                "ext-mbstring": "For best performance"
            },
            "type": "library",
            "extra": {
                "branch-alias": {
                    "dev-main": "1.26-dev"
                },
                "thanks": {
                    "name": "symfony/polyfill",
                    "url": "https://github.com/symfony/polyfill"
                }
            },
            "autoload": {
                "files": [
                    "bootstrap.php"
                ],
                "psr-4": {
                    "Symfony\\Polyfill\\Mbstring\\": ""
                }
            },
            "notification-url": "https://packagist.org/downloads/",
            "license": [
                "MIT"
            ],
            "authors": [
                {
                    "name": "Nicolas Grekas",
                    "email": "p@tchwork.com"
                },
                {
                    "name": "Symfony Community",
                    "homepage": "https://symfony.com/contributors"
                }
            ],
            "description": "Symfony polyfill for the Mbstring extension",
            "homepage": "https://symfony.com",
            "keywords": [
                "compatibility",
                "mbstring",
                "polyfill",
                "portable",
                "shim"
            ],
            "support": {
                "source": "https://github.com/symfony/polyfill-mbstring/tree/v1.26.0"
            },
            "funding": [
                {
                    "url": "https://symfony.com/sponsor",
                    "type": "custom"
                },
                {
                    "url": "https://github.com/fabpot",
                    "type": "github"
                },
                {
                    "url": "https://tidelift.com/funding/github/packagist/symfony/symfony",
                    "type": "tidelift"
                }
            ],
            "time": "2022-05-24T11:49:31+00:00"
        },
        {
            "name": "symfony/polyfill-php72",
            "version": "v1.26.0",
            "source": {
                "type": "git",
                "url": "https://github.com/symfony/polyfill-php72.git",
                "reference": "bf44a9fd41feaac72b074de600314a93e2ae78e2"
            },
            "dist": {
                "type": "zip",
                "url": "https://api.github.com/repos/symfony/polyfill-php72/zipball/bf44a9fd41feaac72b074de600314a93e2ae78e2",
                "reference": "bf44a9fd41feaac72b074de600314a93e2ae78e2",
                "shasum": ""
            },
            "require": {
                "php": ">=7.1"
            },
            "type": "library",
            "extra": {
                "branch-alias": {
                    "dev-main": "1.26-dev"
                },
                "thanks": {
                    "name": "symfony/polyfill",
                    "url": "https://github.com/symfony/polyfill"
                }
            },
            "autoload": {
                "files": [
                    "bootstrap.php"
                ],
                "psr-4": {
                    "Symfony\\Polyfill\\Php72\\": ""
                }
            },
            "notification-url": "https://packagist.org/downloads/",
            "license": [
                "MIT"
            ],
            "authors": [
                {
                    "name": "Nicolas Grekas",
                    "email": "p@tchwork.com"
                },
                {
                    "name": "Symfony Community",
                    "homepage": "https://symfony.com/contributors"
                }
            ],
            "description": "Symfony polyfill backporting some PHP 7.2+ features to lower PHP versions",
            "homepage": "https://symfony.com",
            "keywords": [
                "compatibility",
                "polyfill",
                "portable",
                "shim"
            ],
            "support": {
                "source": "https://github.com/symfony/polyfill-php72/tree/v1.26.0"
            },
            "funding": [
                {
                    "url": "https://symfony.com/sponsor",
                    "type": "custom"
                },
                {
                    "url": "https://github.com/fabpot",
                    "type": "github"
                },
                {
                    "url": "https://tidelift.com/funding/github/packagist/symfony/symfony",
                    "type": "tidelift"
                }
            ],
            "time": "2022-05-24T11:49:31+00:00"
        },
        {
            "name": "symfony/polyfill-php73",
            "version": "v1.26.0",
            "source": {
                "type": "git",
                "url": "https://github.com/symfony/polyfill-php73.git",
                "reference": "e440d35fa0286f77fb45b79a03fedbeda9307e85"
            },
            "dist": {
                "type": "zip",
                "url": "https://api.github.com/repos/symfony/polyfill-php73/zipball/e440d35fa0286f77fb45b79a03fedbeda9307e85",
                "reference": "e440d35fa0286f77fb45b79a03fedbeda9307e85",
                "shasum": ""
            },
            "require": {
                "php": ">=7.1"
            },
            "type": "library",
            "extra": {
                "branch-alias": {
                    "dev-main": "1.26-dev"
                },
                "thanks": {
                    "name": "symfony/polyfill",
                    "url": "https://github.com/symfony/polyfill"
                }
            },
            "autoload": {
                "files": [
                    "bootstrap.php"
                ],
                "psr-4": {
                    "Symfony\\Polyfill\\Php73\\": ""
                },
                "classmap": [
                    "Resources/stubs"
                ]
            },
            "notification-url": "https://packagist.org/downloads/",
            "license": [
                "MIT"
            ],
            "authors": [
                {
                    "name": "Nicolas Grekas",
                    "email": "p@tchwork.com"
                },
                {
                    "name": "Symfony Community",
                    "homepage": "https://symfony.com/contributors"
                }
            ],
            "description": "Symfony polyfill backporting some PHP 7.3+ features to lower PHP versions",
            "homepage": "https://symfony.com",
            "keywords": [
                "compatibility",
                "polyfill",
                "portable",
                "shim"
            ],
            "support": {
                "source": "https://github.com/symfony/polyfill-php73/tree/v1.26.0"
            },
            "funding": [
                {
                    "url": "https://symfony.com/sponsor",
                    "type": "custom"
                },
                {
                    "url": "https://github.com/fabpot",
                    "type": "github"
                },
                {
                    "url": "https://tidelift.com/funding/github/packagist/symfony/symfony",
                    "type": "tidelift"
                }
            ],
            "time": "2022-05-24T11:49:31+00:00"
        },
        {
            "name": "symfony/polyfill-php80",
            "version": "v1.26.0",
            "source": {
                "type": "git",
                "url": "https://github.com/symfony/polyfill-php80.git",
                "reference": "cfa0ae98841b9e461207c13ab093d76b0fa7bace"
            },
            "dist": {
                "type": "zip",
                "url": "https://api.github.com/repos/symfony/polyfill-php80/zipball/cfa0ae98841b9e461207c13ab093d76b0fa7bace",
                "reference": "cfa0ae98841b9e461207c13ab093d76b0fa7bace",
                "shasum": ""
            },
            "require": {
                "php": ">=7.1"
            },
            "type": "library",
            "extra": {
                "branch-alias": {
                    "dev-main": "1.26-dev"
                },
                "thanks": {
                    "name": "symfony/polyfill",
                    "url": "https://github.com/symfony/polyfill"
                }
            },
            "autoload": {
                "files": [
                    "bootstrap.php"
                ],
                "psr-4": {
                    "Symfony\\Polyfill\\Php80\\": ""
                },
                "classmap": [
                    "Resources/stubs"
                ]
            },
            "notification-url": "https://packagist.org/downloads/",
            "license": [
                "MIT"
            ],
            "authors": [
                {
                    "name": "Ion Bazan",
                    "email": "ion.bazan@gmail.com"
                },
                {
                    "name": "Nicolas Grekas",
                    "email": "p@tchwork.com"
                },
                {
                    "name": "Symfony Community",
                    "homepage": "https://symfony.com/contributors"
                }
            ],
            "description": "Symfony polyfill backporting some PHP 8.0+ features to lower PHP versions",
            "homepage": "https://symfony.com",
            "keywords": [
                "compatibility",
                "polyfill",
                "portable",
                "shim"
            ],
            "support": {
                "source": "https://github.com/symfony/polyfill-php80/tree/v1.26.0"
            },
            "funding": [
                {
                    "url": "https://symfony.com/sponsor",
                    "type": "custom"
                },
                {
                    "url": "https://github.com/fabpot",
                    "type": "github"
                },
                {
                    "url": "https://tidelift.com/funding/github/packagist/symfony/symfony",
                    "type": "tidelift"
                }
            ],
            "time": "2022-05-10T07:21:04+00:00"
        },
        {
            "name": "symfony/process",
            "version": "v5.4.11",
            "source": {
                "type": "git",
                "url": "https://github.com/symfony/process.git",
                "reference": "6e75fe6874cbc7e4773d049616ab450eff537bf1"
            },
            "dist": {
                "type": "zip",
                "url": "https://api.github.com/repos/symfony/process/zipball/6e75fe6874cbc7e4773d049616ab450eff537bf1",
                "reference": "6e75fe6874cbc7e4773d049616ab450eff537bf1",
                "shasum": ""
            },
            "require": {
                "php": ">=7.2.5",
                "symfony/polyfill-php80": "^1.16"
            },
            "type": "library",
            "autoload": {
                "psr-4": {
                    "Symfony\\Component\\Process\\": ""
                },
                "exclude-from-classmap": [
                    "/Tests/"
                ]
            },
            "notification-url": "https://packagist.org/downloads/",
            "license": [
                "MIT"
            ],
            "authors": [
                {
                    "name": "Fabien Potencier",
                    "email": "fabien@symfony.com"
                },
                {
                    "name": "Symfony Community",
                    "homepage": "https://symfony.com/contributors"
                }
            ],
            "description": "Executes commands in sub-processes",
            "homepage": "https://symfony.com",
            "support": {
                "source": "https://github.com/symfony/process/tree/v5.4.11"
            },
            "funding": [
                {
                    "url": "https://symfony.com/sponsor",
                    "type": "custom"
                },
                {
                    "url": "https://github.com/fabpot",
                    "type": "github"
                },
                {
                    "url": "https://tidelift.com/funding/github/packagist/symfony/symfony",
                    "type": "tidelift"
                }
            ],
            "time": "2022-06-27T16:58:25+00:00"
        },
        {
            "name": "symfony/service-contracts",
            "version": "v3.0.2",
            "source": {
                "type": "git",
                "url": "https://github.com/symfony/service-contracts.git",
                "reference": "d78d39c1599bd1188b8e26bb341da52c3c6d8a66"
            },
            "dist": {
                "type": "zip",
                "url": "https://api.github.com/repos/symfony/service-contracts/zipball/d78d39c1599bd1188b8e26bb341da52c3c6d8a66",
                "reference": "d78d39c1599bd1188b8e26bb341da52c3c6d8a66",
                "shasum": ""
            },
            "require": {
                "php": ">=8.0.2",
                "psr/container": "^2.0"
            },
            "conflict": {
                "ext-psr": "<1.1|>=2"
            },
            "suggest": {
                "symfony/service-implementation": ""
            },
            "type": "library",
            "extra": {
                "branch-alias": {
                    "dev-main": "3.0-dev"
                },
                "thanks": {
                    "name": "symfony/contracts",
                    "url": "https://github.com/symfony/contracts"
                }
            },
            "autoload": {
                "psr-4": {
                    "Symfony\\Contracts\\Service\\": ""
                }
            },
            "notification-url": "https://packagist.org/downloads/",
            "license": [
                "MIT"
            ],
            "authors": [
                {
                    "name": "Nicolas Grekas",
                    "email": "p@tchwork.com"
                },
                {
                    "name": "Symfony Community",
                    "homepage": "https://symfony.com/contributors"
                }
            ],
            "description": "Generic abstractions related to writing services",
            "homepage": "https://symfony.com",
            "keywords": [
                "abstractions",
                "contracts",
                "decoupling",
                "interfaces",
                "interoperability",
                "standards"
            ],
            "support": {
                "source": "https://github.com/symfony/service-contracts/tree/v3.0.2"
            },
            "funding": [
                {
                    "url": "https://symfony.com/sponsor",
                    "type": "custom"
                },
                {
                    "url": "https://github.com/fabpot",
                    "type": "github"
                },
                {
                    "url": "https://tidelift.com/funding/github/packagist/symfony/symfony",
                    "type": "tidelift"
                }
            ],
            "time": "2022-05-30T19:17:58+00:00"
        },
        {
            "name": "symfony/string",
            "version": "v6.0.12",
            "source": {
                "type": "git",
                "url": "https://github.com/symfony/string.git",
                "reference": "3a975ba1a1508ad97df45f4590f55b7cc4c1a0a0"
            },
            "dist": {
                "type": "zip",
                "url": "https://api.github.com/repos/symfony/string/zipball/3a975ba1a1508ad97df45f4590f55b7cc4c1a0a0",
                "reference": "3a975ba1a1508ad97df45f4590f55b7cc4c1a0a0",
                "shasum": ""
            },
            "require": {
                "php": ">=8.0.2",
                "symfony/polyfill-ctype": "~1.8",
                "symfony/polyfill-intl-grapheme": "~1.0",
                "symfony/polyfill-intl-normalizer": "~1.0",
                "symfony/polyfill-mbstring": "~1.0"
            },
            "conflict": {
                "symfony/translation-contracts": "<2.0"
            },
            "require-dev": {
                "symfony/error-handler": "^5.4|^6.0",
                "symfony/http-client": "^5.4|^6.0",
                "symfony/translation-contracts": "^2.0|^3.0",
                "symfony/var-exporter": "^5.4|^6.0"
            },
            "type": "library",
            "autoload": {
                "files": [
                    "Resources/functions.php"
                ],
                "psr-4": {
                    "Symfony\\Component\\String\\": ""
                },
                "exclude-from-classmap": [
                    "/Tests/"
                ]
            },
            "notification-url": "https://packagist.org/downloads/",
            "license": [
                "MIT"
            ],
            "authors": [
                {
                    "name": "Nicolas Grekas",
                    "email": "p@tchwork.com"
                },
                {
                    "name": "Symfony Community",
                    "homepage": "https://symfony.com/contributors"
                }
            ],
            "description": "Provides an object-oriented API to strings and deals with bytes, UTF-8 code points and grapheme clusters in a unified way",
            "homepage": "https://symfony.com",
            "keywords": [
                "grapheme",
                "i18n",
                "string",
                "unicode",
                "utf-8",
                "utf8"
            ],
            "support": {
                "source": "https://github.com/symfony/string/tree/v6.0.12"
            },
            "funding": [
                {
                    "url": "https://symfony.com/sponsor",
                    "type": "custom"
                },
                {
                    "url": "https://github.com/fabpot",
                    "type": "github"
                },
                {
                    "url": "https://tidelift.com/funding/github/packagist/symfony/symfony",
                    "type": "tidelift"
                }
            ],
            "time": "2022-08-12T18:05:20+00:00"
        },
        {
            "name": "symfony/var-dumper",
            "version": "v6.0.11",
            "source": {
                "type": "git",
                "url": "https://github.com/symfony/var-dumper.git",
                "reference": "2672bdc01c1971e3d8879ce153ec4c3621be5f07"
            },
            "dist": {
                "type": "zip",
                "url": "https://api.github.com/repos/symfony/var-dumper/zipball/2672bdc01c1971e3d8879ce153ec4c3621be5f07",
                "reference": "2672bdc01c1971e3d8879ce153ec4c3621be5f07",
                "shasum": ""
            },
            "require": {
                "php": ">=8.0.2",
                "symfony/polyfill-mbstring": "~1.0"
            },
            "conflict": {
                "phpunit/phpunit": "<5.4.3",
                "symfony/console": "<5.4"
            },
            "require-dev": {
                "ext-iconv": "*",
                "symfony/console": "^5.4|^6.0",
                "symfony/process": "^5.4|^6.0",
                "symfony/uid": "^5.4|^6.0",
                "twig/twig": "^2.13|^3.0.4"
            },
            "suggest": {
                "ext-iconv": "To convert non-UTF-8 strings to UTF-8 (or symfony/polyfill-iconv in case ext-iconv cannot be used).",
                "ext-intl": "To show region name in time zone dump",
                "symfony/console": "To use the ServerDumpCommand and/or the bin/var-dump-server script"
            },
            "bin": [
                "Resources/bin/var-dump-server"
            ],
            "type": "library",
            "autoload": {
                "files": [
                    "Resources/functions/dump.php"
                ],
                "psr-4": {
                    "Symfony\\Component\\VarDumper\\": ""
                },
                "exclude-from-classmap": [
                    "/Tests/"
                ]
            },
            "notification-url": "https://packagist.org/downloads/",
            "license": [
                "MIT"
            ],
            "authors": [
                {
                    "name": "Nicolas Grekas",
                    "email": "p@tchwork.com"
                },
                {
                    "name": "Symfony Community",
                    "homepage": "https://symfony.com/contributors"
                }
            ],
            "description": "Provides mechanisms for walking through any arbitrary PHP variable",
            "homepage": "https://symfony.com",
            "keywords": [
                "debug",
                "dump"
            ],
            "support": {
                "source": "https://github.com/symfony/var-dumper/tree/v6.0.11"
            },
            "funding": [
                {
                    "url": "https://symfony.com/sponsor",
                    "type": "custom"
                },
                {
                    "url": "https://github.com/fabpot",
                    "type": "github"
                },
                {
                    "url": "https://tidelift.com/funding/github/packagist/symfony/symfony",
                    "type": "tidelift"
                }
            ],
            "time": "2022-07-20T13:45:53+00:00"
        },
        {
            "name": "symfony/yaml",
            "version": "v5.4.12",
            "source": {
                "type": "git",
                "url": "https://github.com/symfony/yaml.git",
                "reference": "7a3aa21ac8ab1a96cc6de5bbcab4bc9fc943b18c"
            },
            "dist": {
                "type": "zip",
                "url": "https://api.github.com/repos/symfony/yaml/zipball/7a3aa21ac8ab1a96cc6de5bbcab4bc9fc943b18c",
                "reference": "7a3aa21ac8ab1a96cc6de5bbcab4bc9fc943b18c",
                "shasum": ""
            },
            "require": {
                "php": ">=7.2.5",
                "symfony/deprecation-contracts": "^2.1|^3",
                "symfony/polyfill-ctype": "^1.8"
            },
            "conflict": {
                "symfony/console": "<5.3"
            },
            "require-dev": {
                "symfony/console": "^5.3|^6.0"
            },
            "suggest": {
                "symfony/console": "For validating YAML files using the lint command"
            },
            "bin": [
                "Resources/bin/yaml-lint"
            ],
            "type": "library",
            "autoload": {
                "psr-4": {
                    "Symfony\\Component\\Yaml\\": ""
                },
                "exclude-from-classmap": [
                    "/Tests/"
                ]
            },
            "notification-url": "https://packagist.org/downloads/",
            "license": [
                "MIT"
            ],
            "authors": [
                {
                    "name": "Fabien Potencier",
                    "email": "fabien@symfony.com"
                },
                {
                    "name": "Symfony Community",
                    "homepage": "https://symfony.com/contributors"
                }
            ],
            "description": "Loads and dumps YAML files",
            "homepage": "https://symfony.com",
            "support": {
                "source": "https://github.com/symfony/yaml/tree/v5.4.12"
            },
            "funding": [
                {
                    "url": "https://symfony.com/sponsor",
                    "type": "custom"
                },
                {
                    "url": "https://github.com/fabpot",
                    "type": "github"
                },
                {
                    "url": "https://tidelift.com/funding/github/packagist/symfony/symfony",
                    "type": "tidelift"
                }
            ],
            "time": "2022-08-02T15:52:22+00:00"
        },
        {
            "name": "theiconic/name-parser",
            "version": "v1.2.11",
            "source": {
                "type": "git",
                "url": "https://github.com/theiconic/name-parser.git",
                "reference": "9a54a713bf5b2e7fd990828147d42de16bf8a253"
            },
            "dist": {
                "type": "zip",
                "url": "https://api.github.com/repos/theiconic/name-parser/zipball/9a54a713bf5b2e7fd990828147d42de16bf8a253",
                "reference": "9a54a713bf5b2e7fd990828147d42de16bf8a253",
                "shasum": ""
            },
            "require": {
                "php": ">=7.1"
            },
            "require-dev": {
                "php-coveralls/php-coveralls": "^2.1",
                "php-mock/php-mock-phpunit": "^2.1",
                "phpunit/phpunit": "^7.0"
            },
            "type": "library",
            "autoload": {
                "psr-4": {
                    "TheIconic\\NameParser\\": [
                        "src/",
                        "tests/"
                    ]
                }
            },
            "notification-url": "https://packagist.org/downloads/",
            "license": [
                "MIT"
            ],
            "authors": [
                {
                    "name": "The Iconic",
                    "email": "engineering@theiconic.com.au"
                }
            ],
            "description": "PHP library for parsing a string containing a full name into its parts",
            "support": {
                "issues": "https://github.com/theiconic/name-parser/issues",
                "source": "https://github.com/theiconic/name-parser/tree/v1.2.11"
            },
            "time": "2019-11-14T14:08:48+00:00"
        },
        {
            "name": "twig/twig",
            "version": "v3.3.10",
            "source": {
                "type": "git",
                "url": "https://github.com/twigphp/Twig.git",
                "reference": "8442df056c51b706793adf80a9fd363406dd3674"
            },
            "dist": {
                "type": "zip",
                "url": "https://api.github.com/repos/twigphp/Twig/zipball/8442df056c51b706793adf80a9fd363406dd3674",
                "reference": "8442df056c51b706793adf80a9fd363406dd3674",
                "shasum": ""
            },
            "require": {
                "php": ">=7.2.5",
                "symfony/polyfill-ctype": "^1.8",
                "symfony/polyfill-mbstring": "^1.3"
            },
            "require-dev": {
                "psr/container": "^1.0",
                "symfony/phpunit-bridge": "^4.4.9|^5.0.9|^6.0"
            },
            "type": "library",
            "extra": {
                "branch-alias": {
                    "dev-master": "3.3-dev"
                }
            },
            "autoload": {
                "psr-4": {
                    "Twig\\": "src/"
                }
            },
            "notification-url": "https://packagist.org/downloads/",
            "license": [
                "BSD-3-Clause"
            ],
            "authors": [
                {
                    "name": "Fabien Potencier",
                    "email": "fabien@symfony.com",
                    "homepage": "http://fabien.potencier.org",
                    "role": "Lead Developer"
                },
                {
                    "name": "Twig Team",
                    "role": "Contributors"
                },
                {
                    "name": "Armin Ronacher",
                    "email": "armin.ronacher@active-4.com",
                    "role": "Project Founder"
                }
            ],
            "description": "Twig, the flexible, fast, and secure template language for PHP",
            "homepage": "https://twig.symfony.com",
            "keywords": [
                "templating"
            ],
            "support": {
                "issues": "https://github.com/twigphp/Twig/issues",
                "source": "https://github.com/twigphp/Twig/tree/v3.3.10"
            },
            "funding": [
                {
                    "url": "https://github.com/fabpot",
                    "type": "github"
                },
                {
                    "url": "https://tidelift.com/funding/github/packagist/twig/twig",
                    "type": "tidelift"
                }
            ],
            "time": "2022-04-06T06:47:41+00:00"
        },
        {
            "name": "voku/anti-xss",
            "version": "4.1.39",
            "source": {
                "type": "git",
                "url": "https://github.com/voku/anti-xss.git",
                "reference": "64a59ba4744e6722866ff3440d93561da9e85cd0"
            },
            "dist": {
                "type": "zip",
                "url": "https://api.github.com/repos/voku/anti-xss/zipball/64a59ba4744e6722866ff3440d93561da9e85cd0",
                "reference": "64a59ba4744e6722866ff3440d93561da9e85cd0",
                "shasum": ""
            },
            "require": {
                "php": ">=7.0.0",
                "voku/portable-utf8": "~6.0.2"
            },
            "require-dev": {
                "phpunit/phpunit": "~6.0 || ~7.0 || ~9.0"
            },
            "type": "library",
            "extra": {
                "branch-alias": {
                    "dev-master": "4.1.x-dev"
                }
            },
            "autoload": {
                "psr-4": {
                    "voku\\helper\\": "src/voku/helper/"
                }
            },
            "notification-url": "https://packagist.org/downloads/",
            "license": [
                "MIT"
            ],
            "authors": [
                {
                    "name": "EllisLab Dev Team",
                    "homepage": "http://ellislab.com/"
                },
                {
                    "name": "Lars Moelleken",
                    "email": "lars@moelleken.org",
                    "homepage": "https://www.moelleken.org/"
                }
            ],
            "description": "anti xss-library",
            "homepage": "https://github.com/voku/anti-xss",
            "keywords": [
                "anti-xss",
                "clean",
                "security",
                "xss"
            ],
            "support": {
                "issues": "https://github.com/voku/anti-xss/issues",
                "source": "https://github.com/voku/anti-xss/tree/4.1.39"
            },
            "funding": [
                {
                    "url": "https://www.paypal.me/moelleken",
                    "type": "custom"
                },
                {
                    "url": "https://github.com/voku",
                    "type": "github"
                },
                {
                    "url": "https://opencollective.com/anti-xss",
                    "type": "open_collective"
                },
                {
                    "url": "https://www.patreon.com/voku",
                    "type": "patreon"
                },
                {
                    "url": "https://tidelift.com/funding/github/packagist/voku/anti-xss",
                    "type": "tidelift"
                }
            ],
            "time": "2022-03-08T17:03:58+00:00"
        },
        {
            "name": "voku/arrayy",
            "version": "7.9.4",
            "source": {
                "type": "git",
                "url": "https://github.com/voku/Arrayy.git",
                "reference": "4a995937b91f15b95d9a170f803951069b2f0fa0"
            },
            "dist": {
                "type": "zip",
                "url": "https://api.github.com/repos/voku/Arrayy/zipball/4a995937b91f15b95d9a170f803951069b2f0fa0",
                "reference": "4a995937b91f15b95d9a170f803951069b2f0fa0",
                "shasum": ""
            },
            "require": {
                "ext-json": "*",
                "php": ">=7.0.0",
                "phpdocumentor/reflection-docblock": "~4.3 || ~5.0",
                "symfony/polyfill-mbstring": "~1.0"
            },
            "require-dev": {
                "phpunit/phpunit": "~6.0 || ~7.0 || ~9.0"
            },
            "type": "library",
            "autoload": {
                "files": [
                    "src/Create.php"
                ],
                "psr-4": {
                    "Arrayy\\": "src/"
                }
            },
            "notification-url": "https://packagist.org/downloads/",
            "license": [
                "MIT"
            ],
            "authors": [
                {
                    "name": "Lars Moelleken",
                    "email": "lars@moelleken.org",
                    "homepage": "https://www.moelleken.org/",
                    "role": "Maintainer"
                }
            ],
            "description": "Array manipulation library for PHP, called Arrayy!",
            "keywords": [
                "Arrayy",
                "array",
                "helpers",
                "manipulation",
                "methods",
                "utility",
                "utils"
            ],
            "support": {
                "docs": "http://voku.github.io/Arrayy/index.html",
                "issues": "https://github.com/voku/Arrayy/issues",
                "source": "https://github.com/voku/Arrayy"
            },
            "funding": [
                {
                    "url": "https://www.paypal.me/moelleken",
                    "type": "custom"
                },
                {
                    "url": "https://github.com/voku",
                    "type": "github"
                },
                {
                    "url": "https://opencollective.com/arrayy",
                    "type": "open_collective"
                },
                {
                    "url": "https://www.patreon.com/voku",
                    "type": "patreon"
                },
                {
                    "url": "https://tidelift.com/funding/github/packagist/voku/arrayy",
                    "type": "tidelift"
                }
            ],
            "time": "2022-09-06T20:07:10+00:00"
        },
        {
            "name": "voku/email-check",
            "version": "3.1.0",
            "source": {
                "type": "git",
                "url": "https://github.com/voku/email-check.git",
                "reference": "6ea842920bbef6758b8c1e619fd1710e7a1a2cac"
            },
            "dist": {
                "type": "zip",
                "url": "https://api.github.com/repos/voku/email-check/zipball/6ea842920bbef6758b8c1e619fd1710e7a1a2cac",
                "reference": "6ea842920bbef6758b8c1e619fd1710e7a1a2cac",
                "shasum": ""
            },
            "require": {
                "php": ">=7.0.0",
                "symfony/polyfill-intl-idn": "~1.10"
            },
            "require-dev": {
                "fzaninotto/faker": "~1.7",
                "phpunit/phpunit": "~6.0 || ~7.0"
            },
            "suggest": {
                "ext-intl": "Use Intl for best performance"
            },
            "type": "library",
            "autoload": {
                "psr-4": {
                    "voku\\helper\\": "src/voku/helper/"
                }
            },
            "notification-url": "https://packagist.org/downloads/",
            "license": [
                "MIT"
            ],
            "authors": [
                {
                    "name": "Lars Moelleken",
                    "homepage": "http://www.moelleken.org/"
                }
            ],
            "description": "email-check (syntax, dns, trash, ...) library",
            "homepage": "https://github.com/voku/email-check",
            "keywords": [
                "check-email",
                "email",
                "mail",
                "mail-check",
                "validate-email",
                "validate-email-address",
                "validate-mail"
            ],
            "support": {
                "issues": "https://github.com/voku/email-check/issues",
                "source": "https://github.com/voku/email-check/tree/3.1.0"
            },
            "funding": [
                {
                    "url": "https://www.paypal.me/moelleken",
                    "type": "custom"
                },
                {
                    "url": "https://github.com/voku",
                    "type": "github"
                },
                {
                    "url": "https://www.patreon.com/voku",
                    "type": "patreon"
                },
                {
                    "url": "https://tidelift.com/funding/github/packagist/voku/email-check",
                    "type": "tidelift"
                }
            ],
            "time": "2021-01-27T14:14:33+00:00"
        },
        {
            "name": "voku/portable-ascii",
            "version": "2.0.1",
            "source": {
                "type": "git",
                "url": "https://github.com/voku/portable-ascii.git",
                "reference": "b56450eed252f6801410d810c8e1727224ae0743"
            },
            "dist": {
                "type": "zip",
                "url": "https://api.github.com/repos/voku/portable-ascii/zipball/b56450eed252f6801410d810c8e1727224ae0743",
                "reference": "b56450eed252f6801410d810c8e1727224ae0743",
                "shasum": ""
            },
            "require": {
                "php": ">=7.0.0"
            },
            "require-dev": {
                "phpunit/phpunit": "~6.0 || ~7.0 || ~9.0"
            },
            "suggest": {
                "ext-intl": "Use Intl for transliterator_transliterate() support"
            },
            "type": "library",
            "autoload": {
                "psr-4": {
                    "voku\\": "src/voku/"
                }
            },
            "notification-url": "https://packagist.org/downloads/",
            "license": [
                "MIT"
            ],
            "authors": [
                {
                    "name": "Lars Moelleken",
                    "homepage": "http://www.moelleken.org/"
                }
            ],
            "description": "Portable ASCII library - performance optimized (ascii) string functions for php.",
            "homepage": "https://github.com/voku/portable-ascii",
            "keywords": [
                "ascii",
                "clean",
                "php"
            ],
            "support": {
                "issues": "https://github.com/voku/portable-ascii/issues",
                "source": "https://github.com/voku/portable-ascii/tree/2.0.1"
            },
            "funding": [
                {
                    "url": "https://www.paypal.me/moelleken",
                    "type": "custom"
                },
                {
                    "url": "https://github.com/voku",
                    "type": "github"
                },
                {
                    "url": "https://opencollective.com/portable-ascii",
                    "type": "open_collective"
                },
                {
                    "url": "https://www.patreon.com/voku",
                    "type": "patreon"
                },
                {
                    "url": "https://tidelift.com/funding/github/packagist/voku/portable-ascii",
                    "type": "tidelift"
                }
            ],
            "time": "2022-03-08T17:03:00+00:00"
        },
        {
            "name": "voku/portable-utf8",
            "version": "6.0.9",
            "source": {
                "type": "git",
                "url": "https://github.com/voku/portable-utf8.git",
                "reference": "eb2861c34203a9c2a7c275cba7014d6816604e89"
            },
            "dist": {
                "type": "zip",
                "url": "https://api.github.com/repos/voku/portable-utf8/zipball/eb2861c34203a9c2a7c275cba7014d6816604e89",
                "reference": "eb2861c34203a9c2a7c275cba7014d6816604e89",
                "shasum": ""
            },
            "require": {
                "php": ">=7.0.0",
                "symfony/polyfill-iconv": "~1.0",
                "symfony/polyfill-intl-grapheme": "~1.0",
                "symfony/polyfill-intl-normalizer": "~1.0",
                "symfony/polyfill-mbstring": "~1.0",
                "symfony/polyfill-php72": "~1.0",
                "voku/portable-ascii": "~2.0.0"
            },
            "require-dev": {
                "phpstan/phpstan": "1.8.*@dev",
                "phpstan/phpstan-strict-rules": "1.4.*@dev",
                "phpunit/phpunit": "~6.0 || ~7.0 || ~9.0",
                "thecodingmachine/phpstan-strict-rules": "1.0.*@dev",
                "voku/phpstan-rules": "3.1.*@dev"
            },
            "suggest": {
                "ext-ctype": "Use Ctype for e.g. hexadecimal digit detection",
                "ext-fileinfo": "Use Fileinfo for better binary file detection",
                "ext-iconv": "Use iconv for best performance",
                "ext-intl": "Use Intl for best performance",
                "ext-json": "Use JSON for string detection",
                "ext-mbstring": "Use Mbstring for best performance"
            },
            "type": "library",
            "autoload": {
                "files": [
                    "bootstrap.php"
                ],
                "psr-4": {
                    "voku\\": "src/voku/"
                }
            },
            "notification-url": "https://packagist.org/downloads/",
            "license": [
                "(Apache-2.0 or GPL-2.0)"
            ],
            "authors": [
                {
                    "name": "Nicolas Grekas",
                    "email": "p@tchwork.com"
                },
                {
                    "name": "Hamid Sarfraz",
                    "homepage": "http://pageconfig.com/"
                },
                {
                    "name": "Lars Moelleken",
                    "homepage": "http://www.moelleken.org/"
                }
            ],
            "description": "Portable UTF-8 library - performance optimized (unicode) string functions for php.",
            "homepage": "https://github.com/voku/portable-utf8",
            "keywords": [
                "UTF",
                "clean",
                "php",
                "unicode",
                "utf-8",
                "utf8"
            ],
            "support": {
                "issues": "https://github.com/voku/portable-utf8/issues",
                "source": "https://github.com/voku/portable-utf8/tree/6.0.9"
            },
            "funding": [
                {
                    "url": "https://www.paypal.me/moelleken",
                    "type": "custom"
                },
                {
                    "url": "https://github.com/voku",
                    "type": "github"
                },
                {
                    "url": "https://opencollective.com/portable-utf8",
                    "type": "open_collective"
                },
                {
                    "url": "https://www.patreon.com/voku",
                    "type": "patreon"
                },
                {
                    "url": "https://tidelift.com/funding/github/packagist/voku/portable-utf8",
                    "type": "tidelift"
                }
            ],
            "time": "2022-09-01T09:54:03+00:00"
        },
        {
            "name": "voku/stop-words",
            "version": "2.0.1",
            "source": {
                "type": "git",
                "url": "https://github.com/voku/stop-words.git",
                "reference": "8e63c0af20f800b1600783764e0ce19e53969f71"
            },
            "dist": {
                "type": "zip",
                "url": "https://api.github.com/repos/voku/stop-words/zipball/8e63c0af20f800b1600783764e0ce19e53969f71",
                "reference": "8e63c0af20f800b1600783764e0ce19e53969f71",
                "shasum": ""
            },
            "require": {
                "php": ">=7.0.0"
            },
            "require-dev": {
                "phpunit/phpunit": "~6.0"
            },
            "type": "library",
            "autoload": {
                "psr-4": {
                    "voku\\": "src/voku/"
                }
            },
            "notification-url": "https://packagist.org/downloads/",
            "license": [
                "MIT"
            ],
            "authors": [
                {
                    "name": "Lars Moelleken",
                    "homepage": "http://www.moelleken.org/"
                }
            ],
            "description": "Stop-Words via PHP",
            "keywords": [
                "stop words",
                "stop-words"
            ],
            "support": {
                "issues": "https://github.com/voku/stop-words/issues",
                "source": "https://github.com/voku/stop-words/tree/master"
            },
            "time": "2018-11-23T01:37:27+00:00"
        },
        {
            "name": "voku/stringy",
            "version": "6.5.3",
            "source": {
                "type": "git",
                "url": "https://github.com/voku/Stringy.git",
                "reference": "c453c88fbff298f042c836ef44306f8703b2d537"
            },
            "dist": {
                "type": "zip",
                "url": "https://api.github.com/repos/voku/Stringy/zipball/c453c88fbff298f042c836ef44306f8703b2d537",
                "reference": "c453c88fbff298f042c836ef44306f8703b2d537",
                "shasum": ""
            },
            "require": {
                "defuse/php-encryption": "~2.0",
                "ext-json": "*",
                "php": ">=7.0.0",
                "voku/anti-xss": "~4.1",
                "voku/arrayy": "~7.8",
                "voku/email-check": "~3.1",
                "voku/portable-ascii": "~2.0",
                "voku/portable-utf8": "~6.0",
                "voku/urlify": "~5.0"
            },
            "replace": {
                "danielstjules/stringy": "~3.0"
            },
            "require-dev": {
                "phpunit/phpunit": "~6.0 || ~7.0 || ~9.0"
            },
            "type": "library",
            "autoload": {
                "files": [
                    "src/Create.php"
                ],
                "psr-4": {
                    "Stringy\\": "src/"
                }
            },
            "notification-url": "https://packagist.org/downloads/",
            "license": [
                "MIT"
            ],
            "authors": [
                {
                    "name": "Daniel St. Jules",
                    "email": "danielst.jules@gmail.com",
                    "homepage": "http://www.danielstjules.com",
                    "role": "Maintainer"
                },
                {
                    "name": "Lars Moelleken",
                    "email": "lars@moelleken.org",
                    "homepage": "https://www.moelleken.org/",
                    "role": "Fork-Maintainer"
                }
            ],
            "description": "A string manipulation library with multibyte support",
            "homepage": "https://github.com/danielstjules/Stringy",
            "keywords": [
                "UTF",
                "helpers",
                "manipulation",
                "methods",
                "multibyte",
                "string",
                "utf-8",
                "utility",
                "utils"
            ],
            "support": {
                "issues": "https://github.com/voku/Stringy/issues",
                "source": "https://github.com/voku/Stringy"
            },
            "funding": [
                {
                    "url": "https://www.paypal.me/moelleken",
                    "type": "custom"
                },
                {
                    "url": "https://github.com/voku",
                    "type": "github"
                },
                {
                    "url": "https://www.patreon.com/voku",
                    "type": "patreon"
                },
                {
                    "url": "https://tidelift.com/funding/github/packagist/voku/stringy",
                    "type": "tidelift"
                }
            ],
            "time": "2022-03-28T14:52:20+00:00"
        },
        {
            "name": "voku/urlify",
            "version": "5.0.7",
            "source": {
                "type": "git",
                "url": "https://github.com/voku/urlify.git",
                "reference": "014b2074407b5db5968f836c27d8731934b330e4"
            },
            "dist": {
                "type": "zip",
                "url": "https://api.github.com/repos/voku/urlify/zipball/014b2074407b5db5968f836c27d8731934b330e4",
                "reference": "014b2074407b5db5968f836c27d8731934b330e4",
                "shasum": ""
            },
            "require": {
                "php": ">=7.0.0",
                "voku/portable-ascii": "~2.0",
                "voku/portable-utf8": "~6.0",
                "voku/stop-words": "~2.0"
            },
            "require-dev": {
                "phpunit/phpunit": "~6.0 || ~7.0 || ~9.0"
            },
            "type": "library",
            "autoload": {
                "psr-4": {
                    "voku\\helper\\": "src/voku/helper/"
                }
            },
            "notification-url": "https://packagist.org/downloads/",
            "license": [
                "BSD-3-Clause"
            ],
            "authors": [
                {
                    "name": "Johnny Broadway",
                    "email": "johnny@johnnybroadway.com",
                    "homepage": "http://www.johnnybroadway.com/"
                },
                {
                    "name": "Lars Moelleken",
                    "email": "lars@moelleken.org",
                    "homepage": "https://moelleken.org/"
                }
            ],
            "description": "PHP port of URLify.js from the Django project. Transliterates non-ascii characters for use in URLs.",
            "homepage": "https://github.com/voku/urlify",
            "keywords": [
                "encode",
                "iconv",
                "link",
                "slug",
                "translit",
                "transliterate",
                "transliteration",
                "url",
                "urlify"
            ],
            "support": {
                "issues": "https://github.com/voku/urlify/issues",
                "source": "https://github.com/voku/urlify/tree/5.0.7"
            },
            "funding": [
                {
                    "url": "https://www.paypal.me/moelleken",
                    "type": "custom"
                },
                {
                    "url": "https://github.com/voku",
                    "type": "github"
                },
                {
                    "url": "https://www.patreon.com/voku",
                    "type": "patreon"
                },
                {
                    "url": "https://tidelift.com/funding/github/packagist/voku/urlify",
                    "type": "tidelift"
                }
            ],
            "time": "2022-01-24T19:08:46+00:00"
        },
        {
            "name": "webmozart/assert",
            "version": "1.11.0",
            "source": {
                "type": "git",
                "url": "https://github.com/webmozarts/assert.git",
                "reference": "11cb2199493b2f8a3b53e7f19068fc6aac760991"
            },
            "dist": {
                "type": "zip",
                "url": "https://api.github.com/repos/webmozarts/assert/zipball/11cb2199493b2f8a3b53e7f19068fc6aac760991",
                "reference": "11cb2199493b2f8a3b53e7f19068fc6aac760991",
                "shasum": ""
            },
            "require": {
                "ext-ctype": "*",
                "php": "^7.2 || ^8.0"
            },
            "conflict": {
                "phpstan/phpstan": "<0.12.20",
                "vimeo/psalm": "<4.6.1 || 4.6.2"
            },
            "require-dev": {
                "phpunit/phpunit": "^8.5.13"
            },
            "type": "library",
            "extra": {
                "branch-alias": {
                    "dev-master": "1.10-dev"
                }
            },
            "autoload": {
                "psr-4": {
                    "Webmozart\\Assert\\": "src/"
                }
            },
            "notification-url": "https://packagist.org/downloads/",
            "license": [
                "MIT"
            ],
            "authors": [
                {
                    "name": "Bernhard Schussek",
                    "email": "bschussek@gmail.com"
                }
            ],
            "description": "Assertions to validate method input/output with nice error messages.",
            "keywords": [
                "assert",
                "check",
                "validate"
            ],
            "support": {
                "issues": "https://github.com/webmozarts/assert/issues",
                "source": "https://github.com/webmozarts/assert/tree/1.11.0"
            },
            "time": "2022-06-03T18:03:27+00:00"
        },
        {
            "name": "webonyx/graphql-php",
            "version": "v14.11.6",
            "source": {
                "type": "git",
                "url": "https://github.com/webonyx/graphql-php.git",
                "reference": "6070542725b61fc7d0654a8a9855303e5e157434"
            },
            "dist": {
                "type": "zip",
                "url": "https://api.github.com/repos/webonyx/graphql-php/zipball/6070542725b61fc7d0654a8a9855303e5e157434",
                "reference": "6070542725b61fc7d0654a8a9855303e5e157434",
                "shasum": ""
            },
            "require": {
                "ext-json": "*",
                "ext-mbstring": "*",
                "php": "^7.1 || ^8"
            },
            "require-dev": {
                "amphp/amp": "^2.3",
                "doctrine/coding-standard": "^6.0",
                "nyholm/psr7": "^1.2",
                "phpbench/phpbench": "^1.2",
                "phpstan/extension-installer": "^1.0",
                "phpstan/phpstan": "0.12.82",
                "phpstan/phpstan-phpunit": "0.12.18",
                "phpstan/phpstan-strict-rules": "0.12.9",
                "phpunit/phpunit": "^7.2 || ^8.5",
                "psr/http-message": "^1.0",
                "react/promise": "2.*",
                "simpod/php-coveralls-mirror": "^3.0",
                "squizlabs/php_codesniffer": "3.5.4"
            },
            "suggest": {
                "psr/http-message": "To use standard GraphQL server",
                "react/promise": "To leverage async resolving on React PHP platform"
            },
            "type": "library",
            "autoload": {
                "psr-4": {
                    "GraphQL\\": "src/"
                }
            },
            "notification-url": "https://packagist.org/downloads/",
            "license": [
                "MIT"
            ],
            "description": "A PHP port of GraphQL reference implementation",
            "homepage": "https://github.com/webonyx/graphql-php",
            "keywords": [
                "api",
                "graphql"
            ],
            "support": {
                "issues": "https://github.com/webonyx/graphql-php/issues",
                "source": "https://github.com/webonyx/graphql-php/tree/v14.11.6"
            },
            "funding": [
                {
                    "url": "https://opencollective.com/webonyx-graphql-php",
                    "type": "open_collective"
                }
            ],
            "time": "2022-04-13T16:25:32+00:00"
        },
        {
            "name": "yiisoft/yii2",
            "version": "2.0.46",
            "source": {
                "type": "git",
                "url": "https://github.com/yiisoft/yii2-framework.git",
                "reference": "d73259c3bc886648a6875109f9f09cddeff03708"
            },
            "dist": {
                "type": "zip",
                "url": "https://api.github.com/repos/yiisoft/yii2-framework/zipball/d73259c3bc886648a6875109f9f09cddeff03708",
                "reference": "d73259c3bc886648a6875109f9f09cddeff03708",
                "shasum": ""
            },
            "require": {
                "bower-asset/inputmask": "~3.2.2 | ~3.3.5",
                "bower-asset/jquery": "3.6.*@stable | 3.5.*@stable | 3.4.*@stable | 3.3.*@stable | 3.2.*@stable | 3.1.*@stable | 2.2.*@stable | 2.1.*@stable | 1.11.*@stable | 1.12.*@stable",
                "bower-asset/punycode": "1.3.*",
                "bower-asset/yii2-pjax": "~2.0.1",
                "cebe/markdown": "~1.0.0 | ~1.1.0 | ~1.2.0",
                "ext-ctype": "*",
                "ext-mbstring": "*",
                "ezyang/htmlpurifier": "~4.6",
                "lib-pcre": "*",
                "paragonie/random_compat": ">=1",
                "php": ">=5.4.0",
                "yiisoft/yii2-composer": "~2.0.4"
            },
            "bin": [
                "yii"
            ],
            "type": "library",
            "extra": {
                "branch-alias": {
                    "dev-master": "2.0.x-dev"
                }
            },
            "autoload": {
                "psr-4": {
                    "yii\\": ""
                }
            },
            "notification-url": "https://packagist.org/downloads/",
            "license": [
                "BSD-3-Clause"
            ],
            "authors": [
                {
                    "name": "Qiang Xue",
                    "email": "qiang.xue@gmail.com",
                    "homepage": "https://www.yiiframework.com/",
                    "role": "Founder and project lead"
                },
                {
                    "name": "Alexander Makarov",
                    "email": "sam@rmcreative.ru",
                    "homepage": "https://rmcreative.ru/",
                    "role": "Core framework development"
                },
                {
                    "name": "Maurizio Domba",
                    "homepage": "http://mdomba.info/",
                    "role": "Core framework development"
                },
                {
                    "name": "Carsten Brandt",
                    "email": "mail@cebe.cc",
                    "homepage": "https://www.cebe.cc/",
                    "role": "Core framework development"
                },
                {
                    "name": "Timur Ruziev",
                    "email": "resurtm@gmail.com",
                    "homepage": "http://resurtm.com/",
                    "role": "Core framework development"
                },
                {
                    "name": "Paul Klimov",
                    "email": "klimov.paul@gmail.com",
                    "role": "Core framework development"
                },
                {
                    "name": "Dmitry Naumenko",
                    "email": "d.naumenko.a@gmail.com",
                    "role": "Core framework development"
                },
                {
                    "name": "Boudewijn Vahrmeijer",
                    "email": "info@dynasource.eu",
                    "homepage": "http://dynasource.eu",
                    "role": "Core framework development"
                }
            ],
            "description": "Yii PHP Framework Version 2",
            "homepage": "https://www.yiiframework.com/",
            "keywords": [
                "framework",
                "yii2"
            ],
            "support": {
                "forum": "https://forum.yiiframework.com/",
                "irc": "ircs://irc.libera.chat:6697/yii",
                "issues": "https://github.com/yiisoft/yii2/issues?state=open",
                "source": "https://github.com/yiisoft/yii2",
                "wiki": "https://www.yiiframework.com/wiki"
            },
            "funding": [
                {
                    "url": "https://github.com/yiisoft",
                    "type": "github"
                },
                {
                    "url": "https://opencollective.com/yiisoft",
                    "type": "open_collective"
                },
                {
                    "url": "https://tidelift.com/funding/github/packagist/yiisoft/yii2",
                    "type": "tidelift"
                }
            ],
            "time": "2022-08-18T22:18:45+00:00"
        },
        {
            "name": "yiisoft/yii2-composer",
            "version": "2.0.10",
            "source": {
                "type": "git",
                "url": "https://github.com/yiisoft/yii2-composer.git",
                "reference": "94bb3f66e779e2774f8776d6e1bdeab402940510"
            },
            "dist": {
                "type": "zip",
                "url": "https://api.github.com/repos/yiisoft/yii2-composer/zipball/94bb3f66e779e2774f8776d6e1bdeab402940510",
                "reference": "94bb3f66e779e2774f8776d6e1bdeab402940510",
                "shasum": ""
            },
            "require": {
                "composer-plugin-api": "^1.0 | ^2.0"
            },
            "require-dev": {
                "composer/composer": "^1.0 | ^2.0@dev",
                "phpunit/phpunit": "<7"
            },
            "type": "composer-plugin",
            "extra": {
                "class": "yii\\composer\\Plugin",
                "branch-alias": {
                    "dev-master": "2.0.x-dev"
                }
            },
            "autoload": {
                "psr-4": {
                    "yii\\composer\\": ""
                }
            },
            "notification-url": "https://packagist.org/downloads/",
            "license": [
                "BSD-3-Clause"
            ],
            "authors": [
                {
                    "name": "Qiang Xue",
                    "email": "qiang.xue@gmail.com"
                },
                {
                    "name": "Carsten Brandt",
                    "email": "mail@cebe.cc"
                }
            ],
            "description": "The composer plugin for Yii extension installer",
            "keywords": [
                "composer",
                "extension installer",
                "yii2"
            ],
            "support": {
                "forum": "http://www.yiiframework.com/forum/",
                "irc": "irc://irc.freenode.net/yii",
                "issues": "https://github.com/yiisoft/yii2-composer/issues",
                "source": "https://github.com/yiisoft/yii2-composer",
                "wiki": "http://www.yiiframework.com/wiki/"
            },
            "funding": [
                {
                    "url": "https://github.com/yiisoft",
                    "type": "github"
                },
                {
                    "url": "https://opencollective.com/yiisoft",
                    "type": "open_collective"
                },
                {
                    "url": "https://tidelift.com/funding/github/packagist/yiisoft/yii2-composer",
                    "type": "tidelift"
                }
            ],
            "time": "2020-06-24T00:04:01+00:00"
        },
        {
            "name": "yiisoft/yii2-debug",
            "version": "2.1.19",
            "source": {
                "type": "git",
                "url": "https://github.com/yiisoft/yii2-debug.git",
                "reference": "84d20d738b0698298f851fcb6fc25e748d759223"
            },
            "dist": {
                "type": "zip",
                "url": "https://api.github.com/repos/yiisoft/yii2-debug/zipball/84d20d738b0698298f851fcb6fc25e748d759223",
                "reference": "84d20d738b0698298f851fcb6fc25e748d759223",
                "shasum": ""
            },
            "require": {
                "ext-mbstring": "*",
                "php": ">=5.4",
                "yiisoft/yii2": "~2.0.13"
            },
            "require-dev": {
                "cweagans/composer-patches": "^1.7",
                "phpunit/phpunit": "4.8.34",
                "yiisoft/yii2-coding-standards": "~2.0",
                "yiisoft/yii2-swiftmailer": "*"
            },
            "type": "yii2-extension",
            "extra": {
                "branch-alias": {
                    "dev-master": "2.0.x-dev"
                },
                "composer-exit-on-patch-failure": true,
                "patches": {
                    "phpunit/phpunit-mock-objects": {
                        "Fix PHP 7 and 8 compatibility": "https://yiisoft.github.io/phpunit-patches/phpunit_mock_objects.patch"
                    },
                    "phpunit/phpunit": {
                        "Fix PHP 7 compatibility": "https://yiisoft.github.io/phpunit-patches/phpunit_php7.patch",
                        "Fix PHP 8 compatibility": "https://yiisoft.github.io/phpunit-patches/phpunit_php8.patch",
                        "Fix PHP 8.1 compatibility": "https://yiisoft.github.io/phpunit-patches/phpunit_php81.patch"
                    }
                }
            },
            "autoload": {
                "psr-4": {
                    "yii\\debug\\": "src"
                }
            },
            "notification-url": "https://packagist.org/downloads/",
            "license": [
                "BSD-3-Clause"
            ],
            "authors": [
                {
                    "name": "Qiang Xue",
                    "email": "qiang.xue@gmail.com"
                },
                {
                    "name": "Simon Karlen",
                    "email": "simi.albi@outlook.com"
                }
            ],
            "description": "The debugger extension for the Yii framework",
            "keywords": [
                "debug",
                "debugger",
                "yii2"
            ],
            "support": {
                "forum": "http://www.yiiframework.com/forum/",
                "irc": "irc://irc.freenode.net/yii",
                "issues": "https://github.com/yiisoft/yii2-debug/issues",
                "source": "https://github.com/yiisoft/yii2-debug",
                "wiki": "http://www.yiiframework.com/wiki/"
            },
            "funding": [
                {
                    "url": "https://github.com/yiisoft",
                    "type": "github"
                },
                {
                    "url": "https://opencollective.com/yiisoft",
                    "type": "open_collective"
                },
                {
                    "url": "https://tidelift.com/funding/github/packagist/yiisoft/yii2-debug",
                    "type": "tidelift"
                }
            ],
            "time": "2022-04-05T20:35:14+00:00"
        },
        {
            "name": "yiisoft/yii2-queue",
            "version": "2.3.4",
            "source": {
                "type": "git",
                "url": "https://github.com/yiisoft/yii2-queue.git",
                "reference": "ed30b5f46ddadd62587a4963dec35f9b756c408b"
            },
            "dist": {
                "type": "zip",
                "url": "https://api.github.com/repos/yiisoft/yii2-queue/zipball/ed30b5f46ddadd62587a4963dec35f9b756c408b",
                "reference": "ed30b5f46ddadd62587a4963dec35f9b756c408b",
                "shasum": ""
            },
            "require": {
                "php": ">=5.5.0",
                "symfony/process": "^3.3||^4.0||^5.0",
                "yiisoft/yii2": "~2.0.14"
            },
            "require-dev": {
                "aws/aws-sdk-php": ">=2.4",
                "enqueue/amqp-lib": "^0.8||^0.9.10",
                "enqueue/stomp": "^0.8.39",
                "jeremeamia/superclosure": "*",
                "pda/pheanstalk": "v3.*",
                "php-amqplib/php-amqplib": "*",
                "phpunit/phpunit": "~4.4",
                "yiisoft/yii2-debug": "*",
                "yiisoft/yii2-gii": "*",
                "yiisoft/yii2-redis": "*"
            },
            "suggest": {
                "aws/aws-sdk-php": "Need for aws SQS.",
                "enqueue/amqp-lib": "Need for AMQP interop queue.",
                "enqueue/stomp": "Need for Stomp queue.",
                "ext-gearman": "Need for Gearman queue.",
                "ext-pcntl": "Need for process signals.",
                "pda/pheanstalk": "Need for Beanstalk queue.",
                "php-amqplib/php-amqplib": "Need for AMQP queue.",
                "yiisoft/yii2-redis": "Need for Redis queue."
            },
            "type": "yii2-extension",
            "extra": {
                "branch-alias": {
                    "dev-master": "2.x-dev"
                }
            },
            "autoload": {
                "psr-4": {
                    "yii\\queue\\": "src",
                    "yii\\queue\\db\\": "src/drivers/db",
                    "yii\\queue\\sqs\\": "src/drivers/sqs",
                    "yii\\queue\\amqp\\": "src/drivers/amqp",
                    "yii\\queue\\file\\": "src/drivers/file",
                    "yii\\queue\\sync\\": "src/drivers/sync",
                    "yii\\queue\\redis\\": "src/drivers/redis",
                    "yii\\queue\\stomp\\": "src/drivers/stomp",
                    "yii\\queue\\gearman\\": "src/drivers/gearman",
                    "yii\\queue\\beanstalk\\": "src/drivers/beanstalk",
                    "yii\\queue\\amqp_interop\\": "src/drivers/amqp_interop"
                }
            },
            "notification-url": "https://packagist.org/downloads/",
            "license": [
                "BSD-3-Clause"
            ],
            "authors": [
                {
                    "name": "Roman Zhuravlev",
                    "email": "zhuravljov@gmail.com"
                }
            ],
            "description": "Yii2 Queue Extension which supported DB, Redis, RabbitMQ, Beanstalk, SQS and Gearman",
            "keywords": [
                "async",
                "beanstalk",
                "db",
                "gearman",
                "gii",
                "queue",
                "rabbitmq",
                "redis",
                "sqs",
                "yii"
            ],
            "support": {
                "docs": "https://github.com/yiisoft/yii2-queue/blob/master/docs/guide",
                "issues": "https://github.com/yiisoft/yii2-queue/issues",
                "source": "https://github.com/yiisoft/yii2-queue"
            },
            "funding": [
                {
                    "url": "https://github.com/yiisoft",
                    "type": "github"
                },
                {
                    "url": "https://opencollective.com/yiisoft",
                    "type": "open_collective"
                },
                {
                    "url": "https://tidelift.com/funding/github/packagist/yiisoft/yii2-queue",
                    "type": "tidelift"
                }
            ],
            "time": "2022-03-31T07:41:51+00:00"
        },
        {
            "name": "yiisoft/yii2-symfonymailer",
            "version": "2.0.4",
            "source": {
                "type": "git",
                "url": "https://github.com/yiisoft/yii2-symfonymailer.git",
                "reference": "82f5902551a160633c4734b5096977ce76a809d9"
            },
            "dist": {
                "type": "zip",
                "url": "https://api.github.com/repos/yiisoft/yii2-symfonymailer/zipball/82f5902551a160633c4734b5096977ce76a809d9",
                "reference": "82f5902551a160633c4734b5096977ce76a809d9",
                "shasum": ""
            },
            "require": {
                "php": ">=7.4.0",
                "symfony/mailer": ">=5.4.0",
                "yiisoft/yii2": ">=2.0.4"
            },
            "require-dev": {
                "phpunit/phpunit": "9.5.10"
            },
            "type": "yii2-extension",
            "extra": {
                "branch-alias": {
                    "dev-master": "2.0.x-dev"
                }
            },
            "autoload": {
                "psr-4": {
                    "yii\\symfonymailer\\": "src"
                }
            },
            "notification-url": "https://packagist.org/downloads/",
            "license": [
                "BSD-3-Clause"
            ],
            "authors": [
                {
                    "name": "Kirill Petrov",
                    "email": "archibeardrinker@gmail.com"
                }
            ],
            "description": "The SymfonyMailer integration for the Yii framework",
            "keywords": [
                "email",
                "mail",
                "mailer",
                "symfony",
                "symfonymailer",
                "yii2"
            ],
            "support": {
                "forum": "http://www.yiiframework.com/forum/",
                "irc": "irc://irc.freenode.net/yii",
                "issues": "https://github.com/yiisoft/yii2-symfonymailer/issues",
                "source": "https://github.com/yiisoft/yii2-symfonymailer",
                "wiki": "http://www.yiiframework.com/wiki/"
            },
            "funding": [
                {
                    "url": "https://github.com/yiisoft",
                    "type": "github"
                },
                {
                    "url": "https://opencollective.com/yiisoft",
                    "type": "open_collective"
                },
                {
                    "url": "https://tidelift.com/funding/github/packagist/yiisoft/yii2-symfonymailer",
                    "type": "tidelift"
                }
            ],
            "time": "2022-09-04T10:48:21+00:00"
        }
    ],
    "packages-dev": [
        {
            "name": "behat/gherkin",
            "version": "v4.9.0",
            "source": {
                "type": "git",
                "url": "https://github.com/Behat/Gherkin.git",
                "reference": "0bc8d1e30e96183e4f36db9dc79caead300beff4"
            },
            "dist": {
                "type": "zip",
                "url": "https://api.github.com/repos/Behat/Gherkin/zipball/0bc8d1e30e96183e4f36db9dc79caead300beff4",
                "reference": "0bc8d1e30e96183e4f36db9dc79caead300beff4",
                "shasum": ""
            },
            "require": {
                "php": "~7.2|~8.0"
            },
            "require-dev": {
                "cucumber/cucumber": "dev-gherkin-22.0.0",
                "phpunit/phpunit": "~8|~9",
                "symfony/yaml": "~3|~4|~5"
            },
            "suggest": {
                "symfony/yaml": "If you want to parse features, represented in YAML files"
            },
            "type": "library",
            "extra": {
                "branch-alias": {
                    "dev-master": "4.x-dev"
                }
            },
            "autoload": {
                "psr-0": {
                    "Behat\\Gherkin": "src/"
                }
            },
            "notification-url": "https://packagist.org/downloads/",
            "license": [
                "MIT"
            ],
            "authors": [
                {
                    "name": "Konstantin Kudryashov",
                    "email": "ever.zet@gmail.com",
                    "homepage": "http://everzet.com"
                }
            ],
            "description": "Gherkin DSL parser for PHP",
            "homepage": "http://behat.org/",
            "keywords": [
                "BDD",
                "Behat",
                "Cucumber",
                "DSL",
                "gherkin",
                "parser"
            ],
            "support": {
                "issues": "https://github.com/Behat/Gherkin/issues",
                "source": "https://github.com/Behat/Gherkin/tree/v4.9.0"
            },
            "time": "2021-10-12T13:05:09+00:00"
        },
        {
            "name": "codeception/codeception",
            "version": "4.2.2",
            "source": {
                "type": "git",
                "url": "https://github.com/Codeception/Codeception.git",
                "reference": "b88014f3348c93f3df99dc6d0967b0dbfa804474"
            },
            "dist": {
                "type": "zip",
                "url": "https://api.github.com/repos/Codeception/Codeception/zipball/b88014f3348c93f3df99dc6d0967b0dbfa804474",
                "reference": "b88014f3348c93f3df99dc6d0967b0dbfa804474",
                "shasum": ""
            },
            "require": {
                "behat/gherkin": "^4.4.0",
                "codeception/lib-asserts": "^1.0 | 2.0.*@dev",
                "codeception/phpunit-wrapper": ">6.0.15 <6.1.0 | ^6.6.1 | ^7.7.1 | ^8.1.1 | ^9.0",
                "codeception/stub": "^2.0 | ^3.0 | ^4.0",
                "ext-curl": "*",
                "ext-json": "*",
                "ext-mbstring": "*",
                "guzzlehttp/psr7": "^1.4 | ^2.0",
                "php": ">=5.6.0 <9.0",
                "symfony/console": ">=2.7 <6.0",
                "symfony/css-selector": ">=2.7 <6.0",
                "symfony/event-dispatcher": ">=2.7 <6.0",
                "symfony/finder": ">=2.7 <6.0",
                "symfony/yaml": ">=2.7 <6.0"
            },
            "require-dev": {
                "codeception/module-asserts": "^1.0 | 2.0.*@dev",
                "codeception/module-cli": "^1.0 | 2.0.*@dev",
                "codeception/module-db": "^1.0 | 2.0.*@dev",
                "codeception/module-filesystem": "^1.0 | 2.0.*@dev",
                "codeception/module-phpbrowser": "^1.0 | 2.0.*@dev",
                "codeception/specify": "~0.3",
                "codeception/util-universalframework": "*@dev",
                "monolog/monolog": "~1.8",
                "squizlabs/php_codesniffer": "~2.0",
                "symfony/process": ">=2.7 <6.0",
                "vlucas/phpdotenv": "^2.0 | ^3.0 | ^4.0 | ^5.0"
            },
            "suggest": {
                "codeception/specify": "BDD-style code blocks",
                "codeception/verify": "BDD-style assertions",
                "hoa/console": "For interactive console functionality",
                "stecman/symfony-console-completion": "For BASH autocompletion",
                "symfony/phpunit-bridge": "For phpunit-bridge support"
            },
            "bin": [
                "codecept"
            ],
            "type": "library",
            "extra": {
                "branch-alias": []
            },
            "autoload": {
                "files": [
                    "functions.php"
                ],
                "psr-4": {
                    "Codeception\\": "src/Codeception",
                    "Codeception\\Extension\\": "ext"
                }
            },
            "notification-url": "https://packagist.org/downloads/",
            "license": [
                "MIT"
            ],
            "authors": [
                {
                    "name": "Michael Bodnarchuk",
                    "email": "davert@mail.ua",
                    "homepage": "https://codegyre.com"
                }
            ],
            "description": "BDD-style testing framework",
            "homepage": "https://codeception.com/",
            "keywords": [
                "BDD",
                "TDD",
                "acceptance testing",
                "functional testing",
                "unit testing"
            ],
            "support": {
                "issues": "https://github.com/Codeception/Codeception/issues",
                "source": "https://github.com/Codeception/Codeception/tree/4.2.2"
            },
            "funding": [
                {
                    "url": "https://opencollective.com/codeception",
                    "type": "open_collective"
                }
            ],
            "time": "2022-08-13T13:28:25+00:00"
        },
        {
            "name": "codeception/lib-asserts",
            "version": "1.13.2",
            "source": {
                "type": "git",
                "url": "https://github.com/Codeception/lib-asserts.git",
                "reference": "184231d5eab66bc69afd6b9429344d80c67a33b6"
            },
            "dist": {
                "type": "zip",
                "url": "https://api.github.com/repos/Codeception/lib-asserts/zipball/184231d5eab66bc69afd6b9429344d80c67a33b6",
                "reference": "184231d5eab66bc69afd6b9429344d80c67a33b6",
                "shasum": ""
            },
            "require": {
                "codeception/phpunit-wrapper": ">6.0.15 <6.1.0 | ^6.6.1 | ^7.7.1 | ^8.0.3 | ^9.0",
                "ext-dom": "*",
                "php": ">=5.6.0 <9.0"
            },
            "type": "library",
            "autoload": {
                "classmap": [
                    "src/"
                ]
            },
            "notification-url": "https://packagist.org/downloads/",
            "license": [
                "MIT"
            ],
            "authors": [
                {
                    "name": "Michael Bodnarchuk",
                    "email": "davert@mail.ua",
                    "homepage": "http://codegyre.com"
                },
                {
                    "name": "Gintautas Miselis"
                },
                {
                    "name": "Gustavo Nieves",
                    "homepage": "https://medium.com/@ganieves"
                }
            ],
            "description": "Assertion methods used by Codeception core and Asserts module",
            "homepage": "https://codeception.com/",
            "keywords": [
                "codeception"
            ],
            "support": {
                "issues": "https://github.com/Codeception/lib-asserts/issues",
                "source": "https://github.com/Codeception/lib-asserts/tree/1.13.2"
            },
            "time": "2020-10-21T16:26:20+00:00"
        },
        {
            "name": "codeception/lib-innerbrowser",
            "version": "1.5.1",
            "source": {
                "type": "git",
                "url": "https://github.com/Codeception/lib-innerbrowser.git",
                "reference": "31b4b56ad53c3464fcb2c0a14d55a51a201bd3c2"
            },
            "dist": {
                "type": "zip",
                "url": "https://api.github.com/repos/Codeception/lib-innerbrowser/zipball/31b4b56ad53c3464fcb2c0a14d55a51a201bd3c2",
                "reference": "31b4b56ad53c3464fcb2c0a14d55a51a201bd3c2",
                "shasum": ""
            },
            "require": {
                "codeception/codeception": "4.*@dev",
                "ext-dom": "*",
                "ext-json": "*",
                "ext-mbstring": "*",
                "php": ">=5.6.0 <9.0",
                "symfony/browser-kit": ">=2.7 <6.0",
                "symfony/dom-crawler": ">=2.7 <6.0"
            },
            "conflict": {
                "codeception/codeception": "<4.0"
            },
            "require-dev": {
                "codeception/util-universalframework": "dev-master"
            },
            "type": "library",
            "autoload": {
                "classmap": [
                    "src/"
                ]
            },
            "notification-url": "https://packagist.org/downloads/",
            "license": [
                "MIT"
            ],
            "authors": [
                {
                    "name": "Michael Bodnarchuk",
                    "email": "davert@mail.ua",
                    "homepage": "http://codegyre.com"
                },
                {
                    "name": "Gintautas Miselis"
                }
            ],
            "description": "Parent library for all Codeception framework modules and PhpBrowser",
            "homepage": "https://codeception.com/",
            "keywords": [
                "codeception"
            ],
            "support": {
                "issues": "https://github.com/Codeception/lib-innerbrowser/issues",
                "source": "https://github.com/Codeception/lib-innerbrowser/tree/1.5.1"
            },
            "time": "2021-08-30T15:21:42+00:00"
        },
        {
            "name": "codeception/module-asserts",
            "version": "1.3.1",
            "source": {
                "type": "git",
                "url": "https://github.com/Codeception/module-asserts.git",
                "reference": "59374f2fef0cabb9e8ddb53277e85cdca74328de"
            },
            "dist": {
                "type": "zip",
                "url": "https://api.github.com/repos/Codeception/module-asserts/zipball/59374f2fef0cabb9e8ddb53277e85cdca74328de",
                "reference": "59374f2fef0cabb9e8ddb53277e85cdca74328de",
                "shasum": ""
            },
            "require": {
                "codeception/codeception": "*@dev",
                "codeception/lib-asserts": "^1.13.1",
                "php": ">=5.6.0 <9.0"
            },
            "conflict": {
                "codeception/codeception": "<4.0"
            },
            "type": "library",
            "autoload": {
                "classmap": [
                    "src/"
                ]
            },
            "notification-url": "https://packagist.org/downloads/",
            "license": [
                "MIT"
            ],
            "authors": [
                {
                    "name": "Michael Bodnarchuk"
                },
                {
                    "name": "Gintautas Miselis"
                },
                {
                    "name": "Gustavo Nieves",
                    "homepage": "https://medium.com/@ganieves"
                }
            ],
            "description": "Codeception module containing various assertions",
            "homepage": "https://codeception.com/",
            "keywords": [
                "assertions",
                "asserts",
                "codeception"
            ],
            "support": {
                "issues": "https://github.com/Codeception/module-asserts/issues",
                "source": "https://github.com/Codeception/module-asserts/tree/1.3.1"
            },
            "time": "2020-10-21T16:48:15+00:00"
        },
        {
            "name": "codeception/module-datafactory",
            "version": "1.1.0",
            "source": {
                "type": "git",
                "url": "https://github.com/Codeception/module-datafactory.git",
                "reference": "cf66d54f4084969659ef7fb86409c11d451d7af6"
            },
            "dist": {
                "type": "zip",
                "url": "https://api.github.com/repos/Codeception/module-datafactory/zipball/cf66d54f4084969659ef7fb86409c11d451d7af6",
                "reference": "cf66d54f4084969659ef7fb86409c11d451d7af6",
                "shasum": ""
            },
            "require": {
                "codeception/codeception": "^4.0",
                "league/factory-muffin": "^3.0",
                "league/factory-muffin-faker": "^2.1",
                "php": ">=5.6.0 <9.0"
            },
            "type": "library",
            "autoload": {
                "classmap": [
                    "src/"
                ]
            },
            "notification-url": "https://packagist.org/downloads/",
            "license": [
                "MIT"
            ],
            "authors": [
                {
                    "name": "Michael Bodnarchuk"
                }
            ],
            "description": "DataFactory module for Codeception",
            "homepage": "http://codeception.com/",
            "keywords": [
                "codeception"
            ],
            "support": {
                "issues": "https://github.com/Codeception/module-datafactory/issues",
                "source": "https://github.com/Codeception/module-datafactory/tree/1.1.0"
            },
            "time": "2021-03-16T19:42:07+00:00"
        },
        {
            "name": "codeception/module-phpbrowser",
            "version": "1.0.3",
            "source": {
                "type": "git",
                "url": "https://github.com/Codeception/module-phpbrowser.git",
                "reference": "8ba6bede11d0914e74d98691f427fd8f397f192e"
            },
            "dist": {
                "type": "zip",
                "url": "https://api.github.com/repos/Codeception/module-phpbrowser/zipball/8ba6bede11d0914e74d98691f427fd8f397f192e",
                "reference": "8ba6bede11d0914e74d98691f427fd8f397f192e",
                "shasum": ""
            },
            "require": {
                "codeception/codeception": "^4.1",
                "codeception/lib-innerbrowser": "^1.3",
                "guzzlehttp/guzzle": "^6.3|^7.0",
                "php": ">=5.6.0 <9.0"
            },
            "conflict": {
                "codeception/codeception": "<4.0"
            },
            "require-dev": {
                "codeception/module-rest": "^1.0"
            },
            "suggest": {
                "codeception/phpbuiltinserver": "Start and stop PHP built-in web server for your tests"
            },
            "type": "library",
            "autoload": {
                "classmap": [
                    "src/"
                ]
            },
            "notification-url": "https://packagist.org/downloads/",
            "license": [
                "MIT"
            ],
            "authors": [
                {
                    "name": "Michael Bodnarchuk"
                },
                {
                    "name": "Gintautas Miselis"
                }
            ],
            "description": "Codeception module for testing web application over HTTP",
            "homepage": "http://codeception.com/",
            "keywords": [
                "codeception",
                "functional-testing",
                "http"
            ],
            "support": {
                "issues": "https://github.com/Codeception/module-phpbrowser/issues",
                "source": "https://github.com/Codeception/module-phpbrowser/tree/1.0.3"
            },
            "time": "2022-05-21T13:50:41+00:00"
        },
        {
            "name": "codeception/module-rest",
            "version": "1.4.2",
            "source": {
                "type": "git",
                "url": "https://github.com/Codeception/module-rest.git",
                "reference": "9cd7a87fd9343494e7782f7bdb51687c25046917"
            },
            "dist": {
                "type": "zip",
                "url": "https://api.github.com/repos/Codeception/module-rest/zipball/9cd7a87fd9343494e7782f7bdb51687c25046917",
                "reference": "9cd7a87fd9343494e7782f7bdb51687c25046917",
                "shasum": ""
            },
            "require": {
                "codeception/codeception": "^4.0",
                "justinrainbow/json-schema": "~5.2.9",
                "php": ">=5.6.6 <9.0",
                "softcreatr/jsonpath": "^0.5 || ^0.7"
            },
            "require-dev": {
                "codeception/lib-innerbrowser": "^1.0",
                "codeception/util-universalframework": "^1.0"
            },
            "suggest": {
                "aws/aws-sdk-php": "For using AWS Auth"
            },
            "type": "library",
            "autoload": {
                "classmap": [
                    "src/"
                ]
            },
            "notification-url": "https://packagist.org/downloads/",
            "license": [
                "MIT"
            ],
            "authors": [
                {
                    "name": "Gintautas Miselis"
                }
            ],
            "description": "REST module for Codeception",
            "homepage": "http://codeception.com/",
            "keywords": [
                "codeception",
                "rest"
            ],
            "support": {
                "issues": "https://github.com/Codeception/module-rest/issues",
                "source": "https://github.com/Codeception/module-rest/tree/1.4.2"
            },
            "time": "2021-11-18T18:58:15+00:00"
        },
        {
            "name": "codeception/module-yii2",
            "version": "1.1.5",
            "source": {
                "type": "git",
                "url": "https://github.com/Codeception/module-yii2.git",
                "reference": "14269d059b8eaedf3d414a673907bd874cd4ed04"
            },
            "dist": {
                "type": "zip",
                "url": "https://api.github.com/repos/Codeception/module-yii2/zipball/14269d059b8eaedf3d414a673907bd874cd4ed04",
                "reference": "14269d059b8eaedf3d414a673907bd874cd4ed04",
                "shasum": ""
            },
            "require": {
                "codeception/codeception": "^4.0",
                "codeception/lib-innerbrowser": "^1.0",
                "php": ">=5.6.0 <=8.1 | ~8.1.0"
            },
            "require-dev": {
                "codeception/module-asserts": "^1.3",
                "codeception/module-filesystem": "^1.0",
                "codeception/verify": "<2",
                "codemix/yii2-localeurls": "^1.7",
                "yiisoft/yii2": "dev-master",
                "yiisoft/yii2-app-advanced": "dev-master"
            },
            "type": "library",
            "autoload": {
                "classmap": [
                    "src/"
                ]
            },
            "notification-url": "https://packagist.org/downloads/",
            "license": [
                "MIT"
            ],
            "authors": [
                {
                    "name": "Alexander Makarov"
                },
                {
                    "name": "Sam Mouse"
                },
                {
                    "name": "Michael Bodnarchuk"
                }
            ],
            "description": "Codeception module for Yii2 framework",
            "homepage": "http://codeception.com/",
            "keywords": [
                "codeception",
                "yii2"
            ],
            "support": {
                "issues": "https://github.com/Codeception/module-yii2/issues",
                "source": "https://github.com/Codeception/module-yii2/tree/1.1.5"
            },
            "time": "2021-12-30T09:16:01+00:00"
        },
        {
            "name": "codeception/phpunit-wrapper",
            "version": "9.0.9",
            "source": {
                "type": "git",
                "url": "https://github.com/Codeception/phpunit-wrapper.git",
                "reference": "7439a53ae367986e9c22b2ac00f9d7376bb2f8cf"
            },
            "dist": {
                "type": "zip",
                "url": "https://api.github.com/repos/Codeception/phpunit-wrapper/zipball/7439a53ae367986e9c22b2ac00f9d7376bb2f8cf",
                "reference": "7439a53ae367986e9c22b2ac00f9d7376bb2f8cf",
                "shasum": ""
            },
            "require": {
                "php": ">=7.2",
                "phpunit/phpunit": "^9.0"
            },
            "require-dev": {
                "codeception/specify": "*",
                "consolidation/robo": "^3.0.0-alpha3",
                "vlucas/phpdotenv": "^3.0"
            },
            "type": "library",
            "autoload": {
                "psr-4": {
                    "Codeception\\PHPUnit\\": "src/"
                }
            },
            "notification-url": "https://packagist.org/downloads/",
            "license": [
                "MIT"
            ],
            "authors": [
                {
                    "name": "Davert",
                    "email": "davert.php@resend.cc"
                },
                {
                    "name": "Naktibalda"
                }
            ],
            "description": "PHPUnit classes used by Codeception",
            "support": {
                "issues": "https://github.com/Codeception/phpunit-wrapper/issues",
                "source": "https://github.com/Codeception/phpunit-wrapper/tree/9.0.9"
            },
            "time": "2022-05-23T06:24:11+00:00"
        },
        {
            "name": "codeception/stub",
            "version": "4.0.2",
            "source": {
                "type": "git",
                "url": "https://github.com/Codeception/Stub.git",
                "reference": "18a148dacd293fc7b044042f5aa63a82b08bff5d"
            },
            "dist": {
                "type": "zip",
                "url": "https://api.github.com/repos/Codeception/Stub/zipball/18a148dacd293fc7b044042f5aa63a82b08bff5d",
                "reference": "18a148dacd293fc7b044042f5aa63a82b08bff5d",
                "shasum": ""
            },
            "require": {
                "php": "^7.4 | ^8.0",
                "phpunit/phpunit": "^8.4 | ^9.0 | ^10.0 | 10.0.x-dev"
            },
            "require-dev": {
                "consolidation/robo": "^3.0"
            },
            "type": "library",
            "autoload": {
                "psr-4": {
                    "Codeception\\": "src/"
                }
            },
            "notification-url": "https://packagist.org/downloads/",
            "license": [
                "MIT"
            ],
            "description": "Flexible Stub wrapper for PHPUnit's Mock Builder",
            "support": {
                "issues": "https://github.com/Codeception/Stub/issues",
                "source": "https://github.com/Codeception/Stub/tree/4.0.2"
            },
            "time": "2022-01-31T19:25:15+00:00"
        },
        {
            "name": "craftcms/ecs",
            "version": "dev-main",
            "source": {
                "type": "git",
                "url": "https://github.com/craftcms/ecs.git",
                "reference": "b4ef13140cd808feed5bfb857b3083d6c44ca2b4"
            },
            "dist": {
                "type": "zip",
                "url": "https://api.github.com/repos/craftcms/ecs/zipball/b4ef13140cd808feed5bfb857b3083d6c44ca2b4",
                "reference": "b4ef13140cd808feed5bfb857b3083d6c44ca2b4",
                "shasum": ""
            },
            "require": {
                "php": "^7.2.5|^8.0.2",
                "symplify/easy-coding-standard": "^10.3.3"
            },
            "default-branch": true,
            "type": "library",
            "autoload": {
                "psr-4": {
                    "craft\\ecs\\": "src"
                }
            },
            "notification-url": "https://packagist.org/downloads/",
            "description": "Easy Coding Standard configurations for Craft CMS projects",
            "support": {
                "issues": "https://github.com/craftcms/ecs/issues",
                "source": "https://github.com/craftcms/ecs/tree/main"
            },
            "time": "2022-06-30T16:27:12+00:00"
        },
        {
            "name": "doctrine/instantiator",
            "version": "1.4.1",
            "source": {
                "type": "git",
                "url": "https://github.com/doctrine/instantiator.git",
                "reference": "10dcfce151b967d20fde1b34ae6640712c3891bc"
            },
            "dist": {
                "type": "zip",
                "url": "https://api.github.com/repos/doctrine/instantiator/zipball/10dcfce151b967d20fde1b34ae6640712c3891bc",
                "reference": "10dcfce151b967d20fde1b34ae6640712c3891bc",
                "shasum": ""
            },
            "require": {
                "php": "^7.1 || ^8.0"
            },
            "require-dev": {
                "doctrine/coding-standard": "^9",
                "ext-pdo": "*",
                "ext-phar": "*",
                "phpbench/phpbench": "^0.16 || ^1",
                "phpstan/phpstan": "^1.4",
                "phpstan/phpstan-phpunit": "^1",
                "phpunit/phpunit": "^7.5 || ^8.5 || ^9.5",
                "vimeo/psalm": "^4.22"
            },
            "type": "library",
            "autoload": {
                "psr-4": {
                    "Doctrine\\Instantiator\\": "src/Doctrine/Instantiator/"
                }
            },
            "notification-url": "https://packagist.org/downloads/",
            "license": [
                "MIT"
            ],
            "authors": [
                {
                    "name": "Marco Pivetta",
                    "email": "ocramius@gmail.com",
                    "homepage": "https://ocramius.github.io/"
                }
            ],
            "description": "A small, lightweight utility to instantiate objects in PHP without invoking their constructors",
            "homepage": "https://www.doctrine-project.org/projects/instantiator.html",
            "keywords": [
                "constructor",
                "instantiate"
            ],
            "support": {
                "issues": "https://github.com/doctrine/instantiator/issues",
                "source": "https://github.com/doctrine/instantiator/tree/1.4.1"
            },
            "funding": [
                {
                    "url": "https://www.doctrine-project.org/sponsorship.html",
                    "type": "custom"
                },
                {
                    "url": "https://www.patreon.com/phpdoctrine",
                    "type": "patreon"
                },
                {
                    "url": "https://tidelift.com/funding/github/packagist/doctrine%2Finstantiator",
                    "type": "tidelift"
                }
            ],
            "time": "2022-03-03T08:28:38+00:00"
        },
        {
            "name": "fakerphp/faker",
            "version": "v1.20.0",
            "source": {
                "type": "git",
                "url": "https://github.com/FakerPHP/Faker.git",
                "reference": "37f751c67a5372d4e26353bd9384bc03744ec77b"
            },
            "dist": {
                "type": "zip",
                "url": "https://api.github.com/repos/FakerPHP/Faker/zipball/37f751c67a5372d4e26353bd9384bc03744ec77b",
                "reference": "37f751c67a5372d4e26353bd9384bc03744ec77b",
                "shasum": ""
            },
            "require": {
                "php": "^7.1 || ^8.0",
                "psr/container": "^1.0 || ^2.0",
                "symfony/deprecation-contracts": "^2.2 || ^3.0"
            },
            "conflict": {
                "fzaninotto/faker": "*"
            },
            "require-dev": {
                "bamarni/composer-bin-plugin": "^1.4.1",
                "doctrine/persistence": "^1.3 || ^2.0",
                "ext-intl": "*",
                "symfony/phpunit-bridge": "^4.4 || ^5.2"
            },
            "suggest": {
                "doctrine/orm": "Required to use Faker\\ORM\\Doctrine",
                "ext-curl": "Required by Faker\\Provider\\Image to download images.",
                "ext-dom": "Required by Faker\\Provider\\HtmlLorem for generating random HTML.",
                "ext-iconv": "Required by Faker\\Provider\\ru_RU\\Text::realText() for generating real Russian text.",
                "ext-mbstring": "Required for multibyte Unicode string functionality."
            },
            "type": "library",
            "extra": {
                "branch-alias": {
                    "dev-main": "v1.20-dev"
                }
            },
            "autoload": {
                "psr-4": {
                    "Faker\\": "src/Faker/"
                }
            },
            "notification-url": "https://packagist.org/downloads/",
            "license": [
                "MIT"
            ],
            "authors": [
                {
                    "name": "François Zaninotto"
                }
            ],
            "description": "Faker is a PHP library that generates fake data for you.",
            "keywords": [
                "data",
                "faker",
                "fixtures"
            ],
            "support": {
                "issues": "https://github.com/FakerPHP/Faker/issues",
                "source": "https://github.com/FakerPHP/Faker/tree/v1.20.0"
            },
            "time": "2022-07-20T13:12:54+00:00"
        },
        {
            "name": "graham-campbell/result-type",
            "version": "v1.1.0",
            "source": {
                "type": "git",
                "url": "https://github.com/GrahamCampbell/Result-Type.git",
                "reference": "a878d45c1914464426dc94da61c9e1d36ae262a8"
            },
            "dist": {
                "type": "zip",
                "url": "https://api.github.com/repos/GrahamCampbell/Result-Type/zipball/a878d45c1914464426dc94da61c9e1d36ae262a8",
                "reference": "a878d45c1914464426dc94da61c9e1d36ae262a8",
                "shasum": ""
            },
            "require": {
                "php": "^7.2.5 || ^8.0",
                "phpoption/phpoption": "^1.9"
            },
            "require-dev": {
                "phpunit/phpunit": "^8.5.28 || ^9.5.21"
            },
            "type": "library",
            "autoload": {
                "psr-4": {
                    "GrahamCampbell\\ResultType\\": "src/"
                }
            },
            "notification-url": "https://packagist.org/downloads/",
            "license": [
                "MIT"
            ],
            "authors": [
                {
                    "name": "Graham Campbell",
                    "email": "hello@gjcampbell.co.uk",
                    "homepage": "https://github.com/GrahamCampbell"
                }
            ],
            "description": "An Implementation Of The Result Type",
            "keywords": [
                "Graham Campbell",
                "GrahamCampbell",
                "Result Type",
                "Result-Type",
                "result"
            ],
            "support": {
                "issues": "https://github.com/GrahamCampbell/Result-Type/issues",
                "source": "https://github.com/GrahamCampbell/Result-Type/tree/v1.1.0"
            },
            "funding": [
                {
                    "url": "https://github.com/GrahamCampbell",
                    "type": "github"
                },
                {
                    "url": "https://tidelift.com/funding/github/packagist/graham-campbell/result-type",
                    "type": "tidelift"
                }
            ],
            "time": "2022-07-30T15:56:11+00:00"
        },
        {
            "name": "league/factory-muffin",
            "version": "v3.3.0",
            "source": {
                "type": "git",
                "url": "https://github.com/thephpleague/factory-muffin.git",
                "reference": "62c8c31d47667523da14e83df36cc897d34173cd"
            },
            "dist": {
                "type": "zip",
                "url": "https://api.github.com/repos/thephpleague/factory-muffin/zipball/62c8c31d47667523da14e83df36cc897d34173cd",
                "reference": "62c8c31d47667523da14e83df36cc897d34173cd",
                "shasum": ""
            },
            "require": {
                "php": ">=5.4.0"
            },
            "replace": {
                "zizaco/factory-muff": "self.version"
            },
            "require-dev": {
                "doctrine/orm": "^2.5",
                "illuminate/database": "5.0.* || 5.1.* || 5.5.* || ^6.0",
                "league/factory-muffin-faker": "^2.3",
                "phpunit/phpunit": "^4.8.36 || ^5.7.27 || ^6.5.14 || ^7.5.20"
            },
            "suggest": {
                "doctrine/orm": "Factory Muffin supports doctrine through the repository store.",
                "illuminate/database": "Factory Muffin supports eloquent through the model store.",
                "league/factory-muffin-faker": "Factory Muffin is very powerful together with faker."
            },
            "type": "library",
            "extra": {
                "branch-alias": {
                    "dev-master": "3.3-dev"
                }
            },
            "autoload": {
                "psr-4": {
                    "League\\FactoryMuffin\\": "src/"
                }
            },
            "notification-url": "https://packagist.org/downloads/",
            "license": [
                "MIT"
            ],
            "authors": [
                {
                    "name": "Graham Campbell",
                    "email": "graham@alt-three.com"
                },
                {
                    "name": "Scott Robertson",
                    "email": "scottymeuk@gmail.com"
                }
            ],
            "description": "The goal of this package is to enable the rapid creation of objects for the purpose of testing.",
            "homepage": "http://factory-muffin.thephpleague.com/",
            "keywords": [
                "factory",
                "testing"
            ],
            "support": {
                "issues": "https://github.com/thephpleague/factory-muffin/issues",
                "source": "https://github.com/thephpleague/factory-muffin/tree/v3.3.0"
            },
            "funding": [
                {
                    "url": "https://github.com/GrahamCampbell",
                    "type": "github"
                },
                {
                    "url": "https://tidelift.com/funding/github/packagist/league/factory-muffin",
                    "type": "tidelift"
                }
            ],
            "time": "2020-12-13T18:38:47+00:00"
        },
        {
            "name": "league/factory-muffin-faker",
            "version": "v2.3.0",
            "source": {
                "type": "git",
                "url": "https://github.com/thephpleague/factory-muffin-faker.git",
                "reference": "258068c840e8fdc45d1cb1636a0890e92f2e864a"
            },
            "dist": {
                "type": "zip",
                "url": "https://api.github.com/repos/thephpleague/factory-muffin-faker/zipball/258068c840e8fdc45d1cb1636a0890e92f2e864a",
                "reference": "258068c840e8fdc45d1cb1636a0890e92f2e864a",
                "shasum": ""
            },
            "require": {
                "fakerphp/faker": "^1.9.1",
                "php": ">=5.4.0"
            },
            "require-dev": {
                "phpunit/phpunit": "^4.8.36 || ^5.7.27 || ^6.5.14 || ^7.5.20"
            },
            "type": "library",
            "extra": {
                "branch-alias": {
                    "dev-master": "2.3-dev"
                }
            },
            "autoload": {
                "psr-4": {
                    "League\\FactoryMuffin\\Faker\\": "src/"
                }
            },
            "notification-url": "https://packagist.org/downloads/",
            "license": [
                "MIT"
            ],
            "authors": [
                {
                    "name": "Graham Campbell",
                    "email": "graham@alt-three.com"
                }
            ],
            "description": "The goal of this package is to wrap faker to make it super easy to use with factory muffin.",
            "homepage": "http://factory-muffin.thephpleague.com/",
            "keywords": [
                "factory",
                "faker",
                "testing"
            ],
            "support": {
                "issues": "https://github.com/thephpleague/factory-muffin-faker/issues",
                "source": "https://github.com/thephpleague/factory-muffin-faker/tree/v2.3.0"
            },
            "funding": [
                {
                    "url": "https://github.com/GrahamCampbell",
                    "type": "github"
                },
                {
                    "url": "https://tidelift.com/funding/github/packagist/league/factory-muffin-faker",
                    "type": "tidelift"
                }
            ],
            "time": "2020-12-13T15:53:28+00:00"
        },
        {
            "name": "myclabs/deep-copy",
            "version": "1.11.0",
            "source": {
                "type": "git",
                "url": "https://github.com/myclabs/DeepCopy.git",
                "reference": "14daed4296fae74d9e3201d2c4925d1acb7aa614"
            },
            "dist": {
                "type": "zip",
                "url": "https://api.github.com/repos/myclabs/DeepCopy/zipball/14daed4296fae74d9e3201d2c4925d1acb7aa614",
                "reference": "14daed4296fae74d9e3201d2c4925d1acb7aa614",
                "shasum": ""
            },
            "require": {
                "php": "^7.1 || ^8.0"
            },
            "conflict": {
                "doctrine/collections": "<1.6.8",
                "doctrine/common": "<2.13.3 || >=3,<3.2.2"
            },
            "require-dev": {
                "doctrine/collections": "^1.6.8",
                "doctrine/common": "^2.13.3 || ^3.2.2",
                "phpunit/phpunit": "^7.5.20 || ^8.5.23 || ^9.5.13"
            },
            "type": "library",
            "autoload": {
                "files": [
                    "src/DeepCopy/deep_copy.php"
                ],
                "psr-4": {
                    "DeepCopy\\": "src/DeepCopy/"
                }
            },
            "notification-url": "https://packagist.org/downloads/",
            "license": [
                "MIT"
            ],
            "description": "Create deep copies (clones) of your objects",
            "keywords": [
                "clone",
                "copy",
                "duplicate",
                "object",
                "object graph"
            ],
            "support": {
                "issues": "https://github.com/myclabs/DeepCopy/issues",
                "source": "https://github.com/myclabs/DeepCopy/tree/1.11.0"
            },
            "funding": [
                {
                    "url": "https://tidelift.com/funding/github/packagist/myclabs/deep-copy",
                    "type": "tidelift"
                }
            ],
            "time": "2022-03-03T13:19:32+00:00"
        },
        {
            "name": "nikic/php-parser",
            "version": "v4.15.1",
            "source": {
                "type": "git",
                "url": "https://github.com/nikic/PHP-Parser.git",
                "reference": "0ef6c55a3f47f89d7a374e6f835197a0b5fcf900"
            },
            "dist": {
                "type": "zip",
                "url": "https://api.github.com/repos/nikic/PHP-Parser/zipball/0ef6c55a3f47f89d7a374e6f835197a0b5fcf900",
                "reference": "0ef6c55a3f47f89d7a374e6f835197a0b5fcf900",
                "shasum": ""
            },
            "require": {
                "ext-tokenizer": "*",
                "php": ">=7.0"
            },
            "require-dev": {
                "ircmaxell/php-yacc": "^0.0.7",
                "phpunit/phpunit": "^6.5 || ^7.0 || ^8.0 || ^9.0"
            },
            "bin": [
                "bin/php-parse"
            ],
            "type": "library",
            "extra": {
                "branch-alias": {
                    "dev-master": "4.9-dev"
                }
            },
            "autoload": {
                "psr-4": {
                    "PhpParser\\": "lib/PhpParser"
                }
            },
            "notification-url": "https://packagist.org/downloads/",
            "license": [
                "BSD-3-Clause"
            ],
            "authors": [
                {
                    "name": "Nikita Popov"
                }
            ],
            "description": "A PHP parser written in PHP",
            "keywords": [
                "parser",
                "php"
            ],
            "support": {
                "issues": "https://github.com/nikic/PHP-Parser/issues",
                "source": "https://github.com/nikic/PHP-Parser/tree/v4.15.1"
            },
            "time": "2022-09-04T07:30:47+00:00"
        },
        {
            "name": "phar-io/manifest",
            "version": "2.0.3",
            "source": {
                "type": "git",
                "url": "https://github.com/phar-io/manifest.git",
                "reference": "97803eca37d319dfa7826cc2437fc020857acb53"
            },
            "dist": {
                "type": "zip",
                "url": "https://api.github.com/repos/phar-io/manifest/zipball/97803eca37d319dfa7826cc2437fc020857acb53",
                "reference": "97803eca37d319dfa7826cc2437fc020857acb53",
                "shasum": ""
            },
            "require": {
                "ext-dom": "*",
                "ext-phar": "*",
                "ext-xmlwriter": "*",
                "phar-io/version": "^3.0.1",
                "php": "^7.2 || ^8.0"
            },
            "type": "library",
            "extra": {
                "branch-alias": {
                    "dev-master": "2.0.x-dev"
                }
            },
            "autoload": {
                "classmap": [
                    "src/"
                ]
            },
            "notification-url": "https://packagist.org/downloads/",
            "license": [
                "BSD-3-Clause"
            ],
            "authors": [
                {
                    "name": "Arne Blankerts",
                    "email": "arne@blankerts.de",
                    "role": "Developer"
                },
                {
                    "name": "Sebastian Heuer",
                    "email": "sebastian@phpeople.de",
                    "role": "Developer"
                },
                {
                    "name": "Sebastian Bergmann",
                    "email": "sebastian@phpunit.de",
                    "role": "Developer"
                }
            ],
            "description": "Component for reading phar.io manifest information from a PHP Archive (PHAR)",
            "support": {
                "issues": "https://github.com/phar-io/manifest/issues",
                "source": "https://github.com/phar-io/manifest/tree/2.0.3"
            },
            "time": "2021-07-20T11:28:43+00:00"
        },
        {
            "name": "phar-io/version",
            "version": "3.2.1",
            "source": {
                "type": "git",
                "url": "https://github.com/phar-io/version.git",
                "reference": "4f7fd7836c6f332bb2933569e566a0d6c4cbed74"
            },
            "dist": {
                "type": "zip",
                "url": "https://api.github.com/repos/phar-io/version/zipball/4f7fd7836c6f332bb2933569e566a0d6c4cbed74",
                "reference": "4f7fd7836c6f332bb2933569e566a0d6c4cbed74",
                "shasum": ""
            },
            "require": {
                "php": "^7.2 || ^8.0"
            },
            "type": "library",
            "autoload": {
                "classmap": [
                    "src/"
                ]
            },
            "notification-url": "https://packagist.org/downloads/",
            "license": [
                "BSD-3-Clause"
            ],
            "authors": [
                {
                    "name": "Arne Blankerts",
                    "email": "arne@blankerts.de",
                    "role": "Developer"
                },
                {
                    "name": "Sebastian Heuer",
                    "email": "sebastian@phpeople.de",
                    "role": "Developer"
                },
                {
                    "name": "Sebastian Bergmann",
                    "email": "sebastian@phpunit.de",
                    "role": "Developer"
                }
            ],
            "description": "Library for handling version information and constraints",
            "support": {
                "issues": "https://github.com/phar-io/version/issues",
                "source": "https://github.com/phar-io/version/tree/3.2.1"
            },
            "time": "2022-02-21T01:04:05+00:00"
        },
        {
            "name": "phpoption/phpoption",
            "version": "1.9.0",
            "source": {
                "type": "git",
                "url": "https://github.com/schmittjoh/php-option.git",
                "reference": "dc5ff11e274a90cc1c743f66c9ad700ce50db9ab"
            },
            "dist": {
                "type": "zip",
                "url": "https://api.github.com/repos/schmittjoh/php-option/zipball/dc5ff11e274a90cc1c743f66c9ad700ce50db9ab",
                "reference": "dc5ff11e274a90cc1c743f66c9ad700ce50db9ab",
                "shasum": ""
            },
            "require": {
                "php": "^7.2.5 || ^8.0"
            },
            "require-dev": {
                "bamarni/composer-bin-plugin": "^1.8",
                "phpunit/phpunit": "^8.5.28 || ^9.5.21"
            },
            "type": "library",
            "extra": {
                "bamarni-bin": {
                    "bin-links": true,
                    "forward-command": true
                },
                "branch-alias": {
                    "dev-master": "1.9-dev"
                }
            },
            "autoload": {
                "psr-4": {
                    "PhpOption\\": "src/PhpOption/"
                }
            },
            "notification-url": "https://packagist.org/downloads/",
            "license": [
                "Apache-2.0"
            ],
            "authors": [
                {
                    "name": "Johannes M. Schmitt",
                    "email": "schmittjoh@gmail.com",
                    "homepage": "https://github.com/schmittjoh"
                },
                {
                    "name": "Graham Campbell",
                    "email": "hello@gjcampbell.co.uk",
                    "homepage": "https://github.com/GrahamCampbell"
                }
            ],
            "description": "Option Type for PHP",
            "keywords": [
                "language",
                "option",
                "php",
                "type"
            ],
            "support": {
                "issues": "https://github.com/schmittjoh/php-option/issues",
                "source": "https://github.com/schmittjoh/php-option/tree/1.9.0"
            },
            "funding": [
                {
                    "url": "https://github.com/GrahamCampbell",
                    "type": "github"
                },
                {
                    "url": "https://tidelift.com/funding/github/packagist/phpoption/phpoption",
                    "type": "tidelift"
                }
            ],
            "time": "2022-07-30T15:51:26+00:00"
        },
        {
            "name": "phpstan/phpstan",
            "version": "1.8.5",
            "source": {
                "type": "git",
                "url": "https://github.com/phpstan/phpstan.git",
                "reference": "f6598a5ff12ca4499a836815e08b4d77a2ddeb20"
            },
            "dist": {
                "type": "zip",
                "url": "https://api.github.com/repos/phpstan/phpstan/zipball/f6598a5ff12ca4499a836815e08b4d77a2ddeb20",
                "reference": "f6598a5ff12ca4499a836815e08b4d77a2ddeb20",
                "shasum": ""
            },
            "require": {
                "php": "^7.2|^8.0"
            },
            "conflict": {
                "phpstan/phpstan-shim": "*"
            },
            "bin": [
                "phpstan",
                "phpstan.phar"
            ],
            "type": "library",
            "autoload": {
                "files": [
                    "bootstrap.php"
                ]
            },
            "notification-url": "https://packagist.org/downloads/",
            "license": [
                "MIT"
            ],
            "description": "PHPStan - PHP Static Analysis Tool",
            "keywords": [
                "dev",
                "static analysis"
            ],
            "support": {
                "issues": "https://github.com/phpstan/phpstan/issues",
                "source": "https://github.com/phpstan/phpstan/tree/1.8.5"
            },
            "funding": [
                {
                    "url": "https://github.com/ondrejmirtes",
                    "type": "github"
                },
                {
                    "url": "https://github.com/phpstan",
                    "type": "github"
                },
                {
                    "url": "https://tidelift.com/funding/github/packagist/phpstan/phpstan",
                    "type": "tidelift"
                }
            ],
            "time": "2022-09-07T16:05:32+00:00"
        },
        {
            "name": "phpunit/php-code-coverage",
            "version": "9.2.17",
            "source": {
                "type": "git",
                "url": "https://github.com/sebastianbergmann/php-code-coverage.git",
                "reference": "aa94dc41e8661fe90c7316849907cba3007b10d8"
            },
            "dist": {
                "type": "zip",
                "url": "https://api.github.com/repos/sebastianbergmann/php-code-coverage/zipball/aa94dc41e8661fe90c7316849907cba3007b10d8",
                "reference": "aa94dc41e8661fe90c7316849907cba3007b10d8",
                "shasum": ""
            },
            "require": {
                "ext-dom": "*",
                "ext-libxml": "*",
                "ext-xmlwriter": "*",
                "nikic/php-parser": "^4.14",
                "php": ">=7.3",
                "phpunit/php-file-iterator": "^3.0.3",
                "phpunit/php-text-template": "^2.0.2",
                "sebastian/code-unit-reverse-lookup": "^2.0.2",
                "sebastian/complexity": "^2.0",
                "sebastian/environment": "^5.1.2",
                "sebastian/lines-of-code": "^1.0.3",
                "sebastian/version": "^3.0.1",
                "theseer/tokenizer": "^1.2.0"
            },
            "require-dev": {
                "phpunit/phpunit": "^9.3"
            },
            "suggest": {
                "ext-pcov": "*",
                "ext-xdebug": "*"
            },
            "type": "library",
            "extra": {
                "branch-alias": {
                    "dev-master": "9.2-dev"
                }
            },
            "autoload": {
                "classmap": [
                    "src/"
                ]
            },
            "notification-url": "https://packagist.org/downloads/",
            "license": [
                "BSD-3-Clause"
            ],
            "authors": [
                {
                    "name": "Sebastian Bergmann",
                    "email": "sebastian@phpunit.de",
                    "role": "lead"
                }
            ],
            "description": "Library that provides collection, processing, and rendering functionality for PHP code coverage information.",
            "homepage": "https://github.com/sebastianbergmann/php-code-coverage",
            "keywords": [
                "coverage",
                "testing",
                "xunit"
            ],
            "support": {
                "issues": "https://github.com/sebastianbergmann/php-code-coverage/issues",
                "source": "https://github.com/sebastianbergmann/php-code-coverage/tree/9.2.17"
            },
            "funding": [
                {
                    "url": "https://github.com/sebastianbergmann",
                    "type": "github"
                }
            ],
            "time": "2022-08-30T12:24:04+00:00"
        },
        {
            "name": "phpunit/php-file-iterator",
            "version": "3.0.6",
            "source": {
                "type": "git",
                "url": "https://github.com/sebastianbergmann/php-file-iterator.git",
                "reference": "cf1c2e7c203ac650e352f4cc675a7021e7d1b3cf"
            },
            "dist": {
                "type": "zip",
                "url": "https://api.github.com/repos/sebastianbergmann/php-file-iterator/zipball/cf1c2e7c203ac650e352f4cc675a7021e7d1b3cf",
                "reference": "cf1c2e7c203ac650e352f4cc675a7021e7d1b3cf",
                "shasum": ""
            },
            "require": {
                "php": ">=7.3"
            },
            "require-dev": {
                "phpunit/phpunit": "^9.3"
            },
            "type": "library",
            "extra": {
                "branch-alias": {
                    "dev-master": "3.0-dev"
                }
            },
            "autoload": {
                "classmap": [
                    "src/"
                ]
            },
            "notification-url": "https://packagist.org/downloads/",
            "license": [
                "BSD-3-Clause"
            ],
            "authors": [
                {
                    "name": "Sebastian Bergmann",
                    "email": "sebastian@phpunit.de",
                    "role": "lead"
                }
            ],
            "description": "FilterIterator implementation that filters files based on a list of suffixes.",
            "homepage": "https://github.com/sebastianbergmann/php-file-iterator/",
            "keywords": [
                "filesystem",
                "iterator"
            ],
            "support": {
                "issues": "https://github.com/sebastianbergmann/php-file-iterator/issues",
                "source": "https://github.com/sebastianbergmann/php-file-iterator/tree/3.0.6"
            },
            "funding": [
                {
                    "url": "https://github.com/sebastianbergmann",
                    "type": "github"
                }
            ],
            "time": "2021-12-02T12:48:52+00:00"
        },
        {
            "name": "phpunit/php-invoker",
            "version": "3.1.1",
            "source": {
                "type": "git",
                "url": "https://github.com/sebastianbergmann/php-invoker.git",
                "reference": "5a10147d0aaf65b58940a0b72f71c9ac0423cc67"
            },
            "dist": {
                "type": "zip",
                "url": "https://api.github.com/repos/sebastianbergmann/php-invoker/zipball/5a10147d0aaf65b58940a0b72f71c9ac0423cc67",
                "reference": "5a10147d0aaf65b58940a0b72f71c9ac0423cc67",
                "shasum": ""
            },
            "require": {
                "php": ">=7.3"
            },
            "require-dev": {
                "ext-pcntl": "*",
                "phpunit/phpunit": "^9.3"
            },
            "suggest": {
                "ext-pcntl": "*"
            },
            "type": "library",
            "extra": {
                "branch-alias": {
                    "dev-master": "3.1-dev"
                }
            },
            "autoload": {
                "classmap": [
                    "src/"
                ]
            },
            "notification-url": "https://packagist.org/downloads/",
            "license": [
                "BSD-3-Clause"
            ],
            "authors": [
                {
                    "name": "Sebastian Bergmann",
                    "email": "sebastian@phpunit.de",
                    "role": "lead"
                }
            ],
            "description": "Invoke callables with a timeout",
            "homepage": "https://github.com/sebastianbergmann/php-invoker/",
            "keywords": [
                "process"
            ],
            "support": {
                "issues": "https://github.com/sebastianbergmann/php-invoker/issues",
                "source": "https://github.com/sebastianbergmann/php-invoker/tree/3.1.1"
            },
            "funding": [
                {
                    "url": "https://github.com/sebastianbergmann",
                    "type": "github"
                }
            ],
            "time": "2020-09-28T05:58:55+00:00"
        },
        {
            "name": "phpunit/php-text-template",
            "version": "2.0.4",
            "source": {
                "type": "git",
                "url": "https://github.com/sebastianbergmann/php-text-template.git",
                "reference": "5da5f67fc95621df9ff4c4e5a84d6a8a2acf7c28"
            },
            "dist": {
                "type": "zip",
                "url": "https://api.github.com/repos/sebastianbergmann/php-text-template/zipball/5da5f67fc95621df9ff4c4e5a84d6a8a2acf7c28",
                "reference": "5da5f67fc95621df9ff4c4e5a84d6a8a2acf7c28",
                "shasum": ""
            },
            "require": {
                "php": ">=7.3"
            },
            "require-dev": {
                "phpunit/phpunit": "^9.3"
            },
            "type": "library",
            "extra": {
                "branch-alias": {
                    "dev-master": "2.0-dev"
                }
            },
            "autoload": {
                "classmap": [
                    "src/"
                ]
            },
            "notification-url": "https://packagist.org/downloads/",
            "license": [
                "BSD-3-Clause"
            ],
            "authors": [
                {
                    "name": "Sebastian Bergmann",
                    "email": "sebastian@phpunit.de",
                    "role": "lead"
                }
            ],
            "description": "Simple template engine.",
            "homepage": "https://github.com/sebastianbergmann/php-text-template/",
            "keywords": [
                "template"
            ],
            "support": {
                "issues": "https://github.com/sebastianbergmann/php-text-template/issues",
                "source": "https://github.com/sebastianbergmann/php-text-template/tree/2.0.4"
            },
            "funding": [
                {
                    "url": "https://github.com/sebastianbergmann",
                    "type": "github"
                }
            ],
            "time": "2020-10-26T05:33:50+00:00"
        },
        {
            "name": "phpunit/php-timer",
            "version": "5.0.3",
            "source": {
                "type": "git",
                "url": "https://github.com/sebastianbergmann/php-timer.git",
                "reference": "5a63ce20ed1b5bf577850e2c4e87f4aa902afbd2"
            },
            "dist": {
                "type": "zip",
                "url": "https://api.github.com/repos/sebastianbergmann/php-timer/zipball/5a63ce20ed1b5bf577850e2c4e87f4aa902afbd2",
                "reference": "5a63ce20ed1b5bf577850e2c4e87f4aa902afbd2",
                "shasum": ""
            },
            "require": {
                "php": ">=7.3"
            },
            "require-dev": {
                "phpunit/phpunit": "^9.3"
            },
            "type": "library",
            "extra": {
                "branch-alias": {
                    "dev-master": "5.0-dev"
                }
            },
            "autoload": {
                "classmap": [
                    "src/"
                ]
            },
            "notification-url": "https://packagist.org/downloads/",
            "license": [
                "BSD-3-Clause"
            ],
            "authors": [
                {
                    "name": "Sebastian Bergmann",
                    "email": "sebastian@phpunit.de",
                    "role": "lead"
                }
            ],
            "description": "Utility class for timing",
            "homepage": "https://github.com/sebastianbergmann/php-timer/",
            "keywords": [
                "timer"
            ],
            "support": {
                "issues": "https://github.com/sebastianbergmann/php-timer/issues",
                "source": "https://github.com/sebastianbergmann/php-timer/tree/5.0.3"
            },
            "funding": [
                {
                    "url": "https://github.com/sebastianbergmann",
                    "type": "github"
                }
            ],
            "time": "2020-10-26T13:16:10+00:00"
        },
        {
            "name": "phpunit/phpunit",
            "version": "9.5.24",
            "source": {
                "type": "git",
                "url": "https://github.com/sebastianbergmann/phpunit.git",
                "reference": "d0aa6097bef9fd42458a9b3c49da32c6ce6129c5"
            },
            "dist": {
                "type": "zip",
                "url": "https://api.github.com/repos/sebastianbergmann/phpunit/zipball/d0aa6097bef9fd42458a9b3c49da32c6ce6129c5",
                "reference": "d0aa6097bef9fd42458a9b3c49da32c6ce6129c5",
                "shasum": ""
            },
            "require": {
                "doctrine/instantiator": "^1.3.1",
                "ext-dom": "*",
                "ext-json": "*",
                "ext-libxml": "*",
                "ext-mbstring": "*",
                "ext-xml": "*",
                "ext-xmlwriter": "*",
                "myclabs/deep-copy": "^1.10.1",
                "phar-io/manifest": "^2.0.3",
                "phar-io/version": "^3.0.2",
                "php": ">=7.3",
                "phpunit/php-code-coverage": "^9.2.13",
                "phpunit/php-file-iterator": "^3.0.5",
                "phpunit/php-invoker": "^3.1.1",
                "phpunit/php-text-template": "^2.0.3",
                "phpunit/php-timer": "^5.0.2",
                "sebastian/cli-parser": "^1.0.1",
                "sebastian/code-unit": "^1.0.6",
                "sebastian/comparator": "^4.0.5",
                "sebastian/diff": "^4.0.3",
                "sebastian/environment": "^5.1.3",
                "sebastian/exporter": "^4.0.3",
                "sebastian/global-state": "^5.0.1",
                "sebastian/object-enumerator": "^4.0.3",
                "sebastian/resource-operations": "^3.0.3",
                "sebastian/type": "^3.1",
                "sebastian/version": "^3.0.2"
            },
            "suggest": {
                "ext-soap": "*",
                "ext-xdebug": "*"
            },
            "bin": [
                "phpunit"
            ],
            "type": "library",
            "extra": {
                "branch-alias": {
                    "dev-master": "9.5-dev"
                }
            },
            "autoload": {
                "files": [
                    "src/Framework/Assert/Functions.php"
                ],
                "classmap": [
                    "src/"
                ]
            },
            "notification-url": "https://packagist.org/downloads/",
            "license": [
                "BSD-3-Clause"
            ],
            "authors": [
                {
                    "name": "Sebastian Bergmann",
                    "email": "sebastian@phpunit.de",
                    "role": "lead"
                }
            ],
            "description": "The PHP Unit Testing framework.",
            "homepage": "https://phpunit.de/",
            "keywords": [
                "phpunit",
                "testing",
                "xunit"
            ],
            "support": {
                "issues": "https://github.com/sebastianbergmann/phpunit/issues",
                "source": "https://github.com/sebastianbergmann/phpunit/tree/9.5.24"
            },
            "funding": [
                {
                    "url": "https://phpunit.de/sponsors.html",
                    "type": "custom"
                },
                {
                    "url": "https://github.com/sebastianbergmann",
                    "type": "github"
                }
            ],
            "time": "2022-08-30T07:42:16+00:00"
        },
        {
            "name": "sebastian/cli-parser",
            "version": "1.0.1",
            "source": {
                "type": "git",
                "url": "https://github.com/sebastianbergmann/cli-parser.git",
                "reference": "442e7c7e687e42adc03470c7b668bc4b2402c0b2"
            },
            "dist": {
                "type": "zip",
                "url": "https://api.github.com/repos/sebastianbergmann/cli-parser/zipball/442e7c7e687e42adc03470c7b668bc4b2402c0b2",
                "reference": "442e7c7e687e42adc03470c7b668bc4b2402c0b2",
                "shasum": ""
            },
            "require": {
                "php": ">=7.3"
            },
            "require-dev": {
                "phpunit/phpunit": "^9.3"
            },
            "type": "library",
            "extra": {
                "branch-alias": {
                    "dev-master": "1.0-dev"
                }
            },
            "autoload": {
                "classmap": [
                    "src/"
                ]
            },
            "notification-url": "https://packagist.org/downloads/",
            "license": [
                "BSD-3-Clause"
            ],
            "authors": [
                {
                    "name": "Sebastian Bergmann",
                    "email": "sebastian@phpunit.de",
                    "role": "lead"
                }
            ],
            "description": "Library for parsing CLI options",
            "homepage": "https://github.com/sebastianbergmann/cli-parser",
            "support": {
                "issues": "https://github.com/sebastianbergmann/cli-parser/issues",
                "source": "https://github.com/sebastianbergmann/cli-parser/tree/1.0.1"
            },
            "funding": [
                {
                    "url": "https://github.com/sebastianbergmann",
                    "type": "github"
                }
            ],
            "time": "2020-09-28T06:08:49+00:00"
        },
        {
            "name": "sebastian/code-unit",
            "version": "1.0.8",
            "source": {
                "type": "git",
                "url": "https://github.com/sebastianbergmann/code-unit.git",
                "reference": "1fc9f64c0927627ef78ba436c9b17d967e68e120"
            },
            "dist": {
                "type": "zip",
                "url": "https://api.github.com/repos/sebastianbergmann/code-unit/zipball/1fc9f64c0927627ef78ba436c9b17d967e68e120",
                "reference": "1fc9f64c0927627ef78ba436c9b17d967e68e120",
                "shasum": ""
            },
            "require": {
                "php": ">=7.3"
            },
            "require-dev": {
                "phpunit/phpunit": "^9.3"
            },
            "type": "library",
            "extra": {
                "branch-alias": {
                    "dev-master": "1.0-dev"
                }
            },
            "autoload": {
                "classmap": [
                    "src/"
                ]
            },
            "notification-url": "https://packagist.org/downloads/",
            "license": [
                "BSD-3-Clause"
            ],
            "authors": [
                {
                    "name": "Sebastian Bergmann",
                    "email": "sebastian@phpunit.de",
                    "role": "lead"
                }
            ],
            "description": "Collection of value objects that represent the PHP code units",
            "homepage": "https://github.com/sebastianbergmann/code-unit",
            "support": {
                "issues": "https://github.com/sebastianbergmann/code-unit/issues",
                "source": "https://github.com/sebastianbergmann/code-unit/tree/1.0.8"
            },
            "funding": [
                {
                    "url": "https://github.com/sebastianbergmann",
                    "type": "github"
                }
            ],
            "time": "2020-10-26T13:08:54+00:00"
        },
        {
            "name": "sebastian/code-unit-reverse-lookup",
            "version": "2.0.3",
            "source": {
                "type": "git",
                "url": "https://github.com/sebastianbergmann/code-unit-reverse-lookup.git",
                "reference": "ac91f01ccec49fb77bdc6fd1e548bc70f7faa3e5"
            },
            "dist": {
                "type": "zip",
                "url": "https://api.github.com/repos/sebastianbergmann/code-unit-reverse-lookup/zipball/ac91f01ccec49fb77bdc6fd1e548bc70f7faa3e5",
                "reference": "ac91f01ccec49fb77bdc6fd1e548bc70f7faa3e5",
                "shasum": ""
            },
            "require": {
                "php": ">=7.3"
            },
            "require-dev": {
                "phpunit/phpunit": "^9.3"
            },
            "type": "library",
            "extra": {
                "branch-alias": {
                    "dev-master": "2.0-dev"
                }
            },
            "autoload": {
                "classmap": [
                    "src/"
                ]
            },
            "notification-url": "https://packagist.org/downloads/",
            "license": [
                "BSD-3-Clause"
            ],
            "authors": [
                {
                    "name": "Sebastian Bergmann",
                    "email": "sebastian@phpunit.de"
                }
            ],
            "description": "Looks up which function or method a line of code belongs to",
            "homepage": "https://github.com/sebastianbergmann/code-unit-reverse-lookup/",
            "support": {
                "issues": "https://github.com/sebastianbergmann/code-unit-reverse-lookup/issues",
                "source": "https://github.com/sebastianbergmann/code-unit-reverse-lookup/tree/2.0.3"
            },
            "funding": [
                {
                    "url": "https://github.com/sebastianbergmann",
                    "type": "github"
                }
            ],
            "time": "2020-09-28T05:30:19+00:00"
        },
        {
            "name": "sebastian/comparator",
            "version": "4.0.8",
            "source": {
                "type": "git",
                "url": "https://github.com/sebastianbergmann/comparator.git",
                "reference": "fa0f136dd2334583309d32b62544682ee972b51a"
            },
            "dist": {
                "type": "zip",
                "url": "https://api.github.com/repos/sebastianbergmann/comparator/zipball/fa0f136dd2334583309d32b62544682ee972b51a",
                "reference": "fa0f136dd2334583309d32b62544682ee972b51a",
                "shasum": ""
            },
            "require": {
                "php": ">=7.3",
                "sebastian/diff": "^4.0",
                "sebastian/exporter": "^4.0"
            },
            "require-dev": {
                "phpunit/phpunit": "^9.3"
            },
            "type": "library",
            "extra": {
                "branch-alias": {
                    "dev-master": "4.0-dev"
                }
            },
            "autoload": {
                "classmap": [
                    "src/"
                ]
            },
            "notification-url": "https://packagist.org/downloads/",
            "license": [
                "BSD-3-Clause"
            ],
            "authors": [
                {
                    "name": "Sebastian Bergmann",
                    "email": "sebastian@phpunit.de"
                },
                {
                    "name": "Jeff Welch",
                    "email": "whatthejeff@gmail.com"
                },
                {
                    "name": "Volker Dusch",
                    "email": "github@wallbash.com"
                },
                {
                    "name": "Bernhard Schussek",
                    "email": "bschussek@2bepublished.at"
                }
            ],
            "description": "Provides the functionality to compare PHP values for equality",
            "homepage": "https://github.com/sebastianbergmann/comparator",
            "keywords": [
                "comparator",
                "compare",
                "equality"
            ],
            "support": {
                "issues": "https://github.com/sebastianbergmann/comparator/issues",
                "source": "https://github.com/sebastianbergmann/comparator/tree/4.0.8"
            },
            "funding": [
                {
                    "url": "https://github.com/sebastianbergmann",
                    "type": "github"
                }
            ],
            "time": "2022-09-14T12:41:17+00:00"
        },
        {
            "name": "sebastian/complexity",
            "version": "2.0.2",
            "source": {
                "type": "git",
                "url": "https://github.com/sebastianbergmann/complexity.git",
                "reference": "739b35e53379900cc9ac327b2147867b8b6efd88"
            },
            "dist": {
                "type": "zip",
                "url": "https://api.github.com/repos/sebastianbergmann/complexity/zipball/739b35e53379900cc9ac327b2147867b8b6efd88",
                "reference": "739b35e53379900cc9ac327b2147867b8b6efd88",
                "shasum": ""
            },
            "require": {
                "nikic/php-parser": "^4.7",
                "php": ">=7.3"
            },
            "require-dev": {
                "phpunit/phpunit": "^9.3"
            },
            "type": "library",
            "extra": {
                "branch-alias": {
                    "dev-master": "2.0-dev"
                }
            },
            "autoload": {
                "classmap": [
                    "src/"
                ]
            },
            "notification-url": "https://packagist.org/downloads/",
            "license": [
                "BSD-3-Clause"
            ],
            "authors": [
                {
                    "name": "Sebastian Bergmann",
                    "email": "sebastian@phpunit.de",
                    "role": "lead"
                }
            ],
            "description": "Library for calculating the complexity of PHP code units",
            "homepage": "https://github.com/sebastianbergmann/complexity",
            "support": {
                "issues": "https://github.com/sebastianbergmann/complexity/issues",
                "source": "https://github.com/sebastianbergmann/complexity/tree/2.0.2"
            },
            "funding": [
                {
                    "url": "https://github.com/sebastianbergmann",
                    "type": "github"
                }
            ],
            "time": "2020-10-26T15:52:27+00:00"
        },
        {
            "name": "sebastian/diff",
            "version": "4.0.4",
            "source": {
                "type": "git",
                "url": "https://github.com/sebastianbergmann/diff.git",
                "reference": "3461e3fccc7cfdfc2720be910d3bd73c69be590d"
            },
            "dist": {
                "type": "zip",
                "url": "https://api.github.com/repos/sebastianbergmann/diff/zipball/3461e3fccc7cfdfc2720be910d3bd73c69be590d",
                "reference": "3461e3fccc7cfdfc2720be910d3bd73c69be590d",
                "shasum": ""
            },
            "require": {
                "php": ">=7.3"
            },
            "require-dev": {
                "phpunit/phpunit": "^9.3",
                "symfony/process": "^4.2 || ^5"
            },
            "type": "library",
            "extra": {
                "branch-alias": {
                    "dev-master": "4.0-dev"
                }
            },
            "autoload": {
                "classmap": [
                    "src/"
                ]
            },
            "notification-url": "https://packagist.org/downloads/",
            "license": [
                "BSD-3-Clause"
            ],
            "authors": [
                {
                    "name": "Sebastian Bergmann",
                    "email": "sebastian@phpunit.de"
                },
                {
                    "name": "Kore Nordmann",
                    "email": "mail@kore-nordmann.de"
                }
            ],
            "description": "Diff implementation",
            "homepage": "https://github.com/sebastianbergmann/diff",
            "keywords": [
                "diff",
                "udiff",
                "unidiff",
                "unified diff"
            ],
            "support": {
                "issues": "https://github.com/sebastianbergmann/diff/issues",
                "source": "https://github.com/sebastianbergmann/diff/tree/4.0.4"
            },
            "funding": [
                {
                    "url": "https://github.com/sebastianbergmann",
                    "type": "github"
                }
            ],
            "time": "2020-10-26T13:10:38+00:00"
        },
        {
            "name": "sebastian/environment",
            "version": "5.1.4",
            "source": {
                "type": "git",
                "url": "https://github.com/sebastianbergmann/environment.git",
                "reference": "1b5dff7bb151a4db11d49d90e5408e4e938270f7"
            },
            "dist": {
                "type": "zip",
                "url": "https://api.github.com/repos/sebastianbergmann/environment/zipball/1b5dff7bb151a4db11d49d90e5408e4e938270f7",
                "reference": "1b5dff7bb151a4db11d49d90e5408e4e938270f7",
                "shasum": ""
            },
            "require": {
                "php": ">=7.3"
            },
            "require-dev": {
                "phpunit/phpunit": "^9.3"
            },
            "suggest": {
                "ext-posix": "*"
            },
            "type": "library",
            "extra": {
                "branch-alias": {
                    "dev-master": "5.1-dev"
                }
            },
            "autoload": {
                "classmap": [
                    "src/"
                ]
            },
            "notification-url": "https://packagist.org/downloads/",
            "license": [
                "BSD-3-Clause"
            ],
            "authors": [
                {
                    "name": "Sebastian Bergmann",
                    "email": "sebastian@phpunit.de"
                }
            ],
            "description": "Provides functionality to handle HHVM/PHP environments",
            "homepage": "http://www.github.com/sebastianbergmann/environment",
            "keywords": [
                "Xdebug",
                "environment",
                "hhvm"
            ],
            "support": {
                "issues": "https://github.com/sebastianbergmann/environment/issues",
                "source": "https://github.com/sebastianbergmann/environment/tree/5.1.4"
            },
            "funding": [
                {
                    "url": "https://github.com/sebastianbergmann",
                    "type": "github"
                }
            ],
            "time": "2022-04-03T09:37:03+00:00"
        },
        {
            "name": "sebastian/exporter",
            "version": "4.0.5",
            "source": {
                "type": "git",
                "url": "https://github.com/sebastianbergmann/exporter.git",
                "reference": "ac230ed27f0f98f597c8a2b6eb7ac563af5e5b9d"
            },
            "dist": {
                "type": "zip",
                "url": "https://api.github.com/repos/sebastianbergmann/exporter/zipball/ac230ed27f0f98f597c8a2b6eb7ac563af5e5b9d",
                "reference": "ac230ed27f0f98f597c8a2b6eb7ac563af5e5b9d",
                "shasum": ""
            },
            "require": {
                "php": ">=7.3",
                "sebastian/recursion-context": "^4.0"
            },
            "require-dev": {
                "ext-mbstring": "*",
                "phpunit/phpunit": "^9.3"
            },
            "type": "library",
            "extra": {
                "branch-alias": {
                    "dev-master": "4.0-dev"
                }
            },
            "autoload": {
                "classmap": [
                    "src/"
                ]
            },
            "notification-url": "https://packagist.org/downloads/",
            "license": [
                "BSD-3-Clause"
            ],
            "authors": [
                {
                    "name": "Sebastian Bergmann",
                    "email": "sebastian@phpunit.de"
                },
                {
                    "name": "Jeff Welch",
                    "email": "whatthejeff@gmail.com"
                },
                {
                    "name": "Volker Dusch",
                    "email": "github@wallbash.com"
                },
                {
                    "name": "Adam Harvey",
                    "email": "aharvey@php.net"
                },
                {
                    "name": "Bernhard Schussek",
                    "email": "bschussek@gmail.com"
                }
            ],
            "description": "Provides the functionality to export PHP variables for visualization",
            "homepage": "https://www.github.com/sebastianbergmann/exporter",
            "keywords": [
                "export",
                "exporter"
            ],
            "support": {
                "issues": "https://github.com/sebastianbergmann/exporter/issues",
                "source": "https://github.com/sebastianbergmann/exporter/tree/4.0.5"
            },
            "funding": [
                {
                    "url": "https://github.com/sebastianbergmann",
                    "type": "github"
                }
            ],
            "time": "2022-09-14T06:03:37+00:00"
        },
        {
            "name": "sebastian/global-state",
            "version": "5.0.5",
            "source": {
                "type": "git",
                "url": "https://github.com/sebastianbergmann/global-state.git",
                "reference": "0ca8db5a5fc9c8646244e629625ac486fa286bf2"
            },
            "dist": {
                "type": "zip",
                "url": "https://api.github.com/repos/sebastianbergmann/global-state/zipball/0ca8db5a5fc9c8646244e629625ac486fa286bf2",
                "reference": "0ca8db5a5fc9c8646244e629625ac486fa286bf2",
                "shasum": ""
            },
            "require": {
                "php": ">=7.3",
                "sebastian/object-reflector": "^2.0",
                "sebastian/recursion-context": "^4.0"
            },
            "require-dev": {
                "ext-dom": "*",
                "phpunit/phpunit": "^9.3"
            },
            "suggest": {
                "ext-uopz": "*"
            },
            "type": "library",
            "extra": {
                "branch-alias": {
                    "dev-master": "5.0-dev"
                }
            },
            "autoload": {
                "classmap": [
                    "src/"
                ]
            },
            "notification-url": "https://packagist.org/downloads/",
            "license": [
                "BSD-3-Clause"
            ],
            "authors": [
                {
                    "name": "Sebastian Bergmann",
                    "email": "sebastian@phpunit.de"
                }
            ],
            "description": "Snapshotting of global state",
            "homepage": "http://www.github.com/sebastianbergmann/global-state",
            "keywords": [
                "global state"
            ],
            "support": {
                "issues": "https://github.com/sebastianbergmann/global-state/issues",
                "source": "https://github.com/sebastianbergmann/global-state/tree/5.0.5"
            },
            "funding": [
                {
                    "url": "https://github.com/sebastianbergmann",
                    "type": "github"
                }
            ],
            "time": "2022-02-14T08:28:10+00:00"
        },
        {
            "name": "sebastian/lines-of-code",
            "version": "1.0.3",
            "source": {
                "type": "git",
                "url": "https://github.com/sebastianbergmann/lines-of-code.git",
                "reference": "c1c2e997aa3146983ed888ad08b15470a2e22ecc"
            },
            "dist": {
                "type": "zip",
                "url": "https://api.github.com/repos/sebastianbergmann/lines-of-code/zipball/c1c2e997aa3146983ed888ad08b15470a2e22ecc",
                "reference": "c1c2e997aa3146983ed888ad08b15470a2e22ecc",
                "shasum": ""
            },
            "require": {
                "nikic/php-parser": "^4.6",
                "php": ">=7.3"
            },
            "require-dev": {
                "phpunit/phpunit": "^9.3"
            },
            "type": "library",
            "extra": {
                "branch-alias": {
                    "dev-master": "1.0-dev"
                }
            },
            "autoload": {
                "classmap": [
                    "src/"
                ]
            },
            "notification-url": "https://packagist.org/downloads/",
            "license": [
                "BSD-3-Clause"
            ],
            "authors": [
                {
                    "name": "Sebastian Bergmann",
                    "email": "sebastian@phpunit.de",
                    "role": "lead"
                }
            ],
            "description": "Library for counting the lines of code in PHP source code",
            "homepage": "https://github.com/sebastianbergmann/lines-of-code",
            "support": {
                "issues": "https://github.com/sebastianbergmann/lines-of-code/issues",
                "source": "https://github.com/sebastianbergmann/lines-of-code/tree/1.0.3"
            },
            "funding": [
                {
                    "url": "https://github.com/sebastianbergmann",
                    "type": "github"
                }
            ],
            "time": "2020-11-28T06:42:11+00:00"
        },
        {
            "name": "sebastian/object-enumerator",
            "version": "4.0.4",
            "source": {
                "type": "git",
                "url": "https://github.com/sebastianbergmann/object-enumerator.git",
                "reference": "5c9eeac41b290a3712d88851518825ad78f45c71"
            },
            "dist": {
                "type": "zip",
                "url": "https://api.github.com/repos/sebastianbergmann/object-enumerator/zipball/5c9eeac41b290a3712d88851518825ad78f45c71",
                "reference": "5c9eeac41b290a3712d88851518825ad78f45c71",
                "shasum": ""
            },
            "require": {
                "php": ">=7.3",
                "sebastian/object-reflector": "^2.0",
                "sebastian/recursion-context": "^4.0"
            },
            "require-dev": {
                "phpunit/phpunit": "^9.3"
            },
            "type": "library",
            "extra": {
                "branch-alias": {
                    "dev-master": "4.0-dev"
                }
            },
            "autoload": {
                "classmap": [
                    "src/"
                ]
            },
            "notification-url": "https://packagist.org/downloads/",
            "license": [
                "BSD-3-Clause"
            ],
            "authors": [
                {
                    "name": "Sebastian Bergmann",
                    "email": "sebastian@phpunit.de"
                }
            ],
            "description": "Traverses array structures and object graphs to enumerate all referenced objects",
            "homepage": "https://github.com/sebastianbergmann/object-enumerator/",
            "support": {
                "issues": "https://github.com/sebastianbergmann/object-enumerator/issues",
                "source": "https://github.com/sebastianbergmann/object-enumerator/tree/4.0.4"
            },
            "funding": [
                {
                    "url": "https://github.com/sebastianbergmann",
                    "type": "github"
                }
            ],
            "time": "2020-10-26T13:12:34+00:00"
        },
        {
            "name": "sebastian/object-reflector",
            "version": "2.0.4",
            "source": {
                "type": "git",
                "url": "https://github.com/sebastianbergmann/object-reflector.git",
                "reference": "b4f479ebdbf63ac605d183ece17d8d7fe49c15c7"
            },
            "dist": {
                "type": "zip",
                "url": "https://api.github.com/repos/sebastianbergmann/object-reflector/zipball/b4f479ebdbf63ac605d183ece17d8d7fe49c15c7",
                "reference": "b4f479ebdbf63ac605d183ece17d8d7fe49c15c7",
                "shasum": ""
            },
            "require": {
                "php": ">=7.3"
            },
            "require-dev": {
                "phpunit/phpunit": "^9.3"
            },
            "type": "library",
            "extra": {
                "branch-alias": {
                    "dev-master": "2.0-dev"
                }
            },
            "autoload": {
                "classmap": [
                    "src/"
                ]
            },
            "notification-url": "https://packagist.org/downloads/",
            "license": [
                "BSD-3-Clause"
            ],
            "authors": [
                {
                    "name": "Sebastian Bergmann",
                    "email": "sebastian@phpunit.de"
                }
            ],
            "description": "Allows reflection of object attributes, including inherited and non-public ones",
            "homepage": "https://github.com/sebastianbergmann/object-reflector/",
            "support": {
                "issues": "https://github.com/sebastianbergmann/object-reflector/issues",
                "source": "https://github.com/sebastianbergmann/object-reflector/tree/2.0.4"
            },
            "funding": [
                {
                    "url": "https://github.com/sebastianbergmann",
                    "type": "github"
                }
            ],
            "time": "2020-10-26T13:14:26+00:00"
        },
        {
            "name": "sebastian/recursion-context",
            "version": "4.0.4",
            "source": {
                "type": "git",
                "url": "https://github.com/sebastianbergmann/recursion-context.git",
                "reference": "cd9d8cf3c5804de4341c283ed787f099f5506172"
            },
            "dist": {
                "type": "zip",
                "url": "https://api.github.com/repos/sebastianbergmann/recursion-context/zipball/cd9d8cf3c5804de4341c283ed787f099f5506172",
                "reference": "cd9d8cf3c5804de4341c283ed787f099f5506172",
                "shasum": ""
            },
            "require": {
                "php": ">=7.3"
            },
            "require-dev": {
                "phpunit/phpunit": "^9.3"
            },
            "type": "library",
            "extra": {
                "branch-alias": {
                    "dev-master": "4.0-dev"
                }
            },
            "autoload": {
                "classmap": [
                    "src/"
                ]
            },
            "notification-url": "https://packagist.org/downloads/",
            "license": [
                "BSD-3-Clause"
            ],
            "authors": [
                {
                    "name": "Sebastian Bergmann",
                    "email": "sebastian@phpunit.de"
                },
                {
                    "name": "Jeff Welch",
                    "email": "whatthejeff@gmail.com"
                },
                {
                    "name": "Adam Harvey",
                    "email": "aharvey@php.net"
                }
            ],
            "description": "Provides functionality to recursively process PHP variables",
            "homepage": "http://www.github.com/sebastianbergmann/recursion-context",
            "support": {
                "issues": "https://github.com/sebastianbergmann/recursion-context/issues",
                "source": "https://github.com/sebastianbergmann/recursion-context/tree/4.0.4"
            },
            "funding": [
                {
                    "url": "https://github.com/sebastianbergmann",
                    "type": "github"
                }
            ],
            "time": "2020-10-26T13:17:30+00:00"
        },
        {
            "name": "sebastian/resource-operations",
            "version": "3.0.3",
            "source": {
                "type": "git",
                "url": "https://github.com/sebastianbergmann/resource-operations.git",
                "reference": "0f4443cb3a1d92ce809899753bc0d5d5a8dd19a8"
            },
            "dist": {
                "type": "zip",
                "url": "https://api.github.com/repos/sebastianbergmann/resource-operations/zipball/0f4443cb3a1d92ce809899753bc0d5d5a8dd19a8",
                "reference": "0f4443cb3a1d92ce809899753bc0d5d5a8dd19a8",
                "shasum": ""
            },
            "require": {
                "php": ">=7.3"
            },
            "require-dev": {
                "phpunit/phpunit": "^9.0"
            },
            "type": "library",
            "extra": {
                "branch-alias": {
                    "dev-master": "3.0-dev"
                }
            },
            "autoload": {
                "classmap": [
                    "src/"
                ]
            },
            "notification-url": "https://packagist.org/downloads/",
            "license": [
                "BSD-3-Clause"
            ],
            "authors": [
                {
                    "name": "Sebastian Bergmann",
                    "email": "sebastian@phpunit.de"
                }
            ],
            "description": "Provides a list of PHP built-in functions that operate on resources",
            "homepage": "https://www.github.com/sebastianbergmann/resource-operations",
            "support": {
                "issues": "https://github.com/sebastianbergmann/resource-operations/issues",
                "source": "https://github.com/sebastianbergmann/resource-operations/tree/3.0.3"
            },
            "funding": [
                {
                    "url": "https://github.com/sebastianbergmann",
                    "type": "github"
                }
            ],
            "time": "2020-09-28T06:45:17+00:00"
        },
        {
            "name": "sebastian/type",
            "version": "3.2.0",
            "source": {
                "type": "git",
                "url": "https://github.com/sebastianbergmann/type.git",
                "reference": "fb3fe09c5f0bae6bc27ef3ce933a1e0ed9464b6e"
            },
            "dist": {
                "type": "zip",
                "url": "https://api.github.com/repos/sebastianbergmann/type/zipball/fb3fe09c5f0bae6bc27ef3ce933a1e0ed9464b6e",
                "reference": "fb3fe09c5f0bae6bc27ef3ce933a1e0ed9464b6e",
                "shasum": ""
            },
            "require": {
                "php": ">=7.3"
            },
            "require-dev": {
                "phpunit/phpunit": "^9.5"
            },
            "type": "library",
            "extra": {
                "branch-alias": {
                    "dev-master": "3.2-dev"
                }
            },
            "autoload": {
                "classmap": [
                    "src/"
                ]
            },
            "notification-url": "https://packagist.org/downloads/",
            "license": [
                "BSD-3-Clause"
            ],
            "authors": [
                {
                    "name": "Sebastian Bergmann",
                    "email": "sebastian@phpunit.de",
                    "role": "lead"
                }
            ],
            "description": "Collection of value objects that represent the types of the PHP type system",
            "homepage": "https://github.com/sebastianbergmann/type",
            "support": {
                "issues": "https://github.com/sebastianbergmann/type/issues",
                "source": "https://github.com/sebastianbergmann/type/tree/3.2.0"
            },
            "funding": [
                {
                    "url": "https://github.com/sebastianbergmann",
                    "type": "github"
                }
            ],
            "time": "2022-09-12T14:47:03+00:00"
        },
        {
            "name": "sebastian/version",
            "version": "3.0.2",
            "source": {
                "type": "git",
                "url": "https://github.com/sebastianbergmann/version.git",
                "reference": "c6c1022351a901512170118436c764e473f6de8c"
            },
            "dist": {
                "type": "zip",
                "url": "https://api.github.com/repos/sebastianbergmann/version/zipball/c6c1022351a901512170118436c764e473f6de8c",
                "reference": "c6c1022351a901512170118436c764e473f6de8c",
                "shasum": ""
            },
            "require": {
                "php": ">=7.3"
            },
            "type": "library",
            "extra": {
                "branch-alias": {
                    "dev-master": "3.0-dev"
                }
            },
            "autoload": {
                "classmap": [
                    "src/"
                ]
            },
            "notification-url": "https://packagist.org/downloads/",
            "license": [
                "BSD-3-Clause"
            ],
            "authors": [
                {
                    "name": "Sebastian Bergmann",
                    "email": "sebastian@phpunit.de",
                    "role": "lead"
                }
            ],
            "description": "Library that helps with managing the version number of Git-hosted PHP projects",
            "homepage": "https://github.com/sebastianbergmann/version",
            "support": {
                "issues": "https://github.com/sebastianbergmann/version/issues",
                "source": "https://github.com/sebastianbergmann/version/tree/3.0.2"
            },
            "funding": [
                {
                    "url": "https://github.com/sebastianbergmann",
                    "type": "github"
                }
            ],
            "time": "2020-09-28T06:39:44+00:00"
        },
        {
            "name": "softcreatr/jsonpath",
            "version": "0.7.5",
            "source": {
                "type": "git",
                "url": "https://github.com/SoftCreatR/JSONPath.git",
                "reference": "008569bf80aa3584834f7890781576bc7b65afa7"
            },
            "dist": {
                "type": "zip",
                "url": "https://api.github.com/repos/SoftCreatR/JSONPath/zipball/008569bf80aa3584834f7890781576bc7b65afa7",
                "reference": "008569bf80aa3584834f7890781576bc7b65afa7",
                "shasum": ""
            },
            "require": {
                "ext-json": "*",
                "php": ">=7.1"
            },
            "replace": {
                "flow/jsonpath": "*"
            },
            "require-dev": {
                "phpunit/phpunit": ">=7.0",
                "roave/security-advisories": "dev-master",
                "squizlabs/php_codesniffer": "^3.5"
            },
            "type": "library",
            "autoload": {
                "psr-4": {
                    "Flow\\JSONPath\\": "src/"
                }
            },
            "notification-url": "https://packagist.org/downloads/",
            "license": [
                "MIT"
            ],
            "authors": [
                {
                    "name": "Stephen Frank",
                    "email": "stephen@flowsa.com",
                    "homepage": "https://prismaticbytes.com",
                    "role": "Developer"
                },
                {
                    "name": "Sascha Greuel",
                    "email": "hello@1-2.dev",
                    "homepage": "http://1-2.dev",
                    "role": "Developer"
                }
            ],
            "description": "JSONPath implementation for parsing, searching and flattening arrays",
            "support": {
                "email": "hello@1-2.dev",
                "forum": "https://github.com/SoftCreatR/JSONPath/discussions",
                "issues": "https://github.com/SoftCreatR/JSONPath/issues",
                "source": "https://github.com/SoftCreatR/JSONPath"
            },
            "funding": [
                {
                    "url": "https://github.com/softcreatr",
                    "type": "github"
                }
            ],
            "time": "2021-06-02T22:15:26+00:00"
        },
        {
            "name": "symfony/browser-kit",
            "version": "v5.4.11",
            "source": {
                "type": "git",
                "url": "https://github.com/symfony/browser-kit.git",
                "reference": "081fe28a26b6bd671dea85ef3a4b5003f3c88027"
            },
            "dist": {
                "type": "zip",
                "url": "https://api.github.com/repos/symfony/browser-kit/zipball/081fe28a26b6bd671dea85ef3a4b5003f3c88027",
                "reference": "081fe28a26b6bd671dea85ef3a4b5003f3c88027",
                "shasum": ""
            },
            "require": {
                "php": ">=7.2.5",
                "symfony/dom-crawler": "^4.4|^5.0|^6.0",
                "symfony/polyfill-php80": "^1.16"
            },
            "require-dev": {
                "symfony/css-selector": "^4.4|^5.0|^6.0",
                "symfony/http-client": "^4.4|^5.0|^6.0",
                "symfony/mime": "^4.4|^5.0|^6.0",
                "symfony/process": "^4.4|^5.0|^6.0"
            },
            "suggest": {
                "symfony/process": ""
            },
            "type": "library",
            "autoload": {
                "psr-4": {
                    "Symfony\\Component\\BrowserKit\\": ""
                },
                "exclude-from-classmap": [
                    "/Tests/"
                ]
            },
            "notification-url": "https://packagist.org/downloads/",
            "license": [
                "MIT"
            ],
            "authors": [
                {
                    "name": "Fabien Potencier",
                    "email": "fabien@symfony.com"
                },
                {
                    "name": "Symfony Community",
                    "homepage": "https://symfony.com/contributors"
                }
            ],
            "description": "Simulates the behavior of a web browser, allowing you to make requests, click on links and submit forms programmatically",
            "homepage": "https://symfony.com",
            "support": {
                "source": "https://github.com/symfony/browser-kit/tree/v5.4.11"
            },
            "funding": [
                {
                    "url": "https://symfony.com/sponsor",
                    "type": "custom"
                },
                {
                    "url": "https://github.com/fabpot",
                    "type": "github"
                },
                {
                    "url": "https://tidelift.com/funding/github/packagist/symfony/symfony",
                    "type": "tidelift"
                }
            ],
            "time": "2022-07-27T15:50:05+00:00"
        },
        {
            "name": "symfony/css-selector",
            "version": "v5.4.11",
            "source": {
                "type": "git",
                "url": "https://github.com/symfony/css-selector.git",
                "reference": "c1681789f059ab756001052164726ae88512ae3d"
            },
            "dist": {
                "type": "zip",
                "url": "https://api.github.com/repos/symfony/css-selector/zipball/c1681789f059ab756001052164726ae88512ae3d",
                "reference": "c1681789f059ab756001052164726ae88512ae3d",
                "shasum": ""
            },
            "require": {
                "php": ">=7.2.5",
                "symfony/polyfill-php80": "^1.16"
            },
            "type": "library",
            "autoload": {
                "psr-4": {
                    "Symfony\\Component\\CssSelector\\": ""
                },
                "exclude-from-classmap": [
                    "/Tests/"
                ]
            },
            "notification-url": "https://packagist.org/downloads/",
            "license": [
                "MIT"
            ],
            "authors": [
                {
                    "name": "Fabien Potencier",
                    "email": "fabien@symfony.com"
                },
                {
                    "name": "Jean-François Simon",
                    "email": "jeanfrancois.simon@sensiolabs.com"
                },
                {
                    "name": "Symfony Community",
                    "homepage": "https://symfony.com/contributors"
                }
            ],
            "description": "Converts CSS selectors to XPath expressions",
            "homepage": "https://symfony.com",
            "support": {
                "source": "https://github.com/symfony/css-selector/tree/v5.4.11"
            },
            "funding": [
                {
                    "url": "https://symfony.com/sponsor",
                    "type": "custom"
                },
                {
                    "url": "https://github.com/fabpot",
                    "type": "github"
                },
                {
                    "url": "https://tidelift.com/funding/github/packagist/symfony/symfony",
                    "type": "tidelift"
                }
            ],
            "time": "2022-06-27T16:58:25+00:00"
        },
        {
            "name": "symfony/dom-crawler",
            "version": "v5.4.12",
            "source": {
                "type": "git",
                "url": "https://github.com/symfony/dom-crawler.git",
                "reference": "291c1e92281a09152dda089f782e23dedd34bd4f"
            },
            "dist": {
                "type": "zip",
                "url": "https://api.github.com/repos/symfony/dom-crawler/zipball/291c1e92281a09152dda089f782e23dedd34bd4f",
                "reference": "291c1e92281a09152dda089f782e23dedd34bd4f",
                "shasum": ""
            },
            "require": {
                "php": ">=7.2.5",
                "symfony/deprecation-contracts": "^2.1|^3",
                "symfony/polyfill-ctype": "~1.8",
                "symfony/polyfill-mbstring": "~1.0",
                "symfony/polyfill-php80": "^1.16"
            },
            "conflict": {
                "masterminds/html5": "<2.6"
            },
            "require-dev": {
                "masterminds/html5": "^2.6",
                "symfony/css-selector": "^4.4|^5.0|^6.0"
            },
            "suggest": {
                "symfony/css-selector": ""
            },
            "type": "library",
            "autoload": {
                "psr-4": {
                    "Symfony\\Component\\DomCrawler\\": ""
                },
                "exclude-from-classmap": [
                    "/Tests/"
                ]
            },
            "notification-url": "https://packagist.org/downloads/",
            "license": [
                "MIT"
            ],
            "authors": [
                {
                    "name": "Fabien Potencier",
                    "email": "fabien@symfony.com"
                },
                {
                    "name": "Symfony Community",
                    "homepage": "https://symfony.com/contributors"
                }
            ],
            "description": "Eases DOM navigation for HTML and XML documents",
            "homepage": "https://symfony.com",
            "support": {
                "source": "https://github.com/symfony/dom-crawler/tree/v5.4.12"
            },
            "funding": [
                {
                    "url": "https://symfony.com/sponsor",
                    "type": "custom"
                },
                {
                    "url": "https://github.com/fabpot",
                    "type": "github"
                },
                {
                    "url": "https://tidelift.com/funding/github/packagist/symfony/symfony",
                    "type": "tidelift"
                }
            ],
            "time": "2022-08-03T13:09:21+00:00"
        },
        {
            "name": "symplify/easy-coding-standard",
            "version": "10.3.3",
            "source": {
                "type": "git",
                "url": "https://github.com/symplify/easy-coding-standard.git",
                "reference": "c93878b3c052321231519b6540e227380f90be17"
            },
            "dist": {
                "type": "zip",
                "url": "https://api.github.com/repos/symplify/easy-coding-standard/zipball/c93878b3c052321231519b6540e227380f90be17",
                "reference": "c93878b3c052321231519b6540e227380f90be17",
                "shasum": ""
            },
            "require": {
                "php": ">=7.2"
            },
            "conflict": {
                "friendsofphp/php-cs-fixer": "<3.0",
                "squizlabs/php_codesniffer": "<3.6"
            },
            "bin": [
                "bin/ecs"
            ],
            "type": "library",
            "extra": {
                "branch-alias": {
                    "dev-main": "10.3-dev"
                }
            },
            "autoload": {
                "files": [
                    "bootstrap.php"
                ]
            },
            "notification-url": "https://packagist.org/downloads/",
            "license": [
                "MIT"
            ],
            "description": "Prefixed scoped version of ECS package",
            "support": {
                "source": "https://github.com/symplify/easy-coding-standard/tree/10.3.3"
            },
            "funding": [
                {
                    "url": "https://www.paypal.me/rectorphp",
                    "type": "custom"
                },
                {
                    "url": "https://github.com/tomasvotruba",
                    "type": "github"
                }
            ],
            "time": "2022-06-13T14:03:37+00:00"
        },
        {
            "name": "theseer/tokenizer",
            "version": "1.2.1",
            "source": {
                "type": "git",
                "url": "https://github.com/theseer/tokenizer.git",
                "reference": "34a41e998c2183e22995f158c581e7b5e755ab9e"
            },
            "dist": {
                "type": "zip",
                "url": "https://api.github.com/repos/theseer/tokenizer/zipball/34a41e998c2183e22995f158c581e7b5e755ab9e",
                "reference": "34a41e998c2183e22995f158c581e7b5e755ab9e",
                "shasum": ""
            },
            "require": {
                "ext-dom": "*",
                "ext-tokenizer": "*",
                "ext-xmlwriter": "*",
                "php": "^7.2 || ^8.0"
            },
            "type": "library",
            "autoload": {
                "classmap": [
                    "src/"
                ]
            },
            "notification-url": "https://packagist.org/downloads/",
            "license": [
                "BSD-3-Clause"
            ],
            "authors": [
                {
                    "name": "Arne Blankerts",
                    "email": "arne@blankerts.de",
                    "role": "Developer"
                }
            ],
            "description": "A small library for converting tokenized PHP source code into XML and potentially other formats",
            "support": {
                "issues": "https://github.com/theseer/tokenizer/issues",
                "source": "https://github.com/theseer/tokenizer/tree/1.2.1"
            },
            "funding": [
                {
                    "url": "https://github.com/theseer",
                    "type": "github"
                }
            ],
            "time": "2021-07-28T10:34:58+00:00"
        },
        {
            "name": "vlucas/phpdotenv",
            "version": "v5.4.1",
            "source": {
                "type": "git",
                "url": "https://github.com/vlucas/phpdotenv.git",
                "reference": "264dce589e7ce37a7ba99cb901eed8249fbec92f"
            },
            "dist": {
                "type": "zip",
                "url": "https://api.github.com/repos/vlucas/phpdotenv/zipball/264dce589e7ce37a7ba99cb901eed8249fbec92f",
                "reference": "264dce589e7ce37a7ba99cb901eed8249fbec92f",
                "shasum": ""
            },
            "require": {
                "ext-pcre": "*",
                "graham-campbell/result-type": "^1.0.2",
                "php": "^7.1.3 || ^8.0",
                "phpoption/phpoption": "^1.8",
                "symfony/polyfill-ctype": "^1.23",
                "symfony/polyfill-mbstring": "^1.23.1",
                "symfony/polyfill-php80": "^1.23.1"
            },
            "require-dev": {
                "bamarni/composer-bin-plugin": "^1.4.1",
                "ext-filter": "*",
                "phpunit/phpunit": "^7.5.20 || ^8.5.21 || ^9.5.10"
            },
            "suggest": {
                "ext-filter": "Required to use the boolean validator."
            },
            "type": "library",
            "extra": {
                "branch-alias": {
                    "dev-master": "5.4-dev"
                }
            },
            "autoload": {
                "psr-4": {
                    "Dotenv\\": "src/"
                }
            },
            "notification-url": "https://packagist.org/downloads/",
            "license": [
                "BSD-3-Clause"
            ],
            "authors": [
                {
                    "name": "Graham Campbell",
                    "email": "hello@gjcampbell.co.uk",
                    "homepage": "https://github.com/GrahamCampbell"
                },
                {
                    "name": "Vance Lucas",
                    "email": "vance@vancelucas.com",
                    "homepage": "https://github.com/vlucas"
                }
            ],
            "description": "Loads environment variables from `.env` to `getenv()`, `$_ENV` and `$_SERVER` automagically.",
            "keywords": [
                "dotenv",
                "env",
                "environment"
            ],
            "support": {
                "issues": "https://github.com/vlucas/phpdotenv/issues",
                "source": "https://github.com/vlucas/phpdotenv/tree/v5.4.1"
            },
            "funding": [
                {
                    "url": "https://github.com/GrahamCampbell",
                    "type": "github"
                },
                {
                    "url": "https://tidelift.com/funding/github/packagist/vlucas/phpdotenv",
                    "type": "tidelift"
                }
            ],
            "time": "2021-12-12T23:22:04+00:00"
        }
    ],
    "aliases": [],
    "minimum-stability": "stable",
    "stability-flags": {
        "craftcms/ecs": 20
    },
    "prefer-stable": false,
    "prefer-lowest": false,
    "platform": {
        "php": "^8.0.2",
        "ext-bcmath": "*",
        "ext-curl": "*",
        "ext-dom": "*",
        "ext-intl": "*",
        "ext-json": "*",
        "ext-mbstring": "*",
        "ext-openssl": "*",
        "ext-pcre": "*",
        "ext-pdo": "*",
        "ext-zip": "*"
    },
    "platform-dev": [],
    "platform-overrides": {
        "php": "8.0.2"
    },
    "plugin-api-version": "2.2.0"
}<|MERGE_RESOLUTION|>--- conflicted
+++ resolved
@@ -4,11 +4,7 @@
         "Read more about it at https://getcomposer.org/doc/01-basic-usage.md#installing-dependencies",
         "This file is @generated automatically"
     ],
-<<<<<<< HEAD
-    "content-hash": "d2009f4961388934c1743fbc296ebba7",
-=======
-    "content-hash": "1381644b6d2e4f93157891d789bee119",
->>>>>>> b421b8b2
+    "content-hash": "bd1fe6dc4399788092392db606c9e2ab",
     "packages": [
         {
             "name": "cebe/markdown",
