{
    "_readme": [
        "This file locks the dependencies of your project to a known state",
        "Read more about it at https://getcomposer.org/doc/01-basic-usage.md#installing-dependencies",
        "This file is @generated automatically"
    ],
<<<<<<< HEAD
    "content-hash": "0e651ca58a0287795ad7eec51e836ef5",
=======
    "content-hash": "5b6194f5e0e45b3c9dbbf6aeced4264c",
>>>>>>> b82cf1f6
    "packages": [
        {
            "name": "cebe/markdown",
            "version": "1.2.1",
            "source": {
                "type": "git",
                "url": "https://github.com/cebe/markdown.git",
                "reference": "9bac5e971dd391e2802dca5400bbeacbaea9eb86"
            },
            "dist": {
                "type": "zip",
                "url": "https://api.github.com/repos/cebe/markdown/zipball/9bac5e971dd391e2802dca5400bbeacbaea9eb86",
                "reference": "9bac5e971dd391e2802dca5400bbeacbaea9eb86",
                "shasum": ""
            },
            "require": {
                "lib-pcre": "*",
                "php": ">=5.4.0"
            },
            "require-dev": {
                "cebe/indent": "*",
                "facebook/xhprof": "*@dev",
                "phpunit/phpunit": "4.1.*"
            },
            "bin": [
                "bin/markdown"
            ],
            "type": "library",
            "extra": {
                "branch-alias": {
                    "dev-master": "1.2.x-dev"
                }
            },
            "autoload": {
                "psr-4": {
                    "cebe\\markdown\\": ""
                }
            },
            "notification-url": "https://packagist.org/downloads/",
            "license": [
                "MIT"
            ],
            "authors": [
                {
                    "name": "Carsten Brandt",
                    "email": "mail@cebe.cc",
                    "homepage": "http://cebe.cc/",
                    "role": "Creator"
                }
            ],
            "description": "A super fast, highly extensible markdown parser for PHP",
            "homepage": "https://github.com/cebe/markdown#readme",
            "keywords": [
                "extensible",
                "fast",
                "gfm",
                "markdown",
                "markdown-extra"
            ],
            "support": {
                "issues": "https://github.com/cebe/markdown/issues",
                "source": "https://github.com/cebe/markdown"
            },
            "time": "2018-03-26T11:24:36+00:00"
        },
        {
            "name": "commerceguys/addressing",
            "version": "v1.4.1",
            "source": {
                "type": "git",
                "url": "https://github.com/commerceguys/addressing.git",
                "reference": "8b1bcd45971733e8f4224e539cb92838f18c4d06"
            },
            "dist": {
                "type": "zip",
                "url": "https://api.github.com/repos/commerceguys/addressing/zipball/8b1bcd45971733e8f4224e539cb92838f18c4d06",
                "reference": "8b1bcd45971733e8f4224e539cb92838f18c4d06",
                "shasum": ""
            },
            "require": {
                "doctrine/collections": "^1.2",
                "php": ">=7.3"
            },
            "require-dev": {
                "ext-json": "*",
                "mikey179/vfsstream": "^1.6.10",
                "phpunit/phpunit": "^9.5",
                "squizlabs/php_codesniffer": "^3.6",
                "symfony/validator": "^4.4 || ^5.4 || ^6.0"
            },
            "suggest": {
                "symfony/validator": "to validate addresses"
            },
            "type": "library",
            "extra": {
                "branch-alias": {
                    "dev-master": "1.x-dev"
                }
            },
            "autoload": {
                "psr-4": {
                    "CommerceGuys\\Addressing\\": "src"
                }
            },
            "notification-url": "https://packagist.org/downloads/",
            "license": [
                "MIT"
            ],
            "authors": [
                {
                    "name": "Bojan Zivanovic"
                },
                {
                    "name": "Damien Tournoud"
                }
            ],
            "description": "Addressing library powered by CLDR and Google's address data.",
            "keywords": [
                "address",
                "internationalization",
                "localization",
                "postal"
            ],
            "support": {
                "issues": "https://github.com/commerceguys/addressing/issues",
                "source": "https://github.com/commerceguys/addressing/tree/v1.4.1"
            },
            "time": "2022-08-09T11:42:51+00:00"
        },
        {
            "name": "composer/ca-bundle",
            "version": "1.3.3",
            "source": {
                "type": "git",
                "url": "https://github.com/composer/ca-bundle.git",
                "reference": "30897edbfb15e784fe55587b4f73ceefd3c4d98c"
            },
            "dist": {
                "type": "zip",
                "url": "https://api.github.com/repos/composer/ca-bundle/zipball/30897edbfb15e784fe55587b4f73ceefd3c4d98c",
                "reference": "30897edbfb15e784fe55587b4f73ceefd3c4d98c",
                "shasum": ""
            },
            "require": {
                "ext-openssl": "*",
                "ext-pcre": "*",
                "php": "^5.3.2 || ^7.0 || ^8.0"
            },
            "require-dev": {
                "phpstan/phpstan": "^0.12.55",
                "psr/log": "^1.0",
                "symfony/phpunit-bridge": "^4.2 || ^5",
                "symfony/process": "^2.5 || ^3.0 || ^4.0 || ^5.0 || ^6.0"
            },
            "type": "library",
            "extra": {
                "branch-alias": {
                    "dev-main": "1.x-dev"
                }
            },
            "autoload": {
                "psr-4": {
                    "Composer\\CaBundle\\": "src"
                }
            },
            "notification-url": "https://packagist.org/downloads/",
            "license": [
                "MIT"
            ],
            "authors": [
                {
                    "name": "Jordi Boggiano",
                    "email": "j.boggiano@seld.be",
                    "homepage": "http://seld.be"
                }
            ],
            "description": "Lets you find a path to the system CA bundle, and includes a fallback to the Mozilla CA bundle.",
            "keywords": [
                "cabundle",
                "cacert",
                "certificate",
                "ssl",
                "tls"
            ],
            "support": {
                "irc": "irc://irc.freenode.org/composer",
                "issues": "https://github.com/composer/ca-bundle/issues",
                "source": "https://github.com/composer/ca-bundle/tree/1.3.3"
            },
            "funding": [
                {
                    "url": "https://packagist.com",
                    "type": "custom"
                },
                {
                    "url": "https://github.com/composer",
                    "type": "github"
                },
                {
                    "url": "https://tidelift.com/funding/github/packagist/composer/composer",
                    "type": "tidelift"
                }
            ],
            "time": "2022-07-20T07:14:26+00:00"
        },
        {
            "name": "composer/composer",
            "version": "2.2.15",
            "source": {
                "type": "git",
                "url": "https://github.com/composer/composer.git",
                "reference": "509dcbd4f8d459e0ef2ef223a231b8c31bceed78"
            },
            "dist": {
                "type": "zip",
                "url": "https://api.github.com/repos/composer/composer/zipball/509dcbd4f8d459e0ef2ef223a231b8c31bceed78",
                "reference": "509dcbd4f8d459e0ef2ef223a231b8c31bceed78",
                "shasum": ""
            },
            "require": {
                "composer/ca-bundle": "^1.0",
                "composer/metadata-minifier": "^1.0",
                "composer/pcre": "^1.0",
                "composer/semver": "^3.0",
                "composer/spdx-licenses": "^1.2",
                "composer/xdebug-handler": "^2.0 || ^3.0",
                "justinrainbow/json-schema": "^5.2.11",
                "php": "^5.3.2 || ^7.0 || ^8.0",
                "psr/log": "^1.0 || ^2.0",
                "react/promise": "^1.2 || ^2.7",
                "seld/jsonlint": "^1.4",
                "seld/phar-utils": "^1.0",
                "symfony/console": "^2.8.52 || ^3.4.35 || ^4.4 || ^5.0",
                "symfony/filesystem": "^2.8.52 || ^3.4.35 || ^4.4 || ^5.0 || ^6.0",
                "symfony/finder": "^2.8.52 || ^3.4.35 || ^4.4 || ^5.0 || ^6.0",
                "symfony/process": "^2.8.52 || ^3.4.35 || ^4.4 || ^5.0 || ^6.0"
            },
            "require-dev": {
                "phpspec/prophecy": "^1.10",
                "symfony/phpunit-bridge": "^4.2 || ^5.0 || ^6.0"
            },
            "suggest": {
                "ext-openssl": "Enabling the openssl extension allows you to access https URLs for repositories and packages",
                "ext-zip": "Enabling the zip extension allows you to unzip archives",
                "ext-zlib": "Allow gzip compression of HTTP requests"
            },
            "bin": [
                "bin/composer"
            ],
            "type": "library",
            "extra": {
                "branch-alias": {
                    "dev-main": "2.2-dev"
                }
            },
            "autoload": {
                "psr-4": {
                    "Composer\\": "src/Composer"
                }
            },
            "notification-url": "https://packagist.org/downloads/",
            "license": [
                "MIT"
            ],
            "authors": [
                {
                    "name": "Nils Adermann",
                    "email": "naderman@naderman.de",
                    "homepage": "https://www.naderman.de"
                },
                {
                    "name": "Jordi Boggiano",
                    "email": "j.boggiano@seld.be",
                    "homepage": "https://seld.be"
                }
            ],
            "description": "Composer helps you declare, manage and install dependencies of PHP projects. It ensures you have the right stack everywhere.",
            "homepage": "https://getcomposer.org/",
            "keywords": [
                "autoload",
                "dependency",
                "package"
            ],
            "support": {
                "irc": "ircs://irc.libera.chat:6697/composer",
                "issues": "https://github.com/composer/composer/issues",
                "source": "https://github.com/composer/composer/tree/2.2.15"
            },
            "funding": [
                {
                    "url": "https://packagist.com",
                    "type": "custom"
                },
                {
                    "url": "https://github.com/composer",
                    "type": "github"
                },
                {
                    "url": "https://tidelift.com/funding/github/packagist/composer/composer",
                    "type": "tidelift"
                }
            ],
            "time": "2022-07-01T10:01:26+00:00"
        },
        {
            "name": "composer/metadata-minifier",
            "version": "1.0.0",
            "source": {
                "type": "git",
                "url": "https://github.com/composer/metadata-minifier.git",
                "reference": "c549d23829536f0d0e984aaabbf02af91f443207"
            },
            "dist": {
                "type": "zip",
                "url": "https://api.github.com/repos/composer/metadata-minifier/zipball/c549d23829536f0d0e984aaabbf02af91f443207",
                "reference": "c549d23829536f0d0e984aaabbf02af91f443207",
                "shasum": ""
            },
            "require": {
                "php": "^5.3.2 || ^7.0 || ^8.0"
            },
            "require-dev": {
                "composer/composer": "^2",
                "phpstan/phpstan": "^0.12.55",
                "symfony/phpunit-bridge": "^4.2 || ^5"
            },
            "type": "library",
            "extra": {
                "branch-alias": {
                    "dev-main": "1.x-dev"
                }
            },
            "autoload": {
                "psr-4": {
                    "Composer\\MetadataMinifier\\": "src"
                }
            },
            "notification-url": "https://packagist.org/downloads/",
            "license": [
                "MIT"
            ],
            "authors": [
                {
                    "name": "Jordi Boggiano",
                    "email": "j.boggiano@seld.be",
                    "homepage": "http://seld.be"
                }
            ],
            "description": "Small utility library that handles metadata minification and expansion.",
            "keywords": [
                "composer",
                "compression"
            ],
            "support": {
                "issues": "https://github.com/composer/metadata-minifier/issues",
                "source": "https://github.com/composer/metadata-minifier/tree/1.0.0"
            },
            "funding": [
                {
                    "url": "https://packagist.com",
                    "type": "custom"
                },
                {
                    "url": "https://github.com/composer",
                    "type": "github"
                },
                {
                    "url": "https://tidelift.com/funding/github/packagist/composer/composer",
                    "type": "tidelift"
                }
            ],
            "time": "2021-04-07T13:37:33+00:00"
        },
        {
            "name": "composer/pcre",
            "version": "1.0.1",
            "source": {
                "type": "git",
                "url": "https://github.com/composer/pcre.git",
                "reference": "67a32d7d6f9f560b726ab25a061b38ff3a80c560"
            },
            "dist": {
                "type": "zip",
                "url": "https://api.github.com/repos/composer/pcre/zipball/67a32d7d6f9f560b726ab25a061b38ff3a80c560",
                "reference": "67a32d7d6f9f560b726ab25a061b38ff3a80c560",
                "shasum": ""
            },
            "require": {
                "php": "^5.3.2 || ^7.0 || ^8.0"
            },
            "require-dev": {
                "phpstan/phpstan": "^1.3",
                "phpstan/phpstan-strict-rules": "^1.1",
                "symfony/phpunit-bridge": "^4.2 || ^5"
            },
            "type": "library",
            "extra": {
                "branch-alias": {
                    "dev-main": "1.x-dev"
                }
            },
            "autoload": {
                "psr-4": {
                    "Composer\\Pcre\\": "src"
                }
            },
            "notification-url": "https://packagist.org/downloads/",
            "license": [
                "MIT"
            ],
            "authors": [
                {
                    "name": "Jordi Boggiano",
                    "email": "j.boggiano@seld.be",
                    "homepage": "http://seld.be"
                }
            ],
            "description": "PCRE wrapping library that offers type-safe preg_* replacements.",
            "keywords": [
                "PCRE",
                "preg",
                "regex",
                "regular expression"
            ],
            "support": {
                "issues": "https://github.com/composer/pcre/issues",
                "source": "https://github.com/composer/pcre/tree/1.0.1"
            },
            "funding": [
                {
                    "url": "https://packagist.com",
                    "type": "custom"
                },
                {
                    "url": "https://github.com/composer",
                    "type": "github"
                },
                {
                    "url": "https://tidelift.com/funding/github/packagist/composer/composer",
                    "type": "tidelift"
                }
            ],
            "time": "2022-01-21T20:24:37+00:00"
        },
        {
            "name": "composer/semver",
            "version": "3.3.2",
            "source": {
                "type": "git",
                "url": "https://github.com/composer/semver.git",
                "reference": "3953f23262f2bff1919fc82183ad9acb13ff62c9"
            },
            "dist": {
                "type": "zip",
                "url": "https://api.github.com/repos/composer/semver/zipball/3953f23262f2bff1919fc82183ad9acb13ff62c9",
                "reference": "3953f23262f2bff1919fc82183ad9acb13ff62c9",
                "shasum": ""
            },
            "require": {
                "php": "^5.3.2 || ^7.0 || ^8.0"
            },
            "require-dev": {
                "phpstan/phpstan": "^1.4",
                "symfony/phpunit-bridge": "^4.2 || ^5"
            },
            "type": "library",
            "extra": {
                "branch-alias": {
                    "dev-main": "3.x-dev"
                }
            },
            "autoload": {
                "psr-4": {
                    "Composer\\Semver\\": "src"
                }
            },
            "notification-url": "https://packagist.org/downloads/",
            "license": [
                "MIT"
            ],
            "authors": [
                {
                    "name": "Nils Adermann",
                    "email": "naderman@naderman.de",
                    "homepage": "http://www.naderman.de"
                },
                {
                    "name": "Jordi Boggiano",
                    "email": "j.boggiano@seld.be",
                    "homepage": "http://seld.be"
                },
                {
                    "name": "Rob Bast",
                    "email": "rob.bast@gmail.com",
                    "homepage": "http://robbast.nl"
                }
            ],
            "description": "Semver library that offers utilities, version constraint parsing and validation.",
            "keywords": [
                "semantic",
                "semver",
                "validation",
                "versioning"
            ],
            "support": {
                "irc": "irc://irc.freenode.org/composer",
                "issues": "https://github.com/composer/semver/issues",
                "source": "https://github.com/composer/semver/tree/3.3.2"
            },
            "funding": [
                {
                    "url": "https://packagist.com",
                    "type": "custom"
                },
                {
                    "url": "https://github.com/composer",
                    "type": "github"
                },
                {
                    "url": "https://tidelift.com/funding/github/packagist/composer/composer",
                    "type": "tidelift"
                }
            ],
            "time": "2022-04-01T19:23:25+00:00"
        },
        {
            "name": "composer/spdx-licenses",
            "version": "1.5.7",
            "source": {
                "type": "git",
                "url": "https://github.com/composer/spdx-licenses.git",
                "reference": "c848241796da2abf65837d51dce1fae55a960149"
            },
            "dist": {
                "type": "zip",
                "url": "https://api.github.com/repos/composer/spdx-licenses/zipball/c848241796da2abf65837d51dce1fae55a960149",
                "reference": "c848241796da2abf65837d51dce1fae55a960149",
                "shasum": ""
            },
            "require": {
                "php": "^5.3.2 || ^7.0 || ^8.0"
            },
            "require-dev": {
                "phpstan/phpstan": "^0.12.55",
                "symfony/phpunit-bridge": "^4.2 || ^5"
            },
            "type": "library",
            "extra": {
                "branch-alias": {
                    "dev-main": "1.x-dev"
                }
            },
            "autoload": {
                "psr-4": {
                    "Composer\\Spdx\\": "src"
                }
            },
            "notification-url": "https://packagist.org/downloads/",
            "license": [
                "MIT"
            ],
            "authors": [
                {
                    "name": "Nils Adermann",
                    "email": "naderman@naderman.de",
                    "homepage": "http://www.naderman.de"
                },
                {
                    "name": "Jordi Boggiano",
                    "email": "j.boggiano@seld.be",
                    "homepage": "http://seld.be"
                },
                {
                    "name": "Rob Bast",
                    "email": "rob.bast@gmail.com",
                    "homepage": "http://robbast.nl"
                }
            ],
            "description": "SPDX licenses list and validation library.",
            "keywords": [
                "license",
                "spdx",
                "validator"
            ],
            "support": {
                "irc": "irc://irc.freenode.org/composer",
                "issues": "https://github.com/composer/spdx-licenses/issues",
                "source": "https://github.com/composer/spdx-licenses/tree/1.5.7"
            },
            "funding": [
                {
                    "url": "https://packagist.com",
                    "type": "custom"
                },
                {
                    "url": "https://github.com/composer",
                    "type": "github"
                },
                {
                    "url": "https://tidelift.com/funding/github/packagist/composer/composer",
                    "type": "tidelift"
                }
            ],
            "time": "2022-05-23T07:37:50+00:00"
        },
        {
            "name": "composer/xdebug-handler",
            "version": "3.0.3",
            "source": {
                "type": "git",
                "url": "https://github.com/composer/xdebug-handler.git",
                "reference": "ced299686f41dce890debac69273b47ffe98a40c"
            },
            "dist": {
                "type": "zip",
                "url": "https://api.github.com/repos/composer/xdebug-handler/zipball/ced299686f41dce890debac69273b47ffe98a40c",
                "reference": "ced299686f41dce890debac69273b47ffe98a40c",
                "shasum": ""
            },
            "require": {
                "composer/pcre": "^1 || ^2 || ^3",
                "php": "^7.2.5 || ^8.0",
                "psr/log": "^1 || ^2 || ^3"
            },
            "require-dev": {
                "phpstan/phpstan": "^1.0",
                "phpstan/phpstan-strict-rules": "^1.1",
                "symfony/phpunit-bridge": "^6.0"
            },
            "type": "library",
            "autoload": {
                "psr-4": {
                    "Composer\\XdebugHandler\\": "src"
                }
            },
            "notification-url": "https://packagist.org/downloads/",
            "license": [
                "MIT"
            ],
            "authors": [
                {
                    "name": "John Stevenson",
                    "email": "john-stevenson@blueyonder.co.uk"
                }
            ],
            "description": "Restarts a process without Xdebug.",
            "keywords": [
                "Xdebug",
                "performance"
            ],
            "support": {
                "irc": "irc://irc.freenode.org/composer",
                "issues": "https://github.com/composer/xdebug-handler/issues",
                "source": "https://github.com/composer/xdebug-handler/tree/3.0.3"
            },
            "funding": [
                {
                    "url": "https://packagist.com",
                    "type": "custom"
                },
                {
                    "url": "https://github.com/composer",
                    "type": "github"
                },
                {
                    "url": "https://tidelift.com/funding/github/packagist/composer/composer",
                    "type": "tidelift"
                }
            ],
            "time": "2022-02-25T21:32:43+00:00"
        },
        {
            "name": "craftcms/oauth2-craftid",
            "version": "1.0.0.1",
            "source": {
                "type": "git",
                "url": "https://github.com/craftcms/oauth2-craftid.git",
                "reference": "3f18364139d72d83fb50546d85130beaaa868836"
            },
            "dist": {
                "type": "zip",
                "url": "https://api.github.com/repos/craftcms/oauth2-craftid/zipball/3f18364139d72d83fb50546d85130beaaa868836",
                "reference": "3f18364139d72d83fb50546d85130beaaa868836",
                "shasum": ""
            },
            "require": {
                "league/oauth2-client": "^2.2.1"
            },
            "require-dev": {
                "phpunit/phpunit": "^5.0",
                "satooshi/php-coveralls": "^1.0",
                "squizlabs/php_codesniffer": "^2.0"
            },
            "type": "library",
            "autoload": {
                "psr-4": {
                    "craftcms\\oauth2\\client\\": "src/"
                }
            },
            "notification-url": "https://packagist.org/downloads/",
            "license": [
                "MIT"
            ],
            "authors": [
                {
                    "name": "Pixel & Tonic",
                    "homepage": "https://pixelandtonic.com/"
                }
            ],
            "description": "Craft OAuth 2.0 Client Provider for The PHP League OAuth2-Client",
            "keywords": [
                "Authentication",
                "authorization",
                "client",
                "cms",
                "craftcms",
                "craftid",
                "oauth",
                "oauth2"
            ],
            "support": {
                "issues": "https://github.com/craftcms/oauth2-craftid/issues",
                "source": "https://github.com/craftcms/oauth2-craftid/tree/1.0.0.1"
            },
            "time": "2017-11-22T19:46:18+00:00"
        },
        {
            "name": "craftcms/plugin-installer",
            "version": "1.5.7",
            "source": {
                "type": "git",
                "url": "https://github.com/craftcms/plugin-installer.git",
                "reference": "23ec472acd4410b70b07d5a02b2b82db9ee3f66b"
            },
            "dist": {
                "type": "zip",
                "url": "https://api.github.com/repos/craftcms/plugin-installer/zipball/23ec472acd4410b70b07d5a02b2b82db9ee3f66b",
                "reference": "23ec472acd4410b70b07d5a02b2b82db9ee3f66b",
                "shasum": ""
            },
            "require": {
                "composer-plugin-api": "^1.0 || ^2.0",
                "php": ">=5.4"
            },
            "require-dev": {
                "composer/composer": "^1.0 || ^2.0"
            },
            "type": "composer-plugin",
            "extra": {
                "class": "craft\\composer\\Plugin"
            },
            "autoload": {
                "psr-4": {
                    "craft\\composer\\": "src/"
                }
            },
            "notification-url": "https://packagist.org/downloads/",
            "license": [
                "MIT"
            ],
            "description": "Craft CMS Plugin Installer",
            "homepage": "https://craftcms.com/",
            "keywords": [
                "cms",
                "composer",
                "craftcms",
                "installer",
                "plugin"
            ],
            "support": {
                "docs": "https://craftcms.com/docs",
                "email": "support@craftcms.com",
                "forum": "https://craftcms.stackexchange.com/",
                "issues": "https://github.com/craftcms/cms/issues?state=open",
                "rss": "https://craftcms.com/changelog.rss",
                "source": "https://github.com/craftcms/cms"
            },
            "time": "2021-02-18T02:01:38+00:00"
        },
        {
            "name": "craftcms/server-check",
            "version": "2.1.4",
            "source": {
                "type": "git",
                "url": "https://github.com/craftcms/server-check.git",
                "reference": "c262ebd39572902bdf4fe3ea570e11cd6725b381"
            },
            "dist": {
                "type": "zip",
                "url": "https://api.github.com/repos/craftcms/server-check/zipball/c262ebd39572902bdf4fe3ea570e11cd6725b381",
                "reference": "c262ebd39572902bdf4fe3ea570e11cd6725b381",
                "shasum": ""
            },
            "type": "library",
            "autoload": {
                "classmap": [
                    "server/requirements"
                ]
            },
            "notification-url": "https://packagist.org/downloads/",
            "license": [
                "MIT"
            ],
            "description": "Craft CMS Server Check",
            "homepage": "https://craftcms.com/",
            "keywords": [
                "cms",
                "craftcms",
                "requirements",
                "yii2"
            ],
            "support": {
                "docs": "https://github.com/craftcms/docs",
                "email": "support@craftcms.com",
                "forum": "https://craftcms.stackexchange.com/",
                "issues": "https://github.com/craftcms/server-check/issues?state=open",
                "rss": "https://github.com/craftcms/server-check/releases.atom",
                "source": "https://github.com/craftcms/server-check"
            },
            "time": "2022-04-17T02:14:46+00:00"
        },
        {
            "name": "creocoder/yii2-nested-sets",
            "version": "0.9.0",
            "source": {
                "type": "git",
                "url": "https://github.com/creocoder/yii2-nested-sets.git",
                "reference": "cb8635a459b6246e5a144f096b992dcc30cf9954"
            },
            "dist": {
                "type": "zip",
                "url": "https://api.github.com/repos/creocoder/yii2-nested-sets/zipball/cb8635a459b6246e5a144f096b992dcc30cf9954",
                "reference": "cb8635a459b6246e5a144f096b992dcc30cf9954",
                "shasum": ""
            },
            "require": {
                "yiisoft/yii2": "*"
            },
            "type": "yii2-extension",
            "autoload": {
                "psr-4": {
                    "creocoder\\nestedsets\\": "src"
                }
            },
            "notification-url": "https://packagist.org/downloads/",
            "license": [
                "BSD-3-Clause"
            ],
            "authors": [
                {
                    "name": "Alexander Kochetov",
                    "email": "creocoder@gmail.com"
                }
            ],
            "description": "The nested sets behavior for the Yii framework",
            "keywords": [
                "nested sets",
                "yii2"
            ],
            "support": {
                "issues": "https://github.com/creocoder/yii2-nested-sets/issues",
                "source": "https://github.com/creocoder/yii2-nested-sets/tree/master"
            },
            "time": "2015-01-27T10:53:51+00:00"
        },
        {
            "name": "defuse/php-encryption",
            "version": "v2.3.1",
            "source": {
                "type": "git",
                "url": "https://github.com/defuse/php-encryption.git",
                "reference": "77880488b9954b7884c25555c2a0ea9e7053f9d2"
            },
            "dist": {
                "type": "zip",
                "url": "https://api.github.com/repos/defuse/php-encryption/zipball/77880488b9954b7884c25555c2a0ea9e7053f9d2",
                "reference": "77880488b9954b7884c25555c2a0ea9e7053f9d2",
                "shasum": ""
            },
            "require": {
                "ext-openssl": "*",
                "paragonie/random_compat": ">= 2",
                "php": ">=5.6.0"
            },
            "require-dev": {
                "phpunit/phpunit": "^4|^5|^6|^7|^8|^9"
            },
            "bin": [
                "bin/generate-defuse-key"
            ],
            "type": "library",
            "autoload": {
                "psr-4": {
                    "Defuse\\Crypto\\": "src"
                }
            },
            "notification-url": "https://packagist.org/downloads/",
            "license": [
                "MIT"
            ],
            "authors": [
                {
                    "name": "Taylor Hornby",
                    "email": "taylor@defuse.ca",
                    "homepage": "https://defuse.ca/"
                },
                {
                    "name": "Scott Arciszewski",
                    "email": "info@paragonie.com",
                    "homepage": "https://paragonie.com"
                }
            ],
            "description": "Secure PHP Encryption Library",
            "keywords": [
                "aes",
                "authenticated encryption",
                "cipher",
                "crypto",
                "cryptography",
                "encrypt",
                "encryption",
                "openssl",
                "security",
                "symmetric key cryptography"
            ],
            "support": {
                "issues": "https://github.com/defuse/php-encryption/issues",
                "source": "https://github.com/defuse/php-encryption/tree/v2.3.1"
            },
            "time": "2021-04-09T23:57:26+00:00"
        },
        {
            "name": "doctrine/collections",
            "version": "1.7.3",
            "source": {
                "type": "git",
                "url": "https://github.com/doctrine/collections.git",
                "reference": "09dde3eb237756190f2de738d3c97cff10a8407b"
            },
            "dist": {
                "type": "zip",
                "url": "https://api.github.com/repos/doctrine/collections/zipball/09dde3eb237756190f2de738d3c97cff10a8407b",
                "reference": "09dde3eb237756190f2de738d3c97cff10a8407b",
                "shasum": ""
            },
            "require": {
                "doctrine/deprecations": "^0.5.3 || ^1",
                "php": "^7.1.3 || ^8.0"
            },
            "require-dev": {
                "doctrine/coding-standard": "^9.0 || ^10.0",
                "phpstan/phpstan": "^1.4.8",
                "phpunit/phpunit": "^7.5 || ^8.5 || ^9.1.5",
                "vimeo/psalm": "^4.22"
            },
            "type": "library",
            "autoload": {
                "psr-4": {
                    "Doctrine\\Common\\Collections\\": "lib/Doctrine/Common/Collections"
                }
            },
            "notification-url": "https://packagist.org/downloads/",
            "license": [
                "MIT"
            ],
            "authors": [
                {
                    "name": "Guilherme Blanco",
                    "email": "guilhermeblanco@gmail.com"
                },
                {
                    "name": "Roman Borschel",
                    "email": "roman@code-factory.org"
                },
                {
                    "name": "Benjamin Eberlei",
                    "email": "kontakt@beberlei.de"
                },
                {
                    "name": "Jonathan Wage",
                    "email": "jonwage@gmail.com"
                },
                {
                    "name": "Johannes Schmitt",
                    "email": "schmittjoh@gmail.com"
                }
            ],
            "description": "PHP Doctrine Collections library that adds additional functionality on top of PHP arrays.",
            "homepage": "https://www.doctrine-project.org/projects/collections.html",
            "keywords": [
                "array",
                "collections",
                "iterators",
                "php"
            ],
            "support": {
                "issues": "https://github.com/doctrine/collections/issues",
                "source": "https://github.com/doctrine/collections/tree/1.7.3"
            },
            "time": "2022-09-01T19:34:23+00:00"
        },
        {
            "name": "doctrine/deprecations",
            "version": "v1.0.0",
            "source": {
                "type": "git",
                "url": "https://github.com/doctrine/deprecations.git",
                "reference": "0e2a4f1f8cdfc7a92ec3b01c9334898c806b30de"
            },
            "dist": {
                "type": "zip",
                "url": "https://api.github.com/repos/doctrine/deprecations/zipball/0e2a4f1f8cdfc7a92ec3b01c9334898c806b30de",
                "reference": "0e2a4f1f8cdfc7a92ec3b01c9334898c806b30de",
                "shasum": ""
            },
            "require": {
                "php": "^7.1|^8.0"
            },
            "require-dev": {
                "doctrine/coding-standard": "^9",
                "phpunit/phpunit": "^7.5|^8.5|^9.5",
                "psr/log": "^1|^2|^3"
            },
            "suggest": {
                "psr/log": "Allows logging deprecations via PSR-3 logger implementation"
            },
            "type": "library",
            "autoload": {
                "psr-4": {
                    "Doctrine\\Deprecations\\": "lib/Doctrine/Deprecations"
                }
            },
            "notification-url": "https://packagist.org/downloads/",
            "license": [
                "MIT"
            ],
            "description": "A small layer on top of trigger_error(E_USER_DEPRECATED) or PSR-3 logging with options to disable all deprecations or selectively for packages.",
            "homepage": "https://www.doctrine-project.org/",
            "support": {
                "issues": "https://github.com/doctrine/deprecations/issues",
                "source": "https://github.com/doctrine/deprecations/tree/v1.0.0"
            },
            "time": "2022-05-02T15:47:09+00:00"
        },
        {
            "name": "doctrine/lexer",
            "version": "1.2.3",
            "source": {
                "type": "git",
                "url": "https://github.com/doctrine/lexer.git",
                "reference": "c268e882d4dbdd85e36e4ad69e02dc284f89d229"
            },
            "dist": {
                "type": "zip",
                "url": "https://api.github.com/repos/doctrine/lexer/zipball/c268e882d4dbdd85e36e4ad69e02dc284f89d229",
                "reference": "c268e882d4dbdd85e36e4ad69e02dc284f89d229",
                "shasum": ""
            },
            "require": {
                "php": "^7.1 || ^8.0"
            },
            "require-dev": {
                "doctrine/coding-standard": "^9.0",
                "phpstan/phpstan": "^1.3",
                "phpunit/phpunit": "^7.5 || ^8.5 || ^9.5",
                "vimeo/psalm": "^4.11"
            },
            "type": "library",
            "autoload": {
                "psr-4": {
                    "Doctrine\\Common\\Lexer\\": "lib/Doctrine/Common/Lexer"
                }
            },
            "notification-url": "https://packagist.org/downloads/",
            "license": [
                "MIT"
            ],
            "authors": [
                {
                    "name": "Guilherme Blanco",
                    "email": "guilhermeblanco@gmail.com"
                },
                {
                    "name": "Roman Borschel",
                    "email": "roman@code-factory.org"
                },
                {
                    "name": "Johannes Schmitt",
                    "email": "schmittjoh@gmail.com"
                }
            ],
            "description": "PHP Doctrine Lexer parser library that can be used in Top-Down, Recursive Descent Parsers.",
            "homepage": "https://www.doctrine-project.org/projects/lexer.html",
            "keywords": [
                "annotations",
                "docblock",
                "lexer",
                "parser",
                "php"
            ],
            "support": {
                "issues": "https://github.com/doctrine/lexer/issues",
                "source": "https://github.com/doctrine/lexer/tree/1.2.3"
            },
            "funding": [
                {
                    "url": "https://www.doctrine-project.org/sponsorship.html",
                    "type": "custom"
                },
                {
                    "url": "https://www.patreon.com/phpdoctrine",
                    "type": "patreon"
                },
                {
                    "url": "https://tidelift.com/funding/github/packagist/doctrine%2Flexer",
                    "type": "tidelift"
                }
            ],
            "time": "2022-02-28T11:07:21+00:00"
        },
        {
            "name": "egulias/email-validator",
            "version": "3.2.1",
            "source": {
                "type": "git",
                "url": "https://github.com/egulias/EmailValidator.git",
                "reference": "f88dcf4b14af14a98ad96b14b2b317969eab6715"
            },
            "dist": {
                "type": "zip",
                "url": "https://api.github.com/repos/egulias/EmailValidator/zipball/f88dcf4b14af14a98ad96b14b2b317969eab6715",
                "reference": "f88dcf4b14af14a98ad96b14b2b317969eab6715",
                "shasum": ""
            },
            "require": {
                "doctrine/lexer": "^1.2",
                "php": ">=7.2",
                "symfony/polyfill-intl-idn": "^1.15"
            },
            "require-dev": {
                "php-coveralls/php-coveralls": "^2.2",
                "phpunit/phpunit": "^8.5.8|^9.3.3",
                "vimeo/psalm": "^4"
            },
            "suggest": {
                "ext-intl": "PHP Internationalization Libraries are required to use the SpoofChecking validation"
            },
            "type": "library",
            "extra": {
                "branch-alias": {
                    "dev-master": "3.0.x-dev"
                }
            },
            "autoload": {
                "psr-4": {
                    "Egulias\\EmailValidator\\": "src"
                }
            },
            "notification-url": "https://packagist.org/downloads/",
            "license": [
                "MIT"
            ],
            "authors": [
                {
                    "name": "Eduardo Gulias Davis"
                }
            ],
            "description": "A library for validating emails against several RFCs",
            "homepage": "https://github.com/egulias/EmailValidator",
            "keywords": [
                "email",
                "emailvalidation",
                "emailvalidator",
                "validation",
                "validator"
            ],
            "support": {
                "issues": "https://github.com/egulias/EmailValidator/issues",
                "source": "https://github.com/egulias/EmailValidator/tree/3.2.1"
            },
            "funding": [
                {
                    "url": "https://github.com/egulias",
                    "type": "github"
                }
            ],
            "time": "2022-06-18T20:57:19+00:00"
        },
        {
            "name": "elvanto/litemoji",
            "version": "3.0.1",
            "source": {
                "type": "git",
                "url": "https://github.com/elvanto/litemoji.git",
                "reference": "acd6fd944814683983dcdfcf4d33f24430631b77"
            },
            "dist": {
                "type": "zip",
                "url": "https://api.github.com/repos/elvanto/litemoji/zipball/acd6fd944814683983dcdfcf4d33f24430631b77",
                "reference": "acd6fd944814683983dcdfcf4d33f24430631b77",
                "shasum": ""
            },
            "require": {
                "php": ">=7.0"
            },
            "require-dev": {
                "milesj/emojibase": "6.0.*",
                "phpunit/phpunit": "^6.0"
            },
            "type": "library",
            "autoload": {
                "psr-4": {
                    "LitEmoji\\": "src/"
                }
            },
            "notification-url": "https://packagist.org/downloads/",
            "license": [
                "MIT"
            ],
            "description": "A PHP library simplifying the conversion of unicode, HTML and shortcode emoji.",
            "keywords": [
                "emoji",
                "php-emoji"
            ],
            "support": {
                "issues": "https://github.com/elvanto/litemoji/issues",
                "source": "https://github.com/elvanto/litemoji/tree/3.0.1"
            },
            "time": "2020-11-27T05:08:33+00:00"
        },
        {
            "name": "enshrined/svg-sanitize",
            "version": "0.15.4",
            "source": {
                "type": "git",
                "url": "https://github.com/darylldoyle/svg-sanitizer.git",
                "reference": "e50b83a2f1f296ca61394fe88fbfe3e896a84cf4"
            },
            "dist": {
                "type": "zip",
                "url": "https://api.github.com/repos/darylldoyle/svg-sanitizer/zipball/e50b83a2f1f296ca61394fe88fbfe3e896a84cf4",
                "reference": "e50b83a2f1f296ca61394fe88fbfe3e896a84cf4",
                "shasum": ""
            },
            "require": {
                "ext-dom": "*",
                "ext-libxml": "*",
                "php": "^7.0 || ^8.0"
            },
            "require-dev": {
                "phpunit/phpunit": "^6.5 || ^8.5"
            },
            "type": "library",
            "autoload": {
                "psr-4": {
                    "enshrined\\svgSanitize\\": "src"
                }
            },
            "notification-url": "https://packagist.org/downloads/",
            "license": [
                "GPL-2.0-or-later"
            ],
            "authors": [
                {
                    "name": "Daryll Doyle",
                    "email": "daryll@enshrined.co.uk"
                }
            ],
            "description": "An SVG sanitizer for PHP",
            "support": {
                "issues": "https://github.com/darylldoyle/svg-sanitizer/issues",
                "source": "https://github.com/darylldoyle/svg-sanitizer/tree/0.15.4"
            },
            "time": "2022-02-21T09:13:59+00:00"
        },
        {
            "name": "ezyang/htmlpurifier",
            "version": "v4.16.0",
            "source": {
                "type": "git",
                "url": "https://github.com/ezyang/htmlpurifier.git",
                "reference": "523407fb06eb9e5f3d59889b3978d5bfe94299c8"
            },
            "dist": {
                "type": "zip",
                "url": "https://api.github.com/repos/ezyang/htmlpurifier/zipball/523407fb06eb9e5f3d59889b3978d5bfe94299c8",
                "reference": "523407fb06eb9e5f3d59889b3978d5bfe94299c8",
                "shasum": ""
            },
            "require": {
                "php": "~5.6.0 || ~7.0.0 || ~7.1.0 || ~7.2.0 || ~7.3.0 || ~7.4.0 || ~8.0.0 || ~8.1.0 || ~8.2.0"
            },
            "require-dev": {
                "cerdic/css-tidy": "^1.7 || ^2.0",
                "simpletest/simpletest": "dev-master"
            },
            "suggest": {
                "cerdic/css-tidy": "If you want to use the filter 'Filter.ExtractStyleBlocks'.",
                "ext-bcmath": "Used for unit conversion and imagecrash protection",
                "ext-iconv": "Converts text to and from non-UTF-8 encodings",
                "ext-tidy": "Used for pretty-printing HTML"
            },
            "type": "library",
            "autoload": {
                "files": [
                    "library/HTMLPurifier.composer.php"
                ],
                "psr-0": {
                    "HTMLPurifier": "library/"
                },
                "exclude-from-classmap": [
                    "/library/HTMLPurifier/Language/"
                ]
            },
            "notification-url": "https://packagist.org/downloads/",
            "license": [
                "LGPL-2.1-or-later"
            ],
            "authors": [
                {
                    "name": "Edward Z. Yang",
                    "email": "admin@htmlpurifier.org",
                    "homepage": "http://ezyang.com"
                }
            ],
            "description": "Standards compliant HTML filter written in PHP",
            "homepage": "http://htmlpurifier.org/",
            "keywords": [
                "html"
            ],
            "support": {
                "issues": "https://github.com/ezyang/htmlpurifier/issues",
                "source": "https://github.com/ezyang/htmlpurifier/tree/v4.16.0"
            },
            "time": "2022-09-18T07:06:19+00:00"
        },
        {
            "name": "guzzlehttp/guzzle",
            "version": "7.5.0",
            "source": {
                "type": "git",
                "url": "https://github.com/guzzle/guzzle.git",
                "reference": "b50a2a1251152e43f6a37f0fa053e730a67d25ba"
            },
            "dist": {
                "type": "zip",
                "url": "https://api.github.com/repos/guzzle/guzzle/zipball/b50a2a1251152e43f6a37f0fa053e730a67d25ba",
                "reference": "b50a2a1251152e43f6a37f0fa053e730a67d25ba",
                "shasum": ""
            },
            "require": {
                "ext-json": "*",
                "guzzlehttp/promises": "^1.5",
                "guzzlehttp/psr7": "^1.9 || ^2.4",
                "php": "^7.2.5 || ^8.0",
                "psr/http-client": "^1.0",
                "symfony/deprecation-contracts": "^2.2 || ^3.0"
            },
            "provide": {
                "psr/http-client-implementation": "1.0"
            },
            "require-dev": {
                "bamarni/composer-bin-plugin": "^1.8.1",
                "ext-curl": "*",
                "php-http/client-integration-tests": "^3.0",
                "phpunit/phpunit": "^8.5.29 || ^9.5.23",
                "psr/log": "^1.1 || ^2.0 || ^3.0"
            },
            "suggest": {
                "ext-curl": "Required for CURL handler support",
                "ext-intl": "Required for Internationalized Domain Name (IDN) support",
                "psr/log": "Required for using the Log middleware"
            },
            "type": "library",
            "extra": {
                "bamarni-bin": {
                    "bin-links": true,
                    "forward-command": false
                },
                "branch-alias": {
                    "dev-master": "7.5-dev"
                }
            },
            "autoload": {
                "files": [
                    "src/functions_include.php"
                ],
                "psr-4": {
                    "GuzzleHttp\\": "src/"
                }
            },
            "notification-url": "https://packagist.org/downloads/",
            "license": [
                "MIT"
            ],
            "authors": [
                {
                    "name": "Graham Campbell",
                    "email": "hello@gjcampbell.co.uk",
                    "homepage": "https://github.com/GrahamCampbell"
                },
                {
                    "name": "Michael Dowling",
                    "email": "mtdowling@gmail.com",
                    "homepage": "https://github.com/mtdowling"
                },
                {
                    "name": "Jeremy Lindblom",
                    "email": "jeremeamia@gmail.com",
                    "homepage": "https://github.com/jeremeamia"
                },
                {
                    "name": "George Mponos",
                    "email": "gmponos@gmail.com",
                    "homepage": "https://github.com/gmponos"
                },
                {
                    "name": "Tobias Nyholm",
                    "email": "tobias.nyholm@gmail.com",
                    "homepage": "https://github.com/Nyholm"
                },
                {
                    "name": "Márk Sági-Kazár",
                    "email": "mark.sagikazar@gmail.com",
                    "homepage": "https://github.com/sagikazarmark"
                },
                {
                    "name": "Tobias Schultze",
                    "email": "webmaster@tubo-world.de",
                    "homepage": "https://github.com/Tobion"
                }
            ],
            "description": "Guzzle is a PHP HTTP client library",
            "keywords": [
                "client",
                "curl",
                "framework",
                "http",
                "http client",
                "psr-18",
                "psr-7",
                "rest",
                "web service"
            ],
            "support": {
                "issues": "https://github.com/guzzle/guzzle/issues",
                "source": "https://github.com/guzzle/guzzle/tree/7.5.0"
            },
            "funding": [
                {
                    "url": "https://github.com/GrahamCampbell",
                    "type": "github"
                },
                {
                    "url": "https://github.com/Nyholm",
                    "type": "github"
                },
                {
                    "url": "https://tidelift.com/funding/github/packagist/guzzlehttp/guzzle",
                    "type": "tidelift"
                }
            ],
            "time": "2022-08-28T15:39:27+00:00"
        },
        {
            "name": "guzzlehttp/promises",
            "version": "1.5.2",
            "source": {
                "type": "git",
                "url": "https://github.com/guzzle/promises.git",
                "reference": "b94b2807d85443f9719887892882d0329d1e2598"
            },
            "dist": {
                "type": "zip",
                "url": "https://api.github.com/repos/guzzle/promises/zipball/b94b2807d85443f9719887892882d0329d1e2598",
                "reference": "b94b2807d85443f9719887892882d0329d1e2598",
                "shasum": ""
            },
            "require": {
                "php": ">=5.5"
            },
            "require-dev": {
                "symfony/phpunit-bridge": "^4.4 || ^5.1"
            },
            "type": "library",
            "extra": {
                "branch-alias": {
                    "dev-master": "1.5-dev"
                }
            },
            "autoload": {
                "files": [
                    "src/functions_include.php"
                ],
                "psr-4": {
                    "GuzzleHttp\\Promise\\": "src/"
                }
            },
            "notification-url": "https://packagist.org/downloads/",
            "license": [
                "MIT"
            ],
            "authors": [
                {
                    "name": "Graham Campbell",
                    "email": "hello@gjcampbell.co.uk",
                    "homepage": "https://github.com/GrahamCampbell"
                },
                {
                    "name": "Michael Dowling",
                    "email": "mtdowling@gmail.com",
                    "homepage": "https://github.com/mtdowling"
                },
                {
                    "name": "Tobias Nyholm",
                    "email": "tobias.nyholm@gmail.com",
                    "homepage": "https://github.com/Nyholm"
                },
                {
                    "name": "Tobias Schultze",
                    "email": "webmaster@tubo-world.de",
                    "homepage": "https://github.com/Tobion"
                }
            ],
            "description": "Guzzle promises library",
            "keywords": [
                "promise"
            ],
            "support": {
                "issues": "https://github.com/guzzle/promises/issues",
                "source": "https://github.com/guzzle/promises/tree/1.5.2"
            },
            "funding": [
                {
                    "url": "https://github.com/GrahamCampbell",
                    "type": "github"
                },
                {
                    "url": "https://github.com/Nyholm",
                    "type": "github"
                },
                {
                    "url": "https://tidelift.com/funding/github/packagist/guzzlehttp/promises",
                    "type": "tidelift"
                }
            ],
            "time": "2022-08-28T14:55:35+00:00"
        },
        {
            "name": "guzzlehttp/psr7",
            "version": "2.4.1",
            "source": {
                "type": "git",
                "url": "https://github.com/guzzle/psr7.git",
                "reference": "69568e4293f4fa993f3b0e51c9723e1e17c41379"
            },
            "dist": {
                "type": "zip",
                "url": "https://api.github.com/repos/guzzle/psr7/zipball/69568e4293f4fa993f3b0e51c9723e1e17c41379",
                "reference": "69568e4293f4fa993f3b0e51c9723e1e17c41379",
                "shasum": ""
            },
            "require": {
                "php": "^7.2.5 || ^8.0",
                "psr/http-factory": "^1.0",
                "psr/http-message": "^1.0",
                "ralouphie/getallheaders": "^3.0"
            },
            "provide": {
                "psr/http-factory-implementation": "1.0",
                "psr/http-message-implementation": "1.0"
            },
            "require-dev": {
                "bamarni/composer-bin-plugin": "^1.8.1",
                "http-interop/http-factory-tests": "^0.9",
                "phpunit/phpunit": "^8.5.29 || ^9.5.23"
            },
            "suggest": {
                "laminas/laminas-httphandlerrunner": "Emit PSR-7 responses"
            },
            "type": "library",
            "extra": {
                "bamarni-bin": {
                    "bin-links": true,
                    "forward-command": false
                },
                "branch-alias": {
                    "dev-master": "2.4-dev"
                }
            },
            "autoload": {
                "psr-4": {
                    "GuzzleHttp\\Psr7\\": "src/"
                }
            },
            "notification-url": "https://packagist.org/downloads/",
            "license": [
                "MIT"
            ],
            "authors": [
                {
                    "name": "Graham Campbell",
                    "email": "hello@gjcampbell.co.uk",
                    "homepage": "https://github.com/GrahamCampbell"
                },
                {
                    "name": "Michael Dowling",
                    "email": "mtdowling@gmail.com",
                    "homepage": "https://github.com/mtdowling"
                },
                {
                    "name": "George Mponos",
                    "email": "gmponos@gmail.com",
                    "homepage": "https://github.com/gmponos"
                },
                {
                    "name": "Tobias Nyholm",
                    "email": "tobias.nyholm@gmail.com",
                    "homepage": "https://github.com/Nyholm"
                },
                {
                    "name": "Márk Sági-Kazár",
                    "email": "mark.sagikazar@gmail.com",
                    "homepage": "https://github.com/sagikazarmark"
                },
                {
                    "name": "Tobias Schultze",
                    "email": "webmaster@tubo-world.de",
                    "homepage": "https://github.com/Tobion"
                },
                {
                    "name": "Márk Sági-Kazár",
                    "email": "mark.sagikazar@gmail.com",
                    "homepage": "https://sagikazarmark.hu"
                }
            ],
            "description": "PSR-7 message implementation that also provides common utility methods",
            "keywords": [
                "http",
                "message",
                "psr-7",
                "request",
                "response",
                "stream",
                "uri",
                "url"
            ],
            "support": {
                "issues": "https://github.com/guzzle/psr7/issues",
                "source": "https://github.com/guzzle/psr7/tree/2.4.1"
            },
            "funding": [
                {
                    "url": "https://github.com/GrahamCampbell",
                    "type": "github"
                },
                {
                    "url": "https://github.com/Nyholm",
                    "type": "github"
                },
                {
                    "url": "https://tidelift.com/funding/github/packagist/guzzlehttp/psr7",
                    "type": "tidelift"
                }
            ],
            "time": "2022-08-28T14:45:39+00:00"
        },
        {
            "name": "illuminate/collections",
            "version": "v9.31.0",
            "source": {
                "type": "git",
                "url": "https://github.com/illuminate/collections.git",
                "reference": "a533ba3fce4e288a42f6287e1b9a685cdbc14f9f"
            },
            "dist": {
                "type": "zip",
                "url": "https://api.github.com/repos/illuminate/collections/zipball/a533ba3fce4e288a42f6287e1b9a685cdbc14f9f",
                "reference": "a533ba3fce4e288a42f6287e1b9a685cdbc14f9f",
                "shasum": ""
            },
            "require": {
                "illuminate/conditionable": "^9.0",
                "illuminate/contracts": "^9.0",
                "illuminate/macroable": "^9.0",
                "php": "^8.0.2"
            },
            "suggest": {
                "symfony/var-dumper": "Required to use the dump method (^6.0)."
            },
            "type": "library",
            "extra": {
                "branch-alias": {
                    "dev-master": "9.x-dev"
                }
            },
            "autoload": {
                "files": [
                    "helpers.php"
                ],
                "psr-4": {
                    "Illuminate\\Support\\": ""
                }
            },
            "notification-url": "https://packagist.org/downloads/",
            "license": [
                "MIT"
            ],
            "authors": [
                {
                    "name": "Taylor Otwell",
                    "email": "taylor@laravel.com"
                }
            ],
            "description": "The Illuminate Collections package.",
            "homepage": "https://laravel.com",
            "support": {
                "issues": "https://github.com/laravel/framework/issues",
                "source": "https://github.com/laravel/framework"
            },
            "time": "2022-09-16T14:22:26+00:00"
        },
        {
            "name": "illuminate/conditionable",
            "version": "v9.31.0",
            "source": {
                "type": "git",
                "url": "https://github.com/illuminate/conditionable.git",
                "reference": "5b40f51ccb07e0e7b1ec5559d8db9e0e2dc51883"
            },
            "dist": {
                "type": "zip",
                "url": "https://api.github.com/repos/illuminate/conditionable/zipball/5b40f51ccb07e0e7b1ec5559d8db9e0e2dc51883",
                "reference": "5b40f51ccb07e0e7b1ec5559d8db9e0e2dc51883",
                "shasum": ""
            },
            "require": {
                "php": "^8.0.2"
            },
            "type": "library",
            "extra": {
                "branch-alias": {
                    "dev-master": "9.x-dev"
                }
            },
            "autoload": {
                "psr-4": {
                    "Illuminate\\Support\\": ""
                }
            },
            "notification-url": "https://packagist.org/downloads/",
            "license": [
                "MIT"
            ],
            "authors": [
                {
                    "name": "Taylor Otwell",
                    "email": "taylor@laravel.com"
                }
            ],
            "description": "The Illuminate Conditionable package.",
            "homepage": "https://laravel.com",
            "support": {
                "issues": "https://github.com/laravel/framework/issues",
                "source": "https://github.com/laravel/framework"
            },
            "time": "2022-07-29T19:44:19+00:00"
        },
        {
            "name": "illuminate/contracts",
            "version": "v9.31.0",
            "source": {
                "type": "git",
                "url": "https://github.com/illuminate/contracts.git",
                "reference": "d57130115694b4f6a98d064bea31cdb09d7784f8"
            },
            "dist": {
                "type": "zip",
                "url": "https://api.github.com/repos/illuminate/contracts/zipball/d57130115694b4f6a98d064bea31cdb09d7784f8",
                "reference": "d57130115694b4f6a98d064bea31cdb09d7784f8",
                "shasum": ""
            },
            "require": {
                "php": "^8.0.2",
                "psr/container": "^1.1.1|^2.0.1",
                "psr/simple-cache": "^1.0|^2.0|^3.0"
            },
            "type": "library",
            "extra": {
                "branch-alias": {
                    "dev-master": "9.x-dev"
                }
            },
            "autoload": {
                "psr-4": {
                    "Illuminate\\Contracts\\": ""
                }
            },
            "notification-url": "https://packagist.org/downloads/",
            "license": [
                "MIT"
            ],
            "authors": [
                {
                    "name": "Taylor Otwell",
                    "email": "taylor@laravel.com"
                }
            ],
            "description": "The Illuminate Contracts package.",
            "homepage": "https://laravel.com",
            "support": {
                "issues": "https://github.com/laravel/framework/issues",
                "source": "https://github.com/laravel/framework"
            },
            "time": "2022-09-15T13:31:42+00:00"
        },
        {
            "name": "illuminate/macroable",
            "version": "v9.31.0",
            "source": {
                "type": "git",
                "url": "https://github.com/illuminate/macroable.git",
                "reference": "e3bfaf6401742a9c6abca61b9b10e998e5b6449a"
            },
            "dist": {
                "type": "zip",
                "url": "https://api.github.com/repos/illuminate/macroable/zipball/e3bfaf6401742a9c6abca61b9b10e998e5b6449a",
                "reference": "e3bfaf6401742a9c6abca61b9b10e998e5b6449a",
                "shasum": ""
            },
            "require": {
                "php": "^8.0.2"
            },
            "type": "library",
            "extra": {
                "branch-alias": {
                    "dev-master": "9.x-dev"
                }
            },
            "autoload": {
                "psr-4": {
                    "Illuminate\\Support\\": ""
                }
            },
            "notification-url": "https://packagist.org/downloads/",
            "license": [
                "MIT"
            ],
            "authors": [
                {
                    "name": "Taylor Otwell",
                    "email": "taylor@laravel.com"
                }
            ],
            "description": "The Illuminate Macroable package.",
            "homepage": "https://laravel.com",
            "support": {
                "issues": "https://github.com/laravel/framework/issues",
                "source": "https://github.com/laravel/framework"
            },
            "time": "2022-08-09T13:29:29+00:00"
        },
        {
            "name": "justinrainbow/json-schema",
            "version": "5.2.12",
            "source": {
                "type": "git",
                "url": "https://github.com/justinrainbow/json-schema.git",
                "reference": "ad87d5a5ca981228e0e205c2bc7dfb8e24559b60"
            },
            "dist": {
                "type": "zip",
                "url": "https://api.github.com/repos/justinrainbow/json-schema/zipball/ad87d5a5ca981228e0e205c2bc7dfb8e24559b60",
                "reference": "ad87d5a5ca981228e0e205c2bc7dfb8e24559b60",
                "shasum": ""
            },
            "require": {
                "php": ">=5.3.3"
            },
            "require-dev": {
                "friendsofphp/php-cs-fixer": "~2.2.20||~2.15.1",
                "json-schema/json-schema-test-suite": "1.2.0",
                "phpunit/phpunit": "^4.8.35"
            },
            "bin": [
                "bin/validate-json"
            ],
            "type": "library",
            "extra": {
                "branch-alias": {
                    "dev-master": "5.0.x-dev"
                }
            },
            "autoload": {
                "psr-4": {
                    "JsonSchema\\": "src/JsonSchema/"
                }
            },
            "notification-url": "https://packagist.org/downloads/",
            "license": [
                "MIT"
            ],
            "authors": [
                {
                    "name": "Bruno Prieto Reis",
                    "email": "bruno.p.reis@gmail.com"
                },
                {
                    "name": "Justin Rainbow",
                    "email": "justin.rainbow@gmail.com"
                },
                {
                    "name": "Igor Wiedler",
                    "email": "igor@wiedler.ch"
                },
                {
                    "name": "Robert Schönthal",
                    "email": "seroscho@googlemail.com"
                }
            ],
            "description": "A library to validate a json schema.",
            "homepage": "https://github.com/justinrainbow/json-schema",
            "keywords": [
                "json",
                "schema"
            ],
            "support": {
                "issues": "https://github.com/justinrainbow/json-schema/issues",
                "source": "https://github.com/justinrainbow/json-schema/tree/5.2.12"
            },
            "time": "2022-04-13T08:02:27+00:00"
        },
        {
            "name": "league/oauth2-client",
            "version": "2.6.1",
            "source": {
                "type": "git",
                "url": "https://github.com/thephpleague/oauth2-client.git",
                "reference": "2334c249907190c132364f5dae0287ab8666aa19"
            },
            "dist": {
                "type": "zip",
                "url": "https://api.github.com/repos/thephpleague/oauth2-client/zipball/2334c249907190c132364f5dae0287ab8666aa19",
                "reference": "2334c249907190c132364f5dae0287ab8666aa19",
                "shasum": ""
            },
            "require": {
                "guzzlehttp/guzzle": "^6.0 || ^7.0",
                "paragonie/random_compat": "^1 || ^2 || ^9.99",
                "php": "^5.6 || ^7.0 || ^8.0"
            },
            "require-dev": {
                "mockery/mockery": "^1.3.5",
                "php-parallel-lint/php-parallel-lint": "^1.3.1",
                "phpunit/phpunit": "^5.7 || ^6.0 || ^9.5",
                "squizlabs/php_codesniffer": "^2.3 || ^3.0"
            },
            "type": "library",
            "extra": {
                "branch-alias": {
                    "dev-2.x": "2.0.x-dev"
                }
            },
            "autoload": {
                "psr-4": {
                    "League\\OAuth2\\Client\\": "src/"
                }
            },
            "notification-url": "https://packagist.org/downloads/",
            "license": [
                "MIT"
            ],
            "authors": [
                {
                    "name": "Alex Bilbie",
                    "email": "hello@alexbilbie.com",
                    "homepage": "http://www.alexbilbie.com",
                    "role": "Developer"
                },
                {
                    "name": "Woody Gilk",
                    "homepage": "https://github.com/shadowhand",
                    "role": "Contributor"
                }
            ],
            "description": "OAuth 2.0 Client Library",
            "keywords": [
                "Authentication",
                "SSO",
                "authorization",
                "identity",
                "idp",
                "oauth",
                "oauth2",
                "single sign on"
            ],
            "support": {
                "issues": "https://github.com/thephpleague/oauth2-client/issues",
                "source": "https://github.com/thephpleague/oauth2-client/tree/2.6.1"
            },
            "time": "2021-12-22T16:42:49+00:00"
        },
        {
            "name": "mikehaertl/php-shellcommand",
            "version": "1.6.4",
            "source": {
                "type": "git",
                "url": "https://github.com/mikehaertl/php-shellcommand.git",
                "reference": "3488d7803df1e8f1a343d3d0ca452d527ad8d5e5"
            },
            "dist": {
                "type": "zip",
                "url": "https://api.github.com/repos/mikehaertl/php-shellcommand/zipball/3488d7803df1e8f1a343d3d0ca452d527ad8d5e5",
                "reference": "3488d7803df1e8f1a343d3d0ca452d527ad8d5e5",
                "shasum": ""
            },
            "require": {
                "php": ">= 5.3.0"
            },
            "require-dev": {
                "phpunit/phpunit": ">4.0 <=9.4"
            },
            "type": "library",
            "autoload": {
                "psr-4": {
                    "mikehaertl\\shellcommand\\": "src/"
                }
            },
            "notification-url": "https://packagist.org/downloads/",
            "license": [
                "MIT"
            ],
            "authors": [
                {
                    "name": "Michael Härtl",
                    "email": "haertl.mike@gmail.com"
                }
            ],
            "description": "An object oriented interface to shell commands",
            "keywords": [
                "shell"
            ],
            "support": {
                "issues": "https://github.com/mikehaertl/php-shellcommand/issues",
                "source": "https://github.com/mikehaertl/php-shellcommand/tree/1.6.4"
            },
            "time": "2021-03-17T06:54:33+00:00"
        },
        {
            "name": "moneyphp/money",
            "version": "v4.0.5",
            "source": {
                "type": "git",
                "url": "https://github.com/moneyphp/money.git",
                "reference": "cee58435ff82a5de252c516e6a31beb674898985"
            },
            "dist": {
                "type": "zip",
                "url": "https://api.github.com/repos/moneyphp/money/zipball/cee58435ff82a5de252c516e6a31beb674898985",
                "reference": "cee58435ff82a5de252c516e6a31beb674898985",
                "shasum": ""
            },
            "require": {
                "ext-bcmath": "*",
                "ext-filter": "*",
                "ext-json": "*",
                "php": "~8.0.0 || ~8.1.0"
            },
            "require-dev": {
                "cache/taggable-cache": "^1.1.0",
                "doctrine/coding-standard": "^9.0",
                "doctrine/instantiator": "^1.4.0",
                "ext-gmp": "*",
                "ext-intl": "*",
                "florianv/exchanger": "^2.6.3",
                "florianv/swap": "^4.3.0",
                "moneyphp/iso-currencies": "^3.2.1",
                "php-http/message": "^1.11.0",
                "php-http/mock-client": "^1.4.1",
                "phpbench/phpbench": "^1.2.5",
                "phpspec/phpspec": "^7.2",
                "phpunit/phpunit": "^9.5.4",
                "psalm/plugin-phpunit": "^0.15.1",
                "psr/cache": "^1.0.1",
                "vimeo/psalm": "~4.7.0 || ^4.8.2"
            },
            "suggest": {
                "ext-gmp": "Calculate without integer limits",
                "ext-intl": "Format Money objects with intl",
                "florianv/exchanger": "Exchange rates library for PHP",
                "florianv/swap": "Exchange rates library for PHP",
                "psr/cache-implementation": "Used for Currency caching"
            },
            "type": "library",
            "extra": {
                "branch-alias": {
                    "dev-master": "3.x-dev"
                }
            },
            "autoload": {
                "psr-4": {
                    "Money\\": "src/"
                }
            },
            "notification-url": "https://packagist.org/downloads/",
            "license": [
                "MIT"
            ],
            "authors": [
                {
                    "name": "Mathias Verraes",
                    "email": "mathias@verraes.net",
                    "homepage": "http://verraes.net"
                },
                {
                    "name": "Márk Sági-Kazár",
                    "email": "mark.sagikazar@gmail.com"
                },
                {
                    "name": "Frederik Bosch",
                    "email": "f.bosch@genkgo.nl"
                }
            ],
            "description": "PHP implementation of Fowler's Money pattern",
            "homepage": "http://moneyphp.org",
            "keywords": [
                "Value Object",
                "money",
                "vo"
            ],
            "support": {
                "issues": "https://github.com/moneyphp/money/issues",
                "source": "https://github.com/moneyphp/money/tree/v4.0.5"
            },
            "time": "2022-08-11T09:12:20+00:00"
        },
        {
            "name": "monolog/monolog",
            "version": "2.8.0",
            "source": {
                "type": "git",
                "url": "https://github.com/Seldaek/monolog.git",
                "reference": "720488632c590286b88b80e62aa3d3d551ad4a50"
            },
            "dist": {
                "type": "zip",
                "url": "https://api.github.com/repos/Seldaek/monolog/zipball/720488632c590286b88b80e62aa3d3d551ad4a50",
                "reference": "720488632c590286b88b80e62aa3d3d551ad4a50",
                "shasum": ""
            },
            "require": {
                "php": ">=7.2",
                "psr/log": "^1.0.1 || ^2.0 || ^3.0"
            },
            "provide": {
                "psr/log-implementation": "1.0.0 || 2.0.0 || 3.0.0"
            },
            "require-dev": {
                "aws/aws-sdk-php": "^2.4.9 || ^3.0",
                "doctrine/couchdb": "~1.0@dev",
                "elasticsearch/elasticsearch": "^7 || ^8",
                "ext-json": "*",
                "graylog2/gelf-php": "^1.4.2",
                "guzzlehttp/guzzle": "^7.4",
                "guzzlehttp/psr7": "^2.2",
                "mongodb/mongodb": "^1.8",
                "php-amqplib/php-amqplib": "~2.4 || ^3",
                "phpspec/prophecy": "^1.15",
                "phpstan/phpstan": "^0.12.91",
                "phpunit/phpunit": "^8.5.14",
                "predis/predis": "^1.1 || ^2.0",
                "rollbar/rollbar": "^1.3 || ^2 || ^3",
                "ruflin/elastica": "^7",
                "swiftmailer/swiftmailer": "^5.3|^6.0",
                "symfony/mailer": "^5.4 || ^6",
                "symfony/mime": "^5.4 || ^6"
            },
            "suggest": {
                "aws/aws-sdk-php": "Allow sending log messages to AWS services like DynamoDB",
                "doctrine/couchdb": "Allow sending log messages to a CouchDB server",
                "elasticsearch/elasticsearch": "Allow sending log messages to an Elasticsearch server via official client",
                "ext-amqp": "Allow sending log messages to an AMQP server (1.0+ required)",
                "ext-curl": "Required to send log messages using the IFTTTHandler, the LogglyHandler, the SendGridHandler, the SlackWebhookHandler or the TelegramBotHandler",
                "ext-mbstring": "Allow to work properly with unicode symbols",
                "ext-mongodb": "Allow sending log messages to a MongoDB server (via driver)",
                "ext-openssl": "Required to send log messages using SSL",
                "ext-sockets": "Allow sending log messages to a Syslog server (via UDP driver)",
                "graylog2/gelf-php": "Allow sending log messages to a GrayLog2 server",
                "mongodb/mongodb": "Allow sending log messages to a MongoDB server (via library)",
                "php-amqplib/php-amqplib": "Allow sending log messages to an AMQP server using php-amqplib",
                "rollbar/rollbar": "Allow sending log messages to Rollbar",
                "ruflin/elastica": "Allow sending log messages to an Elastic Search server"
            },
            "type": "library",
            "extra": {
                "branch-alias": {
                    "dev-main": "2.x-dev"
                }
            },
            "autoload": {
                "psr-4": {
                    "Monolog\\": "src/Monolog"
                }
            },
            "notification-url": "https://packagist.org/downloads/",
            "license": [
                "MIT"
            ],
            "authors": [
                {
                    "name": "Jordi Boggiano",
                    "email": "j.boggiano@seld.be",
                    "homepage": "https://seld.be"
                }
            ],
            "description": "Sends your logs to files, sockets, inboxes, databases and various web services",
            "homepage": "https://github.com/Seldaek/monolog",
            "keywords": [
                "log",
                "logging",
                "psr-3"
            ],
            "support": {
                "issues": "https://github.com/Seldaek/monolog/issues",
                "source": "https://github.com/Seldaek/monolog/tree/2.8.0"
            },
            "funding": [
                {
                    "url": "https://github.com/Seldaek",
                    "type": "github"
                },
                {
                    "url": "https://tidelift.com/funding/github/packagist/monolog/monolog",
                    "type": "tidelift"
                }
            ],
            "time": "2022-07-24T11:55:47+00:00"
        },
        {
            "name": "paragonie/random_compat",
            "version": "v9.99.100",
            "source": {
                "type": "git",
                "url": "https://github.com/paragonie/random_compat.git",
                "reference": "996434e5492cb4c3edcb9168db6fbb1359ef965a"
            },
            "dist": {
                "type": "zip",
                "url": "https://api.github.com/repos/paragonie/random_compat/zipball/996434e5492cb4c3edcb9168db6fbb1359ef965a",
                "reference": "996434e5492cb4c3edcb9168db6fbb1359ef965a",
                "shasum": ""
            },
            "require": {
                "php": ">= 7"
            },
            "require-dev": {
                "phpunit/phpunit": "4.*|5.*",
                "vimeo/psalm": "^1"
            },
            "suggest": {
                "ext-libsodium": "Provides a modern crypto API that can be used to generate random bytes."
            },
            "type": "library",
            "notification-url": "https://packagist.org/downloads/",
            "license": [
                "MIT"
            ],
            "authors": [
                {
                    "name": "Paragon Initiative Enterprises",
                    "email": "security@paragonie.com",
                    "homepage": "https://paragonie.com"
                }
            ],
            "description": "PHP 5.x polyfill for random_bytes() and random_int() from PHP 7",
            "keywords": [
                "csprng",
                "polyfill",
                "pseudorandom",
                "random"
            ],
            "support": {
                "email": "info@paragonie.com",
                "issues": "https://github.com/paragonie/random_compat/issues",
                "source": "https://github.com/paragonie/random_compat"
            },
            "time": "2020-10-15T08:29:30+00:00"
        },
        {
            "name": "phpdocumentor/reflection-common",
            "version": "2.2.0",
            "source": {
                "type": "git",
                "url": "https://github.com/phpDocumentor/ReflectionCommon.git",
                "reference": "1d01c49d4ed62f25aa84a747ad35d5a16924662b"
            },
            "dist": {
                "type": "zip",
                "url": "https://api.github.com/repos/phpDocumentor/ReflectionCommon/zipball/1d01c49d4ed62f25aa84a747ad35d5a16924662b",
                "reference": "1d01c49d4ed62f25aa84a747ad35d5a16924662b",
                "shasum": ""
            },
            "require": {
                "php": "^7.2 || ^8.0"
            },
            "type": "library",
            "extra": {
                "branch-alias": {
                    "dev-2.x": "2.x-dev"
                }
            },
            "autoload": {
                "psr-4": {
                    "phpDocumentor\\Reflection\\": "src/"
                }
            },
            "notification-url": "https://packagist.org/downloads/",
            "license": [
                "MIT"
            ],
            "authors": [
                {
                    "name": "Jaap van Otterdijk",
                    "email": "opensource@ijaap.nl"
                }
            ],
            "description": "Common reflection classes used by phpdocumentor to reflect the code structure",
            "homepage": "http://www.phpdoc.org",
            "keywords": [
                "FQSEN",
                "phpDocumentor",
                "phpdoc",
                "reflection",
                "static analysis"
            ],
            "support": {
                "issues": "https://github.com/phpDocumentor/ReflectionCommon/issues",
                "source": "https://github.com/phpDocumentor/ReflectionCommon/tree/2.x"
            },
            "time": "2020-06-27T09:03:43+00:00"
        },
        {
            "name": "phpdocumentor/reflection-docblock",
            "version": "5.3.0",
            "source": {
                "type": "git",
                "url": "https://github.com/phpDocumentor/ReflectionDocBlock.git",
                "reference": "622548b623e81ca6d78b721c5e029f4ce664f170"
            },
            "dist": {
                "type": "zip",
                "url": "https://api.github.com/repos/phpDocumentor/ReflectionDocBlock/zipball/622548b623e81ca6d78b721c5e029f4ce664f170",
                "reference": "622548b623e81ca6d78b721c5e029f4ce664f170",
                "shasum": ""
            },
            "require": {
                "ext-filter": "*",
                "php": "^7.2 || ^8.0",
                "phpdocumentor/reflection-common": "^2.2",
                "phpdocumentor/type-resolver": "^1.3",
                "webmozart/assert": "^1.9.1"
            },
            "require-dev": {
                "mockery/mockery": "~1.3.2",
                "psalm/phar": "^4.8"
            },
            "type": "library",
            "extra": {
                "branch-alias": {
                    "dev-master": "5.x-dev"
                }
            },
            "autoload": {
                "psr-4": {
                    "phpDocumentor\\Reflection\\": "src"
                }
            },
            "notification-url": "https://packagist.org/downloads/",
            "license": [
                "MIT"
            ],
            "authors": [
                {
                    "name": "Mike van Riel",
                    "email": "me@mikevanriel.com"
                },
                {
                    "name": "Jaap van Otterdijk",
                    "email": "account@ijaap.nl"
                }
            ],
            "description": "With this component, a library can provide support for annotations via DocBlocks or otherwise retrieve information that is embedded in a DocBlock.",
            "support": {
                "issues": "https://github.com/phpDocumentor/ReflectionDocBlock/issues",
                "source": "https://github.com/phpDocumentor/ReflectionDocBlock/tree/5.3.0"
            },
            "time": "2021-10-19T17:43:47+00:00"
        },
        {
            "name": "phpdocumentor/type-resolver",
            "version": "1.6.1",
            "source": {
                "type": "git",
                "url": "https://github.com/phpDocumentor/TypeResolver.git",
                "reference": "77a32518733312af16a44300404e945338981de3"
            },
            "dist": {
                "type": "zip",
                "url": "https://api.github.com/repos/phpDocumentor/TypeResolver/zipball/77a32518733312af16a44300404e945338981de3",
                "reference": "77a32518733312af16a44300404e945338981de3",
                "shasum": ""
            },
            "require": {
                "php": "^7.2 || ^8.0",
                "phpdocumentor/reflection-common": "^2.0"
            },
            "require-dev": {
                "ext-tokenizer": "*",
                "psalm/phar": "^4.8"
            },
            "type": "library",
            "extra": {
                "branch-alias": {
                    "dev-1.x": "1.x-dev"
                }
            },
            "autoload": {
                "psr-4": {
                    "phpDocumentor\\Reflection\\": "src"
                }
            },
            "notification-url": "https://packagist.org/downloads/",
            "license": [
                "MIT"
            ],
            "authors": [
                {
                    "name": "Mike van Riel",
                    "email": "me@mikevanriel.com"
                }
            ],
            "description": "A PSR-5 based resolver of Class names, Types and Structural Element Names",
            "support": {
                "issues": "https://github.com/phpDocumentor/TypeResolver/issues",
                "source": "https://github.com/phpDocumentor/TypeResolver/tree/1.6.1"
            },
            "time": "2022-03-15T21:29:03+00:00"
        },
        {
            "name": "pixelandtonic/imagine",
            "version": "1.2.4.2",
            "source": {
                "type": "git",
                "url": "https://github.com/pixelandtonic/Imagine.git",
                "reference": "5ee4b6a365497818815ba50738c8dcbb555c9fd3"
            },
            "dist": {
                "type": "zip",
                "url": "https://api.github.com/repos/pixelandtonic/Imagine/zipball/5ee4b6a365497818815ba50738c8dcbb555c9fd3",
                "reference": "5ee4b6a365497818815ba50738c8dcbb555c9fd3",
                "shasum": ""
            },
            "require": {
                "php": ">=5.3.2"
            },
            "require-dev": {
                "friendsofphp/php-cs-fixer": "^2.2",
                "phpunit/phpunit": "^4.8 || ^5.7 || ^6.5 || ^7.5 || ^8.4 || ^9.3"
            },
            "suggest": {
                "ext-gd": "to use the GD implementation",
                "ext-gmagick": "to use the Gmagick implementation",
                "ext-imagick": "to use the Imagick implementation"
            },
            "type": "library",
            "extra": {
                "branch-alias": {
                    "dev-develop": "0.7-dev"
                }
            },
            "autoload": {
                "psr-4": {
                    "Imagine\\": "src/"
                }
            },
            "notification-url": "https://packagist.org/downloads/",
            "license": [
                "MIT"
            ],
            "authors": [
                {
                    "name": "Bulat Shakirzyanov",
                    "email": "mallluhuct@gmail.com",
                    "homepage": "http://avalanche123.com"
                }
            ],
            "description": "Image processing for PHP 5.3",
            "homepage": "http://imagine.readthedocs.org/",
            "keywords": [
                "drawing",
                "graphics",
                "image manipulation",
                "image processing"
            ],
            "support": {
                "source": "https://github.com/pixelandtonic/Imagine/tree/1.2.4.2"
            },
            "time": "2021-06-22T18:26:46+00:00"
        },
        {
            "name": "psr/container",
            "version": "2.0.2",
            "source": {
                "type": "git",
                "url": "https://github.com/php-fig/container.git",
                "reference": "c71ecc56dfe541dbd90c5360474fbc405f8d5963"
            },
            "dist": {
                "type": "zip",
                "url": "https://api.github.com/repos/php-fig/container/zipball/c71ecc56dfe541dbd90c5360474fbc405f8d5963",
                "reference": "c71ecc56dfe541dbd90c5360474fbc405f8d5963",
                "shasum": ""
            },
            "require": {
                "php": ">=7.4.0"
            },
            "type": "library",
            "extra": {
                "branch-alias": {
                    "dev-master": "2.0.x-dev"
                }
            },
            "autoload": {
                "psr-4": {
                    "Psr\\Container\\": "src/"
                }
            },
            "notification-url": "https://packagist.org/downloads/",
            "license": [
                "MIT"
            ],
            "authors": [
                {
                    "name": "PHP-FIG",
                    "homepage": "https://www.php-fig.org/"
                }
            ],
            "description": "Common Container Interface (PHP FIG PSR-11)",
            "homepage": "https://github.com/php-fig/container",
            "keywords": [
                "PSR-11",
                "container",
                "container-interface",
                "container-interop",
                "psr"
            ],
            "support": {
                "issues": "https://github.com/php-fig/container/issues",
                "source": "https://github.com/php-fig/container/tree/2.0.2"
            },
            "time": "2021-11-05T16:47:00+00:00"
        },
        {
            "name": "psr/event-dispatcher",
            "version": "1.0.0",
            "source": {
                "type": "git",
                "url": "https://github.com/php-fig/event-dispatcher.git",
                "reference": "dbefd12671e8a14ec7f180cab83036ed26714bb0"
            },
            "dist": {
                "type": "zip",
                "url": "https://api.github.com/repos/php-fig/event-dispatcher/zipball/dbefd12671e8a14ec7f180cab83036ed26714bb0",
                "reference": "dbefd12671e8a14ec7f180cab83036ed26714bb0",
                "shasum": ""
            },
            "require": {
                "php": ">=7.2.0"
            },
            "type": "library",
            "extra": {
                "branch-alias": {
                    "dev-master": "1.0.x-dev"
                }
            },
            "autoload": {
                "psr-4": {
                    "Psr\\EventDispatcher\\": "src/"
                }
            },
            "notification-url": "https://packagist.org/downloads/",
            "license": [
                "MIT"
            ],
            "authors": [
                {
                    "name": "PHP-FIG",
                    "homepage": "http://www.php-fig.org/"
                }
            ],
            "description": "Standard interfaces for event handling.",
            "keywords": [
                "events",
                "psr",
                "psr-14"
            ],
            "support": {
                "issues": "https://github.com/php-fig/event-dispatcher/issues",
                "source": "https://github.com/php-fig/event-dispatcher/tree/1.0.0"
            },
            "time": "2019-01-08T18:20:26+00:00"
        },
        {
            "name": "psr/http-client",
            "version": "1.0.1",
            "source": {
                "type": "git",
                "url": "https://github.com/php-fig/http-client.git",
                "reference": "2dfb5f6c5eff0e91e20e913f8c5452ed95b86621"
            },
            "dist": {
                "type": "zip",
                "url": "https://api.github.com/repos/php-fig/http-client/zipball/2dfb5f6c5eff0e91e20e913f8c5452ed95b86621",
                "reference": "2dfb5f6c5eff0e91e20e913f8c5452ed95b86621",
                "shasum": ""
            },
            "require": {
                "php": "^7.0 || ^8.0",
                "psr/http-message": "^1.0"
            },
            "type": "library",
            "extra": {
                "branch-alias": {
                    "dev-master": "1.0.x-dev"
                }
            },
            "autoload": {
                "psr-4": {
                    "Psr\\Http\\Client\\": "src/"
                }
            },
            "notification-url": "https://packagist.org/downloads/",
            "license": [
                "MIT"
            ],
            "authors": [
                {
                    "name": "PHP-FIG",
                    "homepage": "http://www.php-fig.org/"
                }
            ],
            "description": "Common interface for HTTP clients",
            "homepage": "https://github.com/php-fig/http-client",
            "keywords": [
                "http",
                "http-client",
                "psr",
                "psr-18"
            ],
            "support": {
                "source": "https://github.com/php-fig/http-client/tree/master"
            },
            "time": "2020-06-29T06:28:15+00:00"
        },
        {
            "name": "psr/http-factory",
            "version": "1.0.1",
            "source": {
                "type": "git",
                "url": "https://github.com/php-fig/http-factory.git",
                "reference": "12ac7fcd07e5b077433f5f2bee95b3a771bf61be"
            },
            "dist": {
                "type": "zip",
                "url": "https://api.github.com/repos/php-fig/http-factory/zipball/12ac7fcd07e5b077433f5f2bee95b3a771bf61be",
                "reference": "12ac7fcd07e5b077433f5f2bee95b3a771bf61be",
                "shasum": ""
            },
            "require": {
                "php": ">=7.0.0",
                "psr/http-message": "^1.0"
            },
            "type": "library",
            "extra": {
                "branch-alias": {
                    "dev-master": "1.0.x-dev"
                }
            },
            "autoload": {
                "psr-4": {
                    "Psr\\Http\\Message\\": "src/"
                }
            },
            "notification-url": "https://packagist.org/downloads/",
            "license": [
                "MIT"
            ],
            "authors": [
                {
                    "name": "PHP-FIG",
                    "homepage": "http://www.php-fig.org/"
                }
            ],
            "description": "Common interfaces for PSR-7 HTTP message factories",
            "keywords": [
                "factory",
                "http",
                "message",
                "psr",
                "psr-17",
                "psr-7",
                "request",
                "response"
            ],
            "support": {
                "source": "https://github.com/php-fig/http-factory/tree/master"
            },
            "time": "2019-04-30T12:38:16+00:00"
        },
        {
            "name": "psr/http-message",
            "version": "1.0.1",
            "source": {
                "type": "git",
                "url": "https://github.com/php-fig/http-message.git",
                "reference": "f6561bf28d520154e4b0ec72be95418abe6d9363"
            },
            "dist": {
                "type": "zip",
                "url": "https://api.github.com/repos/php-fig/http-message/zipball/f6561bf28d520154e4b0ec72be95418abe6d9363",
                "reference": "f6561bf28d520154e4b0ec72be95418abe6d9363",
                "shasum": ""
            },
            "require": {
                "php": ">=5.3.0"
            },
            "type": "library",
            "extra": {
                "branch-alias": {
                    "dev-master": "1.0.x-dev"
                }
            },
            "autoload": {
                "psr-4": {
                    "Psr\\Http\\Message\\": "src/"
                }
            },
            "notification-url": "https://packagist.org/downloads/",
            "license": [
                "MIT"
            ],
            "authors": [
                {
                    "name": "PHP-FIG",
                    "homepage": "http://www.php-fig.org/"
                }
            ],
            "description": "Common interface for HTTP messages",
            "homepage": "https://github.com/php-fig/http-message",
            "keywords": [
                "http",
                "http-message",
                "psr",
                "psr-7",
                "request",
                "response"
            ],
            "support": {
                "source": "https://github.com/php-fig/http-message/tree/master"
            },
            "time": "2016-08-06T14:39:51+00:00"
        },
        {
            "name": "psr/log",
            "version": "1.1.4",
            "source": {
                "type": "git",
                "url": "https://github.com/php-fig/log.git",
                "reference": "d49695b909c3b7628b6289db5479a1c204601f11"
            },
            "dist": {
                "type": "zip",
                "url": "https://api.github.com/repos/php-fig/log/zipball/d49695b909c3b7628b6289db5479a1c204601f11",
                "reference": "d49695b909c3b7628b6289db5479a1c204601f11",
                "shasum": ""
            },
            "require": {
                "php": ">=5.3.0"
            },
            "type": "library",
            "extra": {
                "branch-alias": {
                    "dev-master": "1.1.x-dev"
                }
            },
            "autoload": {
                "psr-4": {
                    "Psr\\Log\\": "Psr/Log/"
                }
            },
            "notification-url": "https://packagist.org/downloads/",
            "license": [
                "MIT"
            ],
            "authors": [
                {
                    "name": "PHP-FIG",
                    "homepage": "https://www.php-fig.org/"
                }
            ],
            "description": "Common interface for logging libraries",
            "homepage": "https://github.com/php-fig/log",
            "keywords": [
                "log",
                "psr",
                "psr-3"
            ],
            "support": {
                "source": "https://github.com/php-fig/log/tree/1.1.4"
            },
            "time": "2021-05-03T11:20:27+00:00"
        },
        {
            "name": "psr/simple-cache",
            "version": "3.0.0",
            "source": {
                "type": "git",
                "url": "https://github.com/php-fig/simple-cache.git",
                "reference": "764e0b3939f5ca87cb904f570ef9be2d78a07865"
            },
            "dist": {
                "type": "zip",
                "url": "https://api.github.com/repos/php-fig/simple-cache/zipball/764e0b3939f5ca87cb904f570ef9be2d78a07865",
                "reference": "764e0b3939f5ca87cb904f570ef9be2d78a07865",
                "shasum": ""
            },
            "require": {
                "php": ">=8.0.0"
            },
            "type": "library",
            "extra": {
                "branch-alias": {
                    "dev-master": "3.0.x-dev"
                }
            },
            "autoload": {
                "psr-4": {
                    "Psr\\SimpleCache\\": "src/"
                }
            },
            "notification-url": "https://packagist.org/downloads/",
            "license": [
                "MIT"
            ],
            "authors": [
                {
                    "name": "PHP-FIG",
                    "homepage": "https://www.php-fig.org/"
                }
            ],
            "description": "Common interfaces for simple caching",
            "keywords": [
                "cache",
                "caching",
                "psr",
                "psr-16",
                "simple-cache"
            ],
            "support": {
                "source": "https://github.com/php-fig/simple-cache/tree/3.0.0"
            },
            "time": "2021-10-29T13:26:27+00:00"
        },
        {
            "name": "ralouphie/getallheaders",
            "version": "3.0.3",
            "source": {
                "type": "git",
                "url": "https://github.com/ralouphie/getallheaders.git",
                "reference": "120b605dfeb996808c31b6477290a714d356e822"
            },
            "dist": {
                "type": "zip",
                "url": "https://api.github.com/repos/ralouphie/getallheaders/zipball/120b605dfeb996808c31b6477290a714d356e822",
                "reference": "120b605dfeb996808c31b6477290a714d356e822",
                "shasum": ""
            },
            "require": {
                "php": ">=5.6"
            },
            "require-dev": {
                "php-coveralls/php-coveralls": "^2.1",
                "phpunit/phpunit": "^5 || ^6.5"
            },
            "type": "library",
            "autoload": {
                "files": [
                    "src/getallheaders.php"
                ]
            },
            "notification-url": "https://packagist.org/downloads/",
            "license": [
                "MIT"
            ],
            "authors": [
                {
                    "name": "Ralph Khattar",
                    "email": "ralph.khattar@gmail.com"
                }
            ],
            "description": "A polyfill for getallheaders.",
            "support": {
                "issues": "https://github.com/ralouphie/getallheaders/issues",
                "source": "https://github.com/ralouphie/getallheaders/tree/develop"
            },
            "time": "2019-03-08T08:55:37+00:00"
        },
        {
            "name": "react/promise",
            "version": "v2.9.0",
            "source": {
                "type": "git",
                "url": "https://github.com/reactphp/promise.git",
                "reference": "234f8fd1023c9158e2314fa9d7d0e6a83db42910"
            },
            "dist": {
                "type": "zip",
                "url": "https://api.github.com/repos/reactphp/promise/zipball/234f8fd1023c9158e2314fa9d7d0e6a83db42910",
                "reference": "234f8fd1023c9158e2314fa9d7d0e6a83db42910",
                "shasum": ""
            },
            "require": {
                "php": ">=5.4.0"
            },
            "require-dev": {
                "phpunit/phpunit": "^9.3 || ^5.7 || ^4.8.36"
            },
            "type": "library",
            "autoload": {
                "files": [
                    "src/functions_include.php"
                ],
                "psr-4": {
                    "React\\Promise\\": "src/"
                }
            },
            "notification-url": "https://packagist.org/downloads/",
            "license": [
                "MIT"
            ],
            "authors": [
                {
                    "name": "Jan Sorgalla",
                    "email": "jsorgalla@gmail.com",
                    "homepage": "https://sorgalla.com/"
                },
                {
                    "name": "Christian Lück",
                    "email": "christian@clue.engineering",
                    "homepage": "https://clue.engineering/"
                },
                {
                    "name": "Cees-Jan Kiewiet",
                    "email": "reactphp@ceesjankiewiet.nl",
                    "homepage": "https://wyrihaximus.net/"
                },
                {
                    "name": "Chris Boden",
                    "email": "cboden@gmail.com",
                    "homepage": "https://cboden.dev/"
                }
            ],
            "description": "A lightweight implementation of CommonJS Promises/A for PHP",
            "keywords": [
                "promise",
                "promises"
            ],
            "support": {
                "issues": "https://github.com/reactphp/promise/issues",
                "source": "https://github.com/reactphp/promise/tree/v2.9.0"
            },
            "funding": [
                {
                    "url": "https://github.com/WyriHaximus",
                    "type": "github"
                },
                {
                    "url": "https://github.com/clue",
                    "type": "github"
                }
            ],
            "time": "2022-02-11T10:27:51+00:00"
        },
        {
            "name": "samdark/yii2-psr-log-target",
            "version": "1.1.3",
            "source": {
                "type": "git",
                "url": "https://github.com/samdark/yii2-psr-log-target.git",
                "reference": "ccb29ecb7140c4eb81c3dfad38f61b21a9c1ed30"
            },
            "dist": {
                "type": "zip",
                "url": "https://api.github.com/repos/samdark/yii2-psr-log-target/zipball/ccb29ecb7140c4eb81c3dfad38f61b21a9c1ed30",
                "reference": "ccb29ecb7140c4eb81c3dfad38f61b21a9c1ed30",
                "shasum": ""
            },
            "require": {
                "psr/log": "~1.0.2|~1.1.0",
                "yiisoft/yii2": "~2.0.0"
            },
            "require-dev": {
                "phpunit/phpunit": "~4.4"
            },
            "type": "yii2-extension",
            "autoload": {
                "psr-4": {
                    "samdark\\log\\": "src",
                    "samdark\\log\\tests\\": "tests"
                }
            },
            "notification-url": "https://packagist.org/downloads/",
            "license": [
                "BSD-3-Clause"
            ],
            "authors": [
                {
                    "name": "Alexander Makarov",
                    "email": "sam@rmcreative.ru"
                }
            ],
            "description": "Yii 2 log target which uses PSR-3 compatible logger",
            "homepage": "https://github.com/samdark/yii2-psr-log-target",
            "keywords": [
                "extension",
                "log",
                "psr-3",
                "yii"
            ],
            "support": {
                "issues": "https://github.com/samdark/yii2-psr-log-target/issues",
                "source": "https://github.com/samdark/yii2-psr-log-target"
            },
            "funding": [
                {
                    "url": "https://github.com/samdark",
                    "type": "github"
                },
                {
                    "url": "https://www.patreon.com/samdark",
                    "type": "patreon"
                }
            ],
            "time": "2020-07-16T12:34:01+00:00"
        },
        {
            "name": "seld/cli-prompt",
            "version": "1.0.4",
            "source": {
                "type": "git",
                "url": "https://github.com/Seldaek/cli-prompt.git",
                "reference": "b8dfcf02094b8c03b40322c229493bb2884423c5"
            },
            "dist": {
                "type": "zip",
                "url": "https://api.github.com/repos/Seldaek/cli-prompt/zipball/b8dfcf02094b8c03b40322c229493bb2884423c5",
                "reference": "b8dfcf02094b8c03b40322c229493bb2884423c5",
                "shasum": ""
            },
            "require": {
                "php": ">=5.3"
            },
            "require-dev": {
                "phpstan/phpstan": "^0.12.63"
            },
            "type": "library",
            "extra": {
                "branch-alias": {
                    "dev-master": "1.x-dev"
                }
            },
            "autoload": {
                "psr-4": {
                    "Seld\\CliPrompt\\": "src/"
                }
            },
            "notification-url": "https://packagist.org/downloads/",
            "license": [
                "MIT"
            ],
            "authors": [
                {
                    "name": "Jordi Boggiano",
                    "email": "j.boggiano@seld.be"
                }
            ],
            "description": "Allows you to prompt for user input on the command line, and optionally hide the characters they type",
            "keywords": [
                "cli",
                "console",
                "hidden",
                "input",
                "prompt"
            ],
            "support": {
                "issues": "https://github.com/Seldaek/cli-prompt/issues",
                "source": "https://github.com/Seldaek/cli-prompt/tree/1.0.4"
            },
            "time": "2020-12-15T21:32:01+00:00"
        },
        {
            "name": "seld/jsonlint",
            "version": "1.9.0",
            "source": {
                "type": "git",
                "url": "https://github.com/Seldaek/jsonlint.git",
                "reference": "4211420d25eba80712bff236a98960ef68b866b7"
            },
            "dist": {
                "type": "zip",
                "url": "https://api.github.com/repos/Seldaek/jsonlint/zipball/4211420d25eba80712bff236a98960ef68b866b7",
                "reference": "4211420d25eba80712bff236a98960ef68b866b7",
                "shasum": ""
            },
            "require": {
                "php": "^5.3 || ^7.0 || ^8.0"
            },
            "require-dev": {
                "phpstan/phpstan": "^1.5",
                "phpunit/phpunit": "^4.8.35 || ^5.7 || ^6.0 || ^8.5.13"
            },
            "bin": [
                "bin/jsonlint"
            ],
            "type": "library",
            "autoload": {
                "psr-4": {
                    "Seld\\JsonLint\\": "src/Seld/JsonLint/"
                }
            },
            "notification-url": "https://packagist.org/downloads/",
            "license": [
                "MIT"
            ],
            "authors": [
                {
                    "name": "Jordi Boggiano",
                    "email": "j.boggiano@seld.be",
                    "homepage": "http://seld.be"
                }
            ],
            "description": "JSON Linter",
            "keywords": [
                "json",
                "linter",
                "parser",
                "validator"
            ],
            "support": {
                "issues": "https://github.com/Seldaek/jsonlint/issues",
                "source": "https://github.com/Seldaek/jsonlint/tree/1.9.0"
            },
            "funding": [
                {
                    "url": "https://github.com/Seldaek",
                    "type": "github"
                },
                {
                    "url": "https://tidelift.com/funding/github/packagist/seld/jsonlint",
                    "type": "tidelift"
                }
            ],
            "time": "2022-04-01T13:37:23+00:00"
        },
        {
            "name": "seld/phar-utils",
            "version": "1.2.1",
            "source": {
                "type": "git",
                "url": "https://github.com/Seldaek/phar-utils.git",
                "reference": "ea2f4014f163c1be4c601b9b7bd6af81ba8d701c"
            },
            "dist": {
                "type": "zip",
                "url": "https://api.github.com/repos/Seldaek/phar-utils/zipball/ea2f4014f163c1be4c601b9b7bd6af81ba8d701c",
                "reference": "ea2f4014f163c1be4c601b9b7bd6af81ba8d701c",
                "shasum": ""
            },
            "require": {
                "php": ">=5.3"
            },
            "type": "library",
            "extra": {
                "branch-alias": {
                    "dev-master": "1.x-dev"
                }
            },
            "autoload": {
                "psr-4": {
                    "Seld\\PharUtils\\": "src/"
                }
            },
            "notification-url": "https://packagist.org/downloads/",
            "license": [
                "MIT"
            ],
            "authors": [
                {
                    "name": "Jordi Boggiano",
                    "email": "j.boggiano@seld.be"
                }
            ],
            "description": "PHAR file format utilities, for when PHP phars you up",
            "keywords": [
                "phar"
            ],
            "support": {
                "issues": "https://github.com/Seldaek/phar-utils/issues",
                "source": "https://github.com/Seldaek/phar-utils/tree/1.2.1"
            },
            "time": "2022-08-31T10:31:18+00:00"
        },
        {
            "name": "symfony/console",
            "version": "v5.4.12",
            "source": {
                "type": "git",
                "url": "https://github.com/symfony/console.git",
                "reference": "c072aa8f724c3af64e2c7a96b796a4863d24dba1"
            },
            "dist": {
                "type": "zip",
                "url": "https://api.github.com/repos/symfony/console/zipball/c072aa8f724c3af64e2c7a96b796a4863d24dba1",
                "reference": "c072aa8f724c3af64e2c7a96b796a4863d24dba1",
                "shasum": ""
            },
            "require": {
                "php": ">=7.2.5",
                "symfony/deprecation-contracts": "^2.1|^3",
                "symfony/polyfill-mbstring": "~1.0",
                "symfony/polyfill-php73": "^1.9",
                "symfony/polyfill-php80": "^1.16",
                "symfony/service-contracts": "^1.1|^2|^3",
                "symfony/string": "^5.1|^6.0"
            },
            "conflict": {
                "psr/log": ">=3",
                "symfony/dependency-injection": "<4.4",
                "symfony/dotenv": "<5.1",
                "symfony/event-dispatcher": "<4.4",
                "symfony/lock": "<4.4",
                "symfony/process": "<4.4"
            },
            "provide": {
                "psr/log-implementation": "1.0|2.0"
            },
            "require-dev": {
                "psr/log": "^1|^2",
                "symfony/config": "^4.4|^5.0|^6.0",
                "symfony/dependency-injection": "^4.4|^5.0|^6.0",
                "symfony/event-dispatcher": "^4.4|^5.0|^6.0",
                "symfony/lock": "^4.4|^5.0|^6.0",
                "symfony/process": "^4.4|^5.0|^6.0",
                "symfony/var-dumper": "^4.4|^5.0|^6.0"
            },
            "suggest": {
                "psr/log": "For using the console logger",
                "symfony/event-dispatcher": "",
                "symfony/lock": "",
                "symfony/process": ""
            },
            "type": "library",
            "autoload": {
                "psr-4": {
                    "Symfony\\Component\\Console\\": ""
                },
                "exclude-from-classmap": [
                    "/Tests/"
                ]
            },
            "notification-url": "https://packagist.org/downloads/",
            "license": [
                "MIT"
            ],
            "authors": [
                {
                    "name": "Fabien Potencier",
                    "email": "fabien@symfony.com"
                },
                {
                    "name": "Symfony Community",
                    "homepage": "https://symfony.com/contributors"
                }
            ],
            "description": "Eases the creation of beautiful and testable command line interfaces",
            "homepage": "https://symfony.com",
            "keywords": [
                "cli",
                "command line",
                "console",
                "terminal"
            ],
            "support": {
                "source": "https://github.com/symfony/console/tree/v5.4.12"
            },
            "funding": [
                {
                    "url": "https://symfony.com/sponsor",
                    "type": "custom"
                },
                {
                    "url": "https://github.com/fabpot",
                    "type": "github"
                },
                {
                    "url": "https://tidelift.com/funding/github/packagist/symfony/symfony",
                    "type": "tidelift"
                }
            ],
            "time": "2022-08-17T13:18:05+00:00"
        },
        {
            "name": "symfony/deprecation-contracts",
            "version": "v3.0.2",
            "source": {
                "type": "git",
                "url": "https://github.com/symfony/deprecation-contracts.git",
                "reference": "26954b3d62a6c5fd0ea8a2a00c0353a14978d05c"
            },
            "dist": {
                "type": "zip",
                "url": "https://api.github.com/repos/symfony/deprecation-contracts/zipball/26954b3d62a6c5fd0ea8a2a00c0353a14978d05c",
                "reference": "26954b3d62a6c5fd0ea8a2a00c0353a14978d05c",
                "shasum": ""
            },
            "require": {
                "php": ">=8.0.2"
            },
            "type": "library",
            "extra": {
                "branch-alias": {
                    "dev-main": "3.0-dev"
                },
                "thanks": {
                    "name": "symfony/contracts",
                    "url": "https://github.com/symfony/contracts"
                }
            },
            "autoload": {
                "files": [
                    "function.php"
                ]
            },
            "notification-url": "https://packagist.org/downloads/",
            "license": [
                "MIT"
            ],
            "authors": [
                {
                    "name": "Nicolas Grekas",
                    "email": "p@tchwork.com"
                },
                {
                    "name": "Symfony Community",
                    "homepage": "https://symfony.com/contributors"
                }
            ],
            "description": "A generic function and convention to trigger deprecation notices",
            "homepage": "https://symfony.com",
            "support": {
                "source": "https://github.com/symfony/deprecation-contracts/tree/v3.0.2"
            },
            "funding": [
                {
                    "url": "https://symfony.com/sponsor",
                    "type": "custom"
                },
                {
                    "url": "https://github.com/fabpot",
                    "type": "github"
                },
                {
                    "url": "https://tidelift.com/funding/github/packagist/symfony/symfony",
                    "type": "tidelift"
                }
            ],
            "time": "2022-01-02T09:55:41+00:00"
        },
        {
            "name": "symfony/event-dispatcher",
            "version": "v5.4.9",
            "source": {
                "type": "git",
                "url": "https://github.com/symfony/event-dispatcher.git",
                "reference": "8e6ce1cc0279e3ff3c8ff0f43813bc88d21ca1bc"
            },
            "dist": {
                "type": "zip",
                "url": "https://api.github.com/repos/symfony/event-dispatcher/zipball/8e6ce1cc0279e3ff3c8ff0f43813bc88d21ca1bc",
                "reference": "8e6ce1cc0279e3ff3c8ff0f43813bc88d21ca1bc",
                "shasum": ""
            },
            "require": {
                "php": ">=7.2.5",
                "symfony/deprecation-contracts": "^2.1|^3",
                "symfony/event-dispatcher-contracts": "^2|^3",
                "symfony/polyfill-php80": "^1.16"
            },
            "conflict": {
                "symfony/dependency-injection": "<4.4"
            },
            "provide": {
                "psr/event-dispatcher-implementation": "1.0",
                "symfony/event-dispatcher-implementation": "2.0"
            },
            "require-dev": {
                "psr/log": "^1|^2|^3",
                "symfony/config": "^4.4|^5.0|^6.0",
                "symfony/dependency-injection": "^4.4|^5.0|^6.0",
                "symfony/error-handler": "^4.4|^5.0|^6.0",
                "symfony/expression-language": "^4.4|^5.0|^6.0",
                "symfony/http-foundation": "^4.4|^5.0|^6.0",
                "symfony/service-contracts": "^1.1|^2|^3",
                "symfony/stopwatch": "^4.4|^5.0|^6.0"
            },
            "suggest": {
                "symfony/dependency-injection": "",
                "symfony/http-kernel": ""
            },
            "type": "library",
            "autoload": {
                "psr-4": {
                    "Symfony\\Component\\EventDispatcher\\": ""
                },
                "exclude-from-classmap": [
                    "/Tests/"
                ]
            },
            "notification-url": "https://packagist.org/downloads/",
            "license": [
                "MIT"
            ],
            "authors": [
                {
                    "name": "Fabien Potencier",
                    "email": "fabien@symfony.com"
                },
                {
                    "name": "Symfony Community",
                    "homepage": "https://symfony.com/contributors"
                }
            ],
            "description": "Provides tools that allow your application components to communicate with each other by dispatching events and listening to them",
            "homepage": "https://symfony.com",
            "support": {
                "source": "https://github.com/symfony/event-dispatcher/tree/v5.4.9"
            },
            "funding": [
                {
                    "url": "https://symfony.com/sponsor",
                    "type": "custom"
                },
                {
                    "url": "https://github.com/fabpot",
                    "type": "github"
                },
                {
                    "url": "https://tidelift.com/funding/github/packagist/symfony/symfony",
                    "type": "tidelift"
                }
            ],
            "time": "2022-05-05T16:45:39+00:00"
        },
        {
            "name": "symfony/event-dispatcher-contracts",
            "version": "v3.0.2",
            "source": {
                "type": "git",
                "url": "https://github.com/symfony/event-dispatcher-contracts.git",
                "reference": "7bc61cc2db649b4637d331240c5346dcc7708051"
            },
            "dist": {
                "type": "zip",
                "url": "https://api.github.com/repos/symfony/event-dispatcher-contracts/zipball/7bc61cc2db649b4637d331240c5346dcc7708051",
                "reference": "7bc61cc2db649b4637d331240c5346dcc7708051",
                "shasum": ""
            },
            "require": {
                "php": ">=8.0.2",
                "psr/event-dispatcher": "^1"
            },
            "suggest": {
                "symfony/event-dispatcher-implementation": ""
            },
            "type": "library",
            "extra": {
                "branch-alias": {
                    "dev-main": "3.0-dev"
                },
                "thanks": {
                    "name": "symfony/contracts",
                    "url": "https://github.com/symfony/contracts"
                }
            },
            "autoload": {
                "psr-4": {
                    "Symfony\\Contracts\\EventDispatcher\\": ""
                }
            },
            "notification-url": "https://packagist.org/downloads/",
            "license": [
                "MIT"
            ],
            "authors": [
                {
                    "name": "Nicolas Grekas",
                    "email": "p@tchwork.com"
                },
                {
                    "name": "Symfony Community",
                    "homepage": "https://symfony.com/contributors"
                }
            ],
            "description": "Generic abstractions related to dispatching event",
            "homepage": "https://symfony.com",
            "keywords": [
                "abstractions",
                "contracts",
                "decoupling",
                "interfaces",
                "interoperability",
                "standards"
            ],
            "support": {
                "source": "https://github.com/symfony/event-dispatcher-contracts/tree/v3.0.2"
            },
            "funding": [
                {
                    "url": "https://symfony.com/sponsor",
                    "type": "custom"
                },
                {
                    "url": "https://github.com/fabpot",
                    "type": "github"
                },
                {
                    "url": "https://tidelift.com/funding/github/packagist/symfony/symfony",
                    "type": "tidelift"
                }
            ],
            "time": "2022-01-02T09:55:41+00:00"
        },
        {
            "name": "symfony/filesystem",
            "version": "v6.0.12",
            "source": {
                "type": "git",
                "url": "https://github.com/symfony/filesystem.git",
                "reference": "a36b782dc19dce3ab7e47d4b92b13cefb3511da3"
            },
            "dist": {
                "type": "zip",
                "url": "https://api.github.com/repos/symfony/filesystem/zipball/a36b782dc19dce3ab7e47d4b92b13cefb3511da3",
                "reference": "a36b782dc19dce3ab7e47d4b92b13cefb3511da3",
                "shasum": ""
            },
            "require": {
                "php": ">=8.0.2",
                "symfony/polyfill-ctype": "~1.8",
                "symfony/polyfill-mbstring": "~1.8"
            },
            "type": "library",
            "autoload": {
                "psr-4": {
                    "Symfony\\Component\\Filesystem\\": ""
                },
                "exclude-from-classmap": [
                    "/Tests/"
                ]
            },
            "notification-url": "https://packagist.org/downloads/",
            "license": [
                "MIT"
            ],
            "authors": [
                {
                    "name": "Fabien Potencier",
                    "email": "fabien@symfony.com"
                },
                {
                    "name": "Symfony Community",
                    "homepage": "https://symfony.com/contributors"
                }
            ],
            "description": "Provides basic utilities for the filesystem",
            "homepage": "https://symfony.com",
            "support": {
                "source": "https://github.com/symfony/filesystem/tree/v6.0.12"
            },
            "funding": [
                {
                    "url": "https://symfony.com/sponsor",
                    "type": "custom"
                },
                {
                    "url": "https://github.com/fabpot",
                    "type": "github"
                },
                {
                    "url": "https://tidelift.com/funding/github/packagist/symfony/symfony",
                    "type": "tidelift"
                }
            ],
            "time": "2022-08-02T16:01:06+00:00"
        },
        {
            "name": "symfony/finder",
            "version": "v5.4.11",
            "source": {
                "type": "git",
                "url": "https://github.com/symfony/finder.git",
                "reference": "7872a66f57caffa2916a584db1aa7f12adc76f8c"
            },
            "dist": {
                "type": "zip",
                "url": "https://api.github.com/repos/symfony/finder/zipball/7872a66f57caffa2916a584db1aa7f12adc76f8c",
                "reference": "7872a66f57caffa2916a584db1aa7f12adc76f8c",
                "shasum": ""
            },
            "require": {
                "php": ">=7.2.5",
                "symfony/deprecation-contracts": "^2.1|^3",
                "symfony/polyfill-php80": "^1.16"
            },
            "type": "library",
            "autoload": {
                "psr-4": {
                    "Symfony\\Component\\Finder\\": ""
                },
                "exclude-from-classmap": [
                    "/Tests/"
                ]
            },
            "notification-url": "https://packagist.org/downloads/",
            "license": [
                "MIT"
            ],
            "authors": [
                {
                    "name": "Fabien Potencier",
                    "email": "fabien@symfony.com"
                },
                {
                    "name": "Symfony Community",
                    "homepage": "https://symfony.com/contributors"
                }
            ],
            "description": "Finds files and directories via an intuitive fluent interface",
            "homepage": "https://symfony.com",
            "support": {
                "source": "https://github.com/symfony/finder/tree/v5.4.11"
            },
            "funding": [
                {
                    "url": "https://symfony.com/sponsor",
                    "type": "custom"
                },
                {
                    "url": "https://github.com/fabpot",
                    "type": "github"
                },
                {
                    "url": "https://tidelift.com/funding/github/packagist/symfony/symfony",
                    "type": "tidelift"
                }
            ],
            "time": "2022-07-29T07:37:50+00:00"
        },
        {
            "name": "symfony/http-client",
            "version": "v6.0.12",
            "source": {
                "type": "git",
                "url": "https://github.com/symfony/http-client.git",
                "reference": "411f73ad1a797f327d100d27fa5d715b947a8272"
            },
            "dist": {
                "type": "zip",
                "url": "https://api.github.com/repos/symfony/http-client/zipball/411f73ad1a797f327d100d27fa5d715b947a8272",
                "reference": "411f73ad1a797f327d100d27fa5d715b947a8272",
                "shasum": ""
            },
            "require": {
                "php": ">=8.0.2",
                "psr/log": "^1|^2|^3",
                "symfony/http-client-contracts": "^3",
                "symfony/service-contracts": "^1.0|^2|^3"
            },
            "provide": {
                "php-http/async-client-implementation": "*",
                "php-http/client-implementation": "*",
                "psr/http-client-implementation": "1.0",
                "symfony/http-client-implementation": "3.0"
            },
            "require-dev": {
                "amphp/amp": "^2.5",
                "amphp/http-client": "^4.2.1",
                "amphp/http-tunnel": "^1.0",
                "amphp/socket": "^1.1",
                "guzzlehttp/promises": "^1.4",
                "nyholm/psr7": "^1.0",
                "php-http/httplug": "^1.0|^2.0",
                "psr/http-client": "^1.0",
                "symfony/dependency-injection": "^5.4|^6.0",
                "symfony/http-kernel": "^5.4|^6.0",
                "symfony/process": "^5.4|^6.0",
                "symfony/stopwatch": "^5.4|^6.0"
            },
            "type": "library",
            "autoload": {
                "psr-4": {
                    "Symfony\\Component\\HttpClient\\": ""
                },
                "exclude-from-classmap": [
                    "/Tests/"
                ]
            },
            "notification-url": "https://packagist.org/downloads/",
            "license": [
                "MIT"
            ],
            "authors": [
                {
                    "name": "Nicolas Grekas",
                    "email": "p@tchwork.com"
                },
                {
                    "name": "Symfony Community",
                    "homepage": "https://symfony.com/contributors"
                }
            ],
            "description": "Provides powerful methods to fetch HTTP resources synchronously or asynchronously",
            "homepage": "https://symfony.com",
            "support": {
                "source": "https://github.com/symfony/http-client/tree/v6.0.12"
            },
            "funding": [
                {
                    "url": "https://symfony.com/sponsor",
                    "type": "custom"
                },
                {
                    "url": "https://github.com/fabpot",
                    "type": "github"
                },
                {
                    "url": "https://tidelift.com/funding/github/packagist/symfony/symfony",
                    "type": "tidelift"
                }
            ],
            "time": "2022-08-02T16:01:06+00:00"
        },
        {
            "name": "symfony/http-client-contracts",
            "version": "v3.0.2",
            "source": {
                "type": "git",
                "url": "https://github.com/symfony/http-client-contracts.git",
                "reference": "4184b9b63af1edaf35b6a7974c6f1f9f33294129"
            },
            "dist": {
                "type": "zip",
                "url": "https://api.github.com/repos/symfony/http-client-contracts/zipball/4184b9b63af1edaf35b6a7974c6f1f9f33294129",
                "reference": "4184b9b63af1edaf35b6a7974c6f1f9f33294129",
                "shasum": ""
            },
            "require": {
                "php": ">=8.0.2"
            },
            "suggest": {
                "symfony/http-client-implementation": ""
            },
            "type": "library",
            "extra": {
                "branch-alias": {
                    "dev-main": "3.0-dev"
                },
                "thanks": {
                    "name": "symfony/contracts",
                    "url": "https://github.com/symfony/contracts"
                }
            },
            "autoload": {
                "psr-4": {
                    "Symfony\\Contracts\\HttpClient\\": ""
                }
            },
            "notification-url": "https://packagist.org/downloads/",
            "license": [
                "MIT"
            ],
            "authors": [
                {
                    "name": "Nicolas Grekas",
                    "email": "p@tchwork.com"
                },
                {
                    "name": "Symfony Community",
                    "homepage": "https://symfony.com/contributors"
                }
            ],
            "description": "Generic abstractions related to HTTP clients",
            "homepage": "https://symfony.com",
            "keywords": [
                "abstractions",
                "contracts",
                "decoupling",
                "interfaces",
                "interoperability",
                "standards"
            ],
            "support": {
                "source": "https://github.com/symfony/http-client-contracts/tree/v3.0.2"
            },
            "funding": [
                {
                    "url": "https://symfony.com/sponsor",
                    "type": "custom"
                },
                {
                    "url": "https://github.com/fabpot",
                    "type": "github"
                },
                {
                    "url": "https://tidelift.com/funding/github/packagist/symfony/symfony",
                    "type": "tidelift"
                }
            ],
            "time": "2022-04-12T16:11:42+00:00"
        },
        {
            "name": "symfony/mailer",
            "version": "v6.0.12",
            "source": {
                "type": "git",
                "url": "https://github.com/symfony/mailer.git",
                "reference": "45aad5f8cfb481130e83dc4cb867c0f576182ea9"
            },
            "dist": {
                "type": "zip",
                "url": "https://api.github.com/repos/symfony/mailer/zipball/45aad5f8cfb481130e83dc4cb867c0f576182ea9",
                "reference": "45aad5f8cfb481130e83dc4cb867c0f576182ea9",
                "shasum": ""
            },
            "require": {
                "egulias/email-validator": "^2.1.10|^3",
                "php": ">=8.0.2",
                "psr/event-dispatcher": "^1",
                "psr/log": "^1|^2|^3",
                "symfony/event-dispatcher": "^5.4|^6.0",
                "symfony/mime": "^5.4|^6.0",
                "symfony/service-contracts": "^1.1|^2|^3"
            },
            "conflict": {
                "symfony/http-kernel": "<5.4"
            },
            "require-dev": {
                "symfony/http-client-contracts": "^1.1|^2|^3",
                "symfony/messenger": "^5.4|^6.0"
            },
            "type": "library",
            "autoload": {
                "psr-4": {
                    "Symfony\\Component\\Mailer\\": ""
                },
                "exclude-from-classmap": [
                    "/Tests/"
                ]
            },
            "notification-url": "https://packagist.org/downloads/",
            "license": [
                "MIT"
            ],
            "authors": [
                {
                    "name": "Fabien Potencier",
                    "email": "fabien@symfony.com"
                },
                {
                    "name": "Symfony Community",
                    "homepage": "https://symfony.com/contributors"
                }
            ],
            "description": "Helps sending emails",
            "homepage": "https://symfony.com",
            "support": {
                "source": "https://github.com/symfony/mailer/tree/v6.0.12"
            },
            "funding": [
                {
                    "url": "https://symfony.com/sponsor",
                    "type": "custom"
                },
                {
                    "url": "https://github.com/fabpot",
                    "type": "github"
                },
                {
                    "url": "https://tidelift.com/funding/github/packagist/symfony/symfony",
                    "type": "tidelift"
                }
            ],
            "time": "2022-08-03T05:17:36+00:00"
        },
        {
            "name": "symfony/mime",
            "version": "v6.0.12",
            "source": {
                "type": "git",
                "url": "https://github.com/symfony/mime.git",
                "reference": "02a11577f2f9522c783179712bdf6d2d3cb9fc1d"
            },
            "dist": {
                "type": "zip",
                "url": "https://api.github.com/repos/symfony/mime/zipball/02a11577f2f9522c783179712bdf6d2d3cb9fc1d",
                "reference": "02a11577f2f9522c783179712bdf6d2d3cb9fc1d",
                "shasum": ""
            },
            "require": {
                "php": ">=8.0.2",
                "symfony/polyfill-intl-idn": "^1.10",
                "symfony/polyfill-mbstring": "^1.0"
            },
            "conflict": {
                "egulias/email-validator": "~3.0.0",
                "phpdocumentor/reflection-docblock": "<3.2.2",
                "phpdocumentor/type-resolver": "<1.4.0",
                "symfony/mailer": "<5.4"
            },
            "require-dev": {
                "egulias/email-validator": "^2.1.10|^3.1",
                "phpdocumentor/reflection-docblock": "^3.0|^4.0|^5.0",
                "symfony/dependency-injection": "^5.4|^6.0",
                "symfony/property-access": "^5.4|^6.0",
                "symfony/property-info": "^5.4|^6.0",
                "symfony/serializer": "^5.4|^6.0"
            },
            "type": "library",
            "autoload": {
                "psr-4": {
                    "Symfony\\Component\\Mime\\": ""
                },
                "exclude-from-classmap": [
                    "/Tests/"
                ]
            },
            "notification-url": "https://packagist.org/downloads/",
            "license": [
                "MIT"
            ],
            "authors": [
                {
                    "name": "Fabien Potencier",
                    "email": "fabien@symfony.com"
                },
                {
                    "name": "Symfony Community",
                    "homepage": "https://symfony.com/contributors"
                }
            ],
            "description": "Allows manipulating MIME messages",
            "homepage": "https://symfony.com",
            "keywords": [
                "mime",
                "mime-type"
            ],
            "support": {
                "source": "https://github.com/symfony/mime/tree/v6.0.12"
            },
            "funding": [
                {
                    "url": "https://symfony.com/sponsor",
                    "type": "custom"
                },
                {
                    "url": "https://github.com/fabpot",
                    "type": "github"
                },
                {
                    "url": "https://tidelift.com/funding/github/packagist/symfony/symfony",
                    "type": "tidelift"
                }
            ],
            "time": "2022-08-19T14:25:15+00:00"
        },
        {
            "name": "symfony/polyfill-ctype",
            "version": "v1.26.0",
            "source": {
                "type": "git",
                "url": "https://github.com/symfony/polyfill-ctype.git",
                "reference": "6fd1b9a79f6e3cf65f9e679b23af304cd9e010d4"
            },
            "dist": {
                "type": "zip",
                "url": "https://api.github.com/repos/symfony/polyfill-ctype/zipball/6fd1b9a79f6e3cf65f9e679b23af304cd9e010d4",
                "reference": "6fd1b9a79f6e3cf65f9e679b23af304cd9e010d4",
                "shasum": ""
            },
            "require": {
                "php": ">=7.1"
            },
            "provide": {
                "ext-ctype": "*"
            },
            "suggest": {
                "ext-ctype": "For best performance"
            },
            "type": "library",
            "extra": {
                "branch-alias": {
                    "dev-main": "1.26-dev"
                },
                "thanks": {
                    "name": "symfony/polyfill",
                    "url": "https://github.com/symfony/polyfill"
                }
            },
            "autoload": {
                "files": [
                    "bootstrap.php"
                ],
                "psr-4": {
                    "Symfony\\Polyfill\\Ctype\\": ""
                }
            },
            "notification-url": "https://packagist.org/downloads/",
            "license": [
                "MIT"
            ],
            "authors": [
                {
                    "name": "Gert de Pagter",
                    "email": "BackEndTea@gmail.com"
                },
                {
                    "name": "Symfony Community",
                    "homepage": "https://symfony.com/contributors"
                }
            ],
            "description": "Symfony polyfill for ctype functions",
            "homepage": "https://symfony.com",
            "keywords": [
                "compatibility",
                "ctype",
                "polyfill",
                "portable"
            ],
            "support": {
                "source": "https://github.com/symfony/polyfill-ctype/tree/v1.26.0"
            },
            "funding": [
                {
                    "url": "https://symfony.com/sponsor",
                    "type": "custom"
                },
                {
                    "url": "https://github.com/fabpot",
                    "type": "github"
                },
                {
                    "url": "https://tidelift.com/funding/github/packagist/symfony/symfony",
                    "type": "tidelift"
                }
            ],
            "time": "2022-05-24T11:49:31+00:00"
        },
        {
            "name": "symfony/polyfill-iconv",
            "version": "v1.26.0",
            "source": {
                "type": "git",
                "url": "https://github.com/symfony/polyfill-iconv.git",
                "reference": "143f1881e655bebca1312722af8068de235ae5dc"
            },
            "dist": {
                "type": "zip",
                "url": "https://api.github.com/repos/symfony/polyfill-iconv/zipball/143f1881e655bebca1312722af8068de235ae5dc",
                "reference": "143f1881e655bebca1312722af8068de235ae5dc",
                "shasum": ""
            },
            "require": {
                "php": ">=7.1"
            },
            "provide": {
                "ext-iconv": "*"
            },
            "suggest": {
                "ext-iconv": "For best performance"
            },
            "type": "library",
            "extra": {
                "branch-alias": {
                    "dev-main": "1.26-dev"
                },
                "thanks": {
                    "name": "symfony/polyfill",
                    "url": "https://github.com/symfony/polyfill"
                }
            },
            "autoload": {
                "files": [
                    "bootstrap.php"
                ],
                "psr-4": {
                    "Symfony\\Polyfill\\Iconv\\": ""
                }
            },
            "notification-url": "https://packagist.org/downloads/",
            "license": [
                "MIT"
            ],
            "authors": [
                {
                    "name": "Nicolas Grekas",
                    "email": "p@tchwork.com"
                },
                {
                    "name": "Symfony Community",
                    "homepage": "https://symfony.com/contributors"
                }
            ],
            "description": "Symfony polyfill for the Iconv extension",
            "homepage": "https://symfony.com",
            "keywords": [
                "compatibility",
                "iconv",
                "polyfill",
                "portable",
                "shim"
            ],
            "support": {
                "source": "https://github.com/symfony/polyfill-iconv/tree/v1.26.0"
            },
            "funding": [
                {
                    "url": "https://symfony.com/sponsor",
                    "type": "custom"
                },
                {
                    "url": "https://github.com/fabpot",
                    "type": "github"
                },
                {
                    "url": "https://tidelift.com/funding/github/packagist/symfony/symfony",
                    "type": "tidelift"
                }
            ],
            "time": "2022-05-24T11:49:31+00:00"
        },
        {
            "name": "symfony/polyfill-intl-grapheme",
            "version": "v1.26.0",
            "source": {
                "type": "git",
                "url": "https://github.com/symfony/polyfill-intl-grapheme.git",
                "reference": "433d05519ce6990bf3530fba6957499d327395c2"
            },
            "dist": {
                "type": "zip",
                "url": "https://api.github.com/repos/symfony/polyfill-intl-grapheme/zipball/433d05519ce6990bf3530fba6957499d327395c2",
                "reference": "433d05519ce6990bf3530fba6957499d327395c2",
                "shasum": ""
            },
            "require": {
                "php": ">=7.1"
            },
            "suggest": {
                "ext-intl": "For best performance"
            },
            "type": "library",
            "extra": {
                "branch-alias": {
                    "dev-main": "1.26-dev"
                },
                "thanks": {
                    "name": "symfony/polyfill",
                    "url": "https://github.com/symfony/polyfill"
                }
            },
            "autoload": {
                "files": [
                    "bootstrap.php"
                ],
                "psr-4": {
                    "Symfony\\Polyfill\\Intl\\Grapheme\\": ""
                }
            },
            "notification-url": "https://packagist.org/downloads/",
            "license": [
                "MIT"
            ],
            "authors": [
                {
                    "name": "Nicolas Grekas",
                    "email": "p@tchwork.com"
                },
                {
                    "name": "Symfony Community",
                    "homepage": "https://symfony.com/contributors"
                }
            ],
            "description": "Symfony polyfill for intl's grapheme_* functions",
            "homepage": "https://symfony.com",
            "keywords": [
                "compatibility",
                "grapheme",
                "intl",
                "polyfill",
                "portable",
                "shim"
            ],
            "support": {
                "source": "https://github.com/symfony/polyfill-intl-grapheme/tree/v1.26.0"
            },
            "funding": [
                {
                    "url": "https://symfony.com/sponsor",
                    "type": "custom"
                },
                {
                    "url": "https://github.com/fabpot",
                    "type": "github"
                },
                {
                    "url": "https://tidelift.com/funding/github/packagist/symfony/symfony",
                    "type": "tidelift"
                }
            ],
            "time": "2022-05-24T11:49:31+00:00"
        },
        {
            "name": "symfony/polyfill-intl-idn",
            "version": "v1.26.0",
            "source": {
                "type": "git",
                "url": "https://github.com/symfony/polyfill-intl-idn.git",
                "reference": "59a8d271f00dd0e4c2e518104cc7963f655a1aa8"
            },
            "dist": {
                "type": "zip",
                "url": "https://api.github.com/repos/symfony/polyfill-intl-idn/zipball/59a8d271f00dd0e4c2e518104cc7963f655a1aa8",
                "reference": "59a8d271f00dd0e4c2e518104cc7963f655a1aa8",
                "shasum": ""
            },
            "require": {
                "php": ">=7.1",
                "symfony/polyfill-intl-normalizer": "^1.10",
                "symfony/polyfill-php72": "^1.10"
            },
            "suggest": {
                "ext-intl": "For best performance"
            },
            "type": "library",
            "extra": {
                "branch-alias": {
                    "dev-main": "1.26-dev"
                },
                "thanks": {
                    "name": "symfony/polyfill",
                    "url": "https://github.com/symfony/polyfill"
                }
            },
            "autoload": {
                "files": [
                    "bootstrap.php"
                ],
                "psr-4": {
                    "Symfony\\Polyfill\\Intl\\Idn\\": ""
                }
            },
            "notification-url": "https://packagist.org/downloads/",
            "license": [
                "MIT"
            ],
            "authors": [
                {
                    "name": "Laurent Bassin",
                    "email": "laurent@bassin.info"
                },
                {
                    "name": "Trevor Rowbotham",
                    "email": "trevor.rowbotham@pm.me"
                },
                {
                    "name": "Symfony Community",
                    "homepage": "https://symfony.com/contributors"
                }
            ],
            "description": "Symfony polyfill for intl's idn_to_ascii and idn_to_utf8 functions",
            "homepage": "https://symfony.com",
            "keywords": [
                "compatibility",
                "idn",
                "intl",
                "polyfill",
                "portable",
                "shim"
            ],
            "support": {
                "source": "https://github.com/symfony/polyfill-intl-idn/tree/v1.26.0"
            },
            "funding": [
                {
                    "url": "https://symfony.com/sponsor",
                    "type": "custom"
                },
                {
                    "url": "https://github.com/fabpot",
                    "type": "github"
                },
                {
                    "url": "https://tidelift.com/funding/github/packagist/symfony/symfony",
                    "type": "tidelift"
                }
            ],
            "time": "2022-05-24T11:49:31+00:00"
        },
        {
            "name": "symfony/polyfill-intl-normalizer",
            "version": "v1.26.0",
            "source": {
                "type": "git",
                "url": "https://github.com/symfony/polyfill-intl-normalizer.git",
                "reference": "219aa369ceff116e673852dce47c3a41794c14bd"
            },
            "dist": {
                "type": "zip",
                "url": "https://api.github.com/repos/symfony/polyfill-intl-normalizer/zipball/219aa369ceff116e673852dce47c3a41794c14bd",
                "reference": "219aa369ceff116e673852dce47c3a41794c14bd",
                "shasum": ""
            },
            "require": {
                "php": ">=7.1"
            },
            "suggest": {
                "ext-intl": "For best performance"
            },
            "type": "library",
            "extra": {
                "branch-alias": {
                    "dev-main": "1.26-dev"
                },
                "thanks": {
                    "name": "symfony/polyfill",
                    "url": "https://github.com/symfony/polyfill"
                }
            },
            "autoload": {
                "files": [
                    "bootstrap.php"
                ],
                "psr-4": {
                    "Symfony\\Polyfill\\Intl\\Normalizer\\": ""
                },
                "classmap": [
                    "Resources/stubs"
                ]
            },
            "notification-url": "https://packagist.org/downloads/",
            "license": [
                "MIT"
            ],
            "authors": [
                {
                    "name": "Nicolas Grekas",
                    "email": "p@tchwork.com"
                },
                {
                    "name": "Symfony Community",
                    "homepage": "https://symfony.com/contributors"
                }
            ],
            "description": "Symfony polyfill for intl's Normalizer class and related functions",
            "homepage": "https://symfony.com",
            "keywords": [
                "compatibility",
                "intl",
                "normalizer",
                "polyfill",
                "portable",
                "shim"
            ],
            "support": {
                "source": "https://github.com/symfony/polyfill-intl-normalizer/tree/v1.26.0"
            },
            "funding": [
                {
                    "url": "https://symfony.com/sponsor",
                    "type": "custom"
                },
                {
                    "url": "https://github.com/fabpot",
                    "type": "github"
                },
                {
                    "url": "https://tidelift.com/funding/github/packagist/symfony/symfony",
                    "type": "tidelift"
                }
            ],
            "time": "2022-05-24T11:49:31+00:00"
        },
        {
            "name": "symfony/polyfill-mbstring",
            "version": "v1.26.0",
            "source": {
                "type": "git",
                "url": "https://github.com/symfony/polyfill-mbstring.git",
                "reference": "9344f9cb97f3b19424af1a21a3b0e75b0a7d8d7e"
            },
            "dist": {
                "type": "zip",
                "url": "https://api.github.com/repos/symfony/polyfill-mbstring/zipball/9344f9cb97f3b19424af1a21a3b0e75b0a7d8d7e",
                "reference": "9344f9cb97f3b19424af1a21a3b0e75b0a7d8d7e",
                "shasum": ""
            },
            "require": {
                "php": ">=7.1"
            },
            "provide": {
                "ext-mbstring": "*"
            },
            "suggest": {
                "ext-mbstring": "For best performance"
            },
            "type": "library",
            "extra": {
                "branch-alias": {
                    "dev-main": "1.26-dev"
                },
                "thanks": {
                    "name": "symfony/polyfill",
                    "url": "https://github.com/symfony/polyfill"
                }
            },
            "autoload": {
                "files": [
                    "bootstrap.php"
                ],
                "psr-4": {
                    "Symfony\\Polyfill\\Mbstring\\": ""
                }
            },
            "notification-url": "https://packagist.org/downloads/",
            "license": [
                "MIT"
            ],
            "authors": [
                {
                    "name": "Nicolas Grekas",
                    "email": "p@tchwork.com"
                },
                {
                    "name": "Symfony Community",
                    "homepage": "https://symfony.com/contributors"
                }
            ],
            "description": "Symfony polyfill for the Mbstring extension",
            "homepage": "https://symfony.com",
            "keywords": [
                "compatibility",
                "mbstring",
                "polyfill",
                "portable",
                "shim"
            ],
            "support": {
                "source": "https://github.com/symfony/polyfill-mbstring/tree/v1.26.0"
            },
            "funding": [
                {
                    "url": "https://symfony.com/sponsor",
                    "type": "custom"
                },
                {
                    "url": "https://github.com/fabpot",
                    "type": "github"
                },
                {
                    "url": "https://tidelift.com/funding/github/packagist/symfony/symfony",
                    "type": "tidelift"
                }
            ],
            "time": "2022-05-24T11:49:31+00:00"
        },
        {
            "name": "symfony/polyfill-php72",
            "version": "v1.26.0",
            "source": {
                "type": "git",
                "url": "https://github.com/symfony/polyfill-php72.git",
                "reference": "bf44a9fd41feaac72b074de600314a93e2ae78e2"
            },
            "dist": {
                "type": "zip",
                "url": "https://api.github.com/repos/symfony/polyfill-php72/zipball/bf44a9fd41feaac72b074de600314a93e2ae78e2",
                "reference": "bf44a9fd41feaac72b074de600314a93e2ae78e2",
                "shasum": ""
            },
            "require": {
                "php": ">=7.1"
            },
            "type": "library",
            "extra": {
                "branch-alias": {
                    "dev-main": "1.26-dev"
                },
                "thanks": {
                    "name": "symfony/polyfill",
                    "url": "https://github.com/symfony/polyfill"
                }
            },
            "autoload": {
                "files": [
                    "bootstrap.php"
                ],
                "psr-4": {
                    "Symfony\\Polyfill\\Php72\\": ""
                }
            },
            "notification-url": "https://packagist.org/downloads/",
            "license": [
                "MIT"
            ],
            "authors": [
                {
                    "name": "Nicolas Grekas",
                    "email": "p@tchwork.com"
                },
                {
                    "name": "Symfony Community",
                    "homepage": "https://symfony.com/contributors"
                }
            ],
            "description": "Symfony polyfill backporting some PHP 7.2+ features to lower PHP versions",
            "homepage": "https://symfony.com",
            "keywords": [
                "compatibility",
                "polyfill",
                "portable",
                "shim"
            ],
            "support": {
                "source": "https://github.com/symfony/polyfill-php72/tree/v1.26.0"
            },
            "funding": [
                {
                    "url": "https://symfony.com/sponsor",
                    "type": "custom"
                },
                {
                    "url": "https://github.com/fabpot",
                    "type": "github"
                },
                {
                    "url": "https://tidelift.com/funding/github/packagist/symfony/symfony",
                    "type": "tidelift"
                }
            ],
            "time": "2022-05-24T11:49:31+00:00"
        },
        {
            "name": "symfony/polyfill-php73",
            "version": "v1.26.0",
            "source": {
                "type": "git",
                "url": "https://github.com/symfony/polyfill-php73.git",
                "reference": "e440d35fa0286f77fb45b79a03fedbeda9307e85"
            },
            "dist": {
                "type": "zip",
                "url": "https://api.github.com/repos/symfony/polyfill-php73/zipball/e440d35fa0286f77fb45b79a03fedbeda9307e85",
                "reference": "e440d35fa0286f77fb45b79a03fedbeda9307e85",
                "shasum": ""
            },
            "require": {
                "php": ">=7.1"
            },
            "type": "library",
            "extra": {
                "branch-alias": {
                    "dev-main": "1.26-dev"
                },
                "thanks": {
                    "name": "symfony/polyfill",
                    "url": "https://github.com/symfony/polyfill"
                }
            },
            "autoload": {
                "files": [
                    "bootstrap.php"
                ],
                "psr-4": {
                    "Symfony\\Polyfill\\Php73\\": ""
                },
                "classmap": [
                    "Resources/stubs"
                ]
            },
            "notification-url": "https://packagist.org/downloads/",
            "license": [
                "MIT"
            ],
            "authors": [
                {
                    "name": "Nicolas Grekas",
                    "email": "p@tchwork.com"
                },
                {
                    "name": "Symfony Community",
                    "homepage": "https://symfony.com/contributors"
                }
            ],
            "description": "Symfony polyfill backporting some PHP 7.3+ features to lower PHP versions",
            "homepage": "https://symfony.com",
            "keywords": [
                "compatibility",
                "polyfill",
                "portable",
                "shim"
            ],
            "support": {
                "source": "https://github.com/symfony/polyfill-php73/tree/v1.26.0"
            },
            "funding": [
                {
                    "url": "https://symfony.com/sponsor",
                    "type": "custom"
                },
                {
                    "url": "https://github.com/fabpot",
                    "type": "github"
                },
                {
                    "url": "https://tidelift.com/funding/github/packagist/symfony/symfony",
                    "type": "tidelift"
                }
            ],
            "time": "2022-05-24T11:49:31+00:00"
        },
        {
            "name": "symfony/polyfill-php80",
            "version": "v1.26.0",
            "source": {
                "type": "git",
                "url": "https://github.com/symfony/polyfill-php80.git",
                "reference": "cfa0ae98841b9e461207c13ab093d76b0fa7bace"
            },
            "dist": {
                "type": "zip",
                "url": "https://api.github.com/repos/symfony/polyfill-php80/zipball/cfa0ae98841b9e461207c13ab093d76b0fa7bace",
                "reference": "cfa0ae98841b9e461207c13ab093d76b0fa7bace",
                "shasum": ""
            },
            "require": {
                "php": ">=7.1"
            },
            "type": "library",
            "extra": {
                "branch-alias": {
                    "dev-main": "1.26-dev"
                },
                "thanks": {
                    "name": "symfony/polyfill",
                    "url": "https://github.com/symfony/polyfill"
                }
            },
            "autoload": {
                "files": [
                    "bootstrap.php"
                ],
                "psr-4": {
                    "Symfony\\Polyfill\\Php80\\": ""
                },
                "classmap": [
                    "Resources/stubs"
                ]
            },
            "notification-url": "https://packagist.org/downloads/",
            "license": [
                "MIT"
            ],
            "authors": [
                {
                    "name": "Ion Bazan",
                    "email": "ion.bazan@gmail.com"
                },
                {
                    "name": "Nicolas Grekas",
                    "email": "p@tchwork.com"
                },
                {
                    "name": "Symfony Community",
                    "homepage": "https://symfony.com/contributors"
                }
            ],
            "description": "Symfony polyfill backporting some PHP 8.0+ features to lower PHP versions",
            "homepage": "https://symfony.com",
            "keywords": [
                "compatibility",
                "polyfill",
                "portable",
                "shim"
            ],
            "support": {
                "source": "https://github.com/symfony/polyfill-php80/tree/v1.26.0"
            },
            "funding": [
                {
                    "url": "https://symfony.com/sponsor",
                    "type": "custom"
                },
                {
                    "url": "https://github.com/fabpot",
                    "type": "github"
                },
                {
                    "url": "https://tidelift.com/funding/github/packagist/symfony/symfony",
                    "type": "tidelift"
                }
            ],
            "time": "2022-05-10T07:21:04+00:00"
        },
        {
            "name": "symfony/process",
            "version": "v5.4.11",
            "source": {
                "type": "git",
                "url": "https://github.com/symfony/process.git",
                "reference": "6e75fe6874cbc7e4773d049616ab450eff537bf1"
            },
            "dist": {
                "type": "zip",
                "url": "https://api.github.com/repos/symfony/process/zipball/6e75fe6874cbc7e4773d049616ab450eff537bf1",
                "reference": "6e75fe6874cbc7e4773d049616ab450eff537bf1",
                "shasum": ""
            },
            "require": {
                "php": ">=7.2.5",
                "symfony/polyfill-php80": "^1.16"
            },
            "type": "library",
            "autoload": {
                "psr-4": {
                    "Symfony\\Component\\Process\\": ""
                },
                "exclude-from-classmap": [
                    "/Tests/"
                ]
            },
            "notification-url": "https://packagist.org/downloads/",
            "license": [
                "MIT"
            ],
            "authors": [
                {
                    "name": "Fabien Potencier",
                    "email": "fabien@symfony.com"
                },
                {
                    "name": "Symfony Community",
                    "homepage": "https://symfony.com/contributors"
                }
            ],
            "description": "Executes commands in sub-processes",
            "homepage": "https://symfony.com",
            "support": {
                "source": "https://github.com/symfony/process/tree/v5.4.11"
            },
            "funding": [
                {
                    "url": "https://symfony.com/sponsor",
                    "type": "custom"
                },
                {
                    "url": "https://github.com/fabpot",
                    "type": "github"
                },
                {
                    "url": "https://tidelift.com/funding/github/packagist/symfony/symfony",
                    "type": "tidelift"
                }
            ],
            "time": "2022-06-27T16:58:25+00:00"
        },
        {
            "name": "symfony/service-contracts",
            "version": "v3.0.2",
            "source": {
                "type": "git",
                "url": "https://github.com/symfony/service-contracts.git",
                "reference": "d78d39c1599bd1188b8e26bb341da52c3c6d8a66"
            },
            "dist": {
                "type": "zip",
                "url": "https://api.github.com/repos/symfony/service-contracts/zipball/d78d39c1599bd1188b8e26bb341da52c3c6d8a66",
                "reference": "d78d39c1599bd1188b8e26bb341da52c3c6d8a66",
                "shasum": ""
            },
            "require": {
                "php": ">=8.0.2",
                "psr/container": "^2.0"
            },
            "conflict": {
                "ext-psr": "<1.1|>=2"
            },
            "suggest": {
                "symfony/service-implementation": ""
            },
            "type": "library",
            "extra": {
                "branch-alias": {
                    "dev-main": "3.0-dev"
                },
                "thanks": {
                    "name": "symfony/contracts",
                    "url": "https://github.com/symfony/contracts"
                }
            },
            "autoload": {
                "psr-4": {
                    "Symfony\\Contracts\\Service\\": ""
                }
            },
            "notification-url": "https://packagist.org/downloads/",
            "license": [
                "MIT"
            ],
            "authors": [
                {
                    "name": "Nicolas Grekas",
                    "email": "p@tchwork.com"
                },
                {
                    "name": "Symfony Community",
                    "homepage": "https://symfony.com/contributors"
                }
            ],
            "description": "Generic abstractions related to writing services",
            "homepage": "https://symfony.com",
            "keywords": [
                "abstractions",
                "contracts",
                "decoupling",
                "interfaces",
                "interoperability",
                "standards"
            ],
            "support": {
                "source": "https://github.com/symfony/service-contracts/tree/v3.0.2"
            },
            "funding": [
                {
                    "url": "https://symfony.com/sponsor",
                    "type": "custom"
                },
                {
                    "url": "https://github.com/fabpot",
                    "type": "github"
                },
                {
                    "url": "https://tidelift.com/funding/github/packagist/symfony/symfony",
                    "type": "tidelift"
                }
            ],
            "time": "2022-05-30T19:17:58+00:00"
        },
        {
            "name": "symfony/string",
            "version": "v6.0.12",
            "source": {
                "type": "git",
                "url": "https://github.com/symfony/string.git",
                "reference": "3a975ba1a1508ad97df45f4590f55b7cc4c1a0a0"
            },
            "dist": {
                "type": "zip",
                "url": "https://api.github.com/repos/symfony/string/zipball/3a975ba1a1508ad97df45f4590f55b7cc4c1a0a0",
                "reference": "3a975ba1a1508ad97df45f4590f55b7cc4c1a0a0",
                "shasum": ""
            },
            "require": {
                "php": ">=8.0.2",
                "symfony/polyfill-ctype": "~1.8",
                "symfony/polyfill-intl-grapheme": "~1.0",
                "symfony/polyfill-intl-normalizer": "~1.0",
                "symfony/polyfill-mbstring": "~1.0"
            },
            "conflict": {
                "symfony/translation-contracts": "<2.0"
            },
            "require-dev": {
                "symfony/error-handler": "^5.4|^6.0",
                "symfony/http-client": "^5.4|^6.0",
                "symfony/translation-contracts": "^2.0|^3.0",
                "symfony/var-exporter": "^5.4|^6.0"
            },
            "type": "library",
            "autoload": {
                "files": [
                    "Resources/functions.php"
                ],
                "psr-4": {
                    "Symfony\\Component\\String\\": ""
                },
                "exclude-from-classmap": [
                    "/Tests/"
                ]
            },
            "notification-url": "https://packagist.org/downloads/",
            "license": [
                "MIT"
            ],
            "authors": [
                {
                    "name": "Nicolas Grekas",
                    "email": "p@tchwork.com"
                },
                {
                    "name": "Symfony Community",
                    "homepage": "https://symfony.com/contributors"
                }
            ],
            "description": "Provides an object-oriented API to strings and deals with bytes, UTF-8 code points and grapheme clusters in a unified way",
            "homepage": "https://symfony.com",
            "keywords": [
                "grapheme",
                "i18n",
                "string",
                "unicode",
                "utf-8",
                "utf8"
            ],
            "support": {
                "source": "https://github.com/symfony/string/tree/v6.0.12"
            },
            "funding": [
                {
                    "url": "https://symfony.com/sponsor",
                    "type": "custom"
                },
                {
                    "url": "https://github.com/fabpot",
                    "type": "github"
                },
                {
                    "url": "https://tidelift.com/funding/github/packagist/symfony/symfony",
                    "type": "tidelift"
                }
            ],
            "time": "2022-08-12T18:05:20+00:00"
        },
        {
            "name": "symfony/var-dumper",
            "version": "v6.0.11",
            "source": {
                "type": "git",
                "url": "https://github.com/symfony/var-dumper.git",
                "reference": "2672bdc01c1971e3d8879ce153ec4c3621be5f07"
            },
            "dist": {
                "type": "zip",
                "url": "https://api.github.com/repos/symfony/var-dumper/zipball/2672bdc01c1971e3d8879ce153ec4c3621be5f07",
                "reference": "2672bdc01c1971e3d8879ce153ec4c3621be5f07",
                "shasum": ""
            },
            "require": {
                "php": ">=8.0.2",
                "symfony/polyfill-mbstring": "~1.0"
            },
            "conflict": {
                "phpunit/phpunit": "<5.4.3",
                "symfony/console": "<5.4"
            },
            "require-dev": {
                "ext-iconv": "*",
                "symfony/console": "^5.4|^6.0",
                "symfony/process": "^5.4|^6.0",
                "symfony/uid": "^5.4|^6.0",
                "twig/twig": "^2.13|^3.0.4"
            },
            "suggest": {
                "ext-iconv": "To convert non-UTF-8 strings to UTF-8 (or symfony/polyfill-iconv in case ext-iconv cannot be used).",
                "ext-intl": "To show region name in time zone dump",
                "symfony/console": "To use the ServerDumpCommand and/or the bin/var-dump-server script"
            },
            "bin": [
                "Resources/bin/var-dump-server"
            ],
            "type": "library",
            "autoload": {
                "files": [
                    "Resources/functions/dump.php"
                ],
                "psr-4": {
                    "Symfony\\Component\\VarDumper\\": ""
                },
                "exclude-from-classmap": [
                    "/Tests/"
                ]
            },
            "notification-url": "https://packagist.org/downloads/",
            "license": [
                "MIT"
            ],
            "authors": [
                {
                    "name": "Nicolas Grekas",
                    "email": "p@tchwork.com"
                },
                {
                    "name": "Symfony Community",
                    "homepage": "https://symfony.com/contributors"
                }
            ],
            "description": "Provides mechanisms for walking through any arbitrary PHP variable",
            "homepage": "https://symfony.com",
            "keywords": [
                "debug",
                "dump"
            ],
            "support": {
                "source": "https://github.com/symfony/var-dumper/tree/v6.0.11"
            },
            "funding": [
                {
                    "url": "https://symfony.com/sponsor",
                    "type": "custom"
                },
                {
                    "url": "https://github.com/fabpot",
                    "type": "github"
                },
                {
                    "url": "https://tidelift.com/funding/github/packagist/symfony/symfony",
                    "type": "tidelift"
                }
            ],
            "time": "2022-07-20T13:45:53+00:00"
        },
        {
            "name": "symfony/yaml",
            "version": "v5.4.12",
            "source": {
                "type": "git",
                "url": "https://github.com/symfony/yaml.git",
                "reference": "7a3aa21ac8ab1a96cc6de5bbcab4bc9fc943b18c"
            },
            "dist": {
                "type": "zip",
                "url": "https://api.github.com/repos/symfony/yaml/zipball/7a3aa21ac8ab1a96cc6de5bbcab4bc9fc943b18c",
                "reference": "7a3aa21ac8ab1a96cc6de5bbcab4bc9fc943b18c",
                "shasum": ""
            },
            "require": {
                "php": ">=7.2.5",
                "symfony/deprecation-contracts": "^2.1|^3",
                "symfony/polyfill-ctype": "^1.8"
            },
            "conflict": {
                "symfony/console": "<5.3"
            },
            "require-dev": {
                "symfony/console": "^5.3|^6.0"
            },
            "suggest": {
                "symfony/console": "For validating YAML files using the lint command"
            },
            "bin": [
                "Resources/bin/yaml-lint"
            ],
            "type": "library",
            "autoload": {
                "psr-4": {
                    "Symfony\\Component\\Yaml\\": ""
                },
                "exclude-from-classmap": [
                    "/Tests/"
                ]
            },
            "notification-url": "https://packagist.org/downloads/",
            "license": [
                "MIT"
            ],
            "authors": [
                {
                    "name": "Fabien Potencier",
                    "email": "fabien@symfony.com"
                },
                {
                    "name": "Symfony Community",
                    "homepage": "https://symfony.com/contributors"
                }
            ],
            "description": "Loads and dumps YAML files",
            "homepage": "https://symfony.com",
            "support": {
                "source": "https://github.com/symfony/yaml/tree/v5.4.12"
            },
            "funding": [
                {
                    "url": "https://symfony.com/sponsor",
                    "type": "custom"
                },
                {
                    "url": "https://github.com/fabpot",
                    "type": "github"
                },
                {
                    "url": "https://tidelift.com/funding/github/packagist/symfony/symfony",
                    "type": "tidelift"
                }
            ],
            "time": "2022-08-02T15:52:22+00:00"
        },
        {
            "name": "theiconic/name-parser",
            "version": "v1.2.11",
            "source": {
                "type": "git",
                "url": "https://github.com/theiconic/name-parser.git",
                "reference": "9a54a713bf5b2e7fd990828147d42de16bf8a253"
            },
            "dist": {
                "type": "zip",
                "url": "https://api.github.com/repos/theiconic/name-parser/zipball/9a54a713bf5b2e7fd990828147d42de16bf8a253",
                "reference": "9a54a713bf5b2e7fd990828147d42de16bf8a253",
                "shasum": ""
            },
            "require": {
                "php": ">=7.1"
            },
            "require-dev": {
                "php-coveralls/php-coveralls": "^2.1",
                "php-mock/php-mock-phpunit": "^2.1",
                "phpunit/phpunit": "^7.0"
            },
            "type": "library",
            "autoload": {
                "psr-4": {
                    "TheIconic\\NameParser\\": [
                        "src/",
                        "tests/"
                    ]
                }
            },
            "notification-url": "https://packagist.org/downloads/",
            "license": [
                "MIT"
            ],
            "authors": [
                {
                    "name": "The Iconic",
                    "email": "engineering@theiconic.com.au"
                }
            ],
            "description": "PHP library for parsing a string containing a full name into its parts",
            "support": {
                "issues": "https://github.com/theiconic/name-parser/issues",
                "source": "https://github.com/theiconic/name-parser/tree/v1.2.11"
            },
            "time": "2019-11-14T14:08:48+00:00"
        },
        {
            "name": "twig/twig",
            "version": "v3.4.3",
            "source": {
                "type": "git",
                "url": "https://github.com/twigphp/Twig.git",
                "reference": "c38fd6b0b7f370c198db91ffd02e23b517426b58"
            },
            "dist": {
                "type": "zip",
                "url": "https://api.github.com/repos/twigphp/Twig/zipball/c38fd6b0b7f370c198db91ffd02e23b517426b58",
                "reference": "c38fd6b0b7f370c198db91ffd02e23b517426b58",
                "shasum": ""
            },
            "require": {
                "php": ">=7.2.5",
                "symfony/polyfill-ctype": "^1.8",
                "symfony/polyfill-mbstring": "^1.3"
            },
            "require-dev": {
                "psr/container": "^1.0",
                "symfony/phpunit-bridge": "^4.4.9|^5.0.9|^6.0"
            },
            "type": "library",
            "extra": {
                "branch-alias": {
                    "dev-master": "3.4-dev"
                }
            },
            "autoload": {
                "psr-4": {
                    "Twig\\": "src/"
                }
            },
            "notification-url": "https://packagist.org/downloads/",
            "license": [
                "BSD-3-Clause"
            ],
            "authors": [
                {
                    "name": "Fabien Potencier",
                    "email": "fabien@symfony.com",
                    "homepage": "http://fabien.potencier.org",
                    "role": "Lead Developer"
                },
                {
                    "name": "Twig Team",
                    "role": "Contributors"
                },
                {
                    "name": "Armin Ronacher",
                    "email": "armin.ronacher@active-4.com",
                    "role": "Project Founder"
                }
            ],
            "description": "Twig, the flexible, fast, and secure template language for PHP",
            "homepage": "https://twig.symfony.com",
            "keywords": [
                "templating"
            ],
            "support": {
                "issues": "https://github.com/twigphp/Twig/issues",
                "source": "https://github.com/twigphp/Twig/tree/v3.4.3"
            },
            "funding": [
                {
                    "url": "https://github.com/fabpot",
                    "type": "github"
                },
                {
                    "url": "https://tidelift.com/funding/github/packagist/twig/twig",
                    "type": "tidelift"
                }
            ],
            "time": "2022-09-28T08:42:51+00:00"
        },
        {
            "name": "voku/anti-xss",
            "version": "4.1.39",
            "source": {
                "type": "git",
                "url": "https://github.com/voku/anti-xss.git",
                "reference": "64a59ba4744e6722866ff3440d93561da9e85cd0"
            },
            "dist": {
                "type": "zip",
                "url": "https://api.github.com/repos/voku/anti-xss/zipball/64a59ba4744e6722866ff3440d93561da9e85cd0",
                "reference": "64a59ba4744e6722866ff3440d93561da9e85cd0",
                "shasum": ""
            },
            "require": {
                "php": ">=7.0.0",
                "voku/portable-utf8": "~6.0.2"
            },
            "require-dev": {
                "phpunit/phpunit": "~6.0 || ~7.0 || ~9.0"
            },
            "type": "library",
            "extra": {
                "branch-alias": {
                    "dev-master": "4.1.x-dev"
                }
            },
            "autoload": {
                "psr-4": {
                    "voku\\helper\\": "src/voku/helper/"
                }
            },
            "notification-url": "https://packagist.org/downloads/",
            "license": [
                "MIT"
            ],
            "authors": [
                {
                    "name": "EllisLab Dev Team",
                    "homepage": "http://ellislab.com/"
                },
                {
                    "name": "Lars Moelleken",
                    "email": "lars@moelleken.org",
                    "homepage": "https://www.moelleken.org/"
                }
            ],
            "description": "anti xss-library",
            "homepage": "https://github.com/voku/anti-xss",
            "keywords": [
                "anti-xss",
                "clean",
                "security",
                "xss"
            ],
            "support": {
                "issues": "https://github.com/voku/anti-xss/issues",
                "source": "https://github.com/voku/anti-xss/tree/4.1.39"
            },
            "funding": [
                {
                    "url": "https://www.paypal.me/moelleken",
                    "type": "custom"
                },
                {
                    "url": "https://github.com/voku",
                    "type": "github"
                },
                {
                    "url": "https://opencollective.com/anti-xss",
                    "type": "open_collective"
                },
                {
                    "url": "https://www.patreon.com/voku",
                    "type": "patreon"
                },
                {
                    "url": "https://tidelift.com/funding/github/packagist/voku/anti-xss",
                    "type": "tidelift"
                }
            ],
            "time": "2022-03-08T17:03:58+00:00"
        },
        {
            "name": "voku/arrayy",
            "version": "7.9.4",
            "source": {
                "type": "git",
                "url": "https://github.com/voku/Arrayy.git",
                "reference": "4a995937b91f15b95d9a170f803951069b2f0fa0"
            },
            "dist": {
                "type": "zip",
                "url": "https://api.github.com/repos/voku/Arrayy/zipball/4a995937b91f15b95d9a170f803951069b2f0fa0",
                "reference": "4a995937b91f15b95d9a170f803951069b2f0fa0",
                "shasum": ""
            },
            "require": {
                "ext-json": "*",
                "php": ">=7.0.0",
                "phpdocumentor/reflection-docblock": "~4.3 || ~5.0",
                "symfony/polyfill-mbstring": "~1.0"
            },
            "require-dev": {
                "phpunit/phpunit": "~6.0 || ~7.0 || ~9.0"
            },
            "type": "library",
            "autoload": {
                "files": [
                    "src/Create.php"
                ],
                "psr-4": {
                    "Arrayy\\": "src/"
                }
            },
            "notification-url": "https://packagist.org/downloads/",
            "license": [
                "MIT"
            ],
            "authors": [
                {
                    "name": "Lars Moelleken",
                    "email": "lars@moelleken.org",
                    "homepage": "https://www.moelleken.org/",
                    "role": "Maintainer"
                }
            ],
            "description": "Array manipulation library for PHP, called Arrayy!",
            "keywords": [
                "Arrayy",
                "array",
                "helpers",
                "manipulation",
                "methods",
                "utility",
                "utils"
            ],
            "support": {
                "docs": "http://voku.github.io/Arrayy/index.html",
                "issues": "https://github.com/voku/Arrayy/issues",
                "source": "https://github.com/voku/Arrayy"
            },
            "funding": [
                {
                    "url": "https://www.paypal.me/moelleken",
                    "type": "custom"
                },
                {
                    "url": "https://github.com/voku",
                    "type": "github"
                },
                {
                    "url": "https://opencollective.com/arrayy",
                    "type": "open_collective"
                },
                {
                    "url": "https://www.patreon.com/voku",
                    "type": "patreon"
                },
                {
                    "url": "https://tidelift.com/funding/github/packagist/voku/arrayy",
                    "type": "tidelift"
                }
            ],
            "time": "2022-09-06T20:07:10+00:00"
        },
        {
            "name": "voku/email-check",
            "version": "3.1.0",
            "source": {
                "type": "git",
                "url": "https://github.com/voku/email-check.git",
                "reference": "6ea842920bbef6758b8c1e619fd1710e7a1a2cac"
            },
            "dist": {
                "type": "zip",
                "url": "https://api.github.com/repos/voku/email-check/zipball/6ea842920bbef6758b8c1e619fd1710e7a1a2cac",
                "reference": "6ea842920bbef6758b8c1e619fd1710e7a1a2cac",
                "shasum": ""
            },
            "require": {
                "php": ">=7.0.0",
                "symfony/polyfill-intl-idn": "~1.10"
            },
            "require-dev": {
                "fzaninotto/faker": "~1.7",
                "phpunit/phpunit": "~6.0 || ~7.0"
            },
            "suggest": {
                "ext-intl": "Use Intl for best performance"
            },
            "type": "library",
            "autoload": {
                "psr-4": {
                    "voku\\helper\\": "src/voku/helper/"
                }
            },
            "notification-url": "https://packagist.org/downloads/",
            "license": [
                "MIT"
            ],
            "authors": [
                {
                    "name": "Lars Moelleken",
                    "homepage": "http://www.moelleken.org/"
                }
            ],
            "description": "email-check (syntax, dns, trash, ...) library",
            "homepage": "https://github.com/voku/email-check",
            "keywords": [
                "check-email",
                "email",
                "mail",
                "mail-check",
                "validate-email",
                "validate-email-address",
                "validate-mail"
            ],
            "support": {
                "issues": "https://github.com/voku/email-check/issues",
                "source": "https://github.com/voku/email-check/tree/3.1.0"
            },
            "funding": [
                {
                    "url": "https://www.paypal.me/moelleken",
                    "type": "custom"
                },
                {
                    "url": "https://github.com/voku",
                    "type": "github"
                },
                {
                    "url": "https://www.patreon.com/voku",
                    "type": "patreon"
                },
                {
                    "url": "https://tidelift.com/funding/github/packagist/voku/email-check",
                    "type": "tidelift"
                }
            ],
            "time": "2021-01-27T14:14:33+00:00"
        },
        {
            "name": "voku/portable-ascii",
            "version": "2.0.1",
            "source": {
                "type": "git",
                "url": "https://github.com/voku/portable-ascii.git",
                "reference": "b56450eed252f6801410d810c8e1727224ae0743"
            },
            "dist": {
                "type": "zip",
                "url": "https://api.github.com/repos/voku/portable-ascii/zipball/b56450eed252f6801410d810c8e1727224ae0743",
                "reference": "b56450eed252f6801410d810c8e1727224ae0743",
                "shasum": ""
            },
            "require": {
                "php": ">=7.0.0"
            },
            "require-dev": {
                "phpunit/phpunit": "~6.0 || ~7.0 || ~9.0"
            },
            "suggest": {
                "ext-intl": "Use Intl for transliterator_transliterate() support"
            },
            "type": "library",
            "autoload": {
                "psr-4": {
                    "voku\\": "src/voku/"
                }
            },
            "notification-url": "https://packagist.org/downloads/",
            "license": [
                "MIT"
            ],
            "authors": [
                {
                    "name": "Lars Moelleken",
                    "homepage": "http://www.moelleken.org/"
                }
            ],
            "description": "Portable ASCII library - performance optimized (ascii) string functions for php.",
            "homepage": "https://github.com/voku/portable-ascii",
            "keywords": [
                "ascii",
                "clean",
                "php"
            ],
            "support": {
                "issues": "https://github.com/voku/portable-ascii/issues",
                "source": "https://github.com/voku/portable-ascii/tree/2.0.1"
            },
            "funding": [
                {
                    "url": "https://www.paypal.me/moelleken",
                    "type": "custom"
                },
                {
                    "url": "https://github.com/voku",
                    "type": "github"
                },
                {
                    "url": "https://opencollective.com/portable-ascii",
                    "type": "open_collective"
                },
                {
                    "url": "https://www.patreon.com/voku",
                    "type": "patreon"
                },
                {
                    "url": "https://tidelift.com/funding/github/packagist/voku/portable-ascii",
                    "type": "tidelift"
                }
            ],
            "time": "2022-03-08T17:03:00+00:00"
        },
        {
            "name": "voku/portable-utf8",
            "version": "6.0.9",
            "source": {
                "type": "git",
                "url": "https://github.com/voku/portable-utf8.git",
                "reference": "eb2861c34203a9c2a7c275cba7014d6816604e89"
            },
            "dist": {
                "type": "zip",
                "url": "https://api.github.com/repos/voku/portable-utf8/zipball/eb2861c34203a9c2a7c275cba7014d6816604e89",
                "reference": "eb2861c34203a9c2a7c275cba7014d6816604e89",
                "shasum": ""
            },
            "require": {
                "php": ">=7.0.0",
                "symfony/polyfill-iconv": "~1.0",
                "symfony/polyfill-intl-grapheme": "~1.0",
                "symfony/polyfill-intl-normalizer": "~1.0",
                "symfony/polyfill-mbstring": "~1.0",
                "symfony/polyfill-php72": "~1.0",
                "voku/portable-ascii": "~2.0.0"
            },
            "require-dev": {
                "phpstan/phpstan": "1.8.*@dev",
                "phpstan/phpstan-strict-rules": "1.4.*@dev",
                "phpunit/phpunit": "~6.0 || ~7.0 || ~9.0",
                "thecodingmachine/phpstan-strict-rules": "1.0.*@dev",
                "voku/phpstan-rules": "3.1.*@dev"
            },
            "suggest": {
                "ext-ctype": "Use Ctype for e.g. hexadecimal digit detection",
                "ext-fileinfo": "Use Fileinfo for better binary file detection",
                "ext-iconv": "Use iconv for best performance",
                "ext-intl": "Use Intl for best performance",
                "ext-json": "Use JSON for string detection",
                "ext-mbstring": "Use Mbstring for best performance"
            },
            "type": "library",
            "autoload": {
                "files": [
                    "bootstrap.php"
                ],
                "psr-4": {
                    "voku\\": "src/voku/"
                }
            },
            "notification-url": "https://packagist.org/downloads/",
            "license": [
                "(Apache-2.0 or GPL-2.0)"
            ],
            "authors": [
                {
                    "name": "Nicolas Grekas",
                    "email": "p@tchwork.com"
                },
                {
                    "name": "Hamid Sarfraz",
                    "homepage": "http://pageconfig.com/"
                },
                {
                    "name": "Lars Moelleken",
                    "homepage": "http://www.moelleken.org/"
                }
            ],
            "description": "Portable UTF-8 library - performance optimized (unicode) string functions for php.",
            "homepage": "https://github.com/voku/portable-utf8",
            "keywords": [
                "UTF",
                "clean",
                "php",
                "unicode",
                "utf-8",
                "utf8"
            ],
            "support": {
                "issues": "https://github.com/voku/portable-utf8/issues",
                "source": "https://github.com/voku/portable-utf8/tree/6.0.9"
            },
            "funding": [
                {
                    "url": "https://www.paypal.me/moelleken",
                    "type": "custom"
                },
                {
                    "url": "https://github.com/voku",
                    "type": "github"
                },
                {
                    "url": "https://opencollective.com/portable-utf8",
                    "type": "open_collective"
                },
                {
                    "url": "https://www.patreon.com/voku",
                    "type": "patreon"
                },
                {
                    "url": "https://tidelift.com/funding/github/packagist/voku/portable-utf8",
                    "type": "tidelift"
                }
            ],
            "time": "2022-09-01T09:54:03+00:00"
        },
        {
            "name": "voku/stop-words",
            "version": "2.0.1",
            "source": {
                "type": "git",
                "url": "https://github.com/voku/stop-words.git",
                "reference": "8e63c0af20f800b1600783764e0ce19e53969f71"
            },
            "dist": {
                "type": "zip",
                "url": "https://api.github.com/repos/voku/stop-words/zipball/8e63c0af20f800b1600783764e0ce19e53969f71",
                "reference": "8e63c0af20f800b1600783764e0ce19e53969f71",
                "shasum": ""
            },
            "require": {
                "php": ">=7.0.0"
            },
            "require-dev": {
                "phpunit/phpunit": "~6.0"
            },
            "type": "library",
            "autoload": {
                "psr-4": {
                    "voku\\": "src/voku/"
                }
            },
            "notification-url": "https://packagist.org/downloads/",
            "license": [
                "MIT"
            ],
            "authors": [
                {
                    "name": "Lars Moelleken",
                    "homepage": "http://www.moelleken.org/"
                }
            ],
            "description": "Stop-Words via PHP",
            "keywords": [
                "stop words",
                "stop-words"
            ],
            "support": {
                "issues": "https://github.com/voku/stop-words/issues",
                "source": "https://github.com/voku/stop-words/tree/master"
            },
            "time": "2018-11-23T01:37:27+00:00"
        },
        {
            "name": "voku/stringy",
            "version": "6.5.3",
            "source": {
                "type": "git",
                "url": "https://github.com/voku/Stringy.git",
                "reference": "c453c88fbff298f042c836ef44306f8703b2d537"
            },
            "dist": {
                "type": "zip",
                "url": "https://api.github.com/repos/voku/Stringy/zipball/c453c88fbff298f042c836ef44306f8703b2d537",
                "reference": "c453c88fbff298f042c836ef44306f8703b2d537",
                "shasum": ""
            },
            "require": {
                "defuse/php-encryption": "~2.0",
                "ext-json": "*",
                "php": ">=7.0.0",
                "voku/anti-xss": "~4.1",
                "voku/arrayy": "~7.8",
                "voku/email-check": "~3.1",
                "voku/portable-ascii": "~2.0",
                "voku/portable-utf8": "~6.0",
                "voku/urlify": "~5.0"
            },
            "replace": {
                "danielstjules/stringy": "~3.0"
            },
            "require-dev": {
                "phpunit/phpunit": "~6.0 || ~7.0 || ~9.0"
            },
            "type": "library",
            "autoload": {
                "files": [
                    "src/Create.php"
                ],
                "psr-4": {
                    "Stringy\\": "src/"
                }
            },
            "notification-url": "https://packagist.org/downloads/",
            "license": [
                "MIT"
            ],
            "authors": [
                {
                    "name": "Daniel St. Jules",
                    "email": "danielst.jules@gmail.com",
                    "homepage": "http://www.danielstjules.com",
                    "role": "Maintainer"
                },
                {
                    "name": "Lars Moelleken",
                    "email": "lars@moelleken.org",
                    "homepage": "https://www.moelleken.org/",
                    "role": "Fork-Maintainer"
                }
            ],
            "description": "A string manipulation library with multibyte support",
            "homepage": "https://github.com/danielstjules/Stringy",
            "keywords": [
                "UTF",
                "helpers",
                "manipulation",
                "methods",
                "multibyte",
                "string",
                "utf-8",
                "utility",
                "utils"
            ],
            "support": {
                "issues": "https://github.com/voku/Stringy/issues",
                "source": "https://github.com/voku/Stringy"
            },
            "funding": [
                {
                    "url": "https://www.paypal.me/moelleken",
                    "type": "custom"
                },
                {
                    "url": "https://github.com/voku",
                    "type": "github"
                },
                {
                    "url": "https://www.patreon.com/voku",
                    "type": "patreon"
                },
                {
                    "url": "https://tidelift.com/funding/github/packagist/voku/stringy",
                    "type": "tidelift"
                }
            ],
            "time": "2022-03-28T14:52:20+00:00"
        },
        {
            "name": "voku/urlify",
            "version": "5.0.7",
            "source": {
                "type": "git",
                "url": "https://github.com/voku/urlify.git",
                "reference": "014b2074407b5db5968f836c27d8731934b330e4"
            },
            "dist": {
                "type": "zip",
                "url": "https://api.github.com/repos/voku/urlify/zipball/014b2074407b5db5968f836c27d8731934b330e4",
                "reference": "014b2074407b5db5968f836c27d8731934b330e4",
                "shasum": ""
            },
            "require": {
                "php": ">=7.0.0",
                "voku/portable-ascii": "~2.0",
                "voku/portable-utf8": "~6.0",
                "voku/stop-words": "~2.0"
            },
            "require-dev": {
                "phpunit/phpunit": "~6.0 || ~7.0 || ~9.0"
            },
            "type": "library",
            "autoload": {
                "psr-4": {
                    "voku\\helper\\": "src/voku/helper/"
                }
            },
            "notification-url": "https://packagist.org/downloads/",
            "license": [
                "BSD-3-Clause"
            ],
            "authors": [
                {
                    "name": "Johnny Broadway",
                    "email": "johnny@johnnybroadway.com",
                    "homepage": "http://www.johnnybroadway.com/"
                },
                {
                    "name": "Lars Moelleken",
                    "email": "lars@moelleken.org",
                    "homepage": "https://moelleken.org/"
                }
            ],
            "description": "PHP port of URLify.js from the Django project. Transliterates non-ascii characters for use in URLs.",
            "homepage": "https://github.com/voku/urlify",
            "keywords": [
                "encode",
                "iconv",
                "link",
                "slug",
                "translit",
                "transliterate",
                "transliteration",
                "url",
                "urlify"
            ],
            "support": {
                "issues": "https://github.com/voku/urlify/issues",
                "source": "https://github.com/voku/urlify/tree/5.0.7"
            },
            "funding": [
                {
                    "url": "https://www.paypal.me/moelleken",
                    "type": "custom"
                },
                {
                    "url": "https://github.com/voku",
                    "type": "github"
                },
                {
                    "url": "https://www.patreon.com/voku",
                    "type": "patreon"
                },
                {
                    "url": "https://tidelift.com/funding/github/packagist/voku/urlify",
                    "type": "tidelift"
                }
            ],
            "time": "2022-01-24T19:08:46+00:00"
        },
        {
            "name": "webmozart/assert",
            "version": "1.11.0",
            "source": {
                "type": "git",
                "url": "https://github.com/webmozarts/assert.git",
                "reference": "11cb2199493b2f8a3b53e7f19068fc6aac760991"
            },
            "dist": {
                "type": "zip",
                "url": "https://api.github.com/repos/webmozarts/assert/zipball/11cb2199493b2f8a3b53e7f19068fc6aac760991",
                "reference": "11cb2199493b2f8a3b53e7f19068fc6aac760991",
                "shasum": ""
            },
            "require": {
                "ext-ctype": "*",
                "php": "^7.2 || ^8.0"
            },
            "conflict": {
                "phpstan/phpstan": "<0.12.20",
                "vimeo/psalm": "<4.6.1 || 4.6.2"
            },
            "require-dev": {
                "phpunit/phpunit": "^8.5.13"
            },
            "type": "library",
            "extra": {
                "branch-alias": {
                    "dev-master": "1.10-dev"
                }
            },
            "autoload": {
                "psr-4": {
                    "Webmozart\\Assert\\": "src/"
                }
            },
            "notification-url": "https://packagist.org/downloads/",
            "license": [
                "MIT"
            ],
            "authors": [
                {
                    "name": "Bernhard Schussek",
                    "email": "bschussek@gmail.com"
                }
            ],
            "description": "Assertions to validate method input/output with nice error messages.",
            "keywords": [
                "assert",
                "check",
                "validate"
            ],
            "support": {
                "issues": "https://github.com/webmozarts/assert/issues",
                "source": "https://github.com/webmozarts/assert/tree/1.11.0"
            },
            "time": "2022-06-03T18:03:27+00:00"
        },
        {
            "name": "webonyx/graphql-php",
            "version": "v14.11.8",
            "source": {
                "type": "git",
                "url": "https://github.com/webonyx/graphql-php.git",
                "reference": "04a48693acd785330eefd3b0e4fa67df8dfee7c3"
            },
            "dist": {
                "type": "zip",
                "url": "https://api.github.com/repos/webonyx/graphql-php/zipball/04a48693acd785330eefd3b0e4fa67df8dfee7c3",
                "reference": "04a48693acd785330eefd3b0e4fa67df8dfee7c3",
                "shasum": ""
            },
            "require": {
                "ext-json": "*",
                "ext-mbstring": "*",
                "php": "^7.1 || ^8"
            },
            "require-dev": {
                "amphp/amp": "^2.3",
                "doctrine/coding-standard": "^6.0",
                "nyholm/psr7": "^1.2",
                "phpbench/phpbench": "^1.2",
                "phpstan/extension-installer": "^1.0",
                "phpstan/phpstan": "0.12.82",
                "phpstan/phpstan-phpunit": "0.12.18",
                "phpstan/phpstan-strict-rules": "0.12.9",
                "phpunit/phpunit": "^7.2 || ^8.5",
                "psr/http-message": "^1.0",
                "react/promise": "2.*",
                "simpod/php-coveralls-mirror": "^3.0",
                "squizlabs/php_codesniffer": "3.5.4"
            },
            "suggest": {
                "psr/http-message": "To use standard GraphQL server",
                "react/promise": "To leverage async resolving on React PHP platform"
            },
            "type": "library",
            "autoload": {
                "psr-4": {
                    "GraphQL\\": "src/"
                }
            },
            "notification-url": "https://packagist.org/downloads/",
            "license": [
                "MIT"
            ],
            "description": "A PHP port of GraphQL reference implementation",
            "homepage": "https://github.com/webonyx/graphql-php",
            "keywords": [
                "api",
                "graphql"
            ],
            "support": {
                "issues": "https://github.com/webonyx/graphql-php/issues",
                "source": "https://github.com/webonyx/graphql-php/tree/v14.11.8"
            },
            "funding": [
                {
                    "url": "https://opencollective.com/webonyx-graphql-php",
                    "type": "open_collective"
                }
            ],
            "time": "2022-09-21T15:35:03+00:00"
        },
        {
            "name": "yiisoft/yii2",
            "version": "2.0.46",
            "source": {
                "type": "git",
                "url": "https://github.com/yiisoft/yii2-framework.git",
                "reference": "d73259c3bc886648a6875109f9f09cddeff03708"
            },
            "dist": {
                "type": "zip",
                "url": "https://api.github.com/repos/yiisoft/yii2-framework/zipball/d73259c3bc886648a6875109f9f09cddeff03708",
                "reference": "d73259c3bc886648a6875109f9f09cddeff03708",
                "shasum": ""
            },
            "require": {
                "bower-asset/inputmask": "~3.2.2 | ~3.3.5",
                "bower-asset/jquery": "3.6.*@stable | 3.5.*@stable | 3.4.*@stable | 3.3.*@stable | 3.2.*@stable | 3.1.*@stable | 2.2.*@stable | 2.1.*@stable | 1.11.*@stable | 1.12.*@stable",
                "bower-asset/punycode": "1.3.*",
                "bower-asset/yii2-pjax": "~2.0.1",
                "cebe/markdown": "~1.0.0 | ~1.1.0 | ~1.2.0",
                "ext-ctype": "*",
                "ext-mbstring": "*",
                "ezyang/htmlpurifier": "~4.6",
                "lib-pcre": "*",
                "paragonie/random_compat": ">=1",
                "php": ">=5.4.0",
                "yiisoft/yii2-composer": "~2.0.4"
            },
            "bin": [
                "yii"
            ],
            "type": "library",
            "extra": {
                "branch-alias": {
                    "dev-master": "2.0.x-dev"
                }
            },
            "autoload": {
                "psr-4": {
                    "yii\\": ""
                }
            },
            "notification-url": "https://packagist.org/downloads/",
            "license": [
                "BSD-3-Clause"
            ],
            "authors": [
                {
                    "name": "Qiang Xue",
                    "email": "qiang.xue@gmail.com",
                    "homepage": "https://www.yiiframework.com/",
                    "role": "Founder and project lead"
                },
                {
                    "name": "Alexander Makarov",
                    "email": "sam@rmcreative.ru",
                    "homepage": "https://rmcreative.ru/",
                    "role": "Core framework development"
                },
                {
                    "name": "Maurizio Domba",
                    "homepage": "http://mdomba.info/",
                    "role": "Core framework development"
                },
                {
                    "name": "Carsten Brandt",
                    "email": "mail@cebe.cc",
                    "homepage": "https://www.cebe.cc/",
                    "role": "Core framework development"
                },
                {
                    "name": "Timur Ruziev",
                    "email": "resurtm@gmail.com",
                    "homepage": "http://resurtm.com/",
                    "role": "Core framework development"
                },
                {
                    "name": "Paul Klimov",
                    "email": "klimov.paul@gmail.com",
                    "role": "Core framework development"
                },
                {
                    "name": "Dmitry Naumenko",
                    "email": "d.naumenko.a@gmail.com",
                    "role": "Core framework development"
                },
                {
                    "name": "Boudewijn Vahrmeijer",
                    "email": "info@dynasource.eu",
                    "homepage": "http://dynasource.eu",
                    "role": "Core framework development"
                }
            ],
            "description": "Yii PHP Framework Version 2",
            "homepage": "https://www.yiiframework.com/",
            "keywords": [
                "framework",
                "yii2"
            ],
            "support": {
                "forum": "https://forum.yiiframework.com/",
                "irc": "ircs://irc.libera.chat:6697/yii",
                "issues": "https://github.com/yiisoft/yii2/issues?state=open",
                "source": "https://github.com/yiisoft/yii2",
                "wiki": "https://www.yiiframework.com/wiki"
            },
            "funding": [
                {
                    "url": "https://github.com/yiisoft",
                    "type": "github"
                },
                {
                    "url": "https://opencollective.com/yiisoft",
                    "type": "open_collective"
                },
                {
                    "url": "https://tidelift.com/funding/github/packagist/yiisoft/yii2",
                    "type": "tidelift"
                }
            ],
            "time": "2022-08-18T22:18:45+00:00"
        },
        {
            "name": "yiisoft/yii2-composer",
            "version": "2.0.10",
            "source": {
                "type": "git",
                "url": "https://github.com/yiisoft/yii2-composer.git",
                "reference": "94bb3f66e779e2774f8776d6e1bdeab402940510"
            },
            "dist": {
                "type": "zip",
                "url": "https://api.github.com/repos/yiisoft/yii2-composer/zipball/94bb3f66e779e2774f8776d6e1bdeab402940510",
                "reference": "94bb3f66e779e2774f8776d6e1bdeab402940510",
                "shasum": ""
            },
            "require": {
                "composer-plugin-api": "^1.0 | ^2.0"
            },
            "require-dev": {
                "composer/composer": "^1.0 | ^2.0@dev",
                "phpunit/phpunit": "<7"
            },
            "type": "composer-plugin",
            "extra": {
                "class": "yii\\composer\\Plugin",
                "branch-alias": {
                    "dev-master": "2.0.x-dev"
                }
            },
            "autoload": {
                "psr-4": {
                    "yii\\composer\\": ""
                }
            },
            "notification-url": "https://packagist.org/downloads/",
            "license": [
                "BSD-3-Clause"
            ],
            "authors": [
                {
                    "name": "Qiang Xue",
                    "email": "qiang.xue@gmail.com"
                },
                {
                    "name": "Carsten Brandt",
                    "email": "mail@cebe.cc"
                }
            ],
            "description": "The composer plugin for Yii extension installer",
            "keywords": [
                "composer",
                "extension installer",
                "yii2"
            ],
            "support": {
                "forum": "http://www.yiiframework.com/forum/",
                "irc": "irc://irc.freenode.net/yii",
                "issues": "https://github.com/yiisoft/yii2-composer/issues",
                "source": "https://github.com/yiisoft/yii2-composer",
                "wiki": "http://www.yiiframework.com/wiki/"
            },
            "funding": [
                {
                    "url": "https://github.com/yiisoft",
                    "type": "github"
                },
                {
                    "url": "https://opencollective.com/yiisoft",
                    "type": "open_collective"
                },
                {
                    "url": "https://tidelift.com/funding/github/packagist/yiisoft/yii2-composer",
                    "type": "tidelift"
                }
            ],
            "time": "2020-06-24T00:04:01+00:00"
        },
        {
            "name": "yiisoft/yii2-debug",
            "version": "2.1.19",
            "source": {
                "type": "git",
                "url": "https://github.com/yiisoft/yii2-debug.git",
                "reference": "84d20d738b0698298f851fcb6fc25e748d759223"
            },
            "dist": {
                "type": "zip",
                "url": "https://api.github.com/repos/yiisoft/yii2-debug/zipball/84d20d738b0698298f851fcb6fc25e748d759223",
                "reference": "84d20d738b0698298f851fcb6fc25e748d759223",
                "shasum": ""
            },
            "require": {
                "ext-mbstring": "*",
                "php": ">=5.4",
                "yiisoft/yii2": "~2.0.13"
            },
            "require-dev": {
                "cweagans/composer-patches": "^1.7",
                "phpunit/phpunit": "4.8.34",
                "yiisoft/yii2-coding-standards": "~2.0",
                "yiisoft/yii2-swiftmailer": "*"
            },
            "type": "yii2-extension",
            "extra": {
                "branch-alias": {
                    "dev-master": "2.0.x-dev"
                },
                "composer-exit-on-patch-failure": true,
                "patches": {
                    "phpunit/phpunit-mock-objects": {
                        "Fix PHP 7 and 8 compatibility": "https://yiisoft.github.io/phpunit-patches/phpunit_mock_objects.patch"
                    },
                    "phpunit/phpunit": {
                        "Fix PHP 7 compatibility": "https://yiisoft.github.io/phpunit-patches/phpunit_php7.patch",
                        "Fix PHP 8 compatibility": "https://yiisoft.github.io/phpunit-patches/phpunit_php8.patch",
                        "Fix PHP 8.1 compatibility": "https://yiisoft.github.io/phpunit-patches/phpunit_php81.patch"
                    }
                }
            },
            "autoload": {
                "psr-4": {
                    "yii\\debug\\": "src"
                }
            },
            "notification-url": "https://packagist.org/downloads/",
            "license": [
                "BSD-3-Clause"
            ],
            "authors": [
                {
                    "name": "Qiang Xue",
                    "email": "qiang.xue@gmail.com"
                },
                {
                    "name": "Simon Karlen",
                    "email": "simi.albi@outlook.com"
                }
            ],
            "description": "The debugger extension for the Yii framework",
            "keywords": [
                "debug",
                "debugger",
                "yii2"
            ],
            "support": {
                "forum": "http://www.yiiframework.com/forum/",
                "irc": "irc://irc.freenode.net/yii",
                "issues": "https://github.com/yiisoft/yii2-debug/issues",
                "source": "https://github.com/yiisoft/yii2-debug",
                "wiki": "http://www.yiiframework.com/wiki/"
            },
            "funding": [
                {
                    "url": "https://github.com/yiisoft",
                    "type": "github"
                },
                {
                    "url": "https://opencollective.com/yiisoft",
                    "type": "open_collective"
                },
                {
                    "url": "https://tidelift.com/funding/github/packagist/yiisoft/yii2-debug",
                    "type": "tidelift"
                }
            ],
            "time": "2022-04-05T20:35:14+00:00"
        },
        {
            "name": "yiisoft/yii2-queue",
            "version": "2.3.4",
            "source": {
                "type": "git",
                "url": "https://github.com/yiisoft/yii2-queue.git",
                "reference": "ed30b5f46ddadd62587a4963dec35f9b756c408b"
            },
            "dist": {
                "type": "zip",
                "url": "https://api.github.com/repos/yiisoft/yii2-queue/zipball/ed30b5f46ddadd62587a4963dec35f9b756c408b",
                "reference": "ed30b5f46ddadd62587a4963dec35f9b756c408b",
                "shasum": ""
            },
            "require": {
                "php": ">=5.5.0",
                "symfony/process": "^3.3||^4.0||^5.0",
                "yiisoft/yii2": "~2.0.14"
            },
            "require-dev": {
                "aws/aws-sdk-php": ">=2.4",
                "enqueue/amqp-lib": "^0.8||^0.9.10",
                "enqueue/stomp": "^0.8.39",
                "jeremeamia/superclosure": "*",
                "pda/pheanstalk": "v3.*",
                "php-amqplib/php-amqplib": "*",
                "phpunit/phpunit": "~4.4",
                "yiisoft/yii2-debug": "*",
                "yiisoft/yii2-gii": "*",
                "yiisoft/yii2-redis": "*"
            },
            "suggest": {
                "aws/aws-sdk-php": "Need for aws SQS.",
                "enqueue/amqp-lib": "Need for AMQP interop queue.",
                "enqueue/stomp": "Need for Stomp queue.",
                "ext-gearman": "Need for Gearman queue.",
                "ext-pcntl": "Need for process signals.",
                "pda/pheanstalk": "Need for Beanstalk queue.",
                "php-amqplib/php-amqplib": "Need for AMQP queue.",
                "yiisoft/yii2-redis": "Need for Redis queue."
            },
            "type": "yii2-extension",
            "extra": {
                "branch-alias": {
                    "dev-master": "2.x-dev"
                }
            },
            "autoload": {
                "psr-4": {
                    "yii\\queue\\": "src",
                    "yii\\queue\\db\\": "src/drivers/db",
                    "yii\\queue\\sqs\\": "src/drivers/sqs",
                    "yii\\queue\\amqp\\": "src/drivers/amqp",
                    "yii\\queue\\file\\": "src/drivers/file",
                    "yii\\queue\\sync\\": "src/drivers/sync",
                    "yii\\queue\\redis\\": "src/drivers/redis",
                    "yii\\queue\\stomp\\": "src/drivers/stomp",
                    "yii\\queue\\gearman\\": "src/drivers/gearman",
                    "yii\\queue\\beanstalk\\": "src/drivers/beanstalk",
                    "yii\\queue\\amqp_interop\\": "src/drivers/amqp_interop"
                }
            },
            "notification-url": "https://packagist.org/downloads/",
            "license": [
                "BSD-3-Clause"
            ],
            "authors": [
                {
                    "name": "Roman Zhuravlev",
                    "email": "zhuravljov@gmail.com"
                }
            ],
            "description": "Yii2 Queue Extension which supported DB, Redis, RabbitMQ, Beanstalk, SQS and Gearman",
            "keywords": [
                "async",
                "beanstalk",
                "db",
                "gearman",
                "gii",
                "queue",
                "rabbitmq",
                "redis",
                "sqs",
                "yii"
            ],
            "support": {
                "docs": "https://github.com/yiisoft/yii2-queue/blob/master/docs/guide",
                "issues": "https://github.com/yiisoft/yii2-queue/issues",
                "source": "https://github.com/yiisoft/yii2-queue"
            },
            "funding": [
                {
                    "url": "https://github.com/yiisoft",
                    "type": "github"
                },
                {
                    "url": "https://opencollective.com/yiisoft",
                    "type": "open_collective"
                },
                {
                    "url": "https://tidelift.com/funding/github/packagist/yiisoft/yii2-queue",
                    "type": "tidelift"
                }
            ],
            "time": "2022-03-31T07:41:51+00:00"
        },
        {
            "name": "yiisoft/yii2-symfonymailer",
            "version": "2.0.4",
            "source": {
                "type": "git",
                "url": "https://github.com/yiisoft/yii2-symfonymailer.git",
                "reference": "82f5902551a160633c4734b5096977ce76a809d9"
            },
            "dist": {
                "type": "zip",
                "url": "https://api.github.com/repos/yiisoft/yii2-symfonymailer/zipball/82f5902551a160633c4734b5096977ce76a809d9",
                "reference": "82f5902551a160633c4734b5096977ce76a809d9",
                "shasum": ""
            },
            "require": {
                "php": ">=7.4.0",
                "symfony/mailer": ">=5.4.0",
                "yiisoft/yii2": ">=2.0.4"
            },
            "require-dev": {
                "phpunit/phpunit": "9.5.10"
            },
            "type": "yii2-extension",
            "extra": {
                "branch-alias": {
                    "dev-master": "2.0.x-dev"
                }
            },
            "autoload": {
                "psr-4": {
                    "yii\\symfonymailer\\": "src"
                }
            },
            "notification-url": "https://packagist.org/downloads/",
            "license": [
                "BSD-3-Clause"
            ],
            "authors": [
                {
                    "name": "Kirill Petrov",
                    "email": "archibeardrinker@gmail.com"
                }
            ],
            "description": "The SymfonyMailer integration for the Yii framework",
            "keywords": [
                "email",
                "mail",
                "mailer",
                "symfony",
                "symfonymailer",
                "yii2"
            ],
            "support": {
                "forum": "http://www.yiiframework.com/forum/",
                "irc": "irc://irc.freenode.net/yii",
                "issues": "https://github.com/yiisoft/yii2-symfonymailer/issues",
                "source": "https://github.com/yiisoft/yii2-symfonymailer",
                "wiki": "http://www.yiiframework.com/wiki/"
            },
            "funding": [
                {
                    "url": "https://github.com/yiisoft",
                    "type": "github"
                },
                {
                    "url": "https://opencollective.com/yiisoft",
                    "type": "open_collective"
                },
                {
                    "url": "https://tidelift.com/funding/github/packagist/yiisoft/yii2-symfonymailer",
                    "type": "tidelift"
                }
            ],
            "time": "2022-09-04T10:48:21+00:00"
        }
    ],
    "packages-dev": [
        {
            "name": "behat/gherkin",
            "version": "v4.9.0",
            "source": {
                "type": "git",
                "url": "https://github.com/Behat/Gherkin.git",
                "reference": "0bc8d1e30e96183e4f36db9dc79caead300beff4"
            },
            "dist": {
                "type": "zip",
                "url": "https://api.github.com/repos/Behat/Gherkin/zipball/0bc8d1e30e96183e4f36db9dc79caead300beff4",
                "reference": "0bc8d1e30e96183e4f36db9dc79caead300beff4",
                "shasum": ""
            },
            "require": {
                "php": "~7.2|~8.0"
            },
            "require-dev": {
                "cucumber/cucumber": "dev-gherkin-22.0.0",
                "phpunit/phpunit": "~8|~9",
                "symfony/yaml": "~3|~4|~5"
            },
            "suggest": {
                "symfony/yaml": "If you want to parse features, represented in YAML files"
            },
            "type": "library",
            "extra": {
                "branch-alias": {
                    "dev-master": "4.x-dev"
                }
            },
            "autoload": {
                "psr-0": {
                    "Behat\\Gherkin": "src/"
                }
            },
            "notification-url": "https://packagist.org/downloads/",
            "license": [
                "MIT"
            ],
            "authors": [
                {
                    "name": "Konstantin Kudryashov",
                    "email": "ever.zet@gmail.com",
                    "homepage": "http://everzet.com"
                }
            ],
            "description": "Gherkin DSL parser for PHP",
            "homepage": "http://behat.org/",
            "keywords": [
                "BDD",
                "Behat",
                "Cucumber",
                "DSL",
                "gherkin",
                "parser"
            ],
            "support": {
                "issues": "https://github.com/Behat/Gherkin/issues",
                "source": "https://github.com/Behat/Gherkin/tree/v4.9.0"
            },
            "time": "2021-10-12T13:05:09+00:00"
        },
        {
            "name": "codeception/codeception",
            "version": "4.2.2",
            "source": {
                "type": "git",
                "url": "https://github.com/Codeception/Codeception.git",
                "reference": "b88014f3348c93f3df99dc6d0967b0dbfa804474"
            },
            "dist": {
                "type": "zip",
                "url": "https://api.github.com/repos/Codeception/Codeception/zipball/b88014f3348c93f3df99dc6d0967b0dbfa804474",
                "reference": "b88014f3348c93f3df99dc6d0967b0dbfa804474",
                "shasum": ""
            },
            "require": {
                "behat/gherkin": "^4.4.0",
                "codeception/lib-asserts": "^1.0 | 2.0.*@dev",
                "codeception/phpunit-wrapper": ">6.0.15 <6.1.0 | ^6.6.1 | ^7.7.1 | ^8.1.1 | ^9.0",
                "codeception/stub": "^2.0 | ^3.0 | ^4.0",
                "ext-curl": "*",
                "ext-json": "*",
                "ext-mbstring": "*",
                "guzzlehttp/psr7": "^1.4 | ^2.0",
                "php": ">=5.6.0 <9.0",
                "symfony/console": ">=2.7 <6.0",
                "symfony/css-selector": ">=2.7 <6.0",
                "symfony/event-dispatcher": ">=2.7 <6.0",
                "symfony/finder": ">=2.7 <6.0",
                "symfony/yaml": ">=2.7 <6.0"
            },
            "require-dev": {
                "codeception/module-asserts": "^1.0 | 2.0.*@dev",
                "codeception/module-cli": "^1.0 | 2.0.*@dev",
                "codeception/module-db": "^1.0 | 2.0.*@dev",
                "codeception/module-filesystem": "^1.0 | 2.0.*@dev",
                "codeception/module-phpbrowser": "^1.0 | 2.0.*@dev",
                "codeception/specify": "~0.3",
                "codeception/util-universalframework": "*@dev",
                "monolog/monolog": "~1.8",
                "squizlabs/php_codesniffer": "~2.0",
                "symfony/process": ">=2.7 <6.0",
                "vlucas/phpdotenv": "^2.0 | ^3.0 | ^4.0 | ^5.0"
            },
            "suggest": {
                "codeception/specify": "BDD-style code blocks",
                "codeception/verify": "BDD-style assertions",
                "hoa/console": "For interactive console functionality",
                "stecman/symfony-console-completion": "For BASH autocompletion",
                "symfony/phpunit-bridge": "For phpunit-bridge support"
            },
            "bin": [
                "codecept"
            ],
            "type": "library",
            "extra": {
                "branch-alias": []
            },
            "autoload": {
                "files": [
                    "functions.php"
                ],
                "psr-4": {
                    "Codeception\\": "src/Codeception",
                    "Codeception\\Extension\\": "ext"
                }
            },
            "notification-url": "https://packagist.org/downloads/",
            "license": [
                "MIT"
            ],
            "authors": [
                {
                    "name": "Michael Bodnarchuk",
                    "email": "davert@mail.ua",
                    "homepage": "https://codegyre.com"
                }
            ],
            "description": "BDD-style testing framework",
            "homepage": "https://codeception.com/",
            "keywords": [
                "BDD",
                "TDD",
                "acceptance testing",
                "functional testing",
                "unit testing"
            ],
            "support": {
                "issues": "https://github.com/Codeception/Codeception/issues",
                "source": "https://github.com/Codeception/Codeception/tree/4.2.2"
            },
            "funding": [
                {
                    "url": "https://opencollective.com/codeception",
                    "type": "open_collective"
                }
            ],
            "time": "2022-08-13T13:28:25+00:00"
        },
        {
            "name": "codeception/lib-asserts",
            "version": "1.13.2",
            "source": {
                "type": "git",
                "url": "https://github.com/Codeception/lib-asserts.git",
                "reference": "184231d5eab66bc69afd6b9429344d80c67a33b6"
            },
            "dist": {
                "type": "zip",
                "url": "https://api.github.com/repos/Codeception/lib-asserts/zipball/184231d5eab66bc69afd6b9429344d80c67a33b6",
                "reference": "184231d5eab66bc69afd6b9429344d80c67a33b6",
                "shasum": ""
            },
            "require": {
                "codeception/phpunit-wrapper": ">6.0.15 <6.1.0 | ^6.6.1 | ^7.7.1 | ^8.0.3 | ^9.0",
                "ext-dom": "*",
                "php": ">=5.6.0 <9.0"
            },
            "type": "library",
            "autoload": {
                "classmap": [
                    "src/"
                ]
            },
            "notification-url": "https://packagist.org/downloads/",
            "license": [
                "MIT"
            ],
            "authors": [
                {
                    "name": "Michael Bodnarchuk",
                    "email": "davert@mail.ua",
                    "homepage": "http://codegyre.com"
                },
                {
                    "name": "Gintautas Miselis"
                },
                {
                    "name": "Gustavo Nieves",
                    "homepage": "https://medium.com/@ganieves"
                }
            ],
            "description": "Assertion methods used by Codeception core and Asserts module",
            "homepage": "https://codeception.com/",
            "keywords": [
                "codeception"
            ],
            "support": {
                "issues": "https://github.com/Codeception/lib-asserts/issues",
                "source": "https://github.com/Codeception/lib-asserts/tree/1.13.2"
            },
            "time": "2020-10-21T16:26:20+00:00"
        },
        {
            "name": "codeception/lib-innerbrowser",
            "version": "1.5.1",
            "source": {
                "type": "git",
                "url": "https://github.com/Codeception/lib-innerbrowser.git",
                "reference": "31b4b56ad53c3464fcb2c0a14d55a51a201bd3c2"
            },
            "dist": {
                "type": "zip",
                "url": "https://api.github.com/repos/Codeception/lib-innerbrowser/zipball/31b4b56ad53c3464fcb2c0a14d55a51a201bd3c2",
                "reference": "31b4b56ad53c3464fcb2c0a14d55a51a201bd3c2",
                "shasum": ""
            },
            "require": {
                "codeception/codeception": "4.*@dev",
                "ext-dom": "*",
                "ext-json": "*",
                "ext-mbstring": "*",
                "php": ">=5.6.0 <9.0",
                "symfony/browser-kit": ">=2.7 <6.0",
                "symfony/dom-crawler": ">=2.7 <6.0"
            },
            "conflict": {
                "codeception/codeception": "<4.0"
            },
            "require-dev": {
                "codeception/util-universalframework": "dev-master"
            },
            "type": "library",
            "autoload": {
                "classmap": [
                    "src/"
                ]
            },
            "notification-url": "https://packagist.org/downloads/",
            "license": [
                "MIT"
            ],
            "authors": [
                {
                    "name": "Michael Bodnarchuk",
                    "email": "davert@mail.ua",
                    "homepage": "http://codegyre.com"
                },
                {
                    "name": "Gintautas Miselis"
                }
            ],
            "description": "Parent library for all Codeception framework modules and PhpBrowser",
            "homepage": "https://codeception.com/",
            "keywords": [
                "codeception"
            ],
            "support": {
                "issues": "https://github.com/Codeception/lib-innerbrowser/issues",
                "source": "https://github.com/Codeception/lib-innerbrowser/tree/1.5.1"
            },
            "time": "2021-08-30T15:21:42+00:00"
        },
        {
            "name": "codeception/module-asserts",
            "version": "1.3.1",
            "source": {
                "type": "git",
                "url": "https://github.com/Codeception/module-asserts.git",
                "reference": "59374f2fef0cabb9e8ddb53277e85cdca74328de"
            },
            "dist": {
                "type": "zip",
                "url": "https://api.github.com/repos/Codeception/module-asserts/zipball/59374f2fef0cabb9e8ddb53277e85cdca74328de",
                "reference": "59374f2fef0cabb9e8ddb53277e85cdca74328de",
                "shasum": ""
            },
            "require": {
                "codeception/codeception": "*@dev",
                "codeception/lib-asserts": "^1.13.1",
                "php": ">=5.6.0 <9.0"
            },
            "conflict": {
                "codeception/codeception": "<4.0"
            },
            "type": "library",
            "autoload": {
                "classmap": [
                    "src/"
                ]
            },
            "notification-url": "https://packagist.org/downloads/",
            "license": [
                "MIT"
            ],
            "authors": [
                {
                    "name": "Michael Bodnarchuk"
                },
                {
                    "name": "Gintautas Miselis"
                },
                {
                    "name": "Gustavo Nieves",
                    "homepage": "https://medium.com/@ganieves"
                }
            ],
            "description": "Codeception module containing various assertions",
            "homepage": "https://codeception.com/",
            "keywords": [
                "assertions",
                "asserts",
                "codeception"
            ],
            "support": {
                "issues": "https://github.com/Codeception/module-asserts/issues",
                "source": "https://github.com/Codeception/module-asserts/tree/1.3.1"
            },
            "time": "2020-10-21T16:48:15+00:00"
        },
        {
            "name": "codeception/module-datafactory",
            "version": "1.1.0",
            "source": {
                "type": "git",
                "url": "https://github.com/Codeception/module-datafactory.git",
                "reference": "cf66d54f4084969659ef7fb86409c11d451d7af6"
            },
            "dist": {
                "type": "zip",
                "url": "https://api.github.com/repos/Codeception/module-datafactory/zipball/cf66d54f4084969659ef7fb86409c11d451d7af6",
                "reference": "cf66d54f4084969659ef7fb86409c11d451d7af6",
                "shasum": ""
            },
            "require": {
                "codeception/codeception": "^4.0",
                "league/factory-muffin": "^3.0",
                "league/factory-muffin-faker": "^2.1",
                "php": ">=5.6.0 <9.0"
            },
            "type": "library",
            "autoload": {
                "classmap": [
                    "src/"
                ]
            },
            "notification-url": "https://packagist.org/downloads/",
            "license": [
                "MIT"
            ],
            "authors": [
                {
                    "name": "Michael Bodnarchuk"
                }
            ],
            "description": "DataFactory module for Codeception",
            "homepage": "http://codeception.com/",
            "keywords": [
                "codeception"
            ],
            "support": {
                "issues": "https://github.com/Codeception/module-datafactory/issues",
                "source": "https://github.com/Codeception/module-datafactory/tree/1.1.0"
            },
            "time": "2021-03-16T19:42:07+00:00"
        },
        {
            "name": "codeception/module-phpbrowser",
            "version": "1.0.3",
            "source": {
                "type": "git",
                "url": "https://github.com/Codeception/module-phpbrowser.git",
                "reference": "8ba6bede11d0914e74d98691f427fd8f397f192e"
            },
            "dist": {
                "type": "zip",
                "url": "https://api.github.com/repos/Codeception/module-phpbrowser/zipball/8ba6bede11d0914e74d98691f427fd8f397f192e",
                "reference": "8ba6bede11d0914e74d98691f427fd8f397f192e",
                "shasum": ""
            },
            "require": {
                "codeception/codeception": "^4.1",
                "codeception/lib-innerbrowser": "^1.3",
                "guzzlehttp/guzzle": "^6.3|^7.0",
                "php": ">=5.6.0 <9.0"
            },
            "conflict": {
                "codeception/codeception": "<4.0"
            },
            "require-dev": {
                "codeception/module-rest": "^1.0"
            },
            "suggest": {
                "codeception/phpbuiltinserver": "Start and stop PHP built-in web server for your tests"
            },
            "type": "library",
            "autoload": {
                "classmap": [
                    "src/"
                ]
            },
            "notification-url": "https://packagist.org/downloads/",
            "license": [
                "MIT"
            ],
            "authors": [
                {
                    "name": "Michael Bodnarchuk"
                },
                {
                    "name": "Gintautas Miselis"
                }
            ],
            "description": "Codeception module for testing web application over HTTP",
            "homepage": "http://codeception.com/",
            "keywords": [
                "codeception",
                "functional-testing",
                "http"
            ],
            "support": {
                "issues": "https://github.com/Codeception/module-phpbrowser/issues",
                "source": "https://github.com/Codeception/module-phpbrowser/tree/1.0.3"
            },
            "time": "2022-05-21T13:50:41+00:00"
        },
        {
            "name": "codeception/module-rest",
            "version": "1.4.2",
            "source": {
                "type": "git",
                "url": "https://github.com/Codeception/module-rest.git",
                "reference": "9cd7a87fd9343494e7782f7bdb51687c25046917"
            },
            "dist": {
                "type": "zip",
                "url": "https://api.github.com/repos/Codeception/module-rest/zipball/9cd7a87fd9343494e7782f7bdb51687c25046917",
                "reference": "9cd7a87fd9343494e7782f7bdb51687c25046917",
                "shasum": ""
            },
            "require": {
                "codeception/codeception": "^4.0",
                "justinrainbow/json-schema": "~5.2.9",
                "php": ">=5.6.6 <9.0",
                "softcreatr/jsonpath": "^0.5 || ^0.7"
            },
            "require-dev": {
                "codeception/lib-innerbrowser": "^1.0",
                "codeception/util-universalframework": "^1.0"
            },
            "suggest": {
                "aws/aws-sdk-php": "For using AWS Auth"
            },
            "type": "library",
            "autoload": {
                "classmap": [
                    "src/"
                ]
            },
            "notification-url": "https://packagist.org/downloads/",
            "license": [
                "MIT"
            ],
            "authors": [
                {
                    "name": "Gintautas Miselis"
                }
            ],
            "description": "REST module for Codeception",
            "homepage": "http://codeception.com/",
            "keywords": [
                "codeception",
                "rest"
            ],
            "support": {
                "issues": "https://github.com/Codeception/module-rest/issues",
                "source": "https://github.com/Codeception/module-rest/tree/1.4.2"
            },
            "time": "2021-11-18T18:58:15+00:00"
        },
        {
            "name": "codeception/module-yii2",
            "version": "1.1.5",
            "source": {
                "type": "git",
                "url": "https://github.com/Codeception/module-yii2.git",
                "reference": "14269d059b8eaedf3d414a673907bd874cd4ed04"
            },
            "dist": {
                "type": "zip",
                "url": "https://api.github.com/repos/Codeception/module-yii2/zipball/14269d059b8eaedf3d414a673907bd874cd4ed04",
                "reference": "14269d059b8eaedf3d414a673907bd874cd4ed04",
                "shasum": ""
            },
            "require": {
                "codeception/codeception": "^4.0",
                "codeception/lib-innerbrowser": "^1.0",
                "php": ">=5.6.0 <=8.1 | ~8.1.0"
            },
            "require-dev": {
                "codeception/module-asserts": "^1.3",
                "codeception/module-filesystem": "^1.0",
                "codeception/verify": "<2",
                "codemix/yii2-localeurls": "^1.7",
                "yiisoft/yii2": "dev-master",
                "yiisoft/yii2-app-advanced": "dev-master"
            },
            "type": "library",
            "autoload": {
                "classmap": [
                    "src/"
                ]
            },
            "notification-url": "https://packagist.org/downloads/",
            "license": [
                "MIT"
            ],
            "authors": [
                {
                    "name": "Alexander Makarov"
                },
                {
                    "name": "Sam Mouse"
                },
                {
                    "name": "Michael Bodnarchuk"
                }
            ],
            "description": "Codeception module for Yii2 framework",
            "homepage": "http://codeception.com/",
            "keywords": [
                "codeception",
                "yii2"
            ],
            "support": {
                "issues": "https://github.com/Codeception/module-yii2/issues",
                "source": "https://github.com/Codeception/module-yii2/tree/1.1.5"
            },
            "time": "2021-12-30T09:16:01+00:00"
        },
        {
            "name": "codeception/phpunit-wrapper",
            "version": "9.0.9",
            "source": {
                "type": "git",
                "url": "https://github.com/Codeception/phpunit-wrapper.git",
                "reference": "7439a53ae367986e9c22b2ac00f9d7376bb2f8cf"
            },
            "dist": {
                "type": "zip",
                "url": "https://api.github.com/repos/Codeception/phpunit-wrapper/zipball/7439a53ae367986e9c22b2ac00f9d7376bb2f8cf",
                "reference": "7439a53ae367986e9c22b2ac00f9d7376bb2f8cf",
                "shasum": ""
            },
            "require": {
                "php": ">=7.2",
                "phpunit/phpunit": "^9.0"
            },
            "require-dev": {
                "codeception/specify": "*",
                "consolidation/robo": "^3.0.0-alpha3",
                "vlucas/phpdotenv": "^3.0"
            },
            "type": "library",
            "autoload": {
                "psr-4": {
                    "Codeception\\PHPUnit\\": "src/"
                }
            },
            "notification-url": "https://packagist.org/downloads/",
            "license": [
                "MIT"
            ],
            "authors": [
                {
                    "name": "Davert",
                    "email": "davert.php@resend.cc"
                },
                {
                    "name": "Naktibalda"
                }
            ],
            "description": "PHPUnit classes used by Codeception",
            "support": {
                "issues": "https://github.com/Codeception/phpunit-wrapper/issues",
                "source": "https://github.com/Codeception/phpunit-wrapper/tree/9.0.9"
            },
            "time": "2022-05-23T06:24:11+00:00"
        },
        {
            "name": "codeception/stub",
            "version": "4.0.2",
            "source": {
                "type": "git",
                "url": "https://github.com/Codeception/Stub.git",
                "reference": "18a148dacd293fc7b044042f5aa63a82b08bff5d"
            },
            "dist": {
                "type": "zip",
                "url": "https://api.github.com/repos/Codeception/Stub/zipball/18a148dacd293fc7b044042f5aa63a82b08bff5d",
                "reference": "18a148dacd293fc7b044042f5aa63a82b08bff5d",
                "shasum": ""
            },
            "require": {
                "php": "^7.4 | ^8.0",
                "phpunit/phpunit": "^8.4 | ^9.0 | ^10.0 | 10.0.x-dev"
            },
            "require-dev": {
                "consolidation/robo": "^3.0"
            },
            "type": "library",
            "autoload": {
                "psr-4": {
                    "Codeception\\": "src/"
                }
            },
            "notification-url": "https://packagist.org/downloads/",
            "license": [
                "MIT"
            ],
            "description": "Flexible Stub wrapper for PHPUnit's Mock Builder",
            "support": {
                "issues": "https://github.com/Codeception/Stub/issues",
                "source": "https://github.com/Codeception/Stub/tree/4.0.2"
            },
            "time": "2022-01-31T19:25:15+00:00"
        },
        {
            "name": "craftcms/ecs",
            "version": "dev-main",
            "source": {
                "type": "git",
                "url": "https://github.com/craftcms/ecs.git",
                "reference": "b4ef13140cd808feed5bfb857b3083d6c44ca2b4"
            },
            "dist": {
                "type": "zip",
                "url": "https://api.github.com/repos/craftcms/ecs/zipball/b4ef13140cd808feed5bfb857b3083d6c44ca2b4",
                "reference": "b4ef13140cd808feed5bfb857b3083d6c44ca2b4",
                "shasum": ""
            },
            "require": {
                "php": "^7.2.5|^8.0.2",
                "symplify/easy-coding-standard": "^10.3.3"
            },
            "default-branch": true,
            "type": "library",
            "autoload": {
                "psr-4": {
                    "craft\\ecs\\": "src"
                }
            },
            "notification-url": "https://packagist.org/downloads/",
            "description": "Easy Coding Standard configurations for Craft CMS projects",
            "support": {
                "issues": "https://github.com/craftcms/ecs/issues",
                "source": "https://github.com/craftcms/ecs/tree/main"
            },
            "time": "2022-06-30T16:27:12+00:00"
        },
        {
            "name": "doctrine/instantiator",
            "version": "1.4.1",
            "source": {
                "type": "git",
                "url": "https://github.com/doctrine/instantiator.git",
                "reference": "10dcfce151b967d20fde1b34ae6640712c3891bc"
            },
            "dist": {
                "type": "zip",
                "url": "https://api.github.com/repos/doctrine/instantiator/zipball/10dcfce151b967d20fde1b34ae6640712c3891bc",
                "reference": "10dcfce151b967d20fde1b34ae6640712c3891bc",
                "shasum": ""
            },
            "require": {
                "php": "^7.1 || ^8.0"
            },
            "require-dev": {
                "doctrine/coding-standard": "^9",
                "ext-pdo": "*",
                "ext-phar": "*",
                "phpbench/phpbench": "^0.16 || ^1",
                "phpstan/phpstan": "^1.4",
                "phpstan/phpstan-phpunit": "^1",
                "phpunit/phpunit": "^7.5 || ^8.5 || ^9.5",
                "vimeo/psalm": "^4.22"
            },
            "type": "library",
            "autoload": {
                "psr-4": {
                    "Doctrine\\Instantiator\\": "src/Doctrine/Instantiator/"
                }
            },
            "notification-url": "https://packagist.org/downloads/",
            "license": [
                "MIT"
            ],
            "authors": [
                {
                    "name": "Marco Pivetta",
                    "email": "ocramius@gmail.com",
                    "homepage": "https://ocramius.github.io/"
                }
            ],
            "description": "A small, lightweight utility to instantiate objects in PHP without invoking their constructors",
            "homepage": "https://www.doctrine-project.org/projects/instantiator.html",
            "keywords": [
                "constructor",
                "instantiate"
            ],
            "support": {
                "issues": "https://github.com/doctrine/instantiator/issues",
                "source": "https://github.com/doctrine/instantiator/tree/1.4.1"
            },
            "funding": [
                {
                    "url": "https://www.doctrine-project.org/sponsorship.html",
                    "type": "custom"
                },
                {
                    "url": "https://www.patreon.com/phpdoctrine",
                    "type": "patreon"
                },
                {
                    "url": "https://tidelift.com/funding/github/packagist/doctrine%2Finstantiator",
                    "type": "tidelift"
                }
            ],
            "time": "2022-03-03T08:28:38+00:00"
        },
        {
            "name": "fakerphp/faker",
            "version": "v1.20.0",
            "source": {
                "type": "git",
                "url": "https://github.com/FakerPHP/Faker.git",
                "reference": "37f751c67a5372d4e26353bd9384bc03744ec77b"
            },
            "dist": {
                "type": "zip",
                "url": "https://api.github.com/repos/FakerPHP/Faker/zipball/37f751c67a5372d4e26353bd9384bc03744ec77b",
                "reference": "37f751c67a5372d4e26353bd9384bc03744ec77b",
                "shasum": ""
            },
            "require": {
                "php": "^7.1 || ^8.0",
                "psr/container": "^1.0 || ^2.0",
                "symfony/deprecation-contracts": "^2.2 || ^3.0"
            },
            "conflict": {
                "fzaninotto/faker": "*"
            },
            "require-dev": {
                "bamarni/composer-bin-plugin": "^1.4.1",
                "doctrine/persistence": "^1.3 || ^2.0",
                "ext-intl": "*",
                "symfony/phpunit-bridge": "^4.4 || ^5.2"
            },
            "suggest": {
                "doctrine/orm": "Required to use Faker\\ORM\\Doctrine",
                "ext-curl": "Required by Faker\\Provider\\Image to download images.",
                "ext-dom": "Required by Faker\\Provider\\HtmlLorem for generating random HTML.",
                "ext-iconv": "Required by Faker\\Provider\\ru_RU\\Text::realText() for generating real Russian text.",
                "ext-mbstring": "Required for multibyte Unicode string functionality."
            },
            "type": "library",
            "extra": {
                "branch-alias": {
                    "dev-main": "v1.20-dev"
                }
            },
            "autoload": {
                "psr-4": {
                    "Faker\\": "src/Faker/"
                }
            },
            "notification-url": "https://packagist.org/downloads/",
            "license": [
                "MIT"
            ],
            "authors": [
                {
                    "name": "François Zaninotto"
                }
            ],
            "description": "Faker is a PHP library that generates fake data for you.",
            "keywords": [
                "data",
                "faker",
                "fixtures"
            ],
            "support": {
                "issues": "https://github.com/FakerPHP/Faker/issues",
                "source": "https://github.com/FakerPHP/Faker/tree/v1.20.0"
            },
            "time": "2022-07-20T13:12:54+00:00"
        },
        {
            "name": "graham-campbell/result-type",
            "version": "v1.1.0",
            "source": {
                "type": "git",
                "url": "https://github.com/GrahamCampbell/Result-Type.git",
                "reference": "a878d45c1914464426dc94da61c9e1d36ae262a8"
            },
            "dist": {
                "type": "zip",
                "url": "https://api.github.com/repos/GrahamCampbell/Result-Type/zipball/a878d45c1914464426dc94da61c9e1d36ae262a8",
                "reference": "a878d45c1914464426dc94da61c9e1d36ae262a8",
                "shasum": ""
            },
            "require": {
                "php": "^7.2.5 || ^8.0",
                "phpoption/phpoption": "^1.9"
            },
            "require-dev": {
                "phpunit/phpunit": "^8.5.28 || ^9.5.21"
            },
            "type": "library",
            "autoload": {
                "psr-4": {
                    "GrahamCampbell\\ResultType\\": "src/"
                }
            },
            "notification-url": "https://packagist.org/downloads/",
            "license": [
                "MIT"
            ],
            "authors": [
                {
                    "name": "Graham Campbell",
                    "email": "hello@gjcampbell.co.uk",
                    "homepage": "https://github.com/GrahamCampbell"
                }
            ],
            "description": "An Implementation Of The Result Type",
            "keywords": [
                "Graham Campbell",
                "GrahamCampbell",
                "Result Type",
                "Result-Type",
                "result"
            ],
            "support": {
                "issues": "https://github.com/GrahamCampbell/Result-Type/issues",
                "source": "https://github.com/GrahamCampbell/Result-Type/tree/v1.1.0"
            },
            "funding": [
                {
                    "url": "https://github.com/GrahamCampbell",
                    "type": "github"
                },
                {
                    "url": "https://tidelift.com/funding/github/packagist/graham-campbell/result-type",
                    "type": "tidelift"
                }
            ],
            "time": "2022-07-30T15:56:11+00:00"
        },
        {
            "name": "league/factory-muffin",
            "version": "v3.3.0",
            "source": {
                "type": "git",
                "url": "https://github.com/thephpleague/factory-muffin.git",
                "reference": "62c8c31d47667523da14e83df36cc897d34173cd"
            },
            "dist": {
                "type": "zip",
                "url": "https://api.github.com/repos/thephpleague/factory-muffin/zipball/62c8c31d47667523da14e83df36cc897d34173cd",
                "reference": "62c8c31d47667523da14e83df36cc897d34173cd",
                "shasum": ""
            },
            "require": {
                "php": ">=5.4.0"
            },
            "replace": {
                "zizaco/factory-muff": "self.version"
            },
            "require-dev": {
                "doctrine/orm": "^2.5",
                "illuminate/database": "5.0.* || 5.1.* || 5.5.* || ^6.0",
                "league/factory-muffin-faker": "^2.3",
                "phpunit/phpunit": "^4.8.36 || ^5.7.27 || ^6.5.14 || ^7.5.20"
            },
            "suggest": {
                "doctrine/orm": "Factory Muffin supports doctrine through the repository store.",
                "illuminate/database": "Factory Muffin supports eloquent through the model store.",
                "league/factory-muffin-faker": "Factory Muffin is very powerful together with faker."
            },
            "type": "library",
            "extra": {
                "branch-alias": {
                    "dev-master": "3.3-dev"
                }
            },
            "autoload": {
                "psr-4": {
                    "League\\FactoryMuffin\\": "src/"
                }
            },
            "notification-url": "https://packagist.org/downloads/",
            "license": [
                "MIT"
            ],
            "authors": [
                {
                    "name": "Graham Campbell",
                    "email": "graham@alt-three.com"
                },
                {
                    "name": "Scott Robertson",
                    "email": "scottymeuk@gmail.com"
                }
            ],
            "description": "The goal of this package is to enable the rapid creation of objects for the purpose of testing.",
            "homepage": "http://factory-muffin.thephpleague.com/",
            "keywords": [
                "factory",
                "testing"
            ],
            "support": {
                "issues": "https://github.com/thephpleague/factory-muffin/issues",
                "source": "https://github.com/thephpleague/factory-muffin/tree/v3.3.0"
            },
            "funding": [
                {
                    "url": "https://github.com/GrahamCampbell",
                    "type": "github"
                },
                {
                    "url": "https://tidelift.com/funding/github/packagist/league/factory-muffin",
                    "type": "tidelift"
                }
            ],
            "time": "2020-12-13T18:38:47+00:00"
        },
        {
            "name": "league/factory-muffin-faker",
            "version": "v2.3.0",
            "source": {
                "type": "git",
                "url": "https://github.com/thephpleague/factory-muffin-faker.git",
                "reference": "258068c840e8fdc45d1cb1636a0890e92f2e864a"
            },
            "dist": {
                "type": "zip",
                "url": "https://api.github.com/repos/thephpleague/factory-muffin-faker/zipball/258068c840e8fdc45d1cb1636a0890e92f2e864a",
                "reference": "258068c840e8fdc45d1cb1636a0890e92f2e864a",
                "shasum": ""
            },
            "require": {
                "fakerphp/faker": "^1.9.1",
                "php": ">=5.4.0"
            },
            "require-dev": {
                "phpunit/phpunit": "^4.8.36 || ^5.7.27 || ^6.5.14 || ^7.5.20"
            },
            "type": "library",
            "extra": {
                "branch-alias": {
                    "dev-master": "2.3-dev"
                }
            },
            "autoload": {
                "psr-4": {
                    "League\\FactoryMuffin\\Faker\\": "src/"
                }
            },
            "notification-url": "https://packagist.org/downloads/",
            "license": [
                "MIT"
            ],
            "authors": [
                {
                    "name": "Graham Campbell",
                    "email": "graham@alt-three.com"
                }
            ],
            "description": "The goal of this package is to wrap faker to make it super easy to use with factory muffin.",
            "homepage": "http://factory-muffin.thephpleague.com/",
            "keywords": [
                "factory",
                "faker",
                "testing"
            ],
            "support": {
                "issues": "https://github.com/thephpleague/factory-muffin-faker/issues",
                "source": "https://github.com/thephpleague/factory-muffin-faker/tree/v2.3.0"
            },
            "funding": [
                {
                    "url": "https://github.com/GrahamCampbell",
                    "type": "github"
                },
                {
                    "url": "https://tidelift.com/funding/github/packagist/league/factory-muffin-faker",
                    "type": "tidelift"
                }
            ],
            "time": "2020-12-13T15:53:28+00:00"
        },
        {
            "name": "myclabs/deep-copy",
            "version": "1.11.0",
            "source": {
                "type": "git",
                "url": "https://github.com/myclabs/DeepCopy.git",
                "reference": "14daed4296fae74d9e3201d2c4925d1acb7aa614"
            },
            "dist": {
                "type": "zip",
                "url": "https://api.github.com/repos/myclabs/DeepCopy/zipball/14daed4296fae74d9e3201d2c4925d1acb7aa614",
                "reference": "14daed4296fae74d9e3201d2c4925d1acb7aa614",
                "shasum": ""
            },
            "require": {
                "php": "^7.1 || ^8.0"
            },
            "conflict": {
                "doctrine/collections": "<1.6.8",
                "doctrine/common": "<2.13.3 || >=3,<3.2.2"
            },
            "require-dev": {
                "doctrine/collections": "^1.6.8",
                "doctrine/common": "^2.13.3 || ^3.2.2",
                "phpunit/phpunit": "^7.5.20 || ^8.5.23 || ^9.5.13"
            },
            "type": "library",
            "autoload": {
                "files": [
                    "src/DeepCopy/deep_copy.php"
                ],
                "psr-4": {
                    "DeepCopy\\": "src/DeepCopy/"
                }
            },
            "notification-url": "https://packagist.org/downloads/",
            "license": [
                "MIT"
            ],
            "description": "Create deep copies (clones) of your objects",
            "keywords": [
                "clone",
                "copy",
                "duplicate",
                "object",
                "object graph"
            ],
            "support": {
                "issues": "https://github.com/myclabs/DeepCopy/issues",
                "source": "https://github.com/myclabs/DeepCopy/tree/1.11.0"
            },
            "funding": [
                {
                    "url": "https://tidelift.com/funding/github/packagist/myclabs/deep-copy",
                    "type": "tidelift"
                }
            ],
            "time": "2022-03-03T13:19:32+00:00"
        },
        {
            "name": "nikic/php-parser",
            "version": "v4.15.1",
            "source": {
                "type": "git",
                "url": "https://github.com/nikic/PHP-Parser.git",
                "reference": "0ef6c55a3f47f89d7a374e6f835197a0b5fcf900"
            },
            "dist": {
                "type": "zip",
                "url": "https://api.github.com/repos/nikic/PHP-Parser/zipball/0ef6c55a3f47f89d7a374e6f835197a0b5fcf900",
                "reference": "0ef6c55a3f47f89d7a374e6f835197a0b5fcf900",
                "shasum": ""
            },
            "require": {
                "ext-tokenizer": "*",
                "php": ">=7.0"
            },
            "require-dev": {
                "ircmaxell/php-yacc": "^0.0.7",
                "phpunit/phpunit": "^6.5 || ^7.0 || ^8.0 || ^9.0"
            },
            "bin": [
                "bin/php-parse"
            ],
            "type": "library",
            "extra": {
                "branch-alias": {
                    "dev-master": "4.9-dev"
                }
            },
            "autoload": {
                "psr-4": {
                    "PhpParser\\": "lib/PhpParser"
                }
            },
            "notification-url": "https://packagist.org/downloads/",
            "license": [
                "BSD-3-Clause"
            ],
            "authors": [
                {
                    "name": "Nikita Popov"
                }
            ],
            "description": "A PHP parser written in PHP",
            "keywords": [
                "parser",
                "php"
            ],
            "support": {
                "issues": "https://github.com/nikic/PHP-Parser/issues",
                "source": "https://github.com/nikic/PHP-Parser/tree/v4.15.1"
            },
            "time": "2022-09-04T07:30:47+00:00"
        },
        {
            "name": "phar-io/manifest",
            "version": "2.0.3",
            "source": {
                "type": "git",
                "url": "https://github.com/phar-io/manifest.git",
                "reference": "97803eca37d319dfa7826cc2437fc020857acb53"
            },
            "dist": {
                "type": "zip",
                "url": "https://api.github.com/repos/phar-io/manifest/zipball/97803eca37d319dfa7826cc2437fc020857acb53",
                "reference": "97803eca37d319dfa7826cc2437fc020857acb53",
                "shasum": ""
            },
            "require": {
                "ext-dom": "*",
                "ext-phar": "*",
                "ext-xmlwriter": "*",
                "phar-io/version": "^3.0.1",
                "php": "^7.2 || ^8.0"
            },
            "type": "library",
            "extra": {
                "branch-alias": {
                    "dev-master": "2.0.x-dev"
                }
            },
            "autoload": {
                "classmap": [
                    "src/"
                ]
            },
            "notification-url": "https://packagist.org/downloads/",
            "license": [
                "BSD-3-Clause"
            ],
            "authors": [
                {
                    "name": "Arne Blankerts",
                    "email": "arne@blankerts.de",
                    "role": "Developer"
                },
                {
                    "name": "Sebastian Heuer",
                    "email": "sebastian@phpeople.de",
                    "role": "Developer"
                },
                {
                    "name": "Sebastian Bergmann",
                    "email": "sebastian@phpunit.de",
                    "role": "Developer"
                }
            ],
            "description": "Component for reading phar.io manifest information from a PHP Archive (PHAR)",
            "support": {
                "issues": "https://github.com/phar-io/manifest/issues",
                "source": "https://github.com/phar-io/manifest/tree/2.0.3"
            },
            "time": "2021-07-20T11:28:43+00:00"
        },
        {
            "name": "phar-io/version",
            "version": "3.2.1",
            "source": {
                "type": "git",
                "url": "https://github.com/phar-io/version.git",
                "reference": "4f7fd7836c6f332bb2933569e566a0d6c4cbed74"
            },
            "dist": {
                "type": "zip",
                "url": "https://api.github.com/repos/phar-io/version/zipball/4f7fd7836c6f332bb2933569e566a0d6c4cbed74",
                "reference": "4f7fd7836c6f332bb2933569e566a0d6c4cbed74",
                "shasum": ""
            },
            "require": {
                "php": "^7.2 || ^8.0"
            },
            "type": "library",
            "autoload": {
                "classmap": [
                    "src/"
                ]
            },
            "notification-url": "https://packagist.org/downloads/",
            "license": [
                "BSD-3-Clause"
            ],
            "authors": [
                {
                    "name": "Arne Blankerts",
                    "email": "arne@blankerts.de",
                    "role": "Developer"
                },
                {
                    "name": "Sebastian Heuer",
                    "email": "sebastian@phpeople.de",
                    "role": "Developer"
                },
                {
                    "name": "Sebastian Bergmann",
                    "email": "sebastian@phpunit.de",
                    "role": "Developer"
                }
            ],
            "description": "Library for handling version information and constraints",
            "support": {
                "issues": "https://github.com/phar-io/version/issues",
                "source": "https://github.com/phar-io/version/tree/3.2.1"
            },
            "time": "2022-02-21T01:04:05+00:00"
        },
        {
            "name": "phpoption/phpoption",
            "version": "1.9.0",
            "source": {
                "type": "git",
                "url": "https://github.com/schmittjoh/php-option.git",
                "reference": "dc5ff11e274a90cc1c743f66c9ad700ce50db9ab"
            },
            "dist": {
                "type": "zip",
                "url": "https://api.github.com/repos/schmittjoh/php-option/zipball/dc5ff11e274a90cc1c743f66c9ad700ce50db9ab",
                "reference": "dc5ff11e274a90cc1c743f66c9ad700ce50db9ab",
                "shasum": ""
            },
            "require": {
                "php": "^7.2.5 || ^8.0"
            },
            "require-dev": {
                "bamarni/composer-bin-plugin": "^1.8",
                "phpunit/phpunit": "^8.5.28 || ^9.5.21"
            },
            "type": "library",
            "extra": {
                "bamarni-bin": {
                    "bin-links": true,
                    "forward-command": true
                },
                "branch-alias": {
                    "dev-master": "1.9-dev"
                }
            },
            "autoload": {
                "psr-4": {
                    "PhpOption\\": "src/PhpOption/"
                }
            },
            "notification-url": "https://packagist.org/downloads/",
            "license": [
                "Apache-2.0"
            ],
            "authors": [
                {
                    "name": "Johannes M. Schmitt",
                    "email": "schmittjoh@gmail.com",
                    "homepage": "https://github.com/schmittjoh"
                },
                {
                    "name": "Graham Campbell",
                    "email": "hello@gjcampbell.co.uk",
                    "homepage": "https://github.com/GrahamCampbell"
                }
            ],
            "description": "Option Type for PHP",
            "keywords": [
                "language",
                "option",
                "php",
                "type"
            ],
            "support": {
                "issues": "https://github.com/schmittjoh/php-option/issues",
                "source": "https://github.com/schmittjoh/php-option/tree/1.9.0"
            },
            "funding": [
                {
                    "url": "https://github.com/GrahamCampbell",
                    "type": "github"
                },
                {
                    "url": "https://tidelift.com/funding/github/packagist/phpoption/phpoption",
                    "type": "tidelift"
                }
            ],
            "time": "2022-07-30T15:51:26+00:00"
        },
        {
            "name": "phpstan/phpstan",
            "version": "1.8.5",
            "source": {
                "type": "git",
                "url": "https://github.com/phpstan/phpstan.git",
                "reference": "f6598a5ff12ca4499a836815e08b4d77a2ddeb20"
            },
            "dist": {
                "type": "zip",
                "url": "https://api.github.com/repos/phpstan/phpstan/zipball/f6598a5ff12ca4499a836815e08b4d77a2ddeb20",
                "reference": "f6598a5ff12ca4499a836815e08b4d77a2ddeb20",
                "shasum": ""
            },
            "require": {
                "php": "^7.2|^8.0"
            },
            "conflict": {
                "phpstan/phpstan-shim": "*"
            },
            "bin": [
                "phpstan",
                "phpstan.phar"
            ],
            "type": "library",
            "autoload": {
                "files": [
                    "bootstrap.php"
                ]
            },
            "notification-url": "https://packagist.org/downloads/",
            "license": [
                "MIT"
            ],
            "description": "PHPStan - PHP Static Analysis Tool",
            "keywords": [
                "dev",
                "static analysis"
            ],
            "support": {
                "issues": "https://github.com/phpstan/phpstan/issues",
                "source": "https://github.com/phpstan/phpstan/tree/1.8.5"
            },
            "funding": [
                {
                    "url": "https://github.com/ondrejmirtes",
                    "type": "github"
                },
                {
                    "url": "https://github.com/phpstan",
                    "type": "github"
                },
                {
                    "url": "https://tidelift.com/funding/github/packagist/phpstan/phpstan",
                    "type": "tidelift"
                }
            ],
            "time": "2022-09-07T16:05:32+00:00"
        },
        {
            "name": "phpunit/php-code-coverage",
            "version": "9.2.17",
            "source": {
                "type": "git",
                "url": "https://github.com/sebastianbergmann/php-code-coverage.git",
                "reference": "aa94dc41e8661fe90c7316849907cba3007b10d8"
            },
            "dist": {
                "type": "zip",
                "url": "https://api.github.com/repos/sebastianbergmann/php-code-coverage/zipball/aa94dc41e8661fe90c7316849907cba3007b10d8",
                "reference": "aa94dc41e8661fe90c7316849907cba3007b10d8",
                "shasum": ""
            },
            "require": {
                "ext-dom": "*",
                "ext-libxml": "*",
                "ext-xmlwriter": "*",
                "nikic/php-parser": "^4.14",
                "php": ">=7.3",
                "phpunit/php-file-iterator": "^3.0.3",
                "phpunit/php-text-template": "^2.0.2",
                "sebastian/code-unit-reverse-lookup": "^2.0.2",
                "sebastian/complexity": "^2.0",
                "sebastian/environment": "^5.1.2",
                "sebastian/lines-of-code": "^1.0.3",
                "sebastian/version": "^3.0.1",
                "theseer/tokenizer": "^1.2.0"
            },
            "require-dev": {
                "phpunit/phpunit": "^9.3"
            },
            "suggest": {
                "ext-pcov": "*",
                "ext-xdebug": "*"
            },
            "type": "library",
            "extra": {
                "branch-alias": {
                    "dev-master": "9.2-dev"
                }
            },
            "autoload": {
                "classmap": [
                    "src/"
                ]
            },
            "notification-url": "https://packagist.org/downloads/",
            "license": [
                "BSD-3-Clause"
            ],
            "authors": [
                {
                    "name": "Sebastian Bergmann",
                    "email": "sebastian@phpunit.de",
                    "role": "lead"
                }
            ],
            "description": "Library that provides collection, processing, and rendering functionality for PHP code coverage information.",
            "homepage": "https://github.com/sebastianbergmann/php-code-coverage",
            "keywords": [
                "coverage",
                "testing",
                "xunit"
            ],
            "support": {
                "issues": "https://github.com/sebastianbergmann/php-code-coverage/issues",
                "source": "https://github.com/sebastianbergmann/php-code-coverage/tree/9.2.17"
            },
            "funding": [
                {
                    "url": "https://github.com/sebastianbergmann",
                    "type": "github"
                }
            ],
            "time": "2022-08-30T12:24:04+00:00"
        },
        {
            "name": "phpunit/php-file-iterator",
            "version": "3.0.6",
            "source": {
                "type": "git",
                "url": "https://github.com/sebastianbergmann/php-file-iterator.git",
                "reference": "cf1c2e7c203ac650e352f4cc675a7021e7d1b3cf"
            },
            "dist": {
                "type": "zip",
                "url": "https://api.github.com/repos/sebastianbergmann/php-file-iterator/zipball/cf1c2e7c203ac650e352f4cc675a7021e7d1b3cf",
                "reference": "cf1c2e7c203ac650e352f4cc675a7021e7d1b3cf",
                "shasum": ""
            },
            "require": {
                "php": ">=7.3"
            },
            "require-dev": {
                "phpunit/phpunit": "^9.3"
            },
            "type": "library",
            "extra": {
                "branch-alias": {
                    "dev-master": "3.0-dev"
                }
            },
            "autoload": {
                "classmap": [
                    "src/"
                ]
            },
            "notification-url": "https://packagist.org/downloads/",
            "license": [
                "BSD-3-Clause"
            ],
            "authors": [
                {
                    "name": "Sebastian Bergmann",
                    "email": "sebastian@phpunit.de",
                    "role": "lead"
                }
            ],
            "description": "FilterIterator implementation that filters files based on a list of suffixes.",
            "homepage": "https://github.com/sebastianbergmann/php-file-iterator/",
            "keywords": [
                "filesystem",
                "iterator"
            ],
            "support": {
                "issues": "https://github.com/sebastianbergmann/php-file-iterator/issues",
                "source": "https://github.com/sebastianbergmann/php-file-iterator/tree/3.0.6"
            },
            "funding": [
                {
                    "url": "https://github.com/sebastianbergmann",
                    "type": "github"
                }
            ],
            "time": "2021-12-02T12:48:52+00:00"
        },
        {
            "name": "phpunit/php-invoker",
            "version": "3.1.1",
            "source": {
                "type": "git",
                "url": "https://github.com/sebastianbergmann/php-invoker.git",
                "reference": "5a10147d0aaf65b58940a0b72f71c9ac0423cc67"
            },
            "dist": {
                "type": "zip",
                "url": "https://api.github.com/repos/sebastianbergmann/php-invoker/zipball/5a10147d0aaf65b58940a0b72f71c9ac0423cc67",
                "reference": "5a10147d0aaf65b58940a0b72f71c9ac0423cc67",
                "shasum": ""
            },
            "require": {
                "php": ">=7.3"
            },
            "require-dev": {
                "ext-pcntl": "*",
                "phpunit/phpunit": "^9.3"
            },
            "suggest": {
                "ext-pcntl": "*"
            },
            "type": "library",
            "extra": {
                "branch-alias": {
                    "dev-master": "3.1-dev"
                }
            },
            "autoload": {
                "classmap": [
                    "src/"
                ]
            },
            "notification-url": "https://packagist.org/downloads/",
            "license": [
                "BSD-3-Clause"
            ],
            "authors": [
                {
                    "name": "Sebastian Bergmann",
                    "email": "sebastian@phpunit.de",
                    "role": "lead"
                }
            ],
            "description": "Invoke callables with a timeout",
            "homepage": "https://github.com/sebastianbergmann/php-invoker/",
            "keywords": [
                "process"
            ],
            "support": {
                "issues": "https://github.com/sebastianbergmann/php-invoker/issues",
                "source": "https://github.com/sebastianbergmann/php-invoker/tree/3.1.1"
            },
            "funding": [
                {
                    "url": "https://github.com/sebastianbergmann",
                    "type": "github"
                }
            ],
            "time": "2020-09-28T05:58:55+00:00"
        },
        {
            "name": "phpunit/php-text-template",
            "version": "2.0.4",
            "source": {
                "type": "git",
                "url": "https://github.com/sebastianbergmann/php-text-template.git",
                "reference": "5da5f67fc95621df9ff4c4e5a84d6a8a2acf7c28"
            },
            "dist": {
                "type": "zip",
                "url": "https://api.github.com/repos/sebastianbergmann/php-text-template/zipball/5da5f67fc95621df9ff4c4e5a84d6a8a2acf7c28",
                "reference": "5da5f67fc95621df9ff4c4e5a84d6a8a2acf7c28",
                "shasum": ""
            },
            "require": {
                "php": ">=7.3"
            },
            "require-dev": {
                "phpunit/phpunit": "^9.3"
            },
            "type": "library",
            "extra": {
                "branch-alias": {
                    "dev-master": "2.0-dev"
                }
            },
            "autoload": {
                "classmap": [
                    "src/"
                ]
            },
            "notification-url": "https://packagist.org/downloads/",
            "license": [
                "BSD-3-Clause"
            ],
            "authors": [
                {
                    "name": "Sebastian Bergmann",
                    "email": "sebastian@phpunit.de",
                    "role": "lead"
                }
            ],
            "description": "Simple template engine.",
            "homepage": "https://github.com/sebastianbergmann/php-text-template/",
            "keywords": [
                "template"
            ],
            "support": {
                "issues": "https://github.com/sebastianbergmann/php-text-template/issues",
                "source": "https://github.com/sebastianbergmann/php-text-template/tree/2.0.4"
            },
            "funding": [
                {
                    "url": "https://github.com/sebastianbergmann",
                    "type": "github"
                }
            ],
            "time": "2020-10-26T05:33:50+00:00"
        },
        {
            "name": "phpunit/php-timer",
            "version": "5.0.3",
            "source": {
                "type": "git",
                "url": "https://github.com/sebastianbergmann/php-timer.git",
                "reference": "5a63ce20ed1b5bf577850e2c4e87f4aa902afbd2"
            },
            "dist": {
                "type": "zip",
                "url": "https://api.github.com/repos/sebastianbergmann/php-timer/zipball/5a63ce20ed1b5bf577850e2c4e87f4aa902afbd2",
                "reference": "5a63ce20ed1b5bf577850e2c4e87f4aa902afbd2",
                "shasum": ""
            },
            "require": {
                "php": ">=7.3"
            },
            "require-dev": {
                "phpunit/phpunit": "^9.3"
            },
            "type": "library",
            "extra": {
                "branch-alias": {
                    "dev-master": "5.0-dev"
                }
            },
            "autoload": {
                "classmap": [
                    "src/"
                ]
            },
            "notification-url": "https://packagist.org/downloads/",
            "license": [
                "BSD-3-Clause"
            ],
            "authors": [
                {
                    "name": "Sebastian Bergmann",
                    "email": "sebastian@phpunit.de",
                    "role": "lead"
                }
            ],
            "description": "Utility class for timing",
            "homepage": "https://github.com/sebastianbergmann/php-timer/",
            "keywords": [
                "timer"
            ],
            "support": {
                "issues": "https://github.com/sebastianbergmann/php-timer/issues",
                "source": "https://github.com/sebastianbergmann/php-timer/tree/5.0.3"
            },
            "funding": [
                {
                    "url": "https://github.com/sebastianbergmann",
                    "type": "github"
                }
            ],
            "time": "2020-10-26T13:16:10+00:00"
        },
        {
            "name": "phpunit/phpunit",
            "version": "9.5.24",
            "source": {
                "type": "git",
                "url": "https://github.com/sebastianbergmann/phpunit.git",
                "reference": "d0aa6097bef9fd42458a9b3c49da32c6ce6129c5"
            },
            "dist": {
                "type": "zip",
                "url": "https://api.github.com/repos/sebastianbergmann/phpunit/zipball/d0aa6097bef9fd42458a9b3c49da32c6ce6129c5",
                "reference": "d0aa6097bef9fd42458a9b3c49da32c6ce6129c5",
                "shasum": ""
            },
            "require": {
                "doctrine/instantiator": "^1.3.1",
                "ext-dom": "*",
                "ext-json": "*",
                "ext-libxml": "*",
                "ext-mbstring": "*",
                "ext-xml": "*",
                "ext-xmlwriter": "*",
                "myclabs/deep-copy": "^1.10.1",
                "phar-io/manifest": "^2.0.3",
                "phar-io/version": "^3.0.2",
                "php": ">=7.3",
                "phpunit/php-code-coverage": "^9.2.13",
                "phpunit/php-file-iterator": "^3.0.5",
                "phpunit/php-invoker": "^3.1.1",
                "phpunit/php-text-template": "^2.0.3",
                "phpunit/php-timer": "^5.0.2",
                "sebastian/cli-parser": "^1.0.1",
                "sebastian/code-unit": "^1.0.6",
                "sebastian/comparator": "^4.0.5",
                "sebastian/diff": "^4.0.3",
                "sebastian/environment": "^5.1.3",
                "sebastian/exporter": "^4.0.3",
                "sebastian/global-state": "^5.0.1",
                "sebastian/object-enumerator": "^4.0.3",
                "sebastian/resource-operations": "^3.0.3",
                "sebastian/type": "^3.1",
                "sebastian/version": "^3.0.2"
            },
            "suggest": {
                "ext-soap": "*",
                "ext-xdebug": "*"
            },
            "bin": [
                "phpunit"
            ],
            "type": "library",
            "extra": {
                "branch-alias": {
                    "dev-master": "9.5-dev"
                }
            },
            "autoload": {
                "files": [
                    "src/Framework/Assert/Functions.php"
                ],
                "classmap": [
                    "src/"
                ]
            },
            "notification-url": "https://packagist.org/downloads/",
            "license": [
                "BSD-3-Clause"
            ],
            "authors": [
                {
                    "name": "Sebastian Bergmann",
                    "email": "sebastian@phpunit.de",
                    "role": "lead"
                }
            ],
            "description": "The PHP Unit Testing framework.",
            "homepage": "https://phpunit.de/",
            "keywords": [
                "phpunit",
                "testing",
                "xunit"
            ],
            "support": {
                "issues": "https://github.com/sebastianbergmann/phpunit/issues",
                "source": "https://github.com/sebastianbergmann/phpunit/tree/9.5.24"
            },
            "funding": [
                {
                    "url": "https://phpunit.de/sponsors.html",
                    "type": "custom"
                },
                {
                    "url": "https://github.com/sebastianbergmann",
                    "type": "github"
                }
            ],
            "time": "2022-08-30T07:42:16+00:00"
        },
        {
            "name": "sebastian/cli-parser",
            "version": "1.0.1",
            "source": {
                "type": "git",
                "url": "https://github.com/sebastianbergmann/cli-parser.git",
                "reference": "442e7c7e687e42adc03470c7b668bc4b2402c0b2"
            },
            "dist": {
                "type": "zip",
                "url": "https://api.github.com/repos/sebastianbergmann/cli-parser/zipball/442e7c7e687e42adc03470c7b668bc4b2402c0b2",
                "reference": "442e7c7e687e42adc03470c7b668bc4b2402c0b2",
                "shasum": ""
            },
            "require": {
                "php": ">=7.3"
            },
            "require-dev": {
                "phpunit/phpunit": "^9.3"
            },
            "type": "library",
            "extra": {
                "branch-alias": {
                    "dev-master": "1.0-dev"
                }
            },
            "autoload": {
                "classmap": [
                    "src/"
                ]
            },
            "notification-url": "https://packagist.org/downloads/",
            "license": [
                "BSD-3-Clause"
            ],
            "authors": [
                {
                    "name": "Sebastian Bergmann",
                    "email": "sebastian@phpunit.de",
                    "role": "lead"
                }
            ],
            "description": "Library for parsing CLI options",
            "homepage": "https://github.com/sebastianbergmann/cli-parser",
            "support": {
                "issues": "https://github.com/sebastianbergmann/cli-parser/issues",
                "source": "https://github.com/sebastianbergmann/cli-parser/tree/1.0.1"
            },
            "funding": [
                {
                    "url": "https://github.com/sebastianbergmann",
                    "type": "github"
                }
            ],
            "time": "2020-09-28T06:08:49+00:00"
        },
        {
            "name": "sebastian/code-unit",
            "version": "1.0.8",
            "source": {
                "type": "git",
                "url": "https://github.com/sebastianbergmann/code-unit.git",
                "reference": "1fc9f64c0927627ef78ba436c9b17d967e68e120"
            },
            "dist": {
                "type": "zip",
                "url": "https://api.github.com/repos/sebastianbergmann/code-unit/zipball/1fc9f64c0927627ef78ba436c9b17d967e68e120",
                "reference": "1fc9f64c0927627ef78ba436c9b17d967e68e120",
                "shasum": ""
            },
            "require": {
                "php": ">=7.3"
            },
            "require-dev": {
                "phpunit/phpunit": "^9.3"
            },
            "type": "library",
            "extra": {
                "branch-alias": {
                    "dev-master": "1.0-dev"
                }
            },
            "autoload": {
                "classmap": [
                    "src/"
                ]
            },
            "notification-url": "https://packagist.org/downloads/",
            "license": [
                "BSD-3-Clause"
            ],
            "authors": [
                {
                    "name": "Sebastian Bergmann",
                    "email": "sebastian@phpunit.de",
                    "role": "lead"
                }
            ],
            "description": "Collection of value objects that represent the PHP code units",
            "homepage": "https://github.com/sebastianbergmann/code-unit",
            "support": {
                "issues": "https://github.com/sebastianbergmann/code-unit/issues",
                "source": "https://github.com/sebastianbergmann/code-unit/tree/1.0.8"
            },
            "funding": [
                {
                    "url": "https://github.com/sebastianbergmann",
                    "type": "github"
                }
            ],
            "time": "2020-10-26T13:08:54+00:00"
        },
        {
            "name": "sebastian/code-unit-reverse-lookup",
            "version": "2.0.3",
            "source": {
                "type": "git",
                "url": "https://github.com/sebastianbergmann/code-unit-reverse-lookup.git",
                "reference": "ac91f01ccec49fb77bdc6fd1e548bc70f7faa3e5"
            },
            "dist": {
                "type": "zip",
                "url": "https://api.github.com/repos/sebastianbergmann/code-unit-reverse-lookup/zipball/ac91f01ccec49fb77bdc6fd1e548bc70f7faa3e5",
                "reference": "ac91f01ccec49fb77bdc6fd1e548bc70f7faa3e5",
                "shasum": ""
            },
            "require": {
                "php": ">=7.3"
            },
            "require-dev": {
                "phpunit/phpunit": "^9.3"
            },
            "type": "library",
            "extra": {
                "branch-alias": {
                    "dev-master": "2.0-dev"
                }
            },
            "autoload": {
                "classmap": [
                    "src/"
                ]
            },
            "notification-url": "https://packagist.org/downloads/",
            "license": [
                "BSD-3-Clause"
            ],
            "authors": [
                {
                    "name": "Sebastian Bergmann",
                    "email": "sebastian@phpunit.de"
                }
            ],
            "description": "Looks up which function or method a line of code belongs to",
            "homepage": "https://github.com/sebastianbergmann/code-unit-reverse-lookup/",
            "support": {
                "issues": "https://github.com/sebastianbergmann/code-unit-reverse-lookup/issues",
                "source": "https://github.com/sebastianbergmann/code-unit-reverse-lookup/tree/2.0.3"
            },
            "funding": [
                {
                    "url": "https://github.com/sebastianbergmann",
                    "type": "github"
                }
            ],
            "time": "2020-09-28T05:30:19+00:00"
        },
        {
            "name": "sebastian/comparator",
            "version": "4.0.8",
            "source": {
                "type": "git",
                "url": "https://github.com/sebastianbergmann/comparator.git",
                "reference": "fa0f136dd2334583309d32b62544682ee972b51a"
            },
            "dist": {
                "type": "zip",
                "url": "https://api.github.com/repos/sebastianbergmann/comparator/zipball/fa0f136dd2334583309d32b62544682ee972b51a",
                "reference": "fa0f136dd2334583309d32b62544682ee972b51a",
                "shasum": ""
            },
            "require": {
                "php": ">=7.3",
                "sebastian/diff": "^4.0",
                "sebastian/exporter": "^4.0"
            },
            "require-dev": {
                "phpunit/phpunit": "^9.3"
            },
            "type": "library",
            "extra": {
                "branch-alias": {
                    "dev-master": "4.0-dev"
                }
            },
            "autoload": {
                "classmap": [
                    "src/"
                ]
            },
            "notification-url": "https://packagist.org/downloads/",
            "license": [
                "BSD-3-Clause"
            ],
            "authors": [
                {
                    "name": "Sebastian Bergmann",
                    "email": "sebastian@phpunit.de"
                },
                {
                    "name": "Jeff Welch",
                    "email": "whatthejeff@gmail.com"
                },
                {
                    "name": "Volker Dusch",
                    "email": "github@wallbash.com"
                },
                {
                    "name": "Bernhard Schussek",
                    "email": "bschussek@2bepublished.at"
                }
            ],
            "description": "Provides the functionality to compare PHP values for equality",
            "homepage": "https://github.com/sebastianbergmann/comparator",
            "keywords": [
                "comparator",
                "compare",
                "equality"
            ],
            "support": {
                "issues": "https://github.com/sebastianbergmann/comparator/issues",
                "source": "https://github.com/sebastianbergmann/comparator/tree/4.0.8"
            },
            "funding": [
                {
                    "url": "https://github.com/sebastianbergmann",
                    "type": "github"
                }
            ],
            "time": "2022-09-14T12:41:17+00:00"
        },
        {
            "name": "sebastian/complexity",
            "version": "2.0.2",
            "source": {
                "type": "git",
                "url": "https://github.com/sebastianbergmann/complexity.git",
                "reference": "739b35e53379900cc9ac327b2147867b8b6efd88"
            },
            "dist": {
                "type": "zip",
                "url": "https://api.github.com/repos/sebastianbergmann/complexity/zipball/739b35e53379900cc9ac327b2147867b8b6efd88",
                "reference": "739b35e53379900cc9ac327b2147867b8b6efd88",
                "shasum": ""
            },
            "require": {
                "nikic/php-parser": "^4.7",
                "php": ">=7.3"
            },
            "require-dev": {
                "phpunit/phpunit": "^9.3"
            },
            "type": "library",
            "extra": {
                "branch-alias": {
                    "dev-master": "2.0-dev"
                }
            },
            "autoload": {
                "classmap": [
                    "src/"
                ]
            },
            "notification-url": "https://packagist.org/downloads/",
            "license": [
                "BSD-3-Clause"
            ],
            "authors": [
                {
                    "name": "Sebastian Bergmann",
                    "email": "sebastian@phpunit.de",
                    "role": "lead"
                }
            ],
            "description": "Library for calculating the complexity of PHP code units",
            "homepage": "https://github.com/sebastianbergmann/complexity",
            "support": {
                "issues": "https://github.com/sebastianbergmann/complexity/issues",
                "source": "https://github.com/sebastianbergmann/complexity/tree/2.0.2"
            },
            "funding": [
                {
                    "url": "https://github.com/sebastianbergmann",
                    "type": "github"
                }
            ],
            "time": "2020-10-26T15:52:27+00:00"
        },
        {
            "name": "sebastian/diff",
            "version": "4.0.4",
            "source": {
                "type": "git",
                "url": "https://github.com/sebastianbergmann/diff.git",
                "reference": "3461e3fccc7cfdfc2720be910d3bd73c69be590d"
            },
            "dist": {
                "type": "zip",
                "url": "https://api.github.com/repos/sebastianbergmann/diff/zipball/3461e3fccc7cfdfc2720be910d3bd73c69be590d",
                "reference": "3461e3fccc7cfdfc2720be910d3bd73c69be590d",
                "shasum": ""
            },
            "require": {
                "php": ">=7.3"
            },
            "require-dev": {
                "phpunit/phpunit": "^9.3",
                "symfony/process": "^4.2 || ^5"
            },
            "type": "library",
            "extra": {
                "branch-alias": {
                    "dev-master": "4.0-dev"
                }
            },
            "autoload": {
                "classmap": [
                    "src/"
                ]
            },
            "notification-url": "https://packagist.org/downloads/",
            "license": [
                "BSD-3-Clause"
            ],
            "authors": [
                {
                    "name": "Sebastian Bergmann",
                    "email": "sebastian@phpunit.de"
                },
                {
                    "name": "Kore Nordmann",
                    "email": "mail@kore-nordmann.de"
                }
            ],
            "description": "Diff implementation",
            "homepage": "https://github.com/sebastianbergmann/diff",
            "keywords": [
                "diff",
                "udiff",
                "unidiff",
                "unified diff"
            ],
            "support": {
                "issues": "https://github.com/sebastianbergmann/diff/issues",
                "source": "https://github.com/sebastianbergmann/diff/tree/4.0.4"
            },
            "funding": [
                {
                    "url": "https://github.com/sebastianbergmann",
                    "type": "github"
                }
            ],
            "time": "2020-10-26T13:10:38+00:00"
        },
        {
            "name": "sebastian/environment",
            "version": "5.1.4",
            "source": {
                "type": "git",
                "url": "https://github.com/sebastianbergmann/environment.git",
                "reference": "1b5dff7bb151a4db11d49d90e5408e4e938270f7"
            },
            "dist": {
                "type": "zip",
                "url": "https://api.github.com/repos/sebastianbergmann/environment/zipball/1b5dff7bb151a4db11d49d90e5408e4e938270f7",
                "reference": "1b5dff7bb151a4db11d49d90e5408e4e938270f7",
                "shasum": ""
            },
            "require": {
                "php": ">=7.3"
            },
            "require-dev": {
                "phpunit/phpunit": "^9.3"
            },
            "suggest": {
                "ext-posix": "*"
            },
            "type": "library",
            "extra": {
                "branch-alias": {
                    "dev-master": "5.1-dev"
                }
            },
            "autoload": {
                "classmap": [
                    "src/"
                ]
            },
            "notification-url": "https://packagist.org/downloads/",
            "license": [
                "BSD-3-Clause"
            ],
            "authors": [
                {
                    "name": "Sebastian Bergmann",
                    "email": "sebastian@phpunit.de"
                }
            ],
            "description": "Provides functionality to handle HHVM/PHP environments",
            "homepage": "http://www.github.com/sebastianbergmann/environment",
            "keywords": [
                "Xdebug",
                "environment",
                "hhvm"
            ],
            "support": {
                "issues": "https://github.com/sebastianbergmann/environment/issues",
                "source": "https://github.com/sebastianbergmann/environment/tree/5.1.4"
            },
            "funding": [
                {
                    "url": "https://github.com/sebastianbergmann",
                    "type": "github"
                }
            ],
            "time": "2022-04-03T09:37:03+00:00"
        },
        {
            "name": "sebastian/exporter",
            "version": "4.0.5",
            "source": {
                "type": "git",
                "url": "https://github.com/sebastianbergmann/exporter.git",
                "reference": "ac230ed27f0f98f597c8a2b6eb7ac563af5e5b9d"
            },
            "dist": {
                "type": "zip",
                "url": "https://api.github.com/repos/sebastianbergmann/exporter/zipball/ac230ed27f0f98f597c8a2b6eb7ac563af5e5b9d",
                "reference": "ac230ed27f0f98f597c8a2b6eb7ac563af5e5b9d",
                "shasum": ""
            },
            "require": {
                "php": ">=7.3",
                "sebastian/recursion-context": "^4.0"
            },
            "require-dev": {
                "ext-mbstring": "*",
                "phpunit/phpunit": "^9.3"
            },
            "type": "library",
            "extra": {
                "branch-alias": {
                    "dev-master": "4.0-dev"
                }
            },
            "autoload": {
                "classmap": [
                    "src/"
                ]
            },
            "notification-url": "https://packagist.org/downloads/",
            "license": [
                "BSD-3-Clause"
            ],
            "authors": [
                {
                    "name": "Sebastian Bergmann",
                    "email": "sebastian@phpunit.de"
                },
                {
                    "name": "Jeff Welch",
                    "email": "whatthejeff@gmail.com"
                },
                {
                    "name": "Volker Dusch",
                    "email": "github@wallbash.com"
                },
                {
                    "name": "Adam Harvey",
                    "email": "aharvey@php.net"
                },
                {
                    "name": "Bernhard Schussek",
                    "email": "bschussek@gmail.com"
                }
            ],
            "description": "Provides the functionality to export PHP variables for visualization",
            "homepage": "https://www.github.com/sebastianbergmann/exporter",
            "keywords": [
                "export",
                "exporter"
            ],
            "support": {
                "issues": "https://github.com/sebastianbergmann/exporter/issues",
                "source": "https://github.com/sebastianbergmann/exporter/tree/4.0.5"
            },
            "funding": [
                {
                    "url": "https://github.com/sebastianbergmann",
                    "type": "github"
                }
            ],
            "time": "2022-09-14T06:03:37+00:00"
        },
        {
            "name": "sebastian/global-state",
            "version": "5.0.5",
            "source": {
                "type": "git",
                "url": "https://github.com/sebastianbergmann/global-state.git",
                "reference": "0ca8db5a5fc9c8646244e629625ac486fa286bf2"
            },
            "dist": {
                "type": "zip",
                "url": "https://api.github.com/repos/sebastianbergmann/global-state/zipball/0ca8db5a5fc9c8646244e629625ac486fa286bf2",
                "reference": "0ca8db5a5fc9c8646244e629625ac486fa286bf2",
                "shasum": ""
            },
            "require": {
                "php": ">=7.3",
                "sebastian/object-reflector": "^2.0",
                "sebastian/recursion-context": "^4.0"
            },
            "require-dev": {
                "ext-dom": "*",
                "phpunit/phpunit": "^9.3"
            },
            "suggest": {
                "ext-uopz": "*"
            },
            "type": "library",
            "extra": {
                "branch-alias": {
                    "dev-master": "5.0-dev"
                }
            },
            "autoload": {
                "classmap": [
                    "src/"
                ]
            },
            "notification-url": "https://packagist.org/downloads/",
            "license": [
                "BSD-3-Clause"
            ],
            "authors": [
                {
                    "name": "Sebastian Bergmann",
                    "email": "sebastian@phpunit.de"
                }
            ],
            "description": "Snapshotting of global state",
            "homepage": "http://www.github.com/sebastianbergmann/global-state",
            "keywords": [
                "global state"
            ],
            "support": {
                "issues": "https://github.com/sebastianbergmann/global-state/issues",
                "source": "https://github.com/sebastianbergmann/global-state/tree/5.0.5"
            },
            "funding": [
                {
                    "url": "https://github.com/sebastianbergmann",
                    "type": "github"
                }
            ],
            "time": "2022-02-14T08:28:10+00:00"
        },
        {
            "name": "sebastian/lines-of-code",
            "version": "1.0.3",
            "source": {
                "type": "git",
                "url": "https://github.com/sebastianbergmann/lines-of-code.git",
                "reference": "c1c2e997aa3146983ed888ad08b15470a2e22ecc"
            },
            "dist": {
                "type": "zip",
                "url": "https://api.github.com/repos/sebastianbergmann/lines-of-code/zipball/c1c2e997aa3146983ed888ad08b15470a2e22ecc",
                "reference": "c1c2e997aa3146983ed888ad08b15470a2e22ecc",
                "shasum": ""
            },
            "require": {
                "nikic/php-parser": "^4.6",
                "php": ">=7.3"
            },
            "require-dev": {
                "phpunit/phpunit": "^9.3"
            },
            "type": "library",
            "extra": {
                "branch-alias": {
                    "dev-master": "1.0-dev"
                }
            },
            "autoload": {
                "classmap": [
                    "src/"
                ]
            },
            "notification-url": "https://packagist.org/downloads/",
            "license": [
                "BSD-3-Clause"
            ],
            "authors": [
                {
                    "name": "Sebastian Bergmann",
                    "email": "sebastian@phpunit.de",
                    "role": "lead"
                }
            ],
            "description": "Library for counting the lines of code in PHP source code",
            "homepage": "https://github.com/sebastianbergmann/lines-of-code",
            "support": {
                "issues": "https://github.com/sebastianbergmann/lines-of-code/issues",
                "source": "https://github.com/sebastianbergmann/lines-of-code/tree/1.0.3"
            },
            "funding": [
                {
                    "url": "https://github.com/sebastianbergmann",
                    "type": "github"
                }
            ],
            "time": "2020-11-28T06:42:11+00:00"
        },
        {
            "name": "sebastian/object-enumerator",
            "version": "4.0.4",
            "source": {
                "type": "git",
                "url": "https://github.com/sebastianbergmann/object-enumerator.git",
                "reference": "5c9eeac41b290a3712d88851518825ad78f45c71"
            },
            "dist": {
                "type": "zip",
                "url": "https://api.github.com/repos/sebastianbergmann/object-enumerator/zipball/5c9eeac41b290a3712d88851518825ad78f45c71",
                "reference": "5c9eeac41b290a3712d88851518825ad78f45c71",
                "shasum": ""
            },
            "require": {
                "php": ">=7.3",
                "sebastian/object-reflector": "^2.0",
                "sebastian/recursion-context": "^4.0"
            },
            "require-dev": {
                "phpunit/phpunit": "^9.3"
            },
            "type": "library",
            "extra": {
                "branch-alias": {
                    "dev-master": "4.0-dev"
                }
            },
            "autoload": {
                "classmap": [
                    "src/"
                ]
            },
            "notification-url": "https://packagist.org/downloads/",
            "license": [
                "BSD-3-Clause"
            ],
            "authors": [
                {
                    "name": "Sebastian Bergmann",
                    "email": "sebastian@phpunit.de"
                }
            ],
            "description": "Traverses array structures and object graphs to enumerate all referenced objects",
            "homepage": "https://github.com/sebastianbergmann/object-enumerator/",
            "support": {
                "issues": "https://github.com/sebastianbergmann/object-enumerator/issues",
                "source": "https://github.com/sebastianbergmann/object-enumerator/tree/4.0.4"
            },
            "funding": [
                {
                    "url": "https://github.com/sebastianbergmann",
                    "type": "github"
                }
            ],
            "time": "2020-10-26T13:12:34+00:00"
        },
        {
            "name": "sebastian/object-reflector",
            "version": "2.0.4",
            "source": {
                "type": "git",
                "url": "https://github.com/sebastianbergmann/object-reflector.git",
                "reference": "b4f479ebdbf63ac605d183ece17d8d7fe49c15c7"
            },
            "dist": {
                "type": "zip",
                "url": "https://api.github.com/repos/sebastianbergmann/object-reflector/zipball/b4f479ebdbf63ac605d183ece17d8d7fe49c15c7",
                "reference": "b4f479ebdbf63ac605d183ece17d8d7fe49c15c7",
                "shasum": ""
            },
            "require": {
                "php": ">=7.3"
            },
            "require-dev": {
                "phpunit/phpunit": "^9.3"
            },
            "type": "library",
            "extra": {
                "branch-alias": {
                    "dev-master": "2.0-dev"
                }
            },
            "autoload": {
                "classmap": [
                    "src/"
                ]
            },
            "notification-url": "https://packagist.org/downloads/",
            "license": [
                "BSD-3-Clause"
            ],
            "authors": [
                {
                    "name": "Sebastian Bergmann",
                    "email": "sebastian@phpunit.de"
                }
            ],
            "description": "Allows reflection of object attributes, including inherited and non-public ones",
            "homepage": "https://github.com/sebastianbergmann/object-reflector/",
            "support": {
                "issues": "https://github.com/sebastianbergmann/object-reflector/issues",
                "source": "https://github.com/sebastianbergmann/object-reflector/tree/2.0.4"
            },
            "funding": [
                {
                    "url": "https://github.com/sebastianbergmann",
                    "type": "github"
                }
            ],
            "time": "2020-10-26T13:14:26+00:00"
        },
        {
            "name": "sebastian/recursion-context",
            "version": "4.0.4",
            "source": {
                "type": "git",
                "url": "https://github.com/sebastianbergmann/recursion-context.git",
                "reference": "cd9d8cf3c5804de4341c283ed787f099f5506172"
            },
            "dist": {
                "type": "zip",
                "url": "https://api.github.com/repos/sebastianbergmann/recursion-context/zipball/cd9d8cf3c5804de4341c283ed787f099f5506172",
                "reference": "cd9d8cf3c5804de4341c283ed787f099f5506172",
                "shasum": ""
            },
            "require": {
                "php": ">=7.3"
            },
            "require-dev": {
                "phpunit/phpunit": "^9.3"
            },
            "type": "library",
            "extra": {
                "branch-alias": {
                    "dev-master": "4.0-dev"
                }
            },
            "autoload": {
                "classmap": [
                    "src/"
                ]
            },
            "notification-url": "https://packagist.org/downloads/",
            "license": [
                "BSD-3-Clause"
            ],
            "authors": [
                {
                    "name": "Sebastian Bergmann",
                    "email": "sebastian@phpunit.de"
                },
                {
                    "name": "Jeff Welch",
                    "email": "whatthejeff@gmail.com"
                },
                {
                    "name": "Adam Harvey",
                    "email": "aharvey@php.net"
                }
            ],
            "description": "Provides functionality to recursively process PHP variables",
            "homepage": "http://www.github.com/sebastianbergmann/recursion-context",
            "support": {
                "issues": "https://github.com/sebastianbergmann/recursion-context/issues",
                "source": "https://github.com/sebastianbergmann/recursion-context/tree/4.0.4"
            },
            "funding": [
                {
                    "url": "https://github.com/sebastianbergmann",
                    "type": "github"
                }
            ],
            "time": "2020-10-26T13:17:30+00:00"
        },
        {
            "name": "sebastian/resource-operations",
            "version": "3.0.3",
            "source": {
                "type": "git",
                "url": "https://github.com/sebastianbergmann/resource-operations.git",
                "reference": "0f4443cb3a1d92ce809899753bc0d5d5a8dd19a8"
            },
            "dist": {
                "type": "zip",
                "url": "https://api.github.com/repos/sebastianbergmann/resource-operations/zipball/0f4443cb3a1d92ce809899753bc0d5d5a8dd19a8",
                "reference": "0f4443cb3a1d92ce809899753bc0d5d5a8dd19a8",
                "shasum": ""
            },
            "require": {
                "php": ">=7.3"
            },
            "require-dev": {
                "phpunit/phpunit": "^9.0"
            },
            "type": "library",
            "extra": {
                "branch-alias": {
                    "dev-master": "3.0-dev"
                }
            },
            "autoload": {
                "classmap": [
                    "src/"
                ]
            },
            "notification-url": "https://packagist.org/downloads/",
            "license": [
                "BSD-3-Clause"
            ],
            "authors": [
                {
                    "name": "Sebastian Bergmann",
                    "email": "sebastian@phpunit.de"
                }
            ],
            "description": "Provides a list of PHP built-in functions that operate on resources",
            "homepage": "https://www.github.com/sebastianbergmann/resource-operations",
            "support": {
                "issues": "https://github.com/sebastianbergmann/resource-operations/issues",
                "source": "https://github.com/sebastianbergmann/resource-operations/tree/3.0.3"
            },
            "funding": [
                {
                    "url": "https://github.com/sebastianbergmann",
                    "type": "github"
                }
            ],
            "time": "2020-09-28T06:45:17+00:00"
        },
        {
            "name": "sebastian/type",
            "version": "3.2.0",
            "source": {
                "type": "git",
                "url": "https://github.com/sebastianbergmann/type.git",
                "reference": "fb3fe09c5f0bae6bc27ef3ce933a1e0ed9464b6e"
            },
            "dist": {
                "type": "zip",
                "url": "https://api.github.com/repos/sebastianbergmann/type/zipball/fb3fe09c5f0bae6bc27ef3ce933a1e0ed9464b6e",
                "reference": "fb3fe09c5f0bae6bc27ef3ce933a1e0ed9464b6e",
                "shasum": ""
            },
            "require": {
                "php": ">=7.3"
            },
            "require-dev": {
                "phpunit/phpunit": "^9.5"
            },
            "type": "library",
            "extra": {
                "branch-alias": {
                    "dev-master": "3.2-dev"
                }
            },
            "autoload": {
                "classmap": [
                    "src/"
                ]
            },
            "notification-url": "https://packagist.org/downloads/",
            "license": [
                "BSD-3-Clause"
            ],
            "authors": [
                {
                    "name": "Sebastian Bergmann",
                    "email": "sebastian@phpunit.de",
                    "role": "lead"
                }
            ],
            "description": "Collection of value objects that represent the types of the PHP type system",
            "homepage": "https://github.com/sebastianbergmann/type",
            "support": {
                "issues": "https://github.com/sebastianbergmann/type/issues",
                "source": "https://github.com/sebastianbergmann/type/tree/3.2.0"
            },
            "funding": [
                {
                    "url": "https://github.com/sebastianbergmann",
                    "type": "github"
                }
            ],
            "time": "2022-09-12T14:47:03+00:00"
        },
        {
            "name": "sebastian/version",
            "version": "3.0.2",
            "source": {
                "type": "git",
                "url": "https://github.com/sebastianbergmann/version.git",
                "reference": "c6c1022351a901512170118436c764e473f6de8c"
            },
            "dist": {
                "type": "zip",
                "url": "https://api.github.com/repos/sebastianbergmann/version/zipball/c6c1022351a901512170118436c764e473f6de8c",
                "reference": "c6c1022351a901512170118436c764e473f6de8c",
                "shasum": ""
            },
            "require": {
                "php": ">=7.3"
            },
            "type": "library",
            "extra": {
                "branch-alias": {
                    "dev-master": "3.0-dev"
                }
            },
            "autoload": {
                "classmap": [
                    "src/"
                ]
            },
            "notification-url": "https://packagist.org/downloads/",
            "license": [
                "BSD-3-Clause"
            ],
            "authors": [
                {
                    "name": "Sebastian Bergmann",
                    "email": "sebastian@phpunit.de",
                    "role": "lead"
                }
            ],
            "description": "Library that helps with managing the version number of Git-hosted PHP projects",
            "homepage": "https://github.com/sebastianbergmann/version",
            "support": {
                "issues": "https://github.com/sebastianbergmann/version/issues",
                "source": "https://github.com/sebastianbergmann/version/tree/3.0.2"
            },
            "funding": [
                {
                    "url": "https://github.com/sebastianbergmann",
                    "type": "github"
                }
            ],
            "time": "2020-09-28T06:39:44+00:00"
        },
        {
            "name": "softcreatr/jsonpath",
            "version": "0.7.5",
            "source": {
                "type": "git",
                "url": "https://github.com/SoftCreatR/JSONPath.git",
                "reference": "008569bf80aa3584834f7890781576bc7b65afa7"
            },
            "dist": {
                "type": "zip",
                "url": "https://api.github.com/repos/SoftCreatR/JSONPath/zipball/008569bf80aa3584834f7890781576bc7b65afa7",
                "reference": "008569bf80aa3584834f7890781576bc7b65afa7",
                "shasum": ""
            },
            "require": {
                "ext-json": "*",
                "php": ">=7.1"
            },
            "replace": {
                "flow/jsonpath": "*"
            },
            "require-dev": {
                "phpunit/phpunit": ">=7.0",
                "roave/security-advisories": "dev-master",
                "squizlabs/php_codesniffer": "^3.5"
            },
            "type": "library",
            "autoload": {
                "psr-4": {
                    "Flow\\JSONPath\\": "src/"
                }
            },
            "notification-url": "https://packagist.org/downloads/",
            "license": [
                "MIT"
            ],
            "authors": [
                {
                    "name": "Stephen Frank",
                    "email": "stephen@flowsa.com",
                    "homepage": "https://prismaticbytes.com",
                    "role": "Developer"
                },
                {
                    "name": "Sascha Greuel",
                    "email": "hello@1-2.dev",
                    "homepage": "http://1-2.dev",
                    "role": "Developer"
                }
            ],
            "description": "JSONPath implementation for parsing, searching and flattening arrays",
            "support": {
                "email": "hello@1-2.dev",
                "forum": "https://github.com/SoftCreatR/JSONPath/discussions",
                "issues": "https://github.com/SoftCreatR/JSONPath/issues",
                "source": "https://github.com/SoftCreatR/JSONPath"
            },
            "funding": [
                {
                    "url": "https://github.com/softcreatr",
                    "type": "github"
                }
            ],
            "time": "2021-06-02T22:15:26+00:00"
        },
        {
            "name": "symfony/browser-kit",
            "version": "v5.4.11",
            "source": {
                "type": "git",
                "url": "https://github.com/symfony/browser-kit.git",
                "reference": "081fe28a26b6bd671dea85ef3a4b5003f3c88027"
            },
            "dist": {
                "type": "zip",
                "url": "https://api.github.com/repos/symfony/browser-kit/zipball/081fe28a26b6bd671dea85ef3a4b5003f3c88027",
                "reference": "081fe28a26b6bd671dea85ef3a4b5003f3c88027",
                "shasum": ""
            },
            "require": {
                "php": ">=7.2.5",
                "symfony/dom-crawler": "^4.4|^5.0|^6.0",
                "symfony/polyfill-php80": "^1.16"
            },
            "require-dev": {
                "symfony/css-selector": "^4.4|^5.0|^6.0",
                "symfony/http-client": "^4.4|^5.0|^6.0",
                "symfony/mime": "^4.4|^5.0|^6.0",
                "symfony/process": "^4.4|^5.0|^6.0"
            },
            "suggest": {
                "symfony/process": ""
            },
            "type": "library",
            "autoload": {
                "psr-4": {
                    "Symfony\\Component\\BrowserKit\\": ""
                },
                "exclude-from-classmap": [
                    "/Tests/"
                ]
            },
            "notification-url": "https://packagist.org/downloads/",
            "license": [
                "MIT"
            ],
            "authors": [
                {
                    "name": "Fabien Potencier",
                    "email": "fabien@symfony.com"
                },
                {
                    "name": "Symfony Community",
                    "homepage": "https://symfony.com/contributors"
                }
            ],
            "description": "Simulates the behavior of a web browser, allowing you to make requests, click on links and submit forms programmatically",
            "homepage": "https://symfony.com",
            "support": {
                "source": "https://github.com/symfony/browser-kit/tree/v5.4.11"
            },
            "funding": [
                {
                    "url": "https://symfony.com/sponsor",
                    "type": "custom"
                },
                {
                    "url": "https://github.com/fabpot",
                    "type": "github"
                },
                {
                    "url": "https://tidelift.com/funding/github/packagist/symfony/symfony",
                    "type": "tidelift"
                }
            ],
            "time": "2022-07-27T15:50:05+00:00"
        },
        {
            "name": "symfony/css-selector",
            "version": "v5.4.11",
            "source": {
                "type": "git",
                "url": "https://github.com/symfony/css-selector.git",
                "reference": "c1681789f059ab756001052164726ae88512ae3d"
            },
            "dist": {
                "type": "zip",
                "url": "https://api.github.com/repos/symfony/css-selector/zipball/c1681789f059ab756001052164726ae88512ae3d",
                "reference": "c1681789f059ab756001052164726ae88512ae3d",
                "shasum": ""
            },
            "require": {
                "php": ">=7.2.5",
                "symfony/polyfill-php80": "^1.16"
            },
            "type": "library",
            "autoload": {
                "psr-4": {
                    "Symfony\\Component\\CssSelector\\": ""
                },
                "exclude-from-classmap": [
                    "/Tests/"
                ]
            },
            "notification-url": "https://packagist.org/downloads/",
            "license": [
                "MIT"
            ],
            "authors": [
                {
                    "name": "Fabien Potencier",
                    "email": "fabien@symfony.com"
                },
                {
                    "name": "Jean-François Simon",
                    "email": "jeanfrancois.simon@sensiolabs.com"
                },
                {
                    "name": "Symfony Community",
                    "homepage": "https://symfony.com/contributors"
                }
            ],
            "description": "Converts CSS selectors to XPath expressions",
            "homepage": "https://symfony.com",
            "support": {
                "source": "https://github.com/symfony/css-selector/tree/v5.4.11"
            },
            "funding": [
                {
                    "url": "https://symfony.com/sponsor",
                    "type": "custom"
                },
                {
                    "url": "https://github.com/fabpot",
                    "type": "github"
                },
                {
                    "url": "https://tidelift.com/funding/github/packagist/symfony/symfony",
                    "type": "tidelift"
                }
            ],
            "time": "2022-06-27T16:58:25+00:00"
        },
        {
            "name": "symfony/dom-crawler",
            "version": "v5.4.12",
            "source": {
                "type": "git",
                "url": "https://github.com/symfony/dom-crawler.git",
                "reference": "291c1e92281a09152dda089f782e23dedd34bd4f"
            },
            "dist": {
                "type": "zip",
                "url": "https://api.github.com/repos/symfony/dom-crawler/zipball/291c1e92281a09152dda089f782e23dedd34bd4f",
                "reference": "291c1e92281a09152dda089f782e23dedd34bd4f",
                "shasum": ""
            },
            "require": {
                "php": ">=7.2.5",
                "symfony/deprecation-contracts": "^2.1|^3",
                "symfony/polyfill-ctype": "~1.8",
                "symfony/polyfill-mbstring": "~1.0",
                "symfony/polyfill-php80": "^1.16"
            },
            "conflict": {
                "masterminds/html5": "<2.6"
            },
            "require-dev": {
                "masterminds/html5": "^2.6",
                "symfony/css-selector": "^4.4|^5.0|^6.0"
            },
            "suggest": {
                "symfony/css-selector": ""
            },
            "type": "library",
            "autoload": {
                "psr-4": {
                    "Symfony\\Component\\DomCrawler\\": ""
                },
                "exclude-from-classmap": [
                    "/Tests/"
                ]
            },
            "notification-url": "https://packagist.org/downloads/",
            "license": [
                "MIT"
            ],
            "authors": [
                {
                    "name": "Fabien Potencier",
                    "email": "fabien@symfony.com"
                },
                {
                    "name": "Symfony Community",
                    "homepage": "https://symfony.com/contributors"
                }
            ],
            "description": "Eases DOM navigation for HTML and XML documents",
            "homepage": "https://symfony.com",
            "support": {
                "source": "https://github.com/symfony/dom-crawler/tree/v5.4.12"
            },
            "funding": [
                {
                    "url": "https://symfony.com/sponsor",
                    "type": "custom"
                },
                {
                    "url": "https://github.com/fabpot",
                    "type": "github"
                },
                {
                    "url": "https://tidelift.com/funding/github/packagist/symfony/symfony",
                    "type": "tidelift"
                }
            ],
            "time": "2022-08-03T13:09:21+00:00"
        },
        {
            "name": "symplify/easy-coding-standard",
            "version": "10.3.3",
            "source": {
                "type": "git",
                "url": "https://github.com/symplify/easy-coding-standard.git",
                "reference": "c93878b3c052321231519b6540e227380f90be17"
            },
            "dist": {
                "type": "zip",
                "url": "https://api.github.com/repos/symplify/easy-coding-standard/zipball/c93878b3c052321231519b6540e227380f90be17",
                "reference": "c93878b3c052321231519b6540e227380f90be17",
                "shasum": ""
            },
            "require": {
                "php": ">=7.2"
            },
            "conflict": {
                "friendsofphp/php-cs-fixer": "<3.0",
                "squizlabs/php_codesniffer": "<3.6"
            },
            "bin": [
                "bin/ecs"
            ],
            "type": "library",
            "extra": {
                "branch-alias": {
                    "dev-main": "10.3-dev"
                }
            },
            "autoload": {
                "files": [
                    "bootstrap.php"
                ]
            },
            "notification-url": "https://packagist.org/downloads/",
            "license": [
                "MIT"
            ],
            "description": "Prefixed scoped version of ECS package",
            "support": {
                "source": "https://github.com/symplify/easy-coding-standard/tree/10.3.3"
            },
            "funding": [
                {
                    "url": "https://www.paypal.me/rectorphp",
                    "type": "custom"
                },
                {
                    "url": "https://github.com/tomasvotruba",
                    "type": "github"
                }
            ],
            "time": "2022-06-13T14:03:37+00:00"
        },
        {
            "name": "theseer/tokenizer",
            "version": "1.2.1",
            "source": {
                "type": "git",
                "url": "https://github.com/theseer/tokenizer.git",
                "reference": "34a41e998c2183e22995f158c581e7b5e755ab9e"
            },
            "dist": {
                "type": "zip",
                "url": "https://api.github.com/repos/theseer/tokenizer/zipball/34a41e998c2183e22995f158c581e7b5e755ab9e",
                "reference": "34a41e998c2183e22995f158c581e7b5e755ab9e",
                "shasum": ""
            },
            "require": {
                "ext-dom": "*",
                "ext-tokenizer": "*",
                "ext-xmlwriter": "*",
                "php": "^7.2 || ^8.0"
            },
            "type": "library",
            "autoload": {
                "classmap": [
                    "src/"
                ]
            },
            "notification-url": "https://packagist.org/downloads/",
            "license": [
                "BSD-3-Clause"
            ],
            "authors": [
                {
                    "name": "Arne Blankerts",
                    "email": "arne@blankerts.de",
                    "role": "Developer"
                }
            ],
            "description": "A small library for converting tokenized PHP source code into XML and potentially other formats",
            "support": {
                "issues": "https://github.com/theseer/tokenizer/issues",
                "source": "https://github.com/theseer/tokenizer/tree/1.2.1"
            },
            "funding": [
                {
                    "url": "https://github.com/theseer",
                    "type": "github"
                }
            ],
            "time": "2021-07-28T10:34:58+00:00"
        },
        {
            "name": "vlucas/phpdotenv",
            "version": "v5.4.1",
            "source": {
                "type": "git",
                "url": "https://github.com/vlucas/phpdotenv.git",
                "reference": "264dce589e7ce37a7ba99cb901eed8249fbec92f"
            },
            "dist": {
                "type": "zip",
                "url": "https://api.github.com/repos/vlucas/phpdotenv/zipball/264dce589e7ce37a7ba99cb901eed8249fbec92f",
                "reference": "264dce589e7ce37a7ba99cb901eed8249fbec92f",
                "shasum": ""
            },
            "require": {
                "ext-pcre": "*",
                "graham-campbell/result-type": "^1.0.2",
                "php": "^7.1.3 || ^8.0",
                "phpoption/phpoption": "^1.8",
                "symfony/polyfill-ctype": "^1.23",
                "symfony/polyfill-mbstring": "^1.23.1",
                "symfony/polyfill-php80": "^1.23.1"
            },
            "require-dev": {
                "bamarni/composer-bin-plugin": "^1.4.1",
                "ext-filter": "*",
                "phpunit/phpunit": "^7.5.20 || ^8.5.21 || ^9.5.10"
            },
            "suggest": {
                "ext-filter": "Required to use the boolean validator."
            },
            "type": "library",
            "extra": {
                "branch-alias": {
                    "dev-master": "5.4-dev"
                }
            },
            "autoload": {
                "psr-4": {
                    "Dotenv\\": "src/"
                }
            },
            "notification-url": "https://packagist.org/downloads/",
            "license": [
                "BSD-3-Clause"
            ],
            "authors": [
                {
                    "name": "Graham Campbell",
                    "email": "hello@gjcampbell.co.uk",
                    "homepage": "https://github.com/GrahamCampbell"
                },
                {
                    "name": "Vance Lucas",
                    "email": "vance@vancelucas.com",
                    "homepage": "https://github.com/vlucas"
                }
            ],
            "description": "Loads environment variables from `.env` to `getenv()`, `$_ENV` and `$_SERVER` automagically.",
            "keywords": [
                "dotenv",
                "env",
                "environment"
            ],
            "support": {
                "issues": "https://github.com/vlucas/phpdotenv/issues",
                "source": "https://github.com/vlucas/phpdotenv/tree/v5.4.1"
            },
            "funding": [
                {
                    "url": "https://github.com/GrahamCampbell",
                    "type": "github"
                },
                {
                    "url": "https://tidelift.com/funding/github/packagist/vlucas/phpdotenv",
                    "type": "tidelift"
                }
            ],
            "time": "2021-12-12T23:22:04+00:00"
        }
    ],
    "aliases": [],
    "minimum-stability": "stable",
    "stability-flags": {
        "craftcms/ecs": 20
    },
    "prefer-stable": false,
    "prefer-lowest": false,
    "platform": {
        "php": "^8.0.2",
        "ext-bcmath": "*",
        "ext-curl": "*",
        "ext-dom": "*",
        "ext-intl": "*",
        "ext-json": "*",
        "ext-mbstring": "*",
        "ext-openssl": "*",
        "ext-pcre": "*",
        "ext-pdo": "*",
        "ext-zip": "*"
    },
    "platform-dev": [],
    "platform-overrides": {
        "php": "8.0.2"
    },
    "plugin-api-version": "2.3.0"
}<|MERGE_RESOLUTION|>--- conflicted
+++ resolved
@@ -4,11 +4,7 @@
         "Read more about it at https://getcomposer.org/doc/01-basic-usage.md#installing-dependencies",
         "This file is @generated automatically"
     ],
-<<<<<<< HEAD
-    "content-hash": "0e651ca58a0287795ad7eec51e836ef5",
-=======
-    "content-hash": "5b6194f5e0e45b3c9dbbf6aeced4264c",
->>>>>>> b82cf1f6
+    "content-hash": "50b4713fcffca2e61eb1e36e981fec3c",
     "packages": [
         {
             "name": "cebe/markdown",
