{
    "_readme": [
        "This file locks the dependencies of your project to a known state",
        "Read more about it at https://getcomposer.org/doc/01-basic-usage.md#installing-dependencies",
        "This file is @generated automatically"
    ],
<<<<<<< HEAD
    "content-hash": "1a9e263239425fd12b96b0ddc73fa79f",
=======
    "content-hash": "96b01321886f5ef554b42a071be4824c",
>>>>>>> 14f4c2bf
    "packages": [
        {
            "name": "cebe/markdown",
            "version": "1.2.1",
            "source": {
                "type": "git",
                "url": "https://github.com/cebe/markdown.git",
                "reference": "9bac5e971dd391e2802dca5400bbeacbaea9eb86"
            },
            "dist": {
                "type": "zip",
                "url": "https://api.github.com/repos/cebe/markdown/zipball/9bac5e971dd391e2802dca5400bbeacbaea9eb86",
                "reference": "9bac5e971dd391e2802dca5400bbeacbaea9eb86",
                "shasum": ""
            },
            "require": {
                "lib-pcre": "*",
                "php": ">=5.4.0"
            },
            "require-dev": {
                "cebe/indent": "*",
                "facebook/xhprof": "*@dev",
                "phpunit/phpunit": "4.1.*"
            },
            "bin": [
                "bin/markdown"
            ],
            "type": "library",
            "extra": {
                "branch-alias": {
                    "dev-master": "1.2.x-dev"
                }
            },
            "autoload": {
                "psr-4": {
                    "cebe\\markdown\\": ""
                }
            },
            "notification-url": "https://packagist.org/downloads/",
            "license": [
                "MIT"
            ],
            "authors": [
                {
                    "name": "Carsten Brandt",
                    "role": "Creator",
                    "email": "mail@cebe.cc",
                    "homepage": "http://cebe.cc/"
                }
            ],
            "description": "A super fast, highly extensible markdown parser for PHP",
            "homepage": "https://github.com/cebe/markdown#readme",
            "keywords": [
                "extensible",
                "fast",
                "gfm",
                "markdown",
                "markdown-extra"
            ],
            "time": "2018-03-26T11:24:36+00:00"
        },
        {
            "name": "composer/ca-bundle",
            "version": "1.2.4",
            "source": {
                "type": "git",
                "url": "https://github.com/composer/ca-bundle.git",
                "reference": "10bb96592168a0f8e8f6dcde3532d9fa50b0b527"
            },
            "dist": {
                "type": "zip",
                "url": "https://api.github.com/repos/composer/ca-bundle/zipball/10bb96592168a0f8e8f6dcde3532d9fa50b0b527",
                "reference": "10bb96592168a0f8e8f6dcde3532d9fa50b0b527",
                "shasum": ""
            },
            "require": {
                "ext-openssl": "*",
                "ext-pcre": "*",
                "php": "^5.3.2 || ^7.0 || ^8.0"
            },
            "require-dev": {
                "phpunit/phpunit": "^4.8.35 || ^5.7 || 6.5 - 8",
                "psr/log": "^1.0",
                "symfony/process": "^2.5 || ^3.0 || ^4.0"
            },
            "type": "library",
            "extra": {
                "branch-alias": {
                    "dev-master": "1.x-dev"
                }
            },
            "autoload": {
                "psr-4": {
                    "Composer\\CaBundle\\": "src"
                }
            },
            "notification-url": "https://packagist.org/downloads/",
            "license": [
                "MIT"
            ],
            "authors": [
                {
                    "name": "Jordi Boggiano",
                    "email": "j.boggiano@seld.be",
                    "homepage": "http://seld.be"
                }
            ],
            "description": "Lets you find a path to the system CA bundle, and includes a fallback to the Mozilla CA bundle.",
            "keywords": [
                "cabundle",
                "cacert",
                "certificate",
                "ssl",
                "tls"
            ],
            "time": "2019-08-30T08:44:50+00:00"
        },
        {
            "name": "composer/composer",
            "version": "1.6.3",
            "source": {
                "type": "git",
                "url": "https://github.com/composer/composer.git",
                "reference": "88a69fda0f2187ad8714cedffd7a8872dceaa4c2"
            },
            "dist": {
                "type": "zip",
                "url": "https://api.github.com/repos/composer/composer/zipball/88a69fda0f2187ad8714cedffd7a8872dceaa4c2",
                "reference": "88a69fda0f2187ad8714cedffd7a8872dceaa4c2",
                "shasum": ""
            },
            "require": {
                "composer/ca-bundle": "^1.0",
                "composer/semver": "^1.0",
                "composer/spdx-licenses": "^1.2",
                "justinrainbow/json-schema": "^3.0 || ^4.0 || ^5.0",
                "php": "^5.3.2 || ^7.0",
                "psr/log": "^1.0",
                "seld/cli-prompt": "^1.0",
                "seld/jsonlint": "^1.4",
                "seld/phar-utils": "^1.0",
                "symfony/console": "^2.7 || ^3.0 || ^4.0",
                "symfony/filesystem": "^2.7 || ^3.0 || ^4.0",
                "symfony/finder": "^2.7 || ^3.0 || ^4.0",
                "symfony/process": "^2.7 || ^3.0 || ^4.0"
            },
            "require-dev": {
                "phpunit/phpunit": "^4.8.35 || ^5.7",
                "phpunit/phpunit-mock-objects": "^2.3 || ^3.0"
            },
            "suggest": {
                "ext-openssl": "Enabling the openssl extension allows you to access https URLs for repositories and packages",
                "ext-zip": "Enabling the zip extension allows you to unzip archives",
                "ext-zlib": "Allow gzip compression of HTTP requests"
            },
            "bin": [
                "bin/composer"
            ],
            "type": "library",
            "extra": {
                "branch-alias": {
                    "dev-master": "1.6-dev"
                }
            },
            "autoload": {
                "psr-4": {
                    "Composer\\": "src/Composer"
                }
            },
            "notification-url": "https://packagist.org/downloads/",
            "license": [
                "MIT"
            ],
            "authors": [
                {
                    "name": "Nils Adermann",
                    "email": "naderman@naderman.de",
                    "homepage": "http://www.naderman.de"
                },
                {
                    "name": "Jordi Boggiano",
                    "email": "j.boggiano@seld.be",
                    "homepage": "http://seld.be"
                }
            ],
            "description": "Composer helps you declare, manage and install dependencies of PHP projects, ensuring you have the right stack everywhere.",
            "homepage": "https://getcomposer.org/",
            "keywords": [
                "autoload",
                "dependency",
                "package"
            ],
            "time": "2018-01-31T15:28:18+00:00"
        },
        {
            "name": "composer/semver",
            "version": "1.5.0",
            "source": {
                "type": "git",
                "url": "https://github.com/composer/semver.git",
                "reference": "46d9139568ccb8d9e7cdd4539cab7347568a5e2e"
            },
            "dist": {
                "type": "zip",
                "url": "https://api.github.com/repos/composer/semver/zipball/46d9139568ccb8d9e7cdd4539cab7347568a5e2e",
                "reference": "46d9139568ccb8d9e7cdd4539cab7347568a5e2e",
                "shasum": ""
            },
            "require": {
                "php": "^5.3.2 || ^7.0"
            },
            "require-dev": {
                "phpunit/phpunit": "^4.5 || ^5.0.5",
                "phpunit/phpunit-mock-objects": "2.3.0 || ^3.0"
            },
            "type": "library",
            "extra": {
                "branch-alias": {
                    "dev-master": "1.x-dev"
                }
            },
            "autoload": {
                "psr-4": {
                    "Composer\\Semver\\": "src"
                }
            },
            "notification-url": "https://packagist.org/downloads/",
            "license": [
                "MIT"
            ],
            "authors": [
                {
                    "name": "Nils Adermann",
                    "email": "naderman@naderman.de",
                    "homepage": "http://www.naderman.de"
                },
                {
                    "name": "Jordi Boggiano",
                    "email": "j.boggiano@seld.be",
                    "homepage": "http://seld.be"
                },
                {
                    "name": "Rob Bast",
                    "email": "rob.bast@gmail.com",
                    "homepage": "http://robbast.nl"
                }
            ],
            "description": "Semver library that offers utilities, version constraint parsing and validation.",
            "keywords": [
                "semantic",
                "semver",
                "validation",
                "versioning"
            ],
            "time": "2019-03-19T17:25:45+00:00"
        },
        {
            "name": "composer/spdx-licenses",
            "version": "1.5.2",
            "source": {
                "type": "git",
                "url": "https://github.com/composer/spdx-licenses.git",
                "reference": "7ac1e6aec371357df067f8a688c3d6974df68fa5"
            },
            "dist": {
                "type": "zip",
                "url": "https://api.github.com/repos/composer/spdx-licenses/zipball/7ac1e6aec371357df067f8a688c3d6974df68fa5",
                "reference": "7ac1e6aec371357df067f8a688c3d6974df68fa5",
                "shasum": ""
            },
            "require": {
                "php": "^5.3.2 || ^7.0 || ^8.0"
            },
            "require-dev": {
                "phpunit/phpunit": "^4.8.35 || ^5.7 || 6.5 - 7"
            },
            "type": "library",
            "extra": {
                "branch-alias": {
                    "dev-master": "1.x-dev"
                }
            },
            "autoload": {
                "psr-4": {
                    "Composer\\Spdx\\": "src"
                }
            },
            "notification-url": "https://packagist.org/downloads/",
            "license": [
                "MIT"
            ],
            "authors": [
                {
                    "name": "Nils Adermann",
                    "email": "naderman@naderman.de",
                    "homepage": "http://www.naderman.de"
                },
                {
                    "name": "Jordi Boggiano",
                    "email": "j.boggiano@seld.be",
                    "homepage": "http://seld.be"
                },
                {
                    "name": "Rob Bast",
                    "email": "rob.bast@gmail.com",
                    "homepage": "http://robbast.nl"
                }
            ],
            "description": "SPDX licenses list and validation library.",
            "keywords": [
                "license",
                "spdx",
                "validator"
            ],
            "time": "2019-07-29T10:31:59+00:00"
        },
        {
            "name": "container-interop/container-interop",
            "version": "1.2.0",
            "source": {
                "type": "git",
                "url": "https://github.com/container-interop/container-interop.git",
                "reference": "79cbf1341c22ec75643d841642dd5d6acd83bdb8"
            },
            "dist": {
                "type": "zip",
                "url": "https://api.github.com/repos/container-interop/container-interop/zipball/79cbf1341c22ec75643d841642dd5d6acd83bdb8",
                "reference": "79cbf1341c22ec75643d841642dd5d6acd83bdb8",
                "shasum": ""
            },
            "require": {
                "psr/container": "^1.0"
            },
            "type": "library",
            "autoload": {
                "psr-4": {
                    "Interop\\Container\\": "src/Interop/Container/"
                }
            },
            "notification-url": "https://packagist.org/downloads/",
            "license": [
                "MIT"
            ],
            "description": "Promoting the interoperability of container objects (DIC, SL, etc.)",
            "homepage": "https://github.com/container-interop/container-interop",
            "abandoned": "psr/container",
            "time": "2017-02-14T19:40:03+00:00"
        },
        {
            "name": "craftcms/oauth2-craftid",
            "version": "1.0.0.1",
            "source": {
                "type": "git",
                "url": "https://github.com/craftcms/oauth2-craftid.git",
                "reference": "3f18364139d72d83fb50546d85130beaaa868836"
            },
            "dist": {
                "type": "zip",
                "url": "https://api.github.com/repos/craftcms/oauth2-craftid/zipball/3f18364139d72d83fb50546d85130beaaa868836",
                "reference": "3f18364139d72d83fb50546d85130beaaa868836",
                "shasum": ""
            },
            "require": {
                "league/oauth2-client": "^2.2.1"
            },
            "require-dev": {
                "phpunit/phpunit": "^5.0",
                "satooshi/php-coveralls": "^1.0",
                "squizlabs/php_codesniffer": "^2.0"
            },
            "type": "library",
            "autoload": {
                "psr-4": {
                    "craftcms\\oauth2\\client\\": "src/"
                }
            },
            "notification-url": "https://packagist.org/downloads/",
            "license": [
                "MIT"
            ],
            "authors": [
                {
                    "name": "Pixel & Tonic",
                    "homepage": "https://pixelandtonic.com/"
                }
            ],
            "description": "Craft OAuth 2.0 Client Provider for The PHP League OAuth2-Client",
            "keywords": [
                "Authentication",
                "authorization",
                "client",
                "cms",
                "craftcms",
                "craftid",
                "oauth",
                "oauth2"
            ],
            "time": "2017-11-22T19:46:18+00:00"
        },
        {
            "name": "craftcms/plugin-installer",
            "version": "1.5.4",
            "source": {
                "type": "git",
                "url": "https://github.com/craftcms/plugin-installer.git",
                "reference": "4989a9d57babdf53da0bd70cf6a3145635d653e8"
            },
            "dist": {
                "type": "zip",
                "url": "https://api.github.com/repos/craftcms/plugin-installer/zipball/4989a9d57babdf53da0bd70cf6a3145635d653e8",
                "reference": "4989a9d57babdf53da0bd70cf6a3145635d653e8",
                "shasum": ""
            },
            "require": {
                "composer-plugin-api": "^1.0"
            },
            "type": "composer-plugin",
            "extra": {
                "class": "craft\\composer\\Plugin"
            },
            "autoload": {
                "psr-4": {
                    "craft\\composer\\": "src/"
                }
            },
            "notification-url": "https://packagist.org/downloads/",
            "license": [
                "MIT"
            ],
            "description": "Craft CMS Plugin Installer",
            "homepage": "https://craftcms.com/",
            "keywords": [
                "cms",
                "composer",
                "craftcms",
                "installer",
                "plugin"
            ],
            "time": "2019-05-23T13:16:39+00:00"
        },
        {
            "name": "craftcms/server-check",
            "version": "1.1.7",
            "source": {
                "type": "git",
                "url": "https://github.com/craftcms/server-check.git",
                "reference": "b379bbcdd32f2db78d204bc4d6f3f97e63fa8e04"
            },
            "dist": {
                "type": "zip",
                "url": "https://api.github.com/repos/craftcms/server-check/zipball/b379bbcdd32f2db78d204bc4d6f3f97e63fa8e04",
                "reference": "b379bbcdd32f2db78d204bc4d6f3f97e63fa8e04",
                "shasum": ""
            },
            "type": "library",
            "autoload": {
                "classmap": [
                    "server/requirements"
                ]
            },
            "notification-url": "https://packagist.org/downloads/",
            "license": [
                "MIT"
            ],
            "description": "Craft CMS Server Check",
            "homepage": "https://craftcms.com/",
            "keywords": [
                "cms",
                "craftcms",
                "requirements",
                "yii2"
            ],
            "time": "2019-01-31T19:59:15+00:00"
        },
        {
            "name": "creocoder/yii2-nested-sets",
            "version": "0.9.0",
            "source": {
                "type": "git",
                "url": "https://github.com/creocoder/yii2-nested-sets.git",
                "reference": "cb8635a459b6246e5a144f096b992dcc30cf9954"
            },
            "dist": {
                "type": "zip",
                "url": "https://api.github.com/repos/creocoder/yii2-nested-sets/zipball/cb8635a459b6246e5a144f096b992dcc30cf9954",
                "reference": "cb8635a459b6246e5a144f096b992dcc30cf9954",
                "shasum": ""
            },
            "require": {
                "yiisoft/yii2": "*"
            },
            "type": "yii2-extension",
            "autoload": {
                "psr-4": {
                    "creocoder\\nestedsets\\": "src"
                }
            },
            "notification-url": "https://packagist.org/downloads/",
            "license": [
                "BSD-3-Clause"
            ],
            "authors": [
                {
                    "name": "Alexander Kochetov",
                    "email": "creocoder@gmail.com"
                }
            ],
            "description": "The nested sets behavior for the Yii framework",
            "keywords": [
                "nested sets",
                "yii2"
            ],
            "time": "2015-01-27T10:53:51+00:00"
        },
        {
            "name": "dnoegel/php-xdg-base-dir",
            "version": "0.1",
            "source": {
                "type": "git",
                "url": "https://github.com/dnoegel/php-xdg-base-dir.git",
                "reference": "265b8593498b997dc2d31e75b89f053b5cc9621a"
            },
            "dist": {
                "type": "zip",
                "url": "https://api.github.com/repos/dnoegel/php-xdg-base-dir/zipball/265b8593498b997dc2d31e75b89f053b5cc9621a",
                "reference": "265b8593498b997dc2d31e75b89f053b5cc9621a",
                "shasum": ""
            },
            "require": {
                "php": ">=5.3.2"
            },
            "require-dev": {
                "phpunit/phpunit": "@stable"
            },
            "type": "project",
            "autoload": {
                "psr-4": {
                    "XdgBaseDir\\": "src/"
                }
            },
            "notification-url": "https://packagist.org/downloads/",
            "license": [
                "MIT"
            ],
            "description": "implementation of xdg base directory specification for php",
            "time": "2014-10-24T07:27:01+00:00"
        },
        {
            "name": "doctrine/lexer",
            "version": "1.0.2",
            "source": {
                "type": "git",
                "url": "https://github.com/doctrine/lexer.git",
                "reference": "1febd6c3ef84253d7c815bed85fc622ad207a9f8"
            },
            "dist": {
                "type": "zip",
                "url": "https://api.github.com/repos/doctrine/lexer/zipball/1febd6c3ef84253d7c815bed85fc622ad207a9f8",
                "reference": "1febd6c3ef84253d7c815bed85fc622ad207a9f8",
                "shasum": ""
            },
            "require": {
                "php": ">=5.3.2"
            },
            "require-dev": {
                "phpunit/phpunit": "^4.5"
            },
            "type": "library",
            "extra": {
                "branch-alias": {
                    "dev-master": "1.0.x-dev"
                }
            },
            "autoload": {
                "psr-4": {
                    "Doctrine\\Common\\Lexer\\": "lib/Doctrine/Common/Lexer"
                }
            },
            "notification-url": "https://packagist.org/downloads/",
            "license": [
                "MIT"
            ],
            "authors": [
                {
                    "name": "Roman Borschel",
                    "email": "roman@code-factory.org"
                },
                {
                    "name": "Guilherme Blanco",
                    "email": "guilhermeblanco@gmail.com"
                },
                {
                    "name": "Johannes Schmitt",
                    "email": "schmittjoh@gmail.com"
                }
            ],
            "description": "PHP Doctrine Lexer parser library that can be used in Top-Down, Recursive Descent Parsers.",
            "homepage": "https://www.doctrine-project.org/projects/lexer.html",
            "keywords": [
                "annotations",
                "docblock",
                "lexer",
                "parser",
                "php"
            ],
            "time": "2019-06-08T11:03:04+00:00"
        },
        {
            "name": "egulias/email-validator",
            "version": "2.1.11",
            "source": {
                "type": "git",
                "url": "https://github.com/egulias/EmailValidator.git",
                "reference": "92dd169c32f6f55ba570c309d83f5209cefb5e23"
            },
            "dist": {
                "type": "zip",
                "url": "https://api.github.com/repos/egulias/EmailValidator/zipball/92dd169c32f6f55ba570c309d83f5209cefb5e23",
                "reference": "92dd169c32f6f55ba570c309d83f5209cefb5e23",
                "shasum": ""
            },
            "require": {
                "doctrine/lexer": "^1.0.1",
                "php": ">= 5.5"
            },
            "require-dev": {
                "dominicsayers/isemail": "dev-master",
                "phpunit/phpunit": "^4.8.35||^5.7||^6.0",
                "satooshi/php-coveralls": "^1.0.1",
                "symfony/phpunit-bridge": "^4.4@dev"
            },
            "suggest": {
                "ext-intl": "PHP Internationalization Libraries are required to use the SpoofChecking validation"
            },
            "type": "library",
            "extra": {
                "branch-alias": {
                    "dev-master": "2.1.x-dev"
                }
            },
            "autoload": {
                "psr-4": {
                    "Egulias\\EmailValidator\\": "EmailValidator"
                }
            },
            "notification-url": "https://packagist.org/downloads/",
            "license": [
                "MIT"
            ],
            "authors": [
                {
                    "name": "Eduardo Gulias Davis"
                }
            ],
            "description": "A library for validating emails against several RFCs",
            "homepage": "https://github.com/egulias/EmailValidator",
            "keywords": [
                "email",
                "emailvalidation",
                "emailvalidator",
                "validation",
                "validator"
            ],
            "time": "2019-08-13T17:33:27+00:00"
        },
        {
            "name": "elvanto/litemoji",
            "version": "1.4.4",
            "source": {
                "type": "git",
                "url": "https://github.com/elvanto/litemoji.git",
                "reference": "17bf635e4d1a5b4d35d2cadf153cd589b78af7f0"
            },
            "dist": {
                "type": "zip",
                "url": "https://api.github.com/repos/elvanto/litemoji/zipball/17bf635e4d1a5b4d35d2cadf153cd589b78af7f0",
                "reference": "17bf635e4d1a5b4d35d2cadf153cd589b78af7f0",
                "shasum": ""
            },
            "require": {
                "php": ">=5.4"
            },
            "require-dev": {
                "milesj/emojibase": "3.1.0",
                "phpunit/phpunit": "^5.0"
            },
            "type": "library",
            "autoload": {
                "psr-4": {
                    "LitEmoji\\": "src/"
                }
            },
            "notification-url": "https://packagist.org/downloads/",
            "license": [
                "MIT"
            ],
            "description": "A PHP library simplifying the conversion of unicode, HTML and shortcode emoji.",
            "keywords": [
                "emoji",
                "php-emoji"
            ],
            "time": "2018-09-28T05:23:38+00:00"
        },
        {
            "name": "enshrined/svg-sanitize",
            "version": "0.13.0",
            "source": {
                "type": "git",
                "url": "https://github.com/darylldoyle/svg-sanitizer.git",
                "reference": "4cf8d0f61edf9f00b84e162fc229176a362da247"
            },
            "dist": {
                "type": "zip",
                "url": "https://api.github.com/repos/darylldoyle/svg-sanitizer/zipball/4cf8d0f61edf9f00b84e162fc229176a362da247",
                "reference": "4cf8d0f61edf9f00b84e162fc229176a362da247",
                "shasum": ""
            },
            "require": {
                "ext-dom": "*",
                "ext-libxml": "*"
            },
            "require-dev": {
                "codeclimate/php-test-reporter": "^0.1.2",
                "phpunit/phpunit": "^6"
            },
            "type": "library",
            "autoload": {
                "psr-4": {
                    "enshrined\\svgSanitize\\": "src"
                }
            },
            "notification-url": "https://packagist.org/downloads/",
            "license": [
                "GPL-2.0-or-later"
            ],
            "authors": [
                {
                    "name": "Daryll Doyle",
                    "email": "daryll@enshrined.co.uk"
                }
            ],
            "description": "An SVG sanitizer for PHP",
            "time": "2019-11-07T09:16:31+00:00"
        },
        {
            "name": "ezyang/htmlpurifier",
            "version": "v4.12.0",
            "source": {
                "type": "git",
                "url": "https://github.com/ezyang/htmlpurifier.git",
                "reference": "a617e55bc62a87eec73bd456d146d134ad716f03"
            },
            "dist": {
                "type": "zip",
                "url": "https://api.github.com/repos/ezyang/htmlpurifier/zipball/a617e55bc62a87eec73bd456d146d134ad716f03",
                "reference": "a617e55bc62a87eec73bd456d146d134ad716f03",
                "shasum": ""
            },
            "require": {
                "php": ">=5.2"
            },
            "require-dev": {
                "simpletest/simpletest": "dev-master#72de02a7b80c6bb8864ef9bf66d41d2f58f826bd"
            },
            "type": "library",
            "autoload": {
                "psr-0": {
                    "HTMLPurifier": "library/"
                },
                "files": [
                    "library/HTMLPurifier.composer.php"
                ]
            },
            "notification-url": "https://packagist.org/downloads/",
            "license": [
                "LGPL-2.1-or-later"
            ],
            "authors": [
                {
                    "name": "Edward Z. Yang",
                    "email": "admin@htmlpurifier.org",
                    "homepage": "http://ezyang.com"
                }
            ],
            "description": "Standards compliant HTML filter written in PHP",
            "homepage": "http://htmlpurifier.org/",
            "keywords": [
                "html"
            ],
            "time": "2019-10-28T03:44:26+00:00"
        },
        {
            "name": "guzzlehttp/guzzle",
            "version": "6.4.1",
            "source": {
                "type": "git",
                "url": "https://github.com/guzzle/guzzle.git",
                "reference": "0895c932405407fd3a7368b6910c09a24d26db11"
            },
            "dist": {
                "type": "zip",
                "url": "https://api.github.com/repos/guzzle/guzzle/zipball/0895c932405407fd3a7368b6910c09a24d26db11",
                "reference": "0895c932405407fd3a7368b6910c09a24d26db11",
                "shasum": ""
            },
            "require": {
                "ext-json": "*",
                "guzzlehttp/promises": "^1.0",
                "guzzlehttp/psr7": "^1.6.1",
                "php": ">=5.5"
            },
            "require-dev": {
                "ext-curl": "*",
                "phpunit/phpunit": "^4.8.35 || ^5.7 || ^6.4 || ^7.0",
                "psr/log": "^1.1"
            },
            "suggest": {
                "psr/log": "Required for using the Log middleware"
            },
            "type": "library",
            "extra": {
                "branch-alias": {
                    "dev-master": "6.3-dev"
                }
            },
            "autoload": {
                "psr-4": {
                    "GuzzleHttp\\": "src/"
                },
                "files": [
                    "src/functions_include.php"
                ]
            },
            "notification-url": "https://packagist.org/downloads/",
            "license": [
                "MIT"
            ],
            "authors": [
                {
                    "name": "Michael Dowling",
                    "email": "mtdowling@gmail.com",
                    "homepage": "https://github.com/mtdowling"
                }
            ],
            "description": "Guzzle is a PHP HTTP client library",
            "homepage": "http://guzzlephp.org/",
            "keywords": [
                "client",
                "curl",
                "framework",
                "http",
                "http client",
                "rest",
                "web service"
            ],
            "time": "2019-10-23T15:58:00+00:00"
        },
        {
            "name": "guzzlehttp/promises",
            "version": "v1.3.1",
            "source": {
                "type": "git",
                "url": "https://github.com/guzzle/promises.git",
                "reference": "a59da6cf61d80060647ff4d3eb2c03a2bc694646"
            },
            "dist": {
                "type": "zip",
                "url": "https://api.github.com/repos/guzzle/promises/zipball/a59da6cf61d80060647ff4d3eb2c03a2bc694646",
                "reference": "a59da6cf61d80060647ff4d3eb2c03a2bc694646",
                "shasum": ""
            },
            "require": {
                "php": ">=5.5.0"
            },
            "require-dev": {
                "phpunit/phpunit": "^4.0"
            },
            "type": "library",
            "extra": {
                "branch-alias": {
                    "dev-master": "1.4-dev"
                }
            },
            "autoload": {
                "psr-4": {
                    "GuzzleHttp\\Promise\\": "src/"
                },
                "files": [
                    "src/functions_include.php"
                ]
            },
            "notification-url": "https://packagist.org/downloads/",
            "license": [
                "MIT"
            ],
            "authors": [
                {
                    "name": "Michael Dowling",
                    "email": "mtdowling@gmail.com",
                    "homepage": "https://github.com/mtdowling"
                }
            ],
            "description": "Guzzle promises library",
            "keywords": [
                "promise"
            ],
            "time": "2016-12-20T10:07:11+00:00"
        },
        {
            "name": "guzzlehttp/psr7",
            "version": "1.6.1",
            "source": {
                "type": "git",
                "url": "https://github.com/guzzle/psr7.git",
                "reference": "239400de7a173fe9901b9ac7c06497751f00727a"
            },
            "dist": {
                "type": "zip",
                "url": "https://api.github.com/repos/guzzle/psr7/zipball/239400de7a173fe9901b9ac7c06497751f00727a",
                "reference": "239400de7a173fe9901b9ac7c06497751f00727a",
                "shasum": ""
            },
            "require": {
                "php": ">=5.4.0",
                "psr/http-message": "~1.0",
                "ralouphie/getallheaders": "^2.0.5 || ^3.0.0"
            },
            "provide": {
                "psr/http-message-implementation": "1.0"
            },
            "require-dev": {
                "ext-zlib": "*",
                "phpunit/phpunit": "~4.8.36 || ^5.7.27 || ^6.5.8"
            },
            "suggest": {
                "zendframework/zend-httphandlerrunner": "Emit PSR-7 responses"
            },
            "type": "library",
            "extra": {
                "branch-alias": {
                    "dev-master": "1.6-dev"
                }
            },
            "autoload": {
                "psr-4": {
                    "GuzzleHttp\\Psr7\\": "src/"
                },
                "files": [
                    "src/functions_include.php"
                ]
            },
            "notification-url": "https://packagist.org/downloads/",
            "license": [
                "MIT"
            ],
            "authors": [
                {
                    "name": "Michael Dowling",
                    "email": "mtdowling@gmail.com",
                    "homepage": "https://github.com/mtdowling"
                },
                {
                    "name": "Tobias Schultze",
                    "homepage": "https://github.com/Tobion"
                }
            ],
            "description": "PSR-7 message implementation that also provides common utility methods",
            "keywords": [
                "http",
                "message",
                "psr-7",
                "request",
                "response",
                "stream",
                "uri",
                "url"
            ],
            "time": "2019-07-01T23:21:34+00:00"
        },
        {
            "name": "intervention/httpauth",
            "version": "2.1.0",
            "source": {
                "type": "git",
                "url": "https://github.com/Intervention/httpauth.git",
                "reference": "3d67894b28b9ff3887fb9e4474c6b81ca5614543"
            },
            "dist": {
                "type": "zip",
                "url": "https://api.github.com/repos/Intervention/httpauth/zipball/3d67894b28b9ff3887fb9e4474c6b81ca5614543",
                "reference": "3d67894b28b9ff3887fb9e4474c6b81ca5614543",
                "shasum": ""
            },
            "require": {
                "php": ">=5.3.0"
            },
            "require-dev": {
                "phpunit/phpunit": "~4.0"
            },
            "type": "library",
            "extra": {
                "laravel": {
                    "providers": [
                        "Intervention\\Httpauth\\HttpauthServiceProvider"
                    ],
                    "aliases": {
                        "Httpauth": "Intervention\\Httpauth\\Facades\\Httpauth"
                    }
                }
            },
            "autoload": {
                "psr-4": {
                    "Intervention\\Httpauth\\": "src/Intervention/Httpauth"
                }
            },
            "notification-url": "https://packagist.org/downloads/",
            "license": [
                "MIT"
            ],
            "authors": [
                {
                    "name": "Oliver Vogel",
                    "email": "oliver@olivervogel.com",
                    "homepage": "http://olivervogel.com/"
                }
            ],
            "description": "HTTP authentication (Basic & Digest) including ServiceProviders for easy Laravel integration",
            "homepage": "https://github.com/Intervention/httpauth",
            "keywords": [
                "Authentication",
                "http",
                "laravel"
            ],
            "time": "2019-09-09T11:59:51+00:00"
        },
        {
            "name": "jakub-onderka/php-console-color",
            "version": "v0.2",
            "source": {
                "type": "git",
                "url": "https://github.com/JakubOnderka/PHP-Console-Color.git",
                "reference": "d5deaecff52a0d61ccb613bb3804088da0307191"
            },
            "dist": {
                "type": "zip",
                "url": "https://api.github.com/repos/JakubOnderka/PHP-Console-Color/zipball/d5deaecff52a0d61ccb613bb3804088da0307191",
                "reference": "d5deaecff52a0d61ccb613bb3804088da0307191",
                "shasum": ""
            },
            "require": {
                "php": ">=5.4.0"
            },
            "require-dev": {
                "jakub-onderka/php-code-style": "1.0",
                "jakub-onderka/php-parallel-lint": "1.0",
                "jakub-onderka/php-var-dump-check": "0.*",
                "phpunit/phpunit": "~4.3",
                "squizlabs/php_codesniffer": "1.*"
            },
            "type": "library",
            "autoload": {
                "psr-4": {
                    "JakubOnderka\\PhpConsoleColor\\": "src/"
                }
            },
            "notification-url": "https://packagist.org/downloads/",
            "license": [
                "BSD-2-Clause"
            ],
            "authors": [
                {
                    "name": "Jakub Onderka",
                    "email": "jakub.onderka@gmail.com"
                }
            ],
            "time": "2018-09-29T17:23:10+00:00"
        },
        {
            "name": "jakub-onderka/php-console-highlighter",
            "version": "v0.4",
            "source": {
                "type": "git",
                "url": "https://github.com/JakubOnderka/PHP-Console-Highlighter.git",
                "reference": "9f7a229a69d52506914b4bc61bfdb199d90c5547"
            },
            "dist": {
                "type": "zip",
                "url": "https://api.github.com/repos/JakubOnderka/PHP-Console-Highlighter/zipball/9f7a229a69d52506914b4bc61bfdb199d90c5547",
                "reference": "9f7a229a69d52506914b4bc61bfdb199d90c5547",
                "shasum": ""
            },
            "require": {
                "ext-tokenizer": "*",
                "jakub-onderka/php-console-color": "~0.2",
                "php": ">=5.4.0"
            },
            "require-dev": {
                "jakub-onderka/php-code-style": "~1.0",
                "jakub-onderka/php-parallel-lint": "~1.0",
                "jakub-onderka/php-var-dump-check": "~0.1",
                "phpunit/phpunit": "~4.0",
                "squizlabs/php_codesniffer": "~1.5"
            },
            "type": "library",
            "autoload": {
                "psr-4": {
                    "JakubOnderka\\PhpConsoleHighlighter\\": "src/"
                }
            },
            "notification-url": "https://packagist.org/downloads/",
            "license": [
                "MIT"
            ],
            "authors": [
                {
                    "name": "Jakub Onderka",
                    "email": "acci@acci.cz",
                    "homepage": "http://www.acci.cz/"
                }
            ],
            "description": "Highlight PHP code in terminal",
            "time": "2018-09-29T18:48:56+00:00"
        },
        {
            "name": "justinrainbow/json-schema",
            "version": "5.2.9",
            "source": {
                "type": "git",
                "url": "https://github.com/justinrainbow/json-schema.git",
                "reference": "44c6787311242a979fa15c704327c20e7221a0e4"
            },
            "dist": {
                "type": "zip",
                "url": "https://api.github.com/repos/justinrainbow/json-schema/zipball/44c6787311242a979fa15c704327c20e7221a0e4",
                "reference": "44c6787311242a979fa15c704327c20e7221a0e4",
                "shasum": ""
            },
            "require": {
                "php": ">=5.3.3"
            },
            "require-dev": {
                "friendsofphp/php-cs-fixer": "~2.2.20||~2.15.1",
                "json-schema/json-schema-test-suite": "1.2.0",
                "phpunit/phpunit": "^4.8.35"
            },
            "bin": [
                "bin/validate-json"
            ],
            "type": "library",
            "extra": {
                "branch-alias": {
                    "dev-master": "5.0.x-dev"
                }
            },
            "autoload": {
                "psr-4": {
                    "JsonSchema\\": "src/JsonSchema/"
                }
            },
            "notification-url": "https://packagist.org/downloads/",
            "license": [
                "MIT"
            ],
            "authors": [
                {
                    "name": "Bruno Prieto Reis",
                    "email": "bruno.p.reis@gmail.com"
                },
                {
                    "name": "Justin Rainbow",
                    "email": "justin.rainbow@gmail.com"
                },
                {
                    "name": "Igor Wiedler",
                    "email": "igor@wiedler.ch"
                },
                {
                    "name": "Robert Schönthal",
                    "email": "seroscho@googlemail.com"
                }
            ],
            "description": "A library to validate a json schema.",
            "homepage": "https://github.com/justinrainbow/json-schema",
            "keywords": [
                "json",
                "schema"
            ],
            "time": "2019-09-25T14:49:45+00:00"
        },
        {
            "name": "league/flysystem",
            "version": "1.0.57",
            "source": {
                "type": "git",
                "url": "https://github.com/thephpleague/flysystem.git",
                "reference": "0e9db7f0b96b9f12dcf6f65bc34b72b1a30ea55a"
            },
            "dist": {
                "type": "zip",
                "url": "https://api.github.com/repos/thephpleague/flysystem/zipball/0e9db7f0b96b9f12dcf6f65bc34b72b1a30ea55a",
                "reference": "0e9db7f0b96b9f12dcf6f65bc34b72b1a30ea55a",
                "shasum": ""
            },
            "require": {
                "ext-fileinfo": "*",
                "php": ">=5.5.9"
            },
            "conflict": {
                "league/flysystem-sftp": "<1.0.6"
            },
            "require-dev": {
                "phpspec/phpspec": "^3.4",
                "phpunit/phpunit": "^5.7.10"
            },
            "suggest": {
                "ext-fileinfo": "Required for MimeType",
                "ext-ftp": "Allows you to use FTP server storage",
                "ext-openssl": "Allows you to use FTPS server storage",
                "league/flysystem-aws-s3-v2": "Allows you to use S3 storage with AWS SDK v2",
                "league/flysystem-aws-s3-v3": "Allows you to use S3 storage with AWS SDK v3",
                "league/flysystem-azure": "Allows you to use Windows Azure Blob storage",
                "league/flysystem-cached-adapter": "Flysystem adapter decorator for metadata caching",
                "league/flysystem-eventable-filesystem": "Allows you to use EventableFilesystem",
                "league/flysystem-rackspace": "Allows you to use Rackspace Cloud Files",
                "league/flysystem-sftp": "Allows you to use SFTP server storage via phpseclib",
                "league/flysystem-webdav": "Allows you to use WebDAV storage",
                "league/flysystem-ziparchive": "Allows you to use ZipArchive adapter",
                "spatie/flysystem-dropbox": "Allows you to use Dropbox storage",
                "srmklive/flysystem-dropbox-v2": "Allows you to use Dropbox storage for PHP 5 applications"
            },
            "type": "library",
            "extra": {
                "branch-alias": {
                    "dev-master": "1.1-dev"
                }
            },
            "autoload": {
                "psr-4": {
                    "League\\Flysystem\\": "src/"
                }
            },
            "notification-url": "https://packagist.org/downloads/",
            "license": [
                "MIT"
            ],
            "authors": [
                {
                    "name": "Frank de Jonge",
                    "email": "info@frenky.net"
                }
            ],
            "description": "Filesystem abstraction: Many filesystems, one API.",
            "keywords": [
                "Cloud Files",
                "WebDAV",
                "abstraction",
                "aws",
                "cloud",
                "copy.com",
                "dropbox",
                "file systems",
                "files",
                "filesystem",
                "filesystems",
                "ftp",
                "rackspace",
                "remote",
                "s3",
                "sftp",
                "storage"
            ],
            "time": "2019-10-16T21:01:05+00:00"
        },
        {
            "name": "league/oauth2-client",
            "version": "2.4.1",
            "source": {
                "type": "git",
                "url": "https://github.com/thephpleague/oauth2-client.git",
                "reference": "cc114abc622a53af969e8664722e84ca36257530"
            },
            "dist": {
                "type": "zip",
                "url": "https://api.github.com/repos/thephpleague/oauth2-client/zipball/cc114abc622a53af969e8664722e84ca36257530",
                "reference": "cc114abc622a53af969e8664722e84ca36257530",
                "shasum": ""
            },
            "require": {
                "guzzlehttp/guzzle": "^6.0",
                "paragonie/random_compat": "^1|^2|^9.99",
                "php": "^5.6|^7.0"
            },
            "require-dev": {
                "eloquent/liberator": "^2.0",
                "eloquent/phony-phpunit": "^1.0|^3.0",
                "jakub-onderka/php-parallel-lint": "^0.9.2",
                "phpunit/phpunit": "^5.7|^6.0",
                "squizlabs/php_codesniffer": "^2.3|^3.0"
            },
            "type": "library",
            "extra": {
                "branch-alias": {
                    "dev-2.x": "2.0.x-dev"
                }
            },
            "autoload": {
                "psr-4": {
                    "League\\OAuth2\\Client\\": "src/"
                }
            },
            "notification-url": "https://packagist.org/downloads/",
            "license": [
                "MIT"
            ],
            "authors": [
                {
                    "name": "Alex Bilbie",
                    "role": "Developer",
                    "email": "hello@alexbilbie.com",
                    "homepage": "http://www.alexbilbie.com"
                },
                {
                    "name": "Woody Gilk",
<<<<<<< HEAD
                    "homepage": "https://github.com/shadowhand",
                    "role": "Contributor"
                }
            ],
            "description": "OAuth 2.0 Client Library",
            "keywords": [
                "Authentication",
                "SSO",
                "authorization",
                "identity",
                "idp",
                "oauth",
                "oauth2",
                "single sign on"
            ],
            "time": "2018-11-22T18:33:57+00:00"
        },
        {
            "name": "marcusschwarz/lesserphp",
            "version": "v0.5.2",
            "source": {
                "type": "git",
                "url": "https://github.com/MarcusSchwarz/lesserphp.git",
                "reference": "b02ee973ee1fff3237f7feaf44885596fb5ee323"
            },
            "dist": {
                "type": "zip",
                "url": "https://api.github.com/repos/MarcusSchwarz/lesserphp/zipball/b02ee973ee1fff3237f7feaf44885596fb5ee323",
                "reference": "b02ee973ee1fff3237f7feaf44885596fb5ee323",
                "shasum": ""
            },
            "require-dev": {
                "phpunit/phpunit": "~4.3"
            },
            "bin": [
                "plessc"
            ],
            "type": "library",
            "extra": {
                "branch-alias": {
                    "dev-master": "0.5.1-dev"
                }
            },
            "autoload": {
                "classmap": [
                    "lessc.inc.php"
                ]
            },
            "notification-url": "https://packagist.org/downloads/",
            "license": [
                "MIT",
                "GPL-3.0"
            ],
            "authors": [
                {
                    "name": "Leaf Corcoran",
                    "email": "leafot@gmail.com",
                    "homepage": "http://leafo.net"
                },
                {
                    "name": "Marcus Schwarz",
                    "email": "github@maswaba.de",
                    "homepage": "https://www.maswaba.de"
                }
            ],
            "description": "lesserphp is a compiler for LESS written in PHP based on leafo's lessphp.",
            "homepage": "http://leafo.net/lessphp/",
            "time": "2018-05-28T12:54:01+00:00"
        },
        {
            "name": "mikehaertl/php-shellcommand",
            "version": "1.6.0",
            "source": {
                "type": "git",
                "url": "https://github.com/mikehaertl/php-shellcommand.git",
                "reference": "6c6f44cee9bef0d5e7670852d04128745de455ac"
            },
            "dist": {
                "type": "zip",
                "url": "https://api.github.com/repos/mikehaertl/php-shellcommand/zipball/6c6f44cee9bef0d5e7670852d04128745de455ac",
                "reference": "6c6f44cee9bef0d5e7670852d04128745de455ac",
                "shasum": ""
            },
            "require": {
                "php": ">= 5.4.0"
            },
            "type": "library",
            "autoload": {
                "psr-4": {
                    "mikehaertl\\shellcommand\\": "src/"
                }
            },
            "notification-url": "https://packagist.org/downloads/",
            "license": [
                "MIT"
            ],
            "authors": [
                {
                    "name": "Michael Härtl",
                    "email": "haertl.mike@gmail.com"
                }
            ],
            "description": "An object oriented interface to shell commands",
            "keywords": [
                "shell"
            ],
            "time": "2019-09-15T07:36:45+00:00"
        },
        {
            "name": "monolog/monolog",
            "version": "1.25.2",
            "source": {
                "type": "git",
                "url": "https://github.com/Seldaek/monolog.git",
                "reference": "d5e2fb341cb44f7e2ab639d12a1e5901091ec287"
            },
            "dist": {
                "type": "zip",
                "url": "https://api.github.com/repos/Seldaek/monolog/zipball/d5e2fb341cb44f7e2ab639d12a1e5901091ec287",
                "reference": "d5e2fb341cb44f7e2ab639d12a1e5901091ec287",
                "shasum": ""
            },
            "require": {
                "php": ">=5.3.0",
                "psr/log": "~1.0"
            },
            "provide": {
                "psr/log-implementation": "1.0.0"
            },
            "require-dev": {
                "aws/aws-sdk-php": "^2.4.9 || ^3.0",
                "doctrine/couchdb": "~1.0@dev",
                "graylog2/gelf-php": "~1.0",
                "jakub-onderka/php-parallel-lint": "0.9",
                "php-amqplib/php-amqplib": "~2.4",
                "php-console/php-console": "^3.1.3",
                "phpunit/phpunit": "~4.5",
                "phpunit/phpunit-mock-objects": "2.3.0",
                "ruflin/elastica": ">=0.90 <3.0",
                "sentry/sentry": "^0.13",
                "swiftmailer/swiftmailer": "^5.3|^6.0"
            },
            "suggest": {
                "aws/aws-sdk-php": "Allow sending log messages to AWS services like DynamoDB",
                "doctrine/couchdb": "Allow sending log messages to a CouchDB server",
                "ext-amqp": "Allow sending log messages to an AMQP server (1.0+ required)",
                "ext-mongo": "Allow sending log messages to a MongoDB server",
                "graylog2/gelf-php": "Allow sending log messages to a GrayLog2 server",
                "mongodb/mongodb": "Allow sending log messages to a MongoDB server via PHP Driver",
                "php-amqplib/php-amqplib": "Allow sending log messages to an AMQP server using php-amqplib",
                "php-console/php-console": "Allow sending log messages to Google Chrome",
                "rollbar/rollbar": "Allow sending log messages to Rollbar",
                "ruflin/elastica": "Allow sending log messages to an Elastic Search server",
                "sentry/sentry": "Allow sending log messages to a Sentry server"
            },
            "type": "library",
            "extra": {
                "branch-alias": {
                    "dev-master": "2.0.x-dev"
                }
            },
            "autoload": {
                "psr-4": {
                    "Monolog\\": "src/Monolog"
                }
            },
            "notification-url": "https://packagist.org/downloads/",
            "license": [
                "MIT"
            ],
            "authors": [
                {
                    "name": "Jordi Boggiano",
                    "email": "j.boggiano@seld.be",
                    "homepage": "http://seld.be"
                }
            ],
            "description": "Sends your logs to files, sockets, inboxes, databases and various web services",
            "homepage": "http://github.com/Seldaek/monolog",
            "keywords": [
                "log",
                "logging",
                "psr-3"
            ],
            "time": "2019-11-13T10:00:05+00:00"
        },
        {
            "name": "mrclay/jsmin-php",
            "version": "2.4.0",
            "source": {
                "type": "git",
                "url": "https://github.com/mrclay/jsmin-php.git",
                "reference": "bb05febc9440852d39899255afd5569b7f21a72c"
            },
            "dist": {
                "type": "zip",
                "url": "https://api.github.com/repos/mrclay/jsmin-php/zipball/bb05febc9440852d39899255afd5569b7f21a72c",
                "reference": "bb05febc9440852d39899255afd5569b7f21a72c",
                "shasum": ""
            },
            "require": {
                "ext-pcre": "*",
                "php": ">=5.3.0"
            },
            "require-dev": {
                "phpunit/phpunit": "4.2"
            },
            "type": "library",
            "autoload": {
                "psr-0": {
                    "JSMin\\": "src/"
                }
            },
            "notification-url": "https://packagist.org/downloads/",
            "license": [
                "MIT"
            ],
            "authors": [
                {
                    "name": "Stephen Clay",
                    "email": "steve@mrclay.org",
                    "role": "Developer"
                },
                {
                    "name": "Ryan Grove",
                    "email": "ryan@wonko.com",
                    "role": "Developer"
                }
            ],
            "description": "Provides a modified port of Douglas Crockford's jsmin.c, which removes unnecessary whitespace from JavaScript files.",
            "homepage": "https://github.com/mrclay/jsmin-php/",
            "keywords": [
                "compress",
                "jsmin",
                "minify"
            ],
            "time": "2018-12-06T15:03:38+00:00"
        },
        {
            "name": "mrclay/minify",
            "version": "3.0.6",
            "source": {
                "type": "git",
                "url": "https://github.com/mrclay/minify.git",
                "reference": "63a812af8dcd0e1ce3c158fa3efdb82c627683f9"
            },
            "dist": {
                "type": "zip",
                "url": "https://api.github.com/repos/mrclay/minify/zipball/63a812af8dcd0e1ce3c158fa3efdb82c627683f9",
                "reference": "63a812af8dcd0e1ce3c158fa3efdb82c627683f9",
                "shasum": ""
            },
            "require": {
                "ext-pcre": "*",
                "intervention/httpauth": "~2.0",
                "marcusschwarz/lesserphp": "~0.5.1",
                "monolog/monolog": "~1.1|~2.0",
                "mrclay/jsmin-php": "~2",
                "mrclay/props-dic": "^2.2",
                "php": "^5.3.0 || ^7.0",
                "tubalmartin/cssmin": "~4"
            },
            "require-dev": {
                "firephp/firephp-core": "~0.4.0",
                "leafo/scssphp": "^0.3 || ^0.6 || ^0.7",
                "meenie/javascript-packer": "~1.1",
                "phpunit/phpunit": "^4.8.36",
                "tedivm/jshrink": "~1.1.0"
            },
            "suggest": {
                "firephp/firephp-core": "Use FirePHP for Log messages",
                "meenie/javascript-packer": "Keep track of the Packer PHP port using Composer"
            },
            "type": "library",
            "extra": {
                "branch-alias": {
                    "dev-master": "3.0.x-dev"
                }
            },
            "autoload": {
                "classmap": [
                    "lib/"
                ]
            },
            "notification-url": "https://packagist.org/downloads/",
            "license": [
                "BSD-3-Clause"
            ],
            "authors": [
                {
                    "name": "Stephen Clay",
                    "email": "steve@mrclay.org",
                    "role": "Developer"
                }
            ],
            "description": "Minify is a PHP5 app that helps you follow several rules for client-side performance. It combines multiple CSS or Javascript files, removes unnecessary whitespace and comments, and serves them with gzip encoding and optimal client-side cache headers",
            "homepage": "https://github.com/mrclay/minify",
            "time": "2019-10-28T11:39:13+00:00"
        },
        {
            "name": "mrclay/props-dic",
            "version": "2.2.0",
            "source": {
                "type": "git",
                "url": "https://github.com/mrclay/Props.git",
                "reference": "9ed6cf3a027f1eab03abdd134ec209467cf9c77e"
            },
            "dist": {
                "type": "zip",
                "url": "https://api.github.com/repos/mrclay/Props/zipball/9ed6cf3a027f1eab03abdd134ec209467cf9c77e",
                "reference": "9ed6cf3a027f1eab03abdd134ec209467cf9c77e",
                "shasum": ""
            },
            "require": {
                "container-interop/container-interop": "^1.1",
                "php": ">=5.3.3",
                "pimple/pimple": "~3.0"
            },
            "require-dev": {
                "phpunit/phpunit": "~4.8"
            },
            "type": "library",
            "autoload": {
                "psr-0": {
                    "Props\\": [
                        "src/",
                        "test/"
                    ]
                }
            },
            "notification-url": "https://packagist.org/downloads/",
            "license": [
                "MIT"
            ],
            "authors": [
                {
                    "name": "Steve Clay",
                    "email": "steve@mrclay.org",
                    "homepage": "http://www.mrclay.org/"
=======
                    "role": "Contributor",
                    "homepage": "https://github.com/shadowhand"
>>>>>>> 14f4c2bf
                }
            ],
            "description": "Props is a simple DI container that allows retrieving values via custom property and method names",
            "keywords": [
                "container",
                "dependency injection",
                "dependency injection container",
                "di",
                "di container"
            ],
            "time": "2016-02-10T18:59:20+00:00"
        },
        {
            "name": "nikic/php-parser",
            "version": "v4.3.0",
            "source": {
                "type": "git",
                "url": "https://github.com/nikic/PHP-Parser.git",
                "reference": "9a9981c347c5c49d6dfe5cf826bb882b824080dc"
            },
            "dist": {
                "type": "zip",
                "url": "https://api.github.com/repos/nikic/PHP-Parser/zipball/9a9981c347c5c49d6dfe5cf826bb882b824080dc",
                "reference": "9a9981c347c5c49d6dfe5cf826bb882b824080dc",
                "shasum": ""
            },
            "require": {
                "ext-tokenizer": "*",
                "php": ">=7.0"
            },
            "require-dev": {
                "ircmaxell/php-yacc": "0.0.5",
                "phpunit/phpunit": "^6.5 || ^7.0 || ^8.0"
            },
            "bin": [
                "bin/php-parse"
            ],
            "type": "library",
            "extra": {
                "branch-alias": {
                    "dev-master": "4.3-dev"
                }
            },
            "autoload": {
                "psr-4": {
                    "PhpParser\\": "lib/PhpParser"
                }
            },
            "notification-url": "https://packagist.org/downloads/",
            "license": [
                "BSD-3-Clause"
            ],
            "authors": [
                {
                    "name": "Nikita Popov"
                }
            ],
            "description": "A PHP parser written in PHP",
            "keywords": [
                "parser",
                "php"
            ],
            "time": "2019-11-08T13:50:10+00:00"
        },
        {
            "name": "opis/closure",
            "version": "3.5.1",
            "source": {
                "type": "git",
                "url": "https://github.com/opis/closure.git",
                "reference": "93ebc5712cdad8d5f489b500c59d122df2e53969"
            },
            "dist": {
                "type": "zip",
                "url": "https://api.github.com/repos/opis/closure/zipball/93ebc5712cdad8d5f489b500c59d122df2e53969",
                "reference": "93ebc5712cdad8d5f489b500c59d122df2e53969",
                "shasum": ""
            },
            "require": {
                "php": "^5.4 || ^7.0"
            },
            "require-dev": {
                "jeremeamia/superclosure": "^2.0",
                "phpunit/phpunit": "^4.0 || ^5.0 || ^6.0 || ^7.0"
            },
            "type": "library",
            "extra": {
                "branch-alias": {
                    "dev-master": "3.5.x-dev"
                }
            },
            "autoload": {
                "psr-4": {
                    "Opis\\Closure\\": "src/"
                },
                "files": [
                    "functions.php"
                ]
            },
            "notification-url": "https://packagist.org/downloads/",
            "license": [
                "MIT"
            ],
            "authors": [
                {
                    "name": "Marius Sarca",
                    "email": "marius.sarca@gmail.com"
                },
                {
                    "name": "Sorin Sarca",
                    "email": "sarca_sorin@hotmail.com"
                }
            ],
            "description": "A library that can be used to serialize closures (anonymous functions) and arbitrary objects.",
            "homepage": "https://opis.io/closure",
            "keywords": [
                "anonymous functions",
                "closure",
                "function",
                "serializable",
                "serialization",
                "serialize"
            ],
            "time": "2019-11-29T22:36:02+00:00"
        },
        {
            "name": "paragonie/random_compat",
            "version": "v9.99.99",
            "source": {
                "type": "git",
                "url": "https://github.com/paragonie/random_compat.git",
                "reference": "84b4dfb120c6f9b4ff7b3685f9b8f1aa365a0c95"
            },
            "dist": {
                "type": "zip",
                "url": "https://api.github.com/repos/paragonie/random_compat/zipball/84b4dfb120c6f9b4ff7b3685f9b8f1aa365a0c95",
                "reference": "84b4dfb120c6f9b4ff7b3685f9b8f1aa365a0c95",
                "shasum": ""
            },
            "require": {
                "php": "^7"
            },
            "require-dev": {
                "phpunit/phpunit": "4.*|5.*",
                "vimeo/psalm": "^1"
            },
            "suggest": {
                "ext-libsodium": "Provides a modern crypto API that can be used to generate random bytes."
            },
            "type": "library",
            "notification-url": "https://packagist.org/downloads/",
            "license": [
                "MIT"
            ],
            "authors": [
                {
                    "name": "Paragon Initiative Enterprises",
                    "email": "security@paragonie.com",
                    "homepage": "https://paragonie.com"
                }
            ],
            "description": "PHP 5.x polyfill for random_bytes() and random_int() from PHP 7",
            "keywords": [
                "csprng",
                "polyfill",
                "pseudorandom",
                "random"
            ],
            "time": "2018-07-02T15:55:56+00:00"
        },
        {
            "name": "phpdocumentor/reflection-common",
            "version": "2.0.0",
            "source": {
                "type": "git",
                "url": "https://github.com/phpDocumentor/ReflectionCommon.git",
                "reference": "63a995caa1ca9e5590304cd845c15ad6d482a62a"
            },
            "dist": {
                "type": "zip",
                "url": "https://api.github.com/repos/phpDocumentor/ReflectionCommon/zipball/63a995caa1ca9e5590304cd845c15ad6d482a62a",
                "reference": "63a995caa1ca9e5590304cd845c15ad6d482a62a",
                "shasum": ""
            },
            "require": {
                "php": ">=7.1"
            },
            "require-dev": {
                "phpunit/phpunit": "~6"
            },
            "type": "library",
            "extra": {
                "branch-alias": {
                    "dev-master": "2.x-dev"
                }
            },
            "autoload": {
                "psr-4": {
                    "phpDocumentor\\Reflection\\": "src/"
                }
            },
            "notification-url": "https://packagist.org/downloads/",
            "license": [
                "MIT"
            ],
            "authors": [
                {
                    "name": "Jaap van Otterdijk",
                    "email": "opensource@ijaap.nl"
                }
            ],
            "description": "Common reflection classes used by phpdocumentor to reflect the code structure",
            "homepage": "http://www.phpdoc.org",
            "keywords": [
                "FQSEN",
                "phpDocumentor",
                "phpdoc",
                "reflection",
                "static analysis"
            ],
            "time": "2018-08-07T13:53:10+00:00"
        },
        {
            "name": "phpdocumentor/reflection-docblock",
            "version": "4.3.2",
            "source": {
                "type": "git",
                "url": "https://github.com/phpDocumentor/ReflectionDocBlock.git",
                "reference": "b83ff7cfcfee7827e1e78b637a5904fe6a96698e"
            },
            "dist": {
                "type": "zip",
                "url": "https://api.github.com/repos/phpDocumentor/ReflectionDocBlock/zipball/b83ff7cfcfee7827e1e78b637a5904fe6a96698e",
                "reference": "b83ff7cfcfee7827e1e78b637a5904fe6a96698e",
                "shasum": ""
            },
            "require": {
                "php": "^7.0",
                "phpdocumentor/reflection-common": "^1.0.0 || ^2.0.0",
                "phpdocumentor/type-resolver": "~0.4 || ^1.0.0",
                "webmozart/assert": "^1.0"
            },
            "require-dev": {
                "doctrine/instantiator": "^1.0.5",
                "mockery/mockery": "^1.0",
                "phpunit/phpunit": "^6.4"
            },
            "type": "library",
            "extra": {
                "branch-alias": {
                    "dev-master": "4.x-dev"
                }
            },
            "autoload": {
                "psr-4": {
                    "phpDocumentor\\Reflection\\": [
                        "src/"
                    ]
                }
            },
            "notification-url": "https://packagist.org/downloads/",
            "license": [
                "MIT"
            ],
            "authors": [
                {
                    "name": "Mike van Riel",
                    "email": "me@mikevanriel.com"
                }
            ],
            "description": "With this component, a library can provide support for annotations via DocBlocks or otherwise retrieve information that is embedded in a DocBlock.",
            "time": "2019-09-12T14:27:41+00:00"
        },
        {
            "name": "phpdocumentor/type-resolver",
            "version": "1.0.1",
            "source": {
                "type": "git",
                "url": "https://github.com/phpDocumentor/TypeResolver.git",
                "reference": "2e32a6d48972b2c1976ed5d8967145b6cec4a4a9"
            },
            "dist": {
                "type": "zip",
                "url": "https://api.github.com/repos/phpDocumentor/TypeResolver/zipball/2e32a6d48972b2c1976ed5d8967145b6cec4a4a9",
                "reference": "2e32a6d48972b2c1976ed5d8967145b6cec4a4a9",
                "shasum": ""
            },
            "require": {
                "php": "^7.1",
                "phpdocumentor/reflection-common": "^2.0"
            },
            "require-dev": {
                "ext-tokenizer": "^7.1",
                "mockery/mockery": "~1",
                "phpunit/phpunit": "^7.0"
            },
            "type": "library",
            "extra": {
                "branch-alias": {
                    "dev-master": "1.x-dev"
                }
            },
            "autoload": {
                "psr-4": {
                    "phpDocumentor\\Reflection\\": "src"
                }
            },
            "notification-url": "https://packagist.org/downloads/",
            "license": [
                "MIT"
            ],
            "authors": [
                {
                    "name": "Mike van Riel",
                    "email": "me@mikevanriel.com"
                }
            ],
            "description": "A PSR-5 based resolver of Class names, Types and Structural Element Names",
            "time": "2019-08-22T18:11:29+00:00"
        },
        {
            "name": "pimple/pimple",
            "version": "v3.2.3",
            "source": {
                "type": "git",
                "url": "https://github.com/silexphp/Pimple.git",
                "reference": "9e403941ef9d65d20cba7d54e29fe906db42cf32"
            },
            "dist": {
                "type": "zip",
                "url": "https://api.github.com/repos/silexphp/Pimple/zipball/9e403941ef9d65d20cba7d54e29fe906db42cf32",
                "reference": "9e403941ef9d65d20cba7d54e29fe906db42cf32",
                "shasum": ""
            },
            "require": {
                "php": ">=5.3.0",
                "psr/container": "^1.0"
            },
            "require-dev": {
                "symfony/phpunit-bridge": "^3.2"
            },
            "type": "library",
            "extra": {
                "branch-alias": {
                    "dev-master": "3.2.x-dev"
                }
            },
            "autoload": {
                "psr-0": {
                    "Pimple": "src/"
                }
            },
            "notification-url": "https://packagist.org/downloads/",
            "license": [
                "MIT"
            ],
            "authors": [
                {
                    "name": "Fabien Potencier",
                    "email": "fabien@symfony.com"
                }
            ],
            "description": "Pimple, a simple Dependency Injection Container",
            "homepage": "http://pimple.sensiolabs.org",
            "keywords": [
                "container",
                "dependency injection"
            ],
            "time": "2018-01-21T07:42:36+00:00"
        },
        {
            "name": "pixelandtonic/imagine",
            "version": "1.2.2.1",
            "source": {
                "type": "git",
                "url": "https://github.com/pixelandtonic/Imagine.git",
                "reference": "c70db7d7f6bd6fb0abc7562bdabe51265af2518b"
            },
            "dist": {
                "type": "zip",
                "url": "https://api.github.com/repos/pixelandtonic/Imagine/zipball/c70db7d7f6bd6fb0abc7562bdabe51265af2518b",
                "reference": "c70db7d7f6bd6fb0abc7562bdabe51265af2518b",
                "shasum": ""
            },
            "require": {
                "php": ">=5.3.2"
            },
            "require-dev": {
                "friendsofphp/php-cs-fixer": "2.2.*",
                "phpunit/phpunit": "^4.8 || ^5.7 || ^6.5 || ^7.4 || ^8.2"
            },
            "suggest": {
                "ext-gd": "to use the GD implementation",
                "ext-gmagick": "to use the Gmagick implementation",
                "ext-imagick": "to use the Imagick implementation"
            },
            "type": "library",
            "extra": {
                "branch-alias": {
                    "dev-develop": "0.7-dev"
                }
            },
            "autoload": {
                "psr-4": {
                    "Imagine\\": "src/"
                }
            },
            "notification-url": "https://packagist.org/downloads/",
            "license": [
                "MIT"
            ],
            "authors": [
                {
                    "name": "Bulat Shakirzyanov",
                    "email": "mallluhuct@gmail.com",
                    "homepage": "http://avalanche123.com"
                }
            ],
            "description": "Image processing for PHP 5.3",
            "homepage": "http://imagine.readthedocs.org/",
            "keywords": [
                "drawing",
                "graphics",
                "image manipulation",
                "image processing"
            ],
            "time": "2019-07-19T12:55:50+00:00"
        },
        {
            "name": "psr/container",
            "version": "1.0.0",
            "source": {
                "type": "git",
                "url": "https://github.com/php-fig/container.git",
                "reference": "b7ce3b176482dbbc1245ebf52b181af44c2cf55f"
            },
            "dist": {
                "type": "zip",
                "url": "https://api.github.com/repos/php-fig/container/zipball/b7ce3b176482dbbc1245ebf52b181af44c2cf55f",
                "reference": "b7ce3b176482dbbc1245ebf52b181af44c2cf55f",
                "shasum": ""
            },
            "require": {
                "php": ">=5.3.0"
            },
            "type": "library",
            "extra": {
                "branch-alias": {
                    "dev-master": "1.0.x-dev"
                }
            },
            "autoload": {
                "psr-4": {
                    "Psr\\Container\\": "src/"
                }
            },
            "notification-url": "https://packagist.org/downloads/",
            "license": [
                "MIT"
            ],
            "authors": [
                {
                    "name": "PHP-FIG",
                    "homepage": "http://www.php-fig.org/"
                }
            ],
            "description": "Common Container Interface (PHP FIG PSR-11)",
            "homepage": "https://github.com/php-fig/container",
            "keywords": [
                "PSR-11",
                "container",
                "container-interface",
                "container-interop",
                "psr"
            ],
            "time": "2017-02-14T16:28:37+00:00"
        },
        {
            "name": "psr/http-message",
            "version": "1.0.1",
            "source": {
                "type": "git",
                "url": "https://github.com/php-fig/http-message.git",
                "reference": "f6561bf28d520154e4b0ec72be95418abe6d9363"
            },
            "dist": {
                "type": "zip",
                "url": "https://api.github.com/repos/php-fig/http-message/zipball/f6561bf28d520154e4b0ec72be95418abe6d9363",
                "reference": "f6561bf28d520154e4b0ec72be95418abe6d9363",
                "shasum": ""
            },
            "require": {
                "php": ">=5.3.0"
            },
            "type": "library",
            "extra": {
                "branch-alias": {
                    "dev-master": "1.0.x-dev"
                }
            },
            "autoload": {
                "psr-4": {
                    "Psr\\Http\\Message\\": "src/"
                }
            },
            "notification-url": "https://packagist.org/downloads/",
            "license": [
                "MIT"
            ],
            "authors": [
                {
                    "name": "PHP-FIG",
                    "homepage": "http://www.php-fig.org/"
                }
            ],
            "description": "Common interface for HTTP messages",
            "homepage": "https://github.com/php-fig/http-message",
            "keywords": [
                "http",
                "http-message",
                "psr",
                "psr-7",
                "request",
                "response"
            ],
            "time": "2016-08-06T14:39:51+00:00"
        },
        {
            "name": "psr/log",
            "version": "1.1.2",
            "source": {
                "type": "git",
                "url": "https://github.com/php-fig/log.git",
                "reference": "446d54b4cb6bf489fc9d75f55843658e6f25d801"
            },
            "dist": {
                "type": "zip",
                "url": "https://api.github.com/repos/php-fig/log/zipball/446d54b4cb6bf489fc9d75f55843658e6f25d801",
                "reference": "446d54b4cb6bf489fc9d75f55843658e6f25d801",
                "shasum": ""
            },
            "require": {
                "php": ">=5.3.0"
            },
            "type": "library",
            "extra": {
                "branch-alias": {
                    "dev-master": "1.1.x-dev"
                }
            },
            "autoload": {
                "psr-4": {
                    "Psr\\Log\\": "Psr/Log/"
                }
            },
            "notification-url": "https://packagist.org/downloads/",
            "license": [
                "MIT"
            ],
            "authors": [
                {
                    "name": "PHP-FIG",
                    "homepage": "http://www.php-fig.org/"
                }
            ],
            "description": "Common interface for logging libraries",
            "homepage": "https://github.com/php-fig/log",
            "keywords": [
                "log",
                "psr",
                "psr-3"
            ],
            "time": "2019-11-01T11:05:21+00:00"
        },
        {
            "name": "psy/psysh",
            "version": "v0.9.9",
            "source": {
                "type": "git",
                "url": "https://github.com/bobthecow/psysh.git",
                "reference": "9aaf29575bb8293206bb0420c1e1c87ff2ffa94e"
            },
            "dist": {
                "type": "zip",
                "url": "https://api.github.com/repos/bobthecow/psysh/zipball/9aaf29575bb8293206bb0420c1e1c87ff2ffa94e",
                "reference": "9aaf29575bb8293206bb0420c1e1c87ff2ffa94e",
                "shasum": ""
            },
            "require": {
                "dnoegel/php-xdg-base-dir": "0.1",
                "ext-json": "*",
                "ext-tokenizer": "*",
                "jakub-onderka/php-console-highlighter": "0.3.*|0.4.*",
                "nikic/php-parser": "~1.3|~2.0|~3.0|~4.0",
                "php": ">=5.4.0",
                "symfony/console": "~2.3.10|^2.4.2|~3.0|~4.0",
                "symfony/var-dumper": "~2.7|~3.0|~4.0"
            },
            "require-dev": {
                "bamarni/composer-bin-plugin": "^1.2",
                "hoa/console": "~2.15|~3.16",
                "phpunit/phpunit": "~4.8.35|~5.0|~6.0|~7.0"
            },
            "suggest": {
                "ext-pcntl": "Enabling the PCNTL extension makes PsySH a lot happier :)",
                "ext-pdo-sqlite": "The doc command requires SQLite to work.",
                "ext-posix": "If you have PCNTL, you'll want the POSIX extension as well.",
                "ext-readline": "Enables support for arrow-key history navigation, and showing and manipulating command history.",
                "hoa/console": "A pure PHP readline implementation. You'll want this if your PHP install doesn't already support readline or libedit."
            },
            "bin": [
                "bin/psysh"
            ],
            "type": "library",
            "extra": {
                "branch-alias": {
                    "dev-develop": "0.9.x-dev"
                }
            },
            "autoload": {
                "files": [
                    "src/functions.php"
                ],
                "psr-4": {
                    "Psy\\": "src/"
                }
            },
            "notification-url": "https://packagist.org/downloads/",
            "license": [
                "MIT"
            ],
            "authors": [
                {
                    "name": "Justin Hileman",
                    "email": "justin@justinhileman.info",
                    "homepage": "http://justinhileman.com"
                }
            ],
            "description": "An interactive shell for modern PHP.",
            "homepage": "http://psysh.org",
            "keywords": [
                "REPL",
                "console",
                "interactive",
                "shell"
            ],
            "time": "2018-10-13T15:16:03+00:00"
        },
        {
            "name": "ralouphie/getallheaders",
            "version": "3.0.3",
            "source": {
                "type": "git",
                "url": "https://github.com/ralouphie/getallheaders.git",
                "reference": "120b605dfeb996808c31b6477290a714d356e822"
            },
            "dist": {
                "type": "zip",
                "url": "https://api.github.com/repos/ralouphie/getallheaders/zipball/120b605dfeb996808c31b6477290a714d356e822",
                "reference": "120b605dfeb996808c31b6477290a714d356e822",
                "shasum": ""
            },
            "require": {
                "php": ">=5.6"
            },
            "require-dev": {
                "php-coveralls/php-coveralls": "^2.1",
                "phpunit/phpunit": "^5 || ^6.5"
            },
            "type": "library",
            "autoload": {
                "files": [
                    "src/getallheaders.php"
                ]
            },
            "notification-url": "https://packagist.org/downloads/",
            "license": [
                "MIT"
            ],
            "authors": [
                {
                    "name": "Ralph Khattar",
                    "email": "ralph.khattar@gmail.com"
                }
            ],
            "description": "A polyfill for getallheaders.",
            "time": "2019-03-08T08:55:37+00:00"
        },
        {
            "name": "seld/cli-prompt",
            "version": "1.0.3",
            "source": {
                "type": "git",
                "url": "https://github.com/Seldaek/cli-prompt.git",
                "reference": "a19a7376a4689d4d94cab66ab4f3c816019ba8dd"
            },
            "dist": {
                "type": "zip",
                "url": "https://api.github.com/repos/Seldaek/cli-prompt/zipball/a19a7376a4689d4d94cab66ab4f3c816019ba8dd",
                "reference": "a19a7376a4689d4d94cab66ab4f3c816019ba8dd",
                "shasum": ""
            },
            "require": {
                "php": ">=5.3"
            },
            "type": "library",
            "extra": {
                "branch-alias": {
                    "dev-master": "1.x-dev"
                }
            },
            "autoload": {
                "psr-4": {
                    "Seld\\CliPrompt\\": "src/"
                }
            },
            "notification-url": "https://packagist.org/downloads/",
            "license": [
                "MIT"
            ],
            "authors": [
                {
                    "name": "Jordi Boggiano",
                    "email": "j.boggiano@seld.be"
                }
            ],
            "description": "Allows you to prompt for user input on the command line, and optionally hide the characters they type",
            "keywords": [
                "cli",
                "console",
                "hidden",
                "input",
                "prompt"
            ],
            "time": "2017-03-18T11:32:45+00:00"
        },
        {
            "name": "seld/jsonlint",
            "version": "1.7.2",
            "source": {
                "type": "git",
                "url": "https://github.com/Seldaek/jsonlint.git",
                "reference": "e2e5d290e4d2a4f0eb449f510071392e00e10d19"
            },
            "dist": {
                "type": "zip",
                "url": "https://api.github.com/repos/Seldaek/jsonlint/zipball/e2e5d290e4d2a4f0eb449f510071392e00e10d19",
                "reference": "e2e5d290e4d2a4f0eb449f510071392e00e10d19",
                "shasum": ""
            },
            "require": {
                "php": "^5.3 || ^7.0"
            },
            "require-dev": {
                "phpunit/phpunit": "^4.8.35 || ^5.7 || ^6.0"
            },
            "bin": [
                "bin/jsonlint"
            ],
            "type": "library",
            "autoload": {
                "psr-4": {
                    "Seld\\JsonLint\\": "src/Seld/JsonLint/"
                }
            },
            "notification-url": "https://packagist.org/downloads/",
            "license": [
                "MIT"
            ],
            "authors": [
                {
                    "name": "Jordi Boggiano",
                    "email": "j.boggiano@seld.be",
                    "homepage": "http://seld.be"
                }
            ],
            "description": "JSON Linter",
            "keywords": [
                "json",
                "linter",
                "parser",
                "validator"
            ],
            "time": "2019-10-24T14:27:39+00:00"
        },
        {
            "name": "seld/phar-utils",
            "version": "1.0.1",
            "source": {
                "type": "git",
                "url": "https://github.com/Seldaek/phar-utils.git",
                "reference": "7009b5139491975ef6486545a39f3e6dad5ac30a"
            },
            "dist": {
                "type": "zip",
                "url": "https://api.github.com/repos/Seldaek/phar-utils/zipball/7009b5139491975ef6486545a39f3e6dad5ac30a",
                "reference": "7009b5139491975ef6486545a39f3e6dad5ac30a",
                "shasum": ""
            },
            "require": {
                "php": ">=5.3"
            },
            "type": "library",
            "extra": {
                "branch-alias": {
                    "dev-master": "1.x-dev"
                }
            },
            "autoload": {
                "psr-4": {
                    "Seld\\PharUtils\\": "src/"
                }
            },
            "notification-url": "https://packagist.org/downloads/",
            "license": [
                "MIT"
            ],
            "authors": [
                {
                    "name": "Jordi Boggiano",
                    "email": "j.boggiano@seld.be"
                }
            ],
            "description": "PHAR file format utilities, for when PHP phars you up",
            "keywords": [
                "phra"
            ],
            "time": "2015-10-13T18:44:15+00:00"
        },
        {
            "name": "swiftmailer/swiftmailer",
            "version": "v6.2.3",
            "source": {
                "type": "git",
                "url": "https://github.com/swiftmailer/swiftmailer.git",
                "reference": "149cfdf118b169f7840bbe3ef0d4bc795d1780c9"
            },
            "dist": {
                "type": "zip",
                "url": "https://api.github.com/repos/swiftmailer/swiftmailer/zipball/149cfdf118b169f7840bbe3ef0d4bc795d1780c9",
                "reference": "149cfdf118b169f7840bbe3ef0d4bc795d1780c9",
                "shasum": ""
            },
            "require": {
                "egulias/email-validator": "~2.0",
                "php": ">=7.0.0",
                "symfony/polyfill-iconv": "^1.0",
                "symfony/polyfill-intl-idn": "^1.10",
                "symfony/polyfill-mbstring": "^1.0"
            },
            "require-dev": {
                "mockery/mockery": "~0.9.1",
                "symfony/phpunit-bridge": "^3.4.19|^4.1.8"
            },
            "suggest": {
                "ext-intl": "Needed to support internationalized email addresses",
                "true/punycode": "Needed to support internationalized email addresses, if ext-intl is not installed"
            },
            "type": "library",
            "extra": {
                "branch-alias": {
                    "dev-master": "6.2-dev"
                }
            },
            "autoload": {
                "files": [
                    "lib/swift_required.php"
                ]
            },
            "notification-url": "https://packagist.org/downloads/",
            "license": [
                "MIT"
            ],
            "authors": [
                {
                    "name": "Chris Corbyn"
                },
                {
                    "name": "Fabien Potencier",
                    "email": "fabien@symfony.com"
                }
            ],
            "description": "Swiftmailer, free feature-rich PHP mailer",
            "homepage": "https://swiftmailer.symfony.com",
            "keywords": [
                "email",
                "mail",
                "mailer"
            ],
            "time": "2019-11-12T09:31:26+00:00"
        },
        {
            "name": "symfony/console",
            "version": "v4.4.1",
            "source": {
                "type": "git",
                "url": "https://github.com/symfony/console.git",
                "reference": "f0aea3df20d15635b3cb9730ca5eea1c65b7f201"
            },
            "dist": {
                "type": "zip",
                "url": "https://api.github.com/repos/symfony/console/zipball/f0aea3df20d15635b3cb9730ca5eea1c65b7f201",
                "reference": "f0aea3df20d15635b3cb9730ca5eea1c65b7f201",
                "shasum": ""
            },
            "require": {
                "php": "^7.1.3",
                "symfony/polyfill-mbstring": "~1.0",
                "symfony/polyfill-php73": "^1.8",
                "symfony/service-contracts": "^1.1|^2"
            },
            "conflict": {
                "symfony/dependency-injection": "<3.4",
                "symfony/event-dispatcher": "<4.3|>=5",
                "symfony/lock": "<4.4",
                "symfony/process": "<3.3"
            },
            "provide": {
                "psr/log-implementation": "1.0"
            },
            "require-dev": {
                "psr/log": "~1.0",
                "symfony/config": "^3.4|^4.0|^5.0",
                "symfony/dependency-injection": "^3.4|^4.0|^5.0",
                "symfony/event-dispatcher": "^4.3",
                "symfony/lock": "^4.4|^5.0",
                "symfony/process": "^3.4|^4.0|^5.0",
                "symfony/var-dumper": "^4.3|^5.0"
            },
            "suggest": {
                "psr/log": "For using the console logger",
                "symfony/event-dispatcher": "",
                "symfony/lock": "",
                "symfony/process": ""
            },
            "type": "library",
            "extra": {
                "branch-alias": {
                    "dev-master": "4.4-dev"
                }
            },
            "autoload": {
                "psr-4": {
                    "Symfony\\Component\\Console\\": ""
                },
                "exclude-from-classmap": [
                    "/Tests/"
                ]
            },
            "notification-url": "https://packagist.org/downloads/",
            "license": [
                "MIT"
            ],
            "authors": [
                {
                    "name": "Fabien Potencier",
                    "email": "fabien@symfony.com"
                },
                {
                    "name": "Symfony Community",
                    "homepage": "https://symfony.com/contributors"
                }
            ],
            "description": "Symfony Console Component",
            "homepage": "https://symfony.com",
            "time": "2019-12-01T10:06:17+00:00"
        },
        {
            "name": "symfony/filesystem",
            "version": "v4.4.1",
            "source": {
                "type": "git",
                "url": "https://github.com/symfony/filesystem.git",
                "reference": "40c2606131d56eff6f193b6e2ceb92414653b591"
            },
            "dist": {
                "type": "zip",
                "url": "https://api.github.com/repos/symfony/filesystem/zipball/40c2606131d56eff6f193b6e2ceb92414653b591",
                "reference": "40c2606131d56eff6f193b6e2ceb92414653b591",
                "shasum": ""
            },
            "require": {
                "php": "^7.1.3",
                "symfony/polyfill-ctype": "~1.8"
            },
            "type": "library",
            "extra": {
                "branch-alias": {
                    "dev-master": "4.4-dev"
                }
            },
            "autoload": {
                "psr-4": {
                    "Symfony\\Component\\Filesystem\\": ""
                },
                "exclude-from-classmap": [
                    "/Tests/"
                ]
            },
            "notification-url": "https://packagist.org/downloads/",
            "license": [
                "MIT"
            ],
            "authors": [
                {
                    "name": "Fabien Potencier",
                    "email": "fabien@symfony.com"
                },
                {
                    "name": "Symfony Community",
                    "homepage": "https://symfony.com/contributors"
                }
            ],
            "description": "Symfony Filesystem Component",
            "homepage": "https://symfony.com",
            "time": "2019-11-26T23:16:41+00:00"
        },
        {
            "name": "symfony/finder",
            "version": "v4.4.1",
            "source": {
                "type": "git",
                "url": "https://github.com/symfony/finder.git",
                "reference": "ce8743441da64c41e2a667b8eb66070444ed911e"
            },
            "dist": {
                "type": "zip",
                "url": "https://api.github.com/repos/symfony/finder/zipball/ce8743441da64c41e2a667b8eb66070444ed911e",
                "reference": "ce8743441da64c41e2a667b8eb66070444ed911e",
                "shasum": ""
            },
            "require": {
                "php": "^7.1.3"
            },
            "type": "library",
            "extra": {
                "branch-alias": {
                    "dev-master": "4.4-dev"
                }
            },
            "autoload": {
                "psr-4": {
                    "Symfony\\Component\\Finder\\": ""
                },
                "exclude-from-classmap": [
                    "/Tests/"
                ]
            },
            "notification-url": "https://packagist.org/downloads/",
            "license": [
                "MIT"
            ],
            "authors": [
                {
                    "name": "Fabien Potencier",
                    "email": "fabien@symfony.com"
                },
                {
                    "name": "Symfony Community",
                    "homepage": "https://symfony.com/contributors"
                }
            ],
            "description": "Symfony Finder Component",
            "homepage": "https://symfony.com",
            "time": "2019-11-17T21:56:56+00:00"
        },
        {
            "name": "symfony/polyfill-ctype",
            "version": "v1.13.1",
            "source": {
                "type": "git",
                "url": "https://github.com/symfony/polyfill-ctype.git",
                "reference": "f8f0b461be3385e56d6de3dbb5a0df24c0c275e3"
            },
            "dist": {
                "type": "zip",
                "url": "https://api.github.com/repos/symfony/polyfill-ctype/zipball/f8f0b461be3385e56d6de3dbb5a0df24c0c275e3",
                "reference": "f8f0b461be3385e56d6de3dbb5a0df24c0c275e3",
                "shasum": ""
            },
            "require": {
                "php": ">=5.3.3"
            },
            "suggest": {
                "ext-ctype": "For best performance"
            },
            "type": "library",
            "extra": {
                "branch-alias": {
                    "dev-master": "1.13-dev"
                }
            },
            "autoload": {
                "psr-4": {
                    "Symfony\\Polyfill\\Ctype\\": ""
                },
                "files": [
                    "bootstrap.php"
                ]
            },
            "notification-url": "https://packagist.org/downloads/",
            "license": [
                "MIT"
            ],
            "authors": [
                {
                    "name": "Gert de Pagter",
                    "email": "BackEndTea@gmail.com"
                },
                {
                    "name": "Symfony Community",
                    "homepage": "https://symfony.com/contributors"
                }
            ],
            "description": "Symfony polyfill for ctype functions",
            "homepage": "https://symfony.com",
            "keywords": [
                "compatibility",
                "ctype",
                "polyfill",
                "portable"
            ],
            "time": "2019-11-27T13:56:44+00:00"
        },
        {
            "name": "symfony/polyfill-iconv",
            "version": "v1.13.1",
            "source": {
                "type": "git",
                "url": "https://github.com/symfony/polyfill-iconv.git",
                "reference": "a019efccc03f1a335af6b4f20c30f5ea8060be36"
            },
            "dist": {
                "type": "zip",
                "url": "https://api.github.com/repos/symfony/polyfill-iconv/zipball/a019efccc03f1a335af6b4f20c30f5ea8060be36",
                "reference": "a019efccc03f1a335af6b4f20c30f5ea8060be36",
                "shasum": ""
            },
            "require": {
                "php": ">=5.3.3"
            },
            "suggest": {
                "ext-iconv": "For best performance"
            },
            "type": "library",
            "extra": {
                "branch-alias": {
                    "dev-master": "1.13-dev"
                }
            },
            "autoload": {
                "psr-4": {
                    "Symfony\\Polyfill\\Iconv\\": ""
                },
                "files": [
                    "bootstrap.php"
                ]
            },
            "notification-url": "https://packagist.org/downloads/",
            "license": [
                "MIT"
            ],
            "authors": [
                {
                    "name": "Nicolas Grekas",
                    "email": "p@tchwork.com"
                },
                {
                    "name": "Symfony Community",
                    "homepage": "https://symfony.com/contributors"
                }
            ],
            "description": "Symfony polyfill for the Iconv extension",
            "homepage": "https://symfony.com",
            "keywords": [
                "compatibility",
                "iconv",
                "polyfill",
                "portable",
                "shim"
            ],
            "time": "2019-11-27T13:56:44+00:00"
        },
        {
            "name": "symfony/polyfill-intl-grapheme",
            "version": "v1.13.1",
            "source": {
                "type": "git",
                "url": "https://github.com/symfony/polyfill-intl-grapheme.git",
                "reference": "45c566a1ca16273f7ea6b930e013462e00e14502"
            },
            "dist": {
                "type": "zip",
                "url": "https://api.github.com/repos/symfony/polyfill-intl-grapheme/zipball/45c566a1ca16273f7ea6b930e013462e00e14502",
                "reference": "45c566a1ca16273f7ea6b930e013462e00e14502",
                "shasum": ""
            },
            "require": {
                "php": ">=5.3.3"
            },
            "suggest": {
                "ext-intl": "For best performance"
            },
            "type": "library",
            "extra": {
                "branch-alias": {
                    "dev-master": "1.13-dev"
                }
            },
            "autoload": {
                "psr-4": {
                    "Symfony\\Polyfill\\Intl\\Grapheme\\": ""
                },
                "files": [
                    "bootstrap.php"
                ]
            },
            "notification-url": "https://packagist.org/downloads/",
            "license": [
                "MIT"
            ],
            "authors": [
                {
                    "name": "Nicolas Grekas",
                    "email": "p@tchwork.com"
                },
                {
                    "name": "Symfony Community",
                    "homepage": "https://symfony.com/contributors"
                }
            ],
            "description": "Symfony polyfill for intl's grapheme_* functions",
            "homepage": "https://symfony.com",
            "keywords": [
                "compatibility",
                "grapheme",
                "intl",
                "polyfill",
                "portable",
                "shim"
            ],
            "time": "2019-11-27T13:56:44+00:00"
        },
        {
            "name": "symfony/polyfill-intl-idn",
            "version": "v1.13.1",
            "source": {
                "type": "git",
                "url": "https://github.com/symfony/polyfill-intl-idn.git",
                "reference": "6f9c239e61e1b0c9229a28ff89a812dc449c3d46"
            },
            "dist": {
                "type": "zip",
                "url": "https://api.github.com/repos/symfony/polyfill-intl-idn/zipball/6f9c239e61e1b0c9229a28ff89a812dc449c3d46",
                "reference": "6f9c239e61e1b0c9229a28ff89a812dc449c3d46",
                "shasum": ""
            },
            "require": {
                "php": ">=5.3.3",
                "symfony/polyfill-mbstring": "^1.3",
                "symfony/polyfill-php72": "^1.9"
            },
            "suggest": {
                "ext-intl": "For best performance"
            },
            "type": "library",
            "extra": {
                "branch-alias": {
                    "dev-master": "1.13-dev"
                }
            },
            "autoload": {
                "psr-4": {
                    "Symfony\\Polyfill\\Intl\\Idn\\": ""
                },
                "files": [
                    "bootstrap.php"
                ]
            },
            "notification-url": "https://packagist.org/downloads/",
            "license": [
                "MIT"
            ],
            "authors": [
                {
                    "name": "Laurent Bassin",
                    "email": "laurent@bassin.info"
                },
                {
                    "name": "Symfony Community",
                    "homepage": "https://symfony.com/contributors"
                }
            ],
            "description": "Symfony polyfill for intl's idn_to_ascii and idn_to_utf8 functions",
            "homepage": "https://symfony.com",
            "keywords": [
                "compatibility",
                "idn",
                "intl",
                "polyfill",
                "portable",
                "shim"
            ],
            "time": "2019-11-27T13:56:44+00:00"
        },
        {
            "name": "symfony/polyfill-intl-normalizer",
            "version": "v1.13.1",
            "source": {
                "type": "git",
                "url": "https://github.com/symfony/polyfill-intl-normalizer.git",
                "reference": "cfe6ad557c15f3797f667e9518ce759aa04ae4f3"
            },
            "dist": {
                "type": "zip",
                "url": "https://api.github.com/repos/symfony/polyfill-intl-normalizer/zipball/cfe6ad557c15f3797f667e9518ce759aa04ae4f3",
                "reference": "cfe6ad557c15f3797f667e9518ce759aa04ae4f3",
                "shasum": ""
            },
            "require": {
                "php": ">=5.3.3"
            },
            "suggest": {
                "ext-intl": "For best performance"
            },
            "type": "library",
            "extra": {
                "branch-alias": {
                    "dev-master": "1.13-dev"
                }
            },
            "autoload": {
                "psr-4": {
                    "Symfony\\Polyfill\\Intl\\Normalizer\\": ""
                },
                "files": [
                    "bootstrap.php"
                ],
                "classmap": [
                    "Resources/stubs"
                ]
            },
            "notification-url": "https://packagist.org/downloads/",
            "license": [
                "MIT"
            ],
            "authors": [
                {
                    "name": "Nicolas Grekas",
                    "email": "p@tchwork.com"
                },
                {
                    "name": "Symfony Community",
                    "homepage": "https://symfony.com/contributors"
                }
            ],
            "description": "Symfony polyfill for intl's Normalizer class and related functions",
            "homepage": "https://symfony.com",
            "keywords": [
                "compatibility",
                "intl",
                "normalizer",
                "polyfill",
                "portable",
                "shim"
            ],
            "time": "2019-11-27T13:56:44+00:00"
        },
        {
            "name": "symfony/polyfill-mbstring",
            "version": "v1.13.1",
            "source": {
                "type": "git",
                "url": "https://github.com/symfony/polyfill-mbstring.git",
                "reference": "7b4aab9743c30be783b73de055d24a39cf4b954f"
            },
            "dist": {
                "type": "zip",
                "url": "https://api.github.com/repos/symfony/polyfill-mbstring/zipball/7b4aab9743c30be783b73de055d24a39cf4b954f",
                "reference": "7b4aab9743c30be783b73de055d24a39cf4b954f",
                "shasum": ""
            },
            "require": {
                "php": ">=5.3.3"
            },
            "suggest": {
                "ext-mbstring": "For best performance"
            },
            "type": "library",
            "extra": {
                "branch-alias": {
                    "dev-master": "1.13-dev"
                }
            },
            "autoload": {
                "psr-4": {
                    "Symfony\\Polyfill\\Mbstring\\": ""
                },
                "files": [
                    "bootstrap.php"
                ]
            },
            "notification-url": "https://packagist.org/downloads/",
            "license": [
                "MIT"
            ],
            "authors": [
                {
                    "name": "Nicolas Grekas",
                    "email": "p@tchwork.com"
                },
                {
                    "name": "Symfony Community",
                    "homepage": "https://symfony.com/contributors"
                }
            ],
            "description": "Symfony polyfill for the Mbstring extension",
            "homepage": "https://symfony.com",
            "keywords": [
                "compatibility",
                "mbstring",
                "polyfill",
                "portable",
                "shim"
            ],
            "time": "2019-11-27T14:18:11+00:00"
        },
        {
            "name": "symfony/polyfill-php72",
            "version": "v1.13.1",
            "source": {
                "type": "git",
                "url": "https://github.com/symfony/polyfill-php72.git",
                "reference": "66fea50f6cb37a35eea048d75a7d99a45b586038"
            },
            "dist": {
                "type": "zip",
                "url": "https://api.github.com/repos/symfony/polyfill-php72/zipball/66fea50f6cb37a35eea048d75a7d99a45b586038",
                "reference": "66fea50f6cb37a35eea048d75a7d99a45b586038",
                "shasum": ""
            },
            "require": {
                "php": ">=5.3.3"
            },
            "type": "library",
            "extra": {
                "branch-alias": {
                    "dev-master": "1.13-dev"
                }
            },
            "autoload": {
                "psr-4": {
                    "Symfony\\Polyfill\\Php72\\": ""
                },
                "files": [
                    "bootstrap.php"
                ]
            },
            "notification-url": "https://packagist.org/downloads/",
            "license": [
                "MIT"
            ],
            "authors": [
                {
                    "name": "Nicolas Grekas",
                    "email": "p@tchwork.com"
                },
                {
                    "name": "Symfony Community",
                    "homepage": "https://symfony.com/contributors"
                }
            ],
            "description": "Symfony polyfill backporting some PHP 7.2+ features to lower PHP versions",
            "homepage": "https://symfony.com",
            "keywords": [
                "compatibility",
                "polyfill",
                "portable",
                "shim"
            ],
            "time": "2019-11-27T13:56:44+00:00"
        },
        {
            "name": "symfony/polyfill-php73",
            "version": "v1.13.1",
            "source": {
                "type": "git",
                "url": "https://github.com/symfony/polyfill-php73.git",
                "reference": "4b0e2222c55a25b4541305a053013d5647d3a25f"
            },
            "dist": {
                "type": "zip",
                "url": "https://api.github.com/repos/symfony/polyfill-php73/zipball/4b0e2222c55a25b4541305a053013d5647d3a25f",
                "reference": "4b0e2222c55a25b4541305a053013d5647d3a25f",
                "shasum": ""
            },
            "require": {
                "php": ">=5.3.3"
            },
            "type": "library",
            "extra": {
                "branch-alias": {
                    "dev-master": "1.13-dev"
                }
            },
            "autoload": {
                "psr-4": {
                    "Symfony\\Polyfill\\Php73\\": ""
                },
                "files": [
                    "bootstrap.php"
                ],
                "classmap": [
                    "Resources/stubs"
                ]
            },
            "notification-url": "https://packagist.org/downloads/",
            "license": [
                "MIT"
            ],
            "authors": [
                {
                    "name": "Nicolas Grekas",
                    "email": "p@tchwork.com"
                },
                {
                    "name": "Symfony Community",
                    "homepage": "https://symfony.com/contributors"
                }
            ],
            "description": "Symfony polyfill backporting some PHP 7.3+ features to lower PHP versions",
            "homepage": "https://symfony.com",
            "keywords": [
                "compatibility",
                "polyfill",
                "portable",
                "shim"
            ],
            "time": "2019-11-27T16:25:15+00:00"
        },
        {
            "name": "symfony/process",
            "version": "v4.4.1",
            "source": {
                "type": "git",
                "url": "https://github.com/symfony/process.git",
                "reference": "51c0135ef3f44c5803b33dc60e96bf4f77752726"
            },
            "dist": {
                "type": "zip",
                "url": "https://api.github.com/repos/symfony/process/zipball/51c0135ef3f44c5803b33dc60e96bf4f77752726",
                "reference": "51c0135ef3f44c5803b33dc60e96bf4f77752726",
                "shasum": ""
            },
            "require": {
                "php": "^7.1.3"
            },
            "type": "library",
            "extra": {
                "branch-alias": {
                    "dev-master": "4.4-dev"
                }
            },
            "autoload": {
                "psr-4": {
                    "Symfony\\Component\\Process\\": ""
                },
                "exclude-from-classmap": [
                    "/Tests/"
                ]
            },
            "notification-url": "https://packagist.org/downloads/",
            "license": [
                "MIT"
            ],
            "authors": [
                {
                    "name": "Fabien Potencier",
                    "email": "fabien@symfony.com"
                },
                {
                    "name": "Symfony Community",
                    "homepage": "https://symfony.com/contributors"
                }
            ],
            "description": "Symfony Process Component",
            "homepage": "https://symfony.com",
            "time": "2019-11-28T13:33:56+00:00"
        },
        {
            "name": "symfony/service-contracts",
            "version": "v1.1.8",
            "source": {
                "type": "git",
                "url": "https://github.com/symfony/service-contracts.git",
                "reference": "ffc7f5692092df31515df2a5ecf3b7302b3ddacf"
            },
            "dist": {
                "type": "zip",
                "url": "https://api.github.com/repos/symfony/service-contracts/zipball/ffc7f5692092df31515df2a5ecf3b7302b3ddacf",
                "reference": "ffc7f5692092df31515df2a5ecf3b7302b3ddacf",
                "shasum": ""
            },
            "require": {
                "php": "^7.1.3",
                "psr/container": "^1.0"
            },
            "suggest": {
                "symfony/service-implementation": ""
            },
            "type": "library",
            "extra": {
                "branch-alias": {
                    "dev-master": "1.1-dev"
                }
            },
            "autoload": {
                "psr-4": {
                    "Symfony\\Contracts\\Service\\": ""
                }
            },
            "notification-url": "https://packagist.org/downloads/",
            "license": [
                "MIT"
            ],
            "authors": [
                {
                    "name": "Nicolas Grekas",
                    "email": "p@tchwork.com"
                },
                {
                    "name": "Symfony Community",
                    "homepage": "https://symfony.com/contributors"
                }
            ],
            "description": "Generic abstractions related to writing services",
            "homepage": "https://symfony.com",
            "keywords": [
                "abstractions",
                "contracts",
                "decoupling",
                "interfaces",
                "interoperability",
                "standards"
            ],
            "time": "2019-10-14T12:27:06+00:00"
        },
        {
            "name": "symfony/var-dumper",
            "version": "v4.4.0",
            "source": {
                "type": "git",
                "url": "https://github.com/symfony/var-dumper.git",
                "reference": "eade2890f8b0eeb279b6cf41b50a10007294490f"
            },
            "dist": {
                "type": "zip",
                "url": "https://api.github.com/repos/symfony/var-dumper/zipball/eade2890f8b0eeb279b6cf41b50a10007294490f",
                "reference": "eade2890f8b0eeb279b6cf41b50a10007294490f",
                "shasum": ""
            },
            "require": {
                "php": "^7.1.3",
                "symfony/polyfill-mbstring": "~1.0",
                "symfony/polyfill-php72": "~1.5"
            },
            "conflict": {
                "phpunit/phpunit": "<4.8.35|<5.4.3,>=5.0",
                "symfony/console": "<3.4"
            },
            "require-dev": {
                "ext-iconv": "*",
                "symfony/console": "^3.4|^4.0|^5.0",
                "symfony/process": "^4.4|^5.0",
                "twig/twig": "^1.34|^2.4|^3.0"
            },
            "suggest": {
                "ext-iconv": "To convert non-UTF-8 strings to UTF-8 (or symfony/polyfill-iconv in case ext-iconv cannot be used).",
                "ext-intl": "To show region name in time zone dump",
                "symfony/console": "To use the ServerDumpCommand and/or the bin/var-dump-server script"
            },
            "bin": [
                "Resources/bin/var-dump-server"
            ],
            "type": "library",
            "extra": {
                "branch-alias": {
                    "dev-master": "4.4-dev"
                }
            },
            "autoload": {
                "files": [
                    "Resources/functions/dump.php"
                ],
                "psr-4": {
                    "Symfony\\Component\\VarDumper\\": ""
                },
                "exclude-from-classmap": [
                    "/Tests/"
                ]
            },
            "notification-url": "https://packagist.org/downloads/",
            "license": [
                "MIT"
            ],
            "authors": [
                {
                    "name": "Nicolas Grekas",
                    "email": "p@tchwork.com"
                },
                {
                    "name": "Symfony Community",
                    "homepage": "https://symfony.com/contributors"
                }
            ],
            "description": "Symfony mechanism for exploring and dumping PHP variables",
            "homepage": "https://symfony.com",
            "keywords": [
                "debug",
                "dump"
            ],
            "time": "2019-11-12T14:51:11+00:00"
        },
        {
            "name": "symfony/yaml",
            "version": "v4.4.1",
            "source": {
                "type": "git",
                "url": "https://github.com/symfony/yaml.git",
                "reference": "76de473358fe802578a415d5bb43c296cf09d211"
            },
            "dist": {
                "type": "zip",
                "url": "https://api.github.com/repos/symfony/yaml/zipball/76de473358fe802578a415d5bb43c296cf09d211",
                "reference": "76de473358fe802578a415d5bb43c296cf09d211",
                "shasum": ""
            },
            "require": {
                "php": "^7.1.3",
                "symfony/polyfill-ctype": "~1.8"
            },
            "conflict": {
                "symfony/console": "<3.4"
            },
            "require-dev": {
                "symfony/console": "^3.4|^4.0|^5.0"
            },
            "suggest": {
                "symfony/console": "For validating YAML files using the lint command"
            },
            "type": "library",
            "extra": {
                "branch-alias": {
                    "dev-master": "4.4-dev"
                }
            },
            "autoload": {
                "psr-4": {
                    "Symfony\\Component\\Yaml\\": ""
                },
                "exclude-from-classmap": [
                    "/Tests/"
                ]
            },
            "notification-url": "https://packagist.org/downloads/",
            "license": [
                "MIT"
            ],
            "authors": [
                {
                    "name": "Fabien Potencier",
                    "email": "fabien@symfony.com"
                },
                {
                    "name": "Symfony Community",
                    "homepage": "https://symfony.com/contributors"
                }
            ],
            "description": "Symfony Yaml Component",
            "homepage": "https://symfony.com",
            "time": "2019-11-12T14:51:11+00:00"
        },
        {
            "name": "true/punycode",
            "version": "v2.1.1",
            "source": {
                "type": "git",
                "url": "https://github.com/true/php-punycode.git",
                "reference": "a4d0c11a36dd7f4e7cd7096076cab6d3378a071e"
            },
            "dist": {
                "type": "zip",
                "url": "https://api.github.com/repos/true/php-punycode/zipball/a4d0c11a36dd7f4e7cd7096076cab6d3378a071e",
                "reference": "a4d0c11a36dd7f4e7cd7096076cab6d3378a071e",
                "shasum": ""
            },
            "require": {
                "php": ">=5.3.0",
                "symfony/polyfill-mbstring": "^1.3"
            },
            "require-dev": {
                "phpunit/phpunit": "~4.7",
                "squizlabs/php_codesniffer": "~2.0"
            },
            "type": "library",
            "autoload": {
                "psr-4": {
                    "TrueBV\\": "src/"
                }
            },
            "notification-url": "https://packagist.org/downloads/",
            "license": [
                "MIT"
            ],
            "authors": [
                {
                    "name": "Renan Gonçalves",
                    "email": "renan.saddam@gmail.com"
                }
            ],
            "description": "A Bootstring encoding of Unicode for Internationalized Domain Names in Applications (IDNA)",
            "homepage": "https://github.com/true/php-punycode",
            "keywords": [
                "idna",
                "punycode"
            ],
            "time": "2016-11-16T10:37:54+00:00"
        },
        {
            "name": "tubalmartin/cssmin",
            "version": "v4.1.1",
            "source": {
                "type": "git",
                "url": "https://github.com/tubalmartin/YUI-CSS-compressor-PHP-port.git",
                "reference": "3cbf557f4079d83a06f9c3ff9b957c022d7805cf"
            },
            "dist": {
                "type": "zip",
                "url": "https://api.github.com/repos/tubalmartin/YUI-CSS-compressor-PHP-port/zipball/3cbf557f4079d83a06f9c3ff9b957c022d7805cf",
                "reference": "3cbf557f4079d83a06f9c3ff9b957c022d7805cf",
                "shasum": ""
            },
            "require": {
                "ext-pcre": "*",
                "php": ">=5.3.2"
            },
            "require-dev": {
                "cogpowered/finediff": "0.3.*",
                "phpunit/phpunit": "4.8.*"
            },
            "bin": [
                "cssmin"
            ],
            "type": "library",
            "autoload": {
                "psr-4": {
                    "tubalmartin\\CssMin\\": "src"
                }
            },
            "notification-url": "https://packagist.org/downloads/",
            "license": [
                "BSD-3-Clause"
            ],
            "authors": [
                {
                    "name": "Túbal Martín",
                    "homepage": "http://tubalmartin.me/"
                }
            ],
            "description": "A PHP port of the YUI CSS compressor",
            "homepage": "https://github.com/tubalmartin/YUI-CSS-compressor-PHP-port",
            "keywords": [
                "compress",
                "compressor",
                "css",
                "cssmin",
                "minify",
                "yui"
            ],
            "time": "2018-01-15T15:26:51+00:00"
        },
        {
            "name": "twig/twig",
            "version": "v2.12.2",
            "source": {
                "type": "git",
                "url": "https://github.com/twigphp/Twig.git",
                "reference": "d761fd1f1c6b867ae09a7d8119a6d95d06dc44ed"
            },
            "dist": {
                "type": "zip",
                "url": "https://api.github.com/repos/twigphp/Twig/zipball/d761fd1f1c6b867ae09a7d8119a6d95d06dc44ed",
                "reference": "d761fd1f1c6b867ae09a7d8119a6d95d06dc44ed",
                "shasum": ""
            },
            "require": {
                "php": "^7.0",
                "symfony/polyfill-ctype": "^1.8",
                "symfony/polyfill-mbstring": "^1.3"
            },
            "require-dev": {
                "psr/container": "^1.0",
                "symfony/debug": "^3.4|^4.2",
                "symfony/phpunit-bridge": "^4.4@dev|^5.0"
            },
            "type": "library",
            "extra": {
                "branch-alias": {
                    "dev-master": "2.12-dev"
                }
            },
            "autoload": {
                "psr-0": {
                    "Twig_": "lib/"
                },
                "psr-4": {
                    "Twig\\": "src/"
                }
            },
            "notification-url": "https://packagist.org/downloads/",
            "license": [
                "BSD-3-Clause"
            ],
            "authors": [
                {
                    "name": "Fabien Potencier",
                    "email": "fabien@symfony.com",
                    "homepage": "http://fabien.potencier.org",
                    "role": "Lead Developer"
                },
                {
                    "name": "Twig Team",
                    "homepage": "https://twig.symfony.com/contributors",
                    "role": "Contributors"
                },
                {
                    "name": "Armin Ronacher",
                    "email": "armin.ronacher@active-4.com",
                    "role": "Project Founder"
                }
            ],
            "description": "Twig, the flexible, fast, and secure template language for PHP",
            "homepage": "https://twig.symfony.com",
            "keywords": [
                "templating"
            ],
            "time": "2019-11-11T16:52:09+00:00"
        },
        {
            "name": "voku/anti-xss",
            "version": "4.1.19",
            "source": {
                "type": "git",
                "url": "https://github.com/voku/anti-xss.git",
                "reference": "8acdad8a3ad4c70d04cd6925811b28d06d776ca1"
            },
            "dist": {
                "type": "zip",
                "url": "https://api.github.com/repos/voku/anti-xss/zipball/8acdad8a3ad4c70d04cd6925811b28d06d776ca1",
                "reference": "8acdad8a3ad4c70d04cd6925811b28d06d776ca1",
                "shasum": ""
            },
            "require": {
                "php": ">=7.0.0",
                "voku/portable-utf8": "~5.4.25"
            },
            "require-dev": {
                "phpunit/phpunit": "~6.0 || ~7.0"
            },
            "type": "library",
            "extra": {
                "branch-alias": {
                    "dev-master": "4.1.x-dev"
                }
            },
            "autoload": {
                "psr-4": {
                    "voku\\helper\\": "src/voku/helper/"
                }
            },
            "notification-url": "https://packagist.org/downloads/",
            "license": [
                "MIT"
            ],
            "authors": [
                {
                    "name": "EllisLab Dev Team",
                    "homepage": "http://ellislab.com/"
                },
                {
                    "name": "Lars Moelleken",
                    "email": "lars@moelleken.org",
                    "homepage": "http://www.moelleken.org/"
                }
            ],
            "description": "anti xss-library",
            "homepage": "https://github.com/voku/anti-xss",
            "keywords": [
                "anti-xss",
                "clean",
                "security",
                "xss"
            ],
            "time": "2019-11-11T14:48:30+00:00"
        },
        {
            "name": "voku/arrayy",
            "version": "5.15.0",
            "source": {
                "type": "git",
                "url": "https://github.com/voku/Arrayy.git",
                "reference": "807013ebf923de01689afe516e1301c51818f056"
            },
            "dist": {
                "type": "zip",
                "url": "https://api.github.com/repos/voku/Arrayy/zipball/807013ebf923de01689afe516e1301c51818f056",
                "reference": "807013ebf923de01689afe516e1301c51818f056",
                "shasum": ""
            },
            "require": {
                "ext-json": "*",
                "php": ">=7.0.0",
                "phpdocumentor/reflection-docblock": "~4.3",
                "symfony/polyfill-mbstring": "~1.0"
            },
            "require-dev": {
                "phpunit/phpunit": "~6.0 || ~7.0"
            },
            "type": "library",
            "autoload": {
                "psr-4": {
                    "Arrayy\\": "src/"
                },
                "files": [
                    "src/Create.php"
                ]
            },
            "notification-url": "https://packagist.org/downloads/",
            "license": [
                "MIT"
            ],
            "authors": [
                {
                    "name": "Lars Moelleken",
                    "email": "lars@moelleken.org",
                    "homepage": "http://www.moelleken.org/",
                    "role": "Maintainer"
                }
            ],
            "description": "Array manipulation library for PHP, called Arrayy!",
            "keywords": [
                "Arrayy",
                "array",
                "helpers",
                "manipulation",
                "methods",
                "utility",
                "utils"
            ],
            "time": "2019-11-18T00:23:19+00:00"
        },
        {
            "name": "voku/email-check",
            "version": "3.0.2",
            "source": {
                "type": "git",
                "url": "https://github.com/voku/email-check.git",
                "reference": "f91fc9da57fbb29c4ded5a1fc1238d4b988758dd"
            },
            "dist": {
                "type": "zip",
                "url": "https://api.github.com/repos/voku/email-check/zipball/f91fc9da57fbb29c4ded5a1fc1238d4b988758dd",
                "reference": "f91fc9da57fbb29c4ded5a1fc1238d4b988758dd",
                "shasum": ""
            },
            "require": {
                "php": ">=7.0.0",
                "symfony/polyfill-intl-idn": "~1.10"
            },
            "require-dev": {
                "fzaninotto/faker": "~1.7",
                "phpunit/phpunit": "~6.0 || ~7.0"
            },
            "suggest": {
                "ext-intl": "Use Intl for best performance"
            },
            "type": "library",
            "autoload": {
                "psr-4": {
                    "voku\\helper\\": "src/voku/helper/"
                }
            },
            "notification-url": "https://packagist.org/downloads/",
            "license": [
                "MIT"
            ],
            "authors": [
                {
                    "name": "Lars Moelleken",
                    "homepage": "http://www.moelleken.org/"
                }
            ],
            "description": "email-check (syntax, dns, trash, ...) library",
            "homepage": "https://github.com/voku/email-check",
            "keywords": [
                "check-email",
                "email",
                "mail",
                "mail-check",
                "validate-email",
                "validate-email-address",
                "validate-mail"
            ],
            "time": "2019-01-02T23:08:14+00:00"
        },
        {
            "name": "voku/portable-ascii",
            "version": "1.3.5",
            "source": {
                "type": "git",
                "url": "https://github.com/voku/portable-ascii.git",
                "reference": "056000d679a44b06ee61a63114f587cde066b1a8"
            },
            "dist": {
                "type": "zip",
                "url": "https://api.github.com/repos/voku/portable-ascii/zipball/056000d679a44b06ee61a63114f587cde066b1a8",
                "reference": "056000d679a44b06ee61a63114f587cde066b1a8",
                "shasum": ""
            },
            "require": {
                "php": ">=7.0.0"
            },
            "require-dev": {
                "phpunit/phpunit": "~6.0 || ~7.0"
            },
            "suggest": {
                "ext-intl": "Use Intl for transliterator_transliterate() support"
            },
            "type": "library",
            "autoload": {
                "psr-4": {
                    "voku\\": "src/voku/",
                    "voku\\tests\\": "tests/"
                }
            },
            "notification-url": "https://packagist.org/downloads/",
            "license": [
                "MIT"
            ],
            "authors": [
                {
                    "name": "Lars Moelleken",
                    "homepage": "http://www.moelleken.org/"
                }
            ],
            "description": "Portable ASCII library - performance optimized (ascii) string functions for php.",
            "homepage": "https://github.com/voku/portable-ascii",
            "keywords": [
                "ascii",
                "clean",
                "php"
            ],
            "time": "2019-11-11T16:55:47+00:00"
        },
        {
            "name": "voku/portable-utf8",
            "version": "5.4.30",
            "source": {
                "type": "git",
                "url": "https://github.com/voku/portable-utf8.git",
                "reference": "713c7201c2026344e4fb679cbc8e437a97fbc868"
            },
            "dist": {
                "type": "zip",
                "url": "https://api.github.com/repos/voku/portable-utf8/zipball/713c7201c2026344e4fb679cbc8e437a97fbc868",
                "reference": "713c7201c2026344e4fb679cbc8e437a97fbc868",
                "shasum": ""
            },
            "require": {
                "php": ">=7.0.0",
                "symfony/polyfill-iconv": "~1.0",
                "symfony/polyfill-intl-grapheme": "~1.0",
                "symfony/polyfill-intl-normalizer": "~1.0",
                "symfony/polyfill-mbstring": "~1.0",
                "symfony/polyfill-php72": "~1.0",
                "voku/portable-ascii": "~1.3"
            },
            "require-dev": {
                "phpunit/phpunit": "~6.0 || ~7.0"
            },
            "suggest": {
                "ext-ctype": "Use Ctype for e.g. hexadecimal digit detection",
                "ext-fileinfo": "Use Fileinfo for better binary file detection",
                "ext-iconv": "Use iconv for best performance",
                "ext-intl": "Use Intl for best performance",
                "ext-json": "Use JSON for string detection",
                "ext-mbstring": "Use Mbstring for best performance"
            },
            "type": "library",
            "autoload": {
                "psr-4": {
                    "voku\\": "src/voku/",
                    "voku\\tests\\": "tests/"
                },
                "files": [
                    "bootstrap.php"
                ]
            },
            "notification-url": "https://packagist.org/downloads/",
            "license": [
                "(Apache-2.0 or GPL-2.0)"
            ],
            "authors": [
                {
                    "name": "Nicolas Grekas",
                    "email": "p@tchwork.com"
                },
                {
                    "name": "Hamid Sarfraz",
                    "homepage": "http://pageconfig.com/"
                },
                {
                    "name": "Lars Moelleken",
                    "homepage": "http://www.moelleken.org/"
                }
            ],
            "description": "Portable UTF-8 library - performance optimized (unicode) string functions for php.",
            "homepage": "https://github.com/voku/portable-utf8",
            "keywords": [
                "UTF",
                "clean",
                "php",
                "unicode",
                "utf-8",
                "utf8"
            ],
            "time": "2019-12-04T11:04:42+00:00"
        },
        {
            "name": "voku/stop-words",
            "version": "2.0.1",
            "source": {
                "type": "git",
                "url": "https://github.com/voku/stop-words.git",
                "reference": "8e63c0af20f800b1600783764e0ce19e53969f71"
            },
            "dist": {
                "type": "zip",
                "url": "https://api.github.com/repos/voku/stop-words/zipball/8e63c0af20f800b1600783764e0ce19e53969f71",
                "reference": "8e63c0af20f800b1600783764e0ce19e53969f71",
                "shasum": ""
            },
            "require": {
                "php": ">=7.0.0"
            },
            "require-dev": {
                "phpunit/phpunit": "~6.0"
            },
            "type": "library",
            "autoload": {
                "psr-4": {
                    "voku\\": "src/voku/"
                }
            },
            "notification-url": "https://packagist.org/downloads/",
            "license": [
                "MIT"
            ],
            "authors": [
                {
                    "name": "Lars Moelleken",
                    "homepage": "http://www.moelleken.org/"
                }
            ],
            "description": "Stop-Words via PHP",
            "keywords": [
                "stop words",
                "stop-words"
            ],
            "time": "2018-11-23T01:37:27+00:00"
        },
        {
            "name": "voku/stringy",
            "version": "5.1.1",
            "source": {
                "type": "git",
                "url": "https://github.com/voku/Stringy.git",
                "reference": "9301fb68e56ec9f0a985382d5047d4e0045074e7"
            },
            "dist": {
                "type": "zip",
                "url": "https://api.github.com/repos/voku/Stringy/zipball/9301fb68e56ec9f0a985382d5047d4e0045074e7",
                "reference": "9301fb68e56ec9f0a985382d5047d4e0045074e7",
                "shasum": ""
            },
            "require": {
                "ext-json": "*",
                "php": ">=7.0.0",
                "voku/anti-xss": "~4.1",
                "voku/arrayy": "~5.11",
                "voku/email-check": "~3.0",
                "voku/portable-utf8": "~5.4",
                "voku/urlify": "~4.1"
            },
            "require-dev": {
                "phpunit/phpunit": "~6.0 || ~7.0"
            },
            "type": "library",
            "autoload": {
                "psr-4": {
                    "Stringy\\": "src/"
                },
                "files": [
                    "src/Create.php"
                ]
            },
            "notification-url": "https://packagist.org/downloads/",
            "license": [
                "MIT"
            ],
            "authors": [
                {
                    "name": "Daniel St. Jules",
                    "role": "Maintainer",
                    "email": "danielst.jules@gmail.com",
                    "homepage": "http://www.danielstjules.com"
                },
                {
                    "name": "Lars Moelleken",
                    "role": "Fork-Maintainer",
                    "email": "lars@moelleken.org",
                    "homepage": "http://www.moelleken.org/"
                }
            ],
            "description": "A string manipulation library with multibyte support",
            "homepage": "https://github.com/danielstjules/Stringy",
            "keywords": [
                "UTF",
                "helpers",
                "manipulation",
                "methods",
                "multibyte",
                "string",
                "utf-8",
                "utility",
                "utils"
            ],
            "time": "2019-08-21T12:37:12+00:00"
        },
        {
            "name": "voku/urlify",
            "version": "4.1.1",
            "source": {
                "type": "git",
                "url": "https://github.com/voku/urlify.git",
                "reference": "4961b574a892f4f433063be6a95ba88bfe55f7cc"
            },
            "dist": {
                "type": "zip",
                "url": "https://api.github.com/repos/voku/urlify/zipball/4961b574a892f4f433063be6a95ba88bfe55f7cc",
                "reference": "4961b574a892f4f433063be6a95ba88bfe55f7cc",
                "shasum": ""
            },
            "require": {
                "php": ">=7.0.0",
                "voku/portable-utf8": "~5.3",
                "voku/stop-words": "~2.0"
            },
            "require-dev": {
                "phpunit/phpunit": "~6.0 || ~7.0"
            },
            "type": "library",
            "autoload": {
                "psr-4": {
                    "voku\\helper\\": "src/voku/helper/"
                }
            },
            "notification-url": "https://packagist.org/downloads/",
            "license": [
                "BSD-3-Clause"
            ],
            "authors": [
                {
                    "name": "Johnny Broadway",
                    "email": "johnny@johnnybroadway.com",
                    "homepage": "http://www.johnnybroadway.com/"
                },
                {
                    "name": "Lars Moelleken",
                    "email": "lars@moelleken.org",
                    "homepage": "http://moelleken.org/"
                }
            ],
            "description": "PHP port of URLify.js from the Django project. Transliterates non-ascii characters for use in URLs.",
            "homepage": "https://github.com/voku/urlify",
            "keywords": [
                "encode",
                "iconv",
                "link",
                "slug",
                "translit",
                "transliterate",
                "transliteration",
                "url",
                "urlify"
            ],
            "time": "2019-09-03T19:11:20+00:00"
        },
        {
            "name": "webmozart/assert",
            "version": "1.6.0",
            "source": {
                "type": "git",
                "url": "https://github.com/webmozart/assert.git",
                "reference": "573381c0a64f155a0d9a23f4b0c797194805b925"
            },
            "dist": {
                "type": "zip",
                "url": "https://api.github.com/repos/webmozart/assert/zipball/573381c0a64f155a0d9a23f4b0c797194805b925",
                "reference": "573381c0a64f155a0d9a23f4b0c797194805b925",
                "shasum": ""
            },
            "require": {
                "php": "^5.3.3 || ^7.0",
                "symfony/polyfill-ctype": "^1.8"
            },
            "conflict": {
                "vimeo/psalm": "<3.6.0"
            },
            "require-dev": {
                "phpunit/phpunit": "^4.8.36 || ^7.5.13"
            },
            "type": "library",
            "autoload": {
                "psr-4": {
                    "Webmozart\\Assert\\": "src/"
                }
            },
            "notification-url": "https://packagist.org/downloads/",
            "license": [
                "MIT"
            ],
            "authors": [
                {
                    "name": "Bernhard Schussek",
                    "email": "bschussek@gmail.com"
                }
            ],
            "description": "Assertions to validate method input/output with nice error messages.",
            "keywords": [
                "assert",
                "check",
                "validate"
            ],
            "time": "2019-11-24T13:36:37+00:00"
        },
        {
            "name": "webonyx/graphql-php",
            "version": "v0.12.6",
            "source": {
                "type": "git",
                "url": "https://github.com/webonyx/graphql-php.git",
                "reference": "4c545e5ec4fc37f6eb36c19f5a0e7feaf5979c95"
            },
            "dist": {
                "type": "zip",
                "url": "https://api.github.com/repos/webonyx/graphql-php/zipball/4c545e5ec4fc37f6eb36c19f5a0e7feaf5979c95",
                "reference": "4c545e5ec4fc37f6eb36c19f5a0e7feaf5979c95",
                "shasum": ""
            },
            "require": {
                "ext-mbstring": "*",
                "php": ">=5.6"
            },
            "require-dev": {
                "phpunit/phpunit": "^4.8",
                "psr/http-message": "^1.0",
                "react/promise": "2.*"
            },
            "suggest": {
                "psr/http-message": "To use standard GraphQL server",
                "react/promise": "To leverage async resolving on React PHP platform"
            },
            "type": "library",
            "autoload": {
                "psr-4": {
                    "GraphQL\\": "src/"
                }
            },
            "notification-url": "https://packagist.org/downloads/",
            "license": [
                "MIT"
            ],
            "description": "A PHP port of GraphQL reference implementation",
            "homepage": "https://github.com/webonyx/graphql-php",
            "keywords": [
                "api",
                "graphql"
            ],
            "time": "2018-09-02T14:59:54+00:00"
        },
        {
            "name": "yii2tech/ar-softdelete",
            "version": "1.0.4",
            "source": {
                "type": "git",
                "url": "https://github.com/yii2tech/ar-softdelete.git",
                "reference": "498ed03f89ded835f0ca156ec50d432191c58769"
            },
            "dist": {
                "type": "zip",
                "url": "https://api.github.com/repos/yii2tech/ar-softdelete/zipball/498ed03f89ded835f0ca156ec50d432191c58769",
                "reference": "498ed03f89ded835f0ca156ec50d432191c58769",
                "shasum": ""
            },
            "require": {
                "yiisoft/yii2": "~2.0.13"
            },
            "require-dev": {
                "phpunit/phpunit": "4.8.27|^5.0|^6.0"
            },
            "type": "yii2-extension",
            "extra": {
                "branch-alias": {
                    "dev-master": "1.0.x-dev"
                }
            },
            "autoload": {
                "psr-4": {
                    "yii2tech\\ar\\softdelete\\": "src"
                }
            },
            "notification-url": "https://packagist.org/downloads/",
            "license": [
                "BSD-3-Clause"
            ],
            "authors": [
                {
                    "name": "Paul Klimov",
                    "email": "klimov.paul@gmail.com"
                }
            ],
            "description": "Provides support for ActiveRecord soft delete in Yii2",
            "keywords": [
                "active",
                "delete",
                "integrity",
                "record",
                "smart",
                "soft",
                "yii2"
            ],
            "time": "2019-07-30T11:05:57+00:00"
        },
        {
            "name": "yiisoft/yii2",
            "version": "2.0.30",
            "source": {
                "type": "git",
                "url": "https://github.com/yiisoft/yii2-framework.git",
                "reference": "dfeeaf4dbdd23c9cd29b9246921e8a9ca2dbabe4"
            },
            "dist": {
                "type": "zip",
                "url": "https://api.github.com/repos/yiisoft/yii2-framework/zipball/dfeeaf4dbdd23c9cd29b9246921e8a9ca2dbabe4",
                "reference": "dfeeaf4dbdd23c9cd29b9246921e8a9ca2dbabe4",
                "shasum": ""
            },
            "require": {
                "bower-asset/inputmask": "~3.2.2 | ~3.3.5",
                "bower-asset/jquery": "3.4.*@stable | 3.3.*@stable | 3.2.*@stable | 3.1.*@stable | 2.2.*@stable | 2.1.*@stable | 1.11.*@stable | 1.12.*@stable",
                "bower-asset/punycode": "1.3.*",
                "bower-asset/yii2-pjax": "~2.0.1",
                "cebe/markdown": "~1.0.0 | ~1.1.0 | ~1.2.0",
                "ext-ctype": "*",
                "ext-mbstring": "*",
                "ezyang/htmlpurifier": "~4.6",
                "lib-pcre": "*",
                "php": ">=5.4.0",
                "yiisoft/yii2-composer": "~2.0.4"
            },
            "bin": [
                "yii"
            ],
            "type": "library",
            "extra": {
                "branch-alias": {
                    "dev-master": "2.0.x-dev"
                }
            },
            "autoload": {
                "psr-4": {
                    "yii\\": ""
                }
            },
            "notification-url": "https://packagist.org/downloads/",
            "license": [
                "BSD-3-Clause"
            ],
            "authors": [
                {
                    "name": "Qiang Xue",
                    "email": "qiang.xue@gmail.com",
                    "homepage": "http://www.yiiframework.com/",
                    "role": "Founder and project lead"
                },
                {
                    "name": "Alexander Makarov",
                    "email": "sam@rmcreative.ru",
                    "homepage": "http://rmcreative.ru/",
                    "role": "Core framework development"
                },
                {
                    "name": "Maurizio Domba",
                    "homepage": "http://mdomba.info/",
                    "role": "Core framework development"
                },
                {
                    "name": "Carsten Brandt",
                    "email": "mail@cebe.cc",
                    "homepage": "http://cebe.cc/",
                    "role": "Core framework development"
                },
                {
                    "name": "Timur Ruziev",
                    "email": "resurtm@gmail.com",
                    "homepage": "http://resurtm.com/",
                    "role": "Core framework development"
                },
                {
                    "name": "Paul Klimov",
                    "email": "klimov.paul@gmail.com",
                    "role": "Core framework development"
                },
                {
                    "name": "Dmitry Naumenko",
                    "email": "d.naumenko.a@gmail.com",
                    "role": "Core framework development"
                },
                {
                    "name": "Boudewijn Vahrmeijer",
                    "email": "info@dynasource.eu",
                    "homepage": "http://dynasource.eu",
                    "role": "Core framework development"
                }
            ],
            "description": "Yii PHP Framework Version 2",
            "homepage": "http://www.yiiframework.com/",
            "keywords": [
                "framework",
                "yii2"
            ],
            "time": "2019-11-19T21:22:20+00:00"
        },
        {
            "name": "yiisoft/yii2-composer",
            "version": "2.0.8",
            "source": {
                "type": "git",
                "url": "https://github.com/yiisoft/yii2-composer.git",
                "reference": "5c7ca9836cf80b34db265332a7f2f8438eb469b9"
            },
            "dist": {
                "type": "zip",
                "url": "https://api.github.com/repos/yiisoft/yii2-composer/zipball/5c7ca9836cf80b34db265332a7f2f8438eb469b9",
                "reference": "5c7ca9836cf80b34db265332a7f2f8438eb469b9",
                "shasum": ""
            },
            "require": {
                "composer-plugin-api": "^1.0"
            },
            "require-dev": {
                "composer/composer": "^1.0",
                "phpunit/phpunit": "<7"
            },
            "type": "composer-plugin",
            "extra": {
                "class": "yii\\composer\\Plugin",
                "branch-alias": {
                    "dev-master": "2.0.x-dev"
                }
            },
            "autoload": {
                "psr-4": {
                    "yii\\composer\\": ""
                }
            },
            "notification-url": "https://packagist.org/downloads/",
            "license": [
                "BSD-3-Clause"
            ],
            "authors": [
                {
                    "name": "Qiang Xue",
                    "email": "qiang.xue@gmail.com"
                },
                {
                    "name": "Carsten Brandt",
                    "email": "mail@cebe.cc"
                }
            ],
            "description": "The composer plugin for Yii extension installer",
            "keywords": [
                "composer",
                "extension installer",
                "yii2"
            ],
            "time": "2019-07-16T13:22:30+00:00"
        },
        {
            "name": "yiisoft/yii2-debug",
            "version": "2.1.12",
            "source": {
                "type": "git",
                "url": "https://github.com/yiisoft/yii2-debug.git",
                "reference": "bf9234ba1369116d12ebe266d98006416a5ae304"
            },
            "dist": {
                "type": "zip",
                "url": "https://api.github.com/repos/yiisoft/yii2-debug/zipball/bf9234ba1369116d12ebe266d98006416a5ae304",
                "reference": "bf9234ba1369116d12ebe266d98006416a5ae304",
                "shasum": ""
            },
            "require": {
                "ext-mbstring": "*",
                "opis/closure": "^3.3",
                "php": ">=5.4",
                "yiisoft/yii2": "~2.0.13"
            },
            "require-dev": {
                "phpunit/phpunit": "<7",
                "yiisoft/yii2-coding-standards": "~2.0",
                "yiisoft/yii2-swiftmailer": "*"
            },
            "type": "yii2-extension",
            "extra": {
                "branch-alias": {
                    "dev-master": "2.0.x-dev"
                }
            },
            "autoload": {
                "psr-4": {
                    "yii\\debug\\": "src"
                }
            },
            "notification-url": "https://packagist.org/downloads/",
            "license": [
                "BSD-3-Clause"
            ],
            "authors": [
                {
                    "name": "Qiang Xue",
                    "email": "qiang.xue@gmail.com"
                },
                {
                    "name": "Simon Karlen",
                    "email": "simi.albi@outlook.com"
                }
            ],
            "description": "The debugger extension for the Yii framework",
            "keywords": [
                "debug",
                "debugger",
                "yii2"
            ],
            "time": "2019-11-19T20:09:08+00:00"
        },
        {
            "name": "yiisoft/yii2-queue",
            "version": "2.1.0",
            "source": {
                "type": "git",
                "url": "https://github.com/yiisoft/yii2-queue.git",
                "reference": "d04b4b3c932081200876a351cc6c3502e89e11b8"
            },
            "dist": {
                "type": "zip",
                "url": "https://api.github.com/repos/yiisoft/yii2-queue/zipball/d04b4b3c932081200876a351cc6c3502e89e11b8",
                "reference": "d04b4b3c932081200876a351cc6c3502e89e11b8",
                "shasum": ""
            },
            "require": {
                "php": ">=5.5.0",
                "symfony/process": "*",
                "yiisoft/yii2": "~2.0.14"
            },
            "require-dev": {
                "aws/aws-sdk-php": ">=2.4",
                "enqueue/amqp-lib": "^0.8",
                "jeremeamia/superclosure": "*",
                "pda/pheanstalk": "*",
                "php-amqplib/php-amqplib": "*",
                "phpunit/phpunit": "~4.4",
                "yiisoft/yii2-debug": "*",
                "yiisoft/yii2-gii": "*",
                "yiisoft/yii2-redis": "*"
            },
            "suggest": {
                "aws/aws-sdk-php": "Need for aws SQS.",
                "enqueue/amqp-lib": "Need for AMQP interop queue.",
                "ext-gearman": "Need for Gearman queue.",
                "ext-pcntl": "Need for process signals.",
                "pda/pheanstalk": "Need for Beanstalk queue.",
                "php-amqplib/php-amqplib": "Need for AMQP queue.",
                "yiisoft/yii2-redis": "Need for Redis queue."
            },
            "type": "yii2-extension",
            "extra": {
                "branch-alias": {
                    "dev-master": "2.0.x-dev"
                }
            },
            "autoload": {
                "psr-4": {
                    "yii\\queue\\": "src",
                    "yii\\queue\\amqp\\": "src/drivers/amqp",
                    "yii\\queue\\amqp_interop\\": "src/drivers/amqp_interop",
                    "yii\\queue\\beanstalk\\": "src/drivers/beanstalk",
                    "yii\\queue\\db\\": "src/drivers/db",
                    "yii\\queue\\file\\": "src/drivers/file",
                    "yii\\queue\\gearman\\": "src/drivers/gearman",
                    "yii\\queue\\redis\\": "src/drivers/redis",
                    "yii\\queue\\sync\\": "src/drivers/sync",
                    "yii\\queue\\sqs\\": "src/drivers/sqs"
                }
            },
            "notification-url": "https://packagist.org/downloads/",
            "license": [
                "BSD-3-Clause"
            ],
            "authors": [
                {
                    "name": "Roman Zhuravlev",
                    "email": "zhuravljov@gmail.com"
                }
            ],
            "description": "Yii2 Queue Extension which supported DB, Redis, RabbitMQ, Beanstalk, SQS and Gearman",
            "keywords": [
                "async",
                "beanstalk",
                "db",
                "gearman",
                "gii",
                "queue",
                "rabbitmq",
                "redis",
                "sqs",
                "yii"
            ],
            "time": "2018-05-23T21:04:57+00:00"
        },
        {
            "name": "yiisoft/yii2-shell",
            "version": "2.0.2",
            "source": {
                "type": "git",
                "url": "https://github.com/yiisoft/yii2-shell.git",
                "reference": "1d9548d56ef45fb82a39cf32b84d137ddd92dc38"
            },
            "dist": {
                "type": "zip",
                "url": "https://api.github.com/repos/yiisoft/yii2-shell/zipball/1d9548d56ef45fb82a39cf32b84d137ddd92dc38",
                "reference": "1d9548d56ef45fb82a39cf32b84d137ddd92dc38",
                "shasum": ""
            },
            "require": {
                "psy/psysh": "~0.9.3",
                "symfony/var-dumper": "~2.7|~3.0|~4.0",
                "yiisoft/yii2": "~2.0.0"
            },
            "type": "yii2-extension",
            "extra": {
                "bootstrap": "yii\\shell\\Bootstrap",
                "branch-alias": {
                    "dev-master": "2.0.x-dev"
                }
            },
            "autoload": {
                "psr-4": {
                    "yii\\shell\\": ""
                }
            },
            "notification-url": "https://packagist.org/downloads/",
            "license": [
                "BSD-3-Clause"
            ],
            "authors": [
                {
                    "name": "Daniel Gomez Pan",
                    "email": "pana_1990@hotmail.com"
                },
                {
                    "name": "Sascha Vincent Kurowski",
                    "email": "svkurowski@gmail.com"
                }
            ],
            "description": "The interactive shell extension for Yii framework",
            "keywords": [
                "shell",
                "yii2"
            ],
            "time": "2019-01-07T21:30:35+00:00"
        },
        {
            "name": "yiisoft/yii2-swiftmailer",
            "version": "2.1.2",
            "source": {
                "type": "git",
                "url": "https://github.com/yiisoft/yii2-swiftmailer.git",
                "reference": "09659a55959f9e64b8178d842b64a9ffae42b994"
            },
            "dist": {
                "type": "zip",
                "url": "https://api.github.com/repos/yiisoft/yii2-swiftmailer/zipball/09659a55959f9e64b8178d842b64a9ffae42b994",
                "reference": "09659a55959f9e64b8178d842b64a9ffae42b994",
                "shasum": ""
            },
            "require": {
                "swiftmailer/swiftmailer": "~6.0",
                "yiisoft/yii2": ">=2.0.4"
            },
            "type": "yii2-extension",
            "extra": {
                "branch-alias": {
                    "dev-master": "2.1.x-dev"
                }
            },
            "autoload": {
                "psr-4": {
                    "yii\\swiftmailer\\": "src"
                }
            },
            "notification-url": "https://packagist.org/downloads/",
            "license": [
                "BSD-3-Clause"
            ],
            "authors": [
                {
                    "name": "Paul Klimov",
                    "email": "klimov.paul@gmail.com"
                }
            ],
            "description": "The SwiftMailer integration for the Yii framework",
            "keywords": [
                "email",
                "mail",
                "mailer",
                "swift",
                "swiftmailer",
                "yii2"
            ],
            "time": "2018-09-23T22:00:47+00:00"
        },
        {
            "name": "zendframework/zend-escaper",
            "version": "2.6.1",
            "source": {
                "type": "git",
                "url": "https://github.com/zendframework/zend-escaper.git",
                "reference": "3801caa21b0ca6aca57fa1c42b08d35c395ebd5f"
            },
            "dist": {
                "type": "zip",
                "url": "https://api.github.com/repos/zendframework/zend-escaper/zipball/3801caa21b0ca6aca57fa1c42b08d35c395ebd5f",
                "reference": "3801caa21b0ca6aca57fa1c42b08d35c395ebd5f",
                "shasum": ""
            },
            "require": {
                "php": "^5.6 || ^7.0"
            },
            "require-dev": {
                "phpunit/phpunit": "^5.7.27 || ^6.5.8 || ^7.1.2",
                "zendframework/zend-coding-standard": "~1.0.0"
            },
            "type": "library",
            "extra": {
                "branch-alias": {
                    "dev-master": "2.6.x-dev",
                    "dev-develop": "2.7.x-dev"
                }
            },
            "autoload": {
                "psr-4": {
                    "Zend\\Escaper\\": "src/"
                }
            },
            "notification-url": "https://packagist.org/downloads/",
            "license": [
                "BSD-3-Clause"
            ],
            "description": "Securely and safely escape HTML, HTML attributes, JavaScript, CSS, and URLs",
            "keywords": [
                "ZendFramework",
                "escaper",
                "zf"
            ],
            "time": "2019-09-05T20:03:20+00:00"
        },
        {
            "name": "zendframework/zend-feed",
            "version": "2.12.0",
            "source": {
                "type": "git",
                "url": "https://github.com/zendframework/zend-feed.git",
                "reference": "d926c5af34b93a0121d5e2641af34ddb1533d733"
            },
            "dist": {
                "type": "zip",
                "url": "https://api.github.com/repos/zendframework/zend-feed/zipball/d926c5af34b93a0121d5e2641af34ddb1533d733",
                "reference": "d926c5af34b93a0121d5e2641af34ddb1533d733",
                "shasum": ""
            },
            "require": {
                "ext-dom": "*",
                "ext-libxml": "*",
                "php": "^5.6 || ^7.0",
                "zendframework/zend-escaper": "^2.5.2",
                "zendframework/zend-stdlib": "^3.2.1"
            },
            "require-dev": {
                "phpunit/phpunit": "^5.7.23 || ^6.4.3",
                "psr/http-message": "^1.0.1",
                "zendframework/zend-cache": "^2.7.2",
                "zendframework/zend-coding-standard": "~1.0.0",
                "zendframework/zend-db": "^2.8.2",
                "zendframework/zend-http": "^2.7",
                "zendframework/zend-servicemanager": "^2.7.8 || ^3.3",
                "zendframework/zend-validator": "^2.10.1"
            },
            "suggest": {
                "psr/http-message": "PSR-7 ^1.0.1, if you wish to use Zend\\Feed\\Reader\\Http\\Psr7ResponseDecorator",
                "zendframework/zend-cache": "Zend\\Cache component, for optionally caching feeds between requests",
                "zendframework/zend-db": "Zend\\Db component, for use with PubSubHubbub",
                "zendframework/zend-http": "Zend\\Http for PubSubHubbub, and optionally for use with Zend\\Feed\\Reader",
                "zendframework/zend-servicemanager": "Zend\\ServiceManager component, for easily extending ExtensionManager implementations",
                "zendframework/zend-validator": "Zend\\Validator component, for validating email addresses used in Atom feeds and entries when using the Writer subcomponent"
            },
            "type": "library",
            "extra": {
                "branch-alias": {
                    "dev-master": "2.12.x-dev",
                    "dev-develop": "2.13.x-dev"
                }
            },
            "autoload": {
                "psr-4": {
                    "Zend\\Feed\\": "src/"
                }
            },
            "notification-url": "https://packagist.org/downloads/",
            "license": [
                "BSD-3-Clause"
            ],
            "description": "provides functionality for consuming RSS and Atom feeds",
            "keywords": [
                "ZendFramework",
                "feed",
                "zf"
            ],
            "time": "2019-03-05T20:08:49+00:00"
        },
        {
            "name": "zendframework/zend-stdlib",
            "version": "3.2.1",
            "source": {
                "type": "git",
                "url": "https://github.com/zendframework/zend-stdlib.git",
                "reference": "66536006722aff9e62d1b331025089b7ec71c065"
            },
            "dist": {
                "type": "zip",
                "url": "https://api.github.com/repos/zendframework/zend-stdlib/zipball/66536006722aff9e62d1b331025089b7ec71c065",
                "reference": "66536006722aff9e62d1b331025089b7ec71c065",
                "shasum": ""
            },
            "require": {
                "php": "^5.6 || ^7.0"
            },
            "require-dev": {
                "phpbench/phpbench": "^0.13",
                "phpunit/phpunit": "^5.7.27 || ^6.5.8 || ^7.1.2",
                "zendframework/zend-coding-standard": "~1.0.0"
            },
            "type": "library",
            "extra": {
                "branch-alias": {
                    "dev-master": "3.2.x-dev",
                    "dev-develop": "3.3.x-dev"
                }
            },
            "autoload": {
                "psr-4": {
                    "Zend\\Stdlib\\": "src/"
                }
            },
            "notification-url": "https://packagist.org/downloads/",
            "license": [
                "BSD-3-Clause"
            ],
            "description": "SPL extensions, array utilities, error handlers, and more",
            "keywords": [
                "ZendFramework",
                "stdlib",
                "zf"
            ],
            "time": "2018-08-28T21:34:05+00:00"
        }
    ],
    "packages-dev": [
        {
            "name": "behat/gherkin",
            "version": "v4.6.0",
            "source": {
                "type": "git",
                "url": "https://github.com/Behat/Gherkin.git",
                "reference": "ab0a02ea14893860bca00f225f5621d351a3ad07"
            },
            "dist": {
                "type": "zip",
                "url": "https://api.github.com/repos/Behat/Gherkin/zipball/ab0a02ea14893860bca00f225f5621d351a3ad07",
                "reference": "ab0a02ea14893860bca00f225f5621d351a3ad07",
                "shasum": ""
            },
            "require": {
                "php": ">=5.3.1"
            },
            "require-dev": {
                "phpunit/phpunit": "~4.5|~5",
                "symfony/phpunit-bridge": "~2.7|~3|~4",
                "symfony/yaml": "~2.3|~3|~4"
            },
            "suggest": {
                "symfony/yaml": "If you want to parse features, represented in YAML files"
            },
            "type": "library",
            "extra": {
                "branch-alias": {
                    "dev-master": "4.4-dev"
                }
            },
            "autoload": {
                "psr-0": {
                    "Behat\\Gherkin": "src/"
                }
            },
            "notification-url": "https://packagist.org/downloads/",
            "license": [
                "MIT"
            ],
            "authors": [
                {
                    "name": "Konstantin Kudryashov",
                    "email": "ever.zet@gmail.com",
                    "homepage": "http://everzet.com"
                }
            ],
            "description": "Gherkin DSL parser for PHP 5.3",
            "homepage": "http://behat.org/",
            "keywords": [
                "BDD",
                "Behat",
                "Cucumber",
                "DSL",
                "gherkin",
                "parser"
            ],
            "time": "2019-01-16T14:22:17+00:00"
        },
        {
            "name": "codeception/codeception",
            "version": "3.1.0",
            "source": {
                "type": "git",
                "url": "https://github.com/Codeception/Codeception.git",
                "reference": "9ed9146567770e564fdd2b656edb385330f7fae7"
            },
            "dist": {
                "type": "zip",
                "url": "https://api.github.com/repos/Codeception/Codeception/zipball/9ed9146567770e564fdd2b656edb385330f7fae7",
                "reference": "9ed9146567770e564fdd2b656edb385330f7fae7",
                "shasum": ""
            },
            "require": {
                "behat/gherkin": "^4.4.0",
                "codeception/phpunit-wrapper": ">6.0.15 <6.1.0 | ^6.6.1 | ^7.7.1 | ^8.0.3",
                "codeception/stub": "^2.0 | ^3.0",
                "ext-curl": "*",
                "ext-json": "*",
                "ext-mbstring": "*",
                "facebook/webdriver": "^1.6.0",
                "guzzlehttp/guzzle": "^6.3.0",
                "guzzlehttp/psr7": "~1.4",
                "hoa/console": "~3.0",
                "php": ">=5.6.0 <8.0",
                "symfony/browser-kit": ">=2.7 <5.0",
                "symfony/console": ">=2.7 <5.0",
                "symfony/css-selector": ">=2.7 <5.0",
                "symfony/dom-crawler": ">=2.7 <5.0",
                "symfony/event-dispatcher": ">=2.7 <5.0",
                "symfony/finder": ">=2.7 <5.0",
                "symfony/yaml": ">=2.7 <5.0"
            },
            "require-dev": {
                "codeception/specify": "~0.3",
                "doctrine/annotations": "^1",
                "doctrine/data-fixtures": "^1",
                "doctrine/orm": "^2",
                "flow/jsonpath": "~0.2",
                "monolog/monolog": "~1.8",
                "pda/pheanstalk": "~3.0",
                "php-amqplib/php-amqplib": "~2.4",
                "predis/predis": "^1.0",
                "squizlabs/php_codesniffer": "~2.0",
                "symfony/process": ">=2.7 <5.0",
                "vlucas/phpdotenv": "^3.0"
            },
            "suggest": {
                "aws/aws-sdk-php": "For using AWS Auth in REST module and Queue module",
                "codeception/phpbuiltinserver": "Start and stop PHP built-in web server for your tests",
                "codeception/specify": "BDD-style code blocks",
                "codeception/verify": "BDD-style assertions",
                "flow/jsonpath": "For using JSONPath in REST module",
                "league/factory-muffin": "For DataFactory module",
                "league/factory-muffin-faker": "For Faker support in DataFactory module",
                "phpseclib/phpseclib": "for SFTP option in FTP Module",
                "stecman/symfony-console-completion": "For BASH autocompletion",
                "symfony/phpunit-bridge": "For phpunit-bridge support"
            },
            "bin": [
                "codecept"
            ],
            "type": "library",
            "extra": {
                "branch-alias": []
            },
            "autoload": {
                "psr-4": {
                    "Codeception\\": "src/Codeception",
                    "Codeception\\Extension\\": "ext"
                }
            },
            "notification-url": "https://packagist.org/downloads/",
            "license": [
                "MIT"
            ],
            "authors": [
                {
                    "name": "Michael Bodnarchuk",
                    "email": "davert@mail.ua",
                    "homepage": "http://codegyre.com"
                }
            ],
            "description": "BDD-style testing framework",
            "homepage": "http://codeception.com/",
            "keywords": [
                "BDD",
                "TDD",
                "acceptance testing",
                "functional testing",
                "unit testing"
            ],
            "time": "2019-08-18T16:44:20+00:00"
        },
        {
            "name": "codeception/mockery-module",
            "version": "0.3.0",
            "source": {
                "type": "git",
                "url": "https://github.com/Codeception/MockeryModule.git",
                "reference": "19cc51ae4123031d7c93c56a9abbde40697dbc24"
            },
            "dist": {
                "type": "zip",
                "url": "https://api.github.com/repos/Codeception/MockeryModule/zipball/19cc51ae4123031d7c93c56a9abbde40697dbc24",
                "reference": "19cc51ae4123031d7c93c56a9abbde40697dbc24",
                "shasum": ""
            },
            "require": {
                "codeception/codeception": "^2.0|^3.0",
                "mockery/mockery": "^0.8|^0.9|^1.0"
            },
            "type": "library",
            "autoload": {
                "psr-4": {
                    "Codeception\\": "src"
                }
            },
            "notification-url": "https://packagist.org/downloads/",
            "license": [
                "MIT"
            ],
            "authors": [
                {
                    "name": "Michael Bodnarchuk",
                    "email": "davert.php@mailican.com"
                },
                {
                    "name": "Jáchym Toušek",
                    "email": "enumag@gmail.com"
                }
            ],
            "description": "Mockery Module for Codeception",
            "time": "2019-04-26T19:47:46+00:00"
        },
        {
            "name": "codeception/phpunit-wrapper",
            "version": "7.7.2",
            "source": {
                "type": "git",
                "url": "https://github.com/Codeception/phpunit-wrapper.git",
                "reference": "4ed12e8022f960e34fd78129e5dac34ce5b3a0ef"
            },
            "dist": {
                "type": "zip",
                "url": "https://api.github.com/repos/Codeception/phpunit-wrapper/zipball/4ed12e8022f960e34fd78129e5dac34ce5b3a0ef",
                "reference": "4ed12e8022f960e34fd78129e5dac34ce5b3a0ef",
                "shasum": ""
            },
            "require": {
                "phpunit/php-code-coverage": "^6.0",
                "phpunit/phpunit": "7.5.*",
                "sebastian/comparator": "^3.0",
                "sebastian/diff": "^3.0"
            },
            "require-dev": {
                "codeception/specify": "*",
                "vlucas/phpdotenv": "^3.0"
            },
            "type": "library",
            "autoload": {
                "psr-4": {
                    "Codeception\\PHPUnit\\": "src\\"
                }
            },
            "notification-url": "https://packagist.org/downloads/",
            "license": [
                "MIT"
            ],
            "authors": [
                {
                    "name": "Davert",
                    "email": "davert.php@resend.cc"
                }
            ],
            "description": "PHPUnit classes used by Codeception",
            "time": "2019-11-23T18:21:46+00:00"
        },
        {
            "name": "codeception/specify",
            "version": "0.4.6",
            "source": {
                "type": "git",
                "url": "https://github.com/Codeception/Specify.git",
                "reference": "21b586f503ca444aa519dd9cafb32f113a05f286"
            },
            "dist": {
                "type": "zip",
                "url": "https://api.github.com/repos/Codeception/Specify/zipball/21b586f503ca444aa519dd9cafb32f113a05f286",
                "reference": "21b586f503ca444aa519dd9cafb32f113a05f286",
                "shasum": ""
            },
            "require": {
                "myclabs/deep-copy": "~1.1",
                "php": ">=5.4.0"
            },
            "require-dev": {
                "phpunit/phpunit": "~4.0"
            },
            "type": "library",
            "autoload": {
                "psr-0": {
                    "Codeception\\": "src/"
                }
            },
            "notification-url": "https://packagist.org/downloads/",
            "license": [
                "MIT"
            ],
            "authors": [
                {
                    "name": "Michael Bodnarchuk",
                    "email": "davert.php@mailican.com"
                }
            ],
            "description": "BDD code blocks for PHPUnit and Codeception",
            "time": "2016-10-21T09:42:00+00:00"
        },
        {
            "name": "codeception/stub",
            "version": "3.0.0",
            "source": {
                "type": "git",
                "url": "https://github.com/Codeception/Stub.git",
                "reference": "eea518711d736eab838c1274593c4568ec06b23d"
            },
            "dist": {
                "type": "zip",
                "url": "https://api.github.com/repos/Codeception/Stub/zipball/eea518711d736eab838c1274593c4568ec06b23d",
                "reference": "eea518711d736eab838c1274593c4568ec06b23d",
                "shasum": ""
            },
            "require": {
                "codeception/phpunit-wrapper": "^6.6.1 | ^7.7.1 | ^8.0.3",
                "phpunit/phpunit": ">=6.5 <9.0"
            },
            "type": "library",
            "autoload": {
                "psr-4": {
                    "Codeception\\": "src/"
                }
            },
            "notification-url": "https://packagist.org/downloads/",
            "license": [
                "MIT"
            ],
            "description": "Flexible Stub wrapper for PHPUnit's Mock Builder",
            "time": "2019-08-10T16:20:53+00:00"
        },
        {
            "name": "codeception/verify",
            "version": "1.2.0",
            "source": {
                "type": "git",
                "url": "https://github.com/Codeception/Verify.git",
                "reference": "532e526b8b1ac2343bf799e6b36e3446896ff52a"
            },
            "dist": {
                "type": "zip",
                "url": "https://api.github.com/repos/Codeception/Verify/zipball/532e526b8b1ac2343bf799e6b36e3446896ff52a",
                "reference": "532e526b8b1ac2343bf799e6b36e3446896ff52a",
                "shasum": ""
            },
            "require": {
                "codeception/phpunit-wrapper": ">6.0.16 <6.1.0 | ^6.7.0 | ^7.7.1 | ^8.0.4",
                "php": ">= 7.0",
                "phpunit/phpunit": "> 6.0"
            },
            "type": "library",
            "autoload": {
                "files": [
                    "src/Codeception/function.php"
                ],
                "psr-4": {
                    "Codeception\\": "src\\Codeception"
                }
            },
            "notification-url": "https://packagist.org/downloads/",
            "license": [
                "MIT"
            ],
            "authors": [
                {
                    "name": "Michael Bodnarchuk",
                    "email": "davert@codeception.com"
                }
            ],
            "description": "BDD assertion library for PHPUnit",
            "time": "2019-08-24T13:58:30+00:00"
        },
        {
            "name": "doctrine/instantiator",
            "version": "1.3.0",
            "source": {
                "type": "git",
                "url": "https://github.com/doctrine/instantiator.git",
                "reference": "ae466f726242e637cebdd526a7d991b9433bacf1"
            },
            "dist": {
                "type": "zip",
                "url": "https://api.github.com/repos/doctrine/instantiator/zipball/ae466f726242e637cebdd526a7d991b9433bacf1",
                "reference": "ae466f726242e637cebdd526a7d991b9433bacf1",
                "shasum": ""
            },
            "require": {
                "php": "^7.1"
            },
            "require-dev": {
                "doctrine/coding-standard": "^6.0",
                "ext-pdo": "*",
                "ext-phar": "*",
                "phpbench/phpbench": "^0.13",
                "phpstan/phpstan-phpunit": "^0.11",
                "phpstan/phpstan-shim": "^0.11",
                "phpunit/phpunit": "^7.0"
            },
            "type": "library",
            "extra": {
                "branch-alias": {
                    "dev-master": "1.2.x-dev"
                }
            },
            "autoload": {
                "psr-4": {
                    "Doctrine\\Instantiator\\": "src/Doctrine/Instantiator/"
                }
            },
            "notification-url": "https://packagist.org/downloads/",
            "license": [
                "MIT"
            ],
            "authors": [
                {
                    "name": "Marco Pivetta",
                    "email": "ocramius@gmail.com",
                    "homepage": "http://ocramius.github.com/"
                }
            ],
            "description": "A small, lightweight utility to instantiate objects in PHP without invoking their constructors",
            "homepage": "https://www.doctrine-project.org/projects/instantiator.html",
            "keywords": [
                "constructor",
                "instantiate"
            ],
            "time": "2019-10-21T16:45:58+00:00"
        },
        {
            "name": "facebook/webdriver",
            "version": "1.7.1",
            "source": {
                "type": "git",
                "url": "https://github.com/facebook/php-webdriver.git",
                "reference": "e43de70f3c7166169d0f14a374505392734160e5"
            },
            "dist": {
                "type": "zip",
                "url": "https://api.github.com/repos/facebook/php-webdriver/zipball/e43de70f3c7166169d0f14a374505392734160e5",
                "reference": "e43de70f3c7166169d0f14a374505392734160e5",
                "shasum": ""
            },
            "require": {
                "ext-curl": "*",
                "ext-json": "*",
                "ext-mbstring": "*",
                "ext-zip": "*",
                "php": "^5.6 || ~7.0",
                "symfony/process": "^2.8 || ^3.1 || ^4.0"
            },
            "require-dev": {
                "friendsofphp/php-cs-fixer": "^2.0",
                "jakub-onderka/php-parallel-lint": "^0.9.2",
                "php-coveralls/php-coveralls": "^2.0",
                "php-mock/php-mock-phpunit": "^1.1",
                "phpunit/phpunit": "^5.7",
                "sebastian/environment": "^1.3.4 || ^2.0 || ^3.0",
                "squizlabs/php_codesniffer": "^2.6",
                "symfony/var-dumper": "^3.3 || ^4.0"
            },
            "suggest": {
                "ext-SimpleXML": "For Firefox profile creation"
            },
            "type": "library",
            "extra": {
                "branch-alias": {
                    "dev-community": "1.5-dev"
                }
            },
            "autoload": {
                "psr-4": {
                    "Facebook\\WebDriver\\": "lib/"
                }
            },
            "notification-url": "https://packagist.org/downloads/",
            "license": [
                "Apache-2.0"
            ],
            "description": "A PHP client for Selenium WebDriver",
            "homepage": "https://github.com/facebook/php-webdriver",
            "keywords": [
                "facebook",
                "php",
                "selenium",
                "webdriver"
            ],
            "time": "2019-06-13T08:02:18+00:00"
        },
        {
            "name": "fzaninotto/faker",
            "version": "v1.9.0",
            "source": {
                "type": "git",
                "url": "https://github.com/fzaninotto/Faker.git",
                "reference": "27a216cbe72327b2d6369fab721a5843be71e57d"
            },
            "dist": {
                "type": "zip",
                "url": "https://api.github.com/repos/fzaninotto/Faker/zipball/27a216cbe72327b2d6369fab721a5843be71e57d",
                "reference": "27a216cbe72327b2d6369fab721a5843be71e57d",
                "shasum": ""
            },
            "require": {
                "php": "^5.3.3 || ^7.0"
            },
            "require-dev": {
                "ext-intl": "*",
                "phpunit/phpunit": "^4.8.35 || ^5.7",
                "squizlabs/php_codesniffer": "^2.9.2"
            },
            "type": "library",
            "extra": {
                "branch-alias": []
            },
            "autoload": {
                "psr-4": {
                    "Faker\\": "src/Faker/"
                }
            },
            "notification-url": "https://packagist.org/downloads/",
            "license": [
                "MIT"
            ],
            "authors": [
                {
                    "name": "François Zaninotto"
                }
            ],
            "description": "Faker is a PHP library that generates fake data for you.",
            "keywords": [
                "data",
                "faker",
                "fixtures"
            ],
            "time": "2019-11-14T13:13:06+00:00"
        },
        {
            "name": "hamcrest/hamcrest-php",
            "version": "v2.0.0",
            "source": {
                "type": "git",
                "url": "https://github.com/hamcrest/hamcrest-php.git",
                "reference": "776503d3a8e85d4f9a1148614f95b7a608b046ad"
            },
            "dist": {
                "type": "zip",
                "url": "https://api.github.com/repos/hamcrest/hamcrest-php/zipball/776503d3a8e85d4f9a1148614f95b7a608b046ad",
                "reference": "776503d3a8e85d4f9a1148614f95b7a608b046ad",
                "shasum": ""
            },
            "require": {
                "php": "^5.3|^7.0"
            },
            "replace": {
                "cordoval/hamcrest-php": "*",
                "davedevelopment/hamcrest-php": "*",
                "kodova/hamcrest-php": "*"
            },
            "require-dev": {
                "phpunit/php-file-iterator": "1.3.3",
                "phpunit/phpunit": "~4.0",
                "satooshi/php-coveralls": "^1.0"
            },
            "type": "library",
            "extra": {
                "branch-alias": {
                    "dev-master": "2.0-dev"
                }
            },
            "autoload": {
                "classmap": [
                    "hamcrest"
                ]
            },
            "notification-url": "https://packagist.org/downloads/",
            "license": [
                "BSD"
            ],
            "description": "This is the PHP port of Hamcrest Matchers",
            "keywords": [
                "test"
            ],
            "time": "2016-01-20T08:20:44+00:00"
        },
        {
            "name": "hoa/consistency",
            "version": "1.17.05.02",
            "source": {
                "type": "git",
                "url": "https://github.com/hoaproject/Consistency.git",
                "reference": "fd7d0adc82410507f332516faf655b6ed22e4c2f"
            },
            "dist": {
                "type": "zip",
                "url": "https://api.github.com/repos/hoaproject/Consistency/zipball/fd7d0adc82410507f332516faf655b6ed22e4c2f",
                "reference": "fd7d0adc82410507f332516faf655b6ed22e4c2f",
                "shasum": ""
            },
            "require": {
                "hoa/exception": "~1.0",
                "php": ">=5.5.0"
            },
            "require-dev": {
                "hoa/stream": "~1.0",
                "hoa/test": "~2.0"
            },
            "type": "library",
            "extra": {
                "branch-alias": {
                    "dev-master": "1.x-dev"
                }
            },
            "autoload": {
                "psr-4": {
                    "Hoa\\Consistency\\": "."
                },
                "files": [
                    "Prelude.php"
                ]
            },
            "notification-url": "https://packagist.org/downloads/",
            "license": [
                "BSD-3-Clause"
            ],
            "authors": [
                {
                    "name": "Ivan Enderlin",
                    "email": "ivan.enderlin@hoa-project.net"
                },
                {
                    "name": "Hoa community",
                    "homepage": "https://hoa-project.net/"
                }
            ],
            "description": "The Hoa\\Consistency library.",
            "homepage": "https://hoa-project.net/",
            "keywords": [
                "autoloader",
                "callable",
                "consistency",
                "entity",
                "flex",
                "keyword",
                "library"
            ],
            "time": "2017-05-02T12:18:12+00:00"
        },
        {
            "name": "hoa/console",
            "version": "3.17.05.02",
            "source": {
                "type": "git",
                "url": "https://github.com/hoaproject/Console.git",
                "reference": "e231fd3ea70e6d773576ae78de0bdc1daf331a66"
            },
            "dist": {
                "type": "zip",
                "url": "https://api.github.com/repos/hoaproject/Console/zipball/e231fd3ea70e6d773576ae78de0bdc1daf331a66",
                "reference": "e231fd3ea70e6d773576ae78de0bdc1daf331a66",
                "shasum": ""
            },
            "require": {
                "hoa/consistency": "~1.0",
                "hoa/event": "~1.0",
                "hoa/exception": "~1.0",
                "hoa/file": "~1.0",
                "hoa/protocol": "~1.0",
                "hoa/stream": "~1.0",
                "hoa/ustring": "~4.0"
            },
            "require-dev": {
                "hoa/test": "~2.0"
            },
            "suggest": {
                "ext-pcntl": "To enable hoa://Event/Console/Window:resize.",
                "hoa/dispatcher": "To use the console kit.",
                "hoa/router": "To use the console kit."
            },
            "type": "library",
            "extra": {
                "branch-alias": {
                    "dev-master": "3.x-dev"
                }
            },
            "autoload": {
                "psr-4": {
                    "Hoa\\Console\\": "."
                }
            },
            "notification-url": "https://packagist.org/downloads/",
            "license": [
                "BSD-3-Clause"
            ],
            "authors": [
                {
                    "name": "Ivan Enderlin",
                    "email": "ivan.enderlin@hoa-project.net"
                },
                {
                    "name": "Hoa community",
                    "homepage": "https://hoa-project.net/"
                }
            ],
            "description": "The Hoa\\Console library.",
            "homepage": "https://hoa-project.net/",
            "keywords": [
                "autocompletion",
                "chrome",
                "cli",
                "console",
                "cursor",
                "getoption",
                "library",
                "option",
                "parser",
                "processus",
                "readline",
                "terminfo",
                "tput",
                "window"
            ],
            "time": "2017-05-02T12:26:19+00:00"
        },
        {
            "name": "hoa/event",
            "version": "1.17.01.13",
            "source": {
                "type": "git",
                "url": "https://github.com/hoaproject/Event.git",
                "reference": "6c0060dced212ffa3af0e34bb46624f990b29c54"
            },
            "dist": {
                "type": "zip",
                "url": "https://api.github.com/repos/hoaproject/Event/zipball/6c0060dced212ffa3af0e34bb46624f990b29c54",
                "reference": "6c0060dced212ffa3af0e34bb46624f990b29c54",
                "shasum": ""
            },
            "require": {
                "hoa/consistency": "~1.0",
                "hoa/exception": "~1.0"
            },
            "require-dev": {
                "hoa/test": "~2.0"
            },
            "type": "library",
            "extra": {
                "branch-alias": {
                    "dev-master": "1.x-dev"
                }
            },
            "autoload": {
                "psr-4": {
                    "Hoa\\Event\\": "."
                }
            },
            "notification-url": "https://packagist.org/downloads/",
            "license": [
                "BSD-3-Clause"
            ],
            "authors": [
                {
                    "name": "Ivan Enderlin",
                    "email": "ivan.enderlin@hoa-project.net"
                },
                {
                    "name": "Hoa community",
                    "homepage": "https://hoa-project.net/"
                }
            ],
            "description": "The Hoa\\Event library.",
            "homepage": "https://hoa-project.net/",
            "keywords": [
                "event",
                "library",
                "listener",
                "observer"
            ],
            "time": "2017-01-13T15:30:50+00:00"
        },
        {
            "name": "hoa/exception",
            "version": "1.17.01.16",
            "source": {
                "type": "git",
                "url": "https://github.com/hoaproject/Exception.git",
                "reference": "091727d46420a3d7468ef0595651488bfc3a458f"
            },
            "dist": {
                "type": "zip",
                "url": "https://api.github.com/repos/hoaproject/Exception/zipball/091727d46420a3d7468ef0595651488bfc3a458f",
                "reference": "091727d46420a3d7468ef0595651488bfc3a458f",
                "shasum": ""
            },
            "require": {
                "hoa/consistency": "~1.0",
                "hoa/event": "~1.0"
            },
            "require-dev": {
                "hoa/test": "~2.0"
            },
            "type": "library",
            "extra": {
                "branch-alias": {
                    "dev-master": "1.x-dev"
                }
            },
            "autoload": {
                "psr-4": {
                    "Hoa\\Exception\\": "."
                }
            },
            "notification-url": "https://packagist.org/downloads/",
            "license": [
                "BSD-3-Clause"
            ],
            "authors": [
                {
                    "name": "Ivan Enderlin",
                    "email": "ivan.enderlin@hoa-project.net"
                },
                {
                    "name": "Hoa community",
                    "homepage": "https://hoa-project.net/"
                }
            ],
            "description": "The Hoa\\Exception library.",
            "homepage": "https://hoa-project.net/",
            "keywords": [
                "exception",
                "library"
            ],
            "time": "2017-01-16T07:53:27+00:00"
        },
        {
            "name": "hoa/file",
            "version": "1.17.07.11",
            "source": {
                "type": "git",
                "url": "https://github.com/hoaproject/File.git",
                "reference": "35cb979b779bc54918d2f9a4e02ed6c7a1fa67ca"
            },
            "dist": {
                "type": "zip",
                "url": "https://api.github.com/repos/hoaproject/File/zipball/35cb979b779bc54918d2f9a4e02ed6c7a1fa67ca",
                "reference": "35cb979b779bc54918d2f9a4e02ed6c7a1fa67ca",
                "shasum": ""
            },
            "require": {
                "hoa/consistency": "~1.0",
                "hoa/event": "~1.0",
                "hoa/exception": "~1.0",
                "hoa/iterator": "~2.0",
                "hoa/stream": "~1.0"
            },
            "require-dev": {
                "hoa/test": "~2.0"
            },
            "type": "library",
            "extra": {
                "branch-alias": {
                    "dev-master": "1.x-dev"
                }
            },
            "autoload": {
                "psr-4": {
                    "Hoa\\File\\": "."
                }
            },
            "notification-url": "https://packagist.org/downloads/",
            "license": [
                "BSD-3-Clause"
            ],
            "authors": [
                {
                    "name": "Ivan Enderlin",
                    "email": "ivan.enderlin@hoa-project.net"
                },
                {
                    "name": "Hoa community",
                    "homepage": "https://hoa-project.net/"
                }
            ],
            "description": "The Hoa\\File library.",
            "homepage": "https://hoa-project.net/",
            "keywords": [
                "Socket",
                "directory",
                "file",
                "finder",
                "library",
                "link",
                "temporary"
            ],
            "time": "2017-07-11T07:42:15+00:00"
        },
        {
            "name": "hoa/iterator",
            "version": "2.17.01.10",
            "source": {
                "type": "git",
                "url": "https://github.com/hoaproject/Iterator.git",
                "reference": "d1120ba09cb4ccd049c86d10058ab94af245f0cc"
            },
            "dist": {
                "type": "zip",
                "url": "https://api.github.com/repos/hoaproject/Iterator/zipball/d1120ba09cb4ccd049c86d10058ab94af245f0cc",
                "reference": "d1120ba09cb4ccd049c86d10058ab94af245f0cc",
                "shasum": ""
            },
            "require": {
                "hoa/consistency": "~1.0",
                "hoa/exception": "~1.0"
            },
            "require-dev": {
                "hoa/test": "~2.0"
            },
            "type": "library",
            "extra": {
                "branch-alias": {
                    "dev-master": "2.x-dev"
                }
            },
            "autoload": {
                "psr-4": {
                    "Hoa\\Iterator\\": "."
                }
            },
            "notification-url": "https://packagist.org/downloads/",
            "license": [
                "BSD-3-Clause"
            ],
            "authors": [
                {
                    "name": "Ivan Enderlin",
                    "email": "ivan.enderlin@hoa-project.net"
                },
                {
                    "name": "Hoa community",
                    "homepage": "https://hoa-project.net/"
                }
            ],
            "description": "The Hoa\\Iterator library.",
            "homepage": "https://hoa-project.net/",
            "keywords": [
                "iterator",
                "library"
            ],
            "time": "2017-01-10T10:34:47+00:00"
        },
        {
            "name": "hoa/protocol",
            "version": "1.17.01.14",
            "source": {
                "type": "git",
                "url": "https://github.com/hoaproject/Protocol.git",
                "reference": "5c2cf972151c45f373230da170ea015deecf19e2"
            },
            "dist": {
                "type": "zip",
                "url": "https://api.github.com/repos/hoaproject/Protocol/zipball/5c2cf972151c45f373230da170ea015deecf19e2",
                "reference": "5c2cf972151c45f373230da170ea015deecf19e2",
                "shasum": ""
            },
            "require": {
                "hoa/consistency": "~1.0",
                "hoa/exception": "~1.0"
            },
            "require-dev": {
                "hoa/test": "~2.0"
            },
            "type": "library",
            "extra": {
                "branch-alias": {
                    "dev-master": "1.x-dev"
                }
            },
            "autoload": {
                "psr-4": {
                    "Hoa\\Protocol\\": "."
                },
                "files": [
                    "Wrapper.php"
                ]
            },
            "notification-url": "https://packagist.org/downloads/",
            "license": [
                "BSD-3-Clause"
            ],
            "authors": [
                {
                    "name": "Ivan Enderlin",
                    "email": "ivan.enderlin@hoa-project.net"
                },
                {
                    "name": "Hoa community",
                    "homepage": "https://hoa-project.net/"
                }
            ],
            "description": "The Hoa\\Protocol library.",
            "homepage": "https://hoa-project.net/",
            "keywords": [
                "library",
                "protocol",
                "resource",
                "stream",
                "wrapper"
            ],
            "time": "2017-01-14T12:26:10+00:00"
        },
        {
            "name": "hoa/stream",
            "version": "1.17.02.21",
            "source": {
                "type": "git",
                "url": "https://github.com/hoaproject/Stream.git",
                "reference": "3293cfffca2de10525df51436adf88a559151d82"
            },
            "dist": {
                "type": "zip",
                "url": "https://api.github.com/repos/hoaproject/Stream/zipball/3293cfffca2de10525df51436adf88a559151d82",
                "reference": "3293cfffca2de10525df51436adf88a559151d82",
                "shasum": ""
            },
            "require": {
                "hoa/consistency": "~1.0",
                "hoa/event": "~1.0",
                "hoa/exception": "~1.0",
                "hoa/protocol": "~1.0"
            },
            "require-dev": {
                "hoa/test": "~2.0"
            },
            "type": "library",
            "extra": {
                "branch-alias": {
                    "dev-master": "1.x-dev"
                }
            },
            "autoload": {
                "psr-4": {
                    "Hoa\\Stream\\": "."
                }
            },
            "notification-url": "https://packagist.org/downloads/",
            "license": [
                "BSD-3-Clause"
            ],
            "authors": [
                {
                    "name": "Ivan Enderlin",
                    "email": "ivan.enderlin@hoa-project.net"
                },
                {
                    "name": "Hoa community",
                    "homepage": "https://hoa-project.net/"
                }
            ],
            "description": "The Hoa\\Stream library.",
            "homepage": "https://hoa-project.net/",
            "keywords": [
                "Context",
                "bucket",
                "composite",
                "filter",
                "in",
                "library",
                "out",
                "protocol",
                "stream",
                "wrapper"
            ],
            "time": "2017-02-21T16:01:06+00:00"
        },
        {
            "name": "hoa/ustring",
            "version": "4.17.01.16",
            "source": {
                "type": "git",
                "url": "https://github.com/hoaproject/Ustring.git",
                "reference": "e6326e2739178799b1fe3fdd92029f9517fa17a0"
            },
            "dist": {
                "type": "zip",
                "url": "https://api.github.com/repos/hoaproject/Ustring/zipball/e6326e2739178799b1fe3fdd92029f9517fa17a0",
                "reference": "e6326e2739178799b1fe3fdd92029f9517fa17a0",
                "shasum": ""
            },
            "require": {
                "hoa/consistency": "~1.0",
                "hoa/exception": "~1.0"
            },
            "require-dev": {
                "hoa/test": "~2.0"
            },
            "suggest": {
                "ext-iconv": "ext/iconv must be present (or a third implementation) to use Hoa\\Ustring::transcode().",
                "ext-intl": "To get a better Hoa\\Ustring::toAscii() and Hoa\\Ustring::compareTo()."
            },
            "type": "library",
            "extra": {
                "branch-alias": {
                    "dev-master": "4.x-dev"
                }
            },
            "autoload": {
                "psr-4": {
                    "Hoa\\Ustring\\": "."
                }
            },
            "notification-url": "https://packagist.org/downloads/",
            "license": [
                "BSD-3-Clause"
            ],
            "authors": [
                {
                    "name": "Ivan Enderlin",
                    "email": "ivan.enderlin@hoa-project.net"
                },
                {
                    "name": "Hoa community",
                    "homepage": "https://hoa-project.net/"
                }
            ],
            "description": "The Hoa\\Ustring library.",
            "homepage": "https://hoa-project.net/",
            "keywords": [
                "library",
                "search",
                "string",
                "unicode"
            ],
            "time": "2017-01-16T07:08:25+00:00"
        },
        {
            "name": "league/factory-muffin",
            "version": "v3.1.0",
            "source": {
                "type": "git",
                "url": "https://github.com/thephpleague/factory-muffin.git",
                "reference": "bfb82fed0659c7bd8b91724d1503b6a5864fe12d"
            },
            "dist": {
                "type": "zip",
                "url": "https://api.github.com/repos/thephpleague/factory-muffin/zipball/bfb82fed0659c7bd8b91724d1503b6a5864fe12d",
                "reference": "bfb82fed0659c7bd8b91724d1503b6a5864fe12d",
                "shasum": ""
            },
            "require": {
                "php": ">=5.4.0"
            },
            "replace": {
                "zizaco/factory-muff": "self.version"
            },
            "require-dev": {
                "doctrine/orm": "2.5.*",
                "illuminate/database": "5.0.*|5.1.*",
                "league/factory-muffin-faker": "^2.0",
                "phpunit/phpunit": "^4.8|^5.0"
            },
            "suggest": {
                "doctrine/orm": "Factory Muffin supports doctrine through the repository store.",
                "illuminate/database": "Factory Muffin supports eloquent through the model store.",
                "league/factory-muffin-faker": "Factory Muffin is very powerful together with faker."
            },
            "type": "library",
            "extra": {
                "branch-alias": {
                    "dev-master": "3.1-dev"
                }
            },
            "autoload": {
                "psr-4": {
                    "League\\FactoryMuffin\\": "src/"
                }
            },
            "notification-url": "https://packagist.org/downloads/",
            "license": [
                "MIT"
            ],
            "authors": [
                {
                    "name": "Graham Campbell",
                    "email": "graham@alt-three.com"
                },
                {
                    "name": "Scott Robertson",
                    "email": "scottymeuk@gmail.com"
                }
            ],
            "description": "The goal of this package is to enable the rapid creation of objects for the purpose of testing.",
            "homepage": "http://factory-muffin.thephpleague.com/",
            "keywords": [
                "factory",
                "testing"
            ],
            "time": "2019-11-25T14:29:21+00:00"
        },
        {
            "name": "mockery/mockery",
            "version": "1.3.0",
            "source": {
                "type": "git",
                "url": "https://github.com/mockery/mockery.git",
                "reference": "5571962a4f733fbb57bede39778f71647fae8e66"
            },
            "dist": {
                "type": "zip",
                "url": "https://api.github.com/repos/mockery/mockery/zipball/5571962a4f733fbb57bede39778f71647fae8e66",
                "reference": "5571962a4f733fbb57bede39778f71647fae8e66",
                "shasum": ""
            },
            "require": {
                "hamcrest/hamcrest-php": "~2.0",
                "lib-pcre": ">=7.0",
                "php": ">=5.6.0",
                "sebastian/comparator": "^1.2.4|^3.0"
            },
            "require-dev": {
                "phpunit/phpunit": "~5.7.10|~6.5|~7.0|~8.0"
            },
            "type": "library",
            "extra": {
                "branch-alias": {
                    "dev-master": "1.2.x-dev"
                }
            },
            "autoload": {
                "psr-0": {
                    "Mockery": "library/"
                }
            },
            "notification-url": "https://packagist.org/downloads/",
            "license": [
                "BSD-3-Clause"
            ],
            "authors": [
                {
                    "name": "Pádraic Brady",
                    "email": "padraic.brady@gmail.com",
                    "homepage": "http://blog.astrumfutura.com"
                },
                {
                    "name": "Dave Marshall",
                    "email": "dave.marshall@atstsolutions.co.uk",
                    "homepage": "http://davedevelopment.co.uk"
                }
            ],
            "description": "Mockery is a simple yet flexible PHP mock object framework",
            "homepage": "https://github.com/mockery/mockery",
            "keywords": [
                "BDD",
                "TDD",
                "library",
                "mock",
                "mock objects",
                "mockery",
                "stub",
                "test",
                "test double",
                "testing"
            ],
            "time": "2019-11-24T07:54:50+00:00"
        },
        {
            "name": "myclabs/deep-copy",
            "version": "1.9.3",
            "source": {
                "type": "git",
                "url": "https://github.com/myclabs/DeepCopy.git",
                "reference": "007c053ae6f31bba39dfa19a7726f56e9763bbea"
            },
            "dist": {
                "type": "zip",
                "url": "https://api.github.com/repos/myclabs/DeepCopy/zipball/007c053ae6f31bba39dfa19a7726f56e9763bbea",
                "reference": "007c053ae6f31bba39dfa19a7726f56e9763bbea",
                "shasum": ""
            },
            "require": {
                "php": "^7.1"
            },
            "replace": {
                "myclabs/deep-copy": "self.version"
            },
            "require-dev": {
                "doctrine/collections": "^1.0",
                "doctrine/common": "^2.6",
                "phpunit/phpunit": "^7.1"
            },
            "type": "library",
            "autoload": {
                "psr-4": {
                    "DeepCopy\\": "src/DeepCopy/"
                },
                "files": [
                    "src/DeepCopy/deep_copy.php"
                ]
            },
            "notification-url": "https://packagist.org/downloads/",
            "license": [
                "MIT"
            ],
            "description": "Create deep copies (clones) of your objects",
            "keywords": [
                "clone",
                "copy",
                "duplicate",
                "object",
                "object graph"
            ],
            "time": "2019-08-09T12:45:53+00:00"
        },
        {
            "name": "phar-io/manifest",
            "version": "1.0.3",
            "source": {
                "type": "git",
                "url": "https://github.com/phar-io/manifest.git",
                "reference": "7761fcacf03b4d4f16e7ccb606d4879ca431fcf4"
            },
            "dist": {
                "type": "zip",
                "url": "https://api.github.com/repos/phar-io/manifest/zipball/7761fcacf03b4d4f16e7ccb606d4879ca431fcf4",
                "reference": "7761fcacf03b4d4f16e7ccb606d4879ca431fcf4",
                "shasum": ""
            },
            "require": {
                "ext-dom": "*",
                "ext-phar": "*",
                "phar-io/version": "^2.0",
                "php": "^5.6 || ^7.0"
            },
            "type": "library",
            "extra": {
                "branch-alias": {
                    "dev-master": "1.0.x-dev"
                }
            },
            "autoload": {
                "classmap": [
                    "src/"
                ]
            },
            "notification-url": "https://packagist.org/downloads/",
            "license": [
                "BSD-3-Clause"
            ],
            "authors": [
                {
                    "name": "Arne Blankerts",
                    "role": "Developer",
                    "email": "arne@blankerts.de"
                },
                {
                    "name": "Sebastian Heuer",
                    "role": "Developer",
                    "email": "sebastian@phpeople.de"
                },
                {
                    "name": "Sebastian Bergmann",
                    "role": "Developer",
                    "email": "sebastian@phpunit.de"
                }
            ],
            "description": "Component for reading phar.io manifest information from a PHP Archive (PHAR)",
            "time": "2018-07-08T19:23:20+00:00"
        },
        {
            "name": "phar-io/version",
            "version": "2.0.1",
            "source": {
                "type": "git",
                "url": "https://github.com/phar-io/version.git",
                "reference": "45a2ec53a73c70ce41d55cedef9063630abaf1b6"
            },
            "dist": {
                "type": "zip",
                "url": "https://api.github.com/repos/phar-io/version/zipball/45a2ec53a73c70ce41d55cedef9063630abaf1b6",
                "reference": "45a2ec53a73c70ce41d55cedef9063630abaf1b6",
                "shasum": ""
            },
            "require": {
                "php": "^5.6 || ^7.0"
            },
            "type": "library",
            "autoload": {
                "classmap": [
                    "src/"
                ]
            },
            "notification-url": "https://packagist.org/downloads/",
            "license": [
                "BSD-3-Clause"
            ],
            "authors": [
                {
                    "name": "Arne Blankerts",
                    "role": "Developer",
                    "email": "arne@blankerts.de"
                },
                {
                    "name": "Sebastian Heuer",
                    "role": "Developer",
                    "email": "sebastian@phpeople.de"
                },
                {
                    "name": "Sebastian Bergmann",
                    "role": "Developer",
                    "email": "sebastian@phpunit.de"
                }
            ],
            "description": "Library for handling version information and constraints",
            "time": "2018-07-08T19:19:57+00:00"
        },
        {
            "name": "phpoption/phpoption",
            "version": "1.6.0",
            "source": {
                "type": "git",
                "url": "https://github.com/schmittjoh/php-option.git",
                "reference": "f4e7a6a1382183412246f0d361078c29fb85089e"
            },
            "dist": {
                "type": "zip",
                "url": "https://api.github.com/repos/schmittjoh/php-option/zipball/f4e7a6a1382183412246f0d361078c29fb85089e",
                "reference": "f4e7a6a1382183412246f0d361078c29fb85089e",
                "shasum": ""
            },
            "require": {
                "php": "^5.5.9 || ^7.0"
            },
            "require-dev": {
                "phpunit/phpunit": "^4.8.35 || ^5.0 || ^6.0 || ^7.0"
            },
            "type": "library",
            "extra": {
                "branch-alias": {
                    "dev-master": "1.6-dev"
                }
            },
            "autoload": {
                "psr-4": {
                    "PhpOption\\": "src/PhpOption/"
                }
            },
            "notification-url": "https://packagist.org/downloads/",
            "license": [
                "Apache-2.0"
            ],
            "authors": [
                {
                    "name": "Johannes M. Schmitt",
                    "email": "schmittjoh@gmail.com"
                },
                {
                    "name": "Graham Campbell",
                    "email": "graham@alt-three.com"
                }
            ],
            "description": "Option Type for PHP",
            "keywords": [
                "language",
                "option",
                "php",
                "type"
            ],
            "time": "2019-11-30T20:20:49+00:00"
        },
        {
            "name": "phpspec/prophecy",
            "version": "1.9.0",
            "source": {
                "type": "git",
                "url": "https://github.com/phpspec/prophecy.git",
                "reference": "f6811d96d97bdf400077a0cc100ae56aa32b9203"
            },
            "dist": {
                "type": "zip",
                "url": "https://api.github.com/repos/phpspec/prophecy/zipball/f6811d96d97bdf400077a0cc100ae56aa32b9203",
                "reference": "f6811d96d97bdf400077a0cc100ae56aa32b9203",
                "shasum": ""
            },
            "require": {
                "doctrine/instantiator": "^1.0.2",
                "php": "^5.3|^7.0",
                "phpdocumentor/reflection-docblock": "^2.0|^3.0.2|^4.0|^5.0",
                "sebastian/comparator": "^1.1|^2.0|^3.0",
                "sebastian/recursion-context": "^1.0|^2.0|^3.0"
            },
            "require-dev": {
                "phpspec/phpspec": "^2.5|^3.2",
                "phpunit/phpunit": "^4.8.35 || ^5.7 || ^6.5 || ^7.1"
            },
            "type": "library",
            "extra": {
                "branch-alias": {
                    "dev-master": "1.8.x-dev"
                }
            },
            "autoload": {
                "psr-4": {
                    "Prophecy\\": "src/Prophecy"
                }
            },
            "notification-url": "https://packagist.org/downloads/",
            "license": [
                "MIT"
            ],
            "authors": [
                {
                    "name": "Konstantin Kudryashov",
                    "email": "ever.zet@gmail.com",
                    "homepage": "http://everzet.com"
                },
                {
                    "name": "Marcello Duarte",
                    "email": "marcello.duarte@gmail.com"
                }
            ],
            "description": "Highly opinionated mocking framework for PHP 5.3+",
            "homepage": "https://github.com/phpspec/prophecy",
            "keywords": [
                "Double",
                "Dummy",
                "fake",
                "mock",
                "spy",
                "stub"
            ],
            "time": "2019-10-03T11:07:50+00:00"
        },
        {
            "name": "phpunit/php-code-coverage",
            "version": "6.1.4",
            "source": {
                "type": "git",
                "url": "https://github.com/sebastianbergmann/php-code-coverage.git",
                "reference": "807e6013b00af69b6c5d9ceb4282d0393dbb9d8d"
            },
            "dist": {
                "type": "zip",
                "url": "https://api.github.com/repos/sebastianbergmann/php-code-coverage/zipball/807e6013b00af69b6c5d9ceb4282d0393dbb9d8d",
                "reference": "807e6013b00af69b6c5d9ceb4282d0393dbb9d8d",
                "shasum": ""
            },
            "require": {
                "ext-dom": "*",
                "ext-xmlwriter": "*",
                "php": "^7.1",
                "phpunit/php-file-iterator": "^2.0",
                "phpunit/php-text-template": "^1.2.1",
                "phpunit/php-token-stream": "^3.0",
                "sebastian/code-unit-reverse-lookup": "^1.0.1",
                "sebastian/environment": "^3.1 || ^4.0",
                "sebastian/version": "^2.0.1",
                "theseer/tokenizer": "^1.1"
            },
            "require-dev": {
                "phpunit/phpunit": "^7.0"
            },
            "suggest": {
                "ext-xdebug": "^2.6.0"
            },
            "type": "library",
            "extra": {
                "branch-alias": {
                    "dev-master": "6.1-dev"
                }
            },
            "autoload": {
                "classmap": [
                    "src/"
                ]
            },
            "notification-url": "https://packagist.org/downloads/",
            "license": [
                "BSD-3-Clause"
            ],
            "authors": [
                {
                    "name": "Sebastian Bergmann",
                    "role": "lead",
                    "email": "sebastian@phpunit.de"
                }
            ],
            "description": "Library that provides collection, processing, and rendering functionality for PHP code coverage information.",
            "homepage": "https://github.com/sebastianbergmann/php-code-coverage",
            "keywords": [
                "coverage",
                "testing",
                "xunit"
            ],
            "time": "2018-10-31T16:06:48+00:00"
        },
        {
            "name": "phpunit/php-file-iterator",
            "version": "2.0.2",
            "source": {
                "type": "git",
                "url": "https://github.com/sebastianbergmann/php-file-iterator.git",
                "reference": "050bedf145a257b1ff02746c31894800e5122946"
            },
            "dist": {
                "type": "zip",
                "url": "https://api.github.com/repos/sebastianbergmann/php-file-iterator/zipball/050bedf145a257b1ff02746c31894800e5122946",
                "reference": "050bedf145a257b1ff02746c31894800e5122946",
                "shasum": ""
            },
            "require": {
                "php": "^7.1"
            },
            "require-dev": {
                "phpunit/phpunit": "^7.1"
            },
            "type": "library",
            "extra": {
                "branch-alias": {
                    "dev-master": "2.0.x-dev"
                }
            },
            "autoload": {
                "classmap": [
                    "src/"
                ]
            },
            "notification-url": "https://packagist.org/downloads/",
            "license": [
                "BSD-3-Clause"
            ],
            "authors": [
                {
                    "name": "Sebastian Bergmann",
                    "role": "lead",
                    "email": "sebastian@phpunit.de"
                }
            ],
            "description": "FilterIterator implementation that filters files based on a list of suffixes.",
            "homepage": "https://github.com/sebastianbergmann/php-file-iterator/",
            "keywords": [
                "filesystem",
                "iterator"
            ],
            "time": "2018-09-13T20:33:42+00:00"
        },
        {
            "name": "phpunit/php-text-template",
            "version": "1.2.1",
            "source": {
                "type": "git",
                "url": "https://github.com/sebastianbergmann/php-text-template.git",
                "reference": "31f8b717e51d9a2afca6c9f046f5d69fc27c8686"
            },
            "dist": {
                "type": "zip",
                "url": "https://api.github.com/repos/sebastianbergmann/php-text-template/zipball/31f8b717e51d9a2afca6c9f046f5d69fc27c8686",
                "reference": "31f8b717e51d9a2afca6c9f046f5d69fc27c8686",
                "shasum": ""
            },
            "require": {
                "php": ">=5.3.3"
            },
            "type": "library",
            "autoload": {
                "classmap": [
                    "src/"
                ]
            },
            "notification-url": "https://packagist.org/downloads/",
            "license": [
                "BSD-3-Clause"
            ],
            "authors": [
                {
                    "name": "Sebastian Bergmann",
                    "role": "lead",
                    "email": "sebastian@phpunit.de"
                }
            ],
            "description": "Simple template engine.",
            "homepage": "https://github.com/sebastianbergmann/php-text-template/",
            "keywords": [
                "template"
            ],
            "time": "2015-06-21T13:50:34+00:00"
        },
        {
            "name": "phpunit/php-timer",
            "version": "2.1.2",
            "source": {
                "type": "git",
                "url": "https://github.com/sebastianbergmann/php-timer.git",
                "reference": "1038454804406b0b5f5f520358e78c1c2f71501e"
            },
            "dist": {
                "type": "zip",
                "url": "https://api.github.com/repos/sebastianbergmann/php-timer/zipball/1038454804406b0b5f5f520358e78c1c2f71501e",
                "reference": "1038454804406b0b5f5f520358e78c1c2f71501e",
                "shasum": ""
            },
            "require": {
                "php": "^7.1"
            },
            "require-dev": {
                "phpunit/phpunit": "^7.0"
            },
            "type": "library",
            "extra": {
                "branch-alias": {
                    "dev-master": "2.1-dev"
                }
            },
            "autoload": {
                "classmap": [
                    "src/"
                ]
            },
            "notification-url": "https://packagist.org/downloads/",
            "license": [
                "BSD-3-Clause"
            ],
            "authors": [
                {
                    "name": "Sebastian Bergmann",
                    "role": "lead",
                    "email": "sebastian@phpunit.de"
                }
            ],
            "description": "Utility class for timing",
            "homepage": "https://github.com/sebastianbergmann/php-timer/",
            "keywords": [
                "timer"
            ],
            "time": "2019-06-07T04:22:29+00:00"
        },
        {
            "name": "phpunit/php-token-stream",
            "version": "3.1.1",
            "source": {
                "type": "git",
                "url": "https://github.com/sebastianbergmann/php-token-stream.git",
                "reference": "995192df77f63a59e47f025390d2d1fdf8f425ff"
            },
            "dist": {
                "type": "zip",
                "url": "https://api.github.com/repos/sebastianbergmann/php-token-stream/zipball/995192df77f63a59e47f025390d2d1fdf8f425ff",
                "reference": "995192df77f63a59e47f025390d2d1fdf8f425ff",
                "shasum": ""
            },
            "require": {
                "ext-tokenizer": "*",
                "php": "^7.1"
            },
            "require-dev": {
                "phpunit/phpunit": "^7.0"
            },
            "type": "library",
            "extra": {
                "branch-alias": {
                    "dev-master": "3.1-dev"
                }
            },
            "autoload": {
                "classmap": [
                    "src/"
                ]
            },
            "notification-url": "https://packagist.org/downloads/",
            "license": [
                "BSD-3-Clause"
            ],
            "authors": [
                {
                    "name": "Sebastian Bergmann",
                    "email": "sebastian@phpunit.de"
                }
            ],
            "description": "Wrapper around PHP's tokenizer extension.",
            "homepage": "https://github.com/sebastianbergmann/php-token-stream/",
            "keywords": [
                "tokenizer"
            ],
            "time": "2019-09-17T06:23:10+00:00"
        },
        {
            "name": "phpunit/phpunit",
            "version": "7.5.17",
            "source": {
                "type": "git",
                "url": "https://github.com/sebastianbergmann/phpunit.git",
                "reference": "4c92a15296e58191a4cd74cff3b34fc8e374174a"
            },
            "dist": {
                "type": "zip",
                "url": "https://api.github.com/repos/sebastianbergmann/phpunit/zipball/4c92a15296e58191a4cd74cff3b34fc8e374174a",
                "reference": "4c92a15296e58191a4cd74cff3b34fc8e374174a",
                "shasum": ""
            },
            "require": {
                "doctrine/instantiator": "^1.1",
                "ext-dom": "*",
                "ext-json": "*",
                "ext-libxml": "*",
                "ext-mbstring": "*",
                "ext-xml": "*",
                "myclabs/deep-copy": "^1.7",
                "phar-io/manifest": "^1.0.2",
                "phar-io/version": "^2.0",
                "php": "^7.1",
                "phpspec/prophecy": "^1.7",
                "phpunit/php-code-coverage": "^6.0.7",
                "phpunit/php-file-iterator": "^2.0.1",
                "phpunit/php-text-template": "^1.2.1",
                "phpunit/php-timer": "^2.1",
                "sebastian/comparator": "^3.0",
                "sebastian/diff": "^3.0",
                "sebastian/environment": "^4.0",
                "sebastian/exporter": "^3.1",
                "sebastian/global-state": "^2.0",
                "sebastian/object-enumerator": "^3.0.3",
                "sebastian/resource-operations": "^2.0",
                "sebastian/version": "^2.0.1"
            },
            "conflict": {
                "phpunit/phpunit-mock-objects": "*"
            },
            "require-dev": {
                "ext-pdo": "*"
            },
            "suggest": {
                "ext-soap": "*",
                "ext-xdebug": "*",
                "phpunit/php-invoker": "^2.0"
            },
            "bin": [
                "phpunit"
            ],
            "type": "library",
            "extra": {
                "branch-alias": {
                    "dev-master": "7.5-dev"
                }
            },
            "autoload": {
                "classmap": [
                    "src/"
                ]
            },
            "notification-url": "https://packagist.org/downloads/",
            "license": [
                "BSD-3-Clause"
            ],
            "authors": [
                {
                    "name": "Sebastian Bergmann",
                    "email": "sebastian@phpunit.de",
                    "role": "lead"
                }
            ],
            "description": "The PHP Unit Testing framework.",
            "homepage": "https://phpunit.de/",
            "keywords": [
                "phpunit",
                "testing",
                "xunit"
            ],
            "time": "2019-10-28T10:37:36+00:00"
        },
        {
            "name": "sebastian/code-unit-reverse-lookup",
            "version": "1.0.1",
            "source": {
                "type": "git",
                "url": "https://github.com/sebastianbergmann/code-unit-reverse-lookup.git",
                "reference": "4419fcdb5eabb9caa61a27c7a1db532a6b55dd18"
            },
            "dist": {
                "type": "zip",
                "url": "https://api.github.com/repos/sebastianbergmann/code-unit-reverse-lookup/zipball/4419fcdb5eabb9caa61a27c7a1db532a6b55dd18",
                "reference": "4419fcdb5eabb9caa61a27c7a1db532a6b55dd18",
                "shasum": ""
            },
            "require": {
                "php": "^5.6 || ^7.0"
            },
            "require-dev": {
                "phpunit/phpunit": "^5.7 || ^6.0"
            },
            "type": "library",
            "extra": {
                "branch-alias": {
                    "dev-master": "1.0.x-dev"
                }
            },
            "autoload": {
                "classmap": [
                    "src/"
                ]
            },
            "notification-url": "https://packagist.org/downloads/",
            "license": [
                "BSD-3-Clause"
            ],
            "authors": [
                {
                    "name": "Sebastian Bergmann",
                    "email": "sebastian@phpunit.de"
                }
            ],
            "description": "Looks up which function or method a line of code belongs to",
            "homepage": "https://github.com/sebastianbergmann/code-unit-reverse-lookup/",
            "time": "2017-03-04T06:30:41+00:00"
        },
        {
            "name": "sebastian/comparator",
            "version": "3.0.2",
            "source": {
                "type": "git",
                "url": "https://github.com/sebastianbergmann/comparator.git",
                "reference": "5de4fc177adf9bce8df98d8d141a7559d7ccf6da"
            },
            "dist": {
                "type": "zip",
                "url": "https://api.github.com/repos/sebastianbergmann/comparator/zipball/5de4fc177adf9bce8df98d8d141a7559d7ccf6da",
                "reference": "5de4fc177adf9bce8df98d8d141a7559d7ccf6da",
                "shasum": ""
            },
            "require": {
                "php": "^7.1",
                "sebastian/diff": "^3.0",
                "sebastian/exporter": "^3.1"
            },
            "require-dev": {
                "phpunit/phpunit": "^7.1"
            },
            "type": "library",
            "extra": {
                "branch-alias": {
                    "dev-master": "3.0-dev"
                }
            },
            "autoload": {
                "classmap": [
                    "src/"
                ]
            },
            "notification-url": "https://packagist.org/downloads/",
            "license": [
                "BSD-3-Clause"
            ],
            "authors": [
                {
                    "name": "Jeff Welch",
                    "email": "whatthejeff@gmail.com"
                },
                {
                    "name": "Volker Dusch",
                    "email": "github@wallbash.com"
                },
                {
                    "name": "Bernhard Schussek",
                    "email": "bschussek@2bepublished.at"
                },
                {
                    "name": "Sebastian Bergmann",
                    "email": "sebastian@phpunit.de"
                }
            ],
            "description": "Provides the functionality to compare PHP values for equality",
            "homepage": "https://github.com/sebastianbergmann/comparator",
            "keywords": [
                "comparator",
                "compare",
                "equality"
            ],
            "time": "2018-07-12T15:12:46+00:00"
        },
        {
            "name": "sebastian/diff",
            "version": "3.0.2",
            "source": {
                "type": "git",
                "url": "https://github.com/sebastianbergmann/diff.git",
                "reference": "720fcc7e9b5cf384ea68d9d930d480907a0c1a29"
            },
            "dist": {
                "type": "zip",
                "url": "https://api.github.com/repos/sebastianbergmann/diff/zipball/720fcc7e9b5cf384ea68d9d930d480907a0c1a29",
                "reference": "720fcc7e9b5cf384ea68d9d930d480907a0c1a29",
                "shasum": ""
            },
            "require": {
                "php": "^7.1"
            },
            "require-dev": {
                "phpunit/phpunit": "^7.5 || ^8.0",
                "symfony/process": "^2 || ^3.3 || ^4"
            },
            "type": "library",
            "extra": {
                "branch-alias": {
                    "dev-master": "3.0-dev"
                }
            },
            "autoload": {
                "classmap": [
                    "src/"
                ]
            },
            "notification-url": "https://packagist.org/downloads/",
            "license": [
                "BSD-3-Clause"
            ],
            "authors": [
                {
                    "name": "Kore Nordmann",
                    "email": "mail@kore-nordmann.de"
                },
                {
                    "name": "Sebastian Bergmann",
                    "email": "sebastian@phpunit.de"
                }
            ],
            "description": "Diff implementation",
            "homepage": "https://github.com/sebastianbergmann/diff",
            "keywords": [
                "diff",
                "udiff",
                "unidiff",
                "unified diff"
            ],
            "time": "2019-02-04T06:01:07+00:00"
        },
        {
            "name": "sebastian/environment",
            "version": "4.2.3",
            "source": {
                "type": "git",
                "url": "https://github.com/sebastianbergmann/environment.git",
                "reference": "464c90d7bdf5ad4e8a6aea15c091fec0603d4368"
            },
            "dist": {
                "type": "zip",
                "url": "https://api.github.com/repos/sebastianbergmann/environment/zipball/464c90d7bdf5ad4e8a6aea15c091fec0603d4368",
                "reference": "464c90d7bdf5ad4e8a6aea15c091fec0603d4368",
                "shasum": ""
            },
            "require": {
                "php": "^7.1"
            },
            "require-dev": {
                "phpunit/phpunit": "^7.5"
            },
            "suggest": {
                "ext-posix": "*"
            },
            "type": "library",
            "extra": {
                "branch-alias": {
                    "dev-master": "4.2-dev"
                }
            },
            "autoload": {
                "classmap": [
                    "src/"
                ]
            },
            "notification-url": "https://packagist.org/downloads/",
            "license": [
                "BSD-3-Clause"
            ],
            "authors": [
                {
                    "name": "Sebastian Bergmann",
                    "email": "sebastian@phpunit.de"
                }
            ],
            "description": "Provides functionality to handle HHVM/PHP environments",
            "homepage": "http://www.github.com/sebastianbergmann/environment",
            "keywords": [
                "Xdebug",
                "environment",
                "hhvm"
            ],
            "time": "2019-11-20T08:46:58+00:00"
        },
        {
            "name": "sebastian/exporter",
            "version": "3.1.2",
            "source": {
                "type": "git",
                "url": "https://github.com/sebastianbergmann/exporter.git",
                "reference": "68609e1261d215ea5b21b7987539cbfbe156ec3e"
            },
            "dist": {
                "type": "zip",
                "url": "https://api.github.com/repos/sebastianbergmann/exporter/zipball/68609e1261d215ea5b21b7987539cbfbe156ec3e",
                "reference": "68609e1261d215ea5b21b7987539cbfbe156ec3e",
                "shasum": ""
            },
            "require": {
                "php": "^7.0",
                "sebastian/recursion-context": "^3.0"
            },
            "require-dev": {
                "ext-mbstring": "*",
                "phpunit/phpunit": "^6.0"
            },
            "type": "library",
            "extra": {
                "branch-alias": {
                    "dev-master": "3.1.x-dev"
                }
            },
            "autoload": {
                "classmap": [
                    "src/"
                ]
            },
            "notification-url": "https://packagist.org/downloads/",
            "license": [
                "BSD-3-Clause"
            ],
            "authors": [
                {
                    "name": "Sebastian Bergmann",
                    "email": "sebastian@phpunit.de"
                },
                {
                    "name": "Jeff Welch",
                    "email": "whatthejeff@gmail.com"
                },
                {
                    "name": "Volker Dusch",
                    "email": "github@wallbash.com"
                },
                {
                    "name": "Adam Harvey",
                    "email": "aharvey@php.net"
                },
                {
                    "name": "Bernhard Schussek",
                    "email": "bschussek@gmail.com"
                }
            ],
            "description": "Provides the functionality to export PHP variables for visualization",
            "homepage": "http://www.github.com/sebastianbergmann/exporter",
            "keywords": [
                "export",
                "exporter"
            ],
            "time": "2019-09-14T09:02:43+00:00"
        },
        {
            "name": "sebastian/global-state",
            "version": "2.0.0",
            "source": {
                "type": "git",
                "url": "https://github.com/sebastianbergmann/global-state.git",
                "reference": "e8ba02eed7bbbb9e59e43dedd3dddeff4a56b0c4"
            },
            "dist": {
                "type": "zip",
                "url": "https://api.github.com/repos/sebastianbergmann/global-state/zipball/e8ba02eed7bbbb9e59e43dedd3dddeff4a56b0c4",
                "reference": "e8ba02eed7bbbb9e59e43dedd3dddeff4a56b0c4",
                "shasum": ""
            },
            "require": {
                "php": "^7.0"
            },
            "require-dev": {
                "phpunit/phpunit": "^6.0"
            },
            "suggest": {
                "ext-uopz": "*"
            },
            "type": "library",
            "extra": {
                "branch-alias": {
                    "dev-master": "2.0-dev"
                }
            },
            "autoload": {
                "classmap": [
                    "src/"
                ]
            },
            "notification-url": "https://packagist.org/downloads/",
            "license": [
                "BSD-3-Clause"
            ],
            "authors": [
                {
                    "name": "Sebastian Bergmann",
                    "email": "sebastian@phpunit.de"
                }
            ],
            "description": "Snapshotting of global state",
            "homepage": "http://www.github.com/sebastianbergmann/global-state",
            "keywords": [
                "global state"
            ],
            "time": "2017-04-27T15:39:26+00:00"
        },
        {
            "name": "sebastian/object-enumerator",
            "version": "3.0.3",
            "source": {
                "type": "git",
                "url": "https://github.com/sebastianbergmann/object-enumerator.git",
                "reference": "7cfd9e65d11ffb5af41198476395774d4c8a84c5"
            },
            "dist": {
                "type": "zip",
                "url": "https://api.github.com/repos/sebastianbergmann/object-enumerator/zipball/7cfd9e65d11ffb5af41198476395774d4c8a84c5",
                "reference": "7cfd9e65d11ffb5af41198476395774d4c8a84c5",
                "shasum": ""
            },
            "require": {
                "php": "^7.0",
                "sebastian/object-reflector": "^1.1.1",
                "sebastian/recursion-context": "^3.0"
            },
            "require-dev": {
                "phpunit/phpunit": "^6.0"
            },
            "type": "library",
            "extra": {
                "branch-alias": {
                    "dev-master": "3.0.x-dev"
                }
            },
            "autoload": {
                "classmap": [
                    "src/"
                ]
            },
            "notification-url": "https://packagist.org/downloads/",
            "license": [
                "BSD-3-Clause"
            ],
            "authors": [
                {
                    "name": "Sebastian Bergmann",
                    "email": "sebastian@phpunit.de"
                }
            ],
            "description": "Traverses array structures and object graphs to enumerate all referenced objects",
            "homepage": "https://github.com/sebastianbergmann/object-enumerator/",
            "time": "2017-08-03T12:35:26+00:00"
        },
        {
            "name": "sebastian/object-reflector",
            "version": "1.1.1",
            "source": {
                "type": "git",
                "url": "https://github.com/sebastianbergmann/object-reflector.git",
                "reference": "773f97c67f28de00d397be301821b06708fca0be"
            },
            "dist": {
                "type": "zip",
                "url": "https://api.github.com/repos/sebastianbergmann/object-reflector/zipball/773f97c67f28de00d397be301821b06708fca0be",
                "reference": "773f97c67f28de00d397be301821b06708fca0be",
                "shasum": ""
            },
            "require": {
                "php": "^7.0"
            },
            "require-dev": {
                "phpunit/phpunit": "^6.0"
            },
            "type": "library",
            "extra": {
                "branch-alias": {
                    "dev-master": "1.1-dev"
                }
            },
            "autoload": {
                "classmap": [
                    "src/"
                ]
            },
            "notification-url": "https://packagist.org/downloads/",
            "license": [
                "BSD-3-Clause"
            ],
            "authors": [
                {
                    "name": "Sebastian Bergmann",
                    "email": "sebastian@phpunit.de"
                }
            ],
            "description": "Allows reflection of object attributes, including inherited and non-public ones",
            "homepage": "https://github.com/sebastianbergmann/object-reflector/",
            "time": "2017-03-29T09:07:27+00:00"
        },
        {
            "name": "sebastian/recursion-context",
            "version": "3.0.0",
            "source": {
                "type": "git",
                "url": "https://github.com/sebastianbergmann/recursion-context.git",
                "reference": "5b0cd723502bac3b006cbf3dbf7a1e3fcefe4fa8"
            },
            "dist": {
                "type": "zip",
                "url": "https://api.github.com/repos/sebastianbergmann/recursion-context/zipball/5b0cd723502bac3b006cbf3dbf7a1e3fcefe4fa8",
                "reference": "5b0cd723502bac3b006cbf3dbf7a1e3fcefe4fa8",
                "shasum": ""
            },
            "require": {
                "php": "^7.0"
            },
            "require-dev": {
                "phpunit/phpunit": "^6.0"
            },
            "type": "library",
            "extra": {
                "branch-alias": {
                    "dev-master": "3.0.x-dev"
                }
            },
            "autoload": {
                "classmap": [
                    "src/"
                ]
            },
            "notification-url": "https://packagist.org/downloads/",
            "license": [
                "BSD-3-Clause"
            ],
            "authors": [
                {
                    "name": "Jeff Welch",
                    "email": "whatthejeff@gmail.com"
                },
                {
                    "name": "Sebastian Bergmann",
                    "email": "sebastian@phpunit.de"
                },
                {
                    "name": "Adam Harvey",
                    "email": "aharvey@php.net"
                }
            ],
            "description": "Provides functionality to recursively process PHP variables",
            "homepage": "http://www.github.com/sebastianbergmann/recursion-context",
            "time": "2017-03-03T06:23:57+00:00"
        },
        {
            "name": "sebastian/resource-operations",
            "version": "2.0.1",
            "source": {
                "type": "git",
                "url": "https://github.com/sebastianbergmann/resource-operations.git",
                "reference": "4d7a795d35b889bf80a0cc04e08d77cedfa917a9"
            },
            "dist": {
                "type": "zip",
                "url": "https://api.github.com/repos/sebastianbergmann/resource-operations/zipball/4d7a795d35b889bf80a0cc04e08d77cedfa917a9",
                "reference": "4d7a795d35b889bf80a0cc04e08d77cedfa917a9",
                "shasum": ""
            },
            "require": {
                "php": "^7.1"
            },
            "type": "library",
            "extra": {
                "branch-alias": {
                    "dev-master": "2.0-dev"
                }
            },
            "autoload": {
                "classmap": [
                    "src/"
                ]
            },
            "notification-url": "https://packagist.org/downloads/",
            "license": [
                "BSD-3-Clause"
            ],
            "authors": [
                {
                    "name": "Sebastian Bergmann",
                    "email": "sebastian@phpunit.de"
                }
            ],
            "description": "Provides a list of PHP built-in functions that operate on resources",
            "homepage": "https://www.github.com/sebastianbergmann/resource-operations",
            "time": "2018-10-04T04:07:39+00:00"
        },
        {
            "name": "sebastian/version",
            "version": "2.0.1",
            "source": {
                "type": "git",
                "url": "https://github.com/sebastianbergmann/version.git",
                "reference": "99732be0ddb3361e16ad77b68ba41efc8e979019"
            },
            "dist": {
                "type": "zip",
                "url": "https://api.github.com/repos/sebastianbergmann/version/zipball/99732be0ddb3361e16ad77b68ba41efc8e979019",
                "reference": "99732be0ddb3361e16ad77b68ba41efc8e979019",
                "shasum": ""
            },
            "require": {
                "php": ">=5.6"
            },
            "type": "library",
            "extra": {
                "branch-alias": {
                    "dev-master": "2.0.x-dev"
                }
            },
            "autoload": {
                "classmap": [
                    "src/"
                ]
            },
            "notification-url": "https://packagist.org/downloads/",
            "license": [
                "BSD-3-Clause"
            ],
            "authors": [
                {
                    "name": "Sebastian Bergmann",
                    "role": "lead",
                    "email": "sebastian@phpunit.de"
                }
            ],
            "description": "Library that helps with managing the version number of Git-hosted PHP projects",
            "homepage": "https://github.com/sebastianbergmann/version",
            "time": "2016-10-03T07:35:21+00:00"
        },
        {
            "name": "symfony/browser-kit",
            "version": "v4.4.1",
            "source": {
                "type": "git",
                "url": "https://github.com/symfony/browser-kit.git",
                "reference": "e19e465c055137938afd40cfddd687e7511bbbf0"
            },
            "dist": {
                "type": "zip",
                "url": "https://api.github.com/repos/symfony/browser-kit/zipball/e19e465c055137938afd40cfddd687e7511bbbf0",
                "reference": "e19e465c055137938afd40cfddd687e7511bbbf0",
                "shasum": ""
            },
            "require": {
                "php": "^7.1.3",
                "symfony/dom-crawler": "^3.4|^4.0|^5.0"
            },
            "require-dev": {
                "symfony/css-selector": "^3.4|^4.0|^5.0",
                "symfony/http-client": "^4.3|^5.0",
                "symfony/mime": "^4.3|^5.0",
                "symfony/process": "^3.4|^4.0|^5.0"
            },
            "suggest": {
                "symfony/process": ""
            },
            "type": "library",
            "extra": {
                "branch-alias": {
                    "dev-master": "4.4-dev"
                }
            },
            "autoload": {
                "psr-4": {
                    "Symfony\\Component\\BrowserKit\\": ""
                },
                "exclude-from-classmap": [
                    "/Tests/"
                ]
            },
            "notification-url": "https://packagist.org/downloads/",
            "license": [
                "MIT"
            ],
            "authors": [
                {
                    "name": "Fabien Potencier",
                    "email": "fabien@symfony.com"
                },
                {
                    "name": "Symfony Community",
                    "homepage": "https://symfony.com/contributors"
                }
            ],
            "description": "Symfony BrowserKit Component",
            "homepage": "https://symfony.com",
            "time": "2019-10-28T20:30:34+00:00"
        },
        {
            "name": "symfony/css-selector",
            "version": "v4.4.1",
            "source": {
                "type": "git",
                "url": "https://github.com/symfony/css-selector.git",
                "reference": "64acec7e0d67125e9f4656c68d4a38a42ab5a0b7"
            },
            "dist": {
                "type": "zip",
                "url": "https://api.github.com/repos/symfony/css-selector/zipball/64acec7e0d67125e9f4656c68d4a38a42ab5a0b7",
                "reference": "64acec7e0d67125e9f4656c68d4a38a42ab5a0b7",
                "shasum": ""
            },
            "require": {
                "php": "^7.1.3"
            },
            "type": "library",
            "extra": {
                "branch-alias": {
                    "dev-master": "4.4-dev"
                }
            },
            "autoload": {
                "psr-4": {
                    "Symfony\\Component\\CssSelector\\": ""
                },
                "exclude-from-classmap": [
                    "/Tests/"
                ]
            },
            "notification-url": "https://packagist.org/downloads/",
            "license": [
                "MIT"
            ],
            "authors": [
                {
                    "name": "Fabien Potencier",
                    "email": "fabien@symfony.com"
                },
                {
                    "name": "Jean-François Simon",
                    "email": "jeanfrancois.simon@sensiolabs.com"
                },
                {
                    "name": "Symfony Community",
                    "homepage": "https://symfony.com/contributors"
                }
            ],
            "description": "Symfony CssSelector Component",
            "homepage": "https://symfony.com",
            "time": "2019-10-12T00:35:04+00:00"
        },
        {
            "name": "symfony/dom-crawler",
            "version": "v4.4.1",
            "source": {
                "type": "git",
                "url": "https://github.com/symfony/dom-crawler.git",
                "reference": "36bbcab9369fc2f583220890efd43bf262d563fd"
            },
            "dist": {
                "type": "zip",
                "url": "https://api.github.com/repos/symfony/dom-crawler/zipball/36bbcab9369fc2f583220890efd43bf262d563fd",
                "reference": "36bbcab9369fc2f583220890efd43bf262d563fd",
                "shasum": ""
            },
            "require": {
                "php": "^7.1.3",
                "symfony/polyfill-ctype": "~1.8",
                "symfony/polyfill-mbstring": "~1.0"
            },
            "conflict": {
                "masterminds/html5": "<2.6"
            },
            "require-dev": {
                "masterminds/html5": "^2.6",
                "symfony/css-selector": "^3.4|^4.0|^5.0"
            },
            "suggest": {
                "symfony/css-selector": ""
            },
            "type": "library",
            "extra": {
                "branch-alias": {
                    "dev-master": "4.4-dev"
                }
            },
            "autoload": {
                "psr-4": {
                    "Symfony\\Component\\DomCrawler\\": ""
                },
                "exclude-from-classmap": [
                    "/Tests/"
                ]
            },
            "notification-url": "https://packagist.org/downloads/",
            "license": [
                "MIT"
            ],
            "authors": [
                {
                    "name": "Fabien Potencier",
                    "email": "fabien@symfony.com"
                },
                {
                    "name": "Symfony Community",
                    "homepage": "https://symfony.com/contributors"
                }
            ],
            "description": "Symfony DomCrawler Component",
            "homepage": "https://symfony.com",
            "time": "2019-10-29T11:38:30+00:00"
        },
        {
            "name": "symfony/event-dispatcher",
            "version": "v4.4.1",
            "source": {
                "type": "git",
                "url": "https://github.com/symfony/event-dispatcher.git",
                "reference": "b3c3068a72623287550fe20b84a2b01dcba2686f"
            },
            "dist": {
                "type": "zip",
                "url": "https://api.github.com/repos/symfony/event-dispatcher/zipball/b3c3068a72623287550fe20b84a2b01dcba2686f",
                "reference": "b3c3068a72623287550fe20b84a2b01dcba2686f",
                "shasum": ""
            },
            "require": {
                "php": "^7.1.3",
                "symfony/event-dispatcher-contracts": "^1.1"
            },
            "conflict": {
                "symfony/dependency-injection": "<3.4"
            },
            "provide": {
                "psr/event-dispatcher-implementation": "1.0",
                "symfony/event-dispatcher-implementation": "1.1"
            },
            "require-dev": {
                "psr/log": "~1.0",
                "symfony/config": "^3.4|^4.0|^5.0",
                "symfony/dependency-injection": "^3.4|^4.0|^5.0",
                "symfony/expression-language": "^3.4|^4.0|^5.0",
                "symfony/http-foundation": "^3.4|^4.0|^5.0",
                "symfony/service-contracts": "^1.1|^2",
                "symfony/stopwatch": "^3.4|^4.0|^5.0"
            },
            "suggest": {
                "symfony/dependency-injection": "",
                "symfony/http-kernel": ""
            },
            "type": "library",
            "extra": {
                "branch-alias": {
                    "dev-master": "4.4-dev"
                }
            },
            "autoload": {
                "psr-4": {
                    "Symfony\\Component\\EventDispatcher\\": ""
                },
                "exclude-from-classmap": [
                    "/Tests/"
                ]
            },
            "notification-url": "https://packagist.org/downloads/",
            "license": [
                "MIT"
            ],
            "authors": [
                {
                    "name": "Fabien Potencier",
                    "email": "fabien@symfony.com"
                },
                {
                    "name": "Symfony Community",
                    "homepage": "https://symfony.com/contributors"
                }
            ],
            "description": "Symfony EventDispatcher Component",
            "homepage": "https://symfony.com",
            "time": "2019-11-28T13:33:56+00:00"
        },
        {
            "name": "symfony/event-dispatcher-contracts",
            "version": "v1.1.7",
            "source": {
                "type": "git",
                "url": "https://github.com/symfony/event-dispatcher-contracts.git",
                "reference": "c43ab685673fb6c8d84220c77897b1d6cdbe1d18"
            },
            "dist": {
                "type": "zip",
                "url": "https://api.github.com/repos/symfony/event-dispatcher-contracts/zipball/c43ab685673fb6c8d84220c77897b1d6cdbe1d18",
                "reference": "c43ab685673fb6c8d84220c77897b1d6cdbe1d18",
                "shasum": ""
            },
            "require": {
                "php": "^7.1.3"
            },
            "suggest": {
                "psr/event-dispatcher": "",
                "symfony/event-dispatcher-implementation": ""
            },
            "type": "library",
            "extra": {
                "branch-alias": {
                    "dev-master": "1.1-dev"
                }
            },
            "autoload": {
                "psr-4": {
                    "Symfony\\Contracts\\EventDispatcher\\": ""
                }
            },
            "notification-url": "https://packagist.org/downloads/",
            "license": [
                "MIT"
            ],
            "authors": [
                {
                    "name": "Nicolas Grekas",
                    "email": "p@tchwork.com"
                },
                {
                    "name": "Symfony Community",
                    "homepage": "https://symfony.com/contributors"
                }
            ],
            "description": "Generic abstractions related to dispatching event",
            "homepage": "https://symfony.com",
            "keywords": [
                "abstractions",
                "contracts",
                "decoupling",
                "interfaces",
                "interoperability",
                "standards"
            ],
            "time": "2019-09-17T09:54:03+00:00"
        },
        {
            "name": "theseer/tokenizer",
            "version": "1.1.3",
            "source": {
                "type": "git",
                "url": "https://github.com/theseer/tokenizer.git",
                "reference": "11336f6f84e16a720dae9d8e6ed5019efa85a0f9"
            },
            "dist": {
                "type": "zip",
                "url": "https://api.github.com/repos/theseer/tokenizer/zipball/11336f6f84e16a720dae9d8e6ed5019efa85a0f9",
                "reference": "11336f6f84e16a720dae9d8e6ed5019efa85a0f9",
                "shasum": ""
            },
            "require": {
                "ext-dom": "*",
                "ext-tokenizer": "*",
                "ext-xmlwriter": "*",
                "php": "^7.0"
            },
            "type": "library",
            "autoload": {
                "classmap": [
                    "src/"
                ]
            },
            "notification-url": "https://packagist.org/downloads/",
            "license": [
                "BSD-3-Clause"
            ],
            "authors": [
                {
                    "name": "Arne Blankerts",
                    "email": "arne@blankerts.de",
                    "role": "Developer"
                }
            ],
            "description": "A small library for converting tokenized PHP source code into XML and potentially other formats",
            "time": "2019-06-13T22:48:21+00:00"
        },
        {
            "name": "vlucas/phpdotenv",
            "version": "v3.6.0",
            "source": {
                "type": "git",
                "url": "https://github.com/vlucas/phpdotenv.git",
                "reference": "1bdf24f065975594f6a117f0f1f6cabf1333b156"
            },
            "dist": {
                "type": "zip",
                "url": "https://api.github.com/repos/vlucas/phpdotenv/zipball/1bdf24f065975594f6a117f0f1f6cabf1333b156",
                "reference": "1bdf24f065975594f6a117f0f1f6cabf1333b156",
                "shasum": ""
            },
            "require": {
                "php": "^5.4 || ^7.0",
                "phpoption/phpoption": "^1.5",
                "symfony/polyfill-ctype": "^1.9"
            },
            "require-dev": {
                "phpunit/phpunit": "^4.8.35 || ^5.0 || ^6.0 || ^7.0"
            },
            "type": "library",
            "extra": {
                "branch-alias": {
                    "dev-master": "3.6-dev"
                }
            },
            "autoload": {
                "psr-4": {
                    "Dotenv\\": "src/"
                }
            },
            "notification-url": "https://packagist.org/downloads/",
            "license": [
                "BSD-3-Clause"
            ],
            "authors": [
                {
                    "name": "Graham Campbell",
                    "email": "graham@alt-three.com",
                    "homepage": "https://gjcampbell.co.uk/"
                },
                {
                    "name": "Vance Lucas",
                    "email": "vance@vancelucas.com",
                    "homepage": "https://vancelucas.com/"
                }
            ],
            "description": "Loads environment variables from `.env` to `getenv()`, `$_ENV` and `$_SERVER` automagically.",
            "keywords": [
                "dotenv",
                "env",
                "environment"
            ],
            "time": "2019-09-10T21:37:39+00:00"
        }
    ],
    "aliases": [],
    "minimum-stability": "stable",
    "stability-flags": [],
    "prefer-stable": false,
    "prefer-lowest": false,
    "platform": {
        "php": ">=7.0.0",
        "ext-curl": "*",
        "ext-dom": "*",
        "ext-json": "*",
        "ext-mbstring": "*",
        "ext-openssl": "*",
        "ext-pcre": "*",
        "ext-pdo": "*",
        "ext-zip": "*"
    },
    "platform-dev": [],
    "platform-overrides": {
        "php": "7.1.30"
    }
}<|MERGE_RESOLUTION|>--- conflicted
+++ resolved
@@ -4,11 +4,7 @@
         "Read more about it at https://getcomposer.org/doc/01-basic-usage.md#installing-dependencies",
         "This file is @generated automatically"
     ],
-<<<<<<< HEAD
-    "content-hash": "1a9e263239425fd12b96b0ddc73fa79f",
-=======
-    "content-hash": "96b01321886f5ef554b42a071be4824c",
->>>>>>> 14f4c2bf
+    "content-hash": "fb406459af16bd31116e72d9a4018c99",
     "packages": [
         {
             "name": "cebe/markdown",
@@ -54,9 +50,9 @@
             "authors": [
                 {
                     "name": "Carsten Brandt",
-                    "role": "Creator",
                     "email": "mail@cebe.cc",
-                    "homepage": "http://cebe.cc/"
+                    "homepage": "http://cebe.cc/",
+                    "role": "Creator"
                 }
             ],
             "description": "A super fast, highly extensible markdown parser for PHP",
@@ -1326,13 +1322,12 @@
             "authors": [
                 {
                     "name": "Alex Bilbie",
-                    "role": "Developer",
                     "email": "hello@alexbilbie.com",
-                    "homepage": "http://www.alexbilbie.com"
+                    "homepage": "http://www.alexbilbie.com",
+                    "role": "Developer"
                 },
                 {
                     "name": "Woody Gilk",
-<<<<<<< HEAD
                     "homepage": "https://github.com/shadowhand",
                     "role": "Contributor"
                 }
@@ -1672,10 +1667,6 @@
                     "name": "Steve Clay",
                     "email": "steve@mrclay.org",
                     "homepage": "http://www.mrclay.org/"
-=======
-                    "role": "Contributor",
-                    "homepage": "https://github.com/shadowhand"
->>>>>>> 14f4c2bf
                 }
             ],
             "description": "Props is a simple DI container that allows retrieving values via custom property and method names",
@@ -2252,16 +2243,16 @@
         },
         {
             "name": "psy/psysh",
-            "version": "v0.9.9",
+            "version": "v0.9.11",
             "source": {
                 "type": "git",
                 "url": "https://github.com/bobthecow/psysh.git",
-                "reference": "9aaf29575bb8293206bb0420c1e1c87ff2ffa94e"
-            },
-            "dist": {
-                "type": "zip",
-                "url": "https://api.github.com/repos/bobthecow/psysh/zipball/9aaf29575bb8293206bb0420c1e1c87ff2ffa94e",
-                "reference": "9aaf29575bb8293206bb0420c1e1c87ff2ffa94e",
+                "reference": "75d9ac1c16db676de27ab554a4152b594be4748e"
+            },
+            "dist": {
+                "type": "zip",
+                "url": "https://api.github.com/repos/bobthecow/psysh/zipball/75d9ac1c16db676de27ab554a4152b594be4748e",
+                "reference": "75d9ac1c16db676de27ab554a4152b594be4748e",
                 "shasum": ""
             },
             "require": {
@@ -2271,8 +2262,8 @@
                 "jakub-onderka/php-console-highlighter": "0.3.*|0.4.*",
                 "nikic/php-parser": "~1.3|~2.0|~3.0|~4.0",
                 "php": ">=5.4.0",
-                "symfony/console": "~2.3.10|^2.4.2|~3.0|~4.0",
-                "symfony/var-dumper": "~2.7|~3.0|~4.0"
+                "symfony/console": "~2.3.10|^2.4.2|~3.0|~4.0|~5.0",
+                "symfony/var-dumper": "~2.7|~3.0|~4.0|~5.0"
             },
             "require-dev": {
                 "bamarni/composer-bin-plugin": "^1.2",
@@ -2322,7 +2313,7 @@
                 "interactive",
                 "shell"
             ],
-            "time": "2018-10-13T15:16:03+00:00"
+            "time": "2019-11-27T22:44:29+00:00"
         },
         {
             "name": "ralouphie/getallheaders",
@@ -3325,16 +3316,16 @@
         },
         {
             "name": "symfony/var-dumper",
-            "version": "v4.4.0",
+            "version": "v4.4.1",
             "source": {
                 "type": "git",
                 "url": "https://github.com/symfony/var-dumper.git",
-                "reference": "eade2890f8b0eeb279b6cf41b50a10007294490f"
-            },
-            "dist": {
-                "type": "zip",
-                "url": "https://api.github.com/repos/symfony/var-dumper/zipball/eade2890f8b0eeb279b6cf41b50a10007294490f",
-                "reference": "eade2890f8b0eeb279b6cf41b50a10007294490f",
+                "reference": "0a89a1dbbedd9fb2cfb2336556dec8305273c19a"
+            },
+            "dist": {
+                "type": "zip",
+                "url": "https://api.github.com/repos/symfony/var-dumper/zipball/0a89a1dbbedd9fb2cfb2336556dec8305273c19a",
+                "reference": "0a89a1dbbedd9fb2cfb2336556dec8305273c19a",
                 "shasum": ""
             },
             "require": {
@@ -3397,7 +3388,7 @@
                 "debug",
                 "dump"
             ],
-            "time": "2019-11-12T14:51:11+00:00"
+            "time": "2019-11-28T13:33:56+00:00"
         },
         {
             "name": "symfony/yaml",
@@ -6112,18 +6103,18 @@
             "authors": [
                 {
                     "name": "Arne Blankerts",
-                    "role": "Developer",
-                    "email": "arne@blankerts.de"
+                    "email": "arne@blankerts.de",
+                    "role": "Developer"
                 },
                 {
                     "name": "Sebastian Heuer",
-                    "role": "Developer",
-                    "email": "sebastian@phpeople.de"
+                    "email": "sebastian@phpeople.de",
+                    "role": "Developer"
                 },
                 {
                     "name": "Sebastian Bergmann",
-                    "role": "Developer",
-                    "email": "sebastian@phpunit.de"
+                    "email": "sebastian@phpunit.de",
+                    "role": "Developer"
                 }
             ],
             "description": "Component for reading phar.io manifest information from a PHP Archive (PHAR)",
@@ -6159,18 +6150,18 @@
             "authors": [
                 {
                     "name": "Arne Blankerts",
-                    "role": "Developer",
-                    "email": "arne@blankerts.de"
+                    "email": "arne@blankerts.de",
+                    "role": "Developer"
                 },
                 {
                     "name": "Sebastian Heuer",
-                    "role": "Developer",
-                    "email": "sebastian@phpeople.de"
+                    "email": "sebastian@phpeople.de",
+                    "role": "Developer"
                 },
                 {
                     "name": "Sebastian Bergmann",
-                    "role": "Developer",
-                    "email": "sebastian@phpunit.de"
+                    "email": "sebastian@phpunit.de",
+                    "role": "Developer"
                 }
             ],
             "description": "Library for handling version information and constraints",
@@ -6343,8 +6334,8 @@
             "authors": [
                 {
                     "name": "Sebastian Bergmann",
-                    "role": "lead",
-                    "email": "sebastian@phpunit.de"
+                    "email": "sebastian@phpunit.de",
+                    "role": "lead"
                 }
             ],
             "description": "Library that provides collection, processing, and rendering functionality for PHP code coverage information.",
@@ -6394,8 +6385,8 @@
             "authors": [
                 {
                     "name": "Sebastian Bergmann",
-                    "role": "lead",
-                    "email": "sebastian@phpunit.de"
+                    "email": "sebastian@phpunit.de",
+                    "role": "lead"
                 }
             ],
             "description": "FilterIterator implementation that filters files based on a list of suffixes.",
@@ -6436,8 +6427,8 @@
             "authors": [
                 {
                     "name": "Sebastian Bergmann",
-                    "role": "lead",
-                    "email": "sebastian@phpunit.de"
+                    "email": "sebastian@phpunit.de",
+                    "role": "lead"
                 }
             ],
             "description": "Simple template engine.",
@@ -6485,8 +6476,8 @@
             "authors": [
                 {
                     "name": "Sebastian Bergmann",
-                    "role": "lead",
-                    "email": "sebastian@phpunit.de"
+                    "email": "sebastian@phpunit.de",
+                    "role": "lead"
                 }
             ],
             "description": "Utility class for timing",
@@ -7187,8 +7178,8 @@
             "authors": [
                 {
                     "name": "Sebastian Bergmann",
-                    "role": "lead",
-                    "email": "sebastian@phpunit.de"
+                    "email": "sebastian@phpunit.de",
+                    "role": "lead"
                 }
             ],
             "description": "Library that helps with managing the version number of Git-hosted PHP projects",
